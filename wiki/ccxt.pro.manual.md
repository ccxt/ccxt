# Manual

The CCXT Pro stack is built upon [CCXT](https://ccxt.com) and extends the core CCXT classes, using:

- JavaScript prototype-level mixins
- Python multiple inheritance
- PHP Traits

The CCXT Pro heavily relies on the transpiler of CCXT for [multilanguage support](https://github.com/ccxt/ccxt/blob/master/CONTRIBUTING.md#multilanguage-support).

```
                                 User

    +-------------------------------------------------------------+
    |                          CCXT Pro                           |
    +------------------------------+------------------------------+
    |            Public            .           Private            |
    +=============================================================+
    │                              .                              |
    │                  The Unified CCXT Pro API                   |
    |                              .                              |
    |     loadMarkets              .         watchBalance         |
    |     watchTicker              .         watchOrders          |
    |     watchTickers             .         watchMyTrades        |
    |     watchOrderBook           .         watchPositions       |
    |     watchOHLCV               .         createOrderWs        |
    |     watchStatus              .         editOrderWs          |
    |     watchTrades              .         cancelOrderWs        |
    │     watchOHLCVForSymbols     .         cancelOrdersWs       |
    │     watchTradesForSymbols    .         cancelAllOrdersWs    |
    │     watchOrderBookForSymbols .                              |
    │                              .                              |
    +=============================================================+
    │                          unWatch                            |
    │                   (to stop **watch** method)                |
    +=============================================================+
    │                              .                              |
    |            The Underlying Exchange-Specific APIs            |
    |         (Derived Classes And Their Implementations)         |
    │                              .                              |
    +=============================================================+
    │                              .                              |
    |                 CCXT Pro Base Exchange Class                |
    │                              .                              |
    +=============================================================+

    +-------------------------------------------------------------+
    |                                                             |
    |                            CCXT                             |
    |                                                             |
    +=============================================================+
```

## Exchanges

The CCXT Pro library currently supports the following 63 cryptocurrency exchange markets and WebSocket trading APIs:

| logo                                                                                                                                                                                             | id                    | name                                                                                         | ver                                                                                                                                              | type | certified                                                                                                                   | pro                                                                          |
|--------------------------------------------------------------------------------------------------------------------------------------------------------------------------------------------------|-----------------------|----------------------------------------------------------------------------------------------|:------------------------------------------------------------------------------------------------------------------------------------------------:|------|-----------------------------------------------------------------------------------------------------------------------------|------------------------------------------------------------------------------|
| [![alpaca](https://user-images.githubusercontent.com/1294454/187234005-b864db3d-f1e3-447a-aaf9-a9fc7b955d07.jpg)](https://alpaca.markets)                                                        | alpaca                | [Alpaca](https://alpaca.markets)                                                             | [![API Version *](https://img.shields.io/badge/*-lightgray)](https://alpaca.markets/docs/)                                                       | cex  |                                                                                                                             | [![CCXT Pro](https://img.shields.io/badge/CCXT-Pro-black)](https://ccxt.pro) |
| [![ascendex](https://user-images.githubusercontent.com/1294454/112027508-47984600-8b48-11eb-9e17-d26459cc36c6.jpg)](https://ascendex.com/en-us/register?inviteCode=EL6BXBQM)                     | ascendex              | [AscendEX](https://ascendex.com/en-us/register?inviteCode=EL6BXBQM)                          | [![API Version 2](https://img.shields.io/badge/2-lightgray)](https://ascendex.github.io/ascendex-pro-api/#ascendex-pro-api-documentation)        | cex  |                                                                                                                             | [![CCXT Pro](https://img.shields.io/badge/CCXT-Pro-black)](https://ccxt.pro) |
| [![bequant](https://user-images.githubusercontent.com/1294454/55248342-a75dfe00-525a-11e9-8aa2-05e9dca943c6.jpg)](https://bequant.io/referral/dd104e3bee7634ec)                                  | bequant               | [Bequant](https://bequant.io/referral/dd104e3bee7634ec)                                      | [![API Version 3](https://img.shields.io/badge/3-lightgray)](https://api.bequant.io/)                                                            | cex  |                                                                                                                             | [![CCXT Pro](https://img.shields.io/badge/CCXT-Pro-black)](https://ccxt.pro) |
| [![binance](https://user-images.githubusercontent.com/1294454/29604020-d5483cdc-87ee-11e7-94c7-d1a8d9169293.jpg)](https://accounts.binance.com/en/register?ref=D7YA7CLY)                         | binance               | [Binance](https://accounts.binance.com/en/register?ref=D7YA7CLY)                             | [![API Version *](https://img.shields.io/badge/*-lightgray)](https://developers.binance.com/en)                                                  | cex  | [![CCXT Certified](https://img.shields.io/badge/CCXT-Certified-green.svg)](https://github.com/ccxt/ccxt/wiki/Certification) | [![CCXT Pro](https://img.shields.io/badge/CCXT-Pro-black)](https://ccxt.pro) |
| [![binancecoinm](https://user-images.githubusercontent.com/1294454/117738721-668c8d80-b205-11eb-8c49-3fad84c4a07f.jpg)](https://accounts.binance.com/en/register?ref=D7YA7CLY)                   | binancecoinm          | [Binance COIN-M](https://accounts.binance.com/en/register?ref=D7YA7CLY)                      | [![API Version *](https://img.shields.io/badge/*-lightgray)](https://binance-docs.github.io/apidocs/delivery/en/)                                | cex  | [![CCXT Certified](https://img.shields.io/badge/CCXT-Certified-green.svg)](https://github.com/ccxt/ccxt/wiki/Certification) | [![CCXT Pro](https://img.shields.io/badge/CCXT-Pro-black)](https://ccxt.pro) |
| [![binanceus](https://user-images.githubusercontent.com/1294454/65177307-217b7c80-da5f-11e9-876e-0b748ba0a358.jpg)](https://www.binance.us/?ref=35005074)                                        | binanceus             | [Binance US](https://www.binance.us/?ref=35005074)                                           | [![API Version *](https://img.shields.io/badge/*-lightgray)](https://github.com/binance-us/binance-official-api-docs)                            | cex  |                                                                                                                             | [![CCXT Pro](https://img.shields.io/badge/CCXT-Pro-black)](https://ccxt.pro) |
| [![binanceusdm](https://user-images.githubusercontent.com/1294454/117738721-668c8d80-b205-11eb-8c49-3fad84c4a07f.jpg)](https://accounts.binance.com/en/register?ref=D7YA7CLY)                    | binanceusdm           | [Binance USDⓈ-M](https://accounts.binance.com/en/register?ref=D7YA7CLY)                      | [![API Version *](https://img.shields.io/badge/*-lightgray)](https://binance-docs.github.io/apidocs/futures/en/)                                 | cex  | [![CCXT Certified](https://img.shields.io/badge/CCXT-Certified-green.svg)](https://github.com/ccxt/ccxt/wiki/Certification) | [![CCXT Pro](https://img.shields.io/badge/CCXT-Pro-black)](https://ccxt.pro) |
| [![bingx](https://github-production-user-asset-6210df.s3.amazonaws.com/1294454/253675376-6983b72e-4999-4549-b177-33b374c195e3.jpg)](https://bingx.com/invite/OHETOM)                             | bingx                 | [BingX](https://bingx.com/invite/OHETOM)                                                     | [![API Version 1](https://img.shields.io/badge/1-lightgray)](https://bingx-api.github.io/docs/)                                                  | cex  | [![CCXT Certified](https://img.shields.io/badge/CCXT-Certified-green.svg)](https://github.com/ccxt/ccxt/wiki/Certification) | [![CCXT Pro](https://img.shields.io/badge/CCXT-Pro-black)](https://ccxt.pro) |
| [![bitfinex](https://user-images.githubusercontent.com/1294454/27766244-e328a50c-5ed2-11e7-947b-041416579bb3.jpg)](https://www.bitfinex.com/?refcode=P61eYxFL)                                   | bitfinex              | [Bitfinex](https://www.bitfinex.com/?refcode=P61eYxFL)                                       | [![API Version 1](https://img.shields.io/badge/1-lightgray)](https://docs.bitfinex.com/v1/docs)                                                  | cex  |                                                                                                                             | [![CCXT Pro](https://img.shields.io/badge/CCXT-Pro-black)](https://ccxt.pro) |
| [![bitfinex2](https://user-images.githubusercontent.com/1294454/27766244-e328a50c-5ed2-11e7-947b-041416579bb3.jpg)](https://www.bitfinex.com)                                                    | bitfinex2             | [Bitfinex](https://www.bitfinex.com)                                                         | [![API Version 2](https://img.shields.io/badge/2-lightgray)](https://docs.bitfinex.com/v2/docs/)                                                 | cex  |                                                                                                                             | [![CCXT Pro](https://img.shields.io/badge/CCXT-Pro-black)](https://ccxt.pro) |
| [![bitget](https://user-images.githubusercontent.com/1294454/195989417-4253ddb0-afbe-4a1c-9dea-9dbcd121fa5d.jpg)](https://www.bitget.com/expressly?languageType=0&channelCode=ccxt&vipCode=tg9j) | bitget                | [Bitget](https://www.bitget.com/expressly?languageType=0&channelCode=ccxt&vipCode=tg9j)      | [![API Version 2](https://img.shields.io/badge/2-lightgray)](https://www.bitget.com/api-doc/common/intro)                                        | cex  | [![CCXT Certified](https://img.shields.io/badge/CCXT-Certified-green.svg)](https://github.com/ccxt/ccxt/wiki/Certification) | [![CCXT Pro](https://img.shields.io/badge/CCXT-Pro-black)](https://ccxt.pro) |
| [![bithumb](https://user-images.githubusercontent.com/1294454/30597177-ea800172-9d5e-11e7-804c-b9d4fa9b56b0.jpg)](https://www.bithumb.com)                                                       | bithumb               | [Bithumb](https://www.bithumb.com)                                                           | [![API Version *](https://img.shields.io/badge/*-lightgray)](https://apidocs.bithumb.com)                                                        | cex  |                                                                                                                             | [![CCXT Pro](https://img.shields.io/badge/CCXT-Pro-black)](https://ccxt.pro) |
| [![bitmart](https://user-images.githubusercontent.com/1294454/129991357-8f47464b-d0f4-41d6-8a82-34122f0d1398.jpg)](http://www.bitmart.com/?r=rQCFLh)                                             | bitmart               | [BitMart](http://www.bitmart.com/?r=rQCFLh)                                                  | [![API Version 2](https://img.shields.io/badge/2-lightgray)](https://developer-pro.bitmart.com/)                                                 | cex  | [![CCXT Certified](https://img.shields.io/badge/CCXT-Certified-green.svg)](https://github.com/ccxt/ccxt/wiki/Certification) | [![CCXT Pro](https://img.shields.io/badge/CCXT-Pro-black)](https://ccxt.pro) |
| [![bitmex](https://github.com/ccxt/ccxt/assets/43336371/cea9cfe5-c57e-4b84-b2ac-77b960b04445)](https://www.bitmex.com/app/register/NZTR1q)                                                       | bitmex                | [BitMEX](https://www.bitmex.com/app/register/NZTR1q)                                         | [![API Version 1](https://img.shields.io/badge/1-lightgray)](https://www.bitmex.com/app/apiOverview)                                             | cex  | [![CCXT Certified](https://img.shields.io/badge/CCXT-Certified-green.svg)](https://github.com/ccxt/ccxt/wiki/Certification) | [![CCXT Pro](https://img.shields.io/badge/CCXT-Pro-black)](https://ccxt.pro) |
| [![bitopro](https://user-images.githubusercontent.com/1294454/158227251-3a92a220-9222-453c-9277-977c6677fe71.jpg)](https://www.bitopro.com)                                                      | bitopro               | [BitoPro](https://www.bitopro.com)                                                           | [![API Version 3](https://img.shields.io/badge/3-lightgray)](https://github.com/bitoex/bitopro-offical-api-docs/blob/master/v3-1/rest-1/rest.md) | cex  |                                                                                                                             | [![CCXT Pro](https://img.shields.io/badge/CCXT-Pro-black)](https://ccxt.pro) |
| [![bitrue](https://user-images.githubusercontent.com/1294454/139516488-243a830d-05dd-446b-91c6-c1f18fe30c63.jpg)](https://www.bitrue.com/affiliate/landing?cn=600000&inviteCode=EZWETQE)         | bitrue                | [Bitrue](https://www.bitrue.com/affiliate/landing?cn=600000&inviteCode=EZWETQE)              | [![API Version 1](https://img.shields.io/badge/1-lightgray)](https://github.com/Bitrue-exchange/bitrue-official-api-docs)                        | cex  |                                                                                                                             | [![CCXT Pro](https://img.shields.io/badge/CCXT-Pro-black)](https://ccxt.pro) |
| [![bitstamp](https://user-images.githubusercontent.com/1294454/27786377-8c8ab57e-5fe9-11e7-8ea4-2b05b6bcceec.jpg)](https://www.bitstamp.net)                                                     | bitstamp              | [Bitstamp](https://www.bitstamp.net)                                                         | [![API Version 2](https://img.shields.io/badge/2-lightgray)](https://www.bitstamp.net/api)                                                       | cex  |                                                                                                                             | [![CCXT Pro](https://img.shields.io/badge/CCXT-Pro-black)](https://ccxt.pro) |
| [![bitvavo](https://user-images.githubusercontent.com/1294454/169202626-bd130fc5-fcf9-41bb-8d97-6093225c73cd.jpg)](https://bitvavo.com/?a=24F34952F7)                                            | bitvavo               | [Bitvavo](https://bitvavo.com/?a=24F34952F7)                                                 | [![API Version 2](https://img.shields.io/badge/2-lightgray)](https://docs.bitvavo.com/)                                                          | cex  |                                                                                                                             | [![CCXT Pro](https://img.shields.io/badge/CCXT-Pro-black)](https://ccxt.pro) |
| [![blockchaincom](https://user-images.githubusercontent.com/1294454/147515585-1296e91b-7398-45e5-9d32-f6121538533f.jpeg)](https://blockchain.com)                                                | blockchaincom         | [Blockchain.com](https://blockchain.com)                                                     | [![API Version 3](https://img.shields.io/badge/3-lightgray)](https://api.blockchain.com/v3)                                                      | cex  |                                                                                                                             | [![CCXT Pro](https://img.shields.io/badge/CCXT-Pro-black)](https://ccxt.pro) |
| [![blofin](https://github.com/ccxt/ccxt/assets/43336371/255a7b29-341f-4d20-8342-fbfae4932807)](https://blofin.com/register?referral_code=jBd8U1)                                                 | blofin                | [BloFin](https://blofin.com/register?referral_code=jBd8U1)                                   | [![API Version 1](https://img.shields.io/badge/1-lightgray)](https://blofin.com/docs)                                                            | cex  |                                                                                                                             | [![CCXT Pro](https://img.shields.io/badge/CCXT-Pro-black)](https://ccxt.pro) |
| [![bybit](https://user-images.githubusercontent.com/51840849/76547799-daff5b80-649e-11ea-87fb-3be9bac08954.jpg)](https://www.bybit.com/register?affiliate_id=35953)                              | bybit                 | [Bybit](https://www.bybit.com/register?affiliate_id=35953)                                   | [![API Version 5](https://img.shields.io/badge/5-lightgray)](https://bybit-exchange.github.io/docs/inverse/)                                     | cex  | [![CCXT Certified](https://img.shields.io/badge/CCXT-Certified-green.svg)](https://github.com/ccxt/ccxt/wiki/Certification) | [![CCXT Pro](https://img.shields.io/badge/CCXT-Pro-black)](https://ccxt.pro) |
| [![cex](https://user-images.githubusercontent.com/1294454/27766442-8ddc33b0-5ed8-11e7-8b98-f786aef0f3c9.jpg)](https://cex.io/r/0/up105393824/0/)                                                 | cex                   | [CEX.IO](https://cex.io/r/0/up105393824/0/)                                                  | [![API Version *](https://img.shields.io/badge/*-lightgray)](https://cex.io/cex-api)                                                             | cex  |                                                                                                                             | [![CCXT Pro](https://img.shields.io/badge/CCXT-Pro-black)](https://ccxt.pro) |
| [![coinbase](https://user-images.githubusercontent.com/1294454/40811661-b6eceae2-653a-11e8-829e-10bfadb078cf.jpg)](https://www.coinbase.com/join/58cbe25a355148797479dbd2)                       | coinbase              | [Coinbase Advanced](https://www.coinbase.com/join/58cbe25a355148797479dbd2)                  | [![API Version 2](https://img.shields.io/badge/2-lightgray)](https://developers.coinbase.com/api/v2)                                             | cex  | [![CCXT Certified](https://img.shields.io/badge/CCXT-Certified-green.svg)](https://github.com/ccxt/ccxt/wiki/Certification) | [![CCXT Pro](https://img.shields.io/badge/CCXT-Pro-black)](https://ccxt.pro) |
| [![coinbaseexchange](https://github.com/ccxt/ccxt/assets/43336371/34a65553-88aa-4a38-a714-064bd228b97e)](https://coinbase.com/)                                                                  | coinbaseexchange      | [Coinbase Exchange](https://coinbase.com/)                                                   | [![API Version *](https://img.shields.io/badge/*-lightgray)](https://docs.cloud.coinbase.com/exchange/docs/)                                     | cex  |                                                                                                                             | [![CCXT Pro](https://img.shields.io/badge/CCXT-Pro-black)](https://ccxt.pro) |
| [![coinbaseinternational](https://github.com/ccxt/ccxt/assets/43336371/866ae638-6ab5-4ebf-ab2c-cdcce9545625)](https://international.coinbase.com)                                                | coinbaseinternational | [Coinbase International](https://international.coinbase.com)                                 | [![API Version 1](https://img.shields.io/badge/1-lightgray)](https://docs.cloud.coinbase.com/intx/docs)                                          | cex  | [![CCXT Certified](https://img.shields.io/badge/CCXT-Certified-green.svg)](https://github.com/ccxt/ccxt/wiki/Certification) | [![CCXT Pro](https://img.shields.io/badge/CCXT-Pro-black)](https://ccxt.pro) |
| [![coinex](https://user-images.githubusercontent.com/51840849/87182089-1e05fa00-c2ec-11ea-8da9-cc73b45abbbc.jpg)](https://www.coinex.com/register?refer_code=yw5fz)                              | coinex                | [CoinEx](https://www.coinex.com/register?refer_code=yw5fz)                                   | [![API Version 2](https://img.shields.io/badge/2-lightgray)](https://docs.coinex.com/api/v2)                                                     | cex  | [![CCXT Certified](https://img.shields.io/badge/CCXT-Certified-green.svg)](https://github.com/ccxt/ccxt/wiki/Certification) | [![CCXT Pro](https://img.shields.io/badge/CCXT-Pro-black)](https://ccxt.pro) |
| [![cryptocom](https://user-images.githubusercontent.com/1294454/147792121-38ed5e36-c229-48d6-b49a-48d05fc19ed4.jpeg)](https://crypto.com/exch/kdacthrnxt)                                        | cryptocom             | [Crypto.com](https://crypto.com/exch/kdacthrnxt)                                             | [![API Version 2](https://img.shields.io/badge/2-lightgray)](https://exchange-docs.crypto.com/exchange/v1/rest-ws/index.html)                    | cex  | [![CCXT Certified](https://img.shields.io/badge/CCXT-Certified-green.svg)](https://github.com/ccxt/ccxt/wiki/Certification) | [![CCXT Pro](https://img.shields.io/badge/CCXT-Pro-black)](https://ccxt.pro) |
| [![currencycom](https://user-images.githubusercontent.com/1294454/83718672-36745c00-a63e-11ea-81a9-677b1f789a4d.jpg)](https://currency.com/trading/signup?c=362jaimv&pid=referral)               | currencycom           | [Currency.com](https://currency.com/trading/signup?c=362jaimv&pid=referral)                  | [![API Version 2](https://img.shields.io/badge/2-lightgray)](https://currency.com/api)                                                           | cex  |                                                                                                                             | [![CCXT Pro](https://img.shields.io/badge/CCXT-Pro-black)](https://ccxt.pro) |
| [![deribit](https://user-images.githubusercontent.com/1294454/41933112-9e2dd65a-798b-11e8-8440-5bab2959fcb8.jpg)](https://www.deribit.com/reg-1189.4038)                                         | deribit               | [Deribit](https://www.deribit.com/reg-1189.4038)                                             | [![API Version 2](https://img.shields.io/badge/2-lightgray)](https://docs.deribit.com/v2)                                                        | cex  |                                                                                                                             | [![CCXT Pro](https://img.shields.io/badge/CCXT-Pro-black)](https://ccxt.pro) |
| [![gate](https://user-images.githubusercontent.com/1294454/31784029-0313c702-b509-11e7-9ccc-bc0da6a0e435.jpg)](https://www.gate.io/signup/2436035)                                               | gate                  | [Gate.io](https://www.gate.io/signup/2436035)                                                | [![API Version 4](https://img.shields.io/badge/4-lightgray)](https://www.gate.io/docs/developers/apiv4/en/)                                      | cex  | [![CCXT Certified](https://img.shields.io/badge/CCXT-Certified-green.svg)](https://github.com/ccxt/ccxt/wiki/Certification) | [![CCXT Pro](https://img.shields.io/badge/CCXT-Pro-black)](https://ccxt.pro) |
| [![gemini](https://user-images.githubusercontent.com/1294454/27816857-ce7be644-6096-11e7-82d6-3c257263229c.jpg)](https://gemini.com/)                                                            | gemini                | [Gemini](https://gemini.com/)                                                                | [![API Version 1](https://img.shields.io/badge/1-lightgray)](https://docs.gemini.com/rest-api)                                                   | cex  |                                                                                                                             | [![CCXT Pro](https://img.shields.io/badge/CCXT-Pro-black)](https://ccxt.pro) |
| [![hashkey](https://github.com/user-attachments/assets/6dd6127b-cc19-4a13-9b29-a98d81f80e98)](https://global.hashkey.com/en-US/register/invite?invite_code=82FQUN)                               | hashkey               | [HashKey Global](https://global.hashkey.com/en-US/register/invite?invite_code=82FQUN)        | [![API Version 1](https://img.shields.io/badge/1-lightgray)](https://hashkeyglobal-apidoc.readme.io/)                                            | cex  | [![CCXT Certified](https://img.shields.io/badge/CCXT-Certified-green.svg)](https://github.com/ccxt/ccxt/wiki/Certification) | [![CCXT Pro](https://img.shields.io/badge/CCXT-Pro-black)](https://ccxt.pro) |
| [![hollaex](https://user-images.githubusercontent.com/1294454/75841031-ca375180-5ddd-11ea-8417-b975674c23cb.jpg)](https://pro.hollaex.com/signup?affiliation_code=QSWA6G)                        | hollaex               | [HollaEx](https://pro.hollaex.com/signup?affiliation_code=QSWA6G)                            | [![API Version 2](https://img.shields.io/badge/2-lightgray)](https://apidocs.hollaex.com)                                                        | cex  |                                                                                                                             | [![CCXT Pro](https://img.shields.io/badge/CCXT-Pro-black)](https://ccxt.pro) |
| [![htx](https://user-images.githubusercontent.com/1294454/76137448-22748a80-604e-11ea-8069-6e389271911d.jpg)](https://www.htx.com.vc/invite/en-us/1h?invite_code=6rmm2223)                       | htx                   | [HTX](https://www.htx.com.vc/invite/en-us/1h?invite_code=6rmm2223)                           | [![API Version 1](https://img.shields.io/badge/1-lightgray)](https://huobiapi.github.io/docs/spot/v1/en/)                                        | cex  | [![CCXT Certified](https://img.shields.io/badge/CCXT-Certified-green.svg)](https://github.com/ccxt/ccxt/wiki/Certification) | [![CCXT Pro](https://img.shields.io/badge/CCXT-Pro-black)](https://ccxt.pro) |
| [![huobijp](https://user-images.githubusercontent.com/1294454/85734211-85755480-b705-11ea-8b35-0b7f1db33a2f.jpg)](https://www.huobi.co.jp/register/?invite_code=znnq3)                           | huobijp               | [Huobi Japan](https://www.huobi.co.jp/register/?invite_code=znnq3)                           | [![API Version 1](https://img.shields.io/badge/1-lightgray)](https://api-doc.huobi.co.jp)                                                        | cex  |                                                                                                                             | [![CCXT Pro](https://img.shields.io/badge/CCXT-Pro-black)](https://ccxt.pro) |
| [![hyperliquid](https://github.com/ccxt/ccxt/assets/43336371/b371bc6c-4a8c-489f-87f4-20a913dd8d4b)](https://app.hyperliquid.xyz/)                                                                | hyperliquid           | [Hyperliquid](https://app.hyperliquid.xyz/)                                                  | [![API Version 1](https://img.shields.io/badge/1-lightgray)](https://hyperliquid.gitbook.io/hyperliquid-docs/for-developers/api)                 | dex  |                                                                                                                             | [![CCXT Pro](https://img.shields.io/badge/CCXT-Pro-black)](https://ccxt.pro) |
| [![idex](https://user-images.githubusercontent.com/51840849/94481303-2f222100-01e0-11eb-97dd-bc14c5943a86.jpg)](https://idex.io)                                                                 | idex                  | [IDEX](https://idex.io)                                                                      | [![API Version 3](https://img.shields.io/badge/3-lightgray)](https://api-docs-v3.idex.io/)                                                       | dex  |                                                                                                                             | [![CCXT Pro](https://img.shields.io/badge/CCXT-Pro-black)](https://ccxt.pro) |
| [![independentreserve](https://user-images.githubusercontent.com/51840849/87182090-1e9e9080-c2ec-11ea-8e49-563db9a38f37.jpg)](https://www.independentreserve.com)                                | independentreserve    | [Independent Reserve](https://www.independentreserve.com)                                    | [![API Version *](https://img.shields.io/badge/*-lightgray)](https://www.independentreserve.com/API)                                             | cex  |                                                                                                                             | [![CCXT Pro](https://img.shields.io/badge/CCXT-Pro-black)](https://ccxt.pro) |
| [![kraken](https://user-images.githubusercontent.com/51840849/76173629-fc67fb00-61b1-11ea-84fe-f2de582f58a3.jpg)](https://www.kraken.com)                                                        | kraken                | [Kraken](https://www.kraken.com)                                                             | [![API Version 0](https://img.shields.io/badge/0-lightgray)](https://docs.kraken.com/rest/)                                                      | cex  |                                                                                                                             | [![CCXT Pro](https://img.shields.io/badge/CCXT-Pro-black)](https://ccxt.pro) |
| [![krakenfutures](https://user-images.githubusercontent.com/24300605/81436764-b22fd580-9172-11ea-9703-742783e6376d.jpg)](https://futures.kraken.com/)                                            | krakenfutures         | [Kraken Futures](https://futures.kraken.com/)                                                | [![API Version 3](https://img.shields.io/badge/3-lightgray)](https://docs.futures.kraken.com/#introduction)                                      | cex  |                                                                                                                             | [![CCXT Pro](https://img.shields.io/badge/CCXT-Pro-black)](https://ccxt.pro) |
| [![kucoin](https://user-images.githubusercontent.com/51840849/87295558-132aaf80-c50e-11ea-9801-a2fb0c57c799.jpg)](https://www.kucoin.com/ucenter/signup?rcode=E5wkqe)                            | kucoin                | [KuCoin](https://www.kucoin.com/ucenter/signup?rcode=E5wkqe)                                 | [![API Version 2](https://img.shields.io/badge/2-lightgray)](https://docs.kucoin.com)                                                            | cex  | [![CCXT Certified](https://img.shields.io/badge/CCXT-Certified-green.svg)](https://github.com/ccxt/ccxt/wiki/Certification) | [![CCXT Pro](https://img.shields.io/badge/CCXT-Pro-black)](https://ccxt.pro) |
| [![kucoinfutures](https://user-images.githubusercontent.com/1294454/147508995-9e35030a-d046-43a1-a006-6fabd981b554.jpg)](https://futures.kucoin.com/?rcode=E5wkqe)                               | kucoinfutures         | [KuCoin Futures](https://futures.kucoin.com/?rcode=E5wkqe)                                   | [![API Version 1](https://img.shields.io/badge/1-lightgray)](https://docs.kucoin.com/futures)                                                    | cex  | [![CCXT Certified](https://img.shields.io/badge/CCXT-Certified-green.svg)](https://github.com/ccxt/ccxt/wiki/Certification) | [![CCXT Pro](https://img.shields.io/badge/CCXT-Pro-black)](https://ccxt.pro) |
| [![lbank](https://user-images.githubusercontent.com/1294454/38063602-9605e28a-3302-11e8-81be-64b1e53c4cfb.jpg)](https://www.lbank.com/login/?icode=7QCY)                                         | lbank                 | [LBank](https://www.lbank.com/login/?icode=7QCY)                                             | [![API Version 2](https://img.shields.io/badge/2-lightgray)](https://www.lbank.com/en-US/docs/index.html)                                        | cex  |                                                                                                                             | [![CCXT Pro](https://img.shields.io/badge/CCXT-Pro-black)](https://ccxt.pro) |
| [![luno](https://user-images.githubusercontent.com/1294454/27766607-8c1a69d8-5ede-11e7-930c-540b5eb9be24.jpg)](https://www.luno.com/invite/44893A)                                               | luno                  | [luno](https://www.luno.com/invite/44893A)                                                   | [![API Version 1](https://img.shields.io/badge/1-lightgray)](https://www.luno.com/en/api)                                                        | cex  |                                                                                                                             | [![CCXT Pro](https://img.shields.io/badge/CCXT-Pro-black)](https://ccxt.pro) |
| [![mexc](https://user-images.githubusercontent.com/1294454/137283979-8b2a818d-8633-461b-bfca-de89e8c446b2.jpg)](https://www.mexc.com/register?inviteCode=mexc-1FQ1GNu1)                          | mexc                  | [MEXC Global](https://www.mexc.com/register?inviteCode=mexc-1FQ1GNu1)                        | [![API Version 3](https://img.shields.io/badge/3-lightgray)](https://mexcdevelop.github.io/apidocs/)                                             | cex  | [![CCXT Certified](https://img.shields.io/badge/CCXT-Certified-green.svg)](https://github.com/ccxt/ccxt/wiki/Certification) | [![CCXT Pro](https://img.shields.io/badge/CCXT-Pro-black)](https://ccxt.pro) |
| [![ndax](https://user-images.githubusercontent.com/1294454/108623144-67a3ef00-744e-11eb-8140-75c6b851e945.jpg)](https://one.ndax.io/bfQiSL)                                                      | ndax                  | [NDAX](https://one.ndax.io/bfQiSL)                                                           | [![API Version *](https://img.shields.io/badge/*-lightgray)](https://apidoc.ndax.io/)                                                            | cex  |                                                                                                                             | [![CCXT Pro](https://img.shields.io/badge/CCXT-Pro-black)](https://ccxt.pro) |
| [![okcoin](https://user-images.githubusercontent.com/51840849/87295551-102fbf00-c50e-11ea-90a9-462eebba5829.jpg)](https://www.okcoin.com/account/register?flag=activity&channelId=600001513)     | okcoin                | [OKCoin](https://www.okcoin.com/account/register?flag=activity&channelId=600001513)          | [![API Version 5](https://img.shields.io/badge/5-lightgray)](https://www.okcoin.com/docs/en/)                                                    | cex  |                                                                                                                             | [![CCXT Pro](https://img.shields.io/badge/CCXT-Pro-black)](https://ccxt.pro) |
| [![okx](https://user-images.githubusercontent.com/1294454/152485636-38b19e4a-bece-4dec-979a-5982859ffc04.jpg)](https://www.okx.com/join/CCXT2023)                                                | okx                   | [OKX](https://www.okx.com/join/CCXT2023)                                                     | [![API Version 5](https://img.shields.io/badge/5-lightgray)](https://www.okx.com/docs-v5/en/)                                                    | cex  | [![CCXT Certified](https://img.shields.io/badge/CCXT-Certified-green.svg)](https://github.com/ccxt/ccxt/wiki/Certification) | [![CCXT Pro](https://img.shields.io/badge/CCXT-Pro-black)](https://ccxt.pro) |
| [![onetrading](https://github.com/ccxt/ccxt/assets/43336371/bdbc26fd-02f2-4ca7-9f1e-17333690bb1c)](https://onetrading.com/)                                                                      | onetrading            | [One Trading](https://onetrading.com/)                                                       | [![API Version 1](https://img.shields.io/badge/1-lightgray)](https://docs.onetrading.com)                                                        | cex  |                                                                                                                             | [![CCXT Pro](https://img.shields.io/badge/CCXT-Pro-black)](https://ccxt.pro) |
| [![oxfun](https://github.com/ccxt/ccxt/assets/43336371/6a196124-c1ee-4fae-8573-962071b61a85)](https://ox.fun/register?shareAccountId=5ZUD4a7G)                                                   | oxfun                 | [OXFUN](https://ox.fun/register?shareAccountId=5ZUD4a7G)                                     | [![API Version 3](https://img.shields.io/badge/3-lightgray)](https://docs.ox.fun/)                                                               | cex  |                                                                                                                             | [![CCXT Pro](https://img.shields.io/badge/CCXT-Pro-black)](https://ccxt.pro) |
| [![p2b](https://github.com/ccxt/ccxt/assets/43336371/8da13a80-1f0a-49be-bb90-ff8b25164755)](https://p2pb2b.com?referral=ee784c53)                                                                | p2b                   | [p2b](https://p2pb2b.com?referral=ee784c53)                                                  | [![API Version 2](https://img.shields.io/badge/2-lightgray)](https://github.com/P2B-team/p2b-api-docs/blob/master/api-doc.md)                    | cex  |                                                                                                                             | [![CCXT Pro](https://img.shields.io/badge/CCXT-Pro-black)](https://ccxt.pro) |
| [![paradex](https://github.com/user-attachments/assets/84628770-784e-4ec4-a759-ec2fbb2244ea)](https://app.paradex.trade/r/ccxt24)                                                                | paradex               | [Paradex](https://app.paradex.trade/r/ccxt24)                                                | [![API Version 1](https://img.shields.io/badge/1-lightgray)](https://docs.api.testnet.paradex.trade/)                                            | dex  |                                                                                                                             | [![CCXT Pro](https://img.shields.io/badge/CCXT-Pro-black)](https://ccxt.pro) |
| [![phemex](https://user-images.githubusercontent.com/1294454/85225056-221eb600-b3d7-11ea-930d-564d2690e3f6.jpg)](https://phemex.com/register?referralCode=EDNVJ)                                 | phemex                | [Phemex](https://phemex.com/register?referralCode=EDNVJ)                                     | [![API Version 1](https://img.shields.io/badge/1-lightgray)](https://github.com/phemex/phemex-api-docs)                                          | cex  |                                                                                                                             | [![CCXT Pro](https://img.shields.io/badge/CCXT-Pro-black)](https://ccxt.pro) |
| [![poloniex](https://user-images.githubusercontent.com/1294454/27766817-e9456312-5ee6-11e7-9b3c-b628ca5626a5.jpg)](https://poloniex.com/signup?c=UBFZJRPJ)                                       | poloniex              | [Poloniex](https://poloniex.com/signup?c=UBFZJRPJ)                                           | [![API Version *](https://img.shields.io/badge/*-lightgray)](https://api-docs.poloniex.com/spot/)                                                | cex  |                                                                                                                             | [![CCXT Pro](https://img.shields.io/badge/CCXT-Pro-black)](https://ccxt.pro) |
| [![poloniexfutures](https://user-images.githubusercontent.com/1294454/27766817-e9456312-5ee6-11e7-9b3c-b628ca5626a5.jpg)](https://poloniex.com/signup?c=UBFZJRPJ)                                | poloniexfutures       | [Poloniex Futures](https://poloniex.com/signup?c=UBFZJRPJ)                                   | [![API Version 1](https://img.shields.io/badge/1-lightgray)](https://api-docs.poloniex.com/futures/)                                             | cex  |                                                                                                                             | [![CCXT Pro](https://img.shields.io/badge/CCXT-Pro-black)](https://ccxt.pro) |
| [![probit](https://user-images.githubusercontent.com/51840849/79268032-c4379480-7ea2-11ea-80b3-dd96bb29fd0d.jpg)](https://www.probit.com/r/34608773)                                             | probit                | [ProBit](https://www.probit.com/r/34608773)                                                  | [![API Version 1](https://img.shields.io/badge/1-lightgray)](https://docs-en.probit.com)                                                         | cex  |                                                                                                                             | [![CCXT Pro](https://img.shields.io/badge/CCXT-Pro-black)](https://ccxt.pro) |
| [![upbit](https://user-images.githubusercontent.com/1294454/49245610-eeaabe00-f423-11e8-9cba-4b0aed794799.jpg)](https://upbit.com)                                                               | upbit                 | [Upbit](https://upbit.com)                                                                   | [![API Version 1](https://img.shields.io/badge/1-lightgray)](https://docs.upbit.com/docs/%EC%9A%94%EC%B2%AD-%EC%88%98-%EC%A0%9C%ED%95%9C)        | cex  |                                                                                                                             | [![CCXT Pro](https://img.shields.io/badge/CCXT-Pro-black)](https://ccxt.pro) |
| [![vertex](https://github.com/ccxt/ccxt/assets/43336371/bd04a0fa-3b48-47b6-9d8b-124954d520a8)](https://app.vertexprotocol.com?referrer=0xCfC9BaB96a2eA3d3c3F031c005e82E1D9F295aC1)               | vertex                | [Vertex](https://app.vertexprotocol.com?referrer=0xCfC9BaB96a2eA3d3c3F031c005e82E1D9F295aC1) | [![API Version 1](https://img.shields.io/badge/1-lightgray)](https://docs.vertexprotocol.com/)                                                   | dex  |                                                                                                                             | [![CCXT Pro](https://img.shields.io/badge/CCXT-Pro-black)](https://ccxt.pro) |
| [![wazirx](https://user-images.githubusercontent.com/1294454/148647666-c109c20b-f8ac-472f-91c3-5f658cb90f49.jpeg)](https://wazirx.com/invite/k7rrnks5)                                           | wazirx                | [WazirX](https://wazirx.com/invite/k7rrnks5)                                                 | [![API Version 2](https://img.shields.io/badge/2-lightgray)](https://docs.wazirx.com/#public-rest-api-for-wazirx)                                | cex  |                                                                                                                             | [![CCXT Pro](https://img.shields.io/badge/CCXT-Pro-black)](https://ccxt.pro) |
| [![whitebit](https://user-images.githubusercontent.com/1294454/66732963-8eb7dd00-ee66-11e9-849b-10d9282bb9e0.jpg)](https://whitebit.com/referral/d9bdf40e-28f2-4b52-b2f9-cd1415d82963)           | whitebit              | [WhiteBit](https://whitebit.com/referral/d9bdf40e-28f2-4b52-b2f9-cd1415d82963)               | [![API Version 4](https://img.shields.io/badge/4-lightgray)](https://github.com/whitebit-exchange/api-docs)                                      | cex  |                                                                                                                             | [![CCXT Pro](https://img.shields.io/badge/CCXT-Pro-black)](https://ccxt.pro) |
| [![woo](https://user-images.githubusercontent.com/1294454/150730761-1a00e5e0-d28c-480f-9e65-089ce3e6ef3b.jpg)](https://x.woo.org/register?ref=DIJT0CNL)                                          | woo                   | [WOO X](https://x.woo.org/register?ref=DIJT0CNL)                                             | [![API Version 1](https://img.shields.io/badge/1-lightgray)](https://docs.woo.org/)                                                              | cex  | [![CCXT Certified](https://img.shields.io/badge/CCXT-Certified-green.svg)](https://github.com/ccxt/ccxt/wiki/Certification) | [![CCXT Pro](https://img.shields.io/badge/CCXT-Pro-black)](https://ccxt.pro) |
| [![woofipro](https://github.com/ccxt/ccxt/assets/43336371/b1e7b348-a0fc-4605-8b7f-91176958fd69)](https://dex.woo.org/en/trade?ref=CCXT)                                                          | woofipro              | [WOOFI PRO](https://dex.woo.org/en/trade?ref=CCXT)                                           | [![API Version 1](https://img.shields.io/badge/1-lightgray)](https://orderly.network/docs/build-on-evm/building-on-evm)                          | dex  | [![CCXT Certified](https://img.shields.io/badge/CCXT-Certified-green.svg)](https://github.com/ccxt/ccxt/wiki/Certification) | [![CCXT Pro](https://img.shields.io/badge/CCXT-Pro-black)](https://ccxt.pro) |
| [![xt](https://user-images.githubusercontent.com/14319357/232636712-466df2fc-560a-4ca4-aab2-b1d954a58e24.jpg)](https://www.xt.com/en/accounts/register?ref=9PTM9VW)                              | xt                    | [XT](https://www.xt.com/en/accounts/register?ref=9PTM9VW)                                    | [![API Version 4](https://img.shields.io/badge/4-lightgray)](https://doc.xt.com/)                                                                | cex  |                                                                                                                             | [![CCXT Pro](https://img.shields.io/badge/CCXT-Pro-black)](https://ccxt.pro) |

This is the list of exchanges in CCXT Pro with support for WebSockets APIs. This list will be updated with new exchanges on a regular basis.

Full list of exchanges available in CCXT via REST: [Supported Cryptocurrency Exchange Markets](https://github.com/ccxt/ccxt/#supported-cryptocurrency-exchange-markets).

## Usage

```diff
- this part of the doc is under heavy development right now
- there may be some typos, mistakes and missing info here and there
- contributions, pull requests and feedback appreciated
```

## Prerequisites

The best way to understand CCXT Pro is to make sure you grasp the entire CCXT Manual and practice standard CCXT first. CCXT Pro borrows from CCXT. The two libraries share a lot of commonalities, including:

- the concepts of public API and private authenticated API
- markets, symbols, currency codes and ids
- unified data structures and formats, orderbooks, trades, orders, candles, timeframes, ...
- exceptions and error mappings
- authentication and API keys (for private feeds and calls)
- configuration options

The CCXT Pro audience consists mostly of professional algorithmic traders and developers. In order to work efficiently with this library the user is required to be well-familiar with the concepts of streaming. One has to understand the underlying differences between connection-based streaming APIs ([WebSocket](https://en.wikipedia.org/wiki/WebSocket), CCXT Pro) and request-response based APIs ([REST](https://en.wikipedia.org/wiki/Representational_state_transfer), CCXT).

The general async-style flow for a CCXT application is as follows:

```javascript

// a RESTful orderbook polling request-response loop

while (condition) {

    try {

        // fetch some of the public data
        orderbook = await exchange.fetchOrderBook (symbol, limit)

        // do something or react somehow based on that data
        // ...

    } catch (e) {

        // handle errors
    }
}
```

In CCXT Pro each public and private unified RESTful method having a `fetch*` prefix also has a corresponding stream-based counterpart method prefixed with `watch*`, as follows:

- Public API
<<<<<<< HEAD
  - `fetchStatus` → `watchStatus` → `subscribeStatus`
  - `fetchOrderBook` → `watchOrderBook` → `subscribeOrderBook`
  - `fetchTicker` → `watchTicker` → `subscribeTicker`
  - `fetchTickers` → `watchTickers` → `subscribeTickers`
  - `fetchOHLCV` → `watchOHLCV` → `subscribeOHLCV`
  - `fetchTrades` → `watchTrades` → `subscribeTrades`
=======
  - `fetchStatus` → `watchStatus`
  - `fetchOrderBook` → `watchOrderBook`
  - `fetchOrderBookForSymbols` → `watchOrderBookForSymbols`
  - `fetchTicker` → `watchTicker`
  - `fetchTickers` → `watchTickers`
  - `fetchOHLCV` → `watchOHLCV`
  - `fetchOHLCVForSymbols` → `watchOHLCVForSymbols`
  - `fetchTrades` → `watchTrades`
  - `fetchTradesForSymbols` → `watchTradesForSymbols`
  - `fetchBidsAsks` → `watchBidsAsks`
  - `fetchLiquidations` → `watchLiquidations`
  - `fetchLiquidationsForSymbols` → `watchLiquidationsForSymbols`
>>>>>>> 5234bce4
- Private API
  - `fetchBalance` → `watchBalance`
  - `fetchOrders` → `watchOrders`
  - `fetchOrdersForSymbols` → `watchOrdersForSymbols`
  - `fetchMyTrades` → `watchMyTrades`
  - `fetchPosition` → `watchPosition`
  - `fetchPositions` → `watchPositions`
  - `fetchLiquidations` → `watchLiquidations`
  - `fetchMyLiquidations` → `watchMyLiquidations`
  - `fetchMyLiquidationsForSymbols` → `watchMyLiquidationsForSymbols`
  - `fetchFundingRates` → `watchFundingRates`
- REST alternatives
  - `fetchTrades` → `fetchTradesWs`
  - `createOrder` → `createOrderWs`
  - `editOrder` → `editOrderWs`
  - `cancelOrder` → `cancelOrderWs`
  - `cancelOrders` → `cancelOrdersWs`
  - `cancelAllOrders` → `cancelAllOrdersWs`
  - etc ...
- unWatch (stops background subscription for `watch`-ed methods)
  - `unWatchOrderBook`
  - `unWatchOrderBooksForSymbols`
  - `unwatchTrades`
  - etc ...

The Unified CCXT Pro Streaming API inherits CCXT usage patterns to make migration easier.

The general async-style flow for a CCXT Pro application (as opposed to a CCXT application above) is shown below:

```javascript

// a stream-based (WebSocket) orderbook feed loop

while (condition) {

    try {

        // watch some of the public data
        orderbook = await exchange.watchOrderBook (symbol, limit)

        // do something or react somehow based on that data
        // ...

    } catch (e) {

        // handle errors
    }
}
```

That usage pattern is usually wrapped up into a core business-logic method called _"a `tick()` function"_, since it reiterates a reaction to the incoming events (aka _ticks_). From the two examples above it is obvious that the generic usage pattern in CCXT Pro and CCXT is identical.

Many of the CCXT rules and concepts also apply to CCXT Pro:

- CCXT Pro will load markets and will cache markets upon the first call to a unified API method
- CCXT Pro will call CCXT RESTful methods under the hood if necessary
- CCXT Pro will throw standard CCXT exceptions where necessary
- ...


## Subscribe functions
Subscribe functions allow you to listen for updates from a specific stream and use callbacks on every update. For example, subscribeTickers lets you subscribe to ticker updates for one or more symbols in real-time. When an update occurs, a callback function you define is invoked with the new data.

### Callback Functions
When you subscribe to a stream, you must provide a callback function. This function is called whenever a new message is received. The callback function receives a single argument: a Message object that contains the new data (payload), any error that might have occurred, metadata about the message, and the history of messages for that topic.

#### Accessing Metadata and Message History
Each message contains metadata providing context about the message, such as the stream and topic it belongs to and its index in the stream. The message also includes a history of previous messages for the topic, allowing you to access past data easily.

```typescript
export interface Message {
    payload: any; // payload of the message
    error: any; // any error returned
    metadata: {
        stream: BaseStream // reference to the exchange stream
        topic: Topic // string identifying the topic of the stream
        index: number // index of the message being consumed
        history: Message []; // reference to the history of the topic
    }
}
```

### Synchronous vs. Asynchronous Consumption
You can choose to consume messages synchronously or asynchronously:

Synchronous consumption means that the library will wait for one message to be fully processed in the callback before moving on to the next message. This is useful for ensuring order but can slow down processing if the callback function takes a long time to execute.
Asynchronous consumption allows the library to continue delivering messages without waiting for the callback to complete, suitable for high-throughput environments where order may not be as critical.

### Example Usage
#### subscribeTickers example
**Syntax**
```typescript
async subscribeTickers(symbols?: string[], callback: ConsumerFunction, synchronous: boolean = true, params: object = {}): Promise<void>
```
**Parameters:**

- **symbols**: Optional array of symbols to monitor. If omitted, subscribes to updates for all symbols.
- **callback**: Function to execute with each message.
- **synchronous**: Determines if messages should be processed synchronously (true by default).
*params*: Extra parameters for the exchange API endpoint.

<!-- tabs:start -->
#### **Javascript**
```javascript
const handleTickerUpdate: ConsumerFunction = (message: Message): void => {
    console.log('New ticker update:', message.payload);
    // Access metadata and history
    console.log('Metadata:', message.metadata);
    console.log('History:', message.history);
};

// Subscribe to ticker updates for BTC/USD and ETH/USD
await subscribeTickers(['BTC/USD', 'ETH/USD'], handleTickerUpdate, true)
```
#### **Python**
```python
from types import ConsumerFunction, Message

def handle_ticker_update(message: Message) -> None:
    print('New ticker update:', message.payload)
    # Access metadata and history
    print('Metadata:', message.metadata.__dict__)
    print('History:', [msg.payload for msg in message.history])

# Subscribe to ticker updates for BTC/USD and ETH/USD
await subscribe_tickers(['BTC/USD', 'ETH/USD'], handle_ticker_update, True)
```
#### **PHP**
```php
function handleTickerUpdate($message) {
    echo 'New ticker update: ', $message->payload, PHP_EOL;
    // Access metadata and history
    echo 'Metadata: ', json_encode($message->metadata), PHP_EOL;
    echo 'History: ', json_encode(array_map(fn($msg) => $msg->payload, $message->history)), PHP_EOL;
}

// Subscribe to ticker updates for BTC/USD and ETH/USD
subscribeTickers(['BTC/USD', 'ETH/USD'], 'handleTickerUpdate', true);
```
#### **C#**
```csharp
    public static async Task HandleTickerUpdate(Message message)
    {
        Console.WriteLine($"New ticker update: {message.Payload}");
        // Access metadata and history
        Console.WriteLine($"Metadata: {message.Metadata}");
        Console.WriteLine($"History: {string.Join(", ", message.History.Select(m => m.Payload))}");
    }

    public static async Task Main(string[] args)
    {
        await SubscribeTickers(new string[] { "BTC/USD", "ETH/USD" }, HandleTickerUpdate, true);
    }
```
<!-- tabs:end -->
### Streaming helpers
#### All raw messages
You can use the function `subscribeRaw(callback, synchroneous = true)` to subscribe to all raw messages published to the stream
### Subscribe to errors
You can use the function `subscribeErrors(callback, synchroneous = true)` to subscribe to all errors thrown to the stream
#### Access topic history 
The stream will keep a history of all the messages, use `getMessageHistory(topic)` to access them.
The history size is set by `stream.maxMessagesPerTopic`
<!-- tabs:start -->
#### **Javascript**
```javascript
const history = exchange.stream.getMessageHistory (topic)
```
#### **Python**
```python
history = exchange.stream.get_message_history (topic)
```
#### **PHP**
```php
$history = $exchange->stream->get_message_history($topic)
```
#### **C#**
```csharp
var history = exchange.stream.getMessageHistory(topic);
```
<!-- tabs:end -->

#### Unsubscribe stream callback
You can use `exchange.stream.unsubcribe(topic, consumeFunction)` to unsubscribe a callback from stream topic. However notice this won't unsubscribe the stream from the exchange.
The function will return true if the callback as found and unsubscribed and false if not.

<!-- tabs:start -->
#### **Javascript**
```javascript
const history = exchange.stream.getMessageHistory (topic)
```
#### **Python**
```python
history = exchange.stream.get_message_history (topic)
```
#### **PHP**
```php
$history = $exchange->stream->get_message_history($topic)
```
#### **C#**
```csharp
var history = exchange.stream.getMessageHistory(topic);
```
<!-- tabs:end -->
## Streaming Specifics

Despite of the numerous commonalities, streaming-based APIs have their own specifics, because of their connection-based nature.

Having a connection-based interface implies connection-handling mechanisms. Connections are managed by CCXT Pro transparently to the user. Each exchange instance manages its own set of connections.

Upon your first call to any `watch*()` method the library will establish a connection to a specific stream/resource of the exchange and will maintain it. If the connection already exists – it is reused. The library will handle the subscription request/response messaging sequences as well as the authentication/signing if the requested stream is private.

The library will also watch the status of the uplink and will keep the connection alive. Upon a critical exception, a disconnect or a connection timeout/failure, the next iteration of the tick function will call the `watch` method that will trigger a reconnection. This way the library handles disconnections and reconnections for the user transparently. CCXT Pro applies the necessary rate-limiting and exponential backoff reconnection delays. All of that functionality is enabled by default and can be configured via exchange properties, as usual.

Most of the exchanges only have a single base URL for streaming APIs (usually, WebSocket, starting with `ws://` or `wss://`). Some of them may have more than one URL for each stream, depending on the feed in question.

Exchanges' Streaming APIs can be classified into two different categories:

- *sub* or *subscribe* allows receiving only
- *pub* or *publish* allows sending and receiving

### Sub

A *sub* interface usually allows to subscribe to a stream of data and listen for it. Most of exchanges that do support WebSockets will offer a *sub* type of API only. The *sub* type includes streaming public market data. Sometimes exchanges also allow subcribing to private user data. After the user subscribes to a data feed the channel effectively starts working one-way sending updates from the exchange towards the user continuously.

Commonly appearing types of public data streams:

- order book (most common) - updates on added, edited and deleted orders (aka *change deltas*)
- ticker updates upon changing of 24 hour stats
- fills feed (also common) - a live stream of public trades
- ohlcv candlestick feed
- heartbeat
- exchange chat/trollbox

Less common types of private user data streams:

- the stream of private trades of the user
- live order updates
- balance updates
- custom streams
- exchange-specific and other streams

### Pub

A *pub* interface usually allows users to send data requests towards the server. This usually includes common user actions, like:

- placing orders
- canceling orders
- placing withdrawal requests
- posting chat/trollbox messages
- etc

**Some exchanges do not offer a *pub* WS API, they will offer *sub* WS API only.** However, there are exchanges that have a complete Streaming API as well. In most cases a user cannot operate effectively having just the Streaming API. Exchanges will stream public market data *sub*, and the REST API is still needed for the *pub* part where missing.

### unWatch

Each `watchX` method establishes a subscription with a stream and will continuously get updates from the exchange. Even if you stop getting the return value from the `watchX` method, the stream will keep sending that, which is handled and stored in the background. To stop those background subscriptions, you should use `unWatch` method (eg. `watchTrades` -> `unWatchTrades`).

### Incremental Data Structures

In many cases due to a unidirectional nature of the underlying data feeds, the application listening on the client-side has to keep a local snapshot of the data in memory and merge the updates received from the exchange server into the local snapshot. The updates coming from the exchange are also often called _deltas_, because in most cases those updates will contain just the changes between two states of the data and will not include the data that has not changed making it necessary to store the locally cached current state S of all relevant data objects.

All of that functionality is handled by CCXT Pro for the user. To work with CCXT Pro, the user does not have to track or manage subscriptions and related data. CCXT Pro will keep a cache of structures in memory to handle the underlying hassle.

Each incoming update says which parts of the data have changed and the receiving side "increments" local state S by merging the update on top of current state S and moves to next local state S'. In terms of CCXT Pro that is called _"incremental state"_ and the structures involved in the process of storing and updating the cached state are called _"incremental structures"_. CCXT Pro introduces several new base classes to handle the incremental state where necessary.

The incremental structures returned from the unified methods of CCXT Pro are often one of two types:

1. JSON-decoded object (`object` in JavaScript, `dict` in Python, `array()` in PHP). This type may be returned from public and private methods like `watchOrderBook`, `watchTicker`, `watchBalance`, `watchOrder`, etc.
2. An array/list of objects (usually sorted in chronological order). This type may be returned from methods like `watchOHLCV`, `watchTrades`, `watchMyTrades`, `watchOrders`, etc.

The unified methods returning arrays like `watchOHLCV`, `watchTrades`, `watchMyTrades`, `watchOrders`, are based on the caching layer. The user has to understand the inner workings of the caching layer to work with it efficiently.

The cache is a fixed-size deque aka array/list with two ends. The CCXT Pro library has a reasonable limit on the number of objects stored in memory. By default the caching array structures will store up to 1000 entries of each type (1000 most recent trades, 1000 most recent candles, 1000 most recent orders). The allowed maximum number can be configured by the user upon instantiation or later:

```python
ccxtpro.binance({
    'options': {
        'tradesLimit': 1000,
        'OHLCVLimit': 1000,
        'ordersLimit': 1000,
    },
})

# or

exchange.options['tradesLimit'] = 1000
exchange.options['OHLCVLimit'] = 1000
exchange.options['ordersLimit'] = 1000
```

The cache limits have to be set prior to calling any watch-methods and cannot change during a program run.

When there is space left in the cache, new elements are simply appended to the end of it. If there's not enough room to fit a new element, the oldest element is deleted from the beginning of the cache to free some space. Thus, for example, the cache grows from 0 to 1000 most recent trades and then stays at 1000 most recent trades max, constantly renewing the stored data with each new update incoming from the exchange. It reminds a sliding frame window or a sliding door, that looks like shown below:

```
      past > ------------------ > time > - - - - - - - - > future


                           sliding frame
                           of 1000 most
                           recent trades
                        +-----------------+
                        |                 |
                        |===========+=====|
+----------------+------|           |     | - - - - - + - - - - - - - - + - - -
|                |      |           |     |           |                 |
0              1000     |         2000    |         3000              4000  ...
|                |      |           |     |           |                 |
+----------------+------|           |     | - - - - - + - - - - - - - - + - - -
                        |===========+=====|
                        |                 |
                        +---+---------+---+
                            |         |
                      since ^         ^ limit

                   date-based pagination arguments
                         are always applied
                       within the cached frame
```

The user can configure the cache limits using the `exchange.options` as was shown above. Do not confuse the cache limits with the pagination limit.

**Note, that the `since` and `limit` [date-based pagination](Manual#date-based-pagination) params have a different meaning and are always applied within the cached window!** If the user specifies a `since` argument to the `watchTrades()` call, CCXT Pro will return all cached trades having `timestamp >= since`. If the user does not specify a `since` argument, CCXT pro will return cached trades from the beginning of the sliding window. If the user specifies a `limit` argument, the library will return up to `limit` candles starting from `since` or from the beginning of the cache. For that reason the user cannot paginate beyond the cached frame due to the WebSocket real-time specifics.

```python
exchange.options['tradesLimit'] = 5  # set the size of the cache to 5

# this call will return up to 5 cached trades
await exchange.watchTrades (symbol)

# the following call will return the first 2 of up to 5 cached trades
await exchange.watchTrades (symbol, since=None, limit=2)

# this call will first filter cached trades by trade['timestamp'] >= since
# and will return the first 2 of up to 5 cached trades that pass the filter
since = exchange.iso8601('2020-01-01T00:00:00Z')
limit = 2
await exchange.watchTrades (symbol, since, limit)
```

#### newUpdates mode

If you want to always get just the most recent trade, **you should instantiate the exchange with the newUpdates flag set to true**.

```python
exchange = ccxtpro.binance({'newUpdates': True})
while True:
    trades = await exchange.watchTrades (symbol)
    print(trades)
```

The newUpdates mode continues to utilize the sliding cache in the background, but the user will only be given the new updates. This is because some exchanges use incremental structures, so we need to keep a cache of objects as the exchange may only provide partial information such as status updates.

The result from the newUpdates mode will be one or more updates that have occurred since the last time `exchange.watchMethod` resolved. CCXT Pro can return one or more orders that were updated since the previous call. The result of calling `exchange.watchOrders` will look like shown below:

```javascript
[
    order, // see https://github.com/ccxt/ccxt/wiki/Manual#order-structure
    order,
    order,
    ...
]
```

*Deprecation Warning*: in the future `newUpdates: true` will be the default mode and you will have to set newUpdates to false to get the sliding cache.
<!-- tabs:start -->
#### **Javascript**
```javascript
const ccxtpro = require ('ccxt').pro
console.log ('CCXT version', ccxtpro.version)
console.log ('Supported exchanges:', ccxtpro.exchanges)
```
#### **Python**
```python
import ccxt.pro as ccxtpro
print('CCXT version', ccxtpro.__version__)
print('Supported exchanges:', ccxtpro.exchanges)
```
#### **PHP**
```php
use \ccxt\pro; // optional, since you can use fully qualified names
echo 'CCXT version ', \ccxt\pro\Exchange::VERSION, "\n";
echo 'Supported exchanges: ', json_encode(\ccxt\pro\Exchange::$exchanges), "\n";
```
<!-- tabs:end -->

The imported CCXT Pro module wraps the CCXT inside itself – every exchange instantiated via CCXT Pro has all the CCXT methods as well as the additional functionality.

## Instantiation

CCXT Pro is designed for async/await style syntax and relies heavily on async primitives such as *promises* and *futures*.

Creating a CCXT Pro exchange instance is pretty much identical to creating a CCXT exchange instance.

<!-- tabs:start -->
#### **Javascript**
```javascript
const ccxt = require ('ccxt').pro
const exchange = new ccxtpro.binance ({ newUpdates: false })
```

The Python implementation of CCXT Pro relies on builtin [asyncio](https://docs.python.org/3/library/asyncio.html) and [Event Loop](https://docs.python.org/3/library/asyncio-eventloop.html) in particular. In Python it is possible to supply an asyncio's event loop instance in the constructor arguments as shown below (identical to `ccxt.async support`):
#### **Python**
```python
import ccxt.pro as ccxtpro
from asyncio import run

async def main():
    exchange = ccxtpro.kraken({'newUpdates': False})
    while True:
        orderbook = await exchange.watch_order_book('BTC/USD')
        print(orderbook['asks'][0], orderbook['bids'][0])
    await exchange.close()


run(main())
```
#### **PHP**

In PHP the async primitives are borrowed from [ReactPHP](https://reactphp.org). The PHP implementation of CCXT Pro relies on [Promise](https://github.com/reactphp/promise) and [EventLoop](https://github.com/reactphp/event-loop) in particular. In PHP the user is required to supply a ReactPHP's event loop instance in the constructor arguments as shown below:

```php
// PHP
error_reporting(E_ALL | E_STRICT);
date_default_timezone_set('UTC');
require_once 'vendor/autoload.php';

$exchange = new \ccxt\pro\kucoin(array( 'newUpdates' => false ));
```

#### **C#/Dotnet**

```c#
using ccxt.pro;

    public async static Task Watch()
    {
        var exchange = new binance();
        while (true)
        {
            var trades = await exchange.WatchTrades("BTC/USDT");
            Console.WriteLine("Trades: " + JsonConvert.SerializeObject(trades, Formatting.Indented));
        }
    }
```

<!-- tabs:end -->

## Exchange Properties

Every CCXT Pro instance contains all properties of the underlying CCXT instance. Apart from the standard CCXT properties, the CCXT Pro instance includes the following:

```javascript
{
    'has': { // an associative array of extended exchange capabilities
        'ws': true, // only available in CCXT Pro
        'watchOrderBook': true,
        'watchTicker': true,
        'watchTickers': true,
        'watchTrades': true,
        'watchMyTrades': true,
        'watchOHLCV': true,
        'watchBalance': true,
        'watchPositions': true,
        'createOrderWs': true,
        'editOrderWs': true,
        'cancelOrderWs': true,
        'cancelOrdersWs': false,
        'cancelAllOrdersWs': true,
        'fetchOrderWs': true,
        'fetchOrdersWs': true,
        'fetchBalanceWs': true,
        'fetchMyTradesWs': true,
        ...
    },
    'urls': {
        'api': { // will contain a streaming API base URL, depending on the underlying protocol
            'ws': 'wss://ws.exchange.com',            // https://en.wikipedia.org/wiki/WebSocket
            'signalr': 'https://signalr.exchange.com' // https://en.wikipedia.org/wiki/SignalR
            'socketio': 'wss://socket.exchange.io'    // https://socket.io
        },
    },
    'version': '1.21',
    'streaming': {
        'keepAlive': 30000, // integer keep-alive rate in milliseconds
        'maxPingPongMisses': 2.0, // how many ping pong misses to drop and reconnect
        ... // other streaming options
    },
    // incremental data structures
    'orderbooks':   {}, // incremental order books indexed by symbol
    'ohlcvs':       {}, // standard CCXT OHLCVs indexed by symbol by timeframe
    'balance':      {}, // a standard CCXT balance structure, accounts indexed by currency code
    'orders':       {}, // standard CCXT order structures indexed by order id
    'trades':       {}, // arrays of CCXT trades indexed by symbol
    'tickers':      {}, // standard CCXT tickers indexed by symbol
    'transactions': {}, // standard CCXT deposits and withdrawals indexed by id or txid
    ...
}
```

## Unified API

The Unified CCXT Pro API encourages direct control flow for better codestyle, more readable and architecturally superior code compared to using EventEmitters and callbacks. The latter is considered an outdated approach nowadays since it requires inversion of control (people aren't used to inverted thinking).

CCXT Pro goes with the modern approach and it is designed for the async syntax. Under the hood, CCXT Pro will still have to use inverted control flow sometimes because of the dependencies and the WebSocket libs that can't do otherwise.

The same is true not only for JS/ES6 but also for Python 3 async code as well. In PHP the async primitives are borrowed from [ReactPHP](https://reactphp.org/).

Modern async syntax allows you to combine and split the execution into parallel pathways and then merge them, group them, prioritize them, and what not. With promises one can easily convert from direct async-style control flow to inverted callback-style control flow, back and forth.

### Message Queue Configuration
The client will return a message each time a message is received and the watch function is being awaited.
However it can happen that due to the users code or a possible race condition a message is received and at that moment the watch function is not being awaited and therefore there is no future to resolve. In this case the message is saved in a messageQueue of the websocket client to be returned next time the watch function is called.

To activate this behavior you can switch on the message queue by setting the following options:
```
exchange.options['ws']['useMessageQueue'] = true
```

This can be usefull for watch functions with little traffic.

### Real-Time vs Throttling

CCXT Pro supports two modes of tick function loops – the real-time mode and the throttling mode. Both of them are shown below in pseudocode:

```javascript
// real-time mode
const limit = 5 // optional
while (true) {
    try {
        const orderbook = await exchange.watchOrderBook (symbol, limit)
        // your reaction to the update takes place here
        // you arrive here after receiving the update from the exchange in real time
        console.log (orderbook) // every update
    } catch (e) {
        console.log (e)
        // throw e // uncomment to stop the loop on exceptions
    }
}
```

```javascript
// throttling mode
const limit = 5 // optional
// await is optional, alternatively you can launch it in bg without await
await exchange.watchOrderBook (symbol, limit)
while (true) {
    // your reaction takes place here
    // you arrive here every 100 ms regardless of whether there was an update or not
    // in throttling mode offloading the orderbook with .limit () is required
    console.log (exchange.orderbooks[symbol].limit (limit))
    await exchange.sleep (100) // every 100 ms
}
```

In **real-time mode** CCXT Pro will return the result as soon as each new delta arrives from the exchange. The general logic of a unified call in a real-time loop is to await for the next delta and immediately return the unified result structure to the user, over and over again. This is useful when reaction time is critical, or has to be as fast as possible.

However, the real-time mode requires programming experience with async flows when it comes to synchronizing multiple parallel tick loops. Apart from that, the exchanges can stream a very large number of updates during periods of high activity or high volatility. Therefore the user developing a real-time algorithm has to make sure that the userland code is capable of consuming data that fast. Working in real-time mode may be more demanding for resources sometimes.

In **throttling mode** CCXT Pro will receive and manage the data in the background. The user is responsible for calling the results from time to time when necessary. The general logic of the throttling loop is to sleep for most of the time and wake up to check the results occasionally. This is usually done at some fixed frequency, or, _"frame rate"_. The code inside a throttling loop is often easier to synchronize across multiple exchanges. The rationing of time spent in a throttled loop also helps reduce resource usage to a minimum. This is handy when your algorithm is heavy and you want to control the execution precisely to avoid running it too often.

The obvious downside of the throttling mode is being less reactive or responsive to updates. When a trading algorithm has to wait some number milliseconds before being executed – an update or two may arrive sooner than that time expires. In throttling mode the user will only check for those updates upon next wakeup (loop iteration), so the reaction lag may vary within some number of milliseconds over time.

## Public Methods

### watchOrderBook

The `watchOrderBook`'s interface is identical to [fetchOrderBook](https://github.com/ccxt/ccxt/wiki/Manual#order-book). It accepts three arguments:

- `symbol` – string, a unified CCXT symbol, required
- `limit` – integer, the max number of bids/asks returned, optional
- `params` – assoc dictionary, optional overrides as described in [Overriding Unified API Params](https://github.com/ccxt/ccxt/wiki/Manual#overriding-unified-api-params)

In general, the exchanges can be divided in two categories:

1. the exchanges that support limited orderbooks (streaming just the top part of the stack of orders)
2. the exchanges that stream full orderbooks only

If the exchange accepts a limiting argument, the `limit` argument is sent towards the exchange upon subscribing to the orderbook stream over a WebSocket connection. The exchange will then send only the specified amount of orders which helps reduce the traffic. Some exchanges may only accept certain values of `limit`, like 10, 25, 50, 100 and so on.

If the underlying exchange does not accept a limiting argument, the limiting is done on the client side.

The `limit` argument does not guarantee that the number of bids or asks will always be equal to `limit`. It designates the upper boundary or the maximum, so at some moment in time there may be less than `limit` bids or asks, but never more than `limit` bids or asks. This is the case when the exchange does not have enough orders on the orderbook, or when one of the top orders in the orderbook gets matched and removed from the orderbook, leaving less than `limit` entries on either bids side or asks side. The free space in the orderbook usually gets quickly filled with new data.
<!-- tabs:start -->
#### **Javascript**
```javascript
if (exchange.has['watchOrderBook']) {
    while (true) {
        try {
            const orderbook = await exchange.watchOrderBook (symbol, limit, params)
            console.log (new Date (), symbol, orderbook['asks'][0], orderbook['bids'][0])
        } catch (e) {
            console.log (e)
            // stop the loop on exception or leave it commented to retry
            // throw e
        }
    }
}
```
#### **Python**
```python
if exchange.has['watchOrderBook']:
    while True:
        try:
            orderbook = await exchange.watch_order_book(symbol, limit, params)
            print(exchange.iso8601(exchange.milliseconds()), symbol, orderbook['asks'][0], orderbook['bids'][0])
        except Exception as e:
            print(e)
            # stop the loop on exception or leave it commented to retry
            # raise e
```
#### **PHP**
```php
if ($exchange->has['watchOrderBook']) {
    $exchange::execute_and_run(function() use ($exchange, $symbol, $limit, $params) {
        while (true) {
            try {
                $orderbook = yield $exchange->watch_order_book($symbol, $limit, $params);
                echo date('c'), ' ', $symbol, ' ', json_encode(array($orderbook['asks'][0], $orderbook['bids'][0])), "\n";
            } catch (Exception $e) {
                echo get_class($e), ' ', $e->getMessage(), "\n";
            }
        }
    });
}
```
<!-- tabs:end -->

#### watchOrderBookForSymbols

Similar to `watchOrderBook` but accepts an array of symbols so you can subscribe to multiple orderbooks in a single message.

<!-- tabs:start -->
#### **Javascript**
```javascript
if (exchange.has['watchOrderBookForSymbols']) {
    while (true) {
        try {
            const orderbook = await exchange.watchOrderBookForSymbols (['BTC/USDT', 'LTC/USDT'], limit, params)
            console.log (new Date (), symbol, orderbook['asks'][0], orderbook['bids'][0])
        } catch (e) {
            console.log (e)
            // stop the loop on exception or leave it commented to retry
            // throw e
        }
    }
}
```
#### **Python**
```python
if exchange.has['watchOrderBookForSymbols']:
    while True:
        try:
            orderbook = await exchange.watchOrderBookForSymbols(['BTC/USDT', 'LTC/USDT'], limit, params)
            print(exchange.iso8601(exchange.milliseconds()), symbol, orderbook['asks'][0], orderbook['bids'][0])
        except Exception as e:
            print(e)
            # stop the loop on exception or leave it commented to retry
            # raise e
```


### watchTicker
Some exchanges allow different topics to listen to tickers (ie: bookTicker). You can set this in `exchange.options['watchTicker']['name']`
```javascript
// JavaScript
if (exchange.has['watchTicker']) {
    while (true) {
        try {
            const ticker = await exchange.watchTicker (symbol, params)
            console.log (new Date (), ticker)
        } catch (e) {
            console.log (e)
            // stop the loop on exception or leave it commented to retry
            // throw e
        }
    }
}
```

```python
# Python
if exchange.has['watchTicker']:
    while True:
        try:
            ticker = await exchange.watch_ticker(symbol, params)
            print(exchange.iso8601(exchange.milliseconds()), ticker)
        except Exception as e:
            print(e)
            # stop the loop on exception or leave it commented to retry
            # raise e
```
#### **PHP**
```php
if ($exchange->has['watchTicker']) {
    $exchange::execute_and_run(function() use ($exchange, $symbol, $params) {
        while (true) {
            try {
                $ticker = yield $exchange->watch_ticker($symbol, $params);
                echo date('c'), ' ', json_encode($ticker), "\n";
            } catch (Exception $e) {
                echo get_class($e), ' ', $e->getMessage(), "\n";
            }
        }
    });
}
```
<!-- tabs:end -->

### watchTickers

<!-- tabs:start -->
#### **Javascript**
```javascript
if (exchange.has['watchTickers']) {
    while (true) {
        try {
            const tickers = await exchange.watchTickers (symbols, params)
            console.log (new Date (), tickers)
        } catch (e) {
            console.log (e)
            // stop the loop on exception or leave it commented to retry
            // throw e
        }
    }
}
```
#### **Python**
```python
if exchange.has['watchTickers']:
    while True:
        try:
            tickers = await exchange.watch_tickers(symbols, params)
            print(exchange.iso8601(exchange.milliseconds()), tickers)
        except Exception as e:
            print(e)
            # stop the loop on exception or leave it commented to retry
            # raise e
```
#### **PHP**
```php
if ($exchange->has['watchTickers']) {
    $exchange::execute_and_run(function() use ($exchange, $symbols, $params) {
        while (true) {
            try {
                $tickers = yield $exchange->watch_tickers($symbols, $params);
                echo date('c'), ' ', json_encode($tickers), "\n";
            } catch (Exception $e) {
                echo get_class($e), ' ', $e->getMessage(), "\n";
            }
        }
    });
}
```
<!-- tabs:end -->

### watchOHLCV

A very common misconception about WebSockets is that WS OHLCV streams can somehow speed up a trading strategy.
If the purpose of your app is to implement OHLCV-trading or a speculative algorithmic strategy, **consider the following carefully**.

In general, there's two types of trading data used in the algorithms:

- 1st-order real-time data like orderbooks and trades
- 2nd-order non-real-time data like tickers, ohlcvs, etc

When developers say _"real-time"_, that usually means pseudo real-time, or, put simply, _"as fast and as close to real time as possible"_.

The 2nd-order data is **always** calculated from the 1st-order data. OHLCVs are calculated from aggregated trades. Tickers are calculated from trades and orderbooks.

Some exchanges do the calculation of OHLCVs (2nd order data) for you on the exchange side and send you updates over WS (Binance). Other exchanges don't really think that is necessary, for a reason.

Obviously, it takes time to calculate 2nd-order OHLCV candles from trades. Apart from that sending the calculated candle back to all connected users also takes time. Additional delays can happen during periods of high volatility if an exchange is traded very actively under high load.

There is no strict guarantee on how much time it will take from the exchange to calculate the 2nd order data and stream it to you over WS. The delays and lags on OHLCV candles can vary significantly from exchange to exchange. For example, an exchange can send an OHLCV update ~30 seconds after the actual closing of a corresponding period. Other exchanges may send the current OHLCV updates at a regular intervals (say, once every 100ms), while in reality trades can happen much more frequently.

Most people use WS to avoid any sorts of delays and have real-time data. So, in most cases it is much better to not wait for the exchange. Recalculating the 2nd order data from 1st order data on your own may be much faster and that can lower the unnecessary delays. Therefore it does not make much sense to use WS for watching just the OHLCV candles from the exchange. Developers would rather `watch_trades()` instead and recalculate the OHLCV candles using CCXT's built-in methods like `build_ohlcvc()`.

```python
# Python
exchange = ccxtpro.binance()
if not exchange.has['watchOHLCV']:
    while True:
        try:
            trades = await exchange.watch_trades(symbol)
            ohlcvc = exchange.build_ohlcvc(trades, '1m')
            print(ohlcvc)
        except Exception as e:
            print(e)
            # stop the loop on exception or leave it commented to retry
            # raise e
```

That explains why some exchanges reasonably think that OHLCVs are not necessary in the WS context, cause users can calculate that information in the userland much faster having just a WS stream of realtime 1st-order trades.

If your application is not very time-critical, you can still subscribe to OHLCV streams, for charting purposes. If the underlying `exchange.has['watchOHLCV']`, you can `watchOHLCV()/watch_ohlcv()` as shown below:

<!-- tabs:start -->
#### **Javascript**
```javascript
if (exchange.has['watchOHLCV']) {
    while (true) {
        try {
            const candles = await exchange.watchOHLCV (symbol, timeframe, since, limit, params)
            console.log (new Date (), candles)
        } catch (e) {
            console.log (e)
            // stop the loop on exception or leave it commented to retry
            // throw e
        }
    }
}
```
#### **Python**
```python
if exchange.has['watchOHLCV']:
    while True:
        try:
            candles = await exchange.watch_ohlcv(symbol, timeframe, since, limit, params)
            print(exchange.iso8601(exchange.milliseconds()), candles)
        except Exception as e:
            print(e)
            # stop the loop on exception or leave it commented to retry
            # raise e
```
#### **PHP**
```php
if ($exchange->has['watchOHLCV']) {
    $exchange::execute_and_run(function() use ($exchange, $symbol, $timeframe, $since, $limit, $params) {
        while (true) {
            try {
                $candles = yield $exchange->watch_ohlcv($symbol, $timeframe, $since, $limit, $params);
                echo date('c'), ' ', $symbol, ' ', $timeframe, ' ', json_encode($candles), "\n";
            } catch (Exception $e) {
                echo get_class($e), ' ', $e->getMessage(), "\n";
            }
        }
    });
}
```
<!-- tabs:end -->


### watchOHLCVForSymbols

Similar to `watchOHLCV` but allows multiple subscriptions of symbols and timeframes
<!-- tabs:start -->
#### **Javascript**
```javascript
if (exchange.has['watchOHLCVForSymbols']) {
    while (true) {
        try {
            const subscriptions = [[
                ['BTC/USDT', '1d'],
                ['LTC/USDT', '5m'],
                ['ETH/USDT', '1h']
            ]]
            const candles = await exchange.watchOHLCVForSymbols (subscriptions, since, limit, params)
            console.log (new Date (), candles)
        } catch (e) {
            console.log (e)
            // stop the loop on exception or leave it commented to retry
            // throw e
        }
    }
}
```
#### **Python**
```python
if exchange.has['watchOHLCVForSymbols']:
    while True:
        try:
            subscriptions = [[
                ['BTC/USDT', '1d'],
                ['LTC/USDT', '5m'],
                ['ETH/USDT', '1h']
            ]]
            candles = await exchange.watch_ohlcv(subscriptions, since, limit, params)
            print(exchange.iso8601(exchange.milliseconds()), candles)
        except Exception as e:
            print(e)
            # stop the loop on exception or leave it commented to retry
            # raise e
```
<!-- tabs:end -->


### watchTrades
<!-- tabs:start -->
#### **Javascript**
```javascript
// JavaScript
if (exchange.has['watchTrades']) {
    while (true) {
        try {
            const trades = await exchange.watchTrades (symbol, since, limit, params)
            console.log (new Date (), trades)
        } catch (e) {
            console.log (e)
            // stop the loop on exception or leave it commented to retry
            // throw e
        }
    }
}
```
#### **Python**
```python
if exchange.has['watchTrades']:
    while True:
        try:
            trades = await exchange.watch_trades(symbol, since, limit, params)
            print(exchange.iso8601(exchange.milliseconds()), trades)
        except Exception as e:
            print(e)
            # stop the loop on exception or leave it commented to retry
            # raise e
```
#### **PHP**
```php
if ($exchange->has['watchTrades']) {
    $exchange::execute_and_run(function() use ($exchange, $symbol, $since, $limit, $params) {
        while (true) {
            try {
                $trades = yield $exchange->watch_trades($symbol, $since, $limit, $params);
                echo date('c'), ' ', json_encode($trades), "\n";
            } catch (Exception $e) {
                echo get_class($e), ' ', $e->getMessage(), "\n";
            }
        }
    });
}
```
<!-- tabs:end -->
### watchTradesForSymbols

Similar to `watchTrades` but allows subscribing to multiple symbols in a single call.

<!-- tabs:start -->
#### **Javascript**
```javascript
if (exchange.has['watchTradesForSymbols']) {
    while (true) {
        try {
            const trades = await exchange.watchTradesForSymbols (['LTC/USDT', 'BTC/USDT'], since, limit, params)
            console.log (new Date (), trades)
        } catch (e) {
            console.log (e)
            // stop the loop on exception or leave it commented to retry
            // throw e
        }
    }
}
```
#### **Python**
```python
if exchange.has['watchTradesForSymbols']:
    while True:
        try:
            trades = await exchange.watchTradesForSymbols(['LTC/USDT', 'BTC/USDT'], since, limit, params)
            print(exchange.iso8601(exchange.milliseconds()), trades)
        except Exception as e:
            print(e)
            # stop the loop on exception or leave it commented to retry
            # raise e
```
<!-- tabs:end -->

## Private Methods

In most cases the authentication logic is borrowed from CCXT since the exchanges use the same keypairs and signing algorithms for REST APIs and WebSocket APIs. See [API Keys Setup](https://github.com/ccxt/ccxt/wiki/Manual#api-keys-setup) for more details.

### watchBalance
<!-- tabs:start -->
#### **Javascript**
```javascript
// JavaScript
if (exchange.has['watchBalance']) {
    while (true) {
        try {
            const balance = await exchange.watchBalance (params)
            console.log (new Date (), balance)
        } catch (e) {
            console.log (e)
            // stop the loop on exception or leave it commented to retry
            // throw e
        }
    }
}
```
#### **Python**
```python
if exchange.has['watchBalance']:
    while True:
        try:
            balance = await exchange.watch_balance(params)
            print(exchange.iso8601(exchange.milliseconds()), balance)
        except Exception as e:
            print(e)
            # stop the loop on exception or leave it commented to retry
            # raise e
```
#### **PHP**
```php
if ($exchange->has['watchBalance']) {
    $exchange::execute_and_run(function() use ($exchange, $params) {
        while (true) {
            try {
                $balance = yield $exchange->watch_balance($params);
                echo date('c'), ' ', json_encode($balance), "\n";
            } catch (Exception $e) {
                echo get_class($e), ' ', $e->getMessage(), "\n";
            }
        }
    });
}
```
<!-- tabs:end -->

### watchOrders

<!-- tabs:start -->
#### **Javascript**
```javascript
watchOrders (symbol = undefined, since = undefined, limit = undefined, params = {})
```
#### **Python**
```python
watch_orders(symbol=None, since=None, limit=None, params={})
```
#### **PHP**
```php
watch_orders($symbol = null, $since = null, $lmit = null, $params = array());
```

#### **C#/.NET**

```c#
public async Task<List<Order>> WatchOrders(string symbol = null, Int64? since2 = 0, Int64? limit2 = 0, Dictionary<string, object> parameters = null)
```
<!-- tabs:end -->

### watchMyTrades
<!-- tabs:start -->
#### **Javascript**
```javascript
watchMyTrades (symbol = undefined, since = undefined, limit = undefined, params = {})
```
#### **Python**
```python
watch_my_trades(symbol=None, since=None, limit=None, params={})
```
#### **PHP**
```php
watch_my_trades($symbol = null, $since = null, $lmit = null, $params = array());
```

#### **C#/.NET**

```c#
public async Task<List<Trade>> WatchMyTrades(string symbol = null, Int64? since2 = 0, Int64? limit2 = 0, Dictionary<string, object> parameters = null)

```
<!-- tabs:end -->

### watchPositions
watch all open positions and returns a list of [position structure](https://docs.ccxt.com/en/latest/manual.html#position-structure)

<!-- tabs:start -->
#### **Javascript**
```javascript
watchPositions (symbols = undefined, since = undefined, limit = undefined, params = {}) 
```
#### **Python**
```python
watch_positions(symbols=None, since=None, limit=None, params={})
```
#### **PHP**
```php
watch_positions($symbols = null, $since = null, $lmit = null, $params = array());
```

#### **C#/.NET**

```c#
public async Task<List<Position>> WatchPositions(List<string> symbols = null, Int64? since2 = 0, Int64? limit2 = 0, Dictionary<string, object> parameters = null)
```
<!-- tabs:end -->

### createOrderWs
<!-- tabs:start -->
#### **Typescript**
```javascript
// JavaScript
createOrderWs (symbol: string, type: OrderType, side: OrderSide, amount: number, price: number = undefined, params = {})
```
#### **Python**
```python
create_order_ws(self, symbol: str, type: OrderType, side: OrderSide, amount: float, price: Optional[float] = None, params={})
```
#### **PHP**
```php
create_order_ws(string $symbol, string $type, string $side, float $amount, ?float $price = null, $params = array ())
```

#### **C#/.NET**

```c#
    public async Task<Order> CreateOrderWs(string symbol, string type, string side, float amount, float? price2 = 0, Dictionary<string, object> parameters = null)
```
<!-- tabs:end -->
### editOrderWs
<!-- tabs:start -->
#### **Typescript**
```javascript
// JavaScript
editOrderWs (id, symbol: string, type: OrderType, side: OrderSide, amount: number, price: number = undefined, params = {})
```
#### **Python**
```python
edit_order_ws(self, id, symbol: str, type: OrderType, side: OrderSide, amount: float, price: Optional[float] = None, params={})
```
#### **PHP**
```php
edit_order_ws(string id, string $symbol, string $type, string $side, float $amount, ?float $price = null, $params = array ())
```
<!-- tabs:end -->

### cancelOrderWs
<!-- tabs:start -->
#### **Typescript**
```javascript
cancelOrderWs(id: string, symbol: string = undefined, params = {})
```
#### **Python**
```python
cancel_order_ws(self, id, symbol: str, params={})
```
#### **PHP**

```php
cancel_order_ws(string $id, string $symbol, $params = array ())
```
<!-- tabs:end -->

### cancelOrdersWs
<!-- tabs:start -->
#### **Typescript**
```javascript
cancelOrdersWs(ids: string[], symbol: string = undefined, params = {})
```
#### **Python**

```python
cancel_orders_ws(self, ids, symbol: str, params={})
```
#### **PHP**
```php
cancel_orders_ws(string[] $ids, string $symbol, $params = array ())
```
<!-- tabs:end -->

### cancelAllOrdersWs
<!-- tabs:start -->
#### **Typescript**
```javascript
cancelAllOrdersWs(symbol: string = undefined, params = {})
```
#### **Python**
```python
cancel_all_orders_ws(self, symbol: str, params={})
```
#### **PHP**
```php
cancel_all_orders_ws(string $symbol, $params = array ())
```
<!-- tabs:end -->

### watchTransactions

```diff
- this method is a work in progress now (may be unavailable)
```

### Custom handler

If you want to have an access to raw incoming messages and use your custom handlers, you can override exchange's `handleMessage/handle_message` method, like:

A) By inheritance:

<!-- tabs:start -->
#### **Javascript**
```javascript
class myExchange extends ccxt.pro.coinbase {
    handleMessage (wsClient, data) {
        console.log("Raw incoming message:", message) // this is the raw update
        super.handleMessage(wsClient, data);
        // your extra logic here
    }
}
const ex = new myExchange();
ex.watchTicker('BTC/USDT');
```
#### **Python**
```python

class my_exchange(ccxt.pro.coinbase):
    def handle_message(self, client, message):
        print("Raw incoming message:", message)  # this is the raw update
        super().handle_message(client, message)
        # your extra logic here

async def example():
    ex = my_exchange()
    await ex.watch_ticker('BTC/USDT')

asyncio.run(example())
```
#### **PHP**
```php
class myBinance extends \ccxt\pro\binance {
    public function __construct($options = array()) {
        parent::__construct($options);
    }

    // your custom handler
    public function handle_message($ws, $message) {
        parent::handle_message($ws, $message); // trigger original `handleMessage`
        if ($your_condition) {
            // execute your additional code
        }
    }
}

$ex = new myBinance();
$ex->watch_ticker('BTC/USDT');

```
<!-- tabs:end -->

B) by overriding the method:

<!-- tabs:start -->
#### **Javascript**
```javascript
function myHandler(ws, data, orignal_handler){
    orignal_handler(ws, data); // trigger original `handleMessage`
    if (your_condition) {
        // execute your additional code
    }
}

const ex = new ccxt.pro.binance();
const original_handler = ex.handleMessage.bind(ex);
ex.handleMessage = (ws, data) => myHandler(ws, data, original_handler);
ex.watchTicker('BTC/USDT');
```
#### **Python**
```python

def myHandler(instance, ws, data, original_handle_message):
    original_handle_message(ws, data)  # trigger original `handleMessage`
    if your_condition:
        # execute your additional code

async def example():
    e = ccxt.pro.binance()
    original_handle_message = e.handle_message
    e.handle_message = lambda ws, data: myHandler(e, ws, data, original_handle_message)
    await e.watch_ticker('BTC/USDT')

asyncio.run(example())
```
<!-- tabs:end -->


### Error Handling

In case of an error the CCXT Pro will throw a standard CCXT exception, see [Error Handling](https://docs.ccxt.com/#/README?id=error-handling) for more details.<|MERGE_RESOLUTION|>--- conflicted
+++ resolved
@@ -172,38 +172,27 @@
 In CCXT Pro each public and private unified RESTful method having a `fetch*` prefix also has a corresponding stream-based counterpart method prefixed with `watch*`, as follows:
 
 - Public API
-<<<<<<< HEAD
   - `fetchStatus` → `watchStatus` → `subscribeStatus`
   - `fetchOrderBook` → `watchOrderBook` → `subscribeOrderBook`
   - `fetchTicker` → `watchTicker` → `subscribeTicker`
   - `fetchTickers` → `watchTickers` → `subscribeTickers`
   - `fetchOHLCV` → `watchOHLCV` → `subscribeOHLCV`
   - `fetchTrades` → `watchTrades` → `subscribeTrades`
-=======
-  - `fetchStatus` → `watchStatus`
-  - `fetchOrderBook` → `watchOrderBook`
-  - `fetchOrderBookForSymbols` → `watchOrderBookForSymbols`
-  - `fetchTicker` → `watchTicker`
-  - `fetchTickers` → `watchTickers`
-  - `fetchOHLCV` → `watchOHLCV`
-  - `fetchOHLCVForSymbols` → `watchOHLCVForSymbols`
-  - `fetchTrades` → `watchTrades`
-  - `fetchTradesForSymbols` → `watchTradesForSymbols`
-  - `fetchBidsAsks` → `watchBidsAsks`
-  - `fetchLiquidations` → `watchLiquidations`
-  - `fetchLiquidationsForSymbols` → `watchLiquidationsForSymbols`
->>>>>>> 5234bce4
+  - `fetchTradesForSymbols` → `watchTradesForSymbols`  → `subscribeTradesForSymbols`
+  - `fetchBidsAsks` → `watchBidsAsks` → `subscribeBidsAsks`
+  - `fetchLiquidations` → `watchLiquidations` → `subscribeLiquidations`
+  - `fetchLiquidationsForSymbols` → `watchLiquidationsForSymbols` → `subscribeLiquidationsForSymbols`
 - Private API
-  - `fetchBalance` → `watchBalance`
-  - `fetchOrders` → `watchOrders`
-  - `fetchOrdersForSymbols` → `watchOrdersForSymbols`
-  - `fetchMyTrades` → `watchMyTrades`
-  - `fetchPosition` → `watchPosition`
-  - `fetchPositions` → `watchPositions`
-  - `fetchLiquidations` → `watchLiquidations`
-  - `fetchMyLiquidations` → `watchMyLiquidations`
-  - `fetchMyLiquidationsForSymbols` → `watchMyLiquidationsForSymbols`
-  - `fetchFundingRates` → `watchFundingRates`
+  - `fetchBalance` → `watchBalance` → `subscribeBalance`
+  - `fetchOrders` → `watchOrders` → `subscribeOrders`
+  - `fetchOrdersForSymbols` → `watchOrdersForSymbols` → `subscribeOrdersForSymbols`
+  - `fetchMyTrades` → `watchMyTrades` → `subscribeMyTrades`
+  - `fetchPosition` → `watchPosition` → `subscribePosition`
+  - `fetchPositions` → `watchPositions` → `subscribePositions`
+  - `fetchLiquidations` → `watchLiquidations` → `subscribeLiquidations`
+  - `fetchMyLiquidations` → `watchMyLiquidations` → `subscribeMyLiquidations`
+  - `fetchMyLiquidationsForSymbols` → `watchMyLiquidationsForSymbols` → `subscribeLiquidationsForSymbols`
+  - `fetchFundingRates` → `watchFundingRates` → `subscribeFundingRates`
 - REST alternatives
   - `fetchTrades` → `fetchTradesWs`
   - `createOrder` → `createOrderWs`
