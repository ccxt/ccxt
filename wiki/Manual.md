# Overview

The ccxt library is a collection of available crypto *exchanges* or exchange classes. Each class implements the public and private API for a particular crypto exchange. All exchanges are derived from the base Exchange class and share a set of common methods. To access a particular exchange from ccxt library you need to create an instance of corresponding exchange class. Supported exchanges are updated frequently and new exchanges are added regularly.

The structure of the library can be outlined as follows:

```text
                                 User
    +-------------------------------------------------------------+
    |                            CCXT                             |
    +------------------------------+------------------------------+
    |            Public            |           Private            |
    +=============================================================+
    │                              .                              |
    │                    The Unified CCXT API                     |
    │                              .                              |
    |       loadMarkets            .           fetchBalance       |
    |       fetchMarkets           .            createOrder       |
    |       fetchCurrencies        .            cancelOrder       |
    |       fetchTicker            .             fetchOrder       |
    |       fetchTickers           .            fetchOrders       |
    |       fetchOrderBook         .        fetchOpenOrders       |
    |       fetchOHLCV             .      fetchClosedOrders       |
    |       fetchStatus            .          fetchMyTrades       |
    |       fetchTrades            .                deposit       |
    |                              .               withdraw       |
    │                              .                              |
    +=============================================================+
    │                              .                              |
    |                     Custom Exchange API                     |
    |         (Derived Classes And Their Implicit Methods)        |
    │                              .                              |
    |       publicGet...           .          privateGet...       |
    |       publicPost...          .         privatePost...       |
    |                              .          privatePut...       |
    |                              .       privateDelete...       |
    |                              .                   sign       |
    │                              .                              |
    +=============================================================+
    │                              .                              |
    |                      Base Exchange Class                    |
    │                              .                              |
    +=============================================================+
```

Full public and private HTTP REST APIs for all exchanges are implemented. WebSocket implementations in JavaScript, PHP, Python are available in [CCXT Pro](https://ccxt.pro), which is a professional addon to CCXT with support for WebSocket streams.

- [**Exchanges**](#exchanges)
- [**Markets**](#markets)
- [**Implicit API**](#implicit-api)
- [**Unified API**](#unified-api)
- [**Public API**](#public-api)
- [**Private API**](#private-api)
- [**Error Handling**](#error-handling)
- [**Troubleshooting**](#troubleshooting)
- [**CCXT Pro**](#ccxt-pro)

# Exchanges

- [Instantiation](#instantiation)
- [Exchange Structure](#exchange-structure)
- [Rate Limit](#rate-limit)

The CCXT library currently supports the following 110 cryptocurrency exchange markets and trading APIs:

| logo                                                                                                                                                                                              | id                 | name                                                                                     | ver                                                                                                                                                | certified                                                                                                                   | pro                                                                          |
|---------------------------------------------------------------------------------------------------------------------------------------------------------------------------------------------------|--------------------|------------------------------------------------------------------------------------------|:--------------------------------------------------------------------------------------------------------------------------------------------------:|-----------------------------------------------------------------------------------------------------------------------------|------------------------------------------------------------------------------|
| [![aax](https://user-images.githubusercontent.com/1294454/104140087-a27f2580-53c0-11eb-87c1-5d9e81208fe9.jpg)](https://www.aaxpro.com/invite/sign-up?inviteCode=JXGm5Fy7R2MB)                     | aax                | [AAX](https://www.aaxpro.com/invite/sign-up?inviteCode=JXGm5Fy7R2MB)                     | [![API Version 2](https://img.shields.io/badge/2-lightgray)](https://www.aaxpro.com/apidoc/index.html)                                             | [![CCXT Certified](https://img.shields.io/badge/CCXT-Certified-green.svg)](https://github.com/ccxt/ccxt/wiki/Certification) | [![CCXT Pro](https://img.shields.io/badge/CCXT-Pro-black)](https://ccxt.pro) |
| [![aofex](https://user-images.githubusercontent.com/51840849/77670271-056d1080-6f97-11ea-9ac2-4268e9ed0c1f.jpg)](https://aofex.com/#/register?key=9763840)                                        | aofex              | [AOFEX](https://aofex.com/#/register?key=9763840)                                        | [![API Version *](https://img.shields.io/badge/*-lightgray)](https://aofex.zendesk.com/hc/en-us/sections/360005576574-API)                         |                                                                                                                             |                                                                              |
| [![ascendex](https://user-images.githubusercontent.com/1294454/112027508-47984600-8b48-11eb-9e17-d26459cc36c6.jpg)](https://ascendex.com/en-us/register?inviteCode=EL6BXBQM)                      | ascendex           | [AscendEX](https://ascendex.com/en-us/register?inviteCode=EL6BXBQM)                      | [![API Version 2](https://img.shields.io/badge/2-lightgray)](https://bitmax-exchange.github.io/bitmax-pro-api/#bitmax-pro-api-documentation)       | [![CCXT Certified](https://img.shields.io/badge/CCXT-Certified-green.svg)](https://github.com/ccxt/ccxt/wiki/Certification) |                                                                              |
| [![bequant](https://user-images.githubusercontent.com/1294454/55248342-a75dfe00-525a-11e9-8aa2-05e9dca943c6.jpg)](https://bequant.io)                                                             | bequant            | [Bequant](https://bequant.io)                                                            | [![API Version 2](https://img.shields.io/badge/2-lightgray)](https://api.bequant.io/)                                                              |                                                                                                                             | [![CCXT Pro](https://img.shields.io/badge/CCXT-Pro-black)](https://ccxt.pro) |
| [![bibox](https://user-images.githubusercontent.com/51840849/77257418-3262b000-6c85-11ea-8fb8-20bdf20b3592.jpg)](https://w2.bibox365.com/login/register?invite_code=05Kj3I)                       | bibox              | [Bibox](https://w2.bibox365.com/login/register?invite_code=05Kj3I)                       | [![API Version 1](https://img.shields.io/badge/1-lightgray)](https://biboxcom.github.io/en/)                                                       |                                                                                                                             |                                                                              |
| [![bigone](https://user-images.githubusercontent.com/1294454/69354403-1d532180-0c91-11ea-88ed-44c06cefdf87.jpg)](https://b1.run/users/new?code=D3LLBVFT)                                          | bigone             | [BigONE](https://b1.run/users/new?code=D3LLBVFT)                                         | [![API Version 3](https://img.shields.io/badge/3-lightgray)](https://open.big.one/docs/api.html)                                                   |                                                                                                                             |                                                                              |
| [![binance](https://user-images.githubusercontent.com/1294454/29604020-d5483cdc-87ee-11e7-94c7-d1a8d9169293.jpg)](https://www.binance.com)                                                        | binance            | [Binance](https://www.binance.com)                                                       | [![API Version *](https://img.shields.io/badge/*-lightgray)](https://binance-docs.github.io/apidocs/spot/en)                                       | [![CCXT Certified](https://img.shields.io/badge/CCXT-Certified-green.svg)](https://github.com/ccxt/ccxt/wiki/Certification) | [![CCXT Pro](https://img.shields.io/badge/CCXT-Pro-black)](https://ccxt.pro) |
| [![binancecoinm](https://user-images.githubusercontent.com/1294454/117738721-668c8d80-b205-11eb-8c49-3fad84c4a07f.jpg)](https://www.binance.com)                                                  | binancecoinm       | [Binance COIN-M](https://www.binance.com)                                                | [![API Version *](https://img.shields.io/badge/*-lightgray)](https://binance-docs.github.io/apidocs/delivery/en/)                                  | [![CCXT Certified](https://img.shields.io/badge/CCXT-Certified-green.svg)](https://github.com/ccxt/ccxt/wiki/Certification) | [![CCXT Pro](https://img.shields.io/badge/CCXT-Pro-black)](https://ccxt.pro) |
| [![binanceus](https://user-images.githubusercontent.com/1294454/65177307-217b7c80-da5f-11e9-876e-0b748ba0a358.jpg)](https://www.binance.us/?ref=35005074)                                         | binanceus          | [Binance US](https://www.binance.us/?ref=35005074)                                       | [![API Version *](https://img.shields.io/badge/*-lightgray)](https://github.com/binance-us/binance-official-api-docs)                              |                                                                                                                             | [![CCXT Pro](https://img.shields.io/badge/CCXT-Pro-black)](https://ccxt.pro) |
| [![binanceusdm](https://user-images.githubusercontent.com/1294454/117738721-668c8d80-b205-11eb-8c49-3fad84c4a07f.jpg)](https://www.binance.com)                                                   | binanceusdm        | [Binance USDⓈ-M](https://www.binance.com)                                                | [![API Version *](https://img.shields.io/badge/*-lightgray)](https://binance-docs.github.io/apidocs/futures/en/)                                   | [![CCXT Certified](https://img.shields.io/badge/CCXT-Certified-green.svg)](https://github.com/ccxt/ccxt/wiki/Certification) | [![CCXT Pro](https://img.shields.io/badge/CCXT-Pro-black)](https://ccxt.pro) |
| [![bit2c](https://user-images.githubusercontent.com/1294454/27766119-3593220e-5ece-11e7-8b3a-5a041f6bcc3f.jpg)](https://bit2c.co.il/Aff/63bfed10-e359-420c-ab5a-ad368dab0baf)                     | bit2c              | [Bit2C](https://bit2c.co.il/Aff/63bfed10-e359-420c-ab5a-ad368dab0baf)                    | [![API Version *](https://img.shields.io/badge/*-lightgray)](https://www.bit2c.co.il/home/api)                                                     |                                                                                                                             |                                                                              |
| [![bitbank](https://user-images.githubusercontent.com/1294454/37808081-b87f2d9c-2e59-11e8-894d-c1900b7584fe.jpg)](https://bitbank.cc/)                                                            | bitbank            | [bitbank](https://bitbank.cc/)                                                           | [![API Version 1](https://img.shields.io/badge/1-lightgray)](https://docs.bitbank.cc/)                                                             |                                                                                                                             |                                                                              |
| [![bitbay](https://user-images.githubusercontent.com/1294454/27766132-978a7bd8-5ece-11e7-9540-bc96d1e9bbb8.jpg)](https://auth.bitbay.net/ref/jHlbB4mIkdS1)                                        | bitbay             | [BitBay](https://auth.bitbay.net/ref/jHlbB4mIkdS1)                                       | [![API Version *](https://img.shields.io/badge/*-lightgray)](https://bitbay.net/public-api)                                                        |                                                                                                                             |                                                                              |
| [![bitbns](https://user-images.githubusercontent.com/1294454/117201933-e7a6e780-adf5-11eb-9d80-98fc2a21c3d6.jpg)](https://ref.bitbns.com/1090961)                                                 | bitbns             | [Bitbns](https://ref.bitbns.com/1090961)                                                 | [![API Version 2](https://img.shields.io/badge/2-lightgray)](https://bitbns.com/trade/#/api-trading/)                                              |                                                                                                                             |                                                                              |
| [![bitcoincom](https://user-images.githubusercontent.com/1294454/97296144-514fa300-1861-11eb-952b-3d55d492200b.jpg)](https://fmfw.io/referral/da948b21d6c92d69)                                   | bitcoincom         | [bitcoin.com](https://fmfw.io/referral/da948b21d6c92d69)                                 | [![API Version 2](https://img.shields.io/badge/2-lightgray)](https://api.fmfw.io/api/2/explore/)                                                   |                                                                                                                             | [![CCXT Pro](https://img.shields.io/badge/CCXT-Pro-black)](https://ccxt.pro) |
| [![bitfinex](https://user-images.githubusercontent.com/1294454/27766244-e328a50c-5ed2-11e7-947b-041416579bb3.jpg)](https://www.bitfinex.com/?refcode=P61eYxFL)                                    | bitfinex           | [Bitfinex](https://www.bitfinex.com/?refcode=P61eYxFL)                                   | [![API Version 1](https://img.shields.io/badge/1-lightgray)](https://docs.bitfinex.com/v1/docs)                                                    |                                                                                                                             | [![CCXT Pro](https://img.shields.io/badge/CCXT-Pro-black)](https://ccxt.pro) |
| [![bitfinex2](https://user-images.githubusercontent.com/1294454/27766244-e328a50c-5ed2-11e7-947b-041416579bb3.jpg)](https://www.bitfinex.com/?refcode=P61eYxFL)                                   | bitfinex2          | [Bitfinex](https://www.bitfinex.com/?refcode=P61eYxFL)                                   | [![API Version 2](https://img.shields.io/badge/2-lightgray)](https://docs.bitfinex.com/v2/docs/)                                                   |                                                                                                                             |                                                                              |
| [![bitflyer](https://user-images.githubusercontent.com/1294454/28051642-56154182-660e-11e7-9b0d-6042d1e6edd8.jpg)](https://bitflyer.com)                                                          | bitflyer           | [bitFlyer](https://bitflyer.com)                                                         | [![API Version 1](https://img.shields.io/badge/1-lightgray)](https://lightning.bitflyer.com/docs?lang=en)                                          |                                                                                                                             |                                                                              |
| [![bitforex](https://user-images.githubusercontent.com/51840849/87295553-1160ec00-c50e-11ea-8ea0-df79276a9646.jpg)](https://www.bitforex.com/en/invitationRegister?inviterId=1867438)             | bitforex           | [Bitforex](https://www.bitforex.com/en/invitationRegister?inviterId=1867438)             | [![API Version 1](https://img.shields.io/badge/1-lightgray)](https://github.com/githubdev2020/API_Doc_en/wiki)                                     |                                                                                                                             |                                                                              |
| [![bitget](https://user-images.githubusercontent.com/51840849/88317935-a8a21c80-cd22-11ea-8e2b-4b9fac5975eb.jpg)](https://www.bitget.com/expressly?languageType=0&channelCode=ccxt&vipCode=tg9j)  | bitget             | [Bitget](https://www.bitget.com/expressly?languageType=0&channelCode=ccxt&vipCode=tg9j)  | [![API Version 3](https://img.shields.io/badge/3-lightgray)](https://bitgetlimited.github.io/apidoc/en/swap)                                       |                                                                                                                             |                                                                              |
| [![bithumb](https://user-images.githubusercontent.com/1294454/30597177-ea800172-9d5e-11e7-804c-b9d4fa9b56b0.jpg)](https://www.bithumb.com)                                                        | bithumb            | [Bithumb](https://www.bithumb.com)                                                       | [![API Version *](https://img.shields.io/badge/*-lightgray)](https://apidocs.bithumb.com)                                                          |                                                                                                                             |                                                                              |
| [![bitmart](https://user-images.githubusercontent.com/1294454/129991357-8f47464b-d0f4-41d6-8a82-34122f0d1398.jpg)](http://www.bitmart.com/?r=rQCFLh)                                              | bitmart            | [BitMart](http://www.bitmart.com/?r=rQCFLh)                                              | [![API Version 1](https://img.shields.io/badge/1-lightgray)](https://developer-pro.bitmart.com/)                                                   | [![CCXT Certified](https://img.shields.io/badge/CCXT-Certified-green.svg)](https://github.com/ccxt/ccxt/wiki/Certification) | [![CCXT Pro](https://img.shields.io/badge/CCXT-Pro-black)](https://ccxt.pro) |
| [![bitmex](https://user-images.githubusercontent.com/1294454/27766319-f653c6e6-5ed4-11e7-933d-f0bc3699ae8f.jpg)](https://www.bitmex.com/register/upZpOX)                                          | bitmex             | [BitMEX](https://www.bitmex.com/register/upZpOX)                                         | [![API Version 1](https://img.shields.io/badge/1-lightgray)](https://www.bitmex.com/app/apiOverview)                                               |                                                                                                                             | [![CCXT Pro](https://img.shields.io/badge/CCXT-Pro-black)](https://ccxt.pro) |
| [![bitpanda](https://user-images.githubusercontent.com/51840849/87591171-9a377d80-c6f0-11ea-94ac-97a126eac3bc.jpg)](https://www.bitpanda.com/en/pro)                                              | bitpanda           | [Bitpanda Pro](https://www.bitpanda.com/en/pro)                                          | [![API Version 1](https://img.shields.io/badge/1-lightgray)](https://developers.bitpanda.com/exchange/)                                            |                                                                                                                             |                                                                              |
| [![bitrue](https://user-images.githubusercontent.com/1294454/139516488-243a830d-05dd-446b-91c6-c1f18fe30c63.jpg)](https://www.bitrue.com/activity/task/task-landing?inviteCode=EZWETQE&cn=900000) | bitrue             | [Bitrue](https://www.bitrue.com/activity/task/task-landing?inviteCode=EZWETQE&cn=900000) | [![API Version 1](https://img.shields.io/badge/1-lightgray)](https://github.com/Bitrue-exchange/bitrue-official-api-docs)                          |                                                                                                                             |                                                                              |
| [![bitso](https://user-images.githubusercontent.com/51840849/87295554-11f98280-c50e-11ea-80d6-15b3bafa8cbf.jpg)](https://bitso.com/?ref=itej)                                                     | bitso              | [Bitso](https://bitso.com/?ref=itej)                                                     | [![API Version 3](https://img.shields.io/badge/3-lightgray)](https://bitso.com/api_info)                                                           |                                                                                                                             |                                                                              |
| [![bitstamp](https://user-images.githubusercontent.com/1294454/27786377-8c8ab57e-5fe9-11e7-8ea4-2b05b6bcceec.jpg)](https://www.bitstamp.net)                                                      | bitstamp           | [Bitstamp](https://www.bitstamp.net)                                                     | [![API Version 2](https://img.shields.io/badge/2-lightgray)](https://www.bitstamp.net/api)                                                         |                                                                                                                             | [![CCXT Pro](https://img.shields.io/badge/CCXT-Pro-black)](https://ccxt.pro) |
| [![bitstamp1](https://user-images.githubusercontent.com/1294454/27786377-8c8ab57e-5fe9-11e7-8ea4-2b05b6bcceec.jpg)](https://www.bitstamp.net)                                                     | bitstamp1          | [Bitstamp](https://www.bitstamp.net)                                                     | [![API Version 1](https://img.shields.io/badge/1-lightgray)](https://www.bitstamp.net/api)                                                         |                                                                                                                             |                                                                              |
| [![bittrex](https://user-images.githubusercontent.com/51840849/87153921-edf53180-c2c0-11ea-96b9-f2a9a95a455b.jpg)](https://bittrex.com/Account/Register?referralCode=1ZE-G0G-M3B)                 | bittrex            | [Bittrex](https://bittrex.com/Account/Register?referralCode=1ZE-G0G-M3B)                 | [![API Version 3](https://img.shields.io/badge/3-lightgray)](https://bittrex.github.io/api/v3)                                                     |                                                                                                                             | [![CCXT Pro](https://img.shields.io/badge/CCXT-Pro-black)](https://ccxt.pro) |
| [![bitvavo](https://user-images.githubusercontent.com/1294454/83165440-2f1cf200-a116-11ea-9046-a255d09fb2ed.jpg)](https://bitvavo.com/?a=24F34952F7)                                              | bitvavo            | [Bitvavo](https://bitvavo.com/?a=24F34952F7)                                             | [![API Version 2](https://img.shields.io/badge/2-lightgray)](https://docs.bitvavo.com/)                                                            | [![CCXT Certified](https://img.shields.io/badge/CCXT-Certified-green.svg)](https://github.com/ccxt/ccxt/wiki/Certification) | [![CCXT Pro](https://img.shields.io/badge/CCXT-Pro-black)](https://ccxt.pro) |
| [![bl3p](https://user-images.githubusercontent.com/1294454/28501752-60c21b82-6feb-11e7-818b-055ee6d0e754.jpg)](https://bl3p.eu)                                                                   | bl3p               | [BL3P](https://bl3p.eu)                                                                  | [![API Version 1](https://img.shields.io/badge/1-lightgray)](https://github.com/BitonicNL/bl3p-api/tree/master/docs)                               |                                                                                                                             |                                                                              |
| [![btcalpha](https://user-images.githubusercontent.com/1294454/42625213-dabaa5da-85cf-11e8-8f99-aa8f8f7699f0.jpg)](https://btc-alpha.com/?r=123788)                                               | btcalpha           | [BTC-Alpha](https://btc-alpha.com/?r=123788)                                             | [![API Version 1](https://img.shields.io/badge/1-lightgray)](https://btc-alpha.github.io/api-docs)                                                 |                                                                                                                             |                                                                              |
| [![btcbox](https://user-images.githubusercontent.com/51840849/87327317-98c55400-c53c-11ea-9a11-81f7d951cc74.jpg)](https://www.btcbox.co.jp/)                                                      | btcbox             | [BtcBox](https://www.btcbox.co.jp/)                                                      | [![API Version 1](https://img.shields.io/badge/1-lightgray)](https://blog.btcbox.jp/en/archives/8762)                                              |                                                                                                                             |                                                                              |
| [![btcmarkets](https://user-images.githubusercontent.com/51840849/89731817-b3fb8480-da52-11ea-817f-783b08aaf32b.jpg)](https://btcmarkets.net)                                                     | btcmarkets         | [BTC Markets](https://btcmarkets.net)                                                    | [![API Version 3](https://img.shields.io/badge/3-lightgray)](https://api.btcmarkets.net/doc/v3)                                                    |                                                                                                                             |                                                                              |
| [![btctradeua](https://user-images.githubusercontent.com/1294454/27941483-79fc7350-62d9-11e7-9f61-ac47f28fcd96.jpg)](https://btc-trade.com.ua/registration/22689)                                 | btctradeua         | [BTC Trade UA](https://btc-trade.com.ua/registration/22689)                              | [![API Version *](https://img.shields.io/badge/*-lightgray)](https://docs.google.com/document/d/1ocYA0yMy_RXd561sfG3qEPZ80kyll36HUxvCRe5GbhE/edit) |                                                                                                                             |                                                                              |
| [![btcturk](https://user-images.githubusercontent.com/51840849/87153926-efbef500-c2c0-11ea-9842-05b63612c4b9.jpg)](https://www.btcturk.com)                                                       | btcturk            | [BTCTurk](https://www.btcturk.com)                                                       | [![API Version *](https://img.shields.io/badge/*-lightgray)](https://github.com/BTCTrader/broker-api-docs)                                         |                                                                                                                             |                                                                              |
| [![buda](https://user-images.githubusercontent.com/1294454/47380619-8a029200-d706-11e8-91e0-8a391fe48de3.jpg)](https://www.buda.com)                                                              | buda               | [Buda](https://www.buda.com)                                                             | [![API Version 2](https://img.shields.io/badge/2-lightgray)](https://api.buda.com)                                                                 |                                                                                                                             |                                                                              |
| [![bw](https://user-images.githubusercontent.com/1294454/69436317-31128c80-0d52-11ea-91d1-eb7bb5818812.jpg)](https://www.bw.com/regGetCommission/N3JuT1R3bWxKTE0)                                 | bw                 | [BW](https://www.bw.com/regGetCommission/N3JuT1R3bWxKTE0)                                | [![API Version 1](https://img.shields.io/badge/1-lightgray)](https://github.com/bw-exchange/api_docs_en/wiki)                                      |                                                                                                                             |                                                                              |
| [![bybit](https://user-images.githubusercontent.com/51840849/76547799-daff5b80-649e-11ea-87fb-3be9bac08954.jpg)](https://www.bybit.com/app/register?ref=X7Prm)                                    | bybit              | [Bybit](https://www.bybit.com/app/register?ref=X7Prm)                                    | [![API Version 2](https://img.shields.io/badge/2-lightgray)](https://bybit-exchange.github.io/docs/inverse/)                                       |                                                                                                                             |                                                                              |
| [![bytetrade](https://user-images.githubusercontent.com/1294454/67288762-2f04a600-f4e6-11e9-9fd6-c60641919491.jpg)](https://www.byte-trade.com)                                                   | bytetrade          | [ByteTrade](https://www.byte-trade.com)                                                  | [![API Version *](https://img.shields.io/badge/*-lightgray)](https://docs.byte-trade.com/#description)                                             |                                                                                                                             |                                                                              |
| [![cdax](https://user-images.githubusercontent.com/1294454/102157692-fd406280-3e90-11eb-8d46-4511b617cd17.jpg)](https://cdax.io/invite?invite_code=esc74)                                         | cdax               | [CDAX](https://cdax.io/invite?invite_code=esc74)                                         | [![API Version 1](https://img.shields.io/badge/1-lightgray)](https://github.com/cloudapidoc/API_Docs)                                              |                                                                                                                             |                                                                              |
| [![cex](https://user-images.githubusercontent.com/1294454/27766442-8ddc33b0-5ed8-11e7-8b98-f786aef0f3c9.jpg)](https://cex.io/r/0/up105393824/0/)                                                  | cex                | [CEX.IO](https://cex.io/r/0/up105393824/0/)                                              | [![API Version *](https://img.shields.io/badge/*-lightgray)](https://cex.io/cex-api)                                                               |                                                                                                                             |                                                                              |
| [![coinbase](https://user-images.githubusercontent.com/1294454/40811661-b6eceae2-653a-11e8-829e-10bfadb078cf.jpg)](https://www.coinbase.com/join/58cbe25a355148797479dbd2)                        | coinbase           | [Coinbase](https://www.coinbase.com/join/58cbe25a355148797479dbd2)                       | [![API Version 2](https://img.shields.io/badge/2-lightgray)](https://developers.coinbase.com/api/v2)                                               |                                                                                                                             |                                                                              |
| [![coinbaseprime](https://user-images.githubusercontent.com/1294454/44539184-29f26e00-a70c-11e8-868f-e907fc236a7c.jpg)](https://exchange.coinbase.com)                                            | coinbaseprime      | [Coinbase Prime](https://exchange.coinbase.com)                                          | [![API Version *](https://img.shields.io/badge/*-lightgray)](https://docs.exchange.coinbase.com)                                                   |                                                                                                                             | [![CCXT Pro](https://img.shields.io/badge/CCXT-Pro-black)](https://ccxt.pro) |
| [![coinbasepro](https://user-images.githubusercontent.com/1294454/41764625-63b7ffde-760a-11e8-996d-a6328fa9347a.jpg)](https://pro.coinbase.com/)                                                  | coinbasepro        | [Coinbase Pro](https://pro.coinbase.com/)                                                | [![API Version *](https://img.shields.io/badge/*-lightgray)](https://docs.pro.coinbase.com)                                                        |                                                                                                                             | [![CCXT Pro](https://img.shields.io/badge/CCXT-Pro-black)](https://ccxt.pro) |
| [![coincheck](https://user-images.githubusercontent.com/51840849/87182088-1d6d6380-c2ec-11ea-9c64-8ab9f9b289f5.jpg)](https://coincheck.com)                                                       | coincheck          | [coincheck](https://coincheck.com)                                                       | [![API Version *](https://img.shields.io/badge/*-lightgray)](https://coincheck.com/documents/exchange/api)                                         |                                                                                                                             |                                                                              |
| [![coinex](https://user-images.githubusercontent.com/51840849/87182089-1e05fa00-c2ec-11ea-8da9-cc73b45abbbc.jpg)](https://www.coinex.com/register?refer_code=yw5fz)                               | coinex             | [CoinEx](https://www.coinex.com/register?refer_code=yw5fz)                               | [![API Version 1](https://img.shields.io/badge/1-lightgray)](https://github.com/coinexcom/coinex_exchange_api/wiki)                                |                                                                                                                             |                                                                              |
| [![coinfalcon](https://user-images.githubusercontent.com/1294454/41822275-ed982188-77f5-11e8-92bb-496bcd14ca52.jpg)](https://coinfalcon.com/?ref=CFJSVGTUPASB)                                    | coinfalcon         | [CoinFalcon](https://coinfalcon.com/?ref=CFJSVGTUPASB)                                   | [![API Version 1](https://img.shields.io/badge/1-lightgray)](https://docs.coinfalcon.com)                                                          |                                                                                                                             |                                                                              |
| [![coinmarketcap](https://user-images.githubusercontent.com/51840849/87182086-1cd4cd00-c2ec-11ea-9ec4-d0cf2a2abf62.jpg)](https://coinmarketcap.com)                                               | coinmarketcap      | [CoinMarketCap](https://coinmarketcap.com)                                               | [![API Version 1](https://img.shields.io/badge/1-lightgray)](https://coinmarketcap.com/api)                                                        |                                                                                                                             |                                                                              |
| [![coinmate](https://user-images.githubusercontent.com/51840849/87460806-1c9f3f00-c616-11ea-8c46-a77018a8f3f4.jpg)](https://coinmate.io?referral=YTFkM1RsOWFObVpmY1ZjMGREQmpTRnBsWjJJNVp3PT0)     | coinmate           | [CoinMate](https://coinmate.io?referral=YTFkM1RsOWFObVpmY1ZjMGREQmpTRnBsWjJJNVp3PT0)     | [![API Version *](https://img.shields.io/badge/*-lightgray)](https://coinmate.docs.apiary.io)                                                      |                                                                                                                             |                                                                              |
| [![coinone](https://user-images.githubusercontent.com/1294454/38003300-adc12fba-323f-11e8-8525-725f53c4a659.jpg)](https://coinone.co.kr)                                                          | coinone            | [CoinOne](https://coinone.co.kr)                                                         | [![API Version 2](https://img.shields.io/badge/2-lightgray)](https://doc.coinone.co.kr)                                                            |                                                                                                                             |                                                                              |
| [![coinspot](https://user-images.githubusercontent.com/1294454/28208429-3cacdf9a-6896-11e7-854e-4c79a772a30f.jpg)](https://www.coinspot.com.au/register?code=PJURCU)                              | coinspot           | [CoinSpot](https://www.coinspot.com.au/register?code=PJURCU)                             | [![API Version *](https://img.shields.io/badge/*-lightgray)](https://www.coinspot.com.au/api)                                                      |                                                                                                                             |                                                                              |
| [![crex24](https://user-images.githubusercontent.com/1294454/47813922-6f12cc00-dd5d-11e8-97c6-70f957712d47.jpg)](https://crex24.com/?refid=slxsjsjtil8xexl9hksr)                                  | crex24             | [CREX24](https://crex24.com/?refid=slxsjsjtil8xexl9hksr)                                 | [![API Version 2](https://img.shields.io/badge/2-lightgray)](https://docs.crex24.com/trade-api/v2)                                                 |                                                                                                                             |                                                                              |
| [![currencycom](https://user-images.githubusercontent.com/1294454/83718672-36745c00-a63e-11ea-81a9-677b1f789a4d.jpg)](https://currency.com/trading/signup?c=362jaimv&pid=referral)                | currencycom        | [Currency.com](https://currency.com/trading/signup?c=362jaimv&pid=referral)              | [![API Version 1](https://img.shields.io/badge/1-lightgray)](https://currency.com/api)                                                             | [![CCXT Certified](https://img.shields.io/badge/CCXT-Certified-green.svg)](https://github.com/ccxt/ccxt/wiki/Certification) | [![CCXT Pro](https://img.shields.io/badge/CCXT-Pro-black)](https://ccxt.pro) |
| [![delta](https://user-images.githubusercontent.com/1294454/99450025-3be60a00-2931-11eb-9302-f4fd8d8589aa.jpg)](https://www.delta.exchange/app/signup/?code=IULYNB)                               | delta              | [Delta Exchange](https://www.delta.exchange/app/signup/?code=IULYNB)                     | [![API Version 2](https://img.shields.io/badge/2-lightgray)](https://docs.delta.exchange)                                                          |                                                                                                                             |                                                                              |
| [![deribit](https://user-images.githubusercontent.com/1294454/41933112-9e2dd65a-798b-11e8-8440-5bab2959fcb8.jpg)](https://www.deribit.com/reg-1189.4038)                                          | deribit            | [Deribit](https://www.deribit.com/reg-1189.4038)                                         | [![API Version 2](https://img.shields.io/badge/2-lightgray)](https://docs.deribit.com/v2)                                                          |                                                                                                                             |                                                                              |
| [![digifinex](https://user-images.githubusercontent.com/51840849/87443315-01283a00-c5fe-11ea-8628-c2a0feaf07ac.jpg)](https://www.digifinex.com/en-ww/from/DhOzBg?channelCode=ljaUPp)              | digifinex          | [DigiFinex](https://www.digifinex.com/en-ww/from/DhOzBg?channelCode=ljaUPp)              | [![API Version 3](https://img.shields.io/badge/3-lightgray)](https://docs.digifinex.com)                                                           |                                                                                                                             |                                                                              |
| [![eqonex](https://user-images.githubusercontent.com/51840849/122649755-1a076c80-d138-11eb-8f2e-9a9166a03d79.jpg)](https://eqonex.com?referredByCode=zpa8kij4ouvBFup3)                            | eqonex             | [EQONEX](https://eqonex.com?referredByCode=zpa8kij4ouvBFup3)                             | [![API Version *](https://img.shields.io/badge/*-lightgray)](https://developer.eqonex.com)                                                         |                                                                                                                             |                                                                              |
| [![equos](https://user-images.githubusercontent.com/1294454/107758499-05edd180-6d38-11eb-9e09-0b69602a7a15.jpg)](https://eqonex.com?referredByCode=zpa8kij4ouvBFup3)                              | equos              | [EQUOS](https://eqonex.com?referredByCode=zpa8kij4ouvBFup3)                              | [![API Version *](https://img.shields.io/badge/*-lightgray)](https://developer.eqonex.com)                                                         |                                                                                                                             |                                                                              |
| [![exmo](https://user-images.githubusercontent.com/1294454/27766491-1b0ea956-5eda-11e7-9225-40d67b481b8d.jpg)](https://exmo.me/?ref=131685)                                                       | exmo               | [EXMO](https://exmo.me/?ref=131685)                                                      | [![API Version 1.1](https://img.shields.io/badge/1.1-lightgray)](https://exmo.me/en/api_doc?ref=131685)                                            |                                                                                                                             |                                                                              |
| [![flowbtc](https://user-images.githubusercontent.com/51840849/87443317-01c0d080-c5fe-11ea-95c2-9ebe1a8fafd9.jpg)](https://www.flowbtc.com.br)                                                    | flowbtc            | [flowBTC](https://www.flowbtc.com.br)                                                    | [![API Version 1](https://img.shields.io/badge/1-lightgray)](https://www.flowbtc.com.br/api.html)                                                  |                                                                                                                             |                                                                              |
| [![ftx](https://user-images.githubusercontent.com/1294454/67149189-df896480-f2b0-11e9-8816-41593e17f9ec.jpg)](https://ftx.com/#a=ccxt)                                                            | ftx                | [FTX](https://ftx.com/#a=ccxt)                                                           | [![API Version *](https://img.shields.io/badge/*-lightgray)](https://github.com/ftexchange/ftx)                                                    | [![CCXT Certified](https://img.shields.io/badge/CCXT-Certified-green.svg)](https://github.com/ccxt/ccxt/wiki/Certification) | [![CCXT Pro](https://img.shields.io/badge/CCXT-Pro-black)](https://ccxt.pro) |
| [![ftxus](https://user-images.githubusercontent.com/1294454/141506670-12f6115f-f425-4cd8-b892-b51d157ca01f.jpg)](https://ftx.com/#a=ccxt)                                                         | ftxus              | [FTX US](https://ftx.com/#a=ccxt)                                                        | [![API Version *](https://img.shields.io/badge/*-lightgray)](https://github.com/ftexchange/ftx)                                                    |                                                                                                                             | [![CCXT Pro](https://img.shields.io/badge/CCXT-Pro-black)](https://ccxt.pro) |
| [![gateio](https://user-images.githubusercontent.com/1294454/31784029-0313c702-b509-11e7-9ccc-bc0da6a0e435.jpg)](https://www.gate.io/ref/2436035)                                                 | gateio             | [Gate.io](https://www.gate.io/ref/2436035)                                               | [![API Version 4](https://img.shields.io/badge/4-lightgray)](https://www.gate.io/docs/apiv4/en/index.html)                                         | [![CCXT Certified](https://img.shields.io/badge/CCXT-Certified-green.svg)](https://github.com/ccxt/ccxt/wiki/Certification) | [![CCXT Pro](https://img.shields.io/badge/CCXT-Pro-black)](https://ccxt.pro) |
| [![gemini](https://user-images.githubusercontent.com/1294454/27816857-ce7be644-6096-11e7-82d6-3c257263229c.jpg)](https://gemini.com/)                                                             | gemini             | [Gemini](https://gemini.com/)                                                            | [![API Version 1](https://img.shields.io/badge/1-lightgray)](https://docs.gemini.com/rest-api)                                                     |                                                                                                                             |                                                                              |
| [![hitbtc](https://user-images.githubusercontent.com/1294454/27766555-8eaec20e-5edc-11e7-9c5b-6dc69fc42f5e.jpg)](https://hitbtc.com/?ref_id=5a5d39a65d466)                                        | hitbtc             | [HitBTC](https://hitbtc.com/?ref_id=5a5d39a65d466)                                       | [![API Version 2](https://img.shields.io/badge/2-lightgray)](https://api.hitbtc.com)                                                               |                                                                                                                             | [![CCXT Pro](https://img.shields.io/badge/CCXT-Pro-black)](https://ccxt.pro) |
| [![hitbtc3](https://user-images.githubusercontent.com/1294454/27766555-8eaec20e-5edc-11e7-9c5b-6dc69fc42f5e.jpg)](https://hitbtc.com/?ref_id=5a5d39a65d466)                                       | hitbtc3            | [HitBTC](https://hitbtc.com/?ref_id=5a5d39a65d466)                                       | [![API Version 3](https://img.shields.io/badge/3-lightgray)](https://api.hitbtc.com)                                                               |                                                                                                                             | [![CCXT Pro](https://img.shields.io/badge/CCXT-Pro-black)](https://ccxt.pro) |
| [![hollaex](https://user-images.githubusercontent.com/1294454/75841031-ca375180-5ddd-11ea-8417-b975674c23cb.jpg)](https://pro.hollaex.com/signup?affiliation_code=QSWA6G)                         | hollaex            | [HollaEx](https://pro.hollaex.com/signup?affiliation_code=QSWA6G)                        | [![API Version 2](https://img.shields.io/badge/2-lightgray)](https://apidocs.hollaex.com)                                                          |                                                                                                                             |                                                                              |
| [![huobi](https://user-images.githubusercontent.com/1294454/76137448-22748a80-604e-11ea-8069-6e389271911d.jpg)](https://www.huobi.com)                                                            | huobi              | [Huobi](https://www.huobi.com)                                                           | [![API Version 1](https://img.shields.io/badge/1-lightgray)](https://huobiapi.github.io/docs/spot/v1/cn/)                                          | [![CCXT Certified](https://img.shields.io/badge/CCXT-Certified-green.svg)](https://github.com/ccxt/ccxt/wiki/Certification) | [![CCXT Pro](https://img.shields.io/badge/CCXT-Pro-black)](https://ccxt.pro) |
| [![huobijp](https://user-images.githubusercontent.com/1294454/85734211-85755480-b705-11ea-8b35-0b7f1db33a2f.jpg)](https://www.huobi.co.jp/register/?invite_code=znnq3)                            | huobijp            | [Huobi Japan](https://www.huobi.co.jp/register/?invite_code=znnq3)                       | [![API Version 1](https://img.shields.io/badge/1-lightgray)](https://api-doc.huobi.co.jp)                                                          |                                                                                                                             | [![CCXT Pro](https://img.shields.io/badge/CCXT-Pro-black)](https://ccxt.pro) |
| [![idex](https://user-images.githubusercontent.com/51840849/94481303-2f222100-01e0-11eb-97dd-bc14c5943a86.jpg)](https://idex.io)                                                                  | idex               | [IDEX](https://idex.io)                                                                  | [![API Version 2](https://img.shields.io/badge/2-lightgray)](https://docs.idex.io/)                                                                | [![CCXT Certified](https://img.shields.io/badge/CCXT-Certified-green.svg)](https://github.com/ccxt/ccxt/wiki/Certification) | [![CCXT Pro](https://img.shields.io/badge/CCXT-Pro-black)](https://ccxt.pro) |
| [![independentreserve](https://user-images.githubusercontent.com/51840849/87182090-1e9e9080-c2ec-11ea-8e49-563db9a38f37.jpg)](https://www.independentreserve.com)                                 | independentreserve | [Independent Reserve](https://www.independentreserve.com)                                | [![API Version *](https://img.shields.io/badge/*-lightgray)](https://www.independentreserve.com/API)                                               |                                                                                                                             |                                                                              |
| [![indodax](https://user-images.githubusercontent.com/51840849/87070508-9358c880-c221-11ea-8dc5-5391afbbb422.jpg)](https://indodax.com/ref/testbitcoincoid/1)                                     | indodax            | [INDODAX](https://indodax.com/ref/testbitcoincoid/1)                                     | [![API Version 2.0](https://img.shields.io/badge/2.0-lightgray)](https://github.com/btcid/indodax-official-api-docs)                               |                                                                                                                             |                                                                              |
| [![itbit](https://user-images.githubusercontent.com/1294454/27822159-66153620-60ad-11e7-89e7-005f6d7f3de0.jpg)](https://www.itbit.com)                                                            | itbit              | [itBit](https://www.itbit.com)                                                           | [![API Version 1](https://img.shields.io/badge/1-lightgray)](https://api.itbit.com/docs)                                                           |                                                                                                                             |                                                                              |
| [![kraken](https://user-images.githubusercontent.com/51840849/76173629-fc67fb00-61b1-11ea-84fe-f2de582f58a3.jpg)](https://www.kraken.com)                                                         | kraken             | [Kraken](https://www.kraken.com)                                                         | [![API Version 0](https://img.shields.io/badge/0-lightgray)](https://www.kraken.com/features/api)                                                  |                                                                                                                             | [![CCXT Pro](https://img.shields.io/badge/CCXT-Pro-black)](https://ccxt.pro) |
| [![kucoin](https://user-images.githubusercontent.com/51840849/87295558-132aaf80-c50e-11ea-9801-a2fb0c57c799.jpg)](https://www.kucoin.com/?rcode=E5wkqe)                                           | kucoin             | [KuCoin](https://www.kucoin.com/?rcode=E5wkqe)                                           | [![API Version 2](https://img.shields.io/badge/2-lightgray)](https://docs.kucoin.com)                                                              |                                                                                                                             | [![CCXT Pro](https://img.shields.io/badge/CCXT-Pro-black)](https://ccxt.pro) |
| [![kuna](https://user-images.githubusercontent.com/51840849/87153927-f0578b80-c2c0-11ea-84b6-74612568e9e1.jpg)](https://kuna.io?r=kunaid-gvfihe8az7o4)                                            | kuna               | [Kuna](https://kuna.io?r=kunaid-gvfihe8az7o4)                                            | [![API Version 2](https://img.shields.io/badge/2-lightgray)](https://kuna.io/documents/api)                                                        |                                                                                                                             |                                                                              |
| [![latoken](https://user-images.githubusercontent.com/1294454/61511972-24c39f00-aa01-11e9-9f7c-471f1d6e5214.jpg)](https://latoken.com/invite?r=mvgp2djk)                                          | latoken            | [Latoken](https://latoken.com/invite?r=mvgp2djk)                                         | [![API Version 2](https://img.shields.io/badge/2-lightgray)](https://api.latoken.com)                                                              |                                                                                                                             |                                                                              |
| [![latoken1](https://user-images.githubusercontent.com/1294454/61511972-24c39f00-aa01-11e9-9f7c-471f1d6e5214.jpg)](https://latoken.com/invite?r=mvgp2djk)                                         | latoken1           | [Latoken](https://latoken.com/invite?r=mvgp2djk)                                         | [![API Version 1](https://img.shields.io/badge/1-lightgray)](https://api.latoken.com)                                                              |                                                                                                                             |                                                                              |
| [![lbank](https://user-images.githubusercontent.com/1294454/38063602-9605e28a-3302-11e8-81be-64b1e53c4cfb.jpg)](https://www.lbex.io/invite?icode=7QCY)                                            | lbank              | [LBank](https://www.lbex.io/invite?icode=7QCY)                                           | [![API Version 1](https://img.shields.io/badge/1-lightgray)](https://github.com/LBank-exchange/lbank-official-api-docs)                            |                                                                                                                             |                                                                              |
| [![liquid](https://user-images.githubusercontent.com/1294454/45798859-1a872600-bcb4-11e8-8746-69291ce87b04.jpg)](https://www.liquid.com/sign-up/?affiliate=SbzC62lt30976)                         | liquid             | [Liquid](https://www.liquid.com/sign-up/?affiliate=SbzC62lt30976)                        | [![API Version 2](https://img.shields.io/badge/2-lightgray)](https://developers.liquid.com)                                                        |                                                                                                                             |                                                                              |
| [![luno](https://user-images.githubusercontent.com/1294454/27766607-8c1a69d8-5ede-11e7-930c-540b5eb9be24.jpg)](https://www.luno.com/invite/44893A)                                                | luno               | [luno](https://www.luno.com/invite/44893A)                                               | [![API Version 1](https://img.shields.io/badge/1-lightgray)](https://www.luno.com/en/api)                                                          |                                                                                                                             |                                                                              |
| [![lykke](https://user-images.githubusercontent.com/1294454/34487620-3139a7b0-efe6-11e7-90f5-e520cef74451.jpg)](https://www.lykke.com)                                                            | lykke              | [Lykke](https://www.lykke.com)                                                           | [![API Version 1](https://img.shields.io/badge/1-lightgray)](https://hft-api.lykke.com/swagger/ui/)                                                |                                                                                                                             |                                                                              |
| [![mercado](https://user-images.githubusercontent.com/1294454/27837060-e7c58714-60ea-11e7-9192-f05e86adb83f.jpg)](https://www.mercadobitcoin.com.br)                                              | mercado            | [Mercado Bitcoin](https://www.mercadobitcoin.com.br)                                     | [![API Version 3](https://img.shields.io/badge/3-lightgray)](https://www.mercadobitcoin.com.br/api-doc)                                            |                                                                                                                             |                                                                              |
| [![mexc](https://user-images.githubusercontent.com/1294454/137283979-8b2a818d-8633-461b-bfca-de89e8c446b2.jpg)](https://m.mexc.com/auth/signup?inviteCode=1FQ1G)                                  | mexc               | [MEXC Global](https://m.mexc.com/auth/signup?inviteCode=1FQ1G)                           | [![API Version 2](https://img.shields.io/badge/2-lightgray)](https://mxcdevelop.github.io/APIDoc/)                                                 | [![CCXT Certified](https://img.shields.io/badge/CCXT-Certified-green.svg)](https://github.com/ccxt/ccxt/wiki/Certification) |                                                                              |
| [![ndax](https://user-images.githubusercontent.com/1294454/108623144-67a3ef00-744e-11eb-8140-75c6b851e945.jpg)](https://one.ndax.io/bfQiSL)                                                       | ndax               | [NDAX](https://one.ndax.io/bfQiSL)                                                       | [![API Version *](https://img.shields.io/badge/*-lightgray)](https://apidoc.ndax.io/)                                                              |                                                                                                                             | [![CCXT Pro](https://img.shields.io/badge/CCXT-Pro-black)](https://ccxt.pro) |
| [![novadax](https://user-images.githubusercontent.com/1294454/92337550-2b085500-f0b3-11ea-98e7-5794fb07dd3b.jpg)](https://www.novadax.com.br/?s=ccxt)                                             | novadax            | [NovaDAX](https://www.novadax.com.br/?s=ccxt)                                            | [![API Version 1](https://img.shields.io/badge/1-lightgray)](https://doc.novadax.com/pt-BR/)                                                       |                                                                                                                             |                                                                              |
| [![oceanex](https://user-images.githubusercontent.com/1294454/58385970-794e2d80-8001-11e9-889c-0567cd79b78e.jpg)](https://oceanex.pro/signup?referral=VE24QX)                                     | oceanex            | [OceanEx](https://oceanex.pro/signup?referral=VE24QX)                                    | [![API Version 1](https://img.shields.io/badge/1-lightgray)](https://api.oceanex.pro/doc/v1)                                                       |                                                                                                                             |                                                                              |
| [![okcoin](https://user-images.githubusercontent.com/51840849/87295551-102fbf00-c50e-11ea-90a9-462eebba5829.jpg)](https://www.okcoin.com/account/register?flag=activity&channelId=600001513)      | okcoin             | [OKCoin](https://www.okcoin.com/account/register?flag=activity&channelId=600001513)      | [![API Version 3](https://img.shields.io/badge/3-lightgray)](https://www.okcoin.com/docs/en/)                                                      |                                                                                                                             | [![CCXT Pro](https://img.shields.io/badge/CCXT-Pro-black)](https://ccxt.pro) |
| [![okex](https://user-images.githubusercontent.com/1294454/32552768-0d6dd3c6-c4a6-11e7-90f8-c043b64756a7.jpg)](https://www.okex.com)                                                              | okex               | [OKEX](https://www.okex.com)                                                             | [![API Version 5](https://img.shields.io/badge/5-lightgray)](https://www.okex.com/docs-v5/en/)                                                     | [![CCXT Certified](https://img.shields.io/badge/CCXT-Certified-green.svg)](https://github.com/ccxt/ccxt/wiki/Certification) | [![CCXT Pro](https://img.shields.io/badge/CCXT-Pro-black)](https://ccxt.pro) |
| [![okex3](https://user-images.githubusercontent.com/1294454/32552768-0d6dd3c6-c4a6-11e7-90f8-c043b64756a7.jpg)](https://www.okex.com/join/1888677)                                                | okex3              | [OKEX](https://www.okex.com/join/1888677)                                                | [![API Version 3](https://img.shields.io/badge/3-lightgray)](https://www.okex.com/docs/en/)                                                        |                                                                                                                             | [![CCXT Pro](https://img.shields.io/badge/CCXT-Pro-black)](https://ccxt.pro) |
| [![paymium](https://user-images.githubusercontent.com/51840849/87153930-f0f02200-c2c0-11ea-9c0a-40337375ae89.jpg)](https://www.paymium.com/page/sign-up?referral=eDAzPoRQFMvaAB8sf-qj)            | paymium            | [Paymium](https://www.paymium.com/page/sign-up?referral=eDAzPoRQFMvaAB8sf-qj)            | [![API Version 1](https://img.shields.io/badge/1-lightgray)](https://github.com/Paymium/api-documentation)                                         |                                                                                                                             |                                                                              |
| [![phemex](https://user-images.githubusercontent.com/1294454/85225056-221eb600-b3d7-11ea-930d-564d2690e3f6.jpg)](https://phemex.com/register?referralCode=EDNVJ)                                  | phemex             | [Phemex](https://phemex.com/register?referralCode=EDNVJ)                                 | [![API Version 1](https://img.shields.io/badge/1-lightgray)](https://github.com/phemex/phemex-api-docs)                                            |                                                                                                                             | [![CCXT Pro](https://img.shields.io/badge/CCXT-Pro-black)](https://ccxt.pro) |
| [![poloniex](https://user-images.githubusercontent.com/1294454/27766817-e9456312-5ee6-11e7-9b3c-b628ca5626a5.jpg)](https://poloniex.com/signup?c=UBFZJRPJ)                                        | poloniex           | [Poloniex](https://poloniex.com/signup?c=UBFZJRPJ)                                       | [![API Version *](https://img.shields.io/badge/*-lightgray)](https://docs.poloniex.com)                                                            |                                                                                                                             | [![CCXT Pro](https://img.shields.io/badge/CCXT-Pro-black)](https://ccxt.pro) |
| [![probit](https://user-images.githubusercontent.com/51840849/79268032-c4379480-7ea2-11ea-80b3-dd96bb29fd0d.jpg)](https://www.probit.com/r/34608773)                                              | probit             | [ProBit](https://www.probit.com/r/34608773)                                              | [![API Version 1](https://img.shields.io/badge/1-lightgray)](https://docs-en.probit.com)                                                           |                                                                                                                             |                                                                              |
| [![qtrade](https://user-images.githubusercontent.com/51840849/80491487-74a99c00-896b-11ea-821e-d307e832f13e.jpg)](https://qtrade.io/?ref=BKOQWVFGRH2C)                                            | qtrade             | [qTrade](https://qtrade.io/?ref=BKOQWVFGRH2C)                                            | [![API Version 1](https://img.shields.io/badge/1-lightgray)](https://qtrade-exchange.github.io/qtrade-docs)                                        |                                                                                                                             |                                                                              |
| [![ripio](https://user-images.githubusercontent.com/1294454/94507548-a83d6a80-0218-11eb-9998-28b9cec54165.jpg)](https://exchange.ripio.com)                                                       | ripio              | [Ripio](https://exchange.ripio.com)                                                      | [![API Version 1](https://img.shields.io/badge/1-lightgray)](https://exchange.ripio.com/en/api/)                                                   |                                                                                                                             | [![CCXT Pro](https://img.shields.io/badge/CCXT-Pro-black)](https://ccxt.pro) |
| [![stex](https://user-images.githubusercontent.com/1294454/69680782-03fd0b80-10bd-11ea-909e-7f603500e9cc.jpg)](https://app.stex.com?ref=36416021)                                                 | stex               | [STEX](https://app.stex.com?ref=36416021)                                                | [![API Version 3](https://img.shields.io/badge/3-lightgray)](https://help.stex.com/en/collections/1593608-api-v3-documentation)                    |                                                                                                                             |                                                                              |
| [![therock](https://user-images.githubusercontent.com/1294454/27766869-75057fa2-5ee9-11e7-9a6f-13e641fa4707.jpg)](https://therocktrading.com)                                                     | therock            | [TheRockTrading](https://therocktrading.com)                                             | [![API Version 1](https://img.shields.io/badge/1-lightgray)](https://api.therocktrading.com/doc/v1/index.html)                                     |                                                                                                                             |                                                                              |
| [![tidebit](https://user-images.githubusercontent.com/51840849/87460811-1e690280-c616-11ea-8652-69f187305add.jpg)](http://bit.ly/2IX0LrM)                                                         | tidebit            | [TideBit](http://bit.ly/2IX0LrM)                                                         | [![API Version 2](https://img.shields.io/badge/2-lightgray)](https://www.tidebit.com/documents/api/guide)                                          |                                                                                                                             |                                                                              |
| [![tidex](https://user-images.githubusercontent.com/1294454/30781780-03149dc4-a12e-11e7-82bb-313b269d24d4.jpg)](https://tidex.com/exchange/?ref=57f5638d9cd7)                                     | tidex              | [Tidex](https://tidex.com/exchange/?ref=57f5638d9cd7)                                    | [![API Version 3](https://img.shields.io/badge/3-lightgray)](https://tidex.com/exchange/public-api)                                                |                                                                                                                             |                                                                              |
| [![timex](https://user-images.githubusercontent.com/1294454/70423869-6839ab00-1a7f-11ea-8f94-13ae72c31115.jpg)](https://timex.io/?refcode=1x27vNkTbP1uwkCck)                                      | timex              | [TimeX](https://timex.io/?refcode=1x27vNkTbP1uwkCck)                                     | [![API Version 1](https://img.shields.io/badge/1-lightgray)](https://docs.timex.io)                                                                |                                                                                                                             |                                                                              |
| [![upbit](https://user-images.githubusercontent.com/1294454/49245610-eeaabe00-f423-11e8-9cba-4b0aed794799.jpg)](https://upbit.com)                                                                | upbit              | [Upbit](https://upbit.com)                                                               | [![API Version 1](https://img.shields.io/badge/1-lightgray)](https://docs.upbit.com/docs/%EC%9A%94%EC%B2%AD-%EC%88%98-%EC%A0%9C%ED%95%9C)          |                                                                                                                             | [![CCXT Pro](https://img.shields.io/badge/CCXT-Pro-black)](https://ccxt.pro) |
| [![vcc](https://user-images.githubusercontent.com/1294454/100545356-8427f500-326c-11eb-9539-7d338242d61b.jpg)](https://vcc.exchange?ref=l4xhrH)                                                   | vcc                | [VCC Exchange](https://vcc.exchange?ref=l4xhrH)                                          | [![API Version 3](https://img.shields.io/badge/3-lightgray)](https://vcc.exchange/api)                                                             |                                                                                                                             |                                                                              |
| [![wavesexchange](https://user-images.githubusercontent.com/1294454/84547058-5fb27d80-ad0b-11ea-8711-78ac8b3c7f31.jpg)](https://waves.exchange)                                                   | wavesexchange      | [Waves.Exchange](https://waves.exchange)                                                 | [![API Version *](https://img.shields.io/badge/*-lightgray)](https://docs.waves.exchange)                                                          | [![CCXT Certified](https://img.shields.io/badge/CCXT-Certified-green.svg)](https://github.com/ccxt/ccxt/wiki/Certification) |                                                                              |
| [![whitebit](https://user-images.githubusercontent.com/1294454/66732963-8eb7dd00-ee66-11e9-849b-10d9282bb9e0.jpg)](https://whitebit.com/referral/d9bdf40e-28f2-4b52-b2f9-cd1415d82963)            | whitebit           | [WhiteBit](https://whitebit.com/referral/d9bdf40e-28f2-4b52-b2f9-cd1415d82963)           | [![API Version 2](https://img.shields.io/badge/2-lightgray)](https://documenter.getpostman.com/view/7473075/Szzj8dgv?version=latest)               |                                                                                                                             |                                                                              |
| [![xena](https://user-images.githubusercontent.com/51840849/87489843-bb469280-c64c-11ea-91aa-69c6326506af.jpg)](https://xena.exchange)                                                            | xena               | [Xena Exchange](https://xena.exchange)                                                   | [![API Version *](https://img.shields.io/badge/*-lightgray)](https://support.xena.exchange/support/solutions/44000808700)                          |                                                                                                                             |                                                                              |
| [![yobit](https://user-images.githubusercontent.com/1294454/27766910-cdcbfdae-5eea-11e7-9859-03fea873272d.jpg)](https://www.yobit.net)                                                            | yobit              | [YoBit](https://www.yobit.net)                                                           | [![API Version 3](https://img.shields.io/badge/3-lightgray)](https://www.yobit.net/en/api/)                                                        |                                                                                                                             |                                                                              |
| [![zaif](https://user-images.githubusercontent.com/1294454/27766927-39ca2ada-5eeb-11e7-972f-1b4199518ca6.jpg)](https://zaif.jp)                                                                   | zaif               | [Zaif](https://zaif.jp)                                                                  | [![API Version 1](https://img.shields.io/badge/1-lightgray)](https://techbureau-api-document.readthedocs.io/ja/latest/index.html)                  |                                                                                                                             |                                                                              |
| [![zb](https://user-images.githubusercontent.com/1294454/32859187-cd5214f0-ca5e-11e7-967d-96568e2e2bd1.jpg)](https://www.zbex.club/en/register?ref=4301lera)                                      | zb                 | [ZB](https://www.zbex.club/en/register?ref=4301lera)                                     | [![API Version 1](https://img.shields.io/badge/1-lightgray)](https://www.zb.com/i/developer)                                                       | [![CCXT Certified](https://img.shields.io/badge/CCXT-Certified-green.svg)](https://github.com/ccxt/ccxt/wiki/Certification) | [![CCXT Pro](https://img.shields.io/badge/CCXT-Pro-black)](https://ccxt.pro) |

Besides making basic market and limit orders, some exchanges offer margin trading (leverage), various derivatives (like futures contracts and options) and also have [dark pools](https://en.wikipedia.org/wiki/Dark_pool), [OTC](https://en.wikipedia.org/wiki/Over-the-counter_(finance)) (over-the-counter trading), merchant APIs and much more.

## Instantiation

To connect to an exchange and start trading you need to instantiate an exchange class from ccxt library.

To get the full list of ids of supported exchanges programmatically:

```JavaScript
// JavaScript
const ccxt = require ('ccxt')
console.log (ccxt.exchanges)
```

```Python
# Python
import ccxt
print (ccxt.exchanges)
```

```PHP
// PHP
include 'ccxt.php';
var_dump (\ccxt\Exchange::$exchanges);
```

An exchange can be instantiated like shown in the examples below:

```JavaScript
// JavaScript
const ccxt = require ('ccxt')
let exchange = new ccxt.kraken () // default id
let kraken1 = new ccxt.kraken ({ id: 'kraken1' })
let kraken2 = new ccxt.kraken ({ id: 'kraken2' })
let id = 'coinbasepro'
let coinbasepro = new ccxt[id] ();

// from variable id
const exchangeId = 'binance'
    , exchangeClass = ccxt[exchangeId]
    , exchange = new exchangeClass ({
        'apiKey': 'YOUR_API_KEY',
        'secret': 'YOUR_SECRET',
    })
```

```Python
# Python
import ccxt
exchange = ccxt.okcoinusd () # default id
okcoin1 = ccxt.okcoinusd ({ 'id': 'okcoin1' })
okcoin2 = ccxt.okcoinusd ({ 'id': 'okcoin2' })
id = 'btcchina'
btcchina = eval ('ccxt.%s ()' % id)
coinbasepro = getattr (ccxt, 'coinbasepro') ()

# from variable id
exchange_id = 'binance'
exchange_class = getattr(ccxt, exchange_id)
exchange = exchange_class({
    'apiKey': 'YOUR_API_KEY',
    'secret': 'YOUR_SECRET',
})
```

The ccxt library in PHP uses builtin UTC/GMT time functions, therefore you are required to set date.timezone in your php.ini or call [date_default_timezone_set()](http://php.net/manual/en/function.date-default-timezone-set.php) function before using the PHP version of the library. The recommended timezone setting is `"UTC"`.

```PHP
// PHP
date_default_timezone_set('UTC');
include 'ccxt.php';
$bitfinex = new \ccxt\bitfinex(); // default id
$bitfinex1 = new \ccxt\bitfinex(array('id' => 'bitfinex1'));
$bitfinex2 = new \ccxt\bitfinex(array('id' => 'bitfinex2'));
$id = 'kraken';
$exchange = '\\ccxt\\' . $id;
$kraken = new $exchange();

// from variable id
$exchange_id = 'binance';
$exchange_class = "\\ccxt\\$exchange_id";
$exchange = new $exchange_class(array(
    'apiKey' => 'YOUR_API_KEY',
    'secret' => 'YOUR_SECRET',
));
```

### Overriding Exchange Properties Upon Instantiation

Most of exchange properties as well as specific options can be overrided upon exchange class instantiation or afterwards, like shown below:

```JavaScript
// JavaScript
const exchange = new ccxt.binance ({
    'rateLimit': 10000, // unified exchange property
    'headers': {
        'YOUR_CUSTOM_HTTP_HEADER': 'YOUR_CUSTOM_VALUE',
    },
    'options': {
        'adjustForTimeDifference': true, // exchange-specific option
    }
})
exchange.options['adjustForTimeDifference'] = false
```

```Python
# Python
exchange = ccxt.binance ({
    'rateLimit': 10000,  # unified exchange property
    'headers': {
        'YOUR_CUSTOM_HTTP_HEADER': 'YOUR_CUSTOM_VALUE',
    },
    'options': {
        'adjustForTimeDifference': True,  # exchange-specific option
    }
})
exchange.options['adjustForTimeDifference'] = False
```

```PHP
// PHP
$exchange_id = 'binance';
$exchange_class = "\\ccxt\\$exchange_id";
$exchange = new $exchange_class(array(
    'rateLimit' => 10000, // unified exchange property
    'headers' => array(
        'YOUR_CUSTOM_HTTP_HEADER' => 'YOUR_CUSTOM_VALUE',
    ),
    'options' => array(
        'adjustForTimeDifference' => true, // exchange-specific option
    ),
));
$exchange->options['adjustForTimeDifference'] = false;
```

### Testnets And Sandbox Environments

Some exchanges also offer separate APIs for testing purposes that allows developers to trade virtual money for free and test out their ideas. Those APIs are called _"testnets", "sandboxes" or "staging environments"_ (with virtual testing assets) as opposed to _"mainnets" and "production environments"_ (with real assets). Most often a sandboxed API is a clone of a production API, so, it's literally the same API, except for the URL to the exchange server.

CCXT unifies that aspect and allows the user to switch to the exchange's sandbox (if supported by the underlying exchange).
To switch to the sandbox one has to call the `exchange.setSandboxMode (true)` or `exchange.set_sandbox_mode(true)` **immediately after creating the exchange before any other call**!

```JavaScript
// JavaScript
const exchange = new ccxt.binance (config)
exchange.setSandboxMode (true) // enable sandbox mode
```

```Python
# Python
exchange = ccxt.binance(config)
exchange.set_sandbox_mode(True)  # enable sandbox mode
```

```PHP
// PHP
$exchange = new \ccxt\binance($config);
$exchange->set_sandbox_mode(true); // enable sandbox mode
```

- The `exchange.setSandboxMode (true) / exchange.set_sandbox_mode (True)` has to be your first call immediately after creating the exchange (before any other calls)
- To obtain the [API keys](#authentication) to the sandbox the user has to register with the sandbox website of the exchange in question and create a sandbox keypair
- **Sandbox keys are not interchangeable with production keys!**

## Exchange Structure

Every exchange has a set of properties and methods, most of which you can override by passing an associative array of params to an exchange constructor. You can also make a subclass and override everything.

Here's an overview of generic exchange properties with values added for example:

```JavaScript
{
    'id':   'exchange'                   // lowercase string exchange id
    'name': 'Exchange'                   // human-readable string
    'countries': [ 'US', 'CN', 'EU' ],   // array of ISO country codes
    'urls': {
        'api': 'https://api.example.com/data',  // string or dictionary of base API URLs
        'www': 'https://www.example.com'        // string website URL
        'doc': 'https://docs.example.com/api',  // string URL or array of URLs
    },
    'version':         'v1',             // string ending with digits
    'api':             { ... },          // dictionary of api endpoints
    'has': {                             // exchange capabilities
        'CORS': false,
        'publicAPI': true,
        'privateAPI': true,
        'cancelOrder': true,
        'createDepositAddress': false,
        'createOrder': true,
        'deposit': false,
        'fetchBalance': true,
        'fetchClosedOrders': false,
        'fetchCurrencies': false,
        'fetchDepositAddress': false,
        'fetchMarkets': true,
        'fetchMyTrades': false,
        'fetchOHLCV': false,
        'fetchOpenOrders': false,
        'fetchOrder': false,
        'fetchOrderBook': true,
        'fetchOrders': false,
        'fetchStatus': 'emulated',
        'fetchTicker': true,
        'fetchTickers': false,
        'fetchBidsAsks': false,
        'fetchTrades': true,
        'withdraw': false,
    },
    'timeframes': {                      // empty if the exchange.has['fetchOHLCV'] !== true
        '1m': '1minute',
        '1h': '1hour',
        '1d': '1day',
        '1M': '1month',
        '1y': '1year',
    },
    'timeout':           10000,          // number in milliseconds
    'rateLimit':         2000,           // number in milliseconds
    'userAgent':        'ccxt/1.1.1 ...' // string, HTTP User-Agent header
    'verbose':           false,          // boolean, output error details
    'markets':          { ... }          // dictionary of markets/pairs by symbol
    'symbols':          [ ... ]          // sorted list of string symbols (traded pairs)
    'currencies':       { ... }          // dictionary of currencies by currency code
    'markets_by_id':    { ... },         // dictionary of dictionaries (markets) by id
    'currencies_by_id': { ... },         // dictionary of dictionaries (markets) by id
    'apiKey':   '92560ffae9b8a0421...',  // string public apiKey (ASCII, hex, Base64, ...)
    'secret':   '9aHjPmW+EtRRKN/Oi...'   // string private secret key
    'password': '6kszf4aci8r',           // string password
    'uid':      '123456',                // string user id
    'options':          { ... },         // exchange-specific options
    // ... other properties here ...
}
```

### Exchange Properties

Below is a detailed description of each of the base exchange properties:

- `id`: Each exchange has a default id. The id is not used for anything, it's a string literal for user-land exchange instance identification purposes. You can have multiple links to the same exchange and differentiate them by ids. Default ids are all lowercase and correspond to exchange names.

- `name`: This is a string literal containing the human-readable exchange name.

- `countries`: An array of string literals of 2-symbol ISO country codes, where the exchange is operating from.

- `urls['api']`: The single string literal base URL for API calls or an associative array of separate URLs for private and public APIs.

- `urls['www']`: The main HTTP website URL.

- `urls['doc']`: A single string URL link to original documentation for exchange API on their website or an array of links to docs.

- `version`: A string literal containing version identifier for current exchange API. The ccxt library will append this version string to the API Base URL upon each request. You don't have to modify it, unless you are implementing a new exchange API. The version identifier is a usually a numeric string starting with a letter 'v' in some cases, like v1.1. Do not override it unless you are implementing your own new crypto exchange class.

- `api`: An associative array containing a definition of all API endpoints exposed by a crypto exchange. The API definition is used by ccxt to automatically construct callable instance methods for each available endpoint.

- `has`: This is an associative array of exchange capabilities (e.g `fetchTickers`, `fetchOHLCV` or `CORS`).

- `timeframes`: An associative array of timeframes, supported by the fetchOHLCV method of the exchange. This is only populated when `has['fetchOHLCV']` property is true.

- `timeout`: A timeout in milliseconds for a request-response roundtrip (default timeout is 10000 ms = 10 seconds). You should always set it to a reasonable value, hanging forever with no timeout is not your option, for sure.

- `rateLimit`: A request rate limit in milliseconds. Specifies the required minimal delay between two consequent HTTP requests to the same exchange. The built-in rate-limiter is enabled by default and can be turned off by setting the `enableRateLimit` property to false.

- `enableRateLimit`: A boolean (true/false) value that enables the built-in rate limiter and throttles consecutive requests. This setting is `true` (enabled) by default. **The user is required to implement own [rate limiting](#rate-limit) or leave the built-in rate limiter enabled to avoid being banned from the exchange**.

- `userAgent`: An object to set HTTP User-Agent header to. The ccxt library will set its User-Agent by default. Some exchanges may not like it. If you are having difficulties getting a reply from an exchange and want to turn User-Agent off or use the default one, set this value to false, undefined, or an empty string. The value of `userAgent` may be overrided by HTTP `headers` property below.

- `headers`: An associative array of HTTP headers and their values. Default value is empty `{}`. All headers will be prepended to all requests. If the `User-Agent` header is set within `headers`, it will override whatever value is set in the `userAgent` property above.

- `verbose`: A boolean flag indicating whether to log HTTP requests to stdout (verbose flag is false by default). Python people have an alternative way of DEBUG logging with a standard pythonic logger, which is enabled by adding these two lines to the beginning of their code:
  ```Python
  import logging
  logging.basicConfig(level=logging.DEBUG)
  ```

- `markets`: An associative array of markets indexed by common trading pairs or symbols. Markets should be loaded prior to accessing this property. Markets are unavailable until you call the `loadMarkets() / load_markets()` method on exchange instance.

- `symbols`: A non-associative array (a list) of symbols available with an exchange, sorted in alphabetical order. These are the keys of the `markets` property. Symbols are loaded and reloaded from markets. This property is a convenient shorthand for all market keys.

- `currencies`: An associative array (a dict) of currencies by codes (usually 3 or 4 letters) available with an exchange. Currencies are loaded and reloaded from markets.

- `markets_by_id`: An associative array of markets indexed by exchange-specific ids. Markets should be loaded prior to accessing this property.

- `proxy`: A string literal containing base URL of http(s) proxy, `''` by default. For use with web browsers and from blocked locations. An example of a proxy string is `'http://crossorigin.me/'`. The absolute exchange endpoint URL is appended to this string before sending the HTTP request.

- `apiKey`: This is your public API key string literal. Most exchanges require [API keys setup](#api-keys-setup).

- `secret`: Your private secret API key string literal. Most exchanges require this as well together with the apiKey.

- `password`: A string literal with your password/phrase. Some exchanges require this parameter for trading, but most of them don't.

- `uid`: A unique id of your account. This can be a string literal or a number. Some exchanges also require this for trading, but most of them don't.

- `requiredCredentials`: A unified associative dictionary that shows which of the above API credentials are required for sending private API calls to the underlying exchange (an exchange may require a specific set of keys).

- `options`: An exchange-specific associative dictionary containing special keys and options that are accepted by the underlying exchange and supported in CCXT.

- `precisionMode`: The exchange decimal precision counting mode, read more about [Precision And Limits](#precision-and-limits)

See this section on [Overriding exchange properties](#overriding-exchange-properties-upon-instantiation).

#### Exchange Metadata

- `has`: An assoc-array containing flags for exchange capabilities, including the following:

    ```JavaScript
    'has': {

        'CORS': false,  // has Cross-Origin Resource Sharing enabled (works from browser) or not

        'publicAPI': true,  // has public API available and implemented, true/false
        'privateAPI': true, // has private API available and implemented, true/false

        // unified methods availability flags (can be true, false, or 'emulated'):

        'cancelOrder': true,
        'createDepositAddress': false,
        'createOrder': true,
        'deposit': false,
        'fetchBalance': true,
        'fetchClosedOrders': false,
        'fetchCurrencies': false,
        'fetchDepositAddress': false,
        'fetchMarkets': true,
        'fetchMyTrades': false,
        'fetchOHLCV': false,
        'fetchOpenOrders': false,
        'fetchOrder': false,
        'fetchOrderBook': true,
        'fetchOrders': false,
        'fetchStatus': 'emulated',
        'fetchTicker': true,
        'fetchTickers': false,
        'fetchBidsAsks': false,
        'fetchTrades': true,
        'withdraw': false,
        ...
    }
    ```

    The meaning of each flag showing availability of this or that method is:

    - a value of `undefined` / `None` / `null` means the method is not currently implemented in ccxt (either ccxt has not unified it yet or the method isn't natively available from the exchange API)
    - boolean `false` specifically means that the endpoint isn't natively available from the exchange API
    - boolean `true` means the endpoint is natively available from the exchange API and unified in the ccxt library
    - `'emulated'` string means the endpoint isn't natively available from the exchange API but reconstructed (as much as possible) by the ccxt library from other available true-methods

## Rate Limit

Exchanges usually impose what is called a *rate limit*. Exchanges will remember and track your user credentials and your IP address and will not allow you to query the API too frequently. They balance their load and control traffic congestion to protect API servers from (D)DoS and misuse.

**WARNING: Stay under the rate limit to avoid ban!**

Most exchanges allow **up to 1 or 2 requests per second**. Exchanges may temporarily restrict your access to their API or ban you for some period of time if you are too aggressive with your requests.

**The `exchange.rateLimit` property is set to a safe default which is sub-optimal. Some exchanges may have varying rate limits for different endpoints. It is up to the user to tweak `rateLimit` according to application-specific purposes.**

The CCXT library has a built-in experimental rate-limiter that will do the necessary throttling in background transparently to the user. **WARNING: users are responsible for at least some type of rate-limiting: either by implementing a custom algorithm or by doing it with the built-in rate-limiter.**.

Turn on/off the built-in rate-limiter with `.enableRateLimit` property, like so:

```JavaScript
// JavaScript

// enable built-in rate limiting upon instantiation of the exchange
const exchange = new ccxt.bitfinex ({
    'enableRateLimit': true,
})

// or switch the built-in rate-limiter on or off later after instantiation
exchange.enableRateLimit = true // enable
exchange.enableRateLimit = false // disable
```

```Python
# Python

# enable built-in rate limiting upon instantiation of the exchange
exchange = ccxt.bitfinex({
    'enableRateLimit': True,
})

# or switch the built-in rate-limiter on or off later after instantiation
exchange.enableRateLimit = True  # enable
exchange.enableRateLimit = False  # disable
```

```PHP
// PHP

// enable built-in rate limiting upon instantiation of the exchange
$exchange = new \ccxt\bitfinex (array (
    'enableRateLimit' => true,
));

// or switch the built-in rate-limiter on or off later after instantiation
$exchange->enableRateLimit = true; // enable
$exchange->enableRateLimit = false; // disable
```

In case your calls hit a rate limit or get nonce errors, the ccxt library will throw an `InvalidNonce` exception, or, in some cases, one of the following types:

- `DDoSProtection`
- `ExchangeNotAvailable`
- `ExchangeError`
- `InvalidNonce`

A later retry is usually enough to handle that.

### Notes On Rate Limiter

The rate limiter is a property of the exchange instance, in other words, each exchange instance has its own rate limiter that is not aware of the other instances. In many cases the user should reuse the same exchange instance throughout the program. Do not use multiple instances of the same exchange with the same API keypair from the same IP address.

```JavaScript
// DO NOT DO THIS!

const binance1 = new ccxt.binance ({ enableRateLimit: true })
const binance2 = new ccxt.binance ({ enableRateLimit: true })
const binance3 = new ccxt.binance ({ enableRateLimit: true })

while (true) {
    const result = await Promise.all ([
        binance1.fetchOrderBook ('BTC/USDT'),
        binance2.fetchOrderBook ('ETH/USDT'),
        binance3.fetchOrderBook ('ETH/BTC'),
    ])
    console.log (result)
}
```

Reuse the exchange instance as much as possible as shown below:

```JavaScript
// DO THIS INSTEAD:

const binance = new ccxt.binance ({ enableRateLimit: true })

while (true) {
    const result = await Promise.all ([
        binance.fetchOrderBook ('BTC/USDT'),
        binance.fetchOrderBook ('ETH/USDT'),
        binance.fetchOrderBook ('ETH/BTC'),
    ])
    console.log (result)
}
```

Since the rate limiter belongs to the exchange instance, destroying the exchange instance will destroy the rate limiter as well. Among the most common pitfalls with the rate limiting is creating and dropping the exchange instance over and over again. If in your program you are creating and destroying the exchange instance (say, inside a function that is called multiple times), then you are effectively resetting the rate limiter over and over and that will eventually break the rate limits. If you are recreating the exchange instance every time instead of reusing it, CCXT will try to load the markets every time you call a unified method like fetchOrderBook, fetchBalance, etc. This, you will force-load the markets over and over as explained in the [Loading Markets](https://docs.ccxt.com/en/latest/manual.html#loading-markets) section. Abusing the markets endpoint will eventually break the rate limiter as well.

```JavaScript
// DO NOT DO THIS!

async function tick () {
    const exchange = new ccxt.binance ({ enableRateLimit: true })
    const response = await exchange.fetchOrderBook ('BTC/USDT')
    // ... some processing here ...
    return response
}

while (true) {
    const result = await tick ()
    console.log (result)
}
```

Do not break this rule unless you really understand the inner workings of the rate-limiter and you are 100% sure you know what you're doing. In order to stay safe always reuse the exchange instance throughout your functions and methods callchain like shown below:

```JavaScript
// DO THIS INSTEAD:

async function tick (exchange) {
    const response = await exchange.fetchOrderBook ('BTC/USDT')
    // ... some processing here ...
    return response
}

const exchange = new ccxt.binance ({ enableRateLimit: true })
while (true) {
    const result = await tick (exchange)
    console.log (result)
}
```

### DDoS Protection By Cloudflare / Incapsula

Some exchanges are [DDoS](https://en.wikipedia.org/wiki/Denial-of-service_attack)-protected by [Cloudflare](https://www.cloudflare.com) or [Incapsula](https://www.incapsula.com). Your IP can get temporarily blocked during periods of high load. Sometimes they even restrict whole countries and regions. In that case their servers usually return a page that states a HTTP 40x error or runs an AJAX test of your browser / captcha test and delays the reload of the page for several seconds. Then your browser/fingerprint is granted access temporarily and gets added to a whitelist or receives a HTTP cookie for further use.

The most common symptoms for a DDoS protection problem, rate-limiting problem or for a location-based filtering issue:
- Getting `RequestTimeout` exceptions with all types of exchange methods
- Catching `ExchangeError` or `ExchangeNotAvailable` with HTTP error codes 400, 403, 404, 429, 500, 501, 503, etc..
- Having DNS resolving issues, SSL certificate issues and low-level connectivity issues
- Getting a template HTML page instead of JSON from the exchange

If you encounter DDoS protection errors and cannot reach a particular exchange then:

- use a proxy (this is less responsive, though)
- ask the exchange support to add you to a whitelist
- try an alternative IP within a different geographic region
- run your software in a distributed network of servers
<<<<<<< HEAD
- run your software in close proximity to the exchange (can be one from the following: same country | same city | same datacenter | same server rack | same server)
=======
- run your software in close proximity to the exchange (same country, same city, same datacenter, same server rack, same server)
>>>>>>> 958e348a
- ...

# Markets

- [Market Structure](#market-structure)
- [Currency Structure](#currency-structure)
- [Precision And Limits](#precision-and-limits)
- [Loading Markets](#loading-markets)
- [Symbols And Market Ids](#symbols-and-market-ids)
- [Market Cache Force Reload](#market-cache-force-reload)

Each exchange is a place for trading some kinds of valuables. Each exchange supports numerous individual financial entity/instruments (might be called with various different terms, like: "currency", "coin", "token", "stock", "commodity", event itself "crypto", "fiat" or etc) and a market is where one financial instrument can be traded against another financial instrument (might be mentioned with different terms, like: "symbol", "trading pair", "market", "contract" or etc).
In terms of the ccxt library, every exchange offers multiple markets within itself. The set of markets differs from exchange to exchange opening possibilities for cross-exchange and cross-market arbitrage.

## Market Structure

```JavaScript
{
    'id':      'btcusd',  // string literal for referencing within an exchange
    'symbol':  'BTC/USD', // uppercase string literal of a pair of currencies
    'base':    'BTC',     // uppercase string, unified base currency code, 3 or more letters
    'quote':   'USD',     // uppercase string, unified quote currency code, 3 or more letters
    'baseId':  'btc',     // any string, exchange-specific base currency id
    'quoteId': 'usd',     // any string, exchange-specific quote currency id
    'active':   true,     // boolean, market status
    'taker':    0.002,    // taker fee rate, 0.002 = 0.2%
    'maker':    0.0016,   // maker fee rate, 0.0016 = 0.16%
    'percentage': true,   // whether the taker and maker fee rate is a multiplier or a fixed flat amount
    'tierBased': false,   // whether the fee depends on your trading tier (your trading volume)
    'feeSide': 'get'      // string literal can be 'get', 'give', 'base', 'quote', 'other'
    'precision': {        // number of decimal digits "after the dot"
        'price': 8,       // integer or float for TICK_SIZE roundingMode, might be missing if not supplied by the exchange
        'amount': 8,      // integer, might be missing if not supplied by the exchange
        'cost': 8,        // integer, very few exchanges actually have it
    },
    'limits': {           // value limits when placing orders on this market
        'amount': {
            'min': 0.01,  // order amount should be > min
            'max': 1000,  // order amount should be < max
        },
        'price': { ... }, // same min/max limits for the price of the order
        'cost':  { ... }, // same limits for order cost = price * amount
    },
    'info':      { ... }, // the original unparsed market info from the exchange
}
```

Each market is an associative array (aka dictionary) with the following keys:

- `id`. The string or numeric ID of the market or trade instrument within the exchange. Market ids are used inside exchanges internally to identify trading pairs during the request/response process.
- `symbol`. An uppercase string code representation of a particular trading pair or instrument. This is usually written as `BaseCurrency/QuoteCurrency` with a slash as in `BTC/USD`, `LTC/CNY` or `ETH/EUR`, etc. Symbols are used to reference markets within the ccxt library (explained below).
- `base`. A unified uppercase string code of base fiat or crypto currency. This is the standardized currency code that is used to refer to that currency or token throughout CCXT and throughout the Unified CCXT API, it's the language that CCXT understands.
- `quote`. A unified uppercase string code of quoted fiat or crypto currency.
- `baseId`. An exchange-specific id of the base currency for this market, not unified. Can be any string, literally. This is communicated to the exchange using the language the exchange understands.
- `quoteId`. An exchange-specific id of the quote currency, not unified.
- `active`. A boolean indicating whether or not trading this market is currently possible. Often, when a market is inactive, all corresponding tickers, orderbooks and other related endpoints return empty responses, all zeroes, no data or outdated data for that market. The user should check if the market is active and [reload market cache periodically, as explained below](#market-cache-force-reload).
- `maker`. Float, 0.0015 = 0.15%. Maker fees are paid when you provide liquidity to the exchange i.e. you *market-make* an order and someone else fills it. Maker fees are usually lower than taker fees. Fees can be negative, this is very common amongst derivative exchanges. A negative fee means the exchange will pay a rebate (reward) to the user for trading this market.
- `taker`. Float, 0.002 = 0.2%. Taker fees are paid when you *take* liquidity from the exchange and fill someone else's order.
- `percentage`. A boolean true/false value indicating whether `taker` and `maker` are multipliers or fixed flat amounts.
- `tierBased`. A boolean true/false value indicating whether the fee depends on your trading tier (usually, your traded volume over a period of time).
- `info`. An associative array of non-common market properties, including fees, rates, limits and other general market information. The internal info array is different for each particular market, its contents depend on the exchange.
- `precision`. Precision accepted in order values by exchanges upon order placement for price, amount and cost. The values inside this market property depend on the `exchange.precisionMode`.
    - If `exchange.precisionMode` is `DECIMAL_PLACES` then the `market['precision']` designates the number of decimal digits after the dot.
    - If `exchange.precisionMode` is `SIGNIFICANT_DIGITS` then the `market['precision']` designates the number of non-zero digits after the dot.
    - When `exchange.precisionMode` is `TICK_SIZE` then the `market['precision']` designates the smallest possible float fractions.
- `limits`. The minimums and maximums for prices, amounts (volumes) and costs (where cost = price * amount).

**WARNING! fee related information is experimental, unstable and may only be partial available or not at all.**

## Currency Structure

```JavaScript
{
    'id':       'btc',       // string literal for referencing within an exchange
    'code':     'BTC',       // uppercase unified string literal code the currency
    'name':     'Bitcoin',   // string, human-readable name, if specified
    'active':    true,       // boolean, currency status (tradeable and withdrawable)
    'fee':       0.123,      // withdrawal fee, flat
    'precision': 8,          // number of decimal digits "after the dot" (depends on exchange.precisionMode)
    'limits': {              // value limits when placing orders on this market
        'amount': {
            'min': 0.01,     // order amount should be > min
            'max': 1000,     // order amount should be < max
        },
        'withdraw': { ... }, // withdrawal limits
    },
    'info': { ... }, // the original unparsed currency info from the exchange
}
```

Each currency is an associative array (aka dictionary) with the following keys:

- `id`. The string or numeric ID of the currency within the exchange. Currency ids are used inside exchanges internally to identify coins during the request/response process.
- `code`. An uppercase string code representation of a particular currency. Currency codes are used to reference currencies within the ccxt library (explained below).
- `name`. Self-explaining.
- `fee`. The withdrawal fee value as specified by the exchange. In most cases it means a flat fixed amount paid in the same currency. If the exchnange does not specify it via public endpoints, the `fee` can be `undefined/None/null` or missing.
- `active`. A boolean indicating whether or not trading and funding (depositing and withdrawing) this currency is currently possible. Often, when a currency is inactive, all corresponding tickers, orderbooks and other related endpoints return empty responses, all zeroes, no data or outdated data for that currency. The user should check if the currency is active and [reload markets periodically, as explained below](#market-cache-force-reload).
- `info`. An associative array of non-common market properties, including fees, rates, limits and other general market information. The internal info array is different for each particular market, its contents depend on the exchange.
- `precision`. Precision accepted in values by exchanges upon referencing this currency. The value inside this property depend on the `exchange.precisionMode`.
    - If `exchange.precisionMode` is `DECIMAL_PLACES` then the `currency['precision']` designates the number of decimal digits after the dot.
    - If `exchange.precisionMode` is `SIGNIFICANT_DIGITS` then the `currency['precision']` designates the number of non-zero digits after the dot.
    - When `exchange.precisionMode` is `TICK_SIZE` then the `currency['precision']` designates the smallest possible float fractions.
- `limits`. The minimums and maximums for amounts (volumes) and withdrawals.

## Precision And Limits

**Do not confuse `limits` with `precision`!** Precision has nothing to do with min limits. A precision of 8 digits does not necessarily mean a min limit of 0.00000001. The opposite is also true: a min limit of 0.0001 does not necessarily mean a precision of 4.

Examples:

1. `(market['limits']['amount']['min'] == 0.05) && (market['precision']['amount'] == 4)`

  In this example the **amount** of any order placed on the market **must satisfy both conditions**:

  - The *amount value* should be >= 0.05:
    ```diff
    + good: 0.05, 0.051, 0.0501, 0.0502, ..., 0.0599, 0.06, 0.0601, ...
    - bad: 0.04, 0.049, 0.0499
    ```
  - *Precision of the amount* should be up to 4 decimal digits:
    ```diff
    + good: 0.05, 0.051, 0.052, ..., 0.0531, ..., 0.06, ... 0.0719, ...
    - bad: 0.05001, 0.05000, 0.06001
    ```

2. `(market['limits']['price']['min'] == 0.019) && (market['precision']['price'] == 5)`

  In this example the **price** of any order placed on the market **must satisfy both conditions**:

  - The *price value* should be >= 0.019:
    ```diff
    + good: 0.019, ... 0.0191, ... 0.01911, 0.01912, ...
    - bad: 0.016, ..., 0.01699
    ```
  - *Precision of price* should be 5 decimal digits or less:
    ```diff
    + good: 0.02, 0.021, 0.0212, 0.02123, 0.02124, 0.02125, ...
    - bad: 0.017000, 0.017001, ...
    ```

3. `(market['limits']['amount']['min'] == 50) && (market['precision']['amount'] == -1)`

  In this example **both conditions must be satisfied**:
  
  - The *amount value* should be greater than or equal to 50:
    ```diff
    + good: 50, 60, 70, 80, 90, 100, ... 2000, ...
    - bad: 1, 2, 3, ..., 9
    ```
  - A negative *amount precision* means that the amount should be an integer multiple of 10 (to the absolute power specified):
    ```diff
    + good: 50, ..., 110, ... 1230, ..., 1000000, ..., 1234560, ...
    - bad: 9.5, ... 10.1, ..., 11, ... 200.71, ...
    ```

*The `precision` and `limits` params are currently under heavy development, some of these fields may be missing here and there until the unification process is complete. This does not influence most of the orders but can be significant in extreme cases of very large or very small orders. The `active` flag is not yet supported and/or implemented by all markets.*

#### Notes On Precision And Limits

The user is required to stay within all limits and precision! The values of the order should satisfy the following conditions:

- Order `amount` >= `limits['amount']['min']`
- Order `amount` <= `limits['amount']['max']`
- Order `price` >= `limits['price']['min']`
- Order `price` <= `limits['price']['max']`
- Order `cost` (`amount * price`) >= `limits['cost']['min']`
- Order `cost` (`amount * price`) <= `limits['cost']['max']`
- Precision of `amount` must be <= `precision['amount']`
- Precision of `price` must be <= `precision['price']`

The above values can be missing with some exchanges that don't provide info on limits from their API or don't have it implemented yet.

#### Methods For Formatting Decimals

Each exchange has its own rounding, counting and padding modes.

Supported rounding modes are:

- `ROUND` – will round the last decimal digits to precision
- `TRUNCATE`– will cut off the digits after certain precision

The decimal precision counting mode is available in the `exchange.precisionMode` property.

Supported precision modes are:

- `DECIMAL_PLACES` – counts all digits, 99% of exchanges use this counting mode. With this mode of precision, the numbers in `market['precision']` designate the number of decimal digits after the dot for further rounding or truncation.
- `SIGNIFICANT_DIGITS` – counts non-zero digits only, some exchanges (`bitfinex` and maybe a few other) implement this mode of counting decimals. With this mode of precision, the numbers in `market['precision']` designate the Nth place of the last significant (non-zero) decimal digit after the dot.
- `TICK_SIZE` – some exchanges only allow a multiple of a specific value (`bitmex` and `ftx` use this mode, for example). In this mode, the numbers in `market['precision']` designate the minimal precision fractions (floats) for rounding or truncating.

Supported padding modes are:

- `NO_PADDING` – default for most cases
- `PAD_WITH_ZERO` – appends zero characters up to precision

The exchange base class contains the `decimalToPrecision` method to help format values to the required decimal precision with support for different rounding, counting and padding modes.

```JavaScript
// JavaScript
function decimalToPrecision (x, roundingMode, numPrecisionDigits, countingMode = DECIMAL_PLACES, paddingMode = NO_PADDING)
```

```Python
# Python
# WARNING! The `decimal_to_precision` method is susceptible to getcontext().prec!
def decimal_to_precision(n, rounding_mode=ROUND, precision=None, counting_mode=DECIMAL_PLACES, padding_mode=NO_PADDING):
```

```PHP
// PHP
function decimalToPrecision ($x, $roundingMode = ROUND, $numPrecisionDigits = null, $countingMode = DECIMAL_PLACES, $paddingMode = NO_PADDING)
```

For examples of how to use the `decimalToPrecision` to format strings and floats, please, see the following files:

- JavaScript: https://github.com/ccxt/ccxt/blob/master/js/test/base/functions/test.number.js
- Python: https://github.com/ccxt/ccxt/blob/master/python/ccxt/test/test_decimal_to_precision.py
- PHP: https://github.com/ccxt/ccxt/blob/master/php/test/decimal_to_precision.php

**Python WARNING! The `decimal_to_precision` method is susceptible to `getcontext().prec!`**

For users' convenience CCXT base exchange class also implements the following methods:

```JavaScript
// JavaScript
function amountToPrecision (symbol, amount)
function priceToPrecision (symbol, price)
function costToPrecision (symbol, cost)
function currencyToPrecision (code, amount)
```

```Python
# Python
def amount_to_precision (symbol, amount):
def price_to_precision (symbol, price):
def cost_to_precision (symbol, cost):
def currency_to_precision (code, amount):
```

```PHP
// PHP
function amount_to_precision($symbol, $amount)
function price_to_precision($symbol, $price)
function cost_to_precision($symbol, $cost)
function currency_to_precision($code, $amount)
```

Every exchange has its own precision settings, the above methods will help format those values according to exchange-specific precision rules, in a way that is portable and agnostic of the underlying exchange. In order to make that possible, markets and currencies have to be loaded prior to formatting any values.

**Make sure to [load the markets with `exchange.loadMarkets()`](#loading-markets) before calling these methods!**

For example:

```JavaScript
// JavaScript
await exchange.loadMarkets ()
const symbol = 'BTC/USDT'
const amount = 1.2345678 // amount in base currency BTC
const price = 87654.321 // price in quote currency USDT
const formattedAmount = exchange.amountToPrecision (symbol, amount)
const formattedPrice = exchange.priceToPrecision (symbol, price)
console.log (formattedAmount, formattedPrice)
```

```Python
# Python
exchange.load_markets()
symbol = 'BTC/USDT'
amount = 1.2345678  # amount in base currency BTC
price = 87654.321  # price in quote currency USDT
formatted_amount = exchange.amount_to_precision(symbol, amount)
formatted_price = exchange.price_to_precision(symbol, price)
print(formatted_amount, formatted_price)
```

```PHP
// PHP
$exchange->load_markets();
$symbol = 'BTC/USDT';
$amount = 1.2345678;  // amount in base currency BTC
$price = 87654.321; // price in quote currency USDT
$formatted_amount = $exchange->amount_to_precision($symbol, $amount);
$formatted_price = $exchange->price_to_precision($symbol, $price);
echo $formatted_amount, " ", $formatted_price, "\n";
```

## Loading Markets

In most cases you are required to load the list of markets and trading symbols for a particular exchange prior to accessing other API methods. If you forget to load markets the ccxt library will do that automatically upon your first call to the unified API. It will send two HTTP requests, first for markets and then the second one for other data, sequentially. For that reason, your first call to a unified CCXT API method like fetchTicker, fetchBalance, etc will take more time, than the consequent calls, since it has to do more work loading the market information from the exchange API. See [Notes On Rate Limiter](https://docs.ccxt.com/en/latest/manual.html#notes-on-rate-limiter) for more details.

In order to load markets manually beforehand call the `loadMarkets ()` / `load_markets ()` method on an exchange instance. It returns an associative array of markets indexed by trading symbol. If you want more control over the execution of your logic, preloading markets by hand is recommended.

```JavaScript
// JavaScript
(async () => {
    let kraken = new ccxt.kraken ()
    let markets = await kraken.load_markets ()
    console.log (kraken.id, markets)
}) ()
```

```Python
# Python
okcoin = ccxt.okcoinusd()
markets = okcoin.load_markets()
print(okcoin.id, markets)
```

```PHP
// PHP
$id = 'huobipro';
$exchange = '\\ccxt\\' . $id;
$huobipro = new $exchange();
$markets = $huobipro->load_markets();
var_dump($huobipro->id, $markets);
```

Apart from the market info, the `loadMarkets()` call will also load the currencies from the exchange and will cache the info in the `.markets` and the `.currencies` properties respectively.

The user can also bypass the cache and call unified methods for fetching that information from the exchange endpoints directly, `fetchMarkets()` and `fetchCurrencies()`, though using these methods is not recommended for end-users. The recommended way to preload markets is by calling the `loadMarkets()` unified method. However, new exchange integrations are required to implement these methods if the underlying exchange has the corresponding API endpoints.

## Symbols And Market Ids

Market ids are used during the REST request-response process to reference trading pairs within exchanges. The set of market ids is unique per exchange and cannot be used across exchanges. For example, the BTC/USD pair/market may have different ids on various popular exchanges, like `btcusd`, `BTCUSD`, `XBTUSD`, `btc/usd`, `42` (numeric id), `BTC/USD`, `Btc/Usd`, `tBTCUSD`, `XXBTZUSD`. You don't need to remember or use market ids, they are there for internal HTTP request-response purposes inside exchange implementations.

The ccxt library abstracts uncommon market ids to symbols, standardized to a common format. Symbols aren't the same as market ids. Every market is referenced by a corresponding symbol. Symbols are common across exchanges which makes them suitable for arbitrage and many other things.

A symbol is usually an uppercase string literal name for a pair of traded currencies with a slash in between. A currency is a code of three or four uppercase letters, like `BTC`, `ETH`, `USD`, `GBP`, `CNY`, `LTC`, `JPY`, `DOGE`, `RUB`, `ZEC`, `XRP`, `XMR`, etc. Some exchanges have exotic currencies with longer names. The first currency before the slash is usually called *base currency*, and the one after the slash is called *quote currency*.  Examples of a symbol are: `BTC/USD`, `DOGE/LTC`, `ETH/EUR`, `DASH/XRP`, `BTC/CNY`, `ZEC/XMR`, `ETH/JPY`.

Sometimes the user might notice a symbol like `'XBTM18'` or `'.XRPUSDM20180101'` or some other *"exotic/rare symbols"*. The symbol is **not required** to have a slash or to be a pair of currencies. The string in the symbol really depends on the type of the market (whether it is a spot market or a futures market, a darkpool market or an expired market, etc). Attempting to parse the symbol string is highly discouraged, one should not rely on the symbol format, it is recommended to use market properties instead.

Market structures are indexed by symbols and ids. The base exchange class also has builtin methods for accessing markets by symbols. Most API methods require a symbol to be passed in their first argument. You are often required to specify a symbol when querying current prices, making orders, etc.

Most of the time users will be working with market symbols. You will get a standard userland exception if you access non-existent keys in these dicts.

### Methods For Markets And Currencies

```JavaScript
// JavaScript

(async () => {

    console.log (await exchange.loadMarkets ())

    let btcusd1 = exchange.markets['BTC/USD']     // get market structure by symbol
    let btcusd2 = exchange.market ('BTC/USD')     // same result in a slightly different way

    let btcusdId = exchange.marketId ('BTC/USD')  // get market id by symbol

    let symbols = exchange.symbols                // get an array of symbols
    let symbols2 = Object.keys (exchange.markets) // same as previous line

    console.log (exchange.id, symbols)            // print all symbols

    let currencies = exchange.currencies          // a dictionary of currencies

    let bitfinex = new ccxt.bitfinex ()
    await bitfinex.loadMarkets ()

    bitfinex.markets['BTC/USD']                   // symbol → market (get market by symbol)
    bitfinex.markets_by_id['XRPBTC']              // id → market (get market by id)

    bitfinex.markets['BTC/USD']['id']             // symbol → id (get id by symbol)
    bitfinex.markets_by_id['XRPBTC']['symbol']    // id → symbol (get symbol by id)

}) ()
```

```Python
# Python

print(exchange.load_markets())

etheur1 = exchange.markets['ETH/EUR']      # get market structure by symbol
etheur2 = exchange.market('ETH/EUR')       # same result in a slightly different way

etheurId = exchange.market_id('ETH/EUR')   # get market id by symbol

symbols = exchange.symbols                 # get a list of symbols
symbols2 = list(exchange.markets.keys())   # same as previous line

print(exchange.id, symbols)                # print all symbols

currencies = exchange.currencies           # a dictionary of currencies

kraken = ccxt.kraken()
kraken.load_markets()

kraken.markets['BTC/USD']                  # symbol → market (get market by symbol)
kraken.markets_by_id['XXRPZUSD']           # id → market (get market by id)

kraken.markets['BTC/USD']['id']            # symbol → id (get id by symbol)
kraken.markets_by_id['XXRPZUSD']['symbol'] # id → symbol (get symbol by id)
```

```PHP
// PHP

$var_dump($exchange->load_markets());

$dashcny1 = $exchange->markets['DASH/CNY'];     // get market structure by symbol
$dashcny2 = $exchange->market('DASH/CNY');      // same result in a slightly different way

$dashcnyId = $exchange->market_id('DASH/CNY');  // get market id by symbol

$symbols = $exchange->symbols;                  // get an array of symbols
$symbols2 = array_keys($exchange->markets);     // same as previous line

var_dump($exchange->id, $symbols);              // print all symbols

$currencies = $exchange->currencies;            // an associative array of currencies

$okcoinusd = '\\ccxt\\okcoinusd';
$okcoinusd = new $okcoinusd();

$okcoinusd->load_markets();

$okcoinusd->markets['BTC/USD'];                 // symbol → market (get market by symbol)
$okcoinusd->markets_by_id['btc_usd'];           // id → market (get market by id)

$okcoinusd->markets['BTC/USD']['id'];           // symbol → id (get id by symbol)
$okcoinusd->markets_by_id['btc_usd']['symbol']; // id → symbol (get symbol by id)
```

### Naming Consistency

There is a bit of term ambiguity across various exchanges that may cause confusion among newcoming traders. Some exchanges call markets as *pairs*, whereas other exchanges call symbols as *products*. In terms of the ccxt library, each exchange contains one or more trading markets. Each market has an id and a symbol. Most symbols are pairs of base currency and quote currency.

```Exchanges → Markets → Symbols → Currencies```

Historically various symbolic names have been used to designate same trading pairs. Some cryptocurrencies (like Dash) even changed their names more than once during their ongoing lifetime. For consistency across exchanges the ccxt library will perform the following known substitutions for symbols and currencies:

- `XBT → BTC`: `XBT` is newer but `BTC` is more common among exchanges and sounds more like bitcoin ([read more](https://www.google.ru/search?q=xbt+vs+btc)).
- `BCC → BCH`: The Bitcoin Cash fork is often called with two different symbolic names: `BCC` and `BCH`. The name `BCC` is ambiguous for Bitcoin Cash, it is confused with BitConnect. The ccxt library will convert `BCC` to `BCH` where it is appropriate (some exchanges and aggregators confuse them).
- `DRK → DASH`: `DASH` was Darkcoin then became Dash ([read more](https://minergate.com/blog/dashcoin-and-dash/)).
- `BCHABC → BCH`: On November 15 2018 Bitcoin Cash forked the second time, so, now there is `BCH` (for BCH ABC) and `BSV` (for BCH SV).
- `BCHSV → BSV`: This is a common substitution mapping for the Bitcoin Cash SV fork (some exchanges call it `BSV`, others call it `BCHSV`, we use the former).
- `DSH → DASH`: Try not to confuse symbols and currencies. The `DSH` (Dashcoin) is not the same as `DASH` (Dash). Some exchanges have `DASH` labelled inconsistently as `DSH`, the ccxt library does a correction for that as well (`DSH → DASH`), but only on certain exchanges that have these two currencies confused, whereas most exchanges have them both correct. Just remember that `DASH/BTC` is not the same as `DSH/BTC`.
- `XRB` → `NANO`: `NANO` is the newer code for RaiBlocks, thus, CCXT unified API uses will replace the older `XRB` with `NANO` where needed. https://hackernoon.com/nano-rebrand-announcement-9101528a7b76
- `USD` → `USDT`: Some exchanges, like Bitfinex, HitBTC and a few other name the currency as `USD` in their listings, but those markets are actually trading `USDT`. The confusion can come from a 3-letter limitation on symbol names or may be due to other reasons. In cases where the traded currency is actually `USDT` and is not `USD` – the CCXT library will perform `USD` → `USDT` conversion. Note, however, that some exchanges  have both `USD` and `USDT` symbols, for example, Kraken has a `USDT/USD` trading pair.

#### Notes On Naming Consistency

Each exchange has an associative array of substitutions for cryptocurrency symbolic codes in the `exchange.commonCurrencies` property. Sometimes the user may notice exotic symbol names with mixed-case words and spaces in the code. The logic behind having these names is explained by the rules for resolving conflicts in naming and currency-coding when one or more currencies have the same symbolic code with different exchanges:

- First, we gather all info available from the exchanges themselves about the currency codes in question. They usually have a description of their coin listings somewhere in their API or their docs, knowledgebases or elsewhere on their websites.
- When we identify each particular cryptocurrency standing behind the currency code, we look them up on [CoinMarketCap](https://coinmarketcap.com).
- The currency that has the greatest market capitalization of all wins the currency code and keeps it. For example, HOT often stand for either `Holo` or `Hydro Protocol`. In this case `Holo` retains the code `HOT`, and `Hydro Protocol` will have its name as its code, literally, `Hydro Protocol`. So, there may be trading pairs with symbols like `HOT/USD` (for `Holo`) and `Hydro Protocol/USD` – those are two different markets.
- If market cap of a particular coin is unknown or is not enough to determine the winner, we also take trading volumes and other factors into consideration.
- When the winner is determined all other competing currencies get their code names properly remapped and substituted within conflicting exchanges via `.commonCurrencies`.
- Unfortunately this is a work in progress, because new currencies get listed daily and new exchanges are added from time to time, so, in general this is a never-ending process of self-correction in a quickly changing environment, practically, in *"live mode"*. We are thankful for all reported conflicts and mismatches you may find.

#### Questions On Naming Consistency

_Is it possible for symbols to change?_

In short, yes, sometimes, but rarely. Symbolic mappings can be changed if that is absolutely required and cannot be avoided. However, all previous symbolic changes were related to resolving conflicts or forks. So far, there was no precedent of a market cap of one coin overtaking another coin with the same symbolic code in CCXT.

_Can we rely on always listing the same crypto with the same symbol?_

More or less ) First, this library is a work in progress, and it is trying to adapt to the everchanging reality, so there may be conflicts that we will fix by changing some mappings in the future. Ultimately, the license says "no warranties, use at your own risk". However, we don't change symbolic mappings randomly all over the place, because we understand the consequences and we'd want to rely on the library as well and we don't like to break the backward-compatibility at all.

If it so happens that a symbol of a major token is forked or has to be changed, then the control is still in the users' hands. The `exchange.commonCurrencies` property can be [overrided upon initialization or later](#overriding-exchange-properties-upon-instantiation), just like any other exchange property.  If a significant token is involved, we usually post instructions on how to retain the old behavior by adding a couple of lines to the constructor params.

#### Consistency Of Base And Quote Currencies

It depends on which exchange you are using, but some of them have a reversed (inconsistent) pairing of `base` and `quote`. They actually have base and quote misplaced  (switched/reversed sides). In that case you'll see a difference of parsed `base` and `quote` currency values with the unparsed `info` in the market substructure.

For those exchanges the ccxt will do a correction, switching and normalizing sides of base and quote currencies when parsing exchange replies. This logic is financially and terminologically correct. If you want less confusion, remember the following rule: **base is always before the slash, quote is always after the slash in any symbol and with any market**.

```text
base currency ↓
             BTC / USDT
             ETH / BTC
            DASH / ETH
                    ↑ quote currency
```

## Market Cache Force Reload

The `loadMarkets () / load_markets ()` is also a dirty method with a side effect of saving the array of markets on the exchange instance. You only need to call it once per exchange. All subsequent calls to the same method will return the locally saved (cached) array of markets.

When exchange markets are loaded, you can then access market information any time via the `markets` property. This property contains an associative array of markets indexed by symbol. If you need to force reload the list of markets after you have them loaded already, pass the reload = true flag to the same method again.

```JavaScript
// JavaScript
(async () => {
    let kraken = new ccxt.kraken ({ verbose: true }) // log HTTP requests
    await kraken.load_markets () // request markets
    console.log (kraken.id, kraken.markets)    // output a full list of all loaded markets
    console.log (Object.keys (kraken.markets)) // output a short list of market symbols
    console.log (kraken.markets['BTC/USD'])    // output single market details
    await kraken.load_markets () // return a locally cached version, no reload
    let reloadedMarkets = await kraken.load_markets (true) // force HTTP reload = true
    console.log (reloadedMarkets['ETH/BTC'])
}) ()
```

```Python
# Python
poloniex = ccxt.poloniex({'verbose': True}) # log HTTP requests
poloniex.load_markets() # request markets
print(poloniex.id, poloniex.markets)   # output a full list of all loaded markets
print(list(poloniex.markets.keys())) # output a short list of market symbols
print(poloniex.markets['BTC/ETH'])     # output single market details
poloniex.load_markets() # return a locally cached version, no reload
reloadedMarkets = poloniex.load_markets(True) # force HTTP reload = True
print(reloadedMarkets['ETH/ZEC'])
```

```PHP
// PHP
$bitfinex = new \ccxt\bitfinex(array('verbose' => true)); // log HTTP requests
$bitfinex.load_markets(); // request markets
var_dump($bitfinex->id, $bitfinex->markets); // output a full list of all loaded markets
var_dump(array_keys ($bitfinex->markets));   // output a short list of market symbols
var_dump($bitfinex->markets['XRP/USD']);     // output single market details
$bitfinex->load_markets(); // return a locally cached version, no reload
$reloadedMarkets = $bitfinex->load_markets(true); // force HTTP reload = true
var_dump($bitfinex->markets['XRP/BTC']);
```

# Implicit API

- [API Methods / Endpoints](#api-methods--endpoints)
- [Implicit API Methods](#implicit-api-methods)
- [Public/Private API](#publicprivate-api)
- [Synchronous vs Asynchronous Calls](#synchronous-vs-asynchronous-calls)
- [Passing Parameters To API Methods](#passing-parameters-to-api-methods)

## API Methods / Endpoints

Each exchange offers a set of API methods. Each method of the API is called an *endpoint*. Endpoints are HTTP URLs for querying various types of information. All endpoints return JSON in response to client requests.

Usually, there is an endpoint for getting a list of markets from an exchange, an endpoint for retrieving an order book for a particular market, an endpoint for retrieving trade history, endpoints for placing and canceling orders, for money deposit and withdrawal, etc... Basically every kind of action you could perform within a particular exchange has a separate endpoint URL offered by the API.

Because the set of methods differs from exchange to exchange, the ccxt library implements the following:
- a public and private API for all possible URLs and methods
- a unified API supporting a subset of common methods

The endpoint URLs are predefined in the `api` property for each exchange. You don't have to override it, unless you are implementing a new exchange API (at least you should know what you're doing).

Most of exchange-specific API methods are implicit, meaning that they aren't defined explicitly anywhere in code. The library implements a declarative approach for defining implicit (non-unified) exchanges' API methods.

## Implicit API Methods

Each method of the API usually has its own endpoint. The library defines all endpoints for each particular exchange in the `.api` property. Upon exchange construction an implicit *magic* method (aka *partial function* or *closure*) will be created inside `defineRestApi()/define_rest_api()` on the exchange instance for each endpoint from the list of `.api` endpoints. This is performed for all exchanges universally. Each generated method will be accessible in both `camelCase` and `under_score` notations.

The endpoints definition is a **full list of ALL API URLs** exposed by an exchange. This list gets converted to callable methods upon exchange instantiation. Each URL in the API endpoint list gets a corresponding callable method. This is done automatically for all exchanges, therefore the ccxt library supports **all possible URLs** offered by crypto exchanges.

Each implicit method gets a unique name which is constructed from the `.api` definition. For example, a private HTTPS PUT `https://api.exchange.com/order/{id}/cancel` endpoint will have a corresponding exchange method named `.privatePutOrderIdCancel()`/`.private_put_order_id_cancel()`. A public HTTPS GET `https://api.exchange.com/market/ticker/{pair}` endpoint would result in the corresponding method named `.publicGetTickerPair()`/`.public_get_ticker_pair()`, and so on.

An implicit method takes a dictionary of parameters, sends the request to the exchange and returns an exchange-specific JSON result from the API **as is, unparsed**. To pass a parameter, add it to the dictionary explicitly under a key equal to the parameter's name. For the examples above, this would look like `.privatePutOrderIdCancel ({ id: '41987a2b-...' })` and `.publicGetTickerPair ({ pair: 'BTC/USD' })`.

The recommended way of working with exchanges is not using exchange-specific implicit methods but using the unified ccxt methods instead. The exchange-specific methods should be used as a fallback in cases when a corresponding unified method isn't available (yet).

To get a list of all available methods with an exchange instance, including implicit methods and unified methods you can simply do the following:

```text
console.log (new ccxt.kraken ())   // JavaScript
print(dir(ccxt.hitbtc()))           # Python
var_dump (new \ccxt\okcoinusd ()); // PHP
```

## Public/Private API

API URLs are often grouped into two sets of methods called a *public API* for market data and a *private API* for trading and account access. These groups of API methods are usually prefixed with a word 'public' or 'private'.

A public API is used to access market data and does not require any authentication whatsoever. Most exchanges provide market data openly to all (under their rate limit). With the ccxt library anyone can access market data out of the box without having to register with the exchanges and without setting up account keys and passwords.

Public APIs include the following:

- instruments/trading pairs
- price feeds (exchange rates)
- order books (L1, L2, L3...)
- trade history (closed orders, transactions, executions)
- tickers (spot / 24h price)
- OHLCV series for charting
- other public endpoints

For trading with private API you need to obtain API keys from/to exchanges. It often means registering with exchanges and creating API keys with your account. Most exchanges require personal info or identification. Some kind of verification may be necessary as well.

If you want to trade you need to register yourself, this library will not create accounts or API keys for you. Some exchange APIs expose interface methods for registering an account from within the code itself, but most of exchanges don't. You have to sign up and create API keys with their websites.

Private APIs allow the following:

- manage personal account info
- query account balances
- trade by making market and limit orders
- create deposit addresses and fund accounts
- request withdrawal of fiat and crypto funds
- query personal open / closed orders
- query positions in margin/leverage trading
- get ledger history
- transfer funds between accounts
- use merchant services

Some exchanges offer the same logic under different names. For example, a public API is also often called *market data*, *basic*, *market*, *mapi*, *api*, *price*, etc... All of them mean a set of methods for accessing data available to public. A private API is also often called *trading*, *trade*, *tapi*, *exchange*, *account*, etc...

A few exchanges also expose a merchant API which allows you to create invoices and accept crypto and fiat payments from your clients. This kind of API is often called *merchant*, *wallet*, *payment*, *ecapi* (for e-commerce).

To get a list of all available methods with an exchange instance, you can simply do the following:

```text
console.log (new ccxt.kraken ())   // JavaScript
print(dir(ccxt.hitbtc()))           # Python
var_dump (new \ccxt\okcoinusd ()); // PHP
```

## Synchronous vs Asynchronous Calls

### JavaScript

In the JavaScript version of CCXT all methods are asynchronous and return [Promises](https://developer.mozilla.org/en-US/docs/Web/JavaScript/Reference/Global_Objects/Promise) that resolve with a decoded JSON object. In CCXT we use the modern *async/await* syntax to work with Promises. If you're not familiar with that syntax, you can read more about it [here](https://developer.mozilla.org/en-US/docs/Web/JavaScript/Reference/Statements/async_function).

```JavaScript
// JavaScript

(async () => {
    let pairs = await kraken.publicGetSymbolsDetails ()
    let marketIds = Object.keys (pairs['result'])
    let marketId = marketIds[0]
    let ticker = await kraken.publicGetTicker ({ pair: marketId })
    console.log (kraken.id, marketId, ticker)
}) ()
```

### Python

The ccxt library supports asynchronous concurrency mode in Python 3.5+ with async/await syntax. The asynchronous Python version uses pure [asyncio](https://docs.python.org/3/library/asyncio.html) with [aiohttp](http://aiohttp.readthedocs.io). In async mode you have all the same properties and methods, but most methods are decorated with an async keyword. If you want to use async mode, you should link against the `ccxt.async_support` subpackage, like in the following example:

```Python
# Python

import asyncio
import ccxt.async_support as ccxt

async def print_poloniex_ethbtc_ticker():
    poloniex = ccxt.poloniex()
    print(await poloniex.fetch_ticker('ETH/BTC'))

asyncio.run(print_poloniex_ethbtc_ticker())
```

### PHP

In the PHP 5-compatible version all API methods are synchronous, but with PHP 7.1+ the CCXT library optionally supports asynchronous concurrency mode using the 'yield' syntax (very similar to async/await in Python). The asynchronous PHP version uses the [RecoilPHP](https://github.com/recoilphp/recoil), [ReactPHP](https://reactphp.org/) and [clue/reactphp-buzz](https://github.com/clue/reactphp-buzz) libraries. In async mode you have all the same properties and methods, but any networking API method should be decorated with the `yield` keyword, your script should be in a ReactPHP/RecoilPHP wrapper, and all exchange constructors need to be passed the loop and kernel instances from the wrapper.

To use the async version of the library, use the `ccxt_async` namespace, as in the following example:

```PHP
// PHP
<?php
include 'ccxt.php';

$loop = \React\EventLoop\Factory::create();
$kernel = \Recoil\React\ReactKernel::create($loop);
$kernel->execute(function() use ($loop, $kernel) {
    $poloniex = new \ccxt\async\poloniex(array('loop' => $loop, 'kernel' => $kernel, 'enableRateLimit' => true));
    $result = yield $poloniex->fetch_ticker('ETH/BTC');
    var_dump($result);
}, $loop);
$kernel->run();
```

See further examples in the `examples/php` directory; look for filenames that include the `async` word. Also, make sure you have installed the required dependencies using `composer require recoil/recoil clue/buzz-react react/event-loop recoil/react`. Lastly, [this article](https://sergeyzhuk.me/2018/10/26/from-promise-to-coroutines/) provides a good introduction to the methods used here. While syntactically the change is simple (i.e., just using a `yield` keyword before relevant methods), concurrency has significant implications for the overall design of your code.

### Returned JSON Objects

All public and private API methods return raw decoded JSON objects in response from the exchanges, as is, untouched. The unified API returns JSON-decoded objects in a common format and structured uniformly across all exchanges.

## Passing Parameters To API Methods

The set of all possible API endpoints differs from exchange to exchange. Most of methods accept a single associative array (or a Python dict) of key-value parameters. The params are passed as follows:

```text
bitso.publicGetTicker ({ book: 'eth_mxn' })                 // JavaScript
ccxt.zaif().public_get_ticker_pair ({ 'pair': 'btc_jpy' })  # Python
$luno->public_get_ticker (array ('pair' => 'XBTIDR'));      // PHP
```

For a full list of accepted method parameters for each exchange, please consult [API docs](#exchanges).

### API Method Naming Conventions

An exchange method name is a concatenated string consisting of type (public or private), HTTP method (GET, POST, PUT, DELETE) and endpoint URL path like in the following examples:

| Method Name                  | Base API URL                   | Endpoint URL                   |
|------------------------------|--------------------------------|--------------------------------|
| publicGetIdOrderbook         | https://bitbay.net/API/Public  | {id}/orderbook                 |
| publicGetPairs               | https://bitlish.com/api        | pairs                          |
| publicGetJsonMarketTicker    | https://www.bitmarket.net      | json/{market}/ticker           |
| privateGetUserMargin         | https://bitmex.com             | user/margin                    |
| privatePostTrade             | https://btc-x.is/api           | trade                          |
| tapiCancelOrder              | https://yobit.net              | tapi/CancelOrder               |
| ...                          | ...                            | ...                            |

The ccxt library supports both camelcase notation (preferred in JavaScript) and underscore notation (preferred in Python and PHP), therefore all methods can be called in either notation or coding style in any language. Both of these notations work in JavaScript, Python and PHP:

```text
exchange.methodName ()  // camelcase pseudocode
exchange.method_name()  // underscore pseudocode
```

To get a list of all available methods with an exchange instance, you can simply do the following:

```text
console.log (new ccxt.kraken ())   // JavaScript
print(dir(ccxt.hitbtc()))           # Python
var_dump (new \ccxt\okcoinusd ()); // PHP
```

# Unified API

- [Overriding Unified API Params](#overriding-unified-api-params)
- [Pagination](#pagination)

The unified ccxt API is a subset of methods common among the exchanges. It currently contains the following methods:

- `fetchMarkets ()`: Fetches a list of all available markets from an exchange and returns an array of markets (objects with properties such as `symbol`, `base`, `quote` etc.). Some exchanges do not have means for obtaining a list of markets via their online API. For those, the list of markets is hardcoded.
- `fetchCurrencies ()`: Fetches  all available currencies an exchange and returns an associative dictionary of currencies (objects with properties such as `code`, `name`, etc.). Some exchanges do not have means for obtaining currencies via their online API. For those, the currencies will be extracted from market pairs or hardcoded.
- `loadMarkets ([reload])`: Returns the list of markets as an object indexed by symbol and caches it with the exchange instance. Returns cached markets if loaded already, unless the `reload = true` flag is forced.
- `fetchOrderBook (symbol[, limit = undefined[, params = {}]])`: Fetch L2/L3 order book for a particular market trading symbol.
- `fetchStatus ([, params = {}])`: Returns information regarding the exchange status from either the info hardcoded in the exchange instance or the API, if available.
- `fetchL2OrderBook (symbol[, limit = undefined[, params]])`: Level 2 (price-aggregated) order book for a particular symbol.
- `fetchTrades (symbol[, since[, [limit, [params]]]])`: Fetch recent trades for a particular trading symbol.
- `fetchTicker (symbol)`: Fetch latest ticker data by trading symbol.
- `fetchBalance ()`: Fetch Balance.
- `createOrder (symbol, type, side, amount[, price[, params]])`
- `createLimitBuyOrder (symbol, amount, price[, params])`
- `createLimitSellOrder (symbol, amount, price[, params])`
- `createMarketBuyOrder (symbol, amount[, params])`
- `createMarketSellOrder (symbol, amount[, params])`
- `cancelOrder (id[, symbol[, params]])`
- `fetchOrder (id[, symbol[, params]])`
- `fetchOrders ([symbol[, since[, limit[, params]]]])`
- `fetchOpenOrders ([symbol[, since, limit, params]]]])`
- `fetchClosedOrders ([symbol[, since[, limit[, params]]]])`
- `fetchMyTrades ([symbol[, since[, limit[, params]]]])`
- ...

```text
TODO: ADD LINKS ABOVE
```

## Overriding Unified API Params

Note, that most of methods of the unified API accept an optional `params` argument. It is an associative array (a dictionary, empty by default) containing the params you want to override. The contents of `params` are exchange-specific, consult the exchanges' API documentation for supported fields and values. Use the `params` dictionary if you need to pass a custom setting or an optional parameter to your unified query.

```JavaScript
// JavaScript
(async () => {

    const params = {
        'foo': 'bar',      // exchange-specific overrides in unified queries
        'Hello': 'World!', // see their docs for more details on parameter names
    }

    // the overrides go into the last argument to the unified call ↓ HERE
    const result = await exchange.fetchOrderBook (symbol, length, params)
}) ()
```

```Python
# Python
params = {
    'foo': 'bar',       # exchange-specific overrides in unified queries
    'Hello': 'World!',  # see their docs for more details on parameter names
}

# overrides go in the last argument to the unified call ↓ HERE
result = exchange.fetch_order_book(symbol, length, params)
```

```PHP
// PHP
$params = array (
    'foo' => 'bar',       // exchange-specific overrides in unified queries
    'Hello' => 'World!',  // see their docs for more details on parameter names
}

// overrides go into the last argument to the unified call ↓ HERE
$result = $exchange->fetch_order_book ($symbol, $length, $params);
```

## Pagination

Most of unified methods will return either a single object or a plain array (a list) of objects (trades, orders, transactions and so on). However, very few exchanges (if any at all) will return all orders, all trades, all ohlcv candles or all transactions at once. Most often their APIs `limit` output to a certain number of most recent objects. **YOU CANNOT GET ALL OBJECTS SINCE THE BEGINNING OF TIME TO THE PRESENT MOMENT IN JUST ONE CALL**. Practically, very few exchanges will tolerate or allow that.

To fetch historical orders or trades, the user will need to traverse the data in portions or "pages" of objects. Pagination often implies *"fetching portions of data one by one"* in a loop.

In most cases users are **required to use at least some type of pagination** in order to get the expected results consistently. If the user does not apply any pagination, most methods will return the exchanges' default, which may start from the beginning of history or may be a subset of most recent objects. The default behaviour (without pagination) is exchange-specific! The means of pagination are often used with the following methods in particular:

- `fetchTrades()`
- `fetchOHLCV()`
- `fetchOrders()`
- `fetchOpenOrders()`
- `fetchClosedOrders()`
- `fetchMyTrades()`
- `fetchTransactions()`
- `fetchDeposits()`
- `fetchWithdrawals()`

With methods returning lists of objects, exchanges may offer one or more types of pagination. CCXT unifies **date-based pagination** by default, with timestamps **in milliseconds** throughout the entire library.

#### Working With Datetimes and Timestamps

The set of methods for working with UTC dates and timestamps and for converting between them:

```JavaScript
exchange.parse8601 ('2018-01-01T00:00:00Z') == 1514764800000 // integer, Z = UTC
exchange.iso8601 (1514764800000) == '2018-01-01T00:00:00Z'   // iso8601 string
exchange.seconds ()      // integer UTC timestamp in seconds
exchange.milliseconds () // integer UTC timestamp in milliseconds
```

### Date-based pagination

This is the type of pagination currently used throughout the CCXT Unified API. The user supplies a `since` timestamp **in milliseconds** (!) and a number to `limit` results. To traverse the objects of interest page by page, the user runs the following (below is pseudocode, it may require overriding some exchange-specific params, depending on the exchange in question):

```JavaScript
// JavaScript
if (exchange.has['fetchTrades']) {
    let since = exchange.milliseconds () - 86400000 // -1 day from now
    // alternatively, fetch from a certain starting datetime
    // let since = exchange.parse8601 ('2018-01-01T00:00:00Z')
    let allTrades = []
    while (since < exchange.milliseconds ()) {
        const symbol = undefined // change for your symbol
        const limit = 20 // change for your limit
        const trades = await exchange.fetchTrades (symbol, since, limit)
        if (trades.length) {
            since = trades[trades.length - 1]['timestamp']
            allTrades = allTrades.concat (trades)
        } else {
            break
        }
    }
}
```

```Python
# Python
if exchange.has['fetchOrders']:
    since = exchange.milliseconds () - 86400000  # -1 day from now
    # alternatively, fetch from a certain starting datetime
    # since = exchange.parse8601('2018-01-01T00:00:00Z')
    all_orders = []
    while since < exchange.milliseconds ():
        symbol = None  # change for your symbol
        limit = 20  # change for your limit
        orders = await exchange.fetch_orders(symbol, since, limit)
        if len(orders):
            since = orders[len(orders) - 1]['timestamp']
            all_orders += orders
        else:
            break
```

```PHP
// PHP
if ($exchange->has['fetchMyTrades']) {
    $since = exchange->milliseconds () - 86400000; // -1 day from now
    // alternatively, fetch from a certain starting datetime
    // $since = $exchange->parse8601 ('2018-01-01T00:00:00Z');
    $all_trades = array ();
    while (since < exchange->milliseconds ()) {
        $symbol = null; // change for your symbol
        $limit = 20; // change for your limit
        $trades = $exchange->fetchMyTrades ($symbol, $since, $limit);
        if (count($trades)) {
            $since = $trades[count($trades) - 1]['timestamp'];
            $all_trades = array_merge ($all_trades, $trades);
        } else {
            break;
        }
    }
}
```

### id-based pagination

The user supplies a `from_id` of the object, from where the query should continue returning results, and a number to `limit` results. This is the default with some exchanges, however, this type is not unified (yet). To paginate objects based on their ids, the user would run the following:

```JavaScript
// JavaScript
if (exchange.has['fetchTrades']) {
    let from_id = 'abc123' // all ids are strings
    let allTrades = []
    while (true) {
        const symbol = undefined // change for your symbol
        const since = undefined
        const limit = 20 // change for your limit
        const params = {
            'from_id': from_id, // exchange-specific non-unified parameter name
        }
        const trades = await exchange.fetchTrades (symbol, since, limit, params)
        if (trades.length) {
            from_id = trades[trades.length - 1]['id']
            allTrades.push (trades)
        } else {
            break
        }
    }
}
```

```Python
# Python
if exchange.has['fetchOrders']:
    from_id = 'abc123'  # all ids are strings
    all_orders = []
    while True:
        symbol = None  # change for your symbol
        since = None
        limit = 20  # change for your limit
        params = {
            'from_id': from_id,  # exchange-specific non-unified parameter name
        }
        orders = await exchange.fetch_orders(symbol, since, limit, params)
        if len(orders):
            from_id = orders[len(orders) - 1]['id']
            all_orders += orders
        else:
            break
```

```PHP
// PHP
if ($exchange->has['fetchMyTrades']) {
    $from_id = 'abc123' // all ids are strings
    $all_trades = array ();
    while (true) {
        $symbol = null; // change for your symbol
        $since = null;
        $limit = 20; // change for your limit
        $params = array (
            'from_id' => $from_id, // exchange-specific non-unified parameter name
        );
        $trades = $exchange->fetchMyTrades ($symbol, $since, $limit, $params);
        if (count($trades)) {
            $from_id = $trades[count($trades) - 1]['id'];
            $all_trades = array_merge ($all_trades, $trades);
        } else {
            break;
        }
    }
}
```

### Pagenumber-based (cursor) pagination

The user supplies a page number or an *initial "cursor"* value. The exchange returns a page of results and the *next "cursor"* value, to proceed from. Most of exchanges that implement this type of pagination will either return the next cursor within the response itself or will return the next cursor values within HTTP response headers.

See an example implementation here: https://github.com/ccxt/ccxt/blob/master/examples/py/coinbasepro-fetch-my-trades-pagination.py

Upon each iteration of the loop the user has to take the next cursor and put it into the overrided params for the next query (on the following iteration):

```JavaScript
// JavaScript
if (exchange.has['fetchTrades']) {
    let page = 0  // exchange-specific type and value
    let allTrades = []
    while (true) {
        const symbol = undefined // change for your symbol
        const since = undefined
        const limit = 20 // change for your limit
        const params = {
            'page': page, // exchange-specific non-unified parameter name
        }
        const trades = await exchange.fetchTrades (symbol, since, limit, params)
        if (trades.length) {
            // not thread-safu and exchange-specific !
            page = exchange.last_json_response['cursor']
            allTrades.push (trades)
        } else {
            break
        }
    }
}
```

```Python
# Python
if exchange.has['fetchOrders']:
    cursor = 0  # exchange-specific type and value
    all_orders = []
    while True:
        symbol = None  # change for your symbol
        since = None
        limit = 20  # change for your limit
        params = {
            'cursor': cursor,  # exchange-specific non-unified parameter name
        }
        orders = await exchange.fetch_orders(symbol, since, limit, params)
        if len(orders):
            # not thread-safu and exchange-specific !
            cursor = exchange.last_response_headers['CB-AFTER']
            all_orders += orders
        else:
            break
```

```PHP
// PHP
if ($exchange->has['fetchMyTrades']) {
    $start = '0' // exchange-specific type and value
    $all_trades = array ();
    while (true) {
        $symbol = null; // change for your symbol
        $since = null;
        $limit = 20; // change for your limit
        $params = array (
            'start' => $start, // exchange-specific non-unified parameter name
        );
        $trades = $exchange->fetchMyTrades ($symbol, $since, $limit, $params);
        if (count($trades)) {
            // not thread-safu and exchange-specific !
            $start = $exchange->last_json_response['next'];
            $all_trades = array_merge ($all_trades, $trades);
        } else {
            break;
        }
    }
}
```

# Public API

- [Order Book](#order-book)
- [Price Tickers](#price-tickers)
- [OHLCV Candlestick Charts](#ohlcv-candlestick-charts)
- [Public Trades](#public-trades)
- [Exchange Time](#exchange-time)
- [Exchange Status](#exchange-status)

## Order Book

Exchanges expose information on open orders with bid (buy) and ask (sell) prices, volumes and other data. Usually there is a separate endpoint for querying current state (stack frame) of the *order book* for a particular market. An order book is also often called *market depth*. The order book information is used in the trading decision making process.

The method for fetching an order book for a particular symbol is named `fetchOrderBook` or `fetch_order_book`. It accepts a symbol and an optional dictionary with extra params (if supported by a particular exchange). The method for fetching the order book is called like shown below:

```JavaScript
// JavaScript
delay = 2000 // milliseconds = seconds * 1000
(async () => {
    for (symbol in exchange.markets) {
        console.log (await exchange.fetchOrderBook (symbol))
        await new Promise (resolve => setTimeout (resolve, delay)) // rate limit
    }
}) ()
```

```Python
# Python
import time
delay = 2 # seconds
for symbol in exchange.markets:
    print (exchange.fetch_order_book (symbol))
    time.sleep (delay) # rate limit
```

```PHP
// PHP
$delay = 2000000; // microseconds = seconds * 1000000
foreach ($exchange->markets as $symbol => $market) {
    var_dump ($exchange->fetch_order_book ($symbol));
    usleep ($delay); // rate limit
}
```

### Order Book Structure

The structure of a returned order book is as follows:

```JavaScript
{
    'bids': [
        [ price, amount ], // [ float, float ]
        [ price, amount ],
        ...
    ],
    'asks': [
        [ price, amount ],
        [ price, amount ],
        ...
    ],
    'symbol': 'ETH/BTC', // a unified market symbol
    'timestamp': 1499280391811, // Unix Timestamp in milliseconds (seconds * 1000)
    'datetime': '2017-07-05T18:47:14.692Z', // ISO8601 datetime string with milliseconds
    'nonce': 1499280391811, // an increasing unique identifier of the orderbook snapshot
}
```

**The timestamp and datetime may be missing (`undefined/None/null`) if the exchange in question does not provide a corresponding value in the API response.**

Prices and amounts are floats. The bids array is sorted by price in descending order. The best (highest) bid price is the first element and the worst (lowest) bid price is the last element. The asks array is sorted by price in ascending order. The best (lowest) ask price is the first element and the worst (highest) ask price is the last element. Bid/ask arrays can be empty if there are no corresponding orders in the order book of an exchange.

Exchanges may return the stack of orders in various levels of details for analysis. It is either in full detail containing each and every order, or it is aggregated having slightly less detail where orders are grouped and merged by price and volume. Having greater detail requires more traffic and bandwidth and is slower in general but gives a benefit of higher precision. Having less detail is usually faster, but may not be  enough in some very specific cases.

### Notes On Order Book Structure

- The `orderbook['timestamp']` is the time when the exchange generated this orderbook response (before replying it back to you). This may be missing (`undefined/None/null`), as documented in the Manual, not all exchanges provide a timestamp there. If it is defined, then it is the UTC timestamp **in milliseconds** since 1 Jan 1970 00:00:00.
- Some exchanges may index orders in the orderbook by order ids, in that case the order id may be returned as the third element of bids and asks: `[ price, amount, id ]`. This is often the case with L3 orderbooks without aggregation. The order `id`, if shown in the orderbook, refers to the orderbook and does not necessarily correspond to the actual order id from the exchanges' database as seen by the owner or by the others. The order id is an `id` of the row inside the orderbook, but not necessarily the true-`id` of the order (though, they may be equal as well, depending on the exchange in question).
- In some cases the exchanges may supply L2 aggregated orderbooks with order counts for each aggregated level, in that case the order count may be returned as the third element of bids and asks: `[ price, amount, count ]`. The `count` tells how many orders are aggregated on each price level in bids and asks.
- Also, some exchanges may return the order timestamp as the third element of bids and asks: `[ price, amount, timestamp ]`. The `timestamp` tells when the order was placed on the orderbook.

### Market Depth

Some exchanges accept a dictionary of extra parameters to the `fetchOrderBook () / fetch_order_book ()` function. **All extra `params` are exchange-specific (non-unified)**. You will need to consult exchanges docs if you want to override a particular param, like the depth of the order book. You can get a limited count of returned orders or a desired level of aggregation (aka *market depth*) by specifying an limit argument and exchange-specific extra `params` like so:

```JavaScript
// JavaScript

(async function test () {
    const ccxt = require ('ccxt')
    const exchange = new ccxt.bitfinex ()
    const limit = 5
    const orders = await exchange.fetchOrderBook ('BTC/USD', limit, {
        // this parameter is exchange-specific, all extra params have unique names per exchange
        'group': 1, // 1 = orders are grouped by price, 0 = orders are separate
    })
}) ()
```

```Python
# Python

import ccxt
# return up to ten bidasks on each side of the order book stack
limit = 10
ccxt.cex().fetch_order_book('BTC/USD', limit)
```

```PHP
// PHP

// instantiate the exchange by id
$exchange = '\\ccxt\\kraken';
$exchange = new $exchange ();
// up to ten orders on each side, for example
$limit = 20;
var_dump ($exchange->fetch_order_book ('BTC/USD', $limit));
```

The levels of detail or levels of order book aggregation are often number-labelled like L1, L2, L3...

- **L1**: less detail for quickly obtaining very basic info, namely, the market price only. It appears to look like just one order in the order book.
- **L2**: most common level of aggregation where order volumes are grouped by price. If two orders have the same price, they appear as one single order for a volume equal to their total sum. This is most likely the level of aggregation you need for the majority of purposes.
- **L3**: most detailed level with no aggregation where each order is separate from other orders. This LOD naturally contains duplicates in the output. So, if two orders have equal prices they are **not** merged together and it's up to the exchange's matching engine to decide on their priority in the stack. You don't really need L3 detail for successful trading. In fact, you most probably don't need it at all. Therefore some exchanges don't support it and always return aggregated order books.

If you want to get an L2 order book, whatever the exchange returns, use the `fetchL2OrderBook(symbol, limit, params)` or `fetch_l2_order_book(symbol, limit, params)` unified method for that.

The `limit` argument does not guarantee that the number of bids or asks will always be equal to `limit`. It designates the upper boundary or the maximum, so at some moment in time there may be less than `limit` bids or asks, but never more than `limit` bids or asks. This is the case when the exchange does not have enough orders on the orderbook.

### Market Price

In order to get current best price (query market price) and calculate bidask spread take first elements from bid and ask, like so:

```JavaScript
// JavaScript
let orderbook = exchange.fetchOrderBook (exchange.symbols[0])
let bid = orderbook.bids.length ? orderbook.bids[0][0] : undefined
let ask = orderbook.asks.length ? orderbook.asks[0][0] : undefined
let spread = (bid && ask) ? ask - bid : undefined
console.log (exchange.id, 'market price', { bid, ask, spread })
```

```Python
# Python
orderbook = exchange.fetch_order_book (exchange.symbols[0])
bid = orderbook['bids'][0][0] if len (orderbook['bids']) > 0 else None
ask = orderbook['asks'][0][0] if len (orderbook['asks']) > 0 else None
spread = (ask - bid) if (bid and ask) else None
print (exchange.id, 'market price', { 'bid': bid, 'ask': ask, 'spread': spread })
```

```PHP
// PHP
$orderbook = $exchange->fetch_order_book ($exchange->symbols[0]);
$bid = count ($orderbook['bids']) ? $orderbook['bids'][0][0] : null;
$ask = count ($orderbook['asks']) ? $orderbook['asks'][0][0] : null;
$spread = ($bid && $ask) ? $ask - $bid : null;
$result = array ('bid' => $bid, 'ask' => $ask, 'spread' => $spread);
var_dump ($exchange->id, 'market price', $result);
```

## Price Tickers

A price ticker contains statistics for a particular market/symbol for some period of time in recent past, usually last 24 hours. The methods for fetching tickers are described below.

### A Single Ticker For One Symbol

```JavaScript
// one ticker
fetchTicker (symbol, params = {})

// example
fetchTicker ('ETH/BTC')
fetchTicker ('BTC/USDT')
```

### Multiple Tickers For All Or Many Symbols

```JavaScript
// multiple tickers
fetchTickers (symbols = undefined, params = {})  // for all tickers at once

// for example
fetchTickers () // all symbols
fetchTickers ([ 'ETH/BTC', 'BTC/USDT' ]) // an array of specific symbols
```

Check the `exchange.has['fetchTicker']` and `exchange.has['fetchTickers']` properties of the exchange instance to determine if the exchange in question does support these methods.

**Please, note, that calling `fetchTickers ()` without a symbol is usually strictly rate-limited, an exchange may ban you if you poll that endpoint too frequently.**

### Ticker structure

A ticker is a statistical calculation with the information calculated over the past 24 hours for a specific market.

The structure of a ticker is as follows:

```JavaScript
{
    'symbol':        string symbol of the market ('BTC/USD', 'ETH/BTC', ...)
    'info':        { the original non-modified unparsed reply from exchange API },
    'timestamp':     int (64-bit Unix Timestamp in milliseconds since Epoch 1 Jan 1970)
    'datetime':      ISO8601 datetime string with milliseconds
    'high':          float, // highest price
    'low':           float, // lowest price
    'bid':           float, // current best bid (buy) price
    'bidVolume':     float, // current best bid (buy) amount (may be missing or undefined)
    'ask':           float, // current best ask (sell) price
    'askVolume':     float, // current best ask (sell) amount (may be missing or undefined)
    'vwap':          float, // volume weighed average price
    'open':          float, // opening price
    'close':         float, // price of last trade (closing price for current period)
    'last':          float, // same as `close`, duplicated for convenience
    'previousClose': float, // closing price for the previous period
    'change':        float, // absolute change, `last - open`
    'percentage':    float, // relative change, `(change/open) * 100`
    'average':       float, // average price, `(last + open) / 2`
    'baseVolume':    float, // volume of base currency traded for last 24 hours
    'quoteVolume':   float, // volume of quote currency traded for last 24 hours
}
```

### Notes On Ticker Structure

- All fields in the ticker represent the past 24 hours prior to `timestamp`.
- The `bidVolume` is the volume (amount) of current best bid in the orderbook.
- The `askVolume` is the volume (amount) of current best ask in the orderbook.
- The `baseVolume` is the amount of base currency traded (bought or sold) in last 24 hours.
- The `quoteVolume` is the amount of quote currency traded (bought or sold) in last 24 hours.

**All prices in ticker structure are in quote currency. Some fields in a returned ticker structure may be undefined/None/null.**

```text
base currency ↓
             BTC / USDT
             ETH / BTC
            DASH / ETH
                    ↑ quote currency
```

Timestamp and datetime are both Universal Time Coordinated (UTC) in milliseconds.

- `ticker['timestamp']` is the time when the exchange generated this response (before replying it back to you). It may be missing (`undefined/None/null`), as documented in the Manual, not all exchanges provide a timestamp there. If it is defined, then it is a UTC timestamp **in milliseconds** since 1 Jan 1970 00:00:00.
- `exchange.last_response_headers['Date']` is the date-time string of the last HTTP response received (from HTTP headers). The 'Date' parser should respect the timezone designated there. The precision of the date-time is 1 second, 1000 milliseconds. This date should be set by the exchange server when the message originated according to the following standards:
    - https://www.w3.org/Protocols/rfc2616/rfc2616-sec14.html#sec14.18
    - https://tools.ietf.org/html/rfc1123#section-5.2.14
    - https://tools.ietf.org/html/rfc822#section-5

Although some exchanges do mix-in orderbook's top bid/ask prices into their tickers (and some exchanges even serve top bid/ask volumes) you should not treat a ticker as a `fetchOrderBook` replacement. The main purpose of a ticker is to serve statistical data, as such, treat it as "live 24h OHLCV". It is known that exchanges discourage frequent `fetchTicker` requests by imposing stricter rate limits on these queries. If you need a unified way to access bids and asks you should use `fetchL[123]OrderBook` family instead.

To get historical prices and volumes use the unified [`fetchOHLCV`](#ohlcv-candlestick-charts) method where available. To get historical mark, index, and premium index prices, add one of `'price': 'mark'`, `'price': 'index'`, `'price': 'premiumIndex'` respectively to the [params-overrides](#overriding-unified-api-params) of `fetchOHLCV`. There are also convenience methods `fetchMarkPriceOHLCV`, `fetchIndexPriceOHLCV`, and `fetchPremiumIndexOHLCV` that obtain the mark, index and premiumIndex historical prices and volumes.

Methods for fetching tickers:

- `fetchTicker (symbol[, params = {}])`, symbol is required, params are optional
- `fetchTickers ([symbols = undefined[, params = {}]])`, both arguments optional

### Individually By Symbol

To get the individual ticker data from an exchange for a particular trading pair or a specific symbol – call the `fetchTicker (symbol)`:

```JavaScript
// JavaScript
if (exchange.has['fetchTicker']) {
    console.log (await (exchange.fetchTicker ('BTC/USD'))) // ticker for BTC/USD
    let symbols = Object.keys (exchange.markets)
    let random = Math.floor (Math.random () * (symbols.length - 1))
    console.log (exchange.fetchTicker (symbols[random])) // ticker for a random symbol
}
```

```Python
# Python
import random
if (exchange.has['fetchTicker']):
    print(exchange.fetch_ticker('LTC/ZEC')) # ticker for LTC/ZEC
    symbols = list(exchange.markets.keys())
    print(exchange.fetch_ticker(random.choice(symbols))) # ticker for a random symbol
```

```PHP
// PHP (don't forget to set your timezone properly!)
if ($exchange->has['fetchTicker']) {
    var_dump ($exchange->fetch_ticker ('ETH/CNY')); // ticker for ETH/CNY
    $symbols = array_keys ($exchange->markets);
    $random = rand () % count ($symbols);
    var_dump ($exchange->fetch_ticker ($symbols[$random])); // ticker for a random symbol
}
```

### All At Once

Some exchanges (not all of them) also support fetching all tickers at once. See [their docs](#exchanges) for details. You can fetch all tickers with a single call like so:

```JavaScript
// JavaScript
if (exchange.has['fetchTickers']) {
    console.log (await (exchange.fetchTickers ())) // all tickers indexed by their symbols
}
```

```Python
# Python
if (exchange.has['fetchTickers']):
    print(exchange.fetch_tickers()) # all tickers indexed by their symbols
```

```PHP
// PHP
if ($exchange->has['fetchTickers']) {
    var_dump ($exchange->fetch_tickers ()); // all tickers indexed by their symbols
}
```

Fetching all tickers requires more traffic than fetching a single ticker. Also, note that some exchanges impose higher rate-limits on subsequent fetches of all tickers (see their docs on corresponding endpoints for details). **The cost of the `fetchTickers()` call in terms of rate limit is often higher than average**. If you only need one ticker, fetching by a particular symbol is faster as well. You probably want to fetch all tickers only if you really need all of them and, most likely, you don't want to fetchTickers more frequently than once in a minute or so.

Also, some exchanges may impose additional requirements on the `fetchTickers()` call, sometimes you can't fetch the tickers for all symbols because of the API limitations of the exchange in question. Some exchanges accept a list of symbols in HTTP URL query params, however, because URL length is limited, and in extreme cases exchanges can have thousands of markets – a list of all their symbols simply would not fit in the URL, so it has to be a limited subset of their symbols. Sometimes, there are other reasons for requiring a list of symbols, and there may be a limit on the number of symbols you can fetch at once, but whatever the limitation, please, blame the exchange. To pass the symbols of interest to the exchange, you can supply a list of strings as the first argument to fetchTickers:

```JavaScript
//JavaScript
if (exchange.has['fetchTickers']) {
    console.log (await (exchange.fetchTickers ([ 'ETH/BTC', 'LTC/BTC' ]))) // listed tickers indexed by their symbols
}
```

```Python
# Python
if (exchange.has['fetchTickers']):
    print(exchange.fetch_tickers(['ETH/BTC', 'LTC/BTC'])) # listed tickers indexed by their symbols
```

```PHP
// PHP
if ($exchange->has['fetchTickers']) {
    var_dump ($exchange->fetch_tickers (array ('ETH/BTC', 'LTC/BTC'))); // listed tickers indexed by their symbols
}
```

Note that the list of symbols is not required in most cases, but you must add additional logic if you want to handle all possible limitations that might be imposed on the exchanges' side.

Like most methods of the Unified CCXT API, the last argument to fetchTickers is the `params` argument for overriding request parameters that are sent towards the exchange.

The structure of the returned value is as follows:

```JavaScript
{
    'info':    { ... }, // the original JSON response from the exchange as is
    'BTC/USD': { ... }, // a single ticker for BTC/USD
    'ETH/BTC': { ... }, // a ticker for ETH/BTC
    ...
}
```

A general solution for fetching all tickers from all exchanges (even the ones that don't have a corresponding API endpoint) is on the way, this section will be updated soon.

```text
UNDER CONSTRUCTION
```

## OHLCV Candlestick Charts

```diff
- this is under heavy development right now, contributions appreciated
```

Most exchanges have endpoints for fetching OHLCV data, but some of them don't. The exchange boolean (true/false) property named `has['fetchOHLCV']` indicates whether the exchange supports candlestick data series or not.

The `fetchOHLCV` method is declared in the following way:

```JavaScript
fetchOHLCV (symbol, timeframe = '1m', since = undefined, limit = undefined, params = {})
```

You can call the unified `fetchOHLCV` / `fetch_ohlcv` method to get the list of OHLCV candles for a particular symbol like so:

```JavaScript
// JavaScript
let sleep = (ms) => new Promise (resolve => setTimeout (resolve, ms));
if (exchange.has.fetchOHLCV) {
    for (symbol in exchange.markets) {
        await sleep (exchange.rateLimit) // milliseconds
        console.log (await exchange.fetchOHLCV (symbol, '1m')) // one minute
    }
}
```

```Python
# Python
import time
if exchange.has['fetchOHLCV']:
    for symbol in exchange.markets:
        time.sleep (exchange.rateLimit / 1000) # time.sleep wants seconds
        print (symbol, exchange.fetch_ohlcv (symbol, '1d')) # one day
```

```PHP
// PHP
if ($exchange->has['fetchOHLCV']) {
    foreach ($exchange->markets as $symbol => $market) {
        usleep ($exchange->rateLimit * 1000); // usleep wants microseconds
        var_dump ($exchange->fetch_ohlcv ($symbol, '1M')); // one month
    }
}
```

To get the list of available timeframes for your exchange see the `timeframes` property. Note that it is only populated when `has['fetchOHLCV']` is true as well.

The returned list of candles may have one or more missing periods, if the exchange did not have any trades for the specified timerange and symbol. To a user that would appear as gaps in a continuous list of candles. That is considered normal. If the exchange did not have any candles at that time, the CCXT library will show the results as returned from the exchange itself.

**There's a limit on how far back in time your requests can go.** Most of exchanges will not allow to query detailed candlestick history (like those for 1-minute and 5-minute timeframes) too far in the past. They usually keep a reasonable amount of most recent candles, like 1000 last candles for any timeframe is more than enough for most of needs. You can work around that limitation by continuously fetching (aka *REST polling*) latest OHLCVs and storing them in a CSV file or in a database.

**Note that the info from the last (current) candle may be incomplete until the candle is closed (until the next candle starts).**

Like with most other unified and implicit methods, the `fetchOHLCV` method accepts as its last argument an associative array (a dictionary) of extra `params`, which is used to [override default values](#overriding-unified-api-params) that are sent in requests to the exchanges. The contents of `params` are exchange-specific, consult the exchanges' API documentation for supported fields and values.

The `since` argument is an integer UTC timestamp **in milliseconds** (everywhere throughout the library with all unified methods).

If `since` is not specified the `fetchOHLCV` method will return the time range as is the default from the exchange itself.  This is not a bug. Some exchanges will return candles from the beginning of time, others will return most recent candles only, the exchanges' default behaviour is expected. Thus, without specifying `since` the range of returned candles will be exchange-specific. One should pass  the `since` argument to ensure getting precisely the history range needed.


### OHLCV Structure

The fetchOHLCV method shown above returns a list (a flat array) of OHLCV candles represented by the following structure:

```JavaScript
[
    [
        1504541580000, // UTC timestamp in milliseconds, integer
        4235.4,        // (O)pen price, float
        4240.6,        // (H)ighest price, float
        4230.0,        // (L)owest price, float
        4230.7,        // (C)losing price, float
        37.72941911    // (V)olume (in terms of the base currency), float
    ],
    ...
]
```

The list of candles is returned sorted in ascending (historical/chronological) order, oldest candle first, most recent candle last.

### Mark, Index and PremiumIndex Candlestick Charts

To obtain historical Mark, Index Price and Premium Index candlesticks pass the `'price'` [params-override](overriding-unified-api-params) to `fetchOHLCV`. The `'price'` parameter accepts one of the following values:

- `'mark'`
- `'index'`
- `'premiumIndex'`

```JavaScript
// JavaScript
async function main () {
    const exchange = new ccxt.binanceusdm ()
    const markKlines = await exchange.fetchOHLCV ('ADA/USDT', '1h', undefined, undefined, { 'price': 'mark' })
    console.log (markKlines)
    const indexKlines = await exchange.fetchOHLCV ('ADA/USDT', '1h', undefined, undefined, { 'price': 'index' })
    console.log (indexKlines)
}

main ()
```

There are also convenience methods `fetchMarkOHLCV`, `fetchIndexOHLCV` and `fetchPremiumIndexOHLCV`

```JavaScript
// JavaScript
async function main () {
    const exchange = new ccxt.binanceusdm ()
    const markKlines = await exchange.fetchMarkOHLCV ('ADA/USDT', '1h')
    console.log (markKlines)
    const indexKlines = await exchange.fetchIndexOHLCV ('ADA/USDT', '1h')
    console.log (indexKlines)
}

main ()
```

```Python
# Python
exchange = ccxt.binance()
response = exchange.fetch_ohlcv('ADA/USDT', '1h', params={'price':'index'})
pprint(response)
# Convenience methods
mark_klines = exchange.fetch_mark_ohlcv('ADA/USDT', '1h')
index_klines = exchange.fetch_index_ohlcv('ADA/USDT', '1h')
pprint(mark_klines)
pprint(index_klines)
```

### OHLCV Emulation

Some exchanges don't offer any OHLCV method, and for those, the ccxt library will emulate OHLCV candles from [Public Trades](#public-trades). In that case you will see `exchange.has['fetchOHLCV'] = 'emulated'`. However, because the trade history is usually very limited, the emulated fetchOHLCV methods cover most recent info only and should only be used as a fallback, when no other option is available.

**WARNING: the fetchOHLCV emulation is experimental!**

```text
UNDER CONSTRUCTION
```

## Public Trades

```diff
- this is under heavy development right now, contributions appreciated
```

You can call the unified `fetchTrades` / `fetch_trades` method to get the list of most recent trades for a particular symbol. The `fetchTrades` method is declared in the following way:

```JavaScript
async fetchTrades (symbol, since = undefined, limit = undefined, params = {})
```

For example, if you want to print recent trades for all symbols one by one sequentially (mind the rateLimit!) you would do it like so:

```JavaScript
// JavaScript
if (exchange.has['fetchTrades']) {
    let sleep = (ms) => new Promise (resolve => setTimeout (resolve, ms));
    for (symbol in exchange.markets) {
        console.log (await exchange.fetchTrades (symbol))
    }
}
```

```Python
# Python
import time
if exchange.has['fetchTrades']:
    for symbol in exchange.markets:  # ensure you have called loadMarkets() or load_markets() method.
        print (symbol, exchange.fetch_trades (symbol))
```

```PHP
// PHP
if ($exchange->has['fetchTrades']) {
    foreach ($exchange->markets as $symbol => $market) {
        var_dump ($exchange->fetch_trades ($symbol));
    }
}
```

The fetchTrades method shown above returns an ordered list of trades (a flat array, sorted by timestamp in ascending order, oldest trade first, most recent trade last). A list of trades is represented by the following structure:

```JavaScript
[
    {
        'info':       { ... },                  // the original decoded JSON as is
        'id':        '12345-67890:09876/54321', // string trade id
        'timestamp':  1502962946216,            // Unix timestamp in milliseconds
        'datetime':  '2017-08-17 12:42:48.000', // ISO8601 datetime with milliseconds
        'symbol':    'ETH/BTC',                 // symbol
        'order':     '12345-67890:09876/54321', // string order id or undefined/None/null
        'type':      'limit',                   // order type, 'market', 'limit' or undefined/None/null
        'side':      'buy',                     // direction of the trade, 'buy' or 'sell'
        'price':      0.06917684,               // float price in quote currency
        'amount':     1.5,                      // amount of base currency
    },
    ...
]
```

Most exchanges return most of the above fields for each trade, though there are exchanges that don't return the type, the side, the trade id or the order id of the trade. Most of the time you are guaranteed to have the timestamp, the datetime, the symbol, the price and the amount of each trade.

The second optional argument `since` reduces the array by timestamp, the third `limit` argument reduces by number (count) of returned items.

If the user does not specify `since`, the `fetchTrades` method will return the default range of public trades from the exchange. The default set is exchange-specific, some exchanges will return trades starting from the date of listing a pair on the exchange, other exchanges will return a reduced set of trades (like, last 24 hours, last 100 trades, etc). If the user wants precise control over the timeframe, the user is responsible for specifying the `since` argument.

Most of unified methods will return either a single object or a plain array (a list) of objects (trades). However, very few exchanges (if any at all) will return all trades at once. Most often their APIs `limit` output to a certain number of most recent objects. **YOU CANNOT GET ALL OBJECTS SINCE THE BEGINNING OF TIME TO THE PRESENT MOMENT IN JUST ONE CALL**. Practically, very few exchanges will tolerate or allow that.

To fetch historical trades, the user will need to traverse the data in portions or "pages" of objects. Pagination often implies *"fetching portions of data one by one"* in a loop.

In most cases users are **required to use at least some type of pagination** in order to get the expected results consistently.

On the other hand, **some exchanges don't support pagination for public trades at all**. In general the exchanges will provide just the most recent trades.

The `fetchTrades ()` / `fetch_trades()` method also accepts an optional `params` (assoc-key array/dict, empty by default) as its fourth argument. You can use it to pass extra params to method calls or to override a particular default value (where supported by the exchange). See the API docs for your exchange for more details.

## Exchange Time

The `fetchTime()` method (if available) returns the current integer timestamp in milliseconds from the exchange server.

```JavaScript
fetchTime(params = {})
```

## Exchange Status

The exchange status describes the latest known information on the availability of the exchange API. This information is either hardcoded into the exchange class or fetched live directly from the exchange API. The `fetchStatus(params = {})` method can be used to get this information. The status returned by `fetchStatus` is one of:

- Hardcoded into the exchange class, e.g. if the API has been broken or shutdown.
- Updated using the exchange ping or `fetchTime` endpoint to see if its alive
- Updated using the dedicated exchange API status endpoint.

```Javascript
fetchStatus(params = {})
```

### Exchange Status Structure

The `fetchStatus()` method will return a status structure like shown below:

```Javascript
{
    'status': 'ok', // 'ok', 'shutdown', 'error', 'maintenance'
    'updated': undefined, // integer, last updated timestamp in milliseconds if updated via the API
    'eta': undefined, // when the maintenance or outage is expected to end
    'url': undefined, // a link to a GitHub issue or to an exchange post on the subject
}
```

The possible values in the `status` field are:

- `'ok'` means the exchange API is fully operational
- `'shutdown`' means the exchange was closed, and the `updated` field should contain the datetime of the shutdown
- `'error'` means that either the exchange API is broken, or the implementation of the exchange in CCXT is broken
- `'maintenance'` means regular maintenance, and the `eta` field should contain the datetime when the exchange is expected to be operational again

# Private API

- [Authentication](#authentication)
- [API Keys Setup](#api-keys-setup)
- [Account Balance](#account-balance)
- [Orders](#orders)
- [My Trades](#my-trades)
- [Positions](#positions)
- [Deposit](#deposit)
- [Withdraw](#withdraw)
- [Transactions](#transactions)
- [Fees](#fees)
- [Ledger](#ledger)

In order to be able to access your user account, perform algorithmic trading by placing market and limit orders, query balances, deposit and withdraw funds and so on, you need to obtain your API keys for authentication from each exchange you want to trade with. They usually have it available on a separate tab or page within your user account settings. API keys are exchange-specific and cannnot be interchanged under any circumstances.

## Authentication

Authentication with all exchanges is handled automatically if provided with proper API keys. The process of authentication usually goes through the following pattern:

1. Generate new nonce. A nonce is an integer, often a Unix Timestamp in seconds or milliseconds (since epoch January 1, 1970). The nonce should be unique to a particular request and constantly increasing, so that no two requests share the same nonce. Each next request should have greater nonce than the previous request. **The default nonce is a 32-bit Unix Timestamp in seconds.**
2. Append public apiKey and nonce to other endpoint params, if any, then serialize the whole thing for signing.
3. Sign the serialized params using HMAC-SHA256/384/512 or MD5 with your secret key.
4. Append the signature in Hex or Base64 and nonce to HTTP headers or body.

This process may differ from exchange to exchange. Some exchanges may want the signature in a different encoding, some of them vary in header and body param names and formats, but the general pattern is the same for all of them.

**You should not share the same API keypair across multiple instances of an exchange running simultaneously, in separate scripts or in multiple threads. Using the same keypair from different instances simultaneously may cause all sorts of unexpected behaviour.**

**DO NOT REUSE API KEYS WITH DIFFERENT SOFTWARE! The other software will screw your nonce too high. If you get [InvalidNonce](#invalid-nonce) errors – make sure to generate a fresh new keypair first and foremost.**

The authentication is already handled for you, so you don't need to perform any of those steps manually unless you are implementing a new exchange class. The only thing you need for trading is the actual API key pair.

### API Keys Setup

#### Required Credentials

The API credentials usually include the following:

- `apiKey`. This is your public API Key and/or Token. This part is *non-secret*, it is included in your request header or body and sent over HTTPS in open text to identify your request. It is often a string in Hex or Base64 encoding or an UUID identifier.
- `secret`. This is your private key. Keep it secret, don't tell it to anybody. It is used to sign your requests locally before sending them to exchanges. The secret key does not get sent over the internet in the request-response process and should not be published or emailed. It is used together with the nonce to generate a cryptographically strong signature. That signature is sent with your public key to authenticate your identity. Each request has a unique nonce and therefore a unique cryptographic signature.
- `uid`. Some exchanges (not all of them) also generate a user id or *uid* for short. It can be a string or numeric literal. You should set it, if that is explicitly required by your exchange. See [their docs](#exchanges) for details.
- `password`. Some exchanges (not all of them) also require your password/phrase for trading. You should set this string, if that is explicitly required by your exchange. See [their docs](#exchanges) for details.

In order to create API keys find the API tab or button in your user settings on the exchange website. Then create your keys and copy-paste them to your config file. Your config file permissions should be set appropriately, unreadable to anyone except the owner.

**Remember to keep your apiKey and secret key safe from unauthorized use, do not send or tell it to anybody. A leak of the secret key or a breach in security can cost you a fund loss.**

### Credential Validation

For checking if the user has supplied all the required credentials the `Exchange` base class has a method called `exchange.checkRequiredCredentials()` or `exchange.check_required_credentials()`. Calling that method will throw an `AuthenticationError`, if some of the credentials are missing or empty. The `Exchange` base class also has  property `exchange.requiredCredentials` that allows a user to see which credentials are required for this or that exchange, as shown below:

```JavaScript
// JavaScript
const ccxt = require ('ccxt')
const exchange = new ccxt.binance()
console.log (exchange.requiredCredentials) // prints required credentials
exchange.checkRequiredCredentials() // throw AuthenticationError
```

```Python
# Python
import ccxt
exchange = ccxt.coinbasepro()
print(exchange.requiredCredentials)  # prints required credentials
exchange.checkRequiredCredentials()  # raises AuthenticationError
```

```PHP
// PHP
include 'ccxt.php';
$exchange = new \ccxt\bittrex ();
var_dump($exchange->requiredCredentials); // prints required credentials
$exchange->check_required_credentials(); // throws AuthenticationError
```

### Configuring API Keys

To set up an exchange for trading just assign the API credentials to an existing exchange instance or pass them to exchange constructor upon instantiation, like so:

```JavaScript
// JavaScript

const ccxt = require ('ccxt')

// any time
let kraken = new ccxt.kraken ()
kraken.apiKey = 'YOUR_KRAKEN_API_KEY'
kraken.secret = 'YOUR_KRAKEN_SECRET_KEY'

// upon instantiation
let okcoinusd = new ccxt.okcoinusd ({
    apiKey: 'YOUR_OKCOIN_API_KEY',
    secret: 'YOUR_OKCOIN_SECRET_KEY',
})

// from variable id
const exchangeId = 'binance'
    , exchangeClass = ccxt[exchangeId]
    , exchange = new exchangeClass ({
        'apiKey': 'YOUR_API_KEY',
        'secret': 'YOUR_SECRET',
    })
```

```Python
# Python

import ccxt

# any time
bitfinex = ccxt.bitfinex ()
bitfinex.apiKey = 'YOUR_BFX_API_KEY'
bitfinex.secret = 'YOUR_BFX_SECRET'

# upon instantiation
hitbtc = ccxt.hitbtc ({
    'apiKey': 'YOUR_HITBTC_API_KEY',
    'secret': 'YOUR_HITBTC_SECRET_KEY',
})

# from variable id
exchange_id = 'binance'
exchange_class = getattr(ccxt, exchange_id)
exchange = exchange_class({
    'apiKey': 'YOUR_API_KEY',
    'secret': 'YOUR_SECRET',
})
```

```PHP
// PHP

include 'ccxt.php'

// any time
$quoinex = new \ccxt\quoinex ();
$quoinex->apiKey = 'YOUR_QUOINE_API_KEY';
$quoinex->secret = 'YOUR_QUOINE_SECRET_KEY';

// upon instantiation
$zaif = new \ccxt\zaif (array (
    'apiKey' => 'YOUR_ZAIF_API_KEY',
    'secret' => 'YOUR_ZAIF_SECRET_KEY'
));

// from variable id
$exchange_id = 'binance';
$exchange_class = "\\ccxt\\$exchange_id";
$exchange = new $exchange_class (array (
    'apiKey' => 'YOUR_API_KEY',
    'secret' => 'YOUR_SECRET',
));
```

Note that your private requests will fail with an exception or error if you don't set up your API credentials before you start trading. To avoid character escaping **always write your credentials in single quotes**, not double quotes (`'VERY_GOOD'`, `"VERY_BAD"`).

### Overriding The Nonce

**The default nonce is defined by the underlying exchange. You can override it with a milliseconds-nonce if you want to make private requests more frequently than once per second! Most exchanges will throttle your requests if you hit their rate limits, read [API docs for your exchange](https://github.com/ccxt/ccxt/wiki/Exchanges) carefully!**

In case you need to reset the nonce it is much easier to create another pair of keys for using with private APIs. Creating new keys and setting up a fresh unused keypair in your config is usually enough for that.

In some cases you are unable to create new keys due to lack of permissions or whatever. If that happens you can still override the nonce. Base market class has the following methods for convenience:

- `seconds ()`: returns a Unix Timestamp in seconds.
- `milliseconds ()`: same in milliseconds (ms = 1000 * s, thousandths of a second).
- `microseconds ()`: same in microseconds (μs = 1000 * ms, millionths of a second).

There are exchanges that confuse milliseconds with microseconds in their API docs, let's all forgive them for that, folks. You can use methods listed above to override the nonce value. If you need to use the same keypair from multiple instances simultaneously use closures or a common function to avoid nonce conflicts. In Javascript you can override the nonce by providing a `nonce` parameter to the exchange constructor or by setting it explicitly on exchange object:

```JavaScript
// JavaScript

// 1: custom nonce redefined in constructor parameters
let nonce = 1
let kraken1 = new ccxt.kraken ({ nonce: () => nonce++ })

// 2: nonce redefined explicitly
let kraken2 = new ccxt.kraken ()
kraken2.nonce = function () { return nonce++ } // uses same nonce as kraken1

// 3: milliseconds nonce
let kraken3 = new ccxt.kraken ({
    nonce: function () { return this.milliseconds () },
})

// 4: newer ES syntax
let kraken4 = new ccxt.kraken ({
    nonce () { return this.milliseconds () },
})
```

In Python and PHP you can do the same by subclassing and overriding nonce function of a particular exchange class:

```Python
# Python

# 1: the shortest
coinbasepro = ccxt.coinbasepro({'nonce': ccxt.Exchange.milliseconds})

# 2: custom nonce
class MyKraken(ccxt.kraken):
    n = 1
    def nonce(self):
        return self.n += 1

# 3: milliseconds nonce
class MyBitfinex(ccxt.bitfinex):
    def nonce(self):
        return self.milliseconds()

# 4: milliseconds nonce inline
hitbtc = ccxt.hitbtc({
    'nonce': lambda: int(time.time() * 1000)
})

# 5: milliseconds nonce
acx = ccxt.acx({'nonce': lambda: ccxt.Exchange.milliseconds()})
```

```PHP
// PHP

// 1: custom nonce value
class MyOKCoinUSD extends \ccxt\okcoinusd {
    public function __construct ($options = array ()) {
        parent::__construct (array_merge (array ('i' => 1), $options));
    }
    public function nonce () {
        return $this->i++;
    }
}

// 2: milliseconds nonce
class MyZaif extends \ccxt\zaif {
    public function __construct ($options = array ()) {
        parent::__construct (array_merge (array ('i' => 1), $options));
    }
    public function nonce () {
        return $this->milliseconds ();
    }
}
```

## Account Balance

To query for balance and get the amount of funds available for trading or funds locked in orders, use the `fetchBalance` method:

```JavaScript
fetchBalance (params = {})
```

### Balance Structure

The returned balance structure is as follows:

```JavaScript
{
    'info':  { ... },    // the original untouched non-parsed reply with details
    'timestamp': 1499280391811, // Unix Timestamp in milliseconds (seconds * 1000)
    'datetime': '2017-07-05T18:47:14.692Z', // ISO8601 datetime string with milliseconds

    //-------------------------------------------------------------------------
    // indexed by availability of funds first, then by currency

    'free':  {           // money, available for trading, by currency
        'BTC': 321.00,   // floats...
        'USD': 123.00,
        ...
    },

    'used':  { ... },    // money on hold, locked, frozen, or pending, by currency

    'total': { ... },    // total (free + used), by currency

    //-------------------------------------------------------------------------
    // indexed by currency first, then by availability of funds

    'BTC':   {           // string, three-letter currency code, uppercase
        'free': 321.00   // float, money available for trading
        'used': 234.00,  // float, money on hold, locked, frozen or pending
        'total': 555.00, // float, total balance (free + used)
    },

    'USD':   {           // ...
        'free': 123.00   // ...
        'used': 456.00,
        'total': 579.00,
    },

    ...
}
```

The `timestamp` and `datetime` values may be undefined or missing if the underlying exchange does not provide them.

Some exchanges may not return full balance info. Many exchanges do not return balances for your empty or unused accounts. In that case some currencies may be missing in returned balance structure.

```JavaScript
// JavaScript
(async () => {
    console.log (await exchange.fetchBalance ())
}) ()
```

```Python
# Python
print (exchange.fetch_balance ())
```

```PHP
// PHP
var_dump ($exchange->fetch_balance ());
```

## Orders

```diff
- this part of the unified API is currenty a work in progress
- there may be some issues and missing implementations here and there
- contributions, pull requests and feedback appreciated
```

### Querying Orders

Most of the time you can query orders by an id or by a symbol, though not all exchanges offer a full and flexible set of endpoints for querying orders. Some exchanges might not have a method for fetching recently closed orders, the other can lack a method for getting an order by id, etc. The ccxt library will target those cases by making workarounds where possible.

The list of methods for querying orders consists of the following:

- `fetchOrder (id, symbol = undefined, params = {})`
- `fetchOrders (symbol = undefined, since = undefined, limit = undefined, params = {})`
- `fetchOpenOrders (symbol = undefined, since = undefined, limit = undefined, params = {})`
- `fetchClosedOrders (symbol = undefined, since = undefined, limit = undefined, params = {})`

Note that the naming of those methods indicates if the method returns a single order or multiple orders (an array/list of orders). The `fetchOrder()` method requires a mandatory order id argument (a string). Some exchanges also require a symbol to fetch an order by id, where order ids can intersect with various trading pairs. Also, note that all other methods above return an array (a list) of orders. Most of them will require a symbol argument as well, however, some exchanges allow querying with a symbol unspecified (meaning *all symbols*).

The library will throw a NotSupported exception if a user calls a method that is not available from the exchange or is not implemented in ccxt.

To check if any of the above methods are available, look into the `.has` property of the exchange:

```JavaScript
// JavaScript
'use strict';

const ccxt = require ('ccxt')
const id = 'poloniex'
exchange = new ccxt[id] ()
console.log (exchange.has)
```

```Python
# Python
import ccxt
id = 'binance'
exchange = getattr(ccxt, id)()
print(exchange.has)
```

```PHP
// PHP
$exchange = new \ccxt\bitfinex();
print_r ($exchange->has); // or var_dump
```

A typical structure of the `.has` property usually contains the following flags corresponding to order API methods for querying orders:

```JavaScript
exchange.has = {

    // ... other flags ...

    'fetchOrder': true, // available from the exchange directly and implemented in ccxt
    'fetchOrders': false, // not available from the exchange or not implemented in ccxt
    'fetchOpenOrders': true,
    'fetchClosedOrders': 'emulated', // not available from the exchange, but emulated in ccxt

    // ... other flags ...

}
```

The meanings of boolean `true` and `false` are obvious. A string value of `emulated` means that particular method is missing in the exchange API and ccxt will workaround that where possible on the client-side.

#### Understanding The Orders API Design

The exchanges' order management APIs differ by design. The user has to understand the purpose of each specific method and how they're combined together into a complete order API:

- `fetchOrder()` – fetches a single order (open or closed) by order `id`.
- `fetchOpenOrders()` – fetches a list of open orders.
- `fetchClosedOrders()` – fetches a list of closed (or canceled) orders.
- `fetchOrders()` – fetches a list of all orders (either open or closed/canceled).
- `fetchMyTrades()` – though not a part of the orders' API, it is closely related, since it provides the history of settled trades.

The majority of the exchanges will have a way of fetching currently-open orders. Thus, the `exchange.has['fetchOpenOrders']`. If that method is not available, then most likely the `exchange.has['fetchOrders']` that will provide a list of all orders. The exchange will return a list of open orders either from `fetchOpenOrders()` or from `fetchOrders()`. One of the two methods is usually available from any exchange.

Some exchanges will provide the order history, other exchanges will not. If the underlying exchange provides the order history, then the `exchange.has['fetchClosedOrders']` or the `exchange.has['fetchOrders']`. If the underlying exchange does not provide the order history, then `fetchClosedOrders()` and `fetchOrders()` are not available. In the latter case, the user is required to build a local cache of orders and track the open orders using `fetchOpenOrders()` and `fetchOrder()` for order statuses and for marking them as closed locally in the userland (when they're not open anymore).

If the underlying exchange does not have methods for order history (`fetchClosedOrders()` and `fetchOrders()`), then it will provide `fetchOpenOrders` + the trade history with `fetchMyTrades` (see [How Orders Are Related To Trades](https://docs.ccxt.com/en/latest/manual.html#how-orders-are-related-to-trades)). That set of information is in many cases enough for tracking in a live-trading robot. If there's no order history – you have to track your live orders and restore historical info from open orders and historical trades.

In general, the underlying exchanges will usually provide one or more of the following types of historical data:

- `fetchClosedOrders()`
- `fetchOrders()`
- `fetchMyTrades()`

Any of the above three methods may be missing, if any other of the three methods is present.

If the underlying exchange does not provide historical orders, the CCXT library will not emulate the missing functionality – it has to be added on the user side where necessary.

**Please, note, that a certain method may be missing either because the exchange does not have a corresponding API endpoint, or because CCXT has not implemented it yet (the library is also a work in progress). In the latter case, the missing method will be added as soon as possible.**

#### Querying Multiple Orders And Trades

All methods returning lists of trades and lists of orders, accept the second `since` argument and the third `limit` argument:

- `fetchTrades()` (public)
- `fetchMyTrades()` (private)
- `fetchOrders()`
- `fetchOpenOrders()`
- `fetchClosedOrders()`

The second  argument `since` reduces the array by timestamp, the third `limit` argument reduces by number (count) of returned items.

If the user does not specify `since`, the `fetchTrades()/fetchOrders()` methods will return the default set of results from the exchange. The default set is exchange-specific, some exchanges will return trades or recent orders starting from the date of listing a pair on the exchange, other exchanges will return a reduced set of trades or orders (like, last 24 hours, last 100 trades, first 100 orders, etc). If the user wants precise control over the timeframe, the user is responsible for specifying the `since` argument.

**NOTE: not all exchanges provide means for filtering the lists of trades and orders by starting time, so, the support for `since ` and `limit` is exchange-specific. However, most exchanges do provide at least some alternative for "pagination" and "scrolling" which can be overrided with extra `params` argument.**

Some exchanges do not have a method for fetching closed orders or all orders. They will offer just the `fetchOpenOrders()` endpoint, and sometimes also a `fetchOrder` endpoint as well. Those exchanges don't have any methods for fetching the order history. To maintain the order history for those exchanges the user has to store a dictionary or a database of orders in the userland and update the orders in the database after calling methods like `createOrder()`, `fetchOpenOrders()`, `cancelOrder()`, `cancelAllOrders()`.

#### By Order Id

To get the details of a particular order by its id, use the `fetchOrder()` / `fetch_order()` method. Some exchanges also require a symbol even when fetching a particular order by id.

The signature of the fetchOrder/fetch_order method is as follows:

```JavaScript
if (exchange.has['fetchOrder']) {
    //  you can use the params argument for custom overrides
    let order = await exchange.fetchOrder (id, symbol = undefined, params = {})
}
```

**Some exchanges don't have an endpoint for fetching an order by id, ccxt will emulate it where possible.** For now it may still be missing here and there, as this is a work in progress.

You can pass custom overrided key-values in the additional params argument to supply a specific order type, or some other setting if needed.

Below are examples of using the fetchOrder method to get order info from an authenticated exchange instance:

```JavaScript
// JavaScript
(async function () {
    const order = await exchange.fetchOrder (id)
    console.log (order)
}) ()
```

```Python
# Python 3 (synchronous)
if exchange.has['fetchOrder']:
    order = exchange.fetch_order(id)
    print(order)

# Python 3.5+ asyncio (asynchronous)
import asyncio
import ccxt.async_support as ccxt
if exchange.has['fetchOrder']:
    order = asyncio.run(exchange.fetch_order(id))
    print(order)
```

```PHP
// PHP
if ($exchange->has['fetchOrder']) {
    $order = $exchange->fetch_order($id);
    var_dump($order);
}
```

#### All Orders

```JavaScript
if (exchange.has['fetchOrders'])
    exchange.fetchOrders (symbol = undefined, since = undefined, limit = undefined, params = {})
```

**Some exchanges don't have an endpoint for fetching all orders, ccxt will emulate it where possible.** For now it may still be missing here and there, as this is a work in progress.

#### Open Orders

```JavaScript
if (exchange.has['fetchOpenOrders'])
    exchange.fetchOpenOrders (symbol = undefined, since = undefined, limit = undefined, params = {})
```

#### Closed Orders

Do not confuse *closed orders* with *trades* aka *fills* ! An order can be closed (filled) with multiple opposing trades! So, a *closed order* is not the same as a *trade*. In general, the order does not have a `fee` at all, but each particular user trade does have `fee`, `cost` and other properties. However, many exchanges propagate those properties to the orders as well.

**Some exchanges don't have an endpoint for fetching closed orders, ccxt will emulate it where possible.** For now it may still be missing here and there, as this is a work in progress.

```JavaScript
if (exchange.has['fetchClosedOrders'])
    exchange.fetchClosedOrders (symbol = undefined, since = undefined, limit = undefined, params = {})
```

### Order Structure

Most of methods returning orders within ccxt unified API will usually yield an order structure as described below:

```JavaScript
{
    'id':                '12345-67890:09876/54321', // string
    'clientOrderId':     'abcdef-ghijklmnop-qrstuvwxyz', // a user-defined clientOrderId, if any
    'datetime':          '2017-08-17 12:42:48.000', // ISO8601 datetime of 'timestamp' with milliseconds
    'timestamp':          1502962946216, // order placing/opening Unix timestamp in milliseconds
    'lastTradeTimestamp': 1502962956216, // Unix timestamp of the most recent trade on this order
    'status':      'open',        // 'open', 'closed', 'canceled', 'expired'
    'symbol':      'ETH/BTC',     // symbol
    'type':        'limit',       // 'market', 'limit'
    'timeInForce': 'GTC',         // 'GTC', 'IOC', 'FOK', 'PO'
    'side':        'buy',         // 'buy', 'sell'
    'price':        0.06917684,   // float price in quote currency (may be empty for market orders)
    'average':      0.06917684,   // float average filling price
    'amount':       1.5,          // ordered amount of base currency
    'filled':       1.1,          // filled amount of base currency
    'remaining':    0.4,          // remaining amount to fill
    'cost':         0.076094524,  // 'filled' * 'price' (filling price used where available)
    'trades':     [ ... ],        // a list of order trades/executions
    'fee': {                      // fee info, if available
        'currency': 'BTC',        // which currency the fee is (usually quote)
        'cost': 0.0009,           // the fee amount in that currency
        'rate': 0.002,            // the fee rate (if available)
    },
    'info': { ... },              // the original unparsed order structure as is
}
```

- The `status` of an order is usually either `'open'` (not filled or partially filled), `'closed'` (fully filled), or `'canceled'` (unfilled and canceled, or partially filled then canceled).
- Some exchanges allow the user to specify an expiration timestamp upon placing a new order. If the order is not filled by that time, its `status` becomes `'expired'`.
- Use the `filled` value to determine if the order is filled, partially filled or fully filled, and by how much.
- The work on `'fee'` info is still in progress, fee info may be missing partially or entirely, depending on the exchange capabilities.
- The `fee` currency may be different from both traded currencies (for example, an ETH/BTC order with fees in USD).
- The `lastTradeTimestamp` timestamp may have no value and may be `undefined/None/null` where not supported by the exchange or in case of an open order (an order that has not been filled nor partially filled yet).
- The `lastTradeTimestamp`, if any, designates the timestamp of the last trade, in case the order is filled fully or partially, otherwise `lastTradeTimestamp` is `undefined/None/null`.
- Order `status` prevails or has precedence over the `lastTradeTimestamp`.
- The `cost` of an order is: `{ filled * price }`
- The `cost` of an order means the total *quote* volume of the order (whereas the `amount` is the *base* volume). The value of `cost` should be as close to the actual most recent known order cost as possible. The `cost` field itself is there mostly for convenience and can be deduced from other fields.
- The `clientOrderId` field can be set upon placing orders by the user with [custom order params](#custom-order-params). Using the `clientOrderId` the user can later distinguish between own orders. This is only available for the exchanges that do support `clientOrderId` at this time.
- The `timeInForce` field may be `undefined/None/null` if not specified by the exchange. The unification of `timeInForce` is a work in progress. Possible values for the`timeInForce` field:
    - `'GTC'` = _Good Till Cancel(ed)_, the order stays on the orderbook until it is matched or canceled.
    - `'IOC'` = _Immediate Or Cancel_, the order has to be matched immediately and filled either partially or completely, the unfilled remainder is canceled (or the entire order is canceled).
    - `'FOK'` = _Fill Or Kill_, the order has to get fully filled and closed immediately, otherwise the entire order is canceled.
    - `'PO'` = _Post Only_, the order has to land on the orderbook and spend at least some time there in an unfilled state, this makes it a maker order by definition, otherwise it is not placed. The post only `timeInForce` is not too common across the exchanges, since orders are allowed to be both `GTC` and `PO` at the same time, therefore the post only mode is often returned as a separate flag. The unification of `timeInForce` and `postOnly` is a work in progress.

### Placing Orders

To place an order you will need the following information:

- `symbol`, a string literal symbol of the market you wish to trade on, like `BTC/USD`, `ZEC/ETH`, `DOGE/DASH`, etc... Make sure the symbol in question exists with the target exchange and is available for trading.
- `side`, a string literal for the direction of your order, `buy` or `sell`. When you place a buy order you give quote currency and receive base currency. For example, buying `BTC/USD` means that you will receive bitcoins for your dollars. When you are selling `BTC/USD` the outcome is the opposite and you receive dollars for your bitcoins.
- `type`, a string literal type of order, **ccxt currently unifies `market` and `limit` orders only**, see #custom-order-params and #other-order-types
- `amount`, how much of currency you want to trade. This usually refers to base currency of the trading pair symbol, though some exchanges require the amount in quote currency and a few of them require base or quote amount depending on the side of the order. See their API docs for details.
- `price`, how much quote currency you are willing to pay for a trade lot of base currency (for limit orders only)

A successful call to a unified method for placing market or limit orders returns the unified [order structure](#order-structure).

Note, that some fields from the order structure returned from `createOrder` may be `undefined / None / null` if the underlying exchange API does not return that information in the response. In general, the user is guaranteed that the `createOrder` method will return a unified [order structure](#order-structure) that will contain at least the order `id` and the `info` (a raw response from the exchange "as is"):

```JavaScript
{
    'id': 'string',  // order id
    'info': { ... }, // decoded original JSON response from the exchange as is
}
```

You can use the `id` from the returned unified [order structure](#order-structure) to query the status and the state of the order later.

- **Some exchanges will allow to trade with limit orders only.** See [their docs](#exchanges) for details.

#### Market Orders

Market price orders are also known as *spot price orders*, *instant orders* or simply *market orders*. A market order gets executed immediately. The matching engine of the exchange closes the order (fulfills it) with one or more transactions from the top of the order book stack.

The exchange will close your market order for the best price available. You are not guaranteed though, that the order will be executed for the price you observe prior to placing your order. There can be a slight change of the price for the traded market while your order is being executed, also known as *price slippage*. The price can slip because of networking roundtrip latency, high loads on the exchange, price volatility and other factors. When placing a market order you don't need to specify the price of the order.

```JavaScript
// camelCaseNotation
exchange.createMarketSellOrder (symbol, amount[, params])
exchange.createMarketBuyOrder (symbol, amount[, params])

// underscore_notation
exchange.create_market_sell_order (symbol, amount[, params])
exchange.create_market_buy_order (symbol, amount[, params])

// using general createOrder, type = 'market' and side = 'buy' or 'sell'
exchange.createOrder (symbol, 'market', 'sell', amount, ...)
exchange.create_order (symbol, 'market', 'buy', amount, ...)
```

**Note, that some exchanges will not accept market orders (they allow limit orders only).** In order to detect programmatically if the exchange in question does support market orders or not, you can use the `.has['createMarketOrder']` exchange property:

```JavaScript
// JavaScript
if (exchange.has['createMarketOrder']) {
    ...
}
```

```Python
# Python
if exchange.has['createMarketOrder']:
    ...
```

```PHP
// PHP
if ($exchange->has['createMarketOrder']) {
    ...
}
```

#### Market Buys

In general, when placing a `market buy` or `market sell` order the user has to specify just the amount of the base currency to buy or sell. However, with some exchanges market buy orders implement a different approach to calculating the value of the order.

Suppose you're trading BTC/USD and the current market price for BTC is over 9000 USD. For a market buy or market sell you could specify an `amount` of 2 BTC and that would result in _plus or minus_ 18000 USD (more or less ;)) on your account, depending on the side of the order.

**With market buys some exchanges require the total cost of the order in the quote currency!** The logic behind it is simple, instead of taking the amount of base currency to buy or sell some exchanges operate with _"how much quote currency you want to spend on buying in total"_.

To place a market buy order with those exchanges you would not specify an amount of 2 BTC, instead you should somehow specify the total cost of the order, that is, 18000 USD in this example. The exchanges that treat `market buy` orders in this way have an exchange-specific option `createMarketBuyOrderRequiresPrice` that allows specifying the total cost of a `market buy` order in two ways.

The first is the default and if you specify the `price` along with the `amount` the total cost of the order would be calculated inside the lib from those two values with a simple multiplication (`cost = amount * price`). The resulting `cost` would be the amount in USD quote currency that will be spent on this particular market buy order.

```JavaScript
// this example is oversimplified and doesn't show all the code that is
// required to handle the errors and exchange metadata properly
// it shows just the concept of placing a market buy order

const exchange = new ccxt.cex ({
    'apiKey': YOUR_API_KEY,
    'secret': 'YOUR_SECRET',
    'enableRateLimit': true,
    // 'options': {
    //     'createMarketBuyOrderRequiresPrice': true, // default
    // },
})

;(async () => {

    // when `createMarketBuyOrderRequiresPrice` is true, we can pass the price
    // so that the total cost of the order would be calculated inside the library
    // by multiplying the amount over price (amount * price)

    const symbol = 'BTC/USD'
    const amount = 2 // BTC
    const price = 9000 // USD
    // cost = amount * price = 2 * 9000 = 18000 (USD)

    // note that we don't use createMarketBuyOrder here, instead we use createOrder
    // createMarketBuyOrder will omit the price and will not work when
    // exchange.options['createMarketBuyOrderRequiresPrice'] = true
    const order = await exchange.createOrder (symbol, 'market', 'buy', amount, price)

    console.log (order)
}) ()
```

The second alternative is useful in cases when the user wants to calculate and specify the resulting total cost of the order himself. That can be done by setting the `createMarketBuyOrderRequiresPrice` option to `false` to switch it off:

```JavaScript
const exchange = new ccxt.cex ({
    'apiKey': YOUR_API_KEY,
    'secret': 'YOUR_SECRET',
    'enableRateLimit': true,
    'options': {
        'createMarketBuyOrderRequiresPrice': false, // switch off
    },
})

// or, to switch it off later, after the exchange instantiation, you can do
exchange.options['createMarketBuyOrderRequiresPrice'] = false

;(async () => {

    // when `createMarketBuyOrderRequiresPrice` is true, we can pass the price
    // so that the total cost of the order would be calculated inside the library
    // by multiplying the amount over price (amount * price)

    const symbol = 'BTC/USD'
    const amount = 2 // BTC
    const price = 9000 // USD
    cost = amount * price // ← instead of the amount cost goes ↓ here
    const order = await exchange.createMarketBuyOrder (symbol, cost)
    console.log (order)
}) ()
```

More about it:

- https://github.com/ccxt/ccxt/issues/564#issuecomment-347458566
- https://github.com/ccxt/ccxt/issues/4914#issuecomment-478199357
- https://github.com/ccxt/ccxt/issues/4799#issuecomment-470966769
- https://github.com/ccxt/ccxt/issues/5197#issuecomment-496270785

#### Emulating Market Orders With Limit Orders

It is also possible to emulate a `market` order with a `limit` order.

**WARNING this method can be risky due to high volatility, use it at your own risk and only use it when you know really well what you're doing!**

Most of the time a `market sell` can be emulated with a `limit sell` at a very low price – the exchange will automatically make it a taker order for market price (the price that is currently in your best interest from the ones that are available in the order book). When the exchange detects that you're selling for a very low price it will automatically offer you the best buyer price available from the order book. That is effectively the same as placing a market sell order. Thus market orders can be emulated with limit orders (where missing).

The opposite is also true – a `market buy` can be emulated with a `limit buy` for a very high price. Most exchanges will again close your order for best available price, that is, the market price.

However, you should never rely on that entirely, **ALWAYS test it with a small amount first!** You can try that in their web interface first to verify the logic. You can sell the minimal amount at a specified limit price (an affordable amount to lose, just in case) and then check the actual filling price in trade history.

#### Limit Orders

Limit price orders are also known as *limit orders*. Some exchanges accept limit orders only. Limit orders require a price (rate per unit) to be submitted with the order. The exchange will close limit orders if and only if market price reaches the desired level.

```JavaScript
// camelCaseStyle
exchange.createLimitBuyOrder (symbol, amount, price[, params])
exchange.createLimitSellOrder (symbol, amount, price[, params])

// underscore_style
exchange.create_limit_buy_order (symbol, amount, price[, params])
exchange.create_limit_sell_order (symbol, amount, price[, params])
```

#### Custom Order Params

Some exchanges allow you to specify optional parameters for your order. You can pass your optional parameters and override your query with an associative array using the `params` argument to your unified API call. All custom params are exchange-specific, of course, and aren't interchangeable, do not expect those custom params for one exchange to work with another exchange.

```JavaScript
// JavaScript
// use a custom order type
bitfinex.createLimitSellOrder ('BTC/USD', 1, 10, { 'type': 'trailing-stop' })
```

```Python
# Python
# add a custom order flag
kraken.create_market_buy_order('BTC/USD', 1, {'trading_agreement': 'agree'})
```

```PHP
// PHP
// add custom user id to your order
$hitbtc->create_order ('BTC/USD', 'limit', 'buy', 1, 3000, array ('clientOrderId' => '123'));
```

##### User-defined `clientOrderId`

```text
- this part of the unified API is currenty a work in progress
- there may be some issues and missing implementations here and there
- contributions, pull requests and feedback appreciated
```

The user can specify a custom `clientOrderId` field can be set upon placing orders with the `params`. Using the `clientOrderId` one can later distinguish between own orders. This is only available for the exchanges that do support `clientOrderId` at this time. For the exchanges that don't support it will either throw an error upon supplying the `clientOrderId` or will ignore it setting the `clientOrderId` to `undefined/None/null`.

```JavaScript
exchange.createOrder (symbol, type, side, amount, price, {
    'clientOrderId': 'Hello',
})
```

```Python
exchange.create_order(symbol, type, side, amount, price, {
    'clientOrderId': 'World',
})
```

```PHP
$exchange->create_order($symbol, $type, $side, $amount, $price, array(
    'clientOrderId' => 'Foobar',
))
```

#### Other Order Types

The `type` can be either `limit` or `market`, if you want a `stopLimit` type, use [params overrides](#overriding-unified-api-params).

The following is a generic example for overriding the order type, however, you must read the docs for the exchange in question in order to specify proper arguments and values. Order types other than `limit` or `market` are currently not unified, therefore for other order types one has to override the unified params as shown below.

```JavaScript
const symbol = 'ETH/BTC'
const type = 'limit' // or 'market', other types aren't unified yet
const side = 'sell'
const amount = 123.45 // your amount
const price = 54.321 // your price
// overrides
const params = {
    'stopPrice': 123.45, // your stop price
    'type': 'stopLimit',
}
const order = await exchange.createOrder (symbol, type, side, amount, price, params)
```

```Python
symbol = 'ETH/BTC'
type = 'limit'  # or 'market', other types aren't unified yet
side = 'sell'
amount = 123.45  # your amount
price = 54.321  # your price
# overrides
params = {
    'stopPrice': 123.45,  # your stop price
    'type': 'stopLimit',
}
order = exchange.create_order(symbol, type, side, amount, price, params)
```

```PHP
$symbol = 'ETH/BTC';
$type = 'limit'; // or 'market', other types aren't unified yet
$side = 'sell';
$amount = 123.45; // your amount
$price = 54.321; // your price
// overrides
$params = {
    'stopPrice': 123.45, // your stop price
    'type': 'stopLimit',
}
$order = $exchange->create_order ($symbol, $type, $side, $amount, $price, $params);
```

### Canceling Orders

To cancel an existing order pass the order id to `cancelOrder (id, symbol, params) / cancel_order (id, symbol, params)` method. Note, that some exchanges require a second symbol parameter even to cancel a known order by id. The usage is shown in the following examples:

```JavaScript
// JavaScript
exchange.cancelOrder ('1234567890') // replace with your order id here (a string)
```

```Python
# Python
exchange.cancel_order ('1234567890') # replace with your order id here (a string)
```

```PHP
// PHP
$exchange->cancel_order ('1234567890'); // replace with your order id here (a string)
```

#### Exceptions on order canceling

The `cancelOrder()` is usually used on open orders only. However, it may happen that your order gets executed (filled and closed)
before your cancel-request comes in, so a cancel-request might hit an already-closed order.

A cancel-request might also throw a `NetworkError` indicating that the order might or might not have been canceled successfully and whether you need to retry or not. Consecutive calls to `cancelOrder()` may hit an already canceled order as well.

As such, `cancelOrder()` can throw an `OrderNotFound` exception in these cases:
- canceling an already-closed order
- canceling an already-canceled order

## My Trades

```text
- this part of the unified API is currenty a work in progress
- there may be some issues and missing implementations here and there
- contributions, pull requests and feedback appreciated
```

### How Orders Are Related To Trades

A trade is also often called `a fill`. Each trade is a result of order execution. Note, that orders and trades have a one-to-many relationship: an execution of one order may result in several trades. However, when one order matches another opposing order, the pair of two matching orders yields one trade. Thus, when an order matches multiple opposing orders, this yields multiple trades, one trade per each pair of matched orders.

To put it shortly, an order can contain *one or more* trades. Or, in other words, an order can be *filled* with one or more trades.

For example, an orderbook can have the following orders (whatever trading symbol or pair it is):

```text
    | price  | amount
----|----------------
  a |  1.200 | 200
  s |  1.100 | 300
  k |  0.900 | 100
----|----------------
  b |  0.800 | 100
  i |  0.700 | 200
  d |  0.500 | 100
```

All specific numbers above aren't real, this is just to illustrate the way orders and trades are related in general.

A seller decides to place a sell limit order on the ask side for a price of 0.700 and an amount of 150.

```text
    | price  | amount
----|----------------  ↓
  a |  1.200 | 200     ↓
  s |  1.100 | 300     ↓
  k |  0.900 | 100     ↓
----|----------------  ↓
  b |  0.800 | 100     ↓ sell 150 for 0.700
  i |  0.700 | 200     --------------------
  d |  0.500 | 100
```

As the price and amount of the incoming sell (ask) order cover more than one bid order (orders `b` and `i`), the following sequence of events usually happens within an exchange engine very quickly, but not immediately:

1. Order `b` is matched against the incoming sell because their prices intersect. Their volumes *"mutually annihilate"* each other, so, the bidder gets 100 for a price of 0.800. The seller (asker) will have his sell order partially filled by bid volume 100 for a price of 0.800. Note that for the filled part of the order the seller gets a better price than he asked for initially. He asked for 0.7 at least but got 0.8 instead which is even better for the seller. Most conventional exchanges fill orders for the best price available.

2. A trade is generated for the order `b` against the incoming sell order. That trade *"fills"* the entire order `b` and most of the sell order. One trade is generated per each pair of matched orders, whether the amount was filled completely or partially. In this example the seller amount (100) fills order `b` completely (closes the order `b`) and also fills the selling order partially (leaves it open in the orderbook).

3. Order `b` now has a status of `closed` and a filled volume of 100. It contains one trade against the selling order. The selling order has an `open` status and a filled volume of 100. It contains one trade against order `b`. Thus each order has just one fill-trade so far.

4. The incoming sell order has a filled amount of 100 and has yet to fill the remaining amount of 50 from its initial amount of 150 in total.

The intermediate state of the orderbook is now (order `b` is `closed` and is not in the orderbook anymore):

```text
    | price  | amount
----|----------------  ↓
  a |  1.200 | 200     ↓
  s |  1.100 | 300     ↓
  k |  0.900 | 100     ↓
----|----------------  ↓ sell remaining 50 for 0.700
  i |  0.700 | 200     -----------------------------
  d |  0.500 | 100
```

5. Order `i` is matched against the remaining part of incoming sell, because their prices intersect. The amount of buying order `i` which is 200 completely annihilates the remaining sell amount of 50. The order `i` is filled partially by 50, but the rest of its volume, namely the remaining amount of 150 will stay in the orderbook. The selling order, however, is fulfilled completely by this second match.

6. A trade is generated for the order `i` against the incoming sell order. That trade partially fills order `i`. And completes the filling of the sell order. Again, this is just one trade for a pair of matched orders.

7. Order `i` now has a status of `open`, a filled amount of 50, and a remaining amount of 150. It contains one filling trade against the selling order. The selling order has a `closed` status now and it has completely filled its total initial amount of 150. However, it contains two trades, the first against order `b` and the second against order `i`. Thus each order can have one or more filling trades, depending on how their volumes were matched by the exchange engine.

After the above sequence takes place, the updated orderbook will look like this.

```text
    | price  | amount
----|----------------
  a |  1.200 | 200
  s |  1.100 | 300
  k |  0.900 | 100
----|----------------
  i |  0.700 | 150
  d |  0.500 | 100
```

Notice that the order `b` has disappeared, the selling order also isn't there. All closed and fully-filled orders disappear from the orderbook. The order `i` which was filled partially and still has a remaining volume and an `open` status, is still there.

### Personal Trades

Most of unified methods will return either a single object or a plain array (a list) of objects (trades). However, very few exchanges (if any at all) will return all trades at once. Most often their APIs `limit` output to a certain number of most recent objects. **YOU CANNOT GET ALL OBJECTS SINCE THE BEGINNING OF TIME TO THE PRESENT MOMENT IN JUST ONE CALL**. Practically, very few exchanges will tolerate or allow that.

As with all other unified methods for fetching historical data, the `fetchMyTrades` method accepts a `since` argument for [date-based pagination](#date-based-pagination). Just like with all other unified methods throughout the CCXT library, the `since` argument for `fetchMyTrades` must be an **integer timestamp in milliseconds**.

To fetch historical trades, the user will need to traverse the data in portions or "pages" of objects. Pagination often implies *"fetching portions of data one by one"* in a loop.

In many cases a `symbol` argument is required by the exchanges' APIs, therefore you have to loop over all symbols to get all your trades. If the `symbol` is missing and the exchange requires it then CCXT will throw an `ArgumentsRequired` exception to signal the requirement to the user. And then the `symbol` has to be specified. One of the approaches is to filter the relevant symbols from the list of all symbols by looking at non-zero balances as well as transactions (withdrawals and deposits). Also, the exchanges will have a limit on how far back in time you can go.

In most cases users are **required to use at least some type of [pagination](#pagination)** in order to get the expected results consistently.

```JavaScript
// JavaScript
// fetchMyTrades (symbol = undefined, since = undefined, limit = undefined, params = {})

if (exchange.has['fetchMyTrades']) {
    const trades = await exchange.fetchMyTrades (symbol, since, limit, params)
}
```

```Python
# Python
# fetch_my_trades(symbol=None, since=None, limit=None, params={})

if exchange.has['fetchMyTrades']:
    exchange.fetch_my_trades(symbol=None, since=None, limit=None, params={})
```

```PHP
// PHP
// fetch_my_trades($symbol = null, $since = null, $limit = null, $params = array())

if ($exchange->has['fetchMyTrades']) {
    $trades = $exchange->fetch_my_trades($symbol, $since, $limit, $params);
}
```

Returns ordered array `[]` of trades (most recent trade last).

#### Trade structure

```JavaScript
{
    'info':         { ... },                    // the original decoded JSON as is
    'id':           '12345-67890:09876/54321',  // string trade id
    'timestamp':    1502962946216,              // Unix timestamp in milliseconds
    'datetime':     '2017-08-17 12:42:48.000',  // ISO8601 datetime with milliseconds
    'symbol':       'ETH/BTC',                  // symbol
    'order':        '12345-67890:09876/54321',  // string order id or undefined/None/null
    'type':         'limit',                    // order type, 'market', 'limit' or undefined/None/null
    'side':         'buy',                      // direction of the trade, 'buy' or 'sell'
    'takerOrMaker': 'taker',                    // string, 'taker' or 'maker'
    'price':        0.06917684,                 // float price in quote currency
    'amount':       1.5,                        // amount of base currency
    'cost':         0.10376526,                 // total cost, `price * amount`,
    'fee':          {                           // provided by exchange or calculated by ccxt
        'cost':  0.0015,                        // float
        'currency': 'ETH',                      // usually base currency for buys, quote currency for sells
        'rate': 0.002,                          // the fee rate (if available)
    },
}
```

- The work on `'fee'` info is still in progress, fee info may be missing partially or entirely, depending on the exchange capabilities.
- The `fee` currency may be different from both traded currencies (for example, an ETH/BTC order with fees in USD).
- The `cost` of the trade means `amount * price`. It is the total *quote* volume of the trade (whereas `amount` is the *base* volume). The cost field itself is there mostly for convenience and can be deduced from other fields.
- The `cost` of the trade is a _"gross"_ value. That is the value pre-fee, and the fee has to be applied afterwards.

### Trades By Order Id

```JavaScript
// JavaScript
// fetchOrderTrades (id, symbol = undefined, since = undefined, limit = undefined, params = {})

if (exchange.has['fetchOrderTrades']) {
    const trades = await exchange.fetchOrderTrades (orderId, symbol, since, limit, params)
}
```

```Python
# Python
# fetch_order_trades(id, symbol=None, since=None, limit=None, params={})

if exchange.has['fetchOrderTrades']:
    exchange.fetch_order_trades(order_id, symbol=None, since=None, limit=None, params={})
```

```PHP
// PHP
// fetch_order_trades ($id, $symbol = null, $since = null, $limit = null, $params = array())

if ($exchange->has['fetchOrderTrades']) {
    $trades = $exchange->fetch_order_trades($order_id, $symbol, $since, $limit, $params);
}
```
## Positions
```diff
- this part of the unified API is currenty a work in progress
- there may be some issues and missing implementations here and there
- contributions, pull requests and feedback appreciated
```

Derivative trading has become increasingly popular within the crypto ecosystem. This can include futures with a set expiry date, perpetual swaps with funding payments, and inverse futures or swaps.

We present a unified structure for the positions returned by exchanges.

### Position Structure

```Javascript
{
   'info': { ... },             // json response returned from the exchange as is
   'id': '1234323',             // string, position id to reference the position, similar to an order id
   'symbol': 'BTC/USD',         // uppercase string literal of a pair of currencies
   'timestamp': 1607723554607,  // integer unix time since 1st Jan 1970 in milliseconds
   'datetime': '2020-12-11T21:52:34.607Z',  // ISO8601 representation of the unix time above
   'isolated': true,            // boolean, whether or not the position is isolated, as opposed to cross where margin is added automatically
   'hedged': false,             // boolean, whether or not the position is hedged, i.e. if trading in the opposite direction will close this position or make a new one
   'side': 'long',              // string, long or short
   'contracts': 5,              // float, number of contracts bought, aka the amount or size of the position
   'contractSize': 100,         // float, the size of one contract in quote units
   'entryPrice': 20000,         // float, the average entry price of the position
   'markPrice': 20050,          // float, a price that is used for funding calculations
   'notional': 100000,          // float, the value of the position in the settlement currency
   'leverage': 100,             // float, the leverage of the position, related to how many contracts you can buy with a given amount of collateral
   'collateral': 5300,          // float, the maximum amount of collateral that can be lost, affected by pnl
   'initialMargin': 5000,       // float, the amount of collateral that is locked up in this position
   'maintenanceMargin': 1000,   // float, the mininum amount of collateral needed to avoid being liquidated
   'initialMarginPercentage': 0.05,      // float, the initialMargin as a percentage of the notional
   'maintenanceMarginPercentage': 0.01,  // float, the maintenanceMargin as a percentage of the notional
   'unrealizedPnl': 300,        // float, the difference between the market price and the entry price times the number of contracts, can be negative
   'liquidationPrice': 19850,   // float, the price at which collateral becomes less than maintenanceMargin
   'marginType': 'cross',       // string, can be cross or isolated
   'percentage': 3.32,          // float, represents unrealizedPnl / initialMargin * 100
}
```
Positions allow you to borrow money from an exchange to go long or short on an market. Some exchanges require you to pay a funding fee to keep the position open.

When you go long on a position you are betting that the price will be higher in the future and that the price will never be less than the `liquidationPrice`.

As the price of the underlying index changes so does the unrealisedPnl and as a consequence the amount of collateral you have left in the position (since you can only close it at market price or worse). At some price you will have zero collateral left, this is called the "bust" or "zero" price. Beyond this point, if the price goes in the opposite direction far enough, the collateral of the position will drop below the `maintenanceMargin`. The maintenanceMargin acts as a safety buffer between your position and negative collateral, a scenario where the exchange incurs losses on your behalf. To protect itself the exchange will swiftly liquidate your position if and when this happens. Even if the price returns back above the liquidationPrice you will not get your money back since the exchange sold all the `contracts` you bought at market. In other words the maintenanceMargin is a hidden fee to borrow money.

It is recommended to use the `maintenanceMargin` and `initialMargin` instead of the `maintenanceMarginPercentage` and `initialMarginPercentage` since these tend to be more accurate. The maintenanceMargin might be calculated from other factors outside of the maintenanceMarginPercentage including the funding rate and taker fees, for example on [kucoin](https://futures.kucoin.com/contract/detail).

An inverse contract will allow you to go long or short on BTC/USD by putting up BTC as collateral. Our API for inverse contracts is the same as for linear contracts. The amounts in an inverse contracts are quoted as if they were traded USD/BTC, however the price is still quoted terms of BTC/USD.  The formula for the profit and loss of a inverse contract is `(1/markPrice - 1/price) * contracts`. The profit and loss and collateral will now be quoted in BTC, and the number of contracts are quoted in USD.

### Liquidation price

It is the price at which the `initialMargin + unrealized = collateral = maintenanceMargin`. The price has gone in the opposite direction of your position to the point where the is only maintenanceMargin collateral left and if it goes any further the position will have negative collateral.

```JavaScript
// if long
(liquidationPrice - price) * contracts = maintenanceMargin

// if short
(price - liquidationPrice) * contracts = maintenanceMargin
// if inverse long
(1/liquidationPrice - 1/price) * contracts = maintenanceMargin

// if inverse short
(1/price - 1/liquidationPrice) * contracts = maintenanceMargin
```

### Using fetchPositions

Information about the positions can be served from different endpoints depending on the exchange. In the case that there are multiple endpoints serving different types of derivatives CCXT will default to just loading the "linear" (as oppose to the "inverse") contracts or the "swap" (as oppose to the "future") contracts. If you want to get the position information of the inverse contracts you can set:

```Javascript
await binanceusdm.fetchPositions ()

// for inverse positions
await binancecoinm.fetchPositions ()

// for isolated positions
await binancecoinm.fetchIsolatedPositions ()
```

### Contract Naming Conventions

We currently load spot markets with the unified `BASE/QUOTE` symbol schema into the `.markets` mapping, indexed by symbol. This would cause a naming conflict for futures and other derivatives that have the same symbol as their spot market counterparts. To accomodate both types of markets in the `.markets` we require the symbols between 'future' and 'spot' markets to be distinct, as well as the symbols between 'linear' and 'inverse' contracts to be distinct.

#### Futures Contracts

A futures market symbol consists of the underlying currency, the quoting currency, the settlement currency and an arbitrary identifier. Most often the identifier is the settlement date of the futures contract in `YYMMDD` format:

```JavaScript
//
// base asset or currency
// ↓
// ↓  quote asset or currency
// ↓  ↓
// ↓  ↓    settlement asset or currency
// ↓  ↓    ↓
// ↓  ↓    ↓     identifier (settlement date)
// ↓  ↓    ↓     ↓
// ↓  ↓    ↓     ↓
'BTC/USDT:BTC-211225'  // BTC/USDT futures contract settled in BTC (inverse) on 2021-12-25
'BTC/USDT:USDT-211225' // BTC/USDT futures contract settled in USDT (linear, vanilla) on 2021-12-25
'ETH/USDT:ETH-210625'  // ETH/USDT futures contract settled in ETH (inverse) on 2021-06-25
'ETH/USDT:USDT-210625' // ETH/USDT futures contract settled in USDT (linear, vanilla) on 2021-06-25
```

#### Perpetual Swaps (Perpetual Futures)

```JavaScript
// base asset or currency
// ↓
// ↓  quote asset or currency
// ↓  ↓
// ↓  ↓    settlement asset or currency
// ↓  ↓    ↓
// ↓  ↓    ↓
'BTC/USDT:BTC'  // BTC/USDT inverse perpetual swap contract funded in BTC
'BTC/USDT:USDT' // BTC/USDT linear perpetual swap contract funded in USDT
'ETH/USDT:ETH'  // ETH/USDT inverse perpetual swap contract funded in ETH
'ETH/USDT:USDT' // ETH/USDT linear perpetual swap contract funded in USDT
```

#### Options

```JavaScript
//
// base asset or currency
// ↓
// ↓  quote asset or currency
// ↓  ↓
// ↓  ↓    settlement asset or currency
// ↓  ↓    ↓
// ↓  ↓    ↓       identifier (settlement date)
// ↓  ↓    ↓       ↓
// ↓  ↓    ↓       ↓   strike price
// ↓  ↓    ↓       ↓   ↓
// ↓  ↓    ↓       ↓   ↓   type, put (P) or call (C)
// ↓  ↓    ↓       ↓   ↓   ↓
'BTC/USDT:BTC-211225-60000-P'  // BTC/USDT put option contract strike price 60000 USDT settled in BTC (inverse) on 2021-12-25
'ETH/USDT:USDT-211225-40000-C' // BTC/USDT call option contract strike price 40000 USDT settled in USDT (linear, vanilla) on 2021-12-25
'ETH/USDT:ETH-210625-5000-P'   // ETH/USDT put option contract strike price 5000 USDT settled in ETH (inverse) on 2021-06-25
'ETH/USDT:USDT-210625-5000-C'  // ETH/USDT call option contract strike price 5000 USDT settled in USDT (linear, vanilla) on 2021-06-25
```

## Deposit

In order to deposit funds to an exchange you must get an address from the exchange for the currency you want to deposit there. Most of exchanges will create and manage those addresses for the user. Some exchanges will also allow the user to create new addresses for deposits. Some of exchanges require a new deposit address to be created for each new deposit.

The address for depositing can be either an already existing address that was created previously with the exchange or it can be created upon request. In order to see which of the two methods are supported, check the `exchange.has['fetchDepositAddress']` and `exchange.has['createDepositAddress']` properties. Both methods return an [address structure](#address-structure)

```JavaScript
fetchDepositAddress (code, params = {})
createDepositAddress (code, params = {})
```

- `code` is the unified currency code (uppercase string)
- `params` contains optional extra overrides

Some exchanges may also have a method for fetching multiple deposit addresses at once or all of them at once:

```JavaScript
fetchDepositAddresses (codes = undefined, params = {})
```

Depending on the exchange it may or may not require a list of unified currency `codes` in the first argument.
The `fetchDepositAddresses` method returns an array of address structures.

#### Address structure

The address structures returned from `fetchDepositAddress`, `fetchDepositAddresses` and `createDepositAddress` look like this:

```JavaScript
{
    'currency': currency, // currency code
    'network': network,   // a list of deposit/withdraw networks, ERC20, TRC20, BSC20 (see below)
    'address': address,   // address in terms of requested currency
    'tag': tag,           // tag / memo / paymentId for particular currencies (XRP, XMR, ...)
    'info': response,     // raw unparsed data as returned from the exchange
}
```

With certain currencies, like AEON, BTS, GXS, NXT, SBD, STEEM, STR, XEM, XLM, XMR, XRP, an additional argument `tag` is usually required by exchanges. Other currencies will have the `tag` set to `undefined / None / null`. The tag is a memo or a message or a payment id that is attached to a withdrawal transaction. The tag is mandatory for those currencies and it identifies the recipient user account.

Be careful when specifying the `tag` and the `address`. The `tag` is **NOT an arbitrary user-defined string** of your choice! You cannot send user messages and comments in the `tag`. The purpose of the `tag` field is to address your wallet properly, so it must be correct. You should only use the `tag` received from the exchange you're working with, otherwise your transaction might never arrive to its destination.

**The `network` field is relatively new, it may be `undefined / None / null` or missing entirely in certain cases (with some exchanges), but will be added everywhere eventually. It is still in the process of unification.**

## Withdraw

```JavaScript
// JavaScript
exchange.withdraw (code, amount, address, tag = undefined, params = {})
```

```Python
# Python
exchange.withdraw(code, amount, address, tag=None, params={})
```

```PHP
// PHP
$exchange->withdraw ($code, $amount, $address, $tag = null, $params = array ())
```

The `code` is the currency code (usually three or more uppercase letters, but can be different in some cases).

The withdraw method returns a dictionary containing the withdrawal id, which is usually the txid of the onchain transaction itself, or an internal *withdrawal request id* registered within the exchange. The returned value looks as follows:

```JavaScript
{
    'info' { ... },      // unparsed reply from the exchange, as is
    'id': '12345567890', // string withdrawal id, if any
}
```

Some exchanges require a manual approval of each withdrawal by means of 2FA (2-factor authentication). In order to approve your withdrawal you usually have to either click their secret link in your email inbox or enter a Google Authenticator code or an Authy code on their website to verify that withdrawal transaction was requested intentionally.

In some cases you can also use the withdrawal id to check withdrawal status later (whether it succeeded or not) and to submit 2FA confirmation codes, where this is supported by the exchange. See [their docs](#exchanges) for details.

## Deposit And Withdrawal Networks

It is also possible to pass the parameters as the fourth argument with or without a specified tag

```JavaScript
// JavaScript
exchange.withdraw (code, amount, address, { tag, network: 'ETH' })
```

```Python
# Python
exchange.withdraw(code, amount, address, { 'tag': tag, 'network': 'ETH' })
```

```PHP
// PHP
$exchange->withdraw ($code, $amount, $address, array( 'tag' => tag, 'network' -> 'ETH' ));
```

The following aliases of `network` allow for withdrawing crypto on multiple chains

| Currency | Network |
|:---:|:---:|
| ETH  | ERC20 |
| TRX  | TRC20 |
| BSC  | BEP20 |
| BNB  | BEP2  |
| HT   | HECO  |
| OMNI | OMNI  |

You may set the value of `exchange.withdraw ('USDT', 100, 'TVJ1fwyJ1a8JbtUxZ8Km95sDFN9jhLxJ2D', { 'network': 'TRX' })` in order to withdraw USDT on the TRON chain, or 'BSC' to withdraw USDT on Binance Smart Chain. In the table above BSC and BEP20 are equivalent aliases, so it doesn't matter which one you use as they both will achieve the same effect.

## Transactions

#### Transaction Structure

```JavaScript
{
    'info':      { ... },    // the JSON response from the exchange as is
    'id':       '123456',    // exchange-specific transaction id, string
    'txid':     '0x68bfb29821c50ca35ef3762f887fd3211e4405aba1a94e448a4f218b850358f0',
    'timestamp': 1534081184515,             // timestamp in milliseconds
    'datetime': '2018-08-12T13:39:44.515Z', // ISO8601 string of the timestamp
    'addressFrom': '0x38b1F8644ED1Dbd5DcAedb3610301Bf5fa640D6f', // sender
    'address':  '0x02b0a9b7b4cDe774af0f8e47cb4f1c2ccdEa0806', // "from" or "to"
    'addressTo': '0x304C68D441EF7EB0E2c056E836E8293BD28F8129', // receiver
    'tagFrom', '0xabcdef', // "tag" or "memo" or "payment_id" associated with the sender
    'tag':      '0xabcdef' // "tag" or "memo" or "payment_id" associated with the address
    'tagTo': '0xhijgklmn', // "tag" or "memo" or "payment_id" associated with the receiver
    'type':     'deposit',   // or 'withdrawal', string
    'amount':    1.2345,     // float (does not include the fee)
    'currency': 'ETH',       // a common unified currency code, string
    'status':   'pending',   // 'ok', 'failed', 'canceled', string
    'updated':   undefined,  // UTC timestamp of most recent status change in ms
    'comment':  'a comment or message defined by the user if any',
    'fee': {                 // the entire fee structure may be undefined
        'currency': 'ETH',   // a unified fee currency code
        'cost': 0.1234,      // float
        'rate': undefined,   // approximately, fee['cost'] / amount, float
    },
}
```

##### Notes On Transaction Structure

- `addressFrom` or `addressTo` may be `undefined/None/null`, if the exchange in question does not specify all sides of the transaction
- The semantics of the `address` field is exchange-specific. In some cases it can contain the address of the sender, in other cases it may contain the address of the receiver. The actual value depends on the exchange.
- The `updated` field is the UTC timestamp in milliseconds of the most recent change of status of that funding operation, be it `withdrawal` or `deposit`. It is necessary if you want to track your changes in time, beyond a static snapshot. For example, if the exchange in question reports `created_at` and `confirmed_at` for a transaction, then the `updated` field will take the value of `Math.max (created_at, confirmed_at)`, that is, the timestamp of the most recent change of the status.
- The `updated` field may be `undefined/None/null` in certain exchange-specific cases.
- The `fee` substructure may be missing, if not supplied within the reply coming from the exchange.
- The `comment` field may be `undefined/None/null`, otherwise it will contain a message or note defined by the user upon creating the transaction.
- Be careful when handling the `tag` and the `address`. The `tag` is **NOT an arbitrary user-defined string** of your choice! You cannot send user messages and comments in the `tag`. The purpose of the `tag` field is to address your wallet properly, so it must be correct. You should only use the `tag` received from the exchange you're working with, otherwise your transaction might never arrive to its destination.

### Deposits

```JavaScript
// JavaScript
// fetchDeposits (code = undefined, since = undefined, limit = undefined, params = {})

if (exchange.has['fetchDeposits']) {
    const deposits = await exchange.fetchDeposits (code, since, limit, params)
} else {
    throw new Error (exchange.id + ' does not have the fetchDeposits method')
}
```

```Python
# Python
# fetch_deposits(code = None, since = None, limit = None, params = {})

if exchange.has['fetchDeposits']:
    deposits = exchange.fetch_deposits(code, since, limit, params)
else:
    raise Exception (exchange.id + ' does not have the fetch_deposits method')
```

```PHP
// PHP
// fetch_deposits ($code = null, $since = null, $limit = null, $params = {})

if ($exchange->has['fetchDeposits']) {
    $deposits = $exchange->fetch_deposits ($code, $since, $limit, $params);
} else {
    throw new Exception ($exchange->id . ' does not have the fetch_deposits method');
}
```

### Withdrawals

```JavaScript
// JavaScript
// fetchWithdrawals (code = undefined, since = undefined, limit = undefined, params = {})

if (exchange.has['fetchWithdrawals']) {
    const withdrawals = await exchange.fetchWithdrawals (code, since, limit, params)
} else {
    throw new Error (exchange.id + ' does not have the fetchWithdrawals method')
}
```

```Python
# Python
# fetch_withdrawals(code = None, since = None, limit = None, params = {})

if exchange.has['fetchWithdrawals']:
    withdrawals = exchange.fetch_withdrawals(code, since, limit, params)
else:
    raise Exception (exchange.id + ' does not have the fetch_withdrawals method')
```

```PHP
// PHP
// fetch_withdrawals ($code = null, $since = null, $limit = null, $params = {})

if ($exchange->has['fetchWithdrawals']) {
    $withdrawals = $exchange->fetch_withdrawals ($code, $since, $limit, $params);
} else {
    throw new Exception ($exchange->id . ' does not have the fetch_withdrawals method');
}
```

### All Transactions

```JavaScript
// JavaScript
// fetchTransactions (code = undefined, since = undefined, limit = undefined, params = {})

if (exchange.has['fetchTransactions']) {
    const transactions = await exchange.fetchTransactions (code, since, limit, params)
} else {
    throw new Error (exchange.id + ' does not have the fetchTransactions method')
}
```

```Python
# Python
# fetch_transactions(code = None, since = None, limit = None, params = {})

if exchange.has['fetchTransactions']:
    transactions = exchange.fetch_transactions(code, since, limit, params)
else:
    raise Exception (exchange.id + ' does not have the fetch_transactions method')
```

```PHP
// PHP
// fetch_transactions ($code = null, $since = null, $limit = null, $params = {})

if ($exchange->has['fetchTransactions']) {
    $transactions = $exchange->fetch_transactions ($code, $since, $limit, $params);
} else {
    throw new Exception ($exchange->id . ' does not have the fetch_transactions method');
}
```

## Fees

**This section of the Unified CCXT API is under development.**

Fees are often grouped into two categories:

- Trading fees. Trading fee is the amount payable to the exchange, usually a percentage of volume traded (filled)).
- Funding fees. The amount payable to the exchange upon depositing and withdrawing as well as the underlying crypto transaction fees (tx fees).

Because the fee structure can depend on the actual volume of currencies traded by the user, the fees can be account-specific. Methods to work with account-specific fees:

```Javascript
fetchFees (params = {})
fetchTradingFees (params = {})
fetchFundingFees (params = {})
```

The fee methods will return a unified fee structure, which is often present with orders and trades as well. The fee structure is a common format for representing the fee info throughout the library. Fee structures are usually indexed by market or currency.

Because this is still a work in progress, some or all of methods and info described in this section may be missing with this or that exchange.

**DO NOT use the `.fees` property of the exchange instance as most often it contains the predefined/hardcoded info. Actual fees should only be accessed from markets and currencies.**

`fetchFees` will automatically call both `fetchFundingFees` and `fetchTradingFees` to get all the fee information. You can call fetchFundingFees or fetchTradingFees for more precise control over what endpoint on the exchange is requested.

### Fee Structure

Orders, private trades, transactions and ledger entries may define the following info in their `fee` field:

```Javascript
{
    'currency': 'BTC', // the unified fee currency code
    'rate': percentage, // the fee rate, 0.05% = 0.0005, 1% = 0.01, ...
    'cost': feePaid, // the fee cost (amount * fee rate)
}
```

### Fee Schedule

```Javascript
fetchFees (params = {})
```

```Javascript
{
    'funding': {
        'withdraw': {
            'BTC': 0.00001,
            'ETH': 0.001,
            'LTC': 0.0003,
        },
        'deposit': {
            'BTC': 0,
        },
        'info': { ... },
    },
    'trading': {
        'ETH/BTC': {
             'maker': 0.001,
             'taker': 0.002,
             'info': { ... },
             'symbol': 'ETH/BTC',
        },
        'LTC/BTC': {
             'maker': 0.001,
             'taker': 0.002,
             'info': { ... },
             'symbol': 'LTC/BTC',
        },
    },
}
```

### Trading Fees

Trading fees are properties of markets. Most often trading fees are loaded into the markets by the `fetchMarkets` call. Sometimes, however, the exchanges serve fees from different endpoints.

The `calculateFee` method can be used to precalculate trading fees that will be paid. **WARNING! This method is experimental, unstable and may produce incorrect results in certain cases.** You should only use it with caution. Actual fees may be different from the values returned from `calculateFee`, this is just for precalculation.  Do not rely on precalculated values, because market conditions change frequently. It is difficult to know in advance whether your order will be a market taker or maker.

```Javascript
    calculateFee (symbol, type, side, amount, price, takerOrMaker = 'taker', params = {})
```

The `calculateFee` method will return a unified fee structure with precalculated fees for an order with specified params.

Accessing trading fee rates should be done via the `.markets` property, like so:

```Javascript
exchange.markets['ETH/BTC']['taker'] // taker fee rate for ETH/BTC
exchange.markets['BTC/USD']['maker'] // maker fee rate for BTC/USD
```

The markets stored under the `.markets` property may contain additional fee related information:

```Javascript
{
    'taker': 0.002,   // taker fee rate, 0.002 = 0.2%
    'maker': 0.0016,  // maker fee rate, 0.0016 = 0.16%
    'percentage': true, // whether the taker and maker fee rate is a multiplier or a fixed flat amount
    'tierBased': false, // whether the fee depends on your trading tier (your trading volume)

    'tiers': {
        'taker': [
            [0, 0.0026], // tupple (trade volume in USD, taker fee) ordered by increasing volume
            [50000, 0.0024],
            ...
        ],
        'maker': [
            [0, 0.0016], // tupple (trade volume in USD, maker fee) ordered by increasing volume
            [50000, 0.0014],
            ...
        ],
    },
}
```

**WARNING! fee related information is experimental, unstable and may only be partial available or not at all.**

Maker fees are paid when you provide liquidity to the exchange i.e. you *market-make* an order and someone else fills it. Maker fees are usually lower than taker fees. Similarly, taker fees are paid when you *take* liquidity from the exchange and fill someone else's order.

Fees can be negative, this is very common amongst derivative exchanges. A negative fee means the exchange will pay a rebate (reward) to the user for the trading.

Also, some exchanges might not specify fees as percentage of volume, check the `percentage` field of the market to be sure.

#### Trading Fee Schedule

Some exchanges have an endpoint for fetching the trading fee schedule, this is mapped to the unified method `fetchTradingFees`:

```Javascript
fetchTradingFees (params = {})
```

```JavaScript
{
    'ETH/BTC': {
        'maker': 0.001,
        'taker': 0.002,
        'info': { ... },
        'symbol': 'ETH/BTC',
    },
    'LTC/BTC': {
        'maker': 0.001,
        'taker': 0.002,
        'info': { ... },
        'symbol': 'LTC/BTC',
	},
}
```

### Funding Fees

Funding fees are properties of currencies (account balance).

Accessing funding fee rates should be done via the `.currencies` property. This aspect is not unified yet and is subject to change.

```Javascript
exchange.currencies['ETH']['fee'] // tx/withdrawal fee rate for ETH
exchange.currencies['BTC']['fee'] // tx/withdrawal fee rate for BTC
```

#### Funding Fee Schedule

Some exchanges have an endpoint for fetching the funding fee schedule, this is mapped to the unified method `fetchFundingFees`:

```Javascript
fetchFundingFees (params = {})
```

```JavaScript
{
    'withdraw': {
        'BTC': 0.00001,
        'ETH': 0.001,
        'LTC': 0.0003,
    },
    'deposit': {
        'BTC': 0,
    },
    'info': { ... },
}
```

## Ledger

```UNDER CONSTRUCTION```

Some exchanges provide additional endpoints for fetching the all-in-one ledger history. The ledger is simply the history of changes, actions done by the user or operations that altered the user's balance in any way, that is, the history of movements of all funds from/to all accounts of the user. That includes deposits and withdrawals (funding), amounts incoming and outcoming in result of a trade or an order, trading fees, transfers between accounts, rebates, cashbacks and other types of events that are subject to accounting.

```JavaScript
async fetchLedger (code = undefined, since = undefined, limit = undefined, params = {})
```

Some exchanges don't allow to fetch all ledger entries for all assets at once, those require the `code` argument to be supplied to `fetchLedger` method.

### Ledger Entry Structure

```JavaScript
{
    'id': 'hqfl-f125f9l2c9',                // string id of the ledger entry, e.g. an order id
    'direction': 'out',                     // or 'in'
    'account': '06d4ab58-dfcd-468a',        // string id of the account if any
    'referenceId': 'bf7a-d4441fb3fd31',     // string id of the trade, transaction, etc...
    'referenceAccount': '3146-4286-bb71',   // string id of the opposite account (if any)
    'type': 'trade',                        // string, reference type, see below
    'currency': 'BTC',                      // string, unified currency code, 'ETH', 'USDT'...
    'amount': 123.45,                       // absolute number, float (does not include the fee)
    'timestamp': 1544582941735,             // milliseconds since epoch time in UTC
    'datetime': "2018-12-12T02:49:01.735Z", // string of timestamp, ISO8601
    'before': 0,                            // amount of currency on balance before
    'after': 0,                             // amount of currency on balance after
    'status': 'ok',                         // 'ok, 'pending', 'canceled'
    'fee': {                                // object or or undefined
        'cost': 54.321,                     // absolute number on top of the amount
        'currency': 'ETH',                  // string, unified currency code, 'ETH', 'USDT'...
    },
    'info': { ... },                        // raw ledger entry as is from the exchange
}
```

### Notes on Ledger Entry Structure

The type of the ledger entry is the type of the operation associated with it. If the amount comes due to a sell order, then it is associated with a corresponding trade type ledger entry, and the referenceId will contain associated trade id (if the exchange in question provides it). If the amount comes out due to a withdrawal, then is is associated with a corresponding transaction.

- `trade`
- `transaction`
- `fee`
- `rebate`
- `cashback`
- `referral`
- `transfer`
- `airdrop`
- `whatever`
- ...

The `referenceId` field holds the id of the corresponding event that was registered by adding a new item to the ledger.

The `status` field is there to support for exchanges that include pending and canceled changes in the ledger. The ledger naturally represents the actual changes that have taken place, therefore the status is `'ok'` in most cases.

The ledger entry type can be associated with a regular trade or a funding transaction (deposit or withdrawal) or an internal `transfer` between two accounts of the same user. If the ledger entry is associated with an internal transfer, the `account` field will contain the id of the account that is being altered with the ledger entry in question. The `referenceAccount` field will contain the id of the opposite account the funds are transferred to/from, depending on the `direction` (`'in'` or `'out'`).

# Error Handling

- [Exception Hierarchy](#exception-hierarchy)
- [ExchangeError](#exchangeerror)
- [NetworkError](#networkerror)
- [DDoSProtection](#ddosprotection)
- [RequestTimeout](#requesttimeout)
- [ExchangeNotAvailable](#exchangenotavailable)
- [InvalidNonce](#invalidnonce)

The error handling with CCXT is done with the exception mechanism that is natively available with all languages.

To handle the errors you should add a `try` block around the call to a unified method and catch the exceptions like you would normally do with your language:

```JavaScript
// JavaScript

// try to call a unified method
try {
    const response = await exchange.fetchTicker ('ETH/BTC')
    console.log (response)
} catch (e) {
    // if the exception is thrown, it is "caught" and can be handled here
    // the handling reaction depends on the type of the exception
    // and on the purpose or business logic of your application
    if (e instanceof ccxt.NetworkError) {
        console.log (exchange.id, 'fetchTicker failed due to a network error:', e.message)
        // retry or whatever
        // ...
    } else if (e instanceof ccxt.ExchangeError) {
        console.log (exchange.id, 'fetchTicker failed due to exchange error:', e.message)
        // retry or whatever
        // ...
    } else {
        console.log (exchange.id, 'fetchTicker failed with:', e.message)
        // retry or whatever
        // ...
    }
}
```

```Python
# Python

# try to call a unified method
try:
    response = await exchange.fetch_order_book('ETH/BTC')
    print(response)
except ccxt.NetworkError as e:
    print(exchange.id, 'fetch_order_book failed due to a network error:', str(e))
    # retry or whatever
    # ...
except ccxt.ExchangeError as e:
    print(exchange.id, 'fetch_order_book failed due to exchange error:', str(e))
    # retry or whatever
    # ...
except Exception as e:
    print(exchange.id, 'fetch_order_book failed with:', str(e))
    # retry or whatever
    # ...
```

```PHP
// PHP

// try to call a unified method
try {
    $response = $exchange->fetch_trades('ETH/BTC');
    print_r($response);
} catch (\ccxt\NetworkError $e) {
    echo $exchange->id . ' fetch_trades failed due to a network error: ' . $e->getMessage () . "\n";
    // retry or whatever
    // ...
} catch (\ccxt\ExchangeError $e) {
    echo $exchange->id . ' fetch_trades failed due to exchange error: ' . $e->getMessage () . "\n";
    // retry or whatever
    // ...
} catch (Exception $e) {
    echo $exchange->id . ' fetch_trades failed with: ' . $e->getMessage () . "\n";
    // retry or whatever
    // ...
}
```

## Exception Hierarchy

All exceptions are derived from the base BaseError exception, which, in its turn, is defined in the ccxt library like so:

```JavaScript
// JavaScript
class BaseError extends Error {
    constructor () {
        super ()
        // a workaround to make `instanceof BaseError` work in ES5
        this.constructor = BaseError
        this.__proto__   = BaseError.prototype
    }
}
```

```Python
# Python
class BaseError (Exception):
    pass
```

```PHP
// PHP
class BaseError extends \Exception {}
```

Below is an outline of exception inheritance hierarchy:

```text
+ BaseError
|
+---+ ExchangeError
|   |
|   +---+ AuthenticationError
|   |   |
|   |   +---+ PermissionDenied
|   |   |
|   |   +---+ AccountSuspended
|   |
|   +---+ ArgumentsRequired
|   |
|   +---+ BadRequest
|   |   |
|   |   +---+ BadSymbol
|   |
|   +---+ BadResponse
|   |   |
|   |   +---+ NullResponse
|   |
|   +---+ InsufficientFunds
|   |
|   +---+ InvalidAddress
|   |   |
|   |   +---+ AddressPending
|   |
|   +---+ InvalidOrder
|   |   |
|   |   +---+ OrderNotFound
|   |   |
|   |   +---+ OrderNotCached
|   |   |
|   |   +---+ CancelPending
|   |   |
|   |   +---+ OrderImmediatelyFillable
|   |   |
|   |   +---+ OrderNotFillable
|   |   |
|   |   +---+ DuplicateOrderId
|   |
|   +---+ NotSupported
|
+---+ NetworkError (recoverable)
    |
    +---+ InvalidNonce
    |
    +---+ RequestTimeout
    |
    +---+ ExchangeNotAvailable
    |   |
    |   +---+ OnMaintenance
    |
    +---+ DDoSProtection
        |
        +---+ RateLimitExceeded
```

The `BaseError` class is a generic error class for all sorts of errors, including accessibility and request/response mismatch. Users should catch this exception at the very least, if no error differentiation is required.

There's two generic families of special cases or subtrees in the error hierarchy, both derived from `BaseError`:

- `NetworkError`
- `ExchangeError`

A `NetworkError` is a non-critical non-breaking error, not really an error in a full sense, but more like a temporary unavailability situation, that could be caused by any condition or by any factor, including maintenance, DDoS protections, and temporary bans. The reason for having a big family of `NetworkError` is to group all exceptions that can reappear or disappear upon a later retry or upon a retry from a different location, all the rest being equal (with the same user input, put simply, same order price and amount, same symbol, etc...).

In contrast, the `ExchangeError` is a critical error indeed, and it differs from the `NetworkError` in a very specific way – if you get an `ExchangeError` with your input, then you should always get the same `ExchangeError` with that same input.

The distinction between the two families of exceptions is such that one family is recoverable and the other family is unrecoverable. `NetworkError` means you can retry later and it can magically go away by itself, so a subsequent retry may succeed and the user may be able to recover from a `NetworkError` just by waiting. An `ExchangeError` is a fatal error, so, it means, something went bad and it will go bad every time, unless you change the input.

## ExchangeError

This exception is thrown when an exchange server replies with an error in JSON. Possible reasons:

  - endpoint is switched off by the exchange
  - symbol not found on the exchange
  - required parameter is missing
  - the format of parameters is incorrect
  - an exchange replies with an unclear answer

Other exceptions derived from `ExchangeError`:

  - `NotSupported`: This exception is raised if the endpoint is not offered/not supported by the exchange API.
  - `AuthenticationError`: Raised when an exchange requires one of the API credentials that you've missed to specify, or when there's a mistake in the keypair or an outdated nonce. Most of the time you need `apiKey` and `secret`, sometimes you also need `uid` and/or `password`.
  - `PermissionDenied`: Raised when there's no access for specified action or insufficient permissions on the specified `apiKey`.
  - `InsufficientFunds`: This exception is raised when you don't have enough currency on your account balance to place an order.
  - `InvalidAddress`: This exception is raised upon encountering a bad funding address or a funding address shorter than `.minFundingAddressLength` (10 characters by default) in a call to `fetchDepositAddress`, `createDepositAddress` or `withdraw`.
  - `InvalidOrder`: This exception is the base class for all exceptions related to the unified order API.
  - `OrderNotFound`: Raised when you are trying to fetch or cancel a non-existent order.

## NetworkError

All errors related to networking are usually recoverable, meaning that networking problems, traffic congestion, unavailability is usually time-dependent. Making a retry later is usually enough to recover from a NetworkError, but if it doesn't go away, then it may indicate some persistent problem with the exchange or with your connection.

## DDoSProtection

This exception is thrown in either of two cases:

- when Cloudflare or Incapsula rate limiter restrictions are enforced per user or region/location
- when the exchange restricts user access for requesting the endpoints in question too frequently

In addition to default error handling, the ccxt library does a case-insensitive search in the response received from the exchange for one of the following keywords:

  - `cloudflare`
  - `incapsula`
  - `overload`
  - `ddos`

## RequestTimeout

This exception is raised when the connection with the exchange fails or data is not fully received in a specified amount of time. This is controlled by the `timeout` option. When a `RequestTimeout` is raised, the user doesn't know the outcome of a request (whether it was accepted by the exchange server or not).

Thus it's advised to handle this type of exception in the following manner:

- for fetching requests it is safe to retry the call
- for a request to `cancelOrder()` a user is required to retry the same call the second time. A subsequent retry to `cancelOrder()` will return one of the following possible results:
  - a request is completed successfully, meaning the order has been properly canceled now
  - an `OrderNotFound` exception is raised, which means the order was either already canceled on the first attempt or has been executed (filled and closed) in the meantime between the two attempts.
- if a request to `createOrder()` fails with a `RequestTimeout` the user should:
  - call `fetchOrders()`, `fetchOpenOrders()`, `fetchClosedOrders()` to check if the request to place the order has succeeded and the order is now open
  - if the order is not `'open'` the user should `fetchBalance()` to check if the balance has changed since the order was created on the first run and then was filled and closed by the time of the second check.

## ExchangeNotAvailable

This type of exception is thrown when the underlying exchange is unreachable.

The ccxt library also throws this error if it detects any of the following keywords in response:

  - `offline`
  - `unavailable`
  - `busy`
  - `retry`
  - `wait`
  - `maintain`
  - `maintenance`
  - `maintenancing`

## InvalidNonce

Raised when your nonce is less than the previous nonce used with your keypair, as described in the [Authentication](#authentication) section. This type of exception is thrown in these cases (in order of precedence for checking):

  - You are not rate-limiting your requests or sending too many of them too often.
  - Your API keys are not fresh and new (have been used with some different software or script already, just always create a new keypair when you add this or that exchange).
  - The same keypair is shared across multiple instances of the exchange class (for example, in a multithreaded environment or in separate processes).
  - Your system clock is out of synch. System time should be synched with UTC in a non-DST timezone at a rate of once every ten minutes or even more frequently because of the clock drifting. **Enabling time synch in Windows is usually not enough!** You have to set it up with the OS Registry (Google *"time synch frequency"* for your OS).

# Troubleshooting

In case you experience any difficulty connecting to a particular exchange, do the following in order of precedence:

- Make sure that you have the most recent version of ccxt.
  Never trust your package installer (whether it is `npm`, `pip` or `composer`), instead always check your **actual (real) runtime version number** by running this code in your environment:
  ```JavaScript
  console.log (ccxt.version) // JavaScript
  ```
  ```Python
  print('CCXT version:', ccxt.__version__)  # Python
  ```
  ```PHP
  echo "CCXT v." . \ccxt\Exchange::VERSION . "\n"; // PHP
  ```
- Check the [Issues](https://github.com/ccxt/ccxt/issues) for recent updates.
- Make sure you have [rate-limiter enabled with `enableRateLimit: true`](#rate-limit) (either the built-in rate-limiter or your own custom rate-limiter).
- Turn `verbose = true` to get more detail about it!
  ```Python
  import ccxt
  exchange = ccxt.binance({'enableRateLimit': True})
  exchange.load_markets()
  exchange.verbose = True  # enable verbose mode after loading the markets
  ```
  Your [code to reproduce the issue + verbose output is required](https://github.com/ccxt/ccxt/wiki/FAQ#what-is-required-to-get-help) in order to get help.
- Python people can turn on DEBUG logging level with a standard pythonic logger, by adding these two lines to the beginning of their code:
  ```Python
  import logging
  logging.basicConfig(level=logging.DEBUG)
  ```
- Use verbose mode to make sure that the used API credentials correspond to the keys you intend to use. Make sure there's no confusion of keypairs.
- **Try a fresh new keypair if possible.**
- Read the answers to Frequently Asked Questions: https://github.com/ccxt/ccxt/wiki/FAQ
- Check the permissions on the keypair with the exchange website!
- Check your nonce. If you used your API keys with other software, you most likely should [override your nonce function](#overriding-the-nonce) to match your previous nonce value. A nonce usually can be easily reset by generating a new unused keypair. If you are getting nonce errors with an existing key, try with a new API key that hasn't been used yet.
- Check your request rate if you are getting nonce errors. Your private requests should not follow one another quickly. You should not send them one after another in a split second or in short time. The exchange will most likely ban you if you don't make a delay before sending each new request. In other words, you should not hit their rate limit by sending unlimited private requests too frequently. Add a delay to your subsequent requests or enable the built-in rate-limiter, like shown in the long-poller [examples](https://github.com/ccxt/ccxt/tree/master/examples), also [here](#order-book--market-depth).
- Read the [docs for your exchange](https://github.com/ccxt/ccxt/wiki/Exchanges) and compare your verbose output to the docs.
- Check your connectivity with the exchange by accessing it with your browser.
- Check your connection with the exchange through a proxy. Read the [Proxy](https://github.com/ccxt/ccxt/wiki/Install#proxy) section for more details.
- Try accesing the exchange from a different computer or a remote server, to see if this is a local or global issue with the exchange.
- Check if there were any news from the exchange recently regarding downtime for maintenance. Some exchanges go offline for updates regularly (like once a week).
- Make sure that your system time in sync with the rest of the world's clocks since otherwise you may get invalid nonce errors.

### Notes

- Use the `verbose = true` option or instantiate your troublesome exchange with `new ccxt.exchange ({ 'verbose': true })` to see the HTTP requests and responses in details. The verbose output will also be of use for us to debug it if you submit an issue on GitHub.
- Use DEBUG logging in Python!
- As written above, some exchanges are not available in certain countries. You should use a proxy or get a server somewhere closer to the exchange.
- If you are getting authentication errors or *'invalid keys'* errors, those are most likely due to a nonce issue.
- Some exchanges do not state it clearly if they fail to authenticate your request. In those circumstances they might respond with an exotic error code, like HTTP 502 Bad Gateway Error or something that's even less related to the actual cause of the error.<|MERGE_RESOLUTION|>--- conflicted
+++ resolved
@@ -673,11 +673,7 @@
 - ask the exchange support to add you to a whitelist
 - try an alternative IP within a different geographic region
 - run your software in a distributed network of servers
-<<<<<<< HEAD
-- run your software in close proximity to the exchange (can be one from the following: same country | same city | same datacenter | same server rack | same server)
-=======
 - run your software in close proximity to the exchange (same country, same city, same datacenter, same server rack, same server)
->>>>>>> 958e348a
 - ...
 
 # Markets
