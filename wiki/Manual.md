# Overview

The ccxt library is a collection of available crypto *exchanges* or exchange classes. Each class implements the public and private API for a particular crypto exchange. All exchanges are derived from the base Exchange class and share a set of common methods. To access a particular exchange from ccxt library you need to create an instance of corresponding exchange class. Supported exchanges are updated frequently and new exchanges are added regularly.

The structure of the library can be outlined as follows:

```
                                 User
    +-------------------------------------------------------------+
    |                            CCXT                             |
    +------------------------------+------------------------------+
    |            Public            |           Private            |
    +=============================================================+
    │                              .                              |
    │                    The Unified CCXT API                     |
    │                              .                              |
    |       loadMarkets            .           fetchBalance       |
    |       fetchMarkets           .            createOrder       |
    |       fetchCurrencies        .            cancelOrder       |
    |       fetchTicker            .             fetchOrder       |
    |       fetchTickers           .            fetchOrders       |
    |       fetchOrderBook         .        fetchOpenOrders       |
    |       fetchOHLCV             .      fetchClosedOrders       |
    |       fetchStatus            .          fetchMyTrades       |
    |       fetchTrades            .                deposit       |
    |                              .               withdraw       |
    │                              .                              |
    +=============================================================+
    │                              .                              |
    |                     Custom Exchange API                     |
    |         (Derived Classes And Their Implicit Methods)        |
    │                              .                              |
    |       publicGet...           .          privateGet...       |
    |       publicPost...          .         privatePost...       |
    |                              .          privatePut...       |
    |                              .       privateDelete...       |
    |                              .                   sign       |
    │                              .                              |
    +=============================================================+
    │                              .                              |
    |                      Base Exchange Class                    |
    │                              .                              |
    +=============================================================+
```

Full public and private HTTP REST APIs for all exchanges are implemented. WebSocket and FIX implementations in JavaScript, PHP, Python and other languages coming soon.

- [Exchanges](#exchanges)
- [Markets](#markets)
- [API Methods / Endpoints](#api-methods--endpoints)
- [Market Data](#market-data)
- [Trading](#trading)

# Exchanges

<<<<<<< HEAD
The ccxt library currently supports the following 127 cryptocurrency exchange markets and trading APIs:
=======
The ccxt library currently supports the following 124 cryptocurrency exchange markets and trading APIs:
>>>>>>> 16da402b

|&nbsp;&nbsp;&nbsp;&nbsp;&nbsp;&nbsp;&nbsp;logo&nbsp;&nbsp;&nbsp;&nbsp;&nbsp;&nbsp;&nbsp;                                                                                                       | id                 | name                                                                                    | ver | doc                                                                                          | certified                                                                                                                  |
|-----------------------------------------------------------------------------------------------------------------------------------------------------------------------------------------------|--------------------|-----------------------------------------------------------------------------------------|:---:|:--------------------------------------------------------------------------------------------:|----------------------------------------------------------------------------------------------------------------------------|
|[![_1btcxe](https://user-images.githubusercontent.com/1294454/27766049-2b294408-5ecc-11e7-85cc-adaff013dc1a.jpg)](https://1btcxe.com)                                                          | _1btcxe            | [1BTCXE](https://1btcxe.com)                                                            | *   | [API](https://1btcxe.com/api-docs.php)                                                       |                                                                                                                             | Panama                                  |
|[![acx](https://user-images.githubusercontent.com/1294454/30247614-1fe61c74-9621-11e7-9e8c-f1a627afa279.jpg)](https://acx.io)                                                                  | acx                | [ACX](https://acx.io)                                                                   | 2   | [API](https://acx.io/documents/api_v2)                                                       |                                                                                                                             | Australia                               |
|[![allcoin](https://user-images.githubusercontent.com/1294454/31561809-c316b37c-b061-11e7-8d5a-b547b4d730eb.jpg)](https://www.allcoin.com)                                                     | allcoin            | [Allcoin](https://www.allcoin.com)                                                      | 1   | [API](https://www.allcoin.com/api_market/market)                                             |                                                                                                                             | Canada                                  |
|[![anxpro](https://user-images.githubusercontent.com/1294454/27765983-fd8595da-5ec9-11e7-82e3-adb3ab8c2612.jpg)](https://anxpro.com)                                                           | anxpro             | [ANXPro](https://anxpro.com)                                                            | *   | [API](https://anxv2.docs.apiary.io)                                                          |                                                                                                                             | Japan, Singapore, Hong Kong, New Zealand|
|[![bcex](https://user-images.githubusercontent.com/1294454/43362240-21c26622-92ee-11e8-9464-5801ec526d77.jpg)](https://www.bcex.top/register?invite_code=758978&lang=en)                       | bcex               | [BCEX](https://www.bcex.top/register?invite_code=758978&lang=en)                        | 1   | [API](https://github.com/BCEX-TECHNOLOGY-LIMITED/API_Docs/wiki/Interface)                    |                                                                                                                             | China, Canada                           |
|[![bequant](https://user-images.githubusercontent.com/1294454/55248342-a75dfe00-525a-11e9-8aa2-05e9dca943c6.jpg)](https://bequant.io)                                                          | bequant            | [Bequant](https://bequant.io)                                                           | 2   | [API](https://api.bequant.io/)                                                               |                                                                                                                             | Malta                                   |
|[![bibox](https://user-images.githubusercontent.com/1294454/34902611-2be8bf1a-f830-11e7-91a2-11b2f292e750.jpg)](https://www.bibox.com/signPage?id=11114745&lang=en)                            | bibox              | [Bibox](https://www.bibox.com/signPage?id=11114745&lang=en)                             | 1   | [API](https://github.com/Biboxcom/api_reference/wiki/home_en)                                |                                                                                                                             | China, US, South Korea                  |
|[![bigone](https://user-images.githubusercontent.com/1294454/42803606-27c2b5ec-89af-11e8-8d15-9c8c245e8b2c.jpg)](https://b1.run/users/new?code=D3LLBVFT)                                       | bigone             | [BigONE](https://b1.run/users/new?code=D3LLBVFT)                                        | 2   | [API](https://open.big.one/docs/api.html)                                                    |                                                                                                                             | UK                                      |
|[![binance](https://user-images.githubusercontent.com/1294454/29604020-d5483cdc-87ee-11e7-94c7-d1a8d9169293.jpg)](https://www.binance.com/?ref=10205187)                                       | binance            | [Binance](https://www.binance.com/?ref=10205187)                                        | *   | [API](https://github.com/binance-exchange/binance-official-api-docs/blob/master/rest-api.md) | [![CCXT Certified](https://img.shields.io/badge/CCXT-certified-green.svg)](https://github.com/ccxt/ccxt/wiki/Certification) | Japan, Malta                            |
|[![binanceje](https://user-images.githubusercontent.com/1294454/54874009-d526eb00-4df3-11e9-928c-ce6a2b914cd1.jpg)](https://www.binance.je/?ref=35047921)                                      | binanceje          | [Binance Jersey](https://www.binance.je/?ref=35047921)                                  | *   | [API](https://github.com/binance-exchange/binance-official-api-docs/blob/master/rest-api.md) |                                                                                                                             | Jersey                                  |
|[![bit2c](https://user-images.githubusercontent.com/1294454/27766119-3593220e-5ece-11e7-8b3a-5a041f6bcc3f.jpg)](https://bit2c.co.il/Aff/63bfed10-e359-420c-ab5a-ad368dab0baf)                  | bit2c              | [Bit2C](https://bit2c.co.il/Aff/63bfed10-e359-420c-ab5a-ad368dab0baf)                   | *   | [API](https://www.bit2c.co.il/home/api)                                                      |                                                                                                                             | Israel                                  |
|[![bitbank](https://user-images.githubusercontent.com/1294454/37808081-b87f2d9c-2e59-11e8-894d-c1900b7584fe.jpg)](https://bitbank.cc/)                                                         | bitbank            | [bitbank](https://bitbank.cc/)                                                          | 1   | [API](https://docs.bitbank.cc/)                                                              |                                                                                                                             | Japan                                   |
|[![bitbay](https://user-images.githubusercontent.com/1294454/27766132-978a7bd8-5ece-11e7-9540-bc96d1e9bbb8.jpg)](https://auth.bitbay.net/ref/jHlbB4mIkdS1)                                     | bitbay             | [BitBay](https://auth.bitbay.net/ref/jHlbB4mIkdS1)                                      | *   | [API](https://bitbay.net/public-api)                                                         |                                                                                                                             | Malta, EU                               |
|[![bitfinex](https://user-images.githubusercontent.com/1294454/27766244-e328a50c-5ed2-11e7-947b-041416579bb3.jpg)](https://www.bitfinex.com)                                                   | bitfinex           | [Bitfinex](https://www.bitfinex.com)                                                    | 1   | [API](https://docs.bitfinex.com/v1/docs)                                                     | [![CCXT Certified](https://img.shields.io/badge/CCXT-certified-green.svg)](https://github.com/ccxt/ccxt/wiki/Certification) | British Virgin Islands                  |
|[![bitfinex2](https://user-images.githubusercontent.com/1294454/27766244-e328a50c-5ed2-11e7-947b-041416579bb3.jpg)](https://www.bitfinex.com)                                                  | bitfinex2          | [Bitfinex](https://www.bitfinex.com)                                                    | 2   | [API](https://docs.bitfinex.com/v2/docs/)                                                    |                                                                                                                             | British Virgin Islands                  |
|[![bitflyer](https://user-images.githubusercontent.com/1294454/28051642-56154182-660e-11e7-9b0d-6042d1e6edd8.jpg)](https://bitflyer.jp)                                                        | bitflyer           | [bitFlyer](https://bitflyer.jp)                                                         | 1   | [API](https://lightning.bitflyer.com/docs?lang=en)                                           |                                                                                                                             | Japan                                   |
|[![bitforex](https://user-images.githubusercontent.com/1294454/44310033-69e9e600-a3d8-11e8-873d-54d74d1bc4e4.jpg)](https://www.bitforex.com/en/invitationRegister?inviterId=1867438)           | bitforex           | [Bitforex](https://www.bitforex.com/en/invitationRegister?inviterId=1867438)            | 1   | [API](https://github.com/bitforexapi/API_Docs/wiki)                                          |                                                                                                                             | China                                   |
|[![bithumb](https://user-images.githubusercontent.com/1294454/30597177-ea800172-9d5e-11e7-804c-b9d4fa9b56b0.jpg)](https://www.bithumb.com)                                                     | bithumb            | [Bithumb](https://www.bithumb.com)                                                      | *   | [API](https://apidocs.bithumb.com)                                                           |                                                                                                                             | South Korea                             |
|[![bitkk](https://user-images.githubusercontent.com/1294454/32859187-cd5214f0-ca5e-11e7-967d-96568e2e2bd1.jpg)](https://www.bitkk.com)                                                         | bitkk              | [bitkk](https://www.bitkk.com)                                                          | 1   | [API](https://www.bitkk.com/i/developer)                                                     |                                                                                                                             | China                                   |
|[![bitlish](https://user-images.githubusercontent.com/1294454/27766275-dcfc6c30-5ed3-11e7-839d-00a846385d0b.jpg)](https://bitlish.com)                                                         | bitlish            | [Bitlish](https://bitlish.com)                                                          | 1   | [API](https://bitlish.com/api)                                                               |                                                                                                                             | UK, EU, Russia                          |
|[![bitmarket](https://user-images.githubusercontent.com/1294454/27767256-a8555200-5ef9-11e7-96fd-469a65e2b0bd.jpg)](https://www.bitmarket.net/?ref=23323)                                      | bitmarket          | [BitMarket](https://www.bitmarket.net/?ref=23323)                                       | *   | [API](https://www.bitmarket.net/docs.php?file=api_public.html)                               |                                                                                                                             | Poland, EU                              |
|[![bitmex](https://user-images.githubusercontent.com/1294454/27766319-f653c6e6-5ed4-11e7-933d-f0bc3699ae8f.jpg)](https://www.bitmex.com/register/rm3C16)                                       | bitmex             | [BitMEX](https://www.bitmex.com/register/rm3C16)                                        | 1   | [API](https://www.bitmex.com/app/apiOverview)                                                |                                                                                                                             | Seychelles                              |
|[![bitso](https://user-images.githubusercontent.com/1294454/27766335-715ce7aa-5ed5-11e7-88a8-173a27bb30fe.jpg)](https://bitso.com/?ref=itej)                                                   | bitso              | [Bitso](https://bitso.com/?ref=itej)                                                    | 3   | [API](https://bitso.com/api_info)                                                            |                                                                                                                             | Mexico                                  |
|[![bitstamp](https://user-images.githubusercontent.com/1294454/27786377-8c8ab57e-5fe9-11e7-8ea4-2b05b6bcceec.jpg)](https://www.bitstamp.net)                                                   | bitstamp           | [Bitstamp](https://www.bitstamp.net)                                                    | 2   | [API](https://www.bitstamp.net/api)                                                          |                                                                                                                             | UK                                      |
|[![bitstamp1](https://user-images.githubusercontent.com/1294454/27786377-8c8ab57e-5fe9-11e7-8ea4-2b05b6bcceec.jpg)](https://www.bitstamp.net)                                                  | bitstamp1          | [Bitstamp](https://www.bitstamp.net)                                                    | 1   | [API](https://www.bitstamp.net/api)                                                          |                                                                                                                             | UK                                      |
|[![bittrex](https://user-images.githubusercontent.com/1294454/27766352-cf0b3c26-5ed5-11e7-82b7-f3826b7a97d8.jpg)](https://bittrex.com)                                                         | bittrex            | [Bittrex](https://bittrex.com)                                                          | 1.1 | [API](https://bittrex.github.io/api/)                                                        | [![CCXT Certified](https://img.shields.io/badge/CCXT-certified-green.svg)](https://github.com/ccxt/ccxt/wiki/Certification) | US                                      |
|[![bitz](https://user-images.githubusercontent.com/1294454/35862606-4f554f14-0b5d-11e8-957d-35058c504b6f.jpg)](https://u.bit-z.com/register?invite_code=1429193)                               | bitz               | [Bit-Z](https://u.bit-z.com/register?invite_code=1429193)                               | 2   | [API](https://apidoc.bit-z.com/en/)                                                          |                                                                                                                             | Hong Kong                               |
|[![bl3p](https://user-images.githubusercontent.com/1294454/28501752-60c21b82-6feb-11e7-818b-055ee6d0e754.jpg)](https://bl3p.eu)                                                                | bl3p               | [BL3P](https://bl3p.eu)                                                                 | 1   | [API](https://github.com/BitonicNL/bl3p-api/tree/master/docs)                                |                                                                                                                             | Netherlands, EU                         |
|[![bleutrade](https://user-images.githubusercontent.com/1294454/30303000-b602dbe6-976d-11e7-956d-36c5049c01e7.jpg)](https://bleutrade.com)                                                     | bleutrade          | [Bleutrade](https://bleutrade.com)                                                      | 2   | [API](https://app.swaggerhub.com/apis-docs/bleu/white-label/3.0.0)                           |                                                                                                                             | Brazil                                  |
|[![braziliex](https://user-images.githubusercontent.com/1294454/34703593-c4498674-f504-11e7-8d14-ff8e44fb78c1.jpg)](https://braziliex.com/?ref=5FE61AB6F6D67DA885BC98BA27223465)               | braziliex          | [Braziliex](https://braziliex.com/?ref=5FE61AB6F6D67DA885BC98BA27223465)                | *   | [API](https://braziliex.com/exchange/api.php)                                                |                                                                                                                             | Brazil                                  |
|[![btcalpha](https://user-images.githubusercontent.com/1294454/42625213-dabaa5da-85cf-11e8-8f99-aa8f8f7699f0.jpg)](https://btc-alpha.com/?r=123788)                                            | btcalpha           | [BTC-Alpha](https://btc-alpha.com/?r=123788)                                            | 1   | [API](https://btc-alpha.github.io/api-docs)                                                  |                                                                                                                             | US                                      |
|[![btcbox](https://user-images.githubusercontent.com/1294454/31275803-4df755a8-aaa1-11e7-9abb-11ec2fad9f2d.jpg)](https://www.btcbox.co.jp/)                                                    | btcbox             | [BtcBox](https://www.btcbox.co.jp/)                                                     | 1   | [API](https://www.btcbox.co.jp/help/asm)                                                     |                                                                                                                             | Japan                                   |
|[![btcchina](https://user-images.githubusercontent.com/1294454/27766368-465b3286-5ed6-11e7-9a11-0f6467e1d82b.jpg)](https://www.btcchina.com)                                                   | btcchina           | [BTCChina](https://www.btcchina.com)                                                    | 1   | [API](https://www.btcchina.com/apidocs)                                                      |                                                                                                                             | China                                   |
|[![btcexchange](https://user-images.githubusercontent.com/1294454/27993052-4c92911a-64aa-11e7-96d8-ec6ac3435757.jpg)](https://www.btcexchange.ph)                                              | btcexchange        | [BTCExchange](https://www.btcexchange.ph)                                               | *   | [API](https://github.com/BTCTrader/broker-api-docs)                                          |                                                                                                                             | Philippines                             |
|[![btcmarkets](https://user-images.githubusercontent.com/1294454/29142911-0e1acfc2-7d5c-11e7-98c4-07d9532b29d7.jpg)](https://btcmarkets.net)                                                   | btcmarkets         | [BTC Markets](https://btcmarkets.net)                                                   | *   | [API](https://github.com/BTCMarkets/API)                                                     |                                                                                                                             | Australia                               |
|[![btctradeim](https://user-images.githubusercontent.com/1294454/36770531-c2142444-1c5b-11e8-91e2-a4d90dc85fe8.jpg)](https://m.baobi.com/invite?inv=1765b2)                                    | btctradeim         | [BtcTrade.im](https://m.baobi.com/invite?inv=1765b2)                                    | *   | [API](https://www.btctrade.im/help.api.html)                                                 |                                                                                                                             | Hong Kong                               |
|[![btctradeua](https://user-images.githubusercontent.com/1294454/27941483-79fc7350-62d9-11e7-9f61-ac47f28fcd96.jpg)](https://btc-trade.com.ua/registration/22689)                              | btctradeua         | [BTC Trade UA](https://btc-trade.com.ua/registration/22689)                             | *   | [API](https://docs.google.com/document/d/1ocYA0yMy_RXd561sfG3qEPZ80kyll36HUxvCRe5GbhE/edit)  |                                                                                                                             | Ukraine                                 |
|[![btcturk](https://user-images.githubusercontent.com/1294454/27992709-18e15646-64a3-11e7-9fa2-b0950ec7712f.jpg)](https://www.btcturk.com)                                                     | btcturk            | [BTCTurk](https://www.btcturk.com)                                                      | *   | [API](https://github.com/BTCTrader/broker-api-docs)                                          |                                                                                                                             | Turkey                                  |
|[![buda](https://user-images.githubusercontent.com/1294454/47380619-8a029200-d706-11e8-91e0-8a391fe48de3.jpg)](https://www.buda.com)                                                           | buda               | [Buda](https://www.buda.com)                                                            | 2   | [API](https://api.buda.com)                                                                  |                                                                                                                             | Argentina, Chile, Colombia, Peru        |
|[![bxinth](https://user-images.githubusercontent.com/1294454/27766412-567b1eb4-5ed7-11e7-94a8-ff6a3884f6c5.jpg)](https://bx.in.th/ref/cYHknT/)                                                 | bxinth             | [BX.in.th](https://bx.in.th/ref/cYHknT/)                                                | *   | [API](https://bx.in.th/info/api)                                                             |                                                                                                                             | Thailand                                |
|[![cex](https://user-images.githubusercontent.com/1294454/27766442-8ddc33b0-5ed8-11e7-8b98-f786aef0f3c9.jpg)](https://cex.io/r/0/up105393824/0/)                                               | cex                | [CEX.IO](https://cex.io/r/0/up105393824/0/)                                             | *   | [API](https://cex.io/cex-api)                                                                |                                                                                                                             | UK, EU, Cyprus, Russia                  |
|[![chbtc](https://user-images.githubusercontent.com/1294454/28555659-f0040dc2-7109-11e7-9d99-688a438bf9f4.jpg)](https://trade.chbtc.com/api)                                                   | chbtc              | [CHBTC](https://trade.chbtc.com/api)                                                    | 1   | [API](https://www.chbtc.com/i/developer)                                                     |                                                                                                                             | China                                   |
|[![chilebit](https://user-images.githubusercontent.com/1294454/27991414-1298f0d8-647f-11e7-9c40-d56409266336.jpg)](https://chilebit.net)                                                       | chilebit           | [ChileBit](https://chilebit.net)                                                        | 1   | [API](https://blinktrade.com/docs)                                                           |                                                                                                                             | Chile                                   |
|[![cobinhood](https://user-images.githubusercontent.com/1294454/35755576-dee02e5c-0878-11e8-989f-1595d80ba47f.jpg)](https://cobinhood.com?referrerId=a9d57842-99bb-4d7c-b668-0479a15a458b)     | cobinhood          | [COBINHOOD](https://cobinhood.com?referrerId=a9d57842-99bb-4d7c-b668-0479a15a458b)      | 1   | [API](https://cobinhood.github.io/api-public)                                                |                                                                                                                             | Taiwan                                  |
|[![coinbase](https://user-images.githubusercontent.com/1294454/40811661-b6eceae2-653a-11e8-829e-10bfadb078cf.jpg)](https://www.coinbase.com/join/58cbe25a355148797479dbd2)                     | coinbase           | [Coinbase](https://www.coinbase.com/join/58cbe25a355148797479dbd2)                      | 2   | [API](https://developers.coinbase.com/api/v2)                                                |                                                                                                                             | US                                      |
|[![coinbaseprime](https://user-images.githubusercontent.com/1294454/44539184-29f26e00-a70c-11e8-868f-e907fc236a7c.jpg)](https://prime.coinbase.com)                                            | coinbaseprime      | [Coinbase Prime](https://prime.coinbase.com)                                            | *   | [API](https://docs.prime.coinbase.com)                                                       |                                                                                                                             | US                                      |
|[![coinbasepro](https://user-images.githubusercontent.com/1294454/41764625-63b7ffde-760a-11e8-996d-a6328fa9347a.jpg)](https://pro.coinbase.com/)                                               | coinbasepro        | [Coinbase Pro](https://pro.coinbase.com/)                                               | *   | [API](https://docs.pro.coinbase.com/)                                                        |                                                                                                                             | US                                      |
|[![coincheck](https://user-images.githubusercontent.com/1294454/27766464-3b5c3c74-5ed9-11e7-840e-31b32968e1da.jpg)](https://coincheck.com)                                                     | coincheck          | [coincheck](https://coincheck.com)                                                      | *   | [API](https://coincheck.com/documents/exchange/api)                                          |                                                                                                                             | Japan, Indonesia                        |
|[![coinegg](https://user-images.githubusercontent.com/1294454/36770310-adfa764e-1c5a-11e8-8e09-449daac3d2fb.jpg)](https://www.coinegg.com/user/register?invite=523218)                         | coinegg            | [CoinEgg](https://www.coinegg.com/user/register?invite=523218)                          | *   | [API](https://www.coinegg.com/explain.api.html)                                              |                                                                                                                             | China, UK                               |
|[![coinex](https://user-images.githubusercontent.com/1294454/38046312-0b450aac-32c8-11e8-99ab-bc6b136b6cc7.jpg)](https://www.coinex.com/register?refer_code=yw5fz)                             | coinex             | [CoinEx](https://www.coinex.com/register?refer_code=yw5fz)                              | 1   | [API](https://github.com/coinexcom/coinex_exchange_api/wiki)                                 |                                                                                                                             | China                                   |
|[![coinexchange](https://user-images.githubusercontent.com/1294454/34842303-29c99fca-f71c-11e7-83c1-09d900cb2334.jpg)](https://www.coinexchange.io/?r=a1669e56)                                | coinexchange       | [CoinExchange](https://www.coinexchange.io/?r=a1669e56)                                 | *   | [API](https://coinexchangeio.github.io/slate/)                                               |                                                                                                                             | India, Japan, South Korea, Vietnam, US  |
|[![coinfalcon](https://user-images.githubusercontent.com/1294454/41822275-ed982188-77f5-11e8-92bb-496bcd14ca52.jpg)](https://coinfalcon.com/?ref=CFJSVGTUPASB)                                 | coinfalcon         | [CoinFalcon](https://coinfalcon.com/?ref=CFJSVGTUPASB)                                  | 1   | [API](https://docs.coinfalcon.com)                                                           |                                                                                                                             | UK                                      |
|[![coinfloor](https://user-images.githubusercontent.com/1294454/28246081-623fc164-6a1c-11e7-913f-bac0d5576c90.jpg)](https://www.coinfloor.co.uk)                                               | coinfloor          | [coinfloor](https://www.coinfloor.co.uk)                                                | *   | [API](https://github.com/coinfloor/api)                                                      |                                                                                                                             | UK                                      |
|[![coingi](https://user-images.githubusercontent.com/1294454/28619707-5c9232a8-7212-11e7-86d6-98fe5d15cc6e.jpg)](https://www.coingi.com/?r=XTPPMC)                                             | coingi             | [Coingi](https://www.coingi.com/?r=XTPPMC)                                              | *   | [API](https://coingi.docs.apiary.io)                                                         |                                                                                                                             | Panama, Bulgaria, China, US             |
|[![coinmarketcap](https://user-images.githubusercontent.com/1294454/28244244-9be6312a-69ed-11e7-99c1-7c1797275265.jpg)](https://coinmarketcap.com)                                             | coinmarketcap      | [CoinMarketCap](https://coinmarketcap.com)                                              | 1   | [API](https://coinmarketcap.com/api)                                                         |                                                                                                                             | US                                      |
|[![coinmate](https://user-images.githubusercontent.com/1294454/27811229-c1efb510-606c-11e7-9a36-84ba2ce412d8.jpg)](https://coinmate.io?referral=YTFkM1RsOWFObVpmY1ZjMGREQmpTRnBsWjJJNVp3PT0)   | coinmate           | [CoinMate](https://coinmate.io?referral=YTFkM1RsOWFObVpmY1ZjMGREQmpTRnBsWjJJNVp3PT0)    | *   | [API](https://coinmate.docs.apiary.io)                                                       |                                                                                                                             | UK, Czech Republic, EU                  |
|[![coinnest](https://user-images.githubusercontent.com/1294454/38065728-7289ff5c-330d-11e8-9cc1-cf0cbcb606bc.jpg)](https://www.coinnest.co.kr)                                                 | coinnest           | [coinnest](https://www.coinnest.co.kr)                                                  | *   | [API](https://www.coinnest.co.kr/doc/intro.html)                                             |                                                                                                                             | South Korea                             |
|[![coinone](https://user-images.githubusercontent.com/1294454/38003300-adc12fba-323f-11e8-8525-725f53c4a659.jpg)](https://coinone.co.kr)                                                       | coinone            | [CoinOne](https://coinone.co.kr)                                                        | 2   | [API](https://doc.coinone.co.kr)                                                             |                                                                                                                             | South Korea                             |
|[![coinspot](https://user-images.githubusercontent.com/1294454/28208429-3cacdf9a-6896-11e7-854e-4c79a772a30f.jpg)](https://www.coinspot.com.au/register?code=PJURCU)                           | coinspot           | [CoinSpot](https://www.coinspot.com.au/register?code=PJURCU)                            | *   | [API](https://www.coinspot.com.au/api)                                                       |                                                                                                                             | Australia                               |
|[![cointiger](https://user-images.githubusercontent.com/1294454/39797261-d58df196-5363-11e8-9880-2ec78ec5bd25.jpg)](https://www.cointiger.one/#/register?refCode=FfvDtt)                       | cointiger          | [CoinTiger](https://www.cointiger.one/#/register?refCode=FfvDtt)                        | 1   | [API](https://github.com/cointiger/api-docs-en/wiki)                                         |                                                                                                                             | China                                   |
|[![coolcoin](https://user-images.githubusercontent.com/1294454/36770529-be7b1a04-1c5b-11e8-9600-d11f1996b539.jpg)](https://www.coolcoin.com/user/register?invite_code=bhaega)                  | coolcoin           | [CoolCoin](https://www.coolcoin.com/user/register?invite_code=bhaega)                   | *   | [API](https://www.coolcoin.com/help.api.html)                                                |                                                                                                                             | Hong Kong                               |
|[![coss](https://user-images.githubusercontent.com/1294454/50328158-22e53c00-0503-11e9-825c-c5cfd79bfa74.jpg)](https://www.coss.io/c/reg?r=OWCMHQVW2Q)                                         | coss               | [COSS](https://www.coss.io/c/reg?r=OWCMHQVW2Q)                                          | 1   | [API](https://api.coss.io/v1/spec)                                                           | [![CCXT Certified](https://img.shields.io/badge/CCXT-certified-green.svg)](https://github.com/ccxt/ccxt/wiki/Certification) | Singapore, Netherlands                  |
|[![crex24](https://user-images.githubusercontent.com/1294454/47813922-6f12cc00-dd5d-11e8-97c6-70f957712d47.jpg)](https://crex24.com/?refid=slxsjsjtil8xexl9hksr)                               | crex24             | [CREX24](https://crex24.com/?refid=slxsjsjtil8xexl9hksr)                                | 2   | [API](https://docs.crex24.com/trade-api/v2)                                                  |                                                                                                                             | Estonia                                 |
|[![crypton](https://user-images.githubusercontent.com/1294454/41334251-905b5a78-6eed-11e8-91b9-f3aa435078a1.jpg)](https://cryptonbtc.com)                                                      | crypton            | [Crypton](https://cryptonbtc.com)                                                       | 1   | [API](https://cryptonbtc.docs.apiary.io/)                                                    |                                                                                                                             | EU                                      |
|[![deribit](https://user-images.githubusercontent.com/1294454/41933112-9e2dd65a-798b-11e8-8440-5bab2959fcb8.jpg)](https://www.deribit.com/reg-1189.4038)                                       | deribit            | [Deribit](https://www.deribit.com/reg-1189.4038)                                        | 1   | [API](https://docs.deribit.com)                                                              |                                                                                                                             | Netherlands                             |
|[![dsx](https://user-images.githubusercontent.com/1294454/27990275-1413158a-645a-11e7-931c-94717f7510e3.jpg)](https://dsx.uk)                                                                  | dsx                | [DSX](https://dsx.uk)                                                                   | 2   | [API](https://dsx.uk/developers/publicApiV2)                                                 |                                                                                                                             | UK                                      |
|[![dx](https://user-images.githubusercontent.com/1294454/57979980-6483ff80-7a2d-11e9-9224-2aa20665703b.jpg)](https://dx.exchange/registration?dx_cid=20&dx_scname=100001100000038139)          | dx                 | [DX.Exchange](https://dx.exchange/registration?dx_cid=20&dx_scname=100001100000038139)  | 1   | [API](https://apidocs.dx.exchange)                                                           |                                                                                                                             | UK, EU                                  |
|[![ethfinex](https://user-images.githubusercontent.com/1294454/37555526-7018a77c-29f9-11e8-8835-8e415c038a18.jpg)](https://www.ethfinex.com)                                                   | ethfinex           | [Ethfinex](https://www.ethfinex.com)                                                    | 1   | [API](https://bitfinex.readme.io/v1/docs)                                                    |                                                                                                                             | British Virgin Islands                  |
|[![exmo](https://user-images.githubusercontent.com/1294454/27766491-1b0ea956-5eda-11e7-9225-40d67b481b8d.jpg)](https://exmo.me/?ref=131685)                                                    | exmo               | [EXMO](https://exmo.me/?ref=131685)                                                     | 1   | [API](https://exmo.me/en/api_doc?ref=131685)                                                 |                                                                                                                             | Spain, Russia                           |
|[![exx](https://user-images.githubusercontent.com/1294454/37770292-fbf613d0-2de4-11e8-9f79-f2dc451b8ccb.jpg)](https://www.exx.com/r/fde4260159e53ab8a58cc9186d35501f?recommQd=1)               | exx                | [EXX](https://www.exx.com/r/fde4260159e53ab8a58cc9186d35501f?recommQd=1)                | *   | [API](https://www.exx.com/help/restApi)                                                      |                                                                                                                             | China                                   |
|[![fcoin](https://user-images.githubusercontent.com/1294454/42244210-c8c42e1e-7f1c-11e8-8710-a5fb63b165c4.jpg)](https://www.fcoin.com/i/Z5P7V)                                                 | fcoin              | [FCoin](https://www.fcoin.com/i/Z5P7V)                                                  | 2   | [API](https://developer.fcoin.com)                                                           |                                                                                                                             | China                                   |
|[![fcoinjp](https://user-images.githubusercontent.com/1294454/54219174-08b66b00-4500-11e9-862d-f522d0fe08c6.jpg)](https://www.fcoinjp.com)                                                     | fcoinjp            | [FCoinJP](https://www.fcoinjp.com)                                                      | 2   | [API](https://developer.fcoin.com)                                                           |                                                                                                                             | Japan                                   |
|[![flowbtc](https://user-images.githubusercontent.com/1294454/28162465-cd815d4c-67cf-11e7-8e57-438bea0523a2.jpg)](https://trader.flowbtc.com)                                                  | flowbtc            | [flowBTC](https://trader.flowbtc.com)                                                   | 1   | [API](https://www.flowbtc.com.br/api.html)                                                   |                                                                                                                             | Brazil                                  |
|[![foxbit](https://user-images.githubusercontent.com/1294454/27991413-11b40d42-647f-11e7-91ee-78ced874dd09.jpg)](https://foxbit.exchange)                                                      | foxbit             | [FoxBit](https://foxbit.exchange)                                                       | 1   | [API](https://blinktrade.com/docs)                                                           |                                                                                                                             | Brazil                                  |
|[![fybse](https://user-images.githubusercontent.com/1294454/27766512-31019772-5edb-11e7-8241-2e675e6797f1.jpg)](https://www.fybse.se)                                                          | fybse              | [FYB-SE](https://www.fybse.se)                                                          | *   | [API](https://fyb.docs.apiary.io)                                                            |                                                                                                                             | Sweden                                  |
|[![gateio](https://user-images.githubusercontent.com/1294454/31784029-0313c702-b509-11e7-9ccc-bc0da6a0e435.jpg)](https://www.gate.io/signup/2436035)                                           | gateio             | [Gate.io](https://www.gate.io/signup/2436035)                                           | 2   | [API](https://gate.io/api2)                                                                  |                                                                                                                             | China                                   |
|[![gdax](https://user-images.githubusercontent.com/1294454/27766527-b1be41c6-5edb-11e7-95f6-5b496c469e2c.jpg)](https://www.gdax.com)                                                           | gdax               | [GDAX](https://www.gdax.com)                                                            | *   | [API](https://docs.gdax.com)                                                                 |                                                                                                                             | US                                      |
|[![gemini](https://user-images.githubusercontent.com/1294454/27816857-ce7be644-6096-11e7-82d6-3c257263229c.jpg)](https://gemini.com/)                                                          | gemini             | [Gemini](https://gemini.com/)                                                           | 1   | [API](https://docs.gemini.com/rest-api)                                                      |                                                                                                                             | US                                      |
|[![hadax](https://user-images.githubusercontent.com/1294454/38059952-4756c49e-32f1-11e8-90b9-45c1eccba9cd.jpg)](https://www.huobi.co/en-us/topic/invited/?invite_code=rwrd3)                   | hadax              | [HADAX](https://www.huobi.co/en-us/topic/invited/?invite_code=rwrd3)                    | 1   | [API](https://github.com/huobiapi/API_Docs/wiki)                                             |                                                                                                                             | China                                   |
|[![hitbtc](https://user-images.githubusercontent.com/1294454/27766555-8eaec20e-5edc-11e7-9c5b-6dc69fc42f5e.jpg)](https://hitbtc.com/?ref_id=5a5d39a65d466)                                     | hitbtc             | [HitBTC](https://hitbtc.com/?ref_id=5a5d39a65d466)                                      | 1   | [API](https://github.com/hitbtc-com/hitbtc-api/blob/master/APIv1.md)                         |                                                                                                                             | Hong Kong                               |
|[![hitbtc2](https://user-images.githubusercontent.com/1294454/27766555-8eaec20e-5edc-11e7-9c5b-6dc69fc42f5e.jpg)](https://hitbtc.com/?ref_id=5a5d39a65d466)                                    | hitbtc2            | [HitBTC](https://hitbtc.com/?ref_id=5a5d39a65d466)                                      | 2   | [API](https://api.hitbtc.com)                                                                |                                                                                                                             | Hong Kong                               |
|[![huobipro](https://user-images.githubusercontent.com/1294454/27766569-15aa7b9a-5edd-11e7-9e7f-44791f4ee49c.jpg)](https://www.huobi.co/en-us/topic/invited/?invite_code=rwrd3)                | huobipro           | [Huobi Pro](https://www.huobi.co/en-us/topic/invited/?invite_code=rwrd3)                | 1   | [API](https://huobiapi.github.io/docs/spot/v1/cn/)                                           |                                                                                                                             | China                                   |
|[![huobiru](https://user-images.githubusercontent.com/1294454/52978816-e8552e00-33e3-11e9-98ed-845acfece834.jpg)](https://www.huobi.com.ru/invite?invite_code=esc74)                           | huobiru            | [Huobi Russia](https://www.huobi.com.ru/invite?invite_code=esc74)                       | 1   | [API](https://github.com/cloudapidoc/API_Docs_en)                                            |                                                                                                                             | Russia                                  |
|[![ice3x](https://user-images.githubusercontent.com/1294454/38012176-11616c32-3269-11e8-9f05-e65cf885bb15.jpg)](https://ice3x.com?ref=14341802)                                                | ice3x              | [ICE3X](https://ice3x.com?ref=14341802)                                                 | 1   | [API](https://ice3x.co.za/ice-cubed-bitcoin-exchange-api-documentation-1-june-2017)          |                                                                                                                             | South Africa                            |
|[![independentreserve](https://user-images.githubusercontent.com/1294454/30521662-cf3f477c-9bcb-11e7-89bc-d1ac85012eda.jpg)](https://www.independentreserve.com)                               | independentreserve | [Independent Reserve](https://www.independentreserve.com)                               | *   | [API](https://www.independentreserve.com/API)                                                |                                                                                                                             | Australia, New Zealand                  |
|[![indodax](https://user-images.githubusercontent.com/1294454/37443283-2fddd0e4-281c-11e8-9741-b4f1419001b5.jpg)](https://indodax.com/ref/testbitcoincoid/1)                                   | indodax            | [INDODAX](https://indodax.com/ref/testbitcoincoid/1)                                    | 1.8 | [API](https://indodax.com/downloads/BITCOINCOID-API-DOCUMENTATION.pdf)                       |                                                                                                                             | Indonesia                               |
|[![itbit](https://user-images.githubusercontent.com/1294454/27822159-66153620-60ad-11e7-89e7-005f6d7f3de0.jpg)](https://www.itbit.com)                                                         | itbit              | [itBit](https://www.itbit.com)                                                          | 1   | [API](https://api.itbit.com/docs)                                                            |                                                                                                                             | US                                      |
|[![kkex](https://user-images.githubusercontent.com/1294454/47401462-2e59f800-d74a-11e8-814f-e4ae17b4968a.jpg)](https://kkex.com)                                                               | kkex               | [KKEX](https://kkex.com)                                                                | 2   | [API](https://kkex.com/api_wiki/cn/)                                                         |                                                                                                                             | China, US, Japan                        |
|[![kraken](https://user-images.githubusercontent.com/1294454/27766599-22709304-5ede-11e7-9de1-9f33732e1509.jpg)](https://www.kraken.com)                                                       | kraken             | [Kraken](https://www.kraken.com)                                                        | 0   | [API](https://www.kraken.com/en-us/help/api)                                                 | [![CCXT Certified](https://img.shields.io/badge/CCXT-certified-green.svg)](https://github.com/ccxt/ccxt/wiki/Certification) | US                                      |
|[![kucoin](https://user-images.githubusercontent.com/1294454/57369448-3cc3aa80-7196-11e9-883e-5ebeb35e4f57.jpg)](https://www.kucoin.com/?rcode=E5wkqe)                                         | kucoin             | [KuCoin](https://www.kucoin.com/?rcode=E5wkqe)                                          | 2   | [API](https://docs.kucoin.com)                                                               | [![CCXT Certified](https://img.shields.io/badge/CCXT-certified-green.svg)](https://github.com/ccxt/ccxt/wiki/Certification) | Seychelles                              |
|[![kuna](https://user-images.githubusercontent.com/1294454/31697638-912824fa-b3c1-11e7-8c36-cf9606eb94ac.jpg)](https://kuna.io?r=kunaid-gvfihe8az7o4)                                          | kuna               | [Kuna](https://kuna.io?r=kunaid-gvfihe8az7o4)                                           | 2   | [API](https://kuna.io/documents/api)                                                         |                                                                                                                             | Ukraine                                 |
|[![lakebtc](https://user-images.githubusercontent.com/1294454/28074120-72b7c38a-6660-11e7-92d9-d9027502281d.jpg)](https://www.lakebtc.com)                                                     | lakebtc            | [LakeBTC](https://www.lakebtc.com)                                                      | 2   | [API](https://www.lakebtc.com/s/api_v2)                                                      |                                                                                                                             | US                                      |
|[![lbank](https://user-images.githubusercontent.com/1294454/38063602-9605e28a-3302-11e8-81be-64b1e53c4cfb.jpg)](https://www.lbex.io/invite?icode=7QCY)                                         | lbank              | [LBank](https://www.lbex.io/invite?icode=7QCY)                                          | 1   | [API](https://github.com/LBank-exchange/lbank-official-api-docs)                             |                                                                                                                             | China                                   |
|[![liqui](https://user-images.githubusercontent.com/1294454/27982022-75aea828-63a0-11e7-9511-ca584a8edd74.jpg)](https://liqui.io)                                                              | liqui              | [Liqui](https://liqui.io)                                                               | 3   | [API](https://liqui.io/api)                                                                  |                                                                                                                             | Ukraine                                 |
|[![liquid](https://user-images.githubusercontent.com/1294454/45798859-1a872600-bcb4-11e8-8746-69291ce87b04.jpg)](https://www.liquid.com?affiliate=SbzC62lt30976)                               | liquid             | [Liquid](https://www.liquid.com?affiliate=SbzC62lt30976)                                | 2   | [API](https://developers.liquid.com)                                                         |                                                                                                                             | Japan, China, Taiwan                    |
|[![livecoin](https://user-images.githubusercontent.com/1294454/27980768-f22fc424-638a-11e7-89c9-6010a54ff9be.jpg)](https://livecoin.net/?from=Livecoin-CQ1hfx44)                               | livecoin           | [LiveCoin](https://livecoin.net/?from=Livecoin-CQ1hfx44)                                | *   | [API](https://www.livecoin.net/api?lang=en)                                                  |                                                                                                                             | US, UK, Russia                          |
|[![luno](https://user-images.githubusercontent.com/1294454/27766607-8c1a69d8-5ede-11e7-930c-540b5eb9be24.jpg)](https://www.luno.com/invite/44893A)                                             | luno               | [luno](https://www.luno.com/invite/44893A)                                              | 1   | [API](https://www.luno.com/en/api)                                                           |                                                                                                                             | UK, Singapore, South Africa             |
|[![lykke](https://user-images.githubusercontent.com/1294454/34487620-3139a7b0-efe6-11e7-90f5-e520cef74451.jpg)](https://www.lykke.com)                                                         | lykke              | [Lykke](https://www.lykke.com)                                                          | 1   | [API](https://hft-api.lykke.com/swagger/ui/)                                                 |                                                                                                                             | Switzerland                             |
|[![mandala](https://user-images.githubusercontent.com/1294454/54686665-df629400-4b2a-11e9-84d3-d88856367dd7.jpg)](https://trade.mandalaex.com/?ref=564377)                                     | mandala            | [Mandala](https://trade.mandalaex.com/?ref=564377)                                      | 1.1 | [API](https://apidocs.mandalaex.com)                                                         |                                                                                                                             | Malta                                   |
|[![mercado](https://user-images.githubusercontent.com/1294454/27837060-e7c58714-60ea-11e7-9192-f05e86adb83f.jpg)](https://www.mercadobitcoin.com.br)                                           | mercado            | [Mercado Bitcoin](https://www.mercadobitcoin.com.br)                                    | 3   | [API](https://www.mercadobitcoin.com.br/api-doc)                                             |                                                                                                                             | Brazil                                  |
|[![mixcoins](https://user-images.githubusercontent.com/1294454/30237212-ed29303c-9535-11e7-8af8-fcd381cfa20c.jpg)](https://mixcoins.com)                                                       | mixcoins           | [MixCoins](https://mixcoins.com)                                                        | 1   | [API](https://mixcoins.com/help/api/)                                                        |                                                                                                                             | UK, Hong Kong                           |
|[![negociecoins](https://user-images.githubusercontent.com/1294454/38008571-25a6246e-3258-11e8-969b-aeb691049245.jpg)](https://www.negociecoins.com.br)                                        | negociecoins       | [NegocieCoins](https://www.negociecoins.com.br)                                         | 3   | [API](https://www.negociecoins.com.br/documentacao-tradeapi)                                 |                                                                                                                             | Brazil                                  |
|[![nova](https://user-images.githubusercontent.com/1294454/30518571-78ca0bca-9b8a-11e7-8840-64b83a4a94b2.jpg)](https://novaexchange.com/signup/?re=is8vz2hsl3qxewv1uawd)                       | nova               | [Novaexchange](https://novaexchange.com/signup/?re=is8vz2hsl3qxewv1uawd)                | 2   | [API](https://novaexchange.com/remote/faq)                                                   |                                                                                                                             | Tanzania                                |
|[![oceanex](https://user-images.githubusercontent.com/1294454/58385970-794e2d80-8001-11e9-889c-0567cd79b78e.jpg)](https://oceanex.pro/signup?referral=VE24QX)                                  | oceanex            | [OceanEx](https://oceanex.pro/signup?referral=VE24QX)                                   | 1   | [API](https://api.oceanex.pro/doc/v1)                                                        |                                                                                                                             | US                                      |
|[![okcoincny](https://user-images.githubusercontent.com/1294454/27766792-8be9157a-5ee5-11e7-926c-6d69b8d3378d.jpg)](https://www.okcoin.cn)                                                     | okcoincny          | [OKCoin CNY](https://www.okcoin.cn)                                                     | 1   | [API](https://www.okcoin.cn/rest_getStarted.html)                                            |                                                                                                                             | China                                   |
|[![okcoinusd](https://user-images.githubusercontent.com/1294454/27766791-89ffb502-5ee5-11e7-8a5b-c5950b68ac65.jpg)](https://www.okcoin.com/account/register?flag=activity&channelId=600001513) | okcoinusd          | [OKCoin USD](https://www.okcoin.com/account/register?flag=activity&channelId=600001513) | 1   | [API](https://www.okcoin.com/docs/en/)                                                       |                                                                                                                             | China, US                               |
|[![okex](https://user-images.githubusercontent.com/1294454/32552768-0d6dd3c6-c4a6-11e7-90f8-c043b64756a7.jpg)](https://www.okex.com)                                                           | okex               | [OKEX](https://www.okex.com)                                                            | 1   | [API](https://github.com/okcoin-okex/API-docs-OKEx.com)                                      |                                                                                                                             | China, US                               |
|[![okex3](https://user-images.githubusercontent.com/1294454/32552768-0d6dd3c6-c4a6-11e7-90f8-c043b64756a7.jpg)](https://www.okex.com)                                                          | okex3              | [OKEX](https://www.okex.com)                                                            | 3   | [API](https://www.okex.com/docs/en/)                                                         |                                                                                                                             | China, US                               |
|[![paymium](https://user-images.githubusercontent.com/1294454/27790564-a945a9d4-5ff9-11e7-9d2d-b635763f2f24.jpg)](https://www.paymium.com)                                                     | paymium            | [Paymium](https://www.paymium.com)                                                      | 1   | [API](https://github.com/Paymium/api-documentation)                                          |                                                                                                                             | France, EU                              |
|[![poloniex](https://user-images.githubusercontent.com/1294454/27766817-e9456312-5ee6-11e7-9b3c-b628ca5626a5.jpg)](https://www.poloniex.com/?utm_source=ccxt&utm_medium=web)                   | poloniex           | [Poloniex](https://www.poloniex.com/?utm_source=ccxt&utm_medium=web)                    | *   | [API](https://docs.poloniex.com)                                                             | [![CCXT Certified](https://img.shields.io/badge/CCXT-certified-green.svg)](https://github.com/ccxt/ccxt/wiki/Certification) | US                                      |
|[![rightbtc](https://user-images.githubusercontent.com/1294454/42633917-7d20757e-85ea-11e8-9f53-fffe9fbb7695.jpg)](https://www.rightbtc.com)                                                   | rightbtc           | [RightBTC](https://www.rightbtc.com)                                                    | *   | [API](https://52.53.159.206/api/trader/)                                                     |                                                                                                                             | United Arab Emirates                    |
|[![southxchange](https://user-images.githubusercontent.com/1294454/27838912-4f94ec8a-60f6-11e7-9e5d-bbf9bd50a559.jpg)](https://www.southxchange.com)                                           | southxchange       | [SouthXchange](https://www.southxchange.com)                                            | *   | [API](https://www.southxchange.com/Home/Api)                                                 |                                                                                                                             | Argentina                               |
|[![stronghold](https://user-images.githubusercontent.com/1294454/52160042-98c1f300-26be-11e9-90dd-da8473944c83.jpg)](https://stronghold.co)                                                    | stronghold         | [Stronghold](https://stronghold.co)                                                     | 1   | [API](https://docs.stronghold.co)                                                            |                                                                                                                             |                                         |
|[![surbitcoin](https://user-images.githubusercontent.com/1294454/27991511-f0a50194-6481-11e7-99b5-8f02932424cc.jpg)](https://surbitcoin.com)                                                   | surbitcoin         | [SurBitcoin](https://surbitcoin.com)                                                    | 1   | [API](https://blinktrade.com/docs)                                                           |                                                                                                                             | Venezuela                               |
|[![theocean](https://user-images.githubusercontent.com/1294454/43103756-d56613ce-8ed7-11e8-924e-68f9d4bcacab.jpg)](https://theocean.trade)                                                     | theocean           | [The Ocean](https://theocean.trade)                                                     | 1   | [API](https://docs.theocean.trade)                                                           | [![CCXT Certified](https://img.shields.io/badge/CCXT-certified-green.svg)](https://github.com/ccxt/ccxt/wiki/Certification) | US                                      |
|[![therock](https://user-images.githubusercontent.com/1294454/27766869-75057fa2-5ee9-11e7-9a6f-13e641fa4707.jpg)](https://therocktrading.com)                                                  | therock            | [TheRockTrading](https://therocktrading.com)                                            | 1   | [API](https://api.therocktrading.com/doc/v1/index.html)                                      |                                                                                                                             | Malta                                   |
|[![tidebit](https://user-images.githubusercontent.com/1294454/39034921-e3acf016-4480-11e8-9945-a6086a1082fe.jpg)](http://bit.ly/2IX0LrM)                                                       | tidebit            | [TideBit](http://bit.ly/2IX0LrM)                                                        | 2   | [API](https://www.tidebit.com/documents/api/guide)                                           |                                                                                                                             | Hong Kong                               |
|[![tidex](https://user-images.githubusercontent.com/1294454/30781780-03149dc4-a12e-11e7-82bb-313b269d24d4.jpg)](https://tidex.com)                                                             | tidex              | [Tidex](https://tidex.com)                                                              | 3   | [API](https://tidex.com/exchange/public-api)                                                 |                                                                                                                             | UK                                      |
|[![upbit](https://user-images.githubusercontent.com/1294454/49245610-eeaabe00-f423-11e8-9cba-4b0aed794799.jpg)](https://upbit.com)                                                             | upbit              | [Upbit](https://upbit.com)                                                              | 1   | [API](https://docs.upbit.com/docs/%EC%9A%94%EC%B2%AD-%EC%88%98-%EC%A0%9C%ED%95%9C)           | [![CCXT Certified](https://img.shields.io/badge/CCXT-certified-green.svg)](https://github.com/ccxt/ccxt/wiki/Certification) | South Korea                             |
|[![vaultoro](https://user-images.githubusercontent.com/1294454/27766880-f205e870-5ee9-11e7-8fe2-0d5b15880752.jpg)](https://www.vaultoro.com)                                                   | vaultoro           | [Vaultoro](https://www.vaultoro.com)                                                    | 1   | [API](https://api.vaultoro.com)                                                              |                                                                                                                             | Switzerland                             |
|[![vbtc](https://user-images.githubusercontent.com/1294454/27991481-1f53d1d8-6481-11e7-884e-21d17e7939db.jpg)](https://vbtc.exchange)                                                          | vbtc               | [VBTC](https://vbtc.exchange)                                                           | 1   | [API](https://blinktrade.com/docs)                                                           |                                                                                                                             | Vietnam                                 |
|[![virwox](https://user-images.githubusercontent.com/1294454/27766894-6da9d360-5eea-11e7-90aa-41f2711b7405.jpg)](https://www.virwox.com)                                                       | virwox             | [VirWoX](https://www.virwox.com)                                                        | *   | [API](https://www.virwox.com/developers.php)                                                 |                                                                                                                             | Austria, EU                             |
|[![xbtce](https://user-images.githubusercontent.com/1294454/28059414-e235970c-662c-11e7-8c3a-08e31f78684b.jpg)](https://xbtce.com/?agent=XX97BTCXXXG687021000B)                                | xbtce              | [xBTCe](https://xbtce.com/?agent=XX97BTCXXXG687021000B)                                 | 1   | [API](https://www.xbtce.com/tradeapi)                                                        |                                                                                                                             | Russia                                  |
|[![yobit](https://user-images.githubusercontent.com/1294454/27766910-cdcbfdae-5eea-11e7-9859-03fea873272d.jpg)](https://www.yobit.net)                                                         | yobit              | [YoBit](https://www.yobit.net)                                                          | 3   | [API](https://www.yobit.net/en/api/)                                                         |                                                                                                                             | Russia                                  |
|[![zaif](https://user-images.githubusercontent.com/1294454/27766927-39ca2ada-5eeb-11e7-972f-1b4199518ca6.jpg)](https://zaif.jp)                                                                | zaif               | [Zaif](https://zaif.jp)                                                                 | 1   | [API](https://techbureau-api-document.readthedocs.io/ja/latest/index.html)                   |                                                                                                                             | Japan                                   |
|[![zb](https://user-images.githubusercontent.com/1294454/32859187-cd5214f0-ca5e-11e7-967d-96568e2e2bd1.jpg)](https://www.zb.com)                                                               | zb                 | [ZB](https://www.zb.com)                                                                | 1   | [API](https://www.zb.com/i/developer)                                                        |                                                                                                                             | China                                   |

Besides making basic market and limit orders, some exchanges offer margin trading (leverage), various derivatives (like futures contracts and options) and also have [dark pools](https://en.wikipedia.org/wiki/Dark_pool), [OTC](https://en.wikipedia.org/wiki/Over-the-counter_(finance)) (over-the-counter trading), merchant APIs and much more.

## Instantiation

To connect to an exchange and start trading you need to instantiate an exchange class from ccxt library.

To get the full list of ids of supported exchanges programmatically:

```JavaScript
// JavaScript
const ccxt = require ('ccxt')
console.log (ccxt.exchanges)
```

```Python
# Python
import ccxt
print (ccxt.exchanges)
```

```PHP
// PHP
include 'ccxt.php';
var_dump (\ccxt\Exchange::$exchanges);
```

An exchange can be instantiated like shown in the examples below:

```JavaScript
// JavaScript
const ccxt = require ('ccxt')
let exchange = new ccxt.kraken () // default id
let kraken1 = new ccxt.kraken ({ id: 'kraken1' })
let kraken2 = new ccxt.kraken ({ id: 'kraken2' })
let id = 'gdax'
let gdax = new ccxt[id] ();

// from variable id
const exchangeId = 'binance'
    , exchangeClass = ccxt[exchangeId]
    , exchange = new exchangeClass ({
        'apiKey': 'YOUR_API_KEY',
        'secret': 'YOUR_SECRET',
        'timeout': 30000,
        'enableRateLimit': true,
    })
```

```Python
# Python
import ccxt
exchange = ccxt.okcoinusd () # default id
okcoin1 = ccxt.okcoinusd ({ 'id': 'okcoin1' })
okcoin2 = ccxt.okcoinusd ({ 'id': 'okcoin2' })
id = 'btcchina'
btcchina = eval ('ccxt.%s ()' % id)
gdax = getattr (ccxt, 'gdax') ()

# from variable id
exchange_id = 'binance'
exchange_class = getattr(ccxt, exchange_id)
exchange = exchange_class({
    'apiKey': 'YOUR_API_KEY',
    'secret': 'YOUR_SECRET',
    'timeout': 30000,
    'enableRateLimit': True,
})
```

The ccxt library in PHP uses builtin UTC/GMT time functions, therefore you are required to set date.timezone in your php.ini or call [date_default_timezone_set()](http://php.net/manual/en/function.date-default-timezone-set.php) function before using the PHP version of the library. The recommended timezone setting is `"UTC"`.

```PHP
// PHP
date_default_timezone_set('UTC');
include 'ccxt.php';
$bitfinex = new \ccxt\bitfinex(); // default id
$bitfinex1 = new \ccxt\bitfinex(array('id' => 'bitfinex1'));
$bitfinex2 = new \ccxt\bitfinex(array('id' => 'bitfinex2'));
$id = 'kraken';
$exchange = '\\ccxt\\' . $id
$kraken = new $exchange();

// from variable id
$exchange_id = 'binance';
$exchange_class = "\\ccxt\\$exchange_id";
$exchange = new $exchange_class(array(
    'apiKey' => 'YOUR_API_KEY',
    'secret' => 'YOUR_SECRET',
    'timeout' => 30000,
    'enableRateLimit' => true,
));
```

### Overriding Exchange Properties Upon Instantiation

Most of exchange properties as well as specific options can be overrided upon exchange class instantiation or afterwards, like shown below:

```JavaScript
// JavaScript
const exchange = new ccxt.binance ({
    'rateLimit': 10000, // unified exchange property
    'headers': {
        'YOUR_CUSTOM_HTTP_HEADER': 'YOUR_CUSTOM_VALUE',
    },
    'options': {
        'adjustForTimeDifference': true, // exchange-specific option
    }
})
exchange.options['adjustForTimeDifference'] = false
```

```Python
# Python
exchange = ccxt.binance ({
    'rateLimit': 10000,  # unified exchange property
    'headers': {
        'YOUR_CUSTOM_HTTP_HEADER': 'YOUR_CUSTOM_VALUE',
    },
    'options': {
        'adjustForTimeDifference': True,  # exchange-specific option
    }
})
exchange.options['adjustForTimeDifference'] = False
```

```PHP
// PHP
$exchange_id = 'binance';
$exchange_class = "\\ccxt\\$exchange_id";
$exchange = new $exchange_class(array(
    'rateLimit' => 10000, // unified exchange property
    'headers' => array(
        'YOUR_CUSTOM_HTTP_HEADER' => 'YOUR_CUSTOM_VALUE',
    ),
    'options' => array(
        'adjustForTimeDifference' => true, // exchange-specific option
    ),
));
$exchange->options['adjustForTimeDifference'] = false;
```

## Exchange Structure

Every exchange has a set of properties and methods, most of which you can override by passing an associative array of params to an exchange constructor. You can also make a subclass and override everything.

Here's an overview of base exchange properties with values added for example:

```JavaScript
{
    'id':   'exchange'                  // lowercase string exchange id
    'name': 'Exchange'                  // human-readable string
    'countries': [ 'US', 'CN', 'EU' ],  // array of ISO country codes
    'urls': {
        'api': 'https://api.example.com/data',  // string or dictionary of base API URLs
        'www': 'https://www.example.com'        // string website URL
        'doc': 'https://docs.example.com/api',  // string URL or array of URLs
    },
    'version':         'v1',            // string ending with digits
    'api':             { ... },         // dictionary of api endpoints
    'has': {                            // exchange capabilities
        'CORS': false,
        'publicAPI': true,
        'privateAPI': true,
        'cancelOrder': true,
        'createDepositAddress': false,
        'createOrder': true,
        'deposit': false,
        'fetchBalance': true,
        'fetchClosedOrders': false,
        'fetchCurrencies': false,
        'fetchDepositAddress': false,
        'fetchMarkets': true,
        'fetchMyTrades': false,
        'fetchOHLCV': false,
        'fetchOpenOrders': false,
        'fetchOrder': false,
        'fetchOrderBook': true,
        'fetchOrders': false,
        'fetchStatus': 'emulated',
        'fetchTicker': true,
        'fetchTickers': false,
        'fetchBidsAsks': false,
        'fetchTrades': true,
        'withdraw': false,
    },
    'timeframes': {                     // empty if the exchange !has.fetchOHLCV
        '1m': '1minute',
        '1h': '1hour',
        '1d': '1day',
        '1M': '1month',
        '1y': '1year',
    },
    'timeout':          10000,          // number in milliseconds
    'rateLimit':        2000,           // number in milliseconds
    'userAgent':       'ccxt/1.1.1 ...' // string, HTTP User-Agent header
    'verbose':          false,          // boolean, output error details
    'markets':         { ... }          // dictionary of markets/pairs by symbol
    'symbols':         [ ... ]          // sorted list of string symbols (traded pairs)
    'currencies':      { ... }          // dictionary of currencies by currency code
    'markets_by_id':   { ... },         // dictionary of dictionaries (markets) by id
    'proxy': 'https://crossorigin.me/', // string URL
    'apiKey':   '92560ffae9b8a0421...', // string public apiKey (ASCII, hex, Base64, ...)
    'secret':   '9aHjPmW+EtRRKN/Oi...'  // string private secret key
    'password': '6kszf4aci8r',          // string password
    'uid':      '123456',               // string user id
}
```

### Exchange Properties

Below is a detailed description of each of the base exchange properties:

- `id`: Each exchange has a default id. The id is not used for anything, it's a string literal for user-land exchange instance identification purposes. You can have multiple links to the same exchange and differentiate them by ids. Default ids are all lowercase and correspond to exchange names.

- `name`: This is a string literal containing the human-readable exchange name.

- `countries`: An array of string literals of 2-symbol ISO country codes, where the exchange is operating from.

- `urls['api']`: The single string literal base URL for API calls or an associative array of separate URLs for private and public APIs.

- `urls['www']`: The main HTTP website URL.

- `urls['doc']`: A single string URL link to original documentation for exchange API on their website or an array of links to docs.

- `version`: A string literal containing version identifier for current exchange API. The ccxt library will append this version string to the API Base URL upon each request. You don't have to modify it, unless you are implementing a new exchange API. The version identifier is a usually a numeric string starting with a letter 'v' in some cases, like v1.1. Do not override it unless you are implementing your own new crypto exchange class.

- `api`: An associative array containing a definition of all API endpoints exposed by a crypto exchange. The API definition is used by ccxt to automatically construct callable instance methods for each available endpoint.

- `has`: This is an associative array of exchange capabilities (e.g `fetchTickers`, `fetchOHLCV` or `CORS`).

- `timeframes`: An associative array of timeframes, supported by the fetchOHLCV method of the exchange. This is only populated when `has['fetchOHLCV']` property is true.

- `timeout`: A timeout in milliseconds for a request-response roundtrip (default timeout is 10000 ms = 10 seconds). You should always set it to a reasonable value, hanging forever with no timeout is not your option, for sure.

- `rateLimit`: A request rate limit in milliseconds. Specifies the required minimal delay between two consequent HTTP requests to the same exchange. The built-in rate-limiter is disabled by default and is turned on by setting the `enableRateLimit` property to true.

- `enableRateLimit`: A boolean (true/false) value that enables the built-in rate limiter and throttles consecutive requests. This setting is false (disabled) by default. **The user is required to implement own [rate limiting](https://github.com/ccxt/ccxt/wiki/Manual#rate-limit) or enable the built-in rate limiter to avoid being banned from the exchange**.

- `userAgent`: An object to set HTTP User-Agent header to. The ccxt library will set its User-Agent by default. Some exchanges may not like it. If you are having difficulties getting a reply from an exchange and want to turn User-Agent off or use the default one, set this value to false, undefined, or an empty string. The value of `userAgent` may be overrided by HTTP `headers` property below.

- `headers`: An associative array of HTTP headers and their values. Default value is empty `{}`. All headers will be prepended to all requests. If the `User-Agent` header is set within `headers`, it will override whatever value is set in the `userAgent` property above.

- `verbose`: A boolean flag indicating whether to log HTTP requests to stdout (verbose flag is false by default). Python people have an alternative way of DEBUG logging with a standard pythonic logger, which is enabled by adding these two lines to the beginning of their code:
  ```Python
  import logging
  logging.basicConfig(level=logging.DEBUG)
  ```

- `markets`: An associative array of markets indexed by common trading pairs or symbols. Markets should be loaded prior to accessing this property. Markets are unavailable until you call the `loadMarkets() / load_markets()` method on exchange instance.

- `symbols`: A non-associative array (a list) of symbols available with an exchange, sorted in alphabetical order. These are the keys of the `markets` property. Symbols are loaded and reloaded from markets. This property is a convenient shorthand for all market keys.

- `currencies`: An associative array (a dict) of currencies by codes (usually 3 or 4 letters) available with an exchange. Currencies are loaded and reloaded from markets.

- `markets_by_id`: An associative array of markets indexed by exchange-specific ids. Markets should be loaded prior to accessing this property.

- `proxy`: A string literal containing base URL of http(s) proxy, `''` by default. For use with web browsers and from blocked locations. An example of a proxy string is `'http://crossorigin.me/'`. The absolute exchange endpoint URL is appended to this string before sending the HTTP request.

- `apiKey`: This is your public API key string literal. Most exchanges require [API keys setup](https://github.com/ccxt/ccxt/wiki/Manual#api-keys-setup).

- `secret`: Your private secret API key string literal. Most exchanges require this as well together with the apiKey.

- `password`: A string literal with your password/phrase. Some exchanges require this parameter for trading, but most of them don't.

- `uid`: A unique id of your account. This can be a string literal or a number. Some exchanges also require this for trading, but most of them don't.

- `requiredCredentials`: A unified associative dictionary that shows which of the above API credentials are required for sending private API calls to the underlying exchange (an exchange may require a specific set of keys).

- `options`: An exchange-specific associative dictionary containing special keys and options that are accepted by the underlying exchange and supported in CCXT.

- `precisionMode`: The exchange decimal precision counting mode, read more about [Precision And Limits](#precision-and-limits)

See this section on [Overriding exchange properties](https://github.com/ccxt/ccxt/wiki/Manual#overriding-exchange-properties-upon-instantiation).

#### Exchange Metadata

- `has`: An assoc-array containing flags for exchange capabilities, including the following:

    ```JavaScript
    'has': {

        'CORS': false,  // has Cross-Origin Resource Sharing enabled (works from browser) or not

        'publicAPI': true,  // has public API available and implemented, true/false
        'privateAPI': true, // has private API available and implemented, true/false

        // unified methods availability flags (can be true, false, or 'emulated'):

        'cancelOrder': true,
        'createDepositAddress': false,
        'createOrder': true,
        'deposit': false,
        'fetchBalance': true,
        'fetchClosedOrders': false,
        'fetchCurrencies': false,
        'fetchDepositAddress': false,
        'fetchMarkets': true,
        'fetchMyTrades': false,
        'fetchOHLCV': false,
        'fetchOpenOrders': false,
        'fetchOrder': false,
        'fetchOrderBook': true,
        'fetchOrders': false,
        'fetchStatus': 'emulated',
        'fetchTicker': true,
        'fetchTickers': false,
        'fetchBidsAsks': false,
        'fetchTrades': true,
        'withdraw': false,
        ...
    }
    ```

    The meaning of each flag showing availability of this or that method is:

    - boolean `true` means the method is natively available from the exchange API and unified in the ccxt library
    - boolean `false` means the method isn't natively available from the exchange API or not unified in the ccxt library yet
    - an `'emulated'` string means the endpoint isn't natively available from the exchange API but reconstructed by the ccxt library from available true-methods

## Rate Limit

Exchanges usually impose what is called a *rate limit*. Exchanges will remember and track your user credentials and your IP address and will not allow you to query the API too frequently. They balance their load and control traffic congestion to protect API servers from (D)DoS and misuse.

**WARNING: Stay under the rate limit to avoid ban!**

Most exchanges allow **up to 1 or 2 requests per second**. Exchanges may temporarily restrict your access to their API or ban you for some period of time if you are too aggressive with your requests.

**The `exchange.rateLimit` property is set to a safe default which is sub-optimal. Some exchanges may have varying rate limits for different endpoints. It is up to the user to tweak `rateLimit` according to application-specific purposes.**

The CCXT library has a built-in experimental rate-limiter that will do the necessary throttling in background transparently to the user. **WARNING: users are responsible for at least some type of rate-limiting: either by implementing a custom algorithm or by doing it with the built-in rate-limiter.**.

Turn on the built-in rate-limiter with `.enableRateLimit` property, like so:

```JavaScript
// JavaScript

// enable built-in rate limiting upon instantiation of the exchange
const exchange = new ccxt.bitfinex ({
    'enableRateLimit': true,
})

// or switch the built-in rate-limiter on or off later after instantiation
exchange.enableRateLimit = true // enable
exchange.enableRateLimit = false // disable
```

```Python
# Python

# enable built-in rate limiting upon instantiation of the exchange
exchange = ccxt.bitfinex({
    'enableRateLimit': True,
})

# or switch the built-in rate-limiter on or off later after instantiation
exchange.enableRateLimit = True  # enable
exchange.enableRateLimit = False  # disable
```

```PHP
// PHP

// enable built-in rate limiting upon instantiation of the exchange
$exchange = new \ccxt\bitfinex (array (
    'enableRateLimit' => true,
));

// or switch the built-in rate-limiter on or off later after instantiation
$exchange->enableRateLimit = true; // enable
$exchange->enableRateLimit = false; // disable
```

In case your calls hit a rate limit or get nonce errors, the ccxt library will throw an `InvalidNonce` exception, or, in some cases, one of the following types:

- `DDoSProtectionError`
- `ExchangeNotAvailable`
- `ExchangeError`
– `InvalidNonce`

A later retry is usually enough to handle that. More on that here:

- [Authentication](https://github.com/ccxt/ccxt/wiki/Manual#authentication)
- [Troubleshooting](https://github.com/ccxt/ccxt/wiki/Manual#troubleshooting)
- [Overriding The Nonce](https://github.com/ccxt/ccxt/wiki/Manual#overriding-the-nonce)

### DDoS Protection By Cloudflare / Incapsula

Some exchanges are [DDoS](https://en.wikipedia.org/wiki/Denial-of-service_attack)-protected by [Cloudflare](https://www.cloudflare.com) or [Incapsula](https://www.incapsula.com). Your IP can get temporarily blocked during periods of high load. Sometimes they even restrict whole countries and regions. In that case their servers usually return a page that states a HTTP 40x error or runs an AJAX test of your browser / captcha test and delays the reload of the page for several seconds. Then your browser/fingerprint is granted access temporarily and gets added to a whitelist or receives a HTTP cookie for further use.

The most common symptoms for a DDoS protection problem, rate-limiting problem or for a location-based filtering issue:
- Getting `RequestTimeout` exceptions with all types of exchange methods
- Catching `ExchangeError` or `ExchangeNotAvailable` with HTTP error codes 400, 403, 404, 429, 500, 501, 503, etc..
- Having DNS resolving issues, SSL certificate issues and low-level connectivity issues
- Getting a template HTML page instead of JSON from the exchange

If you encounter DDoS protection errors and cannot reach a particular exchange then:

- try using a cloudscraper:
  - https://github.com/ccxt/ccxt/blob/master/examples/js/bypass-cloudflare.js
  - https://github.com/ccxt/ccxt/blob/master/examples/py/bypass-cloudflare.py
  - https://github.com/ccxt/ccxt/blob/master/examples/py/bypass-cloudflare-with-cookies.py
- use a proxy (this is less responsive, though)
- ask the exchange support to add you to a whitelist
- run your software in close proximity to the exchange (same country, same city, same datacenter, same server rack, same server)
- try an alternative IP within a different geographic region
- run your software in a distributed network of servers
- ...

# Markets

Each exchange is a place for trading some kinds of valuables. Sometimes they are called with various different terms like instruments, symbols, trading pairs, currencies, tokens, stocks, commodities, contracts, etc, but they all mean the same – a trading pair, a symbol or a financial instrument.

In terms of the ccxt library, every exchange offers multiple markets within itself. The set of markets differs from exchange to exchange opening possibilities for cross-exchange and cross-market arbitrage. A market is usually a pair of traded crypto/fiat currencies.

## Market Structure

```JavaScript
{
    'id':     ' btcusd',  // string literal for referencing within an exchange
    'symbol':  'BTC/USD', // uppercase string literal of a pair of currencies
    'base':    'BTC',     // uppercase string, unified base currency code, 3 or more letters
    'quote':   'USD',     // uppercase string, unified quote currency code, 3 or more letters
    'baseId':  'btc',     // any string, exchange-specific base currency id
    'quoteId': 'usd',     // any string, exchange-specific quote currency id
    'active': true,       // boolean, market status
    'precision': {        // number of decimal digits "after the dot"
        'price': 8,       // integer or float for TICK_SIZE roundingMode, might be missing if not supplied by the exchange
        'amount': 8,      // integer, might be missing if not supplied by the exchange
        'cost': 8,        // integer, very few exchanges actually have it
    },
    'limits': {           // value limits when placing orders on this market
        'amount': {
            'min': 0.01,  // order amount should be > min
            'max': 1000,  // order amount should be < max
        },
        'price': { ... }, // same min/max limits for the price of the order
        'cost':  { ... }, // same limits for order cost = price * amount
    },
    'info':      { ... }, // the original unparsed market info from the exchange
}
```

Each market is an associative array (aka dictionary) with the following keys:

- `id`. The string or numeric ID of the market or trade instrument within the exchange. Market ids are used inside exchanges internally to identify trading pairs during the request/response process.
- `symbol`. An uppercase string code representation of a particular trading pair or instrument. This is usually written as `BaseCurrency/QuoteCurrency` with a slash as in `BTC/USD`, `LTC/CNY` or `ETH/EUR`, etc. Symbols are used to reference markets within the ccxt library (explained below).
- `base`. A unified uppercase string code of base fiat or crypto currency. This is the standardized currency code that is used to refer to that currency or token throughout CCXT and throughout the Unified CCXT API, it's the language that CCXT understands.
- `quote`. A unified uppercase string code of quoted fiat or crypto currency.
- `baseId`. An exchange-specific id of the base currency for this market, not unified. Can be any string, literally. This is communicated to the exchange using the language the exchange understands.
- `quoteId`. An exchange-specific id of the quote currency, not unified.
- `active`. A boolean indicating whether or not trading this market is currently possible. Often, when a market is inactive, all corresponding tickers, orderbooks and other related endpoints return empty responses, all zeroes, no data or outdated data for that market. The user should check if the market is active and [reload market cache periodically, as explained below](#market-cache-force-reload).
- `info`. An associative array of non-common market properties, including fees, rates, limits and other general market information. The internal info array is different for each particular market, its contents depend on the exchange.
- `precision`. The amounts of decimal digits accepted in order values by exchanges upon order placement for price, amount and cost.
- `limits`. The minimums and maximums for prices, amounts (volumes) and costs (where cost = price * amount).

### Precision And Limits

**Do not confuse `limits` with `precision`!** Precision has nothing to do with min limits. A precision of 8 digits does not necessarily mean a min limit of 0.00000001. The opposite is also true: a min limit of 0.0001 does not necessarily mean a precision of 4.

Examples:

1. `(market['limits']['amount']['min'] == 0.05) && (market['precision']['amount'] == 4)`

  In the first example the **amount** of any order placed on the market **must satisfy both conditions**:

  - The *amount value* should be >= 0.05:
    ```diff
    + good: 0.05, 0.051, 0.0501, 0.0502, ..., 0.0599, 0.06, 0.0601, ...
    - bad: 0.04, 0.049, 0.0499
    ```
  - *Precision of the amount* should up to 4 decimal digits:
    ```diff
    + good: 0.05, 0.051, 0.052, ..., 0.0531, ..., 0.06, ... 0.0719, ...
    - bad: 0.05001, 0.05000, 0.06001
    ```

2. `(market['limits']['price']['min'] == 0.0019) && (market['precision']['price'] == 5)`

  In the second example the **price** of any order placed on the market **must satisfy both conditions**:

  - The *price value* should be >= 0.019:
    ```diff
    + good: 0.019, ... 0.0191, ... 0.01911, 0.01912, ...
    - bad: 0.016, ..., 0.01699
    ```
  - *Precision of price* should be 5 decimal digits or less:
    ```diff
    + good: 0.02, 0.021, 0.0212, 0.02123, 0.02124, 0.02125, ...
    - bad: 0.017000, 0.017001, ...
    ```

3. `(market['limits']['amount']['min'] == 50) && (market['precision']['amount'] == -1)`

  - The *amount value* should be greater than 50:
    ```diff
    + good: 50, 60, 70, 80, 90, 100, ... 2000, ...
    - bad: 1, 2, 3, ..., 9
    ```
  - A negative *amount precision* means that the amount should be an integer multiple of 10 (to the absolute power specified):
    ```diff
    + good: 50, ..., 110, ... 1230, ..., 1000000, ..., 1234560, ...
    - bad: 9.5, ... 10.1, ..., 11, ... 200.71, ...
    ```

*The `precision` and `limits` params are currently under heavy development, some of these fields may be missing here and there until the unification process is complete. This does not influence most of the orders but can be significant in extreme cases of very large or very small orders. The `active` flag is not yet supported and/or implemented by all markets.*

#### Notes On Precision And Limits

The user is required to stay within all limits and precision! The values of the order should satisfy the following conditions:

- Order `amount` > `limits['min']['amount']`
- Order `amount` < `limits['max']['amount']`
- Order `price` > `limits['min']['price']`
- Order `price` < `limits['max']['price']`
- Order `cost` (`amount * price`) > `limits['min']['cost']`
- Order `cost` (`amount * price`) < `limits['max']['cost']`
- Precision of `amount` must be <= `precision['amount']`
- Precision of `price` must be <= `precision['price']`

The above values can be missing with some exchanges that don't provide info on limits from their API or don't have it implemented yet.

#### Methods For Formatting Decimals

Each exchange has its own rounding, counting and padding modes.

Supported rounding modes are:

- `ROUND` – will round the last decimal digits to precision
- `TRUNCATE`– will cut off the digits after certain precision

The decimal precision counting mode is available in the `exchange.precisionMode` property.

Supported counting modes are:

- `DECIMAL_PLACES` – counts all digits, 99% of exchanges use this counting mode
- `SIGNIFICANT_DIGITS` – counts non-zero digits only, some exchanges (`bitfinex` and maybe a few other) implement this mode of counting decimals
- `TICK_SIZE` – some exchanges only allow a multiple of a specific value (`bitmex` uses this mode)

Supported padding modes are:

- `NO_PADDING` – default for most cases
- `PAD_WITH_ZERO` – appends zero characters up to precision

The exchange base class contains the `decimalToPrecision` method to help format values to the required decimal precision with support for different rounding, counting and padding modes.

```JavaScript
// JavaScript
function decimalToPrecision (x, roundingMode, numPrecisionDigits, countingMode = DECIMAL_PLACES, paddingMode = NO_PADDING)
```

```Python
# Python
# WARNING! The `decimal_to_precision` method is susceptible to getcontext().prec!
def decimal_to_precision(n, rounding_mode=ROUND, precision=None, counting_mode=DECIMAL_PLACES, padding_mode=NO_PADDING):
```

```PHP
// PHP
function decimalToPrecision ($x, $roundingMode = ROUND, $numPrecisionDigits = null, $countingMode = DECIMAL_PLACES, $paddingMode = NO_PADDING)
```

For examples of how to use the `decimalToPrecision` to format strings and floats, please, see the following files:

- JavaScript: https://github.com/ccxt/ccxt/blob/master/js/test/base/functions/test.number.js
- Python: https://github.com/ccxt/ccxt/blob/master/python/test/test_decimal_to_precision.py
- PHP: https://github.com/ccxt/ccxt/blob/master/php/test/decimal_to_precision.php

**Python WARNING! The `decimal_to_precision` method is susceptible to getcontext().prec!**

## Loading Markets

In most cases you are required to load the list of markets and trading symbols for a particular exchange prior to accessing other API methods. If you forget to load markets the ccxt library will do that automatically upon your first call to the unified API. It will send two HTTP requests, first for markets and then the second one for other data, sequentially.

In order to load markets manually beforehand call the `loadMarkets ()` / `load_markets ()` method on an exchange instance. It returns an associative array of markets indexed by trading symbol. If you want more control over the execution of your logic, preloading markets by hand is recommended.

```JavaScript
// JavaScript
(async () => {
    let kraken = new ccxt.kraken ()
    let markets = await kraken.load_markets ()
    console.log (kraken.id, markets)
}) ()
```

```Python
# Python
okcoin = ccxt.okcoinusd ()
markets = okcoin.load_markets ()
print (okcoin.id, markets)
```

```PHP
// PHP
$id = 'huobipro';
$exchange = '\\ccxt\\' . $id;
$huobipro = new $exchange ();
$markets = $huobipro->load_markets ();
var_dump ($huobipro->id, $markets);
```

## Symbols And Market Ids

Market ids are used during the REST request-response process to reference trading pairs within exchanges. The set of market ids is unique per exchange and cannot be used across exchanges. For example, the BTC/USD pair/market may have different ids on various popular exchanges, like `btcusd`, `BTCUSD`, `XBTUSD`, `btc/usd`, `42` (numeric id), `BTC/USD`, `Btc/Usd`, `tBTCUSD`, `XXBTZUSD`. You don't need to remember or use market ids, they are there for internal HTTP request-response purposes inside exchange implementations.

The ccxt library abstracts uncommon market ids to symbols, standardized to a common format. Symbols aren't the same as market ids. Every market is referenced by a corresponding symbol. Symbols are common across exchanges which makes them suitable for arbitrage and many other things.

A symbol is usually an uppercase string literal name for a pair of traded currencies with a slash in between. A currency is a code of three or four uppercase letters, like `BTC`, `ETH`, `USD`, `GBP`, `CNY`, `LTC`, `JPY`, `DOGE`, `RUB`, `ZEC`, `XRP`, `XMR`, etc. Some exchanges have exotic currencies with longer names. The first currency before the slash is usually called *base currency*, and the one after the slash is called *quote currency*.  Examples of a symbol are: `BTC/USD`, `DOGE/LTC`, `ETH/EUR`, `DASH/XRP`, `BTC/CNY`, `ZEC/XMR`, `ETH/JPY`.

Sometimes the user might notice a symbol like `'XBTM18'` or `'.XRPUSDM20180101'` or some other *"exotic/rare symbols"*. The symbol is **not required** to have a slash or to be a pair of currencies. The string in the symbol really depends on the type of the market (whether it is a spot market or a futures market, a darkpool market or an expired market, etc). Attempting to parse the symbol string is highly discouraged, one should not rely on the symbol format, it is recommended to use market properties instead.

Market structures are indexed by symbols and ids. The base exchange class also has builtin methods for accessing markets by symbols. Most API methods require a symbol to be passed in their first argument. You are often required to specify a symbol when querying current prices, making orders, etc.

Most of the time users will be working with market symbols. You will get a standard userland exception if you access non-existent keys in these dicts.

```JavaScript
// JavaScript

(async () => {

    console.log (await exchange.loadMarkets ())

    let btcusd1 = exchange.markets['BTC/USD']     // get market structure by symbol
    let btcusd2 = exchange.market ('BTC/USD')     // same result in a slightly different way

    let btcusdId = exchange.marketId ('BTC/USD')  // get market id by symbol

    let symbols = exchange.symbols                // get an array of symbols
    let symbols2 = Object.keys (exchange.markets) // same as previous line

    console.log (exchange.id, symbols)            // print all symbols

    let currencies = exchange.currencies          // a list of currencies

    let bitfinex = new ccxt.bitfinex ()
    await bitfinex.loadMarkets ()

    bitfinex.markets['BTC/USD']                   // symbol → market (get market by symbol)
    bitfinex.markets_by_id['XRPBTC']              // id → market (get market by id)

    bitfinex.markets['BTC/USD']['id']             // symbol → id (get id by symbol)
    bitfinex.markets_by_id['XRPBTC']['symbol']    // id → symbol (get symbol by id)

})
```

```Python
# Python

print (exchange.load_markets ())

etheur1 = exchange.markets['ETH/EUR']      # get market structure by symbol
etheur2 = exchange.market ('ETH/EUR')      # same result in a slightly different way

etheurId = exchange.market_id ('BTC/USD')  # get market id by symbol

symbols = exchange.symbols                 # get a list of symbols
symbols2 = list (exchange.markets.keys ()) # same as previous line

print (exchange.id, symbols)               # print all symbols

currencies = exchange.currencies           # a list of currencies

kraken = ccxt.kraken ()
kraken.load_markets ()

kraken.markets['BTC/USD']                  # symbol → market (get market by symbol)
kraken.markets_by_id['XXRPZUSD']           # id → market (get market by id)

kraken.markets['BTC/USD']['id']            # symbol → id (get id by symbol)
kraken.markets_by_id['XXRPZUSD']['symbol'] # id → symbol (get symbol by id)
```

```PHP
// PHP

$var_dump ($exchange->load_markets ());

$dashcny1 = $exchange->markets['DASH/CNY'];     // get market structure by symbol
$dashcny2 = $exchange->market ('DASH/CNY');     // same result in a slightly different way

$dashcnyId = $exchange->market_id ('DASH/CNY'); // get market id by symbol

$symbols = $exchange->symbols;                  // get an array of symbols
$symbols2 = array_keys ($exchange->markets);    // same as previous line

var_dump ($exchange->id, $symbols);             // print all symbols

$currencies = $exchange->currencies;            // a list of currencies

$okcoinusd = '\\ccxt\\okcoinusd';
$okcoinusd = new $okcoinusd ();

$okcoinusd->load_markets ();

$okcoinusd->markets['BTC/USD'];                 // symbol → market (get market by symbol)
$okcoinusd->markets_by_id['btc_usd'];           // id → market (get market by id)

$okcoinusd->markets['BTC/USD']['id'];           // symbol → id (get id by symbol)
$okcoinusd->markets_by_id['btc_usd']['symbol']; // id → symbol (get symbol by id)
```

### Naming Consistency

There is a bit of term ambiguity across various exchanges that may cause confusion among newcoming traders. Some exchanges call markets as *pairs*, whereas other exchanges call symbols as *products*. In terms of the ccxt library, each exchange contains one or more trading markets. Each market has an id and a symbol. Most symbols are pairs of base currency and quote currency.

```Exchanges → Markets → Symbols → Currencies```

Historically various symbolic names have been used to designate same trading pairs. Some cryptocurrencies (like Dash) even changed their names more than once during their ongoing lifetime. For consistency across exchanges the ccxt library will perform the following known substitutions for symbols and currencies:

- `XBT → BTC`: `XBT` is newer but `BTC` is more common among exchanges and sounds more like bitcoin ([read more](https://www.google.ru/search?q=xbt+vs+btc)).
- `BCC → BCH`: The Bitcoin Cash fork is often called with two different symbolic names: `BCC` and `BCH`. The name `BCC` is ambiguous for Bitcoin Cash, it is confused with BitConnect. The ccxt library will convert `BCC` to `BCH` where it is appropriate (some exchanges and aggregators confuse them).
- `DRK → DASH`: `DASH` was Darkcoin then became Dash ([read more](https://minergate.com/blog/dashcoin-and-dash/)).
- `BCHABC → BCH`: On November 15 2018 Bitcoin Cash forked the second time, so, now there is `BCH` (for BCH ABC) and `BSV` (for BCH SV).
- `BCHSV → BSV`: This is a common substitution mapping for the Bitcoin Cash SV fork (some exchanges call it `BSV`, others call it `BCHSV`, we use the former).
- `DSH → DASH`: Try not to confuse symbols and currencies. The `DSH` (Dashcoin) is not the same as `DASH` (Dash). Some exchanges have `DASH` labelled inconsistently as `DSH`, the ccxt library does a correction for that as well (`DSH → DASH`), but only on certain exchanges that have these two currencies confused, whereas most exchanges have them both correct. Just remember that `DASH/BTC` is not the same as `DSH/BTC`.
- `XRB` → `NANO`: `NANO` is the newer code for RaiBlocks, thus, CCXT unified API uses will replace the older `XRB` with `NANO` where needed. https://hackernoon.com/nano-rebrand-announcement-9101528a7b76
- `USD` → `USDT`: Some exchanges, like Bitfinex, HitBTC and a few other name the currency as `USD` in their listings, but those markets are actually trading `USDT`. The confusion can come from a 3-letter limitation on symbol names or may be due to other reasons. In cases where the traded currency is actually `USDT` and is not `USD` – the CCXT library will perform `USD` → `USDT` conversion. Note, however, that some exchanges  have both `USD` and `USDT` symbols, for example, Kraken has a `USDT/USD` trading pair.

#### Notes On Naming Consistency

Each exchange has an associative array of substitutions for cryptocurrency symbolic codes in the `exchange.commonCurrencies` property. Sometimes the user may notice exotic symbol names with mixed-case words and spaces in the code. The logic behind having these names is explained by the rules for resolving conflicts in naming and currency-coding when one or more currencies have the same symbolic code with different exchanges:

- First, we gather all info available from the exchanges themselves about the currency codes in question. They usually have a description of their coin listings somewhere in their API or their docs, knowledgebases or elsewhere on their websites.
- When we identify each particular cryptocurrency standing behind the currency code, we look them up on [CoinMarketCap](https://coinmarketcap.com).
- The currency that has the greatest market capitalization of all wins the currency code and keeps it. For example, HOT often stand for either `Holo` or `Hydro Protocol`. In this case `Holo` retains the code `HOT`, and `Hydro Protocol` will have its name as its code, literally, `Hydro Protocol`. So, there may be trading pairs with symbols like `HOT/USD` (for `Holo`) and `Hydro Protocol/USD` – those are two different markets.
- If market cap of a particular coin is unknown or is not enough to determine the winner, we also take trading volumes and other factors into consideration.
- When the winner is determined all other competing currencies get their code names properly remapped and substituted within conflicting exchanges via `.commonCurrencies`.
- Unfortunately this is a work in progress, because new currencies get listed daily and new exchanges are added from time to time, so, in general this is a never-ending process of self-correction in a quickly changing environment, practically, in *"live mode"*. We are thankful for all reported conflicts and mismatches you may find.

#### Questions On Naming Consistency

**_Is it possible for symbols to change?_**

In short, yes, sometimes, but rarely. Symbolic mappings can be changed if that is absolutely required and cannot be avoided. However, all previous symbolic changes were related to resolving conflicts or forks. So far, there was no precedent of a market cap of one coin overtaking another coin with the same symbolic code in CCXT.

**_Can we rely on always listing the same crypto with the same symbol?_**

More or less ) First, this library is a work in progress, and it is trying to adapt to the everchanging reality, so there may be conflicts that we will fix by changing some mappings in the future. Ultimately, the license says "no warranties, use at your own risk". However, we don't change symbolic mappings randomly all over the place, because we understand the consequences and we'd want to rely on the library as well and we don't like to break the backward-compatibility at all.

If it so happens that a symbol of a major token is forked or has to be changed, then the control is still in the users' hands. The `exchange.commonCurrencies` property can be [overrided upon initialization or later](#overriding-exchange-properties-upon-instantiation), just like any other exchange property.  If a significant token is involved, we usually post instructions on how to retain the old behavior by adding a couple of lines to the constructor params.

#### Consistency Of Base And Quote Currencies

It depends on which exchange you are using, but some of them have a reversed (inconsistent) pairing of `base` and `quote`. They actually have base and quote misplaced  (switched/reversed sides). In that case you'll see a difference of parsed `base` and `quote` currency values with the unparsed `info` in the market substructure.

For those exchanges the ccxt will do a correction, switching and normalizing sides of base and quote currencies when parsing exchange replies. This logic is financially and terminologically correct. If you want less confusion, remember the following rule: **base is always before the slash, quote is always after the slash in any symbol and with any market**.

```
base currency ↓
             BTC / USDT
             ETH / BTC
            DASH / ETH
                    ↑ quote currency
```

## Market Cache Force Reload

The `loadMarkets () / load_markets ()` is also a dirty method with a side effect of saving the array of markets on the exchange instance. You only need to call it once per exchange. All subsequent calls to the same method will return the locally saved (cached) array of markets.

When exchange markets are loaded, you can then access market information any time via the `markets` property. This property contains an associative array of markets indexed by symbol. If you need to force reload the list of markets after you have them loaded already, pass the reload = true flag to the same method again.

```JavaScript
// JavaScript
(async () => {
    let kraken = new ccxt.kraken ({ verbose: true }) // log HTTP requests
    await kraken.load_markets () // request markets
    console.log (kraken.id, kraken.markets)    // output a full list of all loaded markets
    console.log (Object.keys (kraken.markets)) // output a short list of market symbols
    console.log (kraken.markets['BTC/USD'])    // output single market details
    await kraken.load_markets () // return a locally cached version, no reload
    let reloadedMarkets = await kraken.load_markets (true) // force HTTP reload = true
    console.log (reloadedMarkets['ETH/BTC'])
}) ()
```

```Python
# Python
poloniex = ccxt.poloniex({'verbose': True}) # log HTTP requests
poloniex.load_markets() # request markets
print(poloniex.id, poloniex.markets)   # output a full list of all loaded markets
print(list(poloniex.markets.keys())) # output a short list of market symbols
print(poloniex.markets['BTC/ETH'])     # output single market details
poloniex.load_markets() # return a locally cached version, no reload
reloadedMarkets = poloniex.load_markets(True) # force HTTP reload = True
print(reloadedMarkets['ETH/ZEC'])
```

```PHP
// PHP
$bitfinex = new \ccxt\bitfinex (array ('verbose' => true)); // log HTTP requests
$bitfinex.load_markets (); // request markets
var_dump ($bitfinex->id, $bitfinex->markets); // output a full list of all loaded markets
var_dump (array_keys ($bitfinex->markets));   // output a short list of market symbols
var_dump ($bitfinex->markets['XRP/USD']);     // output single market details
$bitfinex->load_markets (); // return a locally cached version, no reload
$reloadedMarkets = $bitfinex->load_markets (true); // force HTTP reload = true
var_dump ($bitfinex->markets['XRP/BTC']);
```

# API Methods / Endpoints

Each exchange offers a set of API methods. Each method of the API is called an *endpoint*. Endpoints are HTTP URLs for querying various types of information. All endpoints return JSON in response to client requests.

Usually, there is an endpoint for getting a list of markets from an exchange, an endpoint for retrieving an order book for a particular market, an endpoint for retrieving trade history, endpoints for placing and canceling orders, for money deposit and withdrawal, etc... Basically every kind of action you could perform within a particular exchange has a separate endpoint URL offered by the API.

Because the set of methods differs from exchange to exchange, the ccxt library implements the following:
- a public and private API for all possible URLs and methods
- a unified API supporting a subset of common methods

The endpoint URLs are predefined in the `api` property for each exchange. You don't have to override it, unless you are implementing a new exchange API (at least you should know what you're doing).

## Implicit API Methods

Most of exchange-specific API methods are implicit, meaning that they aren't defined explicitly anywhere in code. The library implements a declarative approach for defining implicit (non-unified) exchanges' API methods.

Each method of the API usually has its own endpoint. The library defines all endpoints for each particular exchange in the `.api` property. Upon exchange construction an implicit *magic* method (aka *partial function* or *closure*) will be created inside `defineRestApi()/define_rest_api()` on the exchange instance for each endpoint from the list of `.api` endpoints. This is performed for all exchanges universally. Each generated method will be accessible in both `camelCase` and `under_score` notations.

The endpoints definition is a **full list of ALL API URLs** exposed by an exchange. This list gets converted to callable methods upon exchange instantiation. Each URL in the API endpoint list gets a corresponding callable method. This is done automatically for all exchanges, therefore the ccxt library supports **all possible URLs** offered by crypto exchanges.

Each implicit method gets a unique name which is constructed from the `.api` definition. For example, a private HTTPS PUT `https://api.exchange.com/order/{id}/cancel` endpoint will have a corresponding exchange method named `.privatePutOrderIdCancel()`/`.private_put_order_id_cancel()`. A public HTTPS GET `https://api.exchange.com/market/ticker/{pair}` endpoint would result in the corresponding method named `.publicGetTickerPair()`/`.public_get_ticker_pair()`, and so on.

An implicit method takes a dictionary of parameters, sends the request to the exchange and returns an exchange-specific JSON result from the API **as is, unparsed**. To pass a parameter, add it to the dictionary explicitly under a key equal to the parameter's name. For the examples above, this would look like `.privatePutOrderIdCancel ({ id: '41987a2b-...' })` and `.publicGetTickerPair ({ pair: 'BTC/USD' })`.

The recommended way of working with exchanges is not using exchange-specific implicit methods but using the unified ccxt methods instead. The exchange-specific methods should be used as a fallback in cases when a corresponding unified method isn't available (yet).

To get a list of all available methods with an exchange instance, including implicit methods and unified methods you can simply do the following:

```
console.log (new ccxt.kraken ())   // JavaScript
print(dir(ccxt.hitbtc()))           # Python
var_dump (new \ccxt\okcoinusd ()); // PHP
```

## Public/Private API

API URLs are often grouped into two sets of methods called a *public API* for market data and a *private API* for trading and account access. These groups of API methods are usually prefixed with a word 'public' or 'private'.

A public API is used to access market data and does not require any authentication whatsoever. Most exchanges provide market data openly to all (under their rate limit). With the ccxt library anyone can access market data out of the box without having to register with the exchanges and without setting up account keys and passwords.

Public APIs include the following:

- instruments/trading pairs
- price feeds (exchange rates)
- order books (L1, L2, L3...)
- trade history (closed orders, transactions, executions)
- tickers (spot / 24h price)
- OHLCV series for charting
- other public endpoints

For trading with private API you need to obtain API keys from/to exchanges. It often means registering with exchanges and creating API keys with your account. Most exchanges require personal info or identification. Some kind of verification may be necessary as well.

If you want to trade you need to register yourself, this library will not create accounts or API keys for you. Some exchange APIs expose interface methods for registering an account from within the code itself, but most of exchanges don't. You have to sign up and create API keys with their websites.

Private APIs allow the following:

- manage personal account info
- query account balances
- trade by making market and limit orders
- create deposit addresses and fund accounts
- request withdrawal of fiat and crypto funds
- query personal open / closed orders
- query positions in margin/leverage trading
- get ledger history
- transfer funds between accounts
- use merchant services

Some exchanges offer the same logic under different names. For example, a public API is also often called *market data*, *basic*, *market*, *mapi*, *api*, *price*, etc... All of them mean a set of methods for accessing data available to public. A private API is also often called *trading*, *trade*, *tapi*, *exchange*, *account*, etc...

A few exchanges also expose a merchant API which allows you to create invoices and accept crypto and fiat payments from your clients. This kind of API is often called *merchant*, *wallet*, *payment*, *ecapi* (for e-commerce).

To get a list of all available methods with an exchange instance, you can simply do the following:

```
console.log (new ccxt.kraken ())   // JavaScript
print (dir (ccxt.hitbtc ()))        # Python
var_dump (new \ccxt\okcoinusd ()); // PHP
```

## Synchronous vs Asynchronous Calls

In the JavaScript version of CCXT all methods are asynchronous and return [Promises](https://developer.mozilla.org/en-US/docs/Web/JavaScript/Reference/Global_Objects/Promise) that resolve with a decoded JSON object. In CCXT we use the modern *async/await* syntax to work with Promises. If you're not familiar with that syntax, you can read more about it [here](https://developer.mozilla.org/en-US/docs/Web/JavaScript/Reference/Statements/async_function).

```JavaScript
// JavaScript

(async () => {
    let pairs = await kraken.publicGetSymbolsDetails ()
    let marketIds = Object.keys (pairs['result'])
    let marketId = marketIds[0]
    let ticker = await kraken.publicGetTicker ({ pair: marketId })
    console.log (kraken.id, marketId, ticker)
}) ()
```

The ccxt library supports asynchronous concurrency mode in Python 3.5+ with async/await syntax. The asynchronous Python version uses pure [asyncio](https://docs.python.org/3/library/asyncio.html) with [aiohttp](http://aiohttp.readthedocs.io). In async mode you have all the same properties and methods, but most methods are decorated with an async keyword. If you want to use async mode, you should link against the `ccxt.async_support` subpackage, like in the following example:

```Python
# Python

import asyncio
import ccxt.async_support as ccxt

async def print_poloniex_ethbtc_ticker():
    poloniex = ccxt.poloniex()
    print(await poloniex.fetch_ticker('ETH/BTC'))

asyncio.get_event_loop().run_until_complete(print_poloniex_ethbtc_ticker())
```

In PHP all API methods are synchronous.

## Returned JSON Objects

All public and private API methods return raw decoded JSON objects in response from the exchanges, as is, untouched. The unified API returns JSON-decoded objects in a common format and structured uniformly across all exchanges.

## Passing Parameters To API Methods

The set of all possible API endpoints differs from exchange to exchange. Most of methods accept a single associative array (or a Python dict) of key-value parameters. The params are passed as follows:

```
bitso.publicGetTicker ({ book: 'eth_mxn' })                 // JavaScript
ccxt.zaif().public_get_ticker_pair ({ 'pair': 'btc_jpy' })  # Python
$luno->public_get_ticker (array ('pair' => 'XBTIDR'));      // PHP
```

For a full list of accepted method parameters for each exchange, please consult [API docs](#exchanges).

### API Method Naming Conventions

An exchange method name is a concatenated string consisting of type (public or private), HTTP method (GET, POST, PUT, DELETE) and endpoint URL path like in the following examples:

| Method Name                  | Base API URL                   | Endpoint URL                   |
|------------------------------|--------------------------------|--------------------------------|
| publicGetIdOrderbook         | https://bitbay.net/API/Public  | {id}/orderbook                 |
| publicGetPairs               | https://bitlish.com/api        | pairs                          |
| publicGetJsonMarketTicker    | https://www.bitmarket.net      | json/{market}/ticker           |
| privateGetUserMargin         | https://bitmex.com             | user/margin                    |
| privatePostTrade             | https://btc-x.is/api           | trade                          |
| tapiCancelOrder              | https://yobit.net              | tapi/CancelOrder               |
| ...                          | ...                            | ...                            |

The ccxt library supports both camelcase notation (preferred in JavaScript) and underscore notation (preferred in Python and PHP), therefore all methods can be called in either notation or coding style in any language. Both of these notations work in JavaScript, Python and PHP:

```
exchange.methodName ()  // camelcase pseudocode
exchange.method_name () // underscore pseudocode
```

To get a list of all available methods with an exchange instance, you can simply do the following:

```
console.log (new ccxt.kraken ())   // JavaScript
print (dir (ccxt.hitbtc ()))        # Python
var_dump (new \ccxt\okcoinusd ()); // PHP
```

## Unified API

The unified ccxt API is a subset of methods common among the exchanges. It currently contains the following methods:

- `fetchMarkets ()`: Fetches a list of all available markets from an exchange and returns an array of markets (objects with properties such as `symbol`, `base`, `quote` etc.). Some exchanges do not have means for obtaining a list of markets via their online API. For those, the list of markets is hardcoded.
- `loadMarkets ([reload])`: Returns the list of markets as an object indexed by symbol and caches it with the exchange instance. Returns cached markets if loaded already, unless the `reload = true` flag is forced.
- `fetchOrderBook (symbol[, limit = undefined[, params = {}]])`: Fetch L2/L3 order book for a particular market trading symbol.
- `fetchStatus ([, params = {}])`: Returns information regarding the exchange status from either the info hardcoded in the exchange instance or the API, if available.
- `fetchL2OrderBook (symbol[, limit = undefined[, params]])`: Level 2 (price-aggregated) order book for a particular symbol.
- `fetchTrades (symbol[, since[, [limit, [params]]]])`: Fetch recent trades for a particular trading symbol.
- `fetchTicker (symbol)`: Fetch latest ticker data by trading symbol.
- `fetchBalance ()`: Fetch Balance.
- `createOrder (symbol, type, side, amount[, price[, params]])`
- `createLimitBuyOrder (symbol, amount, price[, params])`
- `createLimitSellOrder (symbol, amount, price[, params])`
- `createMarketBuyOrder (symbol, amount[, params])`
- `createMarketSellOrder (symbol, amount[, params])`
- `cancelOrder (id[, symbol[, params]])`
- `fetchOrder (id[, symbol[, params]])`
- `fetchOrders ([symbol[, since[, limit[, params]]]])`
- `fetchOpenOrders ([symbol[, since, limit, params]]]])`
- `fetchClosedOrders ([symbol[, since[, limit[, params]]]])`
- `fetchMyTrades ([symbol[, since[, limit[, params]]]])`
- ...

### Overriding Unified API Params

Note, that most of methods of the unified API accept an optional `params` parameter. It is an associative array (a dictionary, empty by default) containing the params you want to override. The contents of `params` are exchange-specific, consult the exchanges' API documentation for supported fields and values. Use the `params` dictionary if you need to pass a custom setting or an optional parameter to your unified query.

```JavaScript
// JavaScript
(async () => {

    const params = {
        'foo': 'bar',      // exchange-specific overrides in unified queries
        'Hello': 'World!', // see their docs for more details on parameter names
    }

    // the overrides go into the last argument to the unified call ↓ HERE
    const result = await exchange.fetchOrderBook (symbol, length, params)
}) ()
```

```Python
# Python
params = {
    'foo': 'bar',       # exchange-specific overrides in unified queries
    'Hello': 'World!',  # see their docs for more details on parameter names
}

# overrides go in the last argument to the unified call ↓ HERE
result = exchange.fetch_order_book(symbol, length, params)
```

```PHP
// PHP
$params = array (
    'foo' => 'bar',       // exchange-specific overrides in unified queries
    'Hello' => 'World!',  // see their docs for more details on parameter names
}

// overrides go into the last argument to the unified call ↓ HERE
$result = $exchange->fetch_order_book ($symbol, $length, $params);
```

### Pagination

Most of unified methods will return either a single object or a plain array (a list) of objects (trades, orders, transactions and so on). However, very few exchanges (if any at all) will return all orders, all trades, all ohlcv candles or all transactions at once. Most often their APIs `limit` output to a certain number of most recent objects. **YOU CANNOT GET ALL OBJECTS SINCE THE BEGINNING OF TIME TO THE PRESENT MOMENT IN JUST ONE CALL**. Practically, very few exchanges will tolerate or allow that.

To fetch historical orders or trades, the user will need to traverse the data in portions or "pages" of objects. Pagination often implies *"fetching portions of data one by one"* in a loop.

In most cases users are **required to use at least some type of pagination** in order to get the expected results consistently. If the user does not apply any pagination, most methods will return the exchanges' default, which may start from the beginning of history or may be a subset of most recent objects. The default behaviour (without pagination) is exchange-specific! The means of pagination are often used with the following methods in particular:

- `fetchTrades`
- `fetchOHLCV`
- `fetchOrders`
- `fetchOpenOrders`
- `fetchClosedOrders`
- `fetchMyTrades`
- `fetchTransactions`
- `fetchDeposits`
- `fetchWithdrawals`

With methods returning lists of objects, exchanges may offer one or more types of pagination. CCXT unifies **date-based pagination** by default, with timestamps **in milliseconds** throughout the entire library.

#### Working With Datetimes and Timestamps

The set of methods for working with UTC dates and timestamps and for converting between them:

```JavaScript
exchange.parse8601 ('2018-01-01T00:00:00Z') == 1514764800000 // integer, Z = UTC
exchange.iso8601 (1514764800000) == '2018-01-01T00:00:00Z'   // iso8601 string
exchange.seconds ()      // integer UTC timestamp in seconds
exchange.milliseconds () // integer UTC timestamp in milliseconds
```

#### Date-based pagination

This is the type of pagination currently used throughout the CCXT Unified API. The user supplies a `since` timestamp **in milliseconds** (!) and a number to `limit` results. To traverse the objects of interest page by page, the user runs the following (below is pseudocode, it may require overriding some exchange-specific params, depending on the exchange in question):

```JavaScript
// JavaScript
if (exchange.has['fetchTrades']) {
    let since = exchange.milliseconds () - 86400000 // -1 day from now
    // alternatively, fetch from a certain starting datetime
    // let since = exchange.parse8601 ('2018-01-01T00:00:00Z')
    let allTrades = []
    while (since < exchange.milliseconds ()) {
        const symbol = undefined // change for your symbol
        const limit = 20 // change for your limit
        const trades = await exchange.fetchTrades (symbol, since, limit)
        if (trades.length) {
            since = trades[trades.length - 1]['timestamp']
            allTrades = allTrades.concat (trades)
        } else {
            break
        }
    }
}
```

```Python
# Python
if exchange.has['fetchOrders']:
    since = exchange.milliseconds () - 86400000  # -1 day from now
    # alternatively, fetch from a certain starting datetime
    # since = exchange.parse8601('2018-01-01T00:00:00Z')
    all_orders = []
    while since < exchange.milliseconds ():
        symbol = None  # change for your symbol
        limit = 20  # change for your limit
        orders = await exchange.fetch_orders(symbol, since, limit)
        if len(orders):
            since = orders[len(orders) - 1]['timestamp']
            all_orders += orders
        else:
            break
```

```PHP
// PHP
if ($exchange->has['fetchMyTrades']) {
    $since = exchange->milliseconds () - 86400000; // -1 day from now
    // alternatively, fetch from a certain starting datetime
    // $since = $exchange->parse8601 ('2018-01-01T00:00:00Z');
    $all_trades = array ();
    while (since < exchange->milliseconds ()) {
        $symbol = null; // change for your symbol
        $limit = 20; // change for your limit
        $trades = $exchange->fetchMyTrades ($symbol, $since, $limit);
        if (count($trades)) {
            $since = $trades[count($trades) - 1]['timestamp'];
            $all_trades = array_merge ($all_trades, $trades);
        } else {
            break;
        }
    }
}
```

#### id-based pagination

The user supplies a `from_id` of the object, from where the query should continue returning results, and a number to `limit` results. This is the default with some exchanges, however, this type is not unified (yet). To paginate objects based on their ids, the user would run the following:

```JavaScript
// JavaScript
if (exchange.has['fetchTrades']) {
    let from_id = 'abc123' // all ids are strings
    let allTrades = []
    while (true) {
        const symbol = undefined // change for your symbol
        const since = undefined
        const limit = 20 // change for your limit
        const params = {
            'from_id': from_id, // exchange-specific non-unified parameter name
        }
        const trades = await exchange.fetchTrades (symbol, since, limit, params)
        if (trades.length) {
            from_id = trades[trades.length - 1]['id']
            allTrades.push (trades)
        } else {
            break
        }
    }
}
```

```Python
# Python
if exchange.has['fetchOrders']:
    from_id = 'abc123'  # all ids are strings
    all_orders = []
    while True:
        symbol = None  # change for your symbol
        since = None
        limit = 20  # change for your limit
        params = {
            'from_id': from_id,  # exchange-specific non-unified parameter name
        }
        orders = await exchange.fetch_orders(symbol, since, limit, params)
        if len(orders):
            from_id = orders[len(orders) - 1]['id']
            all_orders += orders
        else:
            break
```

```PHP
// PHP
if ($exchange->has['fetchMyTrades']) {
    $from_id = 'abc123' // all ids are strings
    $all_trades = array ();
    while (true) {
        $symbol = null; // change for your symbol
        $since = null;
        $limit = 20; // change for your limit
        $params = array (
            'from_id' => $from_id, // exchange-specific non-unified parameter name
        );
        $trades = $exchange->fetchMyTrades ($symbol, $since, $limit, $params);
        if (count($trades)) {
            $from_id = $trades[count($trades) - 1]['id'];
            $all_trades = array_merge ($all_trades, $trades);
        } else {
            break;
        }
    }
}
```

#### Pagenumber-based (cursor) pagination

The user supplies a page number or an *initial "cursor"* value. The exchange returns a page of results and the *next "cursor"* value, to proceed from. Most of exchanges that implement this type of pagination will either return the next cursor within the response itself or will return the next cursor values within HTTP response headers.

See an example implementation here: https://github.com/ccxt/ccxt/blob/master/examples/py/gdax-fetch-my-trades-pagination.py

Upon each iteration of the loop the user has to take the next cursor and put it into the overrided params for the next query (on the following iteration):

```JavaScript
// JavaScript
if (exchange.has['fetchTrades']) {
    let page = 0  // exchange-specific type and value
    let allTrades = []
    while (true) {
        const symbol = undefined // change for your symbol
        const since = undefined
        const limit = 20 // change for your limit
        const params = {
            'page': page, // exchange-specific non-unified parameter name
        }
        const trades = await exchange.fetchTrades (symbol, since, limit, params)
        if (trades.length) {
            // not thread-safu and exchange-specific !
            page = exchange.last_json_response['cursor']
            allTrades.push (trades)
        } else {
            break
        }
    }
}
```

```Python
# Python
if exchange.has['fetchOrders']:
    cursor = 0  # exchange-specific type and value
    all_orders = []
    while True:
        symbol = None  # change for your symbol
        since = None
        limit = 20  # change for your limit
        params = {
            'cursor': cursor,  # exchange-specific non-unified parameter name
        }
        orders = await exchange.fetch_orders(symbol, since, limit, params)
        if len(orders):
            # not thread-safu and exchange-specific !
            cursor = exchange.last_http_headers['CB-AFTER']
            all_orders += orders
        else:
            break
```

```PHP
// PHP
if ($exchange->has['fetchMyTrades']) {
    $start = '0' // exchange-specific type and value
    $all_trades = array ();
    while (true) {
        $symbol = null; // change for your symbol
        $since = null;
        $limit = 20; // change for your limit
        $params = array (
            'start' => $start, // exchange-specific non-unified parameter name
        );
        $trades = $exchange->fetchMyTrades ($symbol, $since, $limit, $params);
        if (count($trades)) {
            // not thread-safu and exchange-specific !
            $start = $exchange->last_json_response['next'];
            $all_trades = array_merge ($all_trades, $trades);
        } else {
            break;
        }
    }
}
```

# Market Data

- [Order Book / Market Depth](https://github.com/ccxt/ccxt/wiki/Manual#order-book--market-depth)
  - [Market Price](https://github.com/ccxt/ccxt/wiki/Manual#market-price)
- [Price Tickers](https://github.com/ccxt/ccxt/wiki/Manual#price-tickers)
  - [Individually By Symbol](https://github.com/ccxt/ccxt/wiki/Manual#individually-by-symbol)
  - [All At Once](https://github.com/ccxt/ccxt/wiki/Manual#all-at-once)
- [OHLCV Candlestick Charts](https://github.com/ccxt/ccxt/wiki/Manual#ohlcv-candlestick-charts)
- [Public Trades](https://github.com/ccxt/ccxt/wiki/Manual#public-trades)

## Order Book

Exchanges expose information on open orders with bid (buy) and ask (sell) prices, volumes and other data. Usually there is a separate endpoint for querying current state (stack frame) of the *order book* for a particular market. An order book is also often called *market depth*. The order book information is used in the trading decision making process.

The method for fetching an order book for a particular symbol is named `fetchOrderBook` or `fetch_order_book`. It accepts a symbol and an optional dictionary with extra params (if supported by a particular exchange). The method for fetching the order book is called like shown below:

```JavaScript
// JavaScript
delay = 2000 // milliseconds = seconds * 1000
(async () => {
    for (symbol in exchange.markets) {
        console.log (await exchange.fetchOrderBook (symbol))
        await new Promise (resolve => setTimeout (resolve, delay)) // rate limit
    }
}) ()
```

```Python
# Python
import time
delay = 2 # seconds
for symbol in exchange.markets:
    print (exchange.fetch_order_book (symbol))
    time.sleep (delay) # rate limit
```

```PHP
// PHP
$delay = 2000000; // microseconds = seconds * 1000000
foreach ($exchange->markets as $symbol => $market) {
    var_dump ($exchange->fetch_order_book ($symbol));
    usleep ($delay); // rate limit
}
```

### Order Book Structure

The structure of a returned order book is as follows:

```JavaScript
{
    'bids': [
        [ price, amount ], // [ float, float ]
        [ price, amount ],
        ...
    ],
    'asks': [
        [ price, amount ],
        [ price, amount ],
        ...
    ],
    'timestamp': 1499280391811, // Unix Timestamp in milliseconds (seconds * 1000)
    'datetime': '2017-07-05T18:47:14.692Z', // ISO8601 datetime string with milliseconds
}
```

**The timestamp and datetime may be missing (`undefined/None/null`) if the exchange in question does not provide a corresponding value in the API response.**

Prices and amounts are floats. The bids array is sorted by price in descending order. The best (highest) bid price is the first element and the worst (lowest) bid price is the last element. The asks array is sorted by price in ascending order. The best (lowest) ask price is the first element and the worst (highest) ask price is the last element. Bid/ask arrays can be empty if there are no corresponding orders in the order book of an exchange.

Exchanges may return the stack of orders in various levels of details for analysis. It is either in full detail containing each and every order, or it is aggregated having slightly less detail where orders are grouped and merged by price and volume. Having greater detail requires more traffic and bandwidth and is slower in general but gives a benefit of higher precision. Having less detail is usually faster, but may not be  enough in some very specific cases.

### Notes On Order Book Structure

- `orderbook['timestamp']` is the time when the exchange generated this orderbook response (before replying it back to you). This may be missing (`undefined/None/null`), as documented in the Manual, not all exchanges provide a timestamp there. If it is defined, then it is the UTC timestamp **in milliseconds** since 1 Jan 1970 00:00:00.

### Market Depth

Some exchanges accept a dictionary of extra parameters to the `fetchOrderBook () / fetch_order_book ()` function. **All extra `params` are exchange-specific (non-unified)**. You will need to consult exchanges docs if you want to override a particular param, like the depth of the order book. You can get a limited count of returned orders or a desired level of aggregation (aka *market depth*) by specifying an limit argument and exchange-specific extra `params` like so:

```JavaScript
// JavaScript

(async function test () {
    const ccxt = require ('ccxt')
    const exchange = new ccxt.bitfinex ()
    const limit = 5
    const orders = await exchange.fetchOrderBook ('BTC/USD', limit, {
        // this parameter is exchange-specific, all extra params have unique names per exchange
        'group': 1, // 1 = orders are grouped by price, 0 = orders are separate
    })
}) ()
```

```Python
# Python

import ccxt
# return up to ten bidasks on each side of the order book stack
limit = 10
ccxt.cex().fetch_order_book('BTC/USD', limit)
```

```PHP
// PHP

// instantiate the exchange by id
$exchange = '\\ccxt\\kraken';
$exchange = new $exchange ();
// up to ten orders on each side, for example
$limit = 20;
var_dump ($exchange->fetch_order_book ('BTC/USD', $limit));
```

The levels of detail or levels of order book aggregation are often number-labelled like L1, L2, L3...

- **L1**: less detail for quickly obtaining very basic info, namely, the market price only. It appears to look like just one order in the order book.
- **L2**: most common level of aggregation where order volumes are grouped by price. If two orders have the same price, they appear as one single order for a volume equal to their total sum. This is most likely the level of aggregation you need for the majority of purposes.
- **L3**: most detailed level with no aggregation where each order is separate from other orders. This LOD naturally contains duplicates in the output. So, if two orders have equal prices they are **not** merged together and it's up to the exchange's matching engine to decide on their priority in the stack. You don't really need L3 detail for successful trading. In fact, you most probably don't need it at all. Therefore some exchanges don't support it and always return aggregated order books.

If you want to get an L2 order book, whatever the exchange returns, use the `fetchL2OrderBook(symbol, limit, params)` or `fetch_l2_order_book(symbol, limit, params)` unified method for that.

### Market Price

In order to get current best price (query market price) and calculate bidask spread take first elements from bid and ask, like so:

```JavaScript
// JavaScript
let orderbook = exchange.fetchOrderBook (exchange.symbols[0])
let bid = orderbook.bids.length ? orderbook.bids[0][0] : undefined
let ask = orderbook.asks.length ? orderbook.asks[0][0] : undefined
let spread = (bid && ask) ? ask - bid : undefined
console.log (exchange.id, 'market price', { bid, ask, spread })
```

```Python
# Python
orderbook = exchange.fetch_order_book (exchange.symbols[0])
bid = orderbook['bids'][0][0] if len (orderbook['bids']) > 0 else None
ask = orderbook['asks'][0][0] if len (orderbook['asks']) > 0 else None
spread = (ask - bid) if (bid and ask) else None
print (exchange.id, 'market price', { 'bid': bid, 'ask': ask, 'spread': spread })
```

```PHP
// PHP
$orderbook = $exchange->fetch_order_book ($exchange->symbols[0]);
$bid = count ($orderbook['bids']) ? $orderbook['bids'][0][0] : null;
$ask = count ($orderbook['asks']) ? $orderbook['asks'][0][0] : null;
$spread = ($bid && $ask) ? $ask - $bid : null;
$result = array ('bid' => $bid, 'ask' => $ask, 'spread' => $spread);
var_dump ($exchange->id, 'market price', $result);
```

## Price Tickers

A price ticker contains statistics for a particular market/symbol for some period of time in recent past, usually last 24 hours. The methods for fetching tickers are:

```JavaScript
fetchTicker (symbol, params = {})   // for one ticker
fetchTickers (symbol, params = {})  // for all tickers at once
```

Check the `exchange.has['fetchTicker']` and `exchange.has['fetchTickers']` properties of the exchange instance to determine if the exchange in question does support these methods.

### Ticker structure

The structure of a ticker is as follows:

```JavaScript
{
    'symbol':        string symbol of the market ('BTC/USD', 'ETH/BTC', ...)
    'info':        { the original non-modified unparsed reply from exchange API },
    'timestamp':     int (64-bit Unix Timestamp in milliseconds since Epoch 1 Jan 1970)
    'datetime':      ISO8601 datetime string with milliseconds
    'high':          float, // highest price
    'low':           float, // lowest price
    'bid':           float, // current best bid (buy) price
    'bidVolume':     float, // current best bid (buy) amount (may be missing or undefined)
    'ask':           float, // current best ask (sell) price
    'askVolume':     float, // current best ask (sell) amount (may be missing or undefined)
    'vwap':          float, // volume weighed average price
    'open':          float, // opening price
    'close':         float, // price of last trade (closing price for current period)
    'last':          float, // same as `close`, duplicated for convenience
    'previousClose': float, // closing price for the previous period
    'change':        float, // absolute change, `last - open`
    'percentage':    float, // relative change, `(change/open) * 100`
    'average':       float, // average price, `(last + open) / 2`
    'baseVolume':    float, // volume of base currency traded for last 24 hours
    'quoteVolume':   float, // volume of quote currency traded for last 24 hours
}
```

### Notes On Ticker Structure

- The `bidVolume` is the volume (amount) of current best bid in the orderbook.
- The `askVolume` is the volume (amount) of current best ask in the orderbook.
- The `baseVolume` is the amount of base currency traded (bought or sold) in last 24 hours.
- The `quoteVolume` is the amount of quote currency traded (bought or sold) in last 24 hours.

**All prices in ticker structure are in quote currency. Some fields in a returned ticker structure may be undefined/None/null.**

```
base currency ↓
             BTC / USDT
             ETH / BTC
            DASH / ETH
                    ↑ quote currency
```

Timestamp and datetime are both Universal Time Coordinated (UTC) in milliseconds.

- `ticker['timestamp']` is the time when the exchange generated this response (before replying it back to you). This may be missing (`undefined/None/null`), as documented in the Manual, not all exchanges provide a timestamp there. If it is defined, then it is the UTC timestamp **in milliseconds** since 1 Jan 1970 00:00:00.
- `exchange.last_response_headers['Date']` is the date-time string of the last HTTP response received (from HTTP headers). The 'Date' parser should respect the timezone designated there. The precision of the date-time is 1 second, 1000 milliseconds. This date should be set by the exchange server when the message originated according to the following standards:
    - https://www.w3.org/Protocols/rfc2616/rfc2616-sec14.html#sec14.18
    - https://tools.ietf.org/html/rfc1123#section-5.2.14
    - https://tools.ietf.org/html/rfc822#section-5

Although some exchanges do mix-in orderbook's top bid/ask prices into their tickers (and some even top bid/asks volumes) you should not treat a ticker as a `fetchOrderBook` replacement. The main purpose of a ticker is to serve statistical data, as such, treat it as "live 24h OHLCV". It is known that exchanges discourage frequent `fetchTicker` requests by imposing stricter rate limits on these queries. If you need a unified way to access bid/asks you should use `fetchL[123]OrderBook` family instead.

To get historical prices and volumes use the unified [`fetchOHLCV`](https://github.com/ccxt/ccxt/wiki/Manual#ohlcv-candlestick-charts) method where available.

Methods for fetching tickers:

- `fetchTicker (symbol[, params = {}])`, symbol is required, params are optional
- `fetchTickers ([symbols = undefined[, params = {}]])`, both arguments optional

### Individually By Symbol

To get the individual ticker data from an exchange for each particular trading pair or symbol call the `fetchTicker (symbol)`:

```JavaScript
// JavaScript
if (exchange.has['fetchTicker']) {
    console.log (await (exchange.fetchTicker ('BTC/USD'))) // ticker for BTC/USD
    let symbols = Object.keys (exchange.markets)
    let random = Math.floor (Math.random () * (symbols.length - 1))
    console.log (exchange.fetchTicker (symbols[random])) // ticker for a random symbol
}
```

```Python
# Python
import random
if (exchange.has['fetchTicker']):
    print(exchange.fetch_ticker('LTC/ZEC')) # ticker for LTC/ZEC
    symbols = list(exchange.markets.keys())
    print(exchange.fetch_ticker(random.choice(symbols))) # ticker for a random symbol
```

```PHP
// PHP (don't forget to set your timezone properly!)
if ($exchange->has['fetchTicker']) {
    var_dump ($exchange->fetch_ticker ('ETH/CNY')); // ticker for ETH/CNY
    $symbols = array_keys ($exchange->markets);
    $random = rand () % count ($symbols);
    var_dump ($exchange->fetch_ticker ($symbols[$random])); // ticker for a random symbol
}
```

### All At Once

Some exchanges (not all of them) also support fetching all tickers at once. See [their docs](https://github.com/ccxt/ccxt/wiki/Manual#exchanges) for details. You can fetch all tickers with a single call like so:

```JavaScript
// JavaScript
if (exchange.has['fetchTickers']) {
    console.log (await (exchange.fetchTickers ())) // all tickers indexed by their symbols
}
```

```Python
# Python
if (exchange.has['fetchTickers']):
    print(exchange.fetch_tickers()) # all tickers indexed by their symbols
```

```PHP
// PHP
if ($exchange->has['fetchTickers']) {
    var_dump ($exchange->fetch_tickers ()); // all tickers indexed by their symbols
}
```

Fetching all tickers requires more traffic than fetching a single ticker. Also, note that some exchanges impose higher rate-limits on subsequent fetches of all tickers (see their docs on corresponding endpoints for details). **The cost of fetchTickers call in terms of rate limit is often higher than average**. If you only need one ticker, fetching by a particular symbol is faster as well. You probably want to fetch all tickers only if you really need all of them and, most likely, you don't want to fetchTickers more frequently than once a minute or so.

Also, some exchanges may impose additional requirements on fetchTickers call, sometimes you can't fetch tickers for all symbols because of API limitations of the exchange in question. Some exchanges allow specifying a list of symbols in HTTP URL query params, however, because URL length is limited, and in extreme cases exchanges can have thousands of markets – a list of all their symbols simply would not fit in the URL, so it has to be a limited subset of their symbols. Sometimes, there are other reasons for requiring a list of symbols, and there may be a limit on the number of symbols you can fetch at once, but whatever the limitation, please, blame the exchange. To pass the symbols of interest to the exchange, once can simply supply a list of strings as the first argument to fetchTickers:

```JavaScript
//JavaScript
if (exchange.has['fetchTickers']) {
    console.log (await (exchange.fetchTickers ([ 'ETH/BTC', 'LTC/BTC' ]))) // listed tickers indexed by their symbols
}
```

```Python
# Python
if (exchange.has['fetchTickers']):
    print(exchange.fetch_tickers(['ETH/BTC', 'LTC/BTC'])) # listed tickers indexed by their symbols
```

```PHP
// PHP
if ($exchange->has['fetchTickers']) {
    var_dump ($exchange->fetch_tickers (array ('ETH/BTC', 'LTC/BTC'))); // listed tickers indexed by their symbols
}
```

Note that the list of symbols is not required in most cases, but you must add additional logic if you want to handle all possible limitations that might be imposed on the exchanges' side.

Like most methods of the Unified CCXT API, the last argument to fetchTickers is the `params` argument for overriding request parameters that are sent towards the exchange.

The structure of the returned value is as follows:

```JavaScript
{
    'info':    { ... }, // the original JSON response from the exchange as is
    'BTC/USD': { ... }, // a single ticker for BTC/USD
    'ETH/BTC': { ... }, // a ticker for ETH/BTC
    ...
}
```

A general solution for fetching all tickers from all exchanges (even the ones that don't have a corresponding API endpoint) is on the way, this section will be updated soon.

```
UNDER CONSTRUCTION
```

#### Async Mode / Concurrency

```
UNDER CONSTRUCTION
```

## OHLCV Candlestick Charts

```diff
- this is under heavy development right now, contributions appreciated
```

Most exchanges have endpoints for fetching OHLCV data, but some of them don't. The exchange boolean (true/false) property named `has['fetchOHLCV']` indicates whether the exchange supports candlestick data series or not.

The `fetchOHLCV` method is declared in the following way:

```
fetchOHLCV (symbol, timeframe = '1m', since = undefined, limit = undefined, params = {})
```

You can call the unified `fetchOHLCV` / `fetch_ohlcv` method to get the list of OHLCV candles for a particular symbol like so:

```JavaScript
// JavaScript
let sleep = (ms) => new Promise (resolve => setTimeout (resolve, ms));
if (exchange.has.fetchOHLCV) {
    for (symbol in exchange.markets) {
        await sleep (exchange.rateLimit) // milliseconds
        console.log (await exchange.fetchOHLCV (symbol, '1m')) // one minute
    }
}
```

```Python
# Python
import time
if exchange.has['fetchOHLCV']:
    for symbol in exchange.markets:
        time.sleep (exchange.rateLimit / 1000) # time.sleep wants seconds
        print (symbol, exchange.fetch_ohlcv (symbol, '1d')) # one day
```

```PHP
// PHP
if ($exchange->has['fetchOHLCV']) {
    foreach ($exchange->markets as $symbol => $market) {
        usleep ($exchange->rateLimit * 1000); // usleep wants microseconds
        var_dump ($exchange->fetch_ohlcv ($symbol, '1M')); // one month
    }
}
```

To get the list of available timeframes for your exchange see the `timeframes` property. Note that it is only populated when `has['fetchOHLCV']` is true as well.

**There's a limit on how far back in time your requests can go.** Most of exchanges will not allow to query detailed candlestick history (like those for 1-minute and 5-minute timeframes) too far in the past. They usually keep a reasonable amount of most recent candles, like 1000 last candles for any timeframe is more than enough for most of needs. You can work around that limitation by continuously fetching (aka *REST polling*) latest OHLCVs and storing them in a CSV file or in a database.

**Note that the info from the last (current) candle may be incomplete until the candle is closed (until the next candle starts).**

Like with most other unified and implicit methods, the `fetchOHLCV` method accepts as its last argument an associative array (a dictionary) of extra `params`, which is used to override default values that are sent in requests to the exchanges. The contents of `params` are exchange-specific, consult the exchanges' API documentation for supported fields and values.

The `since` argument is an integer UTC timestamp **in milliseconds** (everywhere throughout the library with all unified methods).

If `since` is not specified the `fetchOHLCV` method will return the time range as is the default from the exchange itself.  This is not a bug. Some exchanges will return candles from the beginning of time, others will return most recent candles only, the exchanges' default behaviour is expected. Thus, without specifying `since` the range of returned candles will be exchange-specific. One should pass  the `since` argument to ensure getting precisely the history range needed.

### OHLCV Structure

The fetchOHLCV method shown above returns a list (a flat array) of OHLCV candles represented by the following structure:

```JavaScript
[
    [
        1504541580000, // UTC timestamp in milliseconds, integer
        4235.4,        // (O)pen price, float
        4240.6,        // (H)ighest price, float
        4230.0,        // (L)owest price, float
        4230.7,        // (C)losing price, float
        37.72941911    // (V)olume (in terms of the base currency), float
    ],
    ...
]
```

The list of candles is returned sorted in ascending (historical) order, oldest candle first, most recent candle last.

### OHLCV Emulation

Some exchanges don't offer any OHLCV method, and for those, the ccxt library will emulate OHLCV candles from [Public Trades](https://github.com/ccxt/ccxt/wiki/Manual#trades-executions-transactions). In that case you will see `exchange.has['fetchOHLCV'] = 'emulated'`. However, because the trade history is usually very limited, the emulated fetchOHLCV methods cover most recent info only and should only be used as a fallback, when no other option is available.

**WARNING: the fetchOHLCV emulation is experimental!**

## Trades, Executions, Transactions

```diff
- this is under heavy development right now, contributions appreciated
```

You can call the unified `fetchTrades` / `fetch_trades` method to get the list of most recent trades for a particular symbol. The `fetchTrades` method is declared in the following way:

```
async fetchTrades (symbol, since = undefined, limit = undefined, params = {})
```

For example, if you want to print recent trades for all symbols one by one sequentially (mind the rateLimit!) you would do it like so:

```JavaScript
// JavaScript
if (exchange.has['fetchTrades']) {
    let sleep = (ms) => new Promise (resolve => setTimeout (resolve, ms));
    for (symbol in exchange.markets) {
        await sleep (exchange.rateLimit) // milliseconds
        console.log (await exchange.fetchTrades (symbol))
    }
}
```

```Python
# Python
import time
if exchange.has['fetchTrades']:
    for symbol in exchange.markets:  # ensure you have called loadMarkets() or load_markets() method.
        time.sleep (exchange.rateLimit / 1000)  # time.sleep wants seconds
        print (symbol, exchange.fetch_trades (symbol))
```

```PHP
// PHP
if ($exchange->has['fetchTrades']) {
    foreach ($exchange->markets as $symbol => $market) {
        usleep ($exchange->rateLimit * 1000); // usleep wants microseconds
        var_dump ($exchange->fetch_trades ($symbol));
    }
}
```

The fetchTrades method shown above returns an ordered list of trades (a flat array, sorted by timestamp in ascending order, oldest trade first, most recent trade last). A list of trades is represented by the following structure:

```JavaScript
[
    {
        'info':       { ... },                  // the original decoded JSON as is
        'id':        '12345-67890:09876/54321', // string trade id
        'timestamp':  1502962946216,            // Unix timestamp in milliseconds
        'datetime':  '2017-08-17 12:42:48.000', // ISO8601 datetime with milliseconds
        'symbol':    'ETH/BTC',                 // symbol
        'order':     '12345-67890:09876/54321', // string order id or undefined/None/null
        'type':      'limit',                   // order type, 'market', 'limit' or undefined/None/null
        'side':      'buy',                     // direction of the trade, 'buy' or 'sell'
        'price':      0.06917684,               // float price in quote currency
        'amount':     1.5,                      // amount of base currency
    },
    ...
]
```

Most exchanges return most of the above fields for each trade, though there are exchanges that don't return the type, the side, the trade id or the order id of the trade. Most of the time you are guaranteed to have the timestamp, the datetime, the symbol, the price and the amount of each trade.

The second optional argument `since` reduces the array by timestamp, the third `limit` argument reduces by number (count) of returned items.

If the user does not specify `since`, the `fetchTrades` method will return the default range of public trades from the exchange. The default set is exchange-specific, some exchanges will return trades starting from the date of listing a pair on the exchange, other exchanges will return a reduced set of trades (like, last 24 hours, last 100 trades, etc). If the user wants precise control over the timeframe, the user is responsible for specifying the `since` argument.

Most of unified methods will return either a single object or a plain array (a list) of objects (trades). However, very few exchanges (if any at all) will return all trades at once. Most often their APIs `limit` output to a certain number of most recent objects. **YOU CANNOT GET ALL OBJECTS SINCE THE BEGINNING OF TIME TO THE PRESENT MOMENT IN JUST ONE CALL**. Practically, very few exchanges will tolerate or allow that.

To fetch historical trades, the user will need to traverse the data in portions or "pages" of objects. Pagination often implies *"fetching portions of data one by one"* in a loop.

In most cases users are **required to use at least some type of pagination** in order to get the expected results consistently.

On the other hand, **some exchanges don't support pagination for public trades at all**. In general the exchanges will provide just the most recent trades.

The `fetchTrades ()` / `fetch_trades()` method also accepts an optional `params` (assoc-key array/dict, empty by default) as its fourth argument. You can use it to pass extra params to method calls or to override a particular default value (where supported by the exchange). See the API docs for your exchange for more details.

```
UNDER CONSTRUCTION
```

# Trading

In order to be able to access your user account, perform algorithmic trading by placing market and limit orders, query balances, deposit and withdraw funds and so on, you need to obtain your API keys for authentication from each exchange you want to trade with. They usually have it available on a separate tab or page within your user account settings. API keys are exchange-specific and cannnot be interchanged under any circumstances.

## Authentication

Authentication with all exchanges is handled automatically if provided with proper API keys. The process of authentication usually goes through the following pattern:

1. Generate new nonce. A nonce is an integer, often a Unix Timestamp in seconds or milliseconds (since epoch January 1, 1970). The nonce should be unique to a particular request and constantly increasing, so that no two requests share the same nonce. Each next request should have greater nonce than the previous request. **The default nonce is a 32-bit Unix Timestamp in seconds.**
2. Append public apiKey and nonce to other endpoint params, if any, then serialize the whole thing for signing.
3. Sign the serialized params using HMAC-SHA256/384/512 or MD5 with your secret key.
4. Append the signature in Hex or Base64 and nonce to HTTP headers or body.

This process may differ from exchange to exchange. Some exchanges may want the signature in a different encoding, some of them vary in header and body param names and formats, but the general pattern is the same for all of them.

**You should not share the same API keypair across multiple instances of an exchange running simultaneously, in separate scripts or in multiple threads. Using the same keypair from different instances simultaneously may cause all sorts of unexpected behaviour.**

The authentication is already handled for you, so you don't need to perform any of those steps manually unless you are implementing a new exchange class. The only thing you need for trading is the actual API key pair.

## API Keys Setup

The API credentials usually include the following:

- `apiKey`. This is your public API Key and/or Token. This part is *non-secret*, it is included in your request header or body and sent over HTTPS in open text to identify your request. It is often a string in Hex or Base64 encoding or an UUID identifier.
- `secret`. This is your private key. Keep it secret, don't tell it to anybody. It is used to sign your requests locally before sending them to exchanges. The secret key does not get sent over the internet in the request-response process and should not be published or emailed. It is used together with the nonce to generate a cryptographically strong signature. That signature is sent with your public key to authenticate your identity. Each request has a unique nonce and therefore a unique cryptographic signature.
- `uid`. Some exchanges (not all of them) also generate a user id or *uid* for short. It can be a string or numeric literal. You should set it, if that is explicitly required by your exchange. See [their docs](https://github.com/ccxt/ccxt/wiki/Manual#exchanges) for details.
- `password`. Some exchanges (not all of them) also require your password/phrase for trading. You should set this string, if that is explicitly required by your exchange. See [their docs](https://github.com/ccxt/ccxt/wiki/Manual#exchanges) for details.

In order to create API keys find the API tab or button in your user settings on the exchange website. Then create your keys and copy-paste them to your config file. Your config file permissions should be set appropriately, unreadable to anyone except the owner.

**Remember to keep your apiKey and secret key safe from unauthorized use, do not send or tell it to anybody. A leak of the secret key or a breach in security can cost you a fund loss.**

To set up an exchange for trading just assign the API credentials to an existing exchange instance or pass them to exchange constructor upon instantiation, like so:

```JavaScript
// JavaScript

const ccxt = require ('ccxt')

// any time
let kraken = new ccxt.kraken ()
kraken.apiKey = 'YOUR_KRAKEN_API_KEY'
kraken.secret = 'YOUR_KRAKEN_SECRET_KEY'

// upon instantiation
let okcoinusd = new ccxt.okcoinusd ({
    apiKey: 'YOUR_OKCOIN_API_KEY',
    secret: 'YOUR_OKCOIN_SECRET_KEY',
})

// from variable id
const exchangeId = 'binance'
    , exchangeClass = ccxt[exchangeId]
    , exchange = new exchangeClass ({
        'apiKey': 'YOUR_API_KEY',
        'secret': 'YOUR_SECRET',
        'timeout': 30000,
        'enableRateLimit': true,
    })
```

```Python
# Python

import ccxt

# any time
bitfinex = ccxt.bitfinex ()
bitfinex.apiKey = 'YOUR_BFX_API_KEY'
bitfinex.secret = 'YOUR_BFX_SECRET'

# upon instantiation
hitbtc = ccxt.hitbtc ({
    'apiKey': 'YOUR_HITBTC_API_KEY',
    'secret': 'YOUR_HITBTC_SECRET_KEY',
})

# from variable id
exchange_id = 'binance'
exchange_class = getattr(ccxt, exchange_id)
exchange = exchange_class({
    'apiKey': 'YOUR_API_KEY',
    'secret': 'YOUR_SECRET',
    'timeout': 30000,
    'enableRateLimit': True,
})
```

```PHP
// PHP

include 'ccxt.php'

// any time
$quoinex = new \ccxt\quoinex ();
$quoinex->apiKey = 'YOUR_QUOINE_API_KEY';
$quoinex->secret = 'YOUR_QUOINE_SECRET_KEY';

// upon instantiation
$zaif = new \ccxt\zaif (array (
    'apiKey' => 'YOUR_ZAIF_API_KEY',
    'secret' => 'YOUR_ZAIF_SECRET_KEY'
));

// from variable id
$exchange_id = 'binance';
$exchange_class = "\\ccxt\\$exchange_id";
$exchange = new $exchange_class (array (
    'apiKey' => 'YOUR_API_KEY',
    'secret' => 'YOUR_SECRET',
    'timeout' => 30000,
    'enableRateLimit' => true,
));
```

Note that your private requests will fail with an exception or error if you don't set up your API credentials before you start trading. To avoid character escaping **always write your credentials in single quotes**, not double quotes (`'VERY_GOOD'`, `"VERY_BAD"`).

## Querying Account Balance

To query for balance and get the amount of funds available for trading or funds locked in orders, use the `fetchBalance` method:

```JavaScript
fetchBalance (params = {})
```

### Balance Structure

The returned balance structure is as follows:

```JavaScript
{
    'info':  { ... },    // the original untouched non-parsed reply with details

    //-------------------------------------------------------------------------
    // indexed by availability of funds first, then by currency

    'free':  {           // money, available for trading, by currency
        'BTC': 321.00,   // floats...
        'USD': 123.00,
        ...
    },

    'used':  { ... },    // money on hold, locked, frozen, or pending, by currency

    'total': { ... },    // total (free + used), by currency

    //-------------------------------------------------------------------------
    // indexed by currency first, then by availability of funds

    'BTC':   {           // string, three-letter currency code, uppercase
        'free': 321.00   // float, money available for trading
        'used': 234.00,  // float, money on hold, locked, frozen or pending
        'total': 555.00, // float, total balance (free + used)
    },

    'USD':   {           // ...
        'free': 123.00   // ...
        'used': 456.00,
        'total': 579.00,
    },

    ...
}
```

Some exchanges may not return full balance info. Many exchanges do not return balances for your empty or unused accounts. In that case some currencies may be missing in returned balance structure.

```JavaScript
// JavaScript
(async () => {
    console.log (await exchange.fetchBalance ())
}) ()
```

```Python
# Python
print (exchange.fetch_balance ())
```

```PHP
// PHP
var_dump ($exchange->fetch_balance ());
```

### Balance inference

Some exchanges do not return the full set of balance information from their API. Those will only return just the `free` or just the `total` funds, i.e. funds `used` on orders unknown. In such cases ccxt will try to obtain the missing data from [.orders cache](#orders-cache) and will guess complete balance info from what is known for sure. However, in rare cases the available info may not be enough to deduce the missing part, thus, **the user shoud be aware of the possibility of not getting complete balance info from less sophisticated exchanges**.

## Orders

```diff
- this part of the unified API is currenty a work in progress
- there may be some issues and missing implementations here and there
- contributions, pull requests and feedback appreciated
```

### Querying Orders

Most of the time you can query orders by an id or by a symbol, though not all exchanges offer a full and flexible set of endpoints for querying orders. Some exchanges might not have a method for fetching recently closed orders, the other can lack a method for getting an order by id, etc. The ccxt library will target those cases by making workarounds where possible.

The list of methods for querying orders consists of the following:

- `fetchOrder (id, symbol = undefined, params = {})`
- `fetchOrders (symbol = undefined, since = undefined, limit = undefined, params = {})`
- `fetchOpenOrders (symbol = undefined, since = undefined, limit = undefined, params = {})`
- `fetchClosedOrders (symbol = undefined, since = undefined, limit = undefined, params = {})`

Note that the naming of those methods indicates if the method returns a single order or multiple orders (an array/list of orders). The `fetchOrder()` method requires a mandatory order id argument (a string). Some exchanges also require a symbol to fetch an order by id, where order ids can intersect with various trading pairs. Also, note that all other methods above return an array (a list) of orders. Most of them will require a symbol argument as well, however, some exchanges allow querying with a symbol unspecified (meaning *all symbols*).

The library will throw a NotSupported exception if a user calls a method that is not available from the exchange or is not implemented in ccxt.

To check if any of the above methods are available, look into the `.has` property of the exchange:

```JavaScript
// JavaScript
'use strict';

const ccxt = require ('ccxt')
const id = 'poloniex'
exchange = new ccxt[id] ()
console.log (exchange.has)
```

```Python
# Python
import ccxt
id = 'cryptopia'
exchange = getattr(ccxt, id) ()
print(exchange.has)
```

```PHP
// PHP
$exchange = new \ccxt\liqui ();
print_r ($exchange->has); // or var_dump
```

A typical structure of the `.has` property usually contains the following flags corresponding to order API methods for querying orders:

```JavaScript
exchange.has = {

    // ... other flags ...

    'fetchOrder': true, // available from the exchange directly and implemented in ccxt
    'fetchOrders': false, // not available from the exchange or not implemented in ccxt
    'fetchOpenOrders': true,
    'fetchClosedOrders': 'emulated', // not available from the exchange, but emulated in ccxt

    // ... other flags ...

}
```

The meanings of boolean `true` and `false` are obvious. A string value of `emulated` means that particular method is missing in the exchange API and ccxt will workaround that where possible by adding a caching layer, the `.orders` cache. The next section describes the inner workings of the `.orders` cache, one has to understand it to do order management with ccxt effectively.

#### Querying Multiple Orders And Trades

All methods returning lists of trades and lists of orders, accept the second `since` argument and the third `limit` argument:

- `fetchTrades` (public)
- `fetchMyTrades` (private)
- `fetchOrders`
- `fetchOpenOrders`
- `fetchClosedOrders`

The second  argument `since` reduces the array by timestamp, the third `limit` argument reduces by number (count) of returned items.

If the user does not specify `since`, the `fetchTrades/fetchOrders` method will return the default set from the exchange. The default set is exchange-specific, some exchanges will return trades or recent orders starting from the date of listing a pair on the exchange, other exchanges will return a reduced set of trades or orders (like, last 24 hours, last 100 trades, first 100 orders, etc). If the user wants precise control over the timeframe, the user is responsible for specifying the `since` argument.

**NOTE: not all exchanges provide means for filtering the lists of trades and orders by starting time, so, the support for `since ` and `limit` is exchange-specific. However, most exchanges do provide at least some alternative for "pagination" and "scrolling" which can be overrided with extra `params` argument.**


#### `.orders` cache

Some exchanges do not have a method for fetching closed orders or all orders. They will offer just the `fetchOpenOrders` endpoint, sometimes they are also generous to offer a `fetchOrder` endpoint as well. This means that they don't have any methods for fetching the order history. The ccxt library will try to emulate the order history for the user by keeping the cached .orders property containing all orders issued within a particular exchange class instance.

Whenever a user creates a new order or cancels an existing open order or does some other action that would alter the order status, the ccxt library will remember the entire order info in its cache. Upon a subsequent call to an emulated `fetchOrder`, `fetchOrders` or `fetchClosedOrders` method, the exchange instance will send a single request to **`fetchOpenOrders`** and will compare currently fetched open orders with the orders stored in cache previously. The ccxt library will check each cached order and will try to match it with a corresponding fetched open order. When the cached order isn't present in the open orders fetched from the exchange anymore, the library marks the cached order as `closed` (filled). The call to a `fetchOrder`, `fetchOrders`, `fetchClosedOrders` will then return the updated orders from `.orders` cache to the user.

The same logic can be put shortly: *if a cached order is not found in fetched open orders it isn't open anymore, therefore, closed*. This makes the library capable of tracking the order status and order history even with exchanges that don't have that functionality in their API natively. This is true for all methods that query orders or manipulate (place, cancel or edit) orders in any way.

In most cases the `.orders` cache will work transparently for the user. Most often the exchanges themselves have a sufficient set of methods. However, with some exchanges not having a complete API, the `.orders` cache has the following known limitations:

- If the user does not save the `.orders` cache between program runs and does not restore it upon launching a new run, the `.orders` cache will be lost, for obvious reasons. Therefore upon a call to fetchClosedOrders later on a different run, the exchange instance will return an empty list of orders. Without a properly restored cache a fresh new instance of the exchange won't be able to know anything about the orders that were closed and canceled (no history of orders).
- If the API keypair is shared across multiple exchange instances (e.g. when the user accesses the same exchange account in a multithreaded environment or in simultaneously launched separate scripts). Each particular instance would not be able to know anything about the orders created or canceled by other instances. This means that the order cache is not shared, and, in general, the same API keypair should not be shared across multiple instances accessing the private API. Otherwise it will cause side-effects with nonces and cached data falling out of sync.
- If the order was placed or canceled from outside of ccxt (on the exchange's website or by other means), the new order status won't arrive to the cache and ccxt won't be able to return it properly later.
- If an order's cancelation request bypasses ccxt then the library will not be able to find the order in the list of open orders returned from a subsequent call to `fetchOpenOrders()`. Thus the library will mark the cached order with a `'closed'` status.
- When `fetchOrder(id)` is emulated, the library will not be able to return a specific order, if it was not cached previously or if a change of the order' status was done bypassing ccxt. In that case the library will throw an `OrderNotFound` exception.
- If an unhandled error leads to a crash of the application and the `.orders` cache isn't saved and restored upon restart, the cache will be lost. Handling the exceptions properly is the responsibility of the user. One has to pay **extra care** when implementing proper [error handling](#error-handling), otherwise the `.orders` cache may fall out of sync.

*Note: the order cache functionality is to be reworked soon to obtain the order statuses from private trades history, where available. This is a work in progress, aimed at adding full-featured support for order fees, costs and other info. More about it here: https://github.com/ccxt/ccxt/issues/569*.

#### Purging Cached Orders

With some long-running instances it might be critical to free up used resources when they aren't needed anymore. Because in active trading the `.orders` cache can grow pretty big, the ccxt library offers the `purgeCachedOrders/purge_cached_orders` method for clearing old non-open orders from cache where `(order['timestamp'] < before) && (order['status'] != 'open')` and freeing used memory for other purposes. The purging method accepts one single argument named `before`:

```JavaScript
// JavaScript

// keep last 24 hours of history in cache
before = exchange.milliseconds () - 24 * 60 * 60 * 1000

// purge all closed and canceled orders "older" or issued "before" that time
exchange.purgeCachedOrders (before)
```

```Python
# Python

# keep last hour of history in cache
before = exchange.milliseconds () - 1 * 60 * 60 * 1000

# purge all closed and canceled orders "older" or issued "before" that time
exchange.purge_cached_orders (before)
```

```PHP
// PHP

// keep last 24 hours of history in cache
$before = $exchange->milliseconds () - 24 * 60 * 60 * 1000;

// purge all closed and canceled orders "older" or issued "before" that time
$exchange->purge_cached_orders ($before);

```

#### By Order Id

To get the details of a particular order by its id, use the fetchOrder / fetch_order method. Some exchanges also require a symbol even when fetching a particular order by id.

The signature of the fetchOrder/fetch_order method is as follows:

```JavaScript
if (exchange.has['fetchOrder']) {
    //  you can use the params argument for custom overrides
    let order = await exchange.fetchOrder (id, symbol = undefined, params = {})
}
```

**Some exchanges don't have an endpoint for fetching an order by id, ccxt will emulate it where possible.** For now it may still be missing here and there, as this is a work in progress.

You can pass custom overrided key-values in the additional params argument to supply a specific order type, or some other setting if needed.

Below are examples of using the fetchOrder method to get order info from an authenticated exchange instance:

```JavaScript
// JavaScript
(async function () {
    const order = await exchange.fetchOrder (id)
    console.log (order)
}) ()
```

```Python
# Python 2/3 (synchronous)
if exchange.has['fetchOrder']:
    order = exchange.fetch_order(id)
    print(order)

# Python 3.5+ asyncio (asynchronous)
import asyncio
import ccxt.async_support as ccxt
if exchange.has['fetchOrder']:
    order = asyncio.get_event_loop().run_until_complete(exchange.fetch_order(id))
    print(order)
```

```PHP
// PHP
if ($exchange->has['fetchOrder']) {
    $order = $exchange->fetch_order ($id);
    var_dump ($order);
}
```

#### All Orders

```JavaScript
if (exchange.has['fetchOrders'])
    exchange.fetchOrders (symbol = undefined, since = undefined, limit = undefined, params = {})
```

**Some exchanges don't have an endpoint for fetching all orders, ccxt will emulate it where possible.** For now it may still be missing here and there, as this is a work in progress.

#### Open Orders

```JavaScript
if (exchange.has['fetchOpenOrders'])
    exchange.fetchOpenOrders (symbol = undefined, since = undefined, limit = undefined, params = {})
```

#### Closed Orders

Do not confuse *closed orders* with *trades* aka *fills* ! An order can be closed (filled) with multiple opposing trades! So, a *closed order* is not the same as a *trade*. In general, the order does not have a `fee` at all, but each particular user trade does have `fee`, `cost` and other properties. However, many exchanges propagate those properties to the orders as well.

**Some exchanges don't have an endpoint for fetching closed orders, ccxt will emulate it where possible.** For now it may still be missing here and there, as this is a work in progress.

```JavaScript
if (exchange.has['fetchClosedOrders'])
    exchange.fetchClosedOrders (symbol = undefined, since = undefined, limit = undefined, params = {})
```

### Order Structure

Most of methods returning orders within ccxt unified API will usually yield an order structure as described below:

```JavaScript
{
    'id':                '12345-67890:09876/54321', // string
    'datetime':          '2017-08-17 12:42:48.000', // ISO8601 datetime of 'timestamp' with milliseconds
    'timestamp':          1502962946216, // order placing/opening Unix timestamp in milliseconds
    'lastTradeTimestamp': 1502962956216, // Unix timestamp of the most recent trade on this order
    'status':     'open',         // 'open', 'closed', 'canceled'
    'symbol':     'ETH/BTC',      // symbol
    'type':       'limit',        // 'market', 'limit'
    'side':       'buy',          // 'buy', 'sell'
    'price':       0.06917684,    // float price in quote currency
    'amount':      1.5,           // ordered amount of base currency
    'filled':      1.1,           // filled amount of base currency
    'remaining':   0.4,           // remaining amount to fill
    'cost':        0.076094524,   // 'filled' * 'price' (filling price used where available)
    'trades':    [ ... ],         // a list of order trades/executions
    'fee': {                      // fee info, if available
        'currency': 'BTC',        // which currency the fee is (usually quote)
        'cost': 0.0009,           // the fee amount in that currency
        'rate': 0.002,            // the fee rate (if available)
    },
    'info': { ... },              // the original unparsed order structure as is
}
```

- The work on `'fee'` info is still in progress, fee info may be missing partially or entirely, depending on the exchange capabilities.
- The `fee` currency may be different from both traded currencies (for example, an ETH/BTC order with fees in USD).
- The `lastTradeTimestamp` timestamp may have no value and may be `undefined/None/null` where not supported by the exchange or in case of an open order (an order that has not been filled nor partially filled yet).
- The `lastTradeTimestamp`, if any, designates the timestamp of the last trade, in case the order is filled fully or partially, otherwise `lastTradeTimestamp` is `undefined/None/null`.
- Order `status` prevails or has precedence over the `lastTradeTimestamp`.
- The `cost` of an order is: `{ filled * price }`
- The `cost` of an order means the total *quote* volume of the order (whereas the `amount` is the *base* volume). The value of `cost` should be as close to the actual most recent known order cost as possible. The `cost` field itself is there mostly for convenience and can be deduced from other fields.

### Placing Orders

To place an order you will need the following information:

- `symbol`, a string literal symbol of the market you wish to trade on, like `BTC/USD`, `ZEC/ETH`, `DOGE/DASH`, etc... Make sure the symbol in question exists with the target exchange and is available for trading.
- `side`, a string literal for the direction of your order, `buy` or `sell`. When you place a buy order you give quote currency and receive base currency. For example, buying `BTC/USD` means that you will receive bitcoins for your dollars. When you are selling `BTC/USD` the outcome is the opposite and you receive dollars for your bitcoins.
- `type`, a string literal type of order, **ccxt currently unifies `market` and `limit` orders only**, see https://github.com/ccxt/ccxt/wiki/Manual#custom-order-params and https://github.com/ccxt/ccxt/wiki/Manual#other-order-types
- `amount`, how much of currency you want to trade. This usually refers to base currency of the trading pair symbol, though some exchanges require the amount in quote currency and a few of them require base or quote amount depending on the side of the order. See their API docs for details.
- `price`, how much quote currency you are willing to pay for a trade lot of base currency (for limit orders only)

A successful call to a unified method for placing market or limit orders returns the following structure:

```JavaScript
{
    'id': 'string',  // order id
    'info': { ... }, // decoded original JSON response from the exchange as is
}
```

- **Some exchanges will allow to trade with limit orders only.** See [their docs](https://github.com/ccxt/ccxt/wiki/Manual#exchanges) for details.

#### Market Orders

Market price orders are also known as *spot price orders*, *instant orders* or simply *market orders*. A market order gets executed immediately. The matching engine of the exchange closes the order (fulfills it) with one or more transactions from the top of the order book stack.

The exchange will close your market order for the best price available. You are not guaranteed though, that the order will be executed for the price you observe prior to placing your order. There can be a slight change of the price for the traded market while your order is being executed, also known as *price slippage*. The price can slip because of networking roundtrip latency, high loads on the exchange, price volatility and other factors. When placing a market order you don't need to specify the price of the order.

```
// camelCaseNotation
exchange.createMarketSellOrder (symbol, amount[, params])
exchange.createMarketBuyOrder (symbol, amount[, params])

// underscore_notation
exchange.create_market_sell_order (symbol, amount[, params])
exchange.create_market_buy_order (symbol, amount[, params])

// using general createOrder, type = 'market' and side = 'buy' or 'sell'
exchange.createOrder (symbol, 'market', 'sell', amount, ...)
exchange.create_order (symbol, 'market', 'buy', amount, ...)
```

**Note, that some exchanges will not accept market orders (they allow limit orders only).** In order to detect programmatically if the exchange in question does support market orders or not, you can use the `.has['createMarketOrder']` exchange property:

```JavaScript
// JavaScript
if (exchange.has['createMarketOrder']) {
    ...
}
```

```Python
# Python
if exchange.has['createMarketOrder']:
    ...
```

```PHP
// PHP
if ($exchange->has['createMarketOrder']) {
    ...
}
```

##### Market Buys

In general, when placing a `market buy` or `market sell` order the user has to specify just the amount of the base currency to buy or sell. However, with some exchanges market buy orders implement a different approach to calculating the value of the order.

Suppose you're trading BTC/USD and the current market price for BTC is over 9000 USD. For a market buy or market sell you could specify an `amount` of 2 BTC and that would result in _plus or minus_ 18000 USD (more or less ;)) on your account, depending on the side of the order.

**With market buys some exchanges require the total cost of the order in the quote currency!** The logic behind it is simple, instead of taking the amount of base currency to buy or sell some exchanges operate with _"how much quote currency you want to spend on buying in total"_.

To place a market buy order with those exchanges you would not specify an amount of 2 BTC, instead you should somehow specify the total cost of the order, that is, 18000 USD in this example. The exchanges that treat `market buy` orders in this way have an exchange-specific option `createMarketBuyOrderRequiresPrice` that allows specifying the total cost of a `market buy` order in two ways.

The first is the default and if you specify the `price` along with the `amount` the total cost of the order would be calculated inside the lib from those two values with a simple multiplication (`cost = amount * price`). The resulting `cost` would be the amount in USD quote currency that will be spent on this particular market buy order.

```JavaScript
// this example is oversimplified and doesn't show all the code that is
// required to handle the errors and exchange metadata properly
// it shows just the concept of placing a market buy order

const exchange = new ccxt.cex ({
    'apiKey': YOUR_API_KEY,
    'secret': 'YOUR_SECRET',
    'enableRateLimit': true,
    // 'options': {
    //     'createMarketBuyOrderRequiresPrice': true, // default
    // },
})

;(async () => {

    // when `createMarketBuyOrderRequiresPrice` is true, we can pass the price
    // so that the total cost of the order would be calculated inside the library
    // by multiplying the amount over price (amount * price)

    const symbol = 'BTC/USD'
    const amount = 2 // BTC
    const price = 9000 // USD
    // cost = amount * price = 2 * 9000 = 18000 (USD)

    // note that we don't use createMarketBuyOrder here, instead we use createOrder
    // createMarketBuyOrder will omit the price and will not work when
    // exchange.options['createMarketBuyOrderRequiresPrice'] = true
    const order = await exchange.createOrder (symbol, 'market', 'buy', amount, price)

    console.log (order)
})
```

The second alternative is useful in cases when the user wants to calculate and specify the resulting total cost of the order himself. That can be done by setting the `createMarketBuyOrderRequiresPrice` option to `false` to switch it off:

```JavaScript
const exchange = new ccxt.cex ({
    'apiKey': YOUR_API_KEY,
    'secret': 'YOUR_SECRET',
    'enableRateLimit': true,
    'options': {
        'createMarketBuyOrderRequiresPrice': false, // switch off
    },
})

// or, to switch it off later, after the exchange instantiation, you can do
exchange.options['createMarketBuyOrderRequiresPrice'] = false

;(async () => {

    // when `createMarketBuyOrderRequiresPrice` is true, we can pass the price
    // so that the total cost of the order would be calculated inside the library
    // by multiplying the amount over price (amount * price)

    const symbol = 'BTC/USD'
    const amount = 2 // BTC
    const price = 9000 // USD
    cost = amount * price // ← instead of the amount cost goes ↓ here
    const order = await exchange.createMarketBuyOrder (symbol, cost)
    console.log (order)
})
```

More about it:

- https://github.com/ccxt/ccxt/issues/564#issuecomment-347458566
- https://github.com/ccxt/ccxt/issues/4914#issuecomment-478199357
- https://github.com/ccxt/ccxt/issues/4799#issuecomment-470966769
- https://github.com/ccxt/ccxt/issues/5197#issuecomment-496270785

##### Emulating Market Orders With Limit Orders

It is also possible to emulate a `market` order with a `limit` order.

**WARNING this method can be risky due to high volatility, use it at your own risk and only use it when you know really well what you're doing!**

Most of the time a `market sell` can be emulated with a `limit sell` at a very low price – the exchange will automatically make it a taker order for market price (the price that is currently in your best interest from the ones that are available in the order book). When the exchange detects that you're selling for a very low price it will automatically offer you the best buyer price available from the order book. That is effectively the same as placing a market sell order. Thus market orders can be emulated with limit orders (where missing).

The opposite is also true – a `market buy` can be emulated with a `limit buy` for a very high price. Most exchanges will again close your order for best available price, that is, the market price.

However, you should never rely on that entirely, **ALWAYS test it with a small amount first!** You can try that in their web interface first to verify the logic. You can sell the minimal amount at a specified limit price (an affordable amount to lose, just in case) and then check the actual filling price in trade history.

#### Limit Orders

Limit price orders are also known as *limit orders*. Some exchanges accept limit orders only. Limit orders require a price (rate per unit) to be submitted with the order. The exchange will close limit orders if and only if market price reaches the desired level.

```
// camelCaseStyle
exchange.createLimitBuyOrder (symbol, amount, price[, params])
exchange.createLimitSellOrder (symbol, amount, price[, params])

// underscore_style
exchange.create_limit_buy_order (symbol, amount, price[, params])
exchange.create_limit_sell_order (symbol, amount, price[, params])
```

#### Custom Order Params

Some exchanges allow you to specify optional parameters for your order. You can pass your optional parameters and override your query with an associative array using the `params` argument to your unified API call. All custom params are exchange-specific, of course, and aren't interchangeable, do not expect those custom params for one exchange to work with another exchange.

```JavaScript
// JavaScript
// use a custom order type
bitfinex.createLimitSellOrder ('BTC/USD', 1, 10, { 'type': 'trailing-stop' })
```

```Python
# Python
# add a custom order flag
kraken.create_market_buy_order('BTC/USD', 1, {'trading_agreement': 'agree'})
```

```PHP
// PHP
// add custom user id to your order
$hitbtc->create_order ('BTC/USD', 'limit', 'buy', 1, 3000, array ('clientOrderId' => '123'));
```

#### Other Order Types

The `type` can be either `limit` or `market`, if you want a `stopLimit` type, use params overrides, as described here: https://github.com/ccxt/ccxt/wiki/Manual#overriding-unified-api-params.

The following is a generic example for overriding the order type, however, you must read the docs for the exchange in question in order to specify proper arguments and values. Order types other than `limit` or `market` are currently not unified, therefore for other order types one has to override the unified params as shown below.

```JavaScript
const symbol = 'ETH/BTC'
const type = 'limit' // or 'market', other types aren't unified yet
const side = 'sell'
const amount = 123.45 // your amount
const price = 54.321 // your price
// overrides
const params = {
    'stopPrice': 123.45, // your stop price
    'type': 'stopLimit',
}
const order = await exchange.createOrder (symbol, type, side, amount, price, params)
```

```Python
symbol = 'ETH/BTC'
type = 'limit'  # or 'market', other types aren't unified yet
side = 'sell'
amount = 123.45  # your amount
price = 54.321  # your price
# overrides
params = {
    'stopPrice': 123.45,  # your stop price
    'type': 'stopLimit',
}
order = exchange.create_order(symbol, type, side, amount, price, params)
```

```PHP
$symbol = 'ETH/BTC';
$type = 'limit'; // or 'market', other types aren't unified yet
$side = 'sell';
$amount = 123.45; // your amount
$price = 54.321; // your price
// overrides
$params = {
    'stopPrice': 123.45, // your stop price
    'type': 'stopLimit',
}
$order = $exchange->create_order ($symbol, $type, $side, $amount, $price, $params);
```

### Canceling Orders

To cancel an existing order pass the order id to `cancelOrder (id, symbol, params) / cancel_order (id, symbol, params)` method. Note, that some exchanges require a second symbol parameter even to cancel a known order by id. The usage is shown in the following examples:

```JavaScript
// JavaScript
exchange.cancelOrder ('1234567890') // replace with your order id here (a string)
```

```Python
# Python
exchange.cancel_order ('1234567890') # replace with your order id here (a string)
```

```PHP
// PHP
$exchange->cancel_order ('1234567890'); // replace with your order id here (a string)
```

#### Exceptions on order canceling

The `cancelOrder()` is usually used on open orders only. However, it may happen that your order gets executed (filled and closed)
before your cancel-request comes in, so a cancel-request might hit an already-closed order.

A cancel-request might also throw a `NetworkError` indicating that the order might or might not have been canceled successfully and whether you need to retry or not. Consecutive calls to `cancelOrder()` may hit an already canceled order as well.

As such, `cancelOrder()` can throw an `OrderNotFound` exception in these cases:
- canceling an already-closed order
- canceling an already-canceled order

## Personal Trades

```
- this part of the unified API is currenty a work in progress
- there may be some issues and missing implementations here and there
- contributions, pull requests and feedback appreciated
```

### How Orders Are Related To Trades

A trade is also often called `a fill`. Each trade is a result of order execution. Note, that orders and trades have a one-to-many relationship: an execution of one order may result in several trades. However, when one order matches another opposing order, the pair of two matching orders yields one trade. Thus, when an order matches multiple opposing orders, this yields multiple trades, one trade per each pair of matched orders.

To put it shortly, an order can contain *one or more* trades. Or, in other words, an order can be *filled* with one or more trades.

For example, an orderbook can have the following orders (whatever trading symbol or pair it is):

```
    | price  | amount
----|----------------
  a |  1.200 | 200
  s |  1.100 | 300
  k |  0.900 | 100
----|----------------
  b |  0.800 | 100
  i |  0.700 | 200
  d |  0.500 | 100
```

All specific numbers above aren't real, this is just to illustrate the way orders and trades are related in general.

A seller decides to place a sell limit order on the ask side for a price of 0.700 and an amount of 150.

```
    | price  | amount
----|----------------  ↓
  a |  1.200 | 200     ↓
  s |  1.100 | 300     ↓
  k |  0.900 | 100     ↓
----|----------------  ↓
  b |  0.800 | 100     ↓ sell 150 for 0.700
  i |  0.700 | 200     --------------------
  d |  0.500 | 100
```

As the price and amount of the incoming sell (ask) order cover more than one bid order (orders `b` and `i`), the following sequence of events usually happens within an exchange engine very quickly, but not immediately:

1. Order `b` is matched against the incoming sell because their prices intersect. Their volumes *"mutually annihilate"* each other, so, the bidder gets 100 for a price of 0.800. The seller (asker) will have his sell order partially filled by bid volume 100 for a price of 0.800. Note that for the filled part of the order the seller gets a better price than he asked for initially. He asked for 0.7 at least but got 0.8 instead which is even better for the seller. Most conventional exchanges fill orders for the best price available.

2. A trade is generated for the order `b` against the incoming sell order. That trade *"fills"* the entire order `b` and most of the sell order. One trade is generated per each pair of matched orders, whether the amount was filled completely or partially. In this example the seller amount (100) fills order `b` completely (closes the order `b`) and also fills the selling order partially (leaves it open in the orderbook).

3. Order `b` now has a status of `closed` and a filled volume of 100. It contains one trade against the selling order. The selling order has an `open` status and a filled volume of 100. It contains one trade against order `b`. Thus each order has just one fill-trade so far.

4. The incoming sell order has a filled amount of 100 and has yet to fill the remaining amount of 50 from its initial amount of 150 in total.

The intermediate state of the orderbook is now (order `b` is `closed` and is not in the orderbook anymore):

```
    | price  | amount
----|----------------  ↓
  a |  1.200 | 200     ↓
  s |  1.100 | 300     ↓
  k |  0.900 | 100     ↓
----|----------------  ↓ sell remaining 50 for 0.700
  i |  0.700 | 200     -----------------------------
  d |  0.500 | 100
```

5. Order `i` is matched against the remaining part of incoming sell, because their prices intersect. The amount of buying order `i` which is 200 completely annihilates the remaining sell amount of 50. The order `i` is filled partially by 50, but the rest of its volume, namely the remaining amount of 150 will stay in the orderbook. The selling order, however, is fulfilled completely by this second match.

6. A trade is generated for the order `i` against the incoming sell order. That trade partially fills order `i`. And completes the filling of the sell order. Again, this is just one trade for a pair of matched orders.

7. Order `i` now has a status of `open`, a filled amount of 50, and a remaining amount of 150. It contains one filling trade against the selling order. The selling order has a `closed` status now and it has completely filled its total initial amount of 150. However, it contains two trades, the first against order `b` and the second against order `i`. Thus each order can have one or more filling trades, depending on how their volumes were matched by the exchange engine.

After the above sequence takes place, the updated orderbook will look like this.

```
    | price  | amount
----|----------------
  a |  1.200 | 200
  s |  1.100 | 300
  k |  0.900 | 100
----|----------------
  i |  0.700 | 150
  d |  0.500 | 100
```

Notice that the order `b` has disappeared, the selling order also isn't there. All closed and fully-filled orders disappear from the orderbook. The order `i` which was filled partially and still has a remaining volume and an `open` status, is still there.


### Personal Trades

Most of unified methods will return either a single object or a plain array (a list) of objects (trades). However, very few exchanges (if any at all) will return all trades at once. Most often their APIs `limit` output to a certain number of most recent objects. **YOU CANNOT GET ALL OBJECTS SINCE THE BEGINNING OF TIME TO THE PRESENT MOMENT IN JUST ONE CALL**. Practically, very few exchanges will tolerate or allow that.

To fetch historical trades, the user will need to traverse the data in portions or "pages" of objects. Pagination often implies *"fetching portions of data one by one"* in a loop.

In most cases users are **required to use at least some type of pagination** in order to get the expected results consistently.

```JavaScript
// JavaScript
// fetchMyTrades (symbol = undefined, since = undefined, limit = undefined, params = {})

if (exchange.has['fetchMyTrades']) {
    const trades = await exchange.fetchMyTrades (symbol, since, limit, params)
}
```

```Python
# Python
# fetch_my_trades (symbol = None, since = None, limit = None, params = {})

if exchange.has['fetchMyTrades']:
    exchange.fetch_my_trades (symbol = None, since = None, limit = None, params = {})
```

```PHP
// PHP
// fetch_my_trades ($symbol = null, $since = null, $limit = null, $params = array ())

if ($exchange->has['fetchMyTrades']) {
    $trades = $exchange->fetch_my_trades ($symbol, $since, $limit, $params);
}
```

Returns ordered array `[]` of trades (most recent trade last).

#### Trade structure

```JavaScript
{
    'info':         { ... },                    // the original decoded JSON as is
    'id':           '12345-67890:09876/54321',  // string trade id
    'timestamp':    1502962946216,              // Unix timestamp in milliseconds
    'datetime':     '2017-08-17 12:42:48.000',  // ISO8601 datetime with milliseconds
    'symbol':       'ETH/BTC',                  // symbol
    'order':        '12345-67890:09876/54321',  // string order id or undefined/None/null
    'type':         'limit',                    // order type, 'market', 'limit' or undefined/None/null
    'side':         'buy',                      // direction of the trade, 'buy' or 'sell'
    'takerOrMaker': 'taker',                    // string, 'taker' or 'maker'
    'price':        0.06917684,                 // float price in quote currency
    'amount':       1.5,                        // amount of base currency
    'cost':         0.10376526,                 // total cost (including fees), `price * amount`
    'fee':          {                           // provided by exchange or calculated by ccxt
        'cost':  0.0015,                        // float
        'currency': 'ETH',                      // usually base currency for buys, quote currency for sells
        'rate': 0.002,                          // the fee rate (if available)
    },
}
```

- The work on `'fee'` info is still in progress, fee info may be missing partially or entirely, depending on the exchange capabilities.
- The `fee` currency may be different from both traded currencies (for example, an ETH/BTC order with fees in USD).
- The `cost` of the trade means `amount * price`. It is the total *quote* volume of the trade (whereas `amount` is the *base* volume). The cost field itself is there mostly for convenience and can be deduced from other fields.

### Trades By Order Id

```UNDER CONSTRUCTION```

## Funding Your Account

```diff
- this part of the unified API is currenty a work in progress
- there may be some issues and missing implementations here and there
- contributions, pull requests and feedback appreciated
```

### Deposit

In order to deposit funds to an exchange you must get an address from the exchange for the currency you want to deposit there. Most of exchanges will create and manage those addresses for the user. Some exchanges will also allow the user to create new addresses for deposits. Some of exchanges require a new deposit address to be created for each new deposit.

The address for depositing can be either an already existing address that was created previously with the exchange or it can be created upon request. In order to see which of the two methods are supported, check the `exchange.has['fetchDepositAddress']` and `exchange.has['createDepositAddress']` properties. Both methods return an [address structure](#address-structure)

```JavaScript
fetchDepositAddress (code, params = {})
createDepositAddress (code, params = {})
```

- `code` is the unified currency code (uppercase string)
- `params` contains optional extra overrides

Some exchanges may also have a method for fetching multiple deposit addresses at once or all of them at once:

```JavaScript
fetchDepositAddresses (codes = undefined, params = {})
```

Depending on the exchange it may or may not require a list of unified currency `codes` in the first argument.
The `fetchDepositAddresses` method returns an array of address structures.

#### Address structure

The address structures returned from `fetchDepositAddress`, `fetchDepositAddresses` and `createDepositAddress` look like this:

```JavaScript
{
    'currency': currency, // currency code
    'address': address,   // address in terms of requested currency
    'tag': tag,           // tag / memo / paymentId for particular currencies (XRP, XMR, ...)
    'info': response,     // raw unparsed data as returned from the exchange
}
```

With certain currencies, like AEON, BTS, GXS, NXT, SBD, STEEM, STR, XEM, XLM, XMR, XRP, an additional argument `tag` is usually required by exchanges. Other currencies will have the `tag` set to `undefined / None / null`. The tag is a memo or a message or a payment id that is attached to a withdrawal transaction. The tag is mandatory for those currencies and it identifies the recipient user account.

Be careful when specifying the `tag` and the `address`. The `tag` is **NOT an arbitrary user-defined string** of your choice! You cannot send user messages and comments in the `tag`. The purpose of the `tag` field is to address your wallet properly, so it must be correct. You should only use the `tag` received from the exchange you're working with, otherwise your transaction might never arrive to its destination.

### Withdraw

```JavaScript
// JavaScript
exchange.withdraw (code, amount, address, tag = undefined, params = {})
```

```Python
# Python
exchange.withdraw(code, amount, address, tag=None, params={})
```

```PHP
// PHP
$exchange->withdraw ($code, $amount, $address, $tag = null, $params = array ())
```

The `code` is the currency code (usually three or more uppercase letters, but can be different in some cases).

The withdraw method returns a dictionary containing the withdrawal id, which is usually the txid of the onchain transaction itself, or an internal *withdrawal request id* registered within the exchange. The returned value looks as follows:

```JavaScript
{
    'info' { ... },      // unparsed reply from the exchange, as is
    'id': '12345567890', // string withdrawal id, if any
}
```

Some exchanges require a manual approval of each withdrawal by means of 2FA (2-factor authentication). In order to approve your withdrawal you usually have to either click their secret link in your email inbox or enter a Google Authenticator code or an Authy code on their website to verify that withdrawal transaction was requested intentionally.

In some cases you can also use the withdrawal id to check withdrawal status later (whether it succeeded or not) and to submit 2FA confirmation codes, where this is supported by the exchange. See [their docs](https://github.com/ccxt/ccxt/wiki/Manual#exchanges) for details.

### Transactions

#### Transaction Structure

```JavaScript
{
    'info':      { ... },    // the JSON response from the exchange as is
    'id':       '123456',    // exchange-specific transaction id, string
    'txid':     '0x68bfb29821c50ca35ef3762f887fd3211e4405aba1a94e448a4f218b850358f0',
    'timestamp': 1534081184515,             // timestamp in milliseconds
    'datetime': '2018-08-12T13:39:44.515Z', // ISO8601 string of the timestamp
    'addressFrom': '0x38b1F8644ED1Dbd5DcAedb3610301Bf5fa640D6f', // sender
    'address':  '0x02b0a9b7b4cDe774af0f8e47cb4f1c2ccdEa0806', // "from" or "to"
    'addressTo': '0x304C68D441EF7EB0E2c056E836E8293BD28F8129', // receiver
    'tagFrom', '0xabcdef', // "tag" or "memo" or "payment_id" associated with the sender
    'tag':      '0xabcdef' // "tag" or "memo" or "payment_id" associated with the address
    'tagTo': '0xhijgklmn', // "tag" or "memo" or "payment_id" associated with the receiver
    'type':     'deposit',   // or 'withdrawal', string
    'amount':    1.2345,     // float (does not include the fee)
    'currency': 'ETH',       // a common unified currency code, string
    'status':   'pending',   // 'ok', 'failed', 'canceled', string
    'updated':   undefined,  // UTC timestamp of most recent status change in ms
    'comment':  'a comment or message defined by the user if any',
    'fee': {                 // the entire fee structure may be undefined
        'currency': 'ETH',   // a unified fee currency code
        'cost': 0.1234,      // float
        'rate': undefined,   // approximately, fee['cost'] / amount, float
    },
}
```

##### Notes On Transaction Structure

- `addressFrom` or `addressTo` may be `undefined/None/null`, if the exchange in question does not specify all sides of the transaction
- The semantics of the `address` field is exchange-specific. In some cases it can contain the address of the sender, in other cases it may contain the address of the receiver. The actual value depends on the exchange.
- The `updated` field is the UTC timestamp in milliseconds of the most recent change of status of that funding operation, be it `withdrawal` or `deposit`. It is necessary if you want to track your changes in time, beyond a static snapshot. For example, if the exchange in question reports `created_at` and `confirmed_at` for a transaction, then the `updated` field will take the value of `Math.max (created_at, confirmed_at)`, that is, the timestamp of the most recent change of the status.
- The `updated` field may be `undefined/None/null` in certain exchange-specific cases.
- The `fee` substructure may be missing, if not supplied within the reply coming from the exchange.
- The `comment` field may be `undefined/None/null`, otherwise it will contain a message or note defined by the user upon creating the transaction.
- Be careful when handling the `tag` and the `address`. The `tag` is **NOT an arbitrary user-defined string** of your choice! You cannot send user messages and comments in the `tag`. The purpose of the `tag` field is to address your wallet properly, so it must be correct. You should only use the `tag` received from the exchange you're working with, otherwise your transaction might never arrive to its destination.


#### Deposits

```JavaScript
// JavaScript
// fetchDeposits (code = undefined, since = undefined, limit = undefined, params = {})

if (exchange.has['fetchDeposits']) {
    const deposits = await exchange.fetchDeposits (code, since, limit, params)
} else {
    throw new Error (exchange.id + ' does not have the fetchDeposits method')
}
```

```Python
# Python
# fetch_deposits(code = None, since = None, limit = None, params = {})

if exchange.has['fetchDeposits']:
    deposits = exchange.fetch_deposits(code, since, limit, params)
else:
    raise Exception (exchange.id + ' does not have the fetch_deposits method')
```

```PHP
// PHP
// fetch_deposits ($code = null, $since = null, $limit = null, $params = {})

if ($exchange->has['fetchDeposits']) {
    $deposits = $exchange->fetch_deposits ($code, $since, $limit, $params);
} else {
    throw new Exception ($exchange->id . ' does not have the fetch_deposits method');
}
```

#### Withdrawals

```JavaScript
// JavaScript
// fetchWithdrawals (code = undefined, since = undefined, limit = undefined, params = {})

if (exchange.has['fetchWithdrawals']) {
    const withdrawals = await exchange.fetchWithdrawals (code, since, limit, params)
} else {
    throw new Error (exchange.id + ' does not have the fetchWithdrawals method')
}
```

```Python
# Python
# fetch_withdrawals(code = None, since = None, limit = None, params = {})

if exchange.has['fetchWithdrawals']:
    withdrawals = exchange.fetch_withdrawals(code, since, limit, params)
else:
    raise Exception (exchange.id + ' does not have the fetch_withdrawals method')
```

```PHP
// PHP
// fetch_withdrawals ($code = null, $since = null, $limit = null, $params = {})

if ($exchange->has['fetchWithdrawals']) {
    $withdrawals = $exchange->fetch_withdrawals ($code, $since, $limit, $params);
} else {
    throw new Exception ($exchange->id . ' does not have the fetch_withdrawals method');
}
```

#### All Transactions

```JavaScript
// JavaScript
// fetchTransactions (code = undefined, since = undefined, limit = undefined, params = {})

if (exchange.has['fetchTransactions']) {
    const transactions = await exchange.fetchTransactions (code, since, limit, params)
} else {
    throw new Error (exchange.id + ' does not have the fetchTransactions method')
}
```

```Python
# Python
# fetch_transactions(code = None, since = None, limit = None, params = {})

if exchange.has['fetchTransactions']:
    transactions = exchange.fetch_transactions(code, since, limit, params)
else:
    raise Exception (exchange.id + ' does not have the fetch_transactions method')
```

```PHP
// PHP
// fetch_transactions ($code = null, $since = null, $limit = null, $params = {})

if ($exchange->has['fetchTransactions']) {
    $transactions = $exchange->fetch_transactions ($code, $since, $limit, $params);
} else {
    throw new Exception ($exchange->id . ' does not have the fetch_transactions method');
}
```
## Fees

**This section of the Unified CCXT API is under development.**

Fees are often grouped into two categories:

- Trading fees. Trading fee is the amount payable to the exchange, usually a percentage of volume traded (filled)).
- Funding fees. The amount payable to the exchange upon depositing and withdrawing as well as the underlying crypto transaction fees (tx fees).

Because the fee structure can depend on the actual volume of currencies traded by the user, the fees can be account-specific. Methods to work with account-specific fees:

```Javascript
fetchFees (params = {})
fetchTradingFees (params = {})
fetchFundingFees (params = {})
```

The fee methods will return a unified fee structure, which is often present with orders and trades as well. The fee structure is a common format for representing the fee info throughout the library. Fee structures are usually indexed by market or currency.

Because this is still a work in progress, some or all of methods and info described in this section may be missing with this or that exchange.

**DO NOT use the `.fees` property as most often it contains the predefined/hardcoded info, which is now deprecated. Actual fees should only be accessed from markets and currencies.**

### Fee Structure

```Javascript
{
    'type': takerOrMaker,
    'currency': 'BTC', // the unified fee currency code
    'rate': percentage, // the fee rate, 0.05% = 0.0005, 1% = 0.01, ...
    'cost': feePaid, // the fee cost (amount * fee rate)
}
```

### Exchange Status

The exchange status describes the latest known information on the availability of the exchange API. This information is either hardcoded into the exchange class or fetched live directly from the exchange API. The `fetchStatus(params = {})` method can be used to get this information. The status returned by `fetchStatus` is one of:

- Hardcoded into the exchange class, e.g. if the API has been broken or shutdown.
- Updated using the exchange ping or `fetchTime` endpoint to see if its alive
- Updated using the dedicated exchange API status endpoint.

```Javascript
fetchStatus(params = {})
 ```

#### Exchange Status Structure

The `fetchStatus()` method will return a status structure like shown below:

```Javascript
{
    'status': 'ok', // 'ok', 'shutdown', 'error', 'maintenance'
    'updated': undefined, // integer, last updated timestamp in milliseconds if updated via the API
    'eta': undefined, // when the maintenance or outage is expected to end
    'url': undefined, // a link to a GitHub issue or to an exchange post on the subject
}
```

The possible values in the `status` field are:

- `'ok'` means the exchange API is fully operational
- `'shutdown`' means the exchange was closed, and the `updated` field should contain the datetime of the shutdown
- `'error'` means that either the exchange API is broken, or the implementation of the exchange in CCXT is broken
- `'maintenance'` means regular maintenance, and the `eta` field should contain the datetime when the exchange is expected to be operational again

### Trading Fees

Trading fees are properties of markets. Most often trading fees are loaded into the markets by the `fetchMarkets` call. Sometimes, however, the exchanges serve fees from different endpoints.

The `calculateFee` method can be used to precalculate trading fees that will be paid. **WARNING! This method is experimental, unstable and may produce incorrect results in certain cases**. You should only use it with caution. Actual fees may be different from the values returned from `calculateFee`, this is just for precalculation.  Do not rely on precalculated values, because market conditions change frequently. It is difficult to know in advance whether your order will be a market taker or maker.

```Javascript
    calculateFee (symbol, type, side, amount, price, takerOrMaker = 'taker', params = {})
```

The `calculateFee` method will return a unified fee structure with precalculated fees for an order with specified params.

Accessing trading fee rates should be done via the `.markets` property, like so:

```Javascript
exchange.markets['ETH/BTC']['taker'] // taker fee rate for ETH/BTC
exchange.markets['BTC/USD']['maker'] // maker fee rate for BTC/USD
```

Maker fees are paid when you provide liquidity to the exchange i.e. you *market-make* an order and someone else fills it. Maker fees are usually lower than taker fees. Similarly, taker fees are paid when you *take* liquidity from the exchange and fill someone else's order.

### Funding Fees

Funding fees are properties of currencies (account balance).

Accessing funding fee rates should be done via the `.currencies` property. This aspect is not unified yet and is subject to change.

```Javascript
exchange.currencies['ETH']['fee'] // tx/withdrawal fee rate for ETH
exchange.currencies['BTC']['fee'] // tx/withdrawal fee rate for BTC
```

## Ledger

```UNDER CONSTRUCTION```

Some exchanges provide additional endpoints for fetching the all-in-one ledger history. The ledger is simply the history of changes, actions done by the user or operations that altered the user's balance in any way, that is, the history of movements of all funds from/to all accounts of the user. That includes deposits and withdrawals (funding), amounts incoming and outcoming in result of a trade or an order, trading fees, transfers between accounts, rebates, cashbacks and other types of events that are subject to accounting.

```JavaScript
async fetchLedger (code = undefined, since = undefined, limit = undefined, params = {})
```

Some exchanges don't allow to fetch all ledger entries for all assets at once, those require the `code` argument to be supplied to `fetchLedger` method.

### Ledger Entry Structure

```JavaScript
{
    'id': 'hqfl-f125f9l2c9',                // string id of the ledger entry, e.g. an order id
    'direction': 'out',                     // or 'in'
    'account': '06d4ab58-dfcd-468a',        // string id of the account if any
    'referenceId': 'bf7a-d4441fb3fd31',     // string id of the trade, transaction, etc...
    'referenceAccount': '3146-4286-bb71',   // string id of the opposite account (if any)
    'type': 'trade',                        // string, reference type, see below
    'currency': 'BTC',                      // string, unified currency code, 'ETH', 'USDT'...
    'amount': 123.45,                       // absolute number, float (does not include the fee)
    'timestamp': 1544582941735,             // milliseconds since epoch time in UTC
    'datetime': "2018-12-12T02:49:01.735Z", // string of timestamp, ISO8601
    'before': 0,                            // amount of currency on balance before
    'after': 0,                             // amount of currency on balance after
    'status': 'ok',                         // 'ok, 'pending', 'canceled'
    'fee': {                                // object or or undefined
        'cost': 54.321,                     // absolute number on top of the amount
        'currency': 'ETH',                  // string, unified currency code, 'ETH', 'USDT'...
    },
    'info': { ... },                        // raw ledger entry as is from the exchange
}
```

### Notes on Ledger Entry Structure

The type of the ledger entry is the type of the operation associated with it. If the amount comes due to a sell order, then it is associated with a corresponding trade type ledger entry, and the referenceId will contain associated trade id (if the exchange in question provides it). If the amount comes out due to a withdrawal, then is is associated with a corresponding transaction.

- `trade`
- `transaction`
- `fee`
- `rebate`
- `cashback`
- `referral`
- `transfer`
- `whatever`
- ...

The `referenceId` field holds the id of the corresponding event that was registered by adding a new item to the ledger.

The `status` field is there to support for exchanges that include pending and canceled changes in the ledger. The ledger naturally represents the actual changes that have taken place, therefore the status is `'ok'` in most cases.

The ledger entry type can be associated with a regular trade or a funding transaction (deposit or withdrawal) or an internal `transfer` between two accounts of the same user. If the ledger entry is associated with an internal transfer, the `account` field will contain the id of the account that is being altered with the ledger entry in question. The `referenceAccount` field will contain the id of the opposite account the funds are transferred to/from, depending on the `direction` (`'in'` or `'out'`).

## Overriding The Nonce

**The default nonce is a 32-bit Unix Timestamp in seconds. You should override it with a milliseconds-nonce if you want to make private requests more frequently than once per second! Most exchanges will throttle your requests if you hit their rate limits, read [API docs for your exchange](https://github.com/ccxt/ccxt/wiki/Exchanges) carefully!**

In case you need to reset the nonce it is much easier to create another pair of keys for using with private APIs. Creating new keys and setting up a fresh unused keypair in your config is usually enough for that.

In some cases you are unable to create new keys due to lack of permissions or whatever. If that happens you can still override the nonce. Base market class has the following methods for convenience:

- `seconds ()`: returns a Unix Timestamp in seconds.
- `milliseconds ()`: same in milliseconds (ms = 1000 * s, thousandths of a second).
- `microseconds ()`: same in microseconds (μs = 1000 * ms, millionths of a second).

There are exchanges that confuse milliseconds with microseconds in their API docs, let's all forgive them for that, folks. You can use methods listed above to override the nonce value. If you need to use the same keypair from multiple instances simultaneously use closures or a common function to avoid nonce conflicts. In Javascript you can override the nonce by providing a `nonce` parameter to the exchange constructor or by setting it explicitly on exchange object:

```JavaScript
// JavaScript

// A: custom nonce redefined in constructor parameters
let nonce = 1
let kraken1 = new ccxt.kraken ({ nonce: () => nonce++ })

// B: nonce redefined explicitly
let kraken2 = new ccxt.kraken ()
kraken2.nonce = function () { return nonce++ } // uses same nonce as kraken1

// C: milliseconds nonce
let kraken3 = new ccxt.kraken ({
    nonce: function () { return this.milliseconds () },
})

// D: newer ES syntax
let kraken4 = new ccxt.kraken ({
    nonce () { return this.milliseconds () },
})
```

In Python and PHP you can do the same by subclassing and overriding nonce function of a particular exchange class:

```Python
# Python

# A: the shortest
gdax = ccxt.gdax({'nonce': ccxt.Exchange.milliseconds})

# B: custom nonce
class MyKraken(ccxt.kraken):
    n = 1
    def nonce(self):
        return self.n += 1

# C: milliseconds nonce
class MyBitfinex(ccxt.bitfinex):
    def nonce(self):
        return self.milliseconds()

# D: milliseconds nonce inline
hitbtc = ccxt.hitbtc({
    'nonce': lambda: int(time.time() * 1000)
})

# E: milliseconds nonce
acx = ccxt.acx({'nonce': lambda: ccxt.Exchange.milliseconds()})
```

```PHP
// PHP

// A: custom nonce value
class MyOKCoinUSD extends \ccxt\okcoinusd {
    public function __construct ($options = array ()) {
        parent::__construct (array_merge (array ('i' => 1), $options));
    }
    public function nonce () {
        return $this->i++;
    }
}

// B: milliseconds nonce
class MyZaif extends \ccxt\zaif {
    public function __construct ($options = array ()) {
        parent::__construct (array_merge (array ('i' => 1), $options));
    }
    public function nonce () {
        return $this->milliseconds ();
    }
}
```

# Error Handling

The error handling with CCXT is done with the exception mechanism that is natively available with all languages.

To handle the errors you should add a `try` block around the call to a unified method and catch the exceptions like you would normally do with your language:

```JavaScript
// JavaScript

// try to call a unified method
try {
    const response = await exchange.fetchTicker ('ETH/BTC')
    console.log (response)
} catch (e) {
    // if the exception is thrown, it is "caught" and can be handled here
    // the handling reaction depends on the type of the exception
    // and on the purpose or business logic of your application
    if (e instanceof ccxt.NetworkError) {
        console.log (exchange.id, 'fetchTicker failed due to a network error:', e.message)
        // retry or whatever
        // ...
    } else if (e instanceof ccxt.ExchangeError) {
        console.log (exchange.id, 'fetchTicker failed due to exchange error:', e.message)
        // retry or whatever
        // ...
    } else {
        console.log (exchange.id, 'fetchTicker failed with:', e.message)
        // retry or whatever
        // ...
    }
}
```

```Python
# Python

# try to call a unified method
try:
    response = await exchange.fetch_order_book('ETH/BTC')
    print(response)
except ccxt.NetworkError as e:
    print(exchange.id, 'fetch_order_book failed due to a network error:', str(e))
    # retry or whatever
    # ...
except ccxt.ExchangeError as e:
    print(exchange.id, 'fetch_order_book failed due to exchange error:', str(e))
    # retry or whatever
    # ...
except Exception as e:
    print(exchange.id, 'fetch_order_book failed with:', str(e))
    # retry or whatever
    # ...
```

```PHP
// PHP

// try to call a unified method
try {
    $response = $exchange->fetch_trades('ETH/BTC');
    print_r($response);
} catch (\ccxt\NetworkError $e) {
    echo $exchange->id . ' fetch_trades failed due to a network error: ' . $e->getMessage () . "\n";
    // retry or whatever
    // ...
} catch (\ccxt\ExchangeError $e) {
    echo $exchange->id . ' fetch_trades failed due to exchange error: ' . $e->getMessage () . "\n";
    // retry or whatever
    // ...
} catch (Exception $e) {
    echo $exchange->id . ' fetch_trades failed with: ' . $e->getMessage () . "\n";
    // retry or whatever
    // ...
}
```
## Error properties

Some errors raised by ccxt will have properties that you test for and handle appropriately. Currently these are the exposed properties:

- `httpCode` // the http status code
- `httpStatusCode` // the mesage alongside the http code header, if any
- `httpMethod` // the http method, e.g. GET or POST
- `url` // the url that caused the error
- `responseHeaders` // an associated array (hashmap) of the response headers
- `responseBody` // the response body as a string
- `responseJson` // the response body decoded as json, as an associated array
- `exchangeId` // the exchange.id property of the error throwing exchange

Initially support for these properties will limited, and not all errors thrown by ccxt will have these properties defined. We plan on unifying all errors soon.

**Note: all/any of these properties may be `undefined/None/null`!**

Error property access:

```JavaScript
// JavaScript

// try to call a unified method
try {
    const response = await exchange.fetchTicker ('ETH/BTC')
    console.log (response)
} catch (e) {
    console.log (e.httpCode)
    console.log (e.url)
}
```

```Python
# Python

# try to call a unified method
try:
    response = await exchange.fetch_order_book('ETH/BTC')
    print(response)
except ccxt.NetworkError as e:
    print(e.httpCode)
    print(e.url)

```

```PHP
// PHP

// try to call a unified method
try {
    $response = $exchange->fetch_trades('ETH/BTC');
    print_r($response);
} catch (\ccxt\NetworkError $e) {
    var_dump($e->httpCode);
    var_dump($e->url);
}
```

## Exception Hierarchy

All exceptions are derived from the base BaseError exception, which, in its turn, is defined in the ccxt library like so:

```JavaScript
// JavaScript
class BaseError extends Error {
    constructor () {
        super ()
        // a workaround to make `instanceof BaseError` work in ES5
        this.constructor = BaseError
        this.__proto__   = BaseError.prototype
    }
}
```

```Python
# Python
class BaseError (Exception):
    pass
```

```PHP
// PHP
class BaseError extends \Exception {}
```

Below is an outline of exception inheritance hierarchy:

```
+ BaseError
|
+---+ ExchangeError
|   |
|   +---+ AuthenticationError
|   |   |
|   |   +---+ PermissionDenied
|   |   |
|   |   +---+ AccountSuspended
|   |
|   +---+ ArgumentsRequired
|   |
|   +---+ BadRequest
|   |
|   +---+ BadResponse
|   |   |
|   |   +---+ NullResponse
|   |
|   +---+ InsufficientFunds
|   |
|   +---+ InvalidAddress
|   |   |
|   |   +---+ AddressPending
|   |
|   +---+ InvalidOrder
|   |   |
|   |   +---+ OrderNotFound
|   |   |
|   |   +---+ OrderNotCached
|   |   |
|   |   +---+ CancelPending
|   |   |
|   |   +---+ OrderImmediatelyFillable
|   |   |
|   |   +---+ OrderNotFillable
|   |   |
|   |   +---+ DuplicateOrderId
|   |
|   +---+ NotSupported
|
+---+ NetworkError (recoverable)
    |
    +---+ DDoSProtection
    |
    +---+ ExchangeNotAvailable
    |
    +---+ InvalidNonce
    |
    +---+ RequestTimeout
```

The `BaseError` class is a generic error class for all sorts of errors, including accessibility and request/response mismatch. Users should catch this exception at the very least, if no error differentiation is required.

## ExchangeError

This exception is thrown when an exchange server replies with an error in JSON. Possible reasons:

  - endpoint is switched off by the exchange
  - symbol not found on the exchange
  - required parameter is missing
  - the format of parameters is incorrect
  - an exchange replies with an unclear answer

Other exceptions derived from `ExchangeError`:

  - `NotSupported`: This exception is raised if the endpoint is not offered/not supported by the exchange API.
  - `AuthenticationError`: Raised when an exchange requires one of the API credentials that you've missed to specify, or when there's a mistake in the keypair or an outdated nonce. Most of the time you need `apiKey` and `secret`, sometimes you also need `uid` and/or `password`.
  - `PermissionDenied`: Raised when there's no access for specified action or insufficient permissions on the specified `apiKey`.
  - `InsufficientFunds`: This exception is raised when you don't have enough currency on your account balance to place an order.
  - `InvalidAddress`: This exception is raised upon encountering a bad funding address or a funding address shorter than `.minFundingAddressLength` (10 characters by default) in a call to `fetchDepositAddress`, `createDepositAddress` or `withdraw`.
  - `InvalidOrder`: This exception is the base class for all exceptions related to the unified order API.
  - `OrderNotFound`: Raised when you are trying to fetch or cancel a non-existent order.

## NetworkError

All errors related to networking are usually recoverable, meaning that networking problems, traffic congestion, unavailability is usually time-dependent. Making a retry later is usually enough to recover from a NetworkError, but if it doesn't go away, then it may indicate some persistent problem with the exchange or with your connection.

### DDoSProtection

This exception is thrown in either of two cases:

- when Cloudflare or Incapsula rate limiter restrictions are enforced per user or region/location
- when the exchange restricts user access for requesting the endpoints in question too frequently

In addition to default error handling, the ccxt library does a case-insensitive search in the response received from the exchange for one of the following keywords:

  - `cloudflare`
  - `incapsula`
  - `overload`
  - `ddos`

### RequestTimeout

This exception is raised when the connection with the exchange fails or data is not fully received in a specified amount of time. This is controlled by the `timeout` option. When a `RequestTimeout` is raised, the user doesn't know the outcome of a request (whether it was accepted by the exchange server or not).

Thus it's advised to handle this type of exception in the following manner:

- for fetching requests it is safe to retry the call
- for a request to `cancelOrder` a user is required to retry the same call the second time. If instead of a retry a user calls a `fetchOrder`, `fetchOrders`, `fetchOpenOrders` or `fetchClosedOrders` right away without a retry to call `cancelOrder`, this may cause the [`.orders` cache](#orders-cache) to fall out of sync. A subsequent retry to `cancelOrder` will return one of the following possible results:
  - a request is completed successfully, meaning the order has been properly canceled now
  - an `OrderNotFound` exception is raised, which means the order was either already canceled on the first attempt or has been executed (filled and closed) in the meantime between the two attempts. Note, that the order will still have an `'open'` status in the `.orders` cache. To determine the actual order status you'll need to call `fetchOrder` to update the cache properly (where available from the exchange). If the `fetchOrder` method is `'emulated'` the ccxt library will mark the order as `'closed'`. The user has to call `fetchBalance` and set the order status to `'canceled'` manually if the balance hasn't changed (a trade didn't not occur).
- if a request to `createOrder` fails with a `RequestTimeout` the user should:
  - update the `.orders` cache with a call to `fetchOrders`, `fetchOpenOrders`, `fetchClosedOrders` to check if the request to place the order has succeeded and the order is now open
  - if the order is not `'open'` the user should `fetchBalance` to check if the balance has changed since the order was created on the first run and then was filled and closed by the time of the second check. Note that `fetchBalance` relies on the `.orders` cache for [balance inference](#balance-inference) and thus should only be called after updating the cache!

### ExchangeNotAvailable

The ccxt library throws this error if it detects any of the following keywords in response:

  - `offline`
  - `unavailable`
  - `busy`
  - `retry`
  - `wait`
  - `maintain`
  - `maintenance`
  - `maintenancing`

### InvalidNonce

Raised when your nonce is less than the previous nonce used with your keypair, as described in the [Authentication](https://github.com/ccxt/ccxt/wiki/Manual#authentication) section. This type of exception is thrown in these cases (in order of precedence for checking):

  - You are not rate-limiting your requests or sending too many of them too often.
  - Your API keys are not fresh and new (have been used with some different software or script already, just always create a new keypair when you add this or that exchange).
  - The same keypair is shared across multiple instances of the exchange class (for example, in a multithreaded environment or in separate processes).
  - Your system clock is out of synch. System time should be synched with UTC in a non-DST timezone at a rate of once every ten minutes or even more frequently because of the clock drifting. **Enabling time synch in Windows is usually not enough!** You have to set it up with the OS Registry (Google *"time synch frequency"* for your OS).

# Troubleshooting

In case you experience any difficulty connecting to a particular exchange, do the following in order of precedence:

- Make sure that you have the most recent version of ccxt.
- Check the [CHANGELOG](https://github.com/ccxt/ccxt/blob/master/CHANGELOG.md) for recent updates.
- Turn `verbose = true` to get more detail about it.
- Python people can turn on DEBUG logging level with a standard pythonic logger, by adding these two lines to the beginning of their code:
  ```Python
  import logging
  logging.basicConfig(level=logging.DEBUG)
  ```
- Use verbose mode to make sure that the used API credentials correspond to the keys you intend to use. Make sure there's no confusion of keypairs.
- **Try a fresh new keypair if possible.**
- Check the permissions on the keypair with the exchange website!
- If it is a Cloudflare protection error, try these examples:
  - https://github.com/ccxt/ccxt/blob/master/examples/js/bypass-cloudflare.js
  - https://github.com/ccxt/ccxt/blob/master/examples/py/bypass-cloudflare.py
  - https://github.com/ccxt/ccxt/blob/master/examples/py/bypass-cloudflare-with-cookies.py
- Check your nonce. If you used your API keys with other software, you most likely should [override your nonce function](#overriding-the-nonce) to match your previous nonce value. A nonce usually can be easily reset by generating a new unused keypair. If you are getting nonce errors with an existing key, try with a new API key that hasn't been used yet.
- Check your request rate if you are getting nonce errors. Your private requests should not follow one another quickly. You should not send them one after another in a split second or in short time. The exchange will most likely ban you if you don't make a delay before sending each new request. In other words, you should not hit their rate limit by sending unlimited private requests too frequently. Add a delay to your subsequent requests or enable the built-in rate-limiter, like shown in the long-poller [examples](https://github.com/ccxt/ccxt/tree/master/examples), also [here](https://github.com/ccxt/ccxt/wiki/Manual#order-book--market-depth).
- Read the [docs for your exchange](https://github.com/ccxt/ccxt/wiki/Exchanges) and compare your verbose output to the docs.
- Check your connectivity with the exchange by accessing it with your browser.
- Check your connection with the exchange through a proxy. Read the [Proxy](https://github.com/ccxt/ccxt/wiki/Install#proxy) section for more details.
- Try accesing the exchange from a different computer or a remote server, to see if this is a local or global issue with the exchange.
- Check if there were any news from the exchange recently regarding downtime for maintenance. Some exchanges go offline for updates regularly (like once a week).

## Notes

- Use the `verbose = true` option or instantiate your troublesome exchange with `new ccxt.exchange ({ 'verbose': true })` to see the HTTP requests and responses in details. The verbose output will also be of use for us to debug it if you submit an issue on GitHub.
- Use DEBUG logging in Python!
- As written above, some exchanges are not available in certain countries. You should use a proxy or get a server somewhere closer to the exchange.
- If you are getting authentication errors or *'invalid keys'* errors, those are most likely due to a nonce issue.
- Some exchanges do not state it clearly if they fail to authenticate your request. In those circumstances they might respond with an exotic error code, like HTTP 502 Bad Gateway Error or something that's even less related to the actual cause of the error.
- ...

```UNDER CONSTRUCTION```<|MERGE_RESOLUTION|>--- conflicted
+++ resolved
@@ -53,11 +53,7 @@
 
 # Exchanges
 
-<<<<<<< HEAD
-The ccxt library currently supports the following 127 cryptocurrency exchange markets and trading APIs:
-=======
 The ccxt library currently supports the following 124 cryptocurrency exchange markets and trading APIs:
->>>>>>> 16da402b
 
 |&nbsp;&nbsp;&nbsp;&nbsp;&nbsp;&nbsp;&nbsp;logo&nbsp;&nbsp;&nbsp;&nbsp;&nbsp;&nbsp;&nbsp;                                                                                                       | id                 | name                                                                                    | ver | doc                                                                                          | certified                                                                                                                  |
 |-----------------------------------------------------------------------------------------------------------------------------------------------------------------------------------------------|--------------------|-----------------------------------------------------------------------------------------|:---:|:--------------------------------------------------------------------------------------------:|----------------------------------------------------------------------------------------------------------------------------|
