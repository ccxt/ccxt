language: python
dist: jammy
python:
- 3.8.3
git:
  depth: 2
cache:
  directories:
  - ".cache"
before_install:
- set -e
- ". $HOME/.nvm/nvm.sh"
- nvm ls
- nvm ls-remote
- nvm install v18.17.0
- rm -rf node_modules
# common commands
- npm ci --include=dev
- git checkout package.json package-lock.json
- git config pull.rebase false
- git fetch --depth=1 --no-tags --verbose --progress
- pip install tox cryptography requests ruff # common packages
- pip install twine # used to publish python package
- pip install pyopenssl aiohttp # used to run real-time tests
- pip install typing-extensions # required by python <3.11
- php -i | grep php.ini
- composer install
- sudo apt update
- sudo apt install apt-transport-https -y
- sudo apt update -y
- sudo apt-get install -y dotnet-sdk-7.0
- sudo apt-get install -y dotnet-runtime-7.0
- dotnet --version
- dotnet --info
<<<<<<< HEAD
=======
- type -p curl >/dev/null || ( apt update &&  apt install curl -y)
- curl -fsSL https://cli.github.com/packages/githubcli-archive-keyring.gpg | sudo dd of=/usr/share/keyrings/githubcli-archive-keyring.gpg && sudo chmod go+r /usr/share/keyrings/githubcli-archive-keyring.gpg && echo "deb [arch=$(dpkg --print-architecture) signed-by=/usr/share/keyrings/githubcli-archive-keyring.gpg] https://cli.github.com/packages stable main" | sudo tee /etc/apt/sources.list.d/github-cli.list > /dev/null && sudo apt update && sudo apt install gh -y
>>>>>>> f69a3c44

script:
- ./build.sh 2>&1
- git checkout master composer.json
- if [ "$TRAVIS_PULL_REQUEST" = "false" ] && [ "$TRAVIS_BRANCH" = "master" ]; then
    export SHOULD_DEPLOY=false;
    DEPLOY_OUTPUT=$(env DEPLOY_CACHE=.cache/deploy SECONDS_BEFORE_NEXT_DEPLOY=43200 TRAVIS_COMMIT_MESSAGE="${TRAVIS_COMMIT_MESSAGE}" ./build/deploy.sh) && SHOULD_DEPLOY=true;
    echo "----------------";
    echo "${DEPLOY_OUTPUT}";
    echo "${SHOULD_DEPLOY}";
    echo "----------------";
    if $SHOULD_DEPLOY; then
      echo "Publishing";
      npm config set git-tag-version=false && NPM_VERSION=$(npm version patch);
      npm run vss && npm run copy-python-files;
      env COMMIT_MESSAGE=${NPM_VERSION:1} GITHUB_TOKEN=${GITHUB_TOKEN} SHOULD_TAG=${SHOULD_DEPLOY} ./build/push.sh;
      cd python && env PYPI_TOKEN=${PYPI_TOKEN} ./deploy.sh && cd ..;
    else
      echo "Not publishing";
      env COMMIT_MESSAGE="${TRAVIS_COMMIT_MESSAGE}" GITHUB_TOKEN=${GITHUB_TOKEN} SHOULD_TAG=${SHOULD_DEPLOY} ./build/push.sh;
    fi;
  fi
after_failure:
- sleep 10
before_deploy:
- echo $SHOULD_DEPLOY
deploy:
- provider: npm
  email: igor.kroitor@gmail.com
  api_key:
    secure: euGp3OIlxbY+ZqgJYOAE1MH4EyCVIRLxMksHcj+w/V6MEkRchLIUDE68kLdK5ZUFGHnoFQtR1N65i428gvcjy8P/0K0p9maVpZaHuk0Q2GrnIAAe0D6jZu2s2D0JPhWCZ5U4Aiek5ExhTblEYWTwOtpG/JwAa+2/IT+2DvtNf37HBM0tEvI3FLRexTv74vMDH172681UFHz2h0dvfgOzBwCiydsp6eihnV90AetsYT4Y9VpZDjAdmATO1ydLw8SnH2skWssmH8snyDDVOPkdu6mRBHZB6ckSZzyQLiIbn4dlzAt6Zi1/NjSJg4z/+vIK8o8SOHPu3AkCab+E6kBeuCBnphquIa/i3bToxJSa1AScisg+5rQZCsY/L7ey8El/nOvVn7B6xATk7w4Cm/dy5gTyriNqgFoJvDLhlntfPp+7w9GGc7Hi6UL9RWw0CCW9c2I1cyDmNpSv95gspMJAI847ykaHgXl01Cxo2yWGqwxpCR/suqdTySvo3NgqFQrM2aRkPQT+yQlL2hrrqX2l2w7gU+2y9W89WB/75x674RR3fpSID6HGrt52frZDk1mgi6ggHv0ta+hOHQCIhLM7tB/pR9ehF4RGcVjRTEBa0CG2XeXDWDFDjLEzZPmvf6vCL+PDMk91sR6YB+djsaPEwLV6pjWngYSrNdYVe1djdl8=
  on:
    condition: $SHOULD_DEPLOY = true
after_deploy:
- cat ~/.npm/_logs/*-debug.log
env:
  global:
  # PYPI_TOKEN
  - secure: QCQa8tn40loCqSx9tR7PFAa7h5Gucl9IaEARiskiPF3zlLoZTst6ThnFl1rQDKx2jIJsN1z8Vwd12I4kYGED+Tgd345kE+J/n2hVEpTwSB+oOUWlwgkTQbCQB0XxPJRPila9lt3Ogpbvrp//L7IkFM06gu+N+qwQEOjn7dkLrVAkg5vl9nouuzqHadaQ1oOMG/v3DgPq5NHaCEWK0285Oqs8dqecVRSFGAtRPTDHzO/nv4stsbnmEWO1pu/SYXyxum1CYv9glfFaRNWoQ9EWjl8ogCzBsH3lkFeNhwLOcSyMFmTpXH1soXcLzJTWoUgfx9hiiC8IqOxx4nGurOK6OyY9QO8aVwyRdYlbpdLFuEiGuadfI6Rbz41TewZ+r3OmFn4gy5oRIM0fE+2Osj3btmsdZYktXdErqhRm18bV/oO/IOteKEXdbC7+PJ5obnpbBKKfcSNOAF8F/en+qouAywghq8UBJ9zHtWSsDXOUeCdvXLGKA01pbdaDpmtHBU9u5iX+KnSbBP+iAb7+i/uymxFTJbseYllPa1IFUf4wNf6AFlfgLnZT064KF1oiIGnvpczqD+UV4fDIukKaBaC0gK2nUQUiSNPs1kFJbs7QiQO5I07RgpAACigDWlp6tKLSUoA4wUXIG1APF5Eh001FAQ01lCjsxhMh3OmtgEIaxkI=
  # new new GITHUB_TOKEN
  - secure: koZWVx9bBt1QZ43OUGH6DE0tQseqYxL+LGubjSndpCQfx1OLbUOjuxa4ka8S2mVTX61IQ+Pl7VambRahmXrSp/+cIYf2l/7BfE/vmaAxs+mM7+YbvAmIbmp3ohw2Ib+SnkCPUsQWBPdOedbuDXUkTvd6T22EwftFOBYrcBxmABpvNNRwaaK7fnNJQMnJo3yiaM0sCOjcyBJOzGhO2+aW7T7LaSa0CdmD/yBIAfqxmfFCf8gOTnRep8iCay/fMAhdDD/zzUNBJoKupMWHkwSik8BeKA/Ny4OO0zvR1ZF+t1PD4qXnK17bKf3kS+JKPCK8q7wGwJWTJFezKRG0JbIZRMxi4Dsawu+QvHs4+ekSCWLuPD0bnn6TMue+bOWaCnLVQAmzTbiykWF2tuHN0Zj/c8DJJKjA62EKPKJh/69OdEV6VIwy5m2o+ij6MWK0yaAcNNOfDRiM9sAJL8eUcncFVOOzyEkFTRuke/gerJEUknH/25tYCXbmRYRolSoFvSW8PaB2Q8RXizL9LtnyRcR02wxs12jpCTAJ9rpR0XIb3D4W8BWkWgJvHp9JZOAlzESz4moROv3C6EvPFX4uZAAx/RgdFicLB7tgP9EC6RAPs1yPJwjNcv7EPLsl5OPBsFkOa8Qq5guNbeX6XuBWsIRJL+XJBODw29kISxiWDh49Dlg=<|MERGE_RESOLUTION|>--- conflicted
+++ resolved
@@ -32,11 +32,8 @@
 - sudo apt-get install -y dotnet-runtime-7.0
 - dotnet --version
 - dotnet --info
-<<<<<<< HEAD
-=======
 - type -p curl >/dev/null || ( apt update &&  apt install curl -y)
 - curl -fsSL https://cli.github.com/packages/githubcli-archive-keyring.gpg | sudo dd of=/usr/share/keyrings/githubcli-archive-keyring.gpg && sudo chmod go+r /usr/share/keyrings/githubcli-archive-keyring.gpg && echo "deb [arch=$(dpkg --print-architecture) signed-by=/usr/share/keyrings/githubcli-archive-keyring.gpg] https://cli.github.com/packages stable main" | sudo tee /etc/apt/sources.list.d/github-cli.list > /dev/null && sudo apt update && sudo apt install gh -y
->>>>>>> f69a3c44
 
 script:
 - ./build.sh 2>&1
