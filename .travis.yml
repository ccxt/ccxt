language: python
dist: jammy
python:
- 3.8.3
git:
  depth: 2
cache:
  directories:
  - ".cache"
before_install:
- set -e
- ". $HOME/.nvm/nvm.sh"
- nvm ls
- nvm ls-remote
- nvm install v16.13.2
- rm -rf node_modules
- npm install
- git checkout package.json package-lock.json
- git config pull.rebase false
- git fetch --depth=1 --tags --verbose --progress
- pip install requests pyopenssl
- pip install --ignore-installed six
- pip install tox twine
- pip install aiohttp cryptography
- php -i | grep php.ini
- php --version
- composer install
- wget https://packages.microsoft.com/config/ubuntu/22.04/packages-microsoft-prod.deb -O packages-microsoft-prod.deb
- sudo dpkg -i packages-microsoft-prod.deb
- rm packages-microsoft-prod.deb
- sudo apt update
- sudo apt install dotnet-sdk-7.0
- sudo apt install dotnet-runtime-7.0

script:
<<<<<<< HEAD
- dotnet --version
- npm run force-build
- npm run test-base
- npm run test-base-ws
- pip list
- ./tests-manager.sh 2>&1
=======
- ./build.sh 2>&1
>>>>>>> 89413379
- git checkout master composer.json
- if [ "$TRAVIS_PULL_REQUEST" = "false" ] && [ "$TRAVIS_BRANCH" = "master" ]; then
    export SHOULD_DEPLOY=false;
    DEPLOY_OUTPUT=$(env DEPLOY_CACHE=.cache/deploy SECONDS_BEFORE_NEXT_DEPLOY=43200 TRAVIS_COMMIT_MESSAGE="${TRAVIS_COMMIT_MESSAGE}" ./build/deploy.sh) && SHOULD_DEPLOY=true;
    echo "----------------";
    echo "${DEPLOY_OUTPUT}";
    echo "${SHOULD_DEPLOY}";
    echo "----------------";
    if $SHOULD_DEPLOY; then
      echo "Publishing";
      npm config set git-tag-version=false && NPM_VERSION=$(npm version patch);
      npm run vss && npm run copy-python-files;
      npm list -g standard-version --depth=0 || npm install -g standard-version@9.5.0;
      standard-version --skip.bump --skip.commit --skip.tag;
      env COMMIT_MESSAGE=${NPM_VERSION:1} GITHUB_TOKEN=${GITHUB_TOKEN} SHOULD_TAG=${SHOULD_DEPLOY} ./build/push.sh;
      cd python && env PYPI_TOKEN=${PYPI_TOKEN} ./deploy.sh && cd ..;
    else
      echo "Not publishing";
      env COMMIT_MESSAGE="${TRAVIS_COMMIT_MESSAGE}" GITHUB_TOKEN=${GITHUB_TOKEN} SHOULD_TAG=${SHOULD_DEPLOY} ./build/push.sh;
    fi;
  fi
after_failure:
- sleep 10
before_deploy:
- echo $SHOULD_DEPLOY
deploy:
- provider: npm
  email: igor.kroitor@gmail.com
  api_key:
    secure: euGp3OIlxbY+ZqgJYOAE1MH4EyCVIRLxMksHcj+w/V6MEkRchLIUDE68kLdK5ZUFGHnoFQtR1N65i428gvcjy8P/0K0p9maVpZaHuk0Q2GrnIAAe0D6jZu2s2D0JPhWCZ5U4Aiek5ExhTblEYWTwOtpG/JwAa+2/IT+2DvtNf37HBM0tEvI3FLRexTv74vMDH172681UFHz2h0dvfgOzBwCiydsp6eihnV90AetsYT4Y9VpZDjAdmATO1ydLw8SnH2skWssmH8snyDDVOPkdu6mRBHZB6ckSZzyQLiIbn4dlzAt6Zi1/NjSJg4z/+vIK8o8SOHPu3AkCab+E6kBeuCBnphquIa/i3bToxJSa1AScisg+5rQZCsY/L7ey8El/nOvVn7B6xATk7w4Cm/dy5gTyriNqgFoJvDLhlntfPp+7w9GGc7Hi6UL9RWw0CCW9c2I1cyDmNpSv95gspMJAI847ykaHgXl01Cxo2yWGqwxpCR/suqdTySvo3NgqFQrM2aRkPQT+yQlL2hrrqX2l2w7gU+2y9W89WB/75x674RR3fpSID6HGrt52frZDk1mgi6ggHv0ta+hOHQCIhLM7tB/pR9ehF4RGcVjRTEBa0CG2XeXDWDFDjLEzZPmvf6vCL+PDMk91sR6YB+djsaPEwLV6pjWngYSrNdYVe1djdl8=
  on:
    condition: $SHOULD_DEPLOY = true
after_deploy:
- cat ~/.npm/_logs/*-debug.log
env:
  global:
  # PYPI_TOKEN
  - secure: QCQa8tn40loCqSx9tR7PFAa7h5Gucl9IaEARiskiPF3zlLoZTst6ThnFl1rQDKx2jIJsN1z8Vwd12I4kYGED+Tgd345kE+J/n2hVEpTwSB+oOUWlwgkTQbCQB0XxPJRPila9lt3Ogpbvrp//L7IkFM06gu+N+qwQEOjn7dkLrVAkg5vl9nouuzqHadaQ1oOMG/v3DgPq5NHaCEWK0285Oqs8dqecVRSFGAtRPTDHzO/nv4stsbnmEWO1pu/SYXyxum1CYv9glfFaRNWoQ9EWjl8ogCzBsH3lkFeNhwLOcSyMFmTpXH1soXcLzJTWoUgfx9hiiC8IqOxx4nGurOK6OyY9QO8aVwyRdYlbpdLFuEiGuadfI6Rbz41TewZ+r3OmFn4gy5oRIM0fE+2Osj3btmsdZYktXdErqhRm18bV/oO/IOteKEXdbC7+PJ5obnpbBKKfcSNOAF8F/en+qouAywghq8UBJ9zHtWSsDXOUeCdvXLGKA01pbdaDpmtHBU9u5iX+KnSbBP+iAb7+i/uymxFTJbseYllPa1IFUf4wNf6AFlfgLnZT064KF1oiIGnvpczqD+UV4fDIukKaBaC0gK2nUQUiSNPs1kFJbs7QiQO5I07RgpAACigDWlp6tKLSUoA4wUXIG1APF5Eh001FAQ01lCjsxhMh3OmtgEIaxkI=
  # new new GITHUB_TOKEN
  - secure: koZWVx9bBt1QZ43OUGH6DE0tQseqYxL+LGubjSndpCQfx1OLbUOjuxa4ka8S2mVTX61IQ+Pl7VambRahmXrSp/+cIYf2l/7BfE/vmaAxs+mM7+YbvAmIbmp3ohw2Ib+SnkCPUsQWBPdOedbuDXUkTvd6T22EwftFOBYrcBxmABpvNNRwaaK7fnNJQMnJo3yiaM0sCOjcyBJOzGhO2+aW7T7LaSa0CdmD/yBIAfqxmfFCf8gOTnRep8iCay/fMAhdDD/zzUNBJoKupMWHkwSik8BeKA/Ny4OO0zvR1ZF+t1PD4qXnK17bKf3kS+JKPCK8q7wGwJWTJFezKRG0JbIZRMxi4Dsawu+QvHs4+ekSCWLuPD0bnn6TMue+bOWaCnLVQAmzTbiykWF2tuHN0Zj/c8DJJKjA62EKPKJh/69OdEV6VIwy5m2o+ij6MWK0yaAcNNOfDRiM9sAJL8eUcncFVOOzyEkFTRuke/gerJEUknH/25tYCXbmRYRolSoFvSW8PaB2Q8RXizL9LtnyRcR02wxs12jpCTAJ9rpR0XIb3D4W8BWkWgJvHp9JZOAlzESz4moROv3C6EvPFX4uZAAx/RgdFicLB7tgP9EC6RAPs1yPJwjNcv7EPLsl5OPBsFkOa8Qq5guNbeX6XuBWsIRJL+XJBODw29kISxiWDh49Dlg=<|MERGE_RESOLUTION|>--- conflicted
+++ resolved
@@ -33,16 +33,7 @@
 - sudo apt install dotnet-runtime-7.0
 
 script:
-<<<<<<< HEAD
-- dotnet --version
-- npm run force-build
-- npm run test-base
-- npm run test-base-ws
-- pip list
-- ./tests-manager.sh 2>&1
-=======
 - ./build.sh 2>&1
->>>>>>> 89413379
 - git checkout master composer.json
 - if [ "$TRAVIS_PULL_REQUEST" = "false" ] && [ "$TRAVIS_BRANCH" = "master" ]; then
     export SHOULD_DEPLOY=false;
