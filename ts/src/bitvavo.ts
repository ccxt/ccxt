--- conflicted
+++ resolved
@@ -1069,37 +1069,7 @@
         };
     }
 
-<<<<<<< HEAD
     createOrderRequest (symbol: Str, type: OrderType, side: OrderSide, amount, price = undefined, params = {}) {
-=======
-    async createOrder (symbol: string, type: OrderType, side: OrderSide, amount, price = undefined, params = {}) {
-        /**
-         * @method
-         * @name bitvavo#createOrder
-         * @description create a trade order
-         * @see https://docs.bitvavo.com/#tag/Trading-endpoints/paths/~1order/post
-         * @param {string} symbol unified symbol of the market to create an order in
-         * @param {string} type 'market' or 'limit'
-         * @param {string} side 'buy' or 'sell'
-         * @param {float} amount how much of currency you want to trade in units of base currency
-         * @param {float} [price] the price at which the order is to be fullfilled, in units of the quote currency, ignored in market orders
-         * @param {object} [params] extra parameters specific to the exchange API endpoint
-         * @param {string} [params.timeInForce] "GTC", "IOC", or "PO"
-         * @param {float} [params.stopPrice] The price at which a trigger order is triggered at
-         * @param {float} [params.triggerPrice] The price at which a trigger order is triggered at
-         * @param {bool} [params.postOnly] If true, the order will only be posted to the order book and not executed immediately
-         * @param {float} [params.stopLossPrice] The price at which a stop loss order is triggered at
-         * @param {float} [params.takeProfitPrice] The price at which a take profit order is triggered at
-         * @param {string} [params.triggerType] "price"
-         * @param {string} [params.triggerReference] "lastTrade", "bestBid", "bestAsk", "midPrice" Only for stop orders: Use this to determine which parameter will trigger the order
-         * @param {string} [params.selfTradePrevention] "decrementAndCancel", "cancelOldest", "cancelNewest", "cancelBoth"
-         * @param {bool} [params.disableMarketProtection] don't cancel if the next fill price is 10% worse than the best fill price
-         * @param {bool} [params.responseRequired] Set this to 'false' when only an acknowledgement of success or failure is required, this is faster.
-         * @param {string} [params.clientOrderId] An ID supplied by the client that must be unique among all open orders for the same market
-         * @returns {object} an [order structure]{@link https://docs.ccxt.com/#/?id=order-structure}
-         */
-        await this.loadMarkets ();
->>>>>>> 3aa29c09
         const market = this.market (symbol);
         const request = {
             'market': market['id'],
@@ -1234,46 +1204,13 @@
         return this.parseOrder (response, market);
     }
 
-<<<<<<< HEAD
     editOrderRequest (id: string, symbol, type, side, amount = undefined, price = undefined, params = {}) {
         let request = {};
         const market = this.market (symbol);
-=======
-    async editOrder (id: string, symbol, type, side, amount = undefined, price = undefined, params = {}) {
-        /**
-         * @method
-         * @name bitvavo#editOrder
-         * @description edit a trade order
-         * @see https://docs.bitvavo.com/#tag/Trading-endpoints/paths/~1order/put
-         * @param {string} symbol unified symbol of the market to create an order in
-         * @param {string} type 'market' or 'limit'
-         * @param {string} side 'buy' or 'sell'
-         * @param {float} amount how much of currency you want to trade in units of base currency
-         * @param {float} [price] the price at which the order is to be fullfilled, in units of the quote currency, ignored in market orders
-         * @param {object} [params] extra parameters specific to the exchange API endpoint
-         * @param {string} [params.timeInForce] "GTC", "IOC", or "PO"
-         * @param {bool} [params.postOnly] If true, the order will only be posted to the order book and not executed immediately
-         * @param {float} [params.stopPrice] The price at which a trigger order is triggered at
-         * @param {float} [params.triggerPrice] The price at which a trigger order is triggered at
-         * @param {string} [params.selfTradePrevention] "decrementAndCancel", "cancelOldest", "cancelNewest", "cancelBoth"
-         * @param {bool} [params.responseRequired] Set this to 'false' when only an acknowledgement of success or failure is required, this is faster.
-         * @param {string} [params.clientOrderId] An ID supplied by the client
-         * @returns {object} an [order structure]{@link https://docs.ccxt.com/#/?id=order-structure}
-         */
-        await this.loadMarkets ();
-        const market = this.market (symbol);
-        const request = {
-            'market': market['id'],
-        };
-        const clientOrderId = this.safeString (params, 'clientOrderId');
-        if (clientOrderId === undefined) {
-            request['orderId'] = id;
-        }
->>>>>>> 3aa29c09
         const amountRemaining = this.safeNumber (params, 'amountRemaining');
         const triggerPrice = this.safeStringN (params, [ 'triggerPrice', 'stopPrice', 'triggerAmount' ]);
         params = this.omit (params, [ 'amountRemaining', 'triggerPrice', 'stopPrice', 'triggerAmount' ]);
-        let updateRequest = {};
+        const updateRequest = {};
         if (price !== undefined) {
             updateRequest['price'] = this.priceToPrecision (symbol, price);
         }
@@ -1283,19 +1220,8 @@
         if (amountRemaining !== undefined) {
             updateRequest['amountRemaining'] = this.amountToPrecision (symbol, amountRemaining);
         }
-<<<<<<< HEAD
         request = this.extend (request, params);
         if (this.isEmpty (request)) {
-=======
-        if (triggerPrice !== undefined) {
-            updateRequest['triggerAmount'] = this.priceToPrecision (symbol, triggerPrice);
-        }
-        updateRequest = this.extend (updateRequest, params);
-        if (Object.keys (updateRequest).length) {
-            const response = await this.privatePutOrder (this.extend (request, updateRequest));
-            return this.parseOrder (response, market);
-        } else {
->>>>>>> 3aa29c09
             throw new ArgumentsRequired (this.id + ' editOrder() requires an amount argument, or a price argument, or non-empty params');
         }
         request['orderId'] = id;
@@ -1351,19 +1277,8 @@
          */
         await this.loadMarkets ();
         const market = this.market (symbol);
-<<<<<<< HEAD
         const request = this.cancelOrderRequest (id, symbol, params);
         const response = await this.privateDeleteOrder (request);
-=======
-        const request = {
-            'market': market['id'],
-        };
-        const clientOrderId = this.safeString (params, 'clientOrderId');
-        if (clientOrderId === undefined) {
-            request['orderId'] = id;
-        }
-        const response = await this.privateDeleteOrder (this.extend (request, params));
->>>>>>> 3aa29c09
         //
         //     {
         //         "orderId": "2e7ce7fc-44e2-4d80-a4a7-d079c4750b61"
