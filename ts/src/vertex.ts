
//  ---------------------------------------------------------------------------

import Exchange from './abstract/vertex.js';
import { ExchangeError, RateLimitExceeded, PermissionDenied, InsufficientFunds, AuthenticationError, ArgumentsRequired, NotSupported, InvalidOrder, BadRequest } from './base/errors.js';
import { Precise } from './base/Precise.js';
import { TICK_SIZE } from './base/functions/number.js';
import { keccak_256 as keccak } from './static_dependencies/noble-hashes/sha3.js';
import { secp256k1 } from './static_dependencies/noble-curves/secp256k1.js';
import { ecdsa } from './base/functions/crypto.js';
import type { Market, Ticker, Tickers, TradingFees, Balances, Int, OrderBook, OHLCV, Str, Order, OrderType, OrderSide, Trade, Strings, Dict, Num, Currencies, FundingRate, FundingRates, Currency, Transaction } from './base/types.js';

//  ---------------------------------------------------------------------------

/**
 * @class vertex
 * @augments Exchange
 */
export default class vertex extends Exchange {
    describe () {
        return this.deepExtend (super.describe (), {
            'id': 'vertex',
            'name': 'Vertex',
            'countries': [ ],
            'version': 'v1',
            'rateLimit': 50,
            'certified': false,
            'pro': true,
            'dex': true,
            'has': {
                'CORS': undefined,
                'spot': true,
                'margin': false,
                'swap': true,
                'future': true,
                'option': false,
                'addMargin': false,
                'borrowCrossMargin': false,
                'borrowIsolatedMargin': false,
                'cancelAllOrders': true,
                'cancelAllOrdersAfter': false,
                'cancelOrder': true,
                'cancelOrders': true,
                'cancelOrdersForSymbols': false,
                'closeAllPositions': false,
                'closePosition': false,
                'createMarketBuyOrderWithCost': false,
                'createMarketOrderWithCost': false,
                'createMarketSellOrderWithCost': false,
                'createOrder': true,
                'createOrders': true,
                'createReduceOnlyOrder': true,
                'editOrder': false,
                'fetchAccounts': false,
                'fetchBalance': true,
                'fetchBorrowInterest': false,
                'fetchBorrowRateHistories': false,
                'fetchBorrowRateHistory': false,
                'fetchCanceledOrders': false,
                'fetchClosedOrders': false,
                'fetchCrossBorrowRate': false,
                'fetchCrossBorrowRates': false,
                'fetchCurrencies': true,
                'fetchDepositAddress': false,
                'fetchDepositAddresses': false,
                'fetchDeposits': false,
                'fetchDepositWithdrawFee': false,
                'fetchDepositWithdrawFees': false,
                'fetchFundingHistory': false,
                'fetchFundingRate': true,
                'fetchFundingRateHistory': false,
                'fetchFundingRates': true,
                'fetchIndexOHLCV': false,
                'fetchIsolatedBorrowRate': false,
                'fetchIsolatedBorrowRates': false,
                'fetchLedger': false,
                'fetchLeverage': false,
                'fetchLeverageTiers': false,
                'fetchLiquidations': false,
                'fetchMarginMode': undefined,
                'fetchMarketLeverageTiers': false,
                'fetchMarkets': true,
                'fetchMarkOHLCV': false,
                'fetchMyLiquidations': false,
                'fetchMyTrades': true,
                'fetchOHLCV': true,
                'fetchOpenInterest': true,
                'fetchOpenInterestHistory': false,
                'fetchOpenOrders': true,
                'fetchOrder': true,
                'fetchOrderBook': true,
                'fetchOrders': true,
                'fetchOrderTrades': false,
                'fetchPosition': false,
                'fetchPositionMode': false,
                'fetchPositions': true,
                'fetchPositionsRisk': false,
                'fetchPremiumIndexOHLCV': false,
                'fetchStatus': true,
                'fetchTicker': false,
                'fetchTickers': true,
                'fetchTime': true,
                'fetchTrades': true,
                'fetchTradingFee': false,
                'fetchTradingFees': true,
                'fetchTransfer': false,
                'fetchTransfers': false,
                'fetchWithdrawal': false,
                'fetchWithdrawals': false,
                'reduceMargin': false,
                'repayCrossMargin': false,
                'repayIsolatedMargin': false,
                'sandbox': true,
                'setLeverage': false,
                'setMarginMode': false,
                'setPositionMode': false,
                'transfer': false,
                'withdraw': true,
            },
            'timeframes': {
                '1m': 60,
                '5m': 300,
                '15m': 900,
                '1h': 3600,
                '2h': 7200,
                '4h': 14400,
                '1d': 86400,
                '1w': 604800,
                '1M': 604800,
            },
            'hostname': 'vertexprotocol.com',
            'urls': {
                'logo': 'https://github.com/ccxt/ccxt/assets/43336371/bd04a0fa-3b48-47b6-9d8b-124954d520a8',
                'api': {
                    'v1': {
                        'archive': 'https://archive.prod.{hostname}/v1',
                        'gateway': 'https://gateway.prod.{hostname}/v1',
                        'trigger': 'https://trigger.prod.{hostname}/v1',
                    },
                    'v2': {
                        'archive': 'https://archive.prod.{hostname}/v2',
                        'gateway': 'https://gateway.prod.{hostname}/v2',
                    },
                },
                'test': {
                    'v1': {
                        'archive': 'https://archive.sepolia-test.{hostname}/v1',
                        'gateway': 'https://gateway.sepolia-test.{hostname}/v1',
                        'trigger': 'https://trigger.sepolia-test.{hostname}/v1',
                    },
                    'v2': {
                        'archive': 'https://archive.sepolia-test.{hostname}/v2',
                        'gateway': 'https://gateway.sepolia-test.{hostname}/v2',
                    },
                },
                'www': 'https://vertexprotocol.com/',
                'doc': 'https://docs.vertexprotocol.com/',
                'fees': 'https://docs.vertexprotocol.com/basics/fees',
                'referral': 'https://app.vertexprotocol.com?referrer=0xCfC9BaB96a2eA3d3c3F031c005e82E1D9F295aC1',
            },
            'api': {
                'v1': {
                    'archive': {
                        'post': {
                            '': 1,
                        },
                    },
                    'gateway': {
                        'get': {
                            'query': 1,
                            'symbols': 1,
                            'time': 1,
                        },
                        'post': {
                            'query': 1,
                            'execute': 1,
                        },
                    },
                    'trigger': {
                        'post': {
                            'execute': 1,
                            'query': 1,
                        },
                    },
                },
                'v2': {
                    'archive': {
                        'get': {
                            'tickers': 1,
                            'contracts': 1,
                            'trades': 1,
                            'vrtx': 1,
                        },
                    },
                    'gateway': {
                        'get': {
                            'assets': 0.6667,
                            'pairs': 1,
                            'orderbook': 1,
                        },
                    },
                },
            },
            'fees': {
                'swap': {
                    'taker': this.parseNumber ('0.0002'),
                    'maker': this.parseNumber ('0.0002'),
                },
                'spot': {
                    'taker': this.parseNumber ('0.0002'),
                    'maker': this.parseNumber ('0.0002'),
                },
            },
            'requiredCredentials': {
                'apiKey': false,
                'secret': false,
                'walletAddress': true,
                'privateKey': true,
            },
            'exceptions': {
                'exact': {
                    '1000': RateLimitExceeded,
                    '1015': RateLimitExceeded,
                    '1001': PermissionDenied,
                    '1002': PermissionDenied,
                    '1003': PermissionDenied,
                    '2000': InvalidOrder,
                    '2001': InvalidOrder,
                    '2002': InvalidOrder,
                    '2003': InvalidOrder,
                    '2004': InvalidOrder,
                    '2005': InvalidOrder,
                    '2006': InvalidOrder,
                    '2007': InvalidOrder,
                    '2008': InvalidOrder,
                    '2009': InvalidOrder,
                    '2010': InvalidOrder,
                    '2011': BadRequest,
                    '2012': BadRequest,
                    '2013': InvalidOrder,
                    '2014': PermissionDenied,
                    '2015': InvalidOrder,
                    '2016': InvalidOrder,
                    '2017': InvalidOrder,
                    '2019': InvalidOrder,
                    '2020': InvalidOrder,
                    '2021': InvalidOrder,
                    '2022': InvalidOrder,
                    '2023': InvalidOrder,
                    '2024': InsufficientFunds,
                    '2025': InsufficientFunds,
                    '2026': BadRequest,
                    '2027': AuthenticationError,
                    '2028': AuthenticationError,
                    '2029': AuthenticationError,
                    '2030': BadRequest,
                    '2031': InvalidOrder,
                    '2033': InvalidOrder,
                    '2034': InvalidOrder,
                    '2035': InvalidOrder,
                    '2036': InvalidOrder,
                    '2037': InvalidOrder,
                    '2038': InvalidOrder,
                    '2039': InvalidOrder,
                    '2040': InvalidOrder,
                    '2041': InvalidOrder,
                    '2042': InvalidOrder,
                    '2043': InvalidOrder,
                    '2044': InvalidOrder,
                    '2045': InvalidOrder,
                    '2046': InvalidOrder,
                    '2047': InvalidOrder,
                    '2048': InvalidOrder,
                    '2049': ExchangeError,
                    '2050': PermissionDenied,
                    '2051': InvalidOrder,
                    '2052': InvalidOrder,
                    '2053': InvalidOrder,
                    '2054': InvalidOrder,
                    '2055': InvalidOrder,
                    '2056': InvalidOrder,
                    '2057': InvalidOrder,
                    '2058': InvalidOrder,
                    '2059': InvalidOrder,
                    '2060': InvalidOrder,
                    '2061': InvalidOrder,
                    '2062': InvalidOrder,
                    '2063': InvalidOrder,
                    '2064': InvalidOrder,
                    '2065': InvalidOrder,
                    '2066': InvalidOrder,
                    '2067': InvalidOrder,
                    '2068': InvalidOrder,
                    '2069': InvalidOrder,
                    '2070': InvalidOrder,
                    '2071': InvalidOrder,
                    '2072': InvalidOrder,
                    '2073': InvalidOrder,
                    '2074': InvalidOrder,
                    '2075': InvalidOrder,
                    '2076': InvalidOrder,
                    '3000': BadRequest,
                    '3001': BadRequest,
                    '3002': BadRequest,
                    '3003': BadRequest,
                    '4000': BadRequest,
                    '4001': ExchangeError,
                    '4002': ExchangeError,
                    '4003': ExchangeError,
                    '4004': InvalidOrder,
                    '5000': ExchangeError,
                },
                'broad': {
                },
            },
            'precisionMode': TICK_SIZE,
            'commonCurrencies': {
            },
            'options': {
                'defaultType': 'swap',
                'sandboxMode': false,
                'timeDifference': 0, // the difference between system clock and exchange server clock
                'brokerId': 5930043274845996,
            },
        });
    }

    setSandboxMode (enabled) {
        super.setSandboxMode (enabled);
        this.options['sandboxMode'] = enabled;
    }

    convertToX18 (num) {
        if (typeof num === 'string') {
            return Precise.stringMul (num, '1000000000000000000');
        }
        const numStr = this.numberToString (num);
        return Precise.stringMul (numStr, '1000000000000000000');
    }

    convertFromX18 (num) {
        if (typeof num === 'string') {
            return Precise.stringDiv (num, '1000000000000000000');
        }
        const numStr = this.numberToString (num);
        return Precise.stringDiv (numStr, '1000000000000000000');
    }

    /**
     * @method
     * @name vertex#fetchCurrencies
     * @description fetches all available currencies on an exchange
     * @see https://docs.vertexprotocol.com/developer-resources/api/v2/assets
     * @param {object} [params] extra parameters specific to the exchange API endpoint
     * @returns {object} an associative dictionary of currencies
     */
    async fetchCurrencies (params = {}): Promise<Currencies> {
        const request = {};
        const response = await this.v2GatewayGetAssets (this.extend (request, params));
        //
        // [
        //     {
        //         "product_id": 2,
        //         "ticker_id": "BTC-PERP_USDC",
        //         "market_type": "perp",
        //         "name": "Bitcoin Perp",
        //         "symbol": "BTC-PERP",
        //         "maker_fee": 0.0002,
        //         "taker_fee": 0,
        //         "can_withdraw": false,
        //         "can_deposit": false
        //     },
        //     {
        //         "product_id": 1,
        //         "ticker_id": "BTC_USDC",
        //         "market_type": "spot",
        //         "name": "Bitcoin",
        //         "symbol": "BTC",
        //         "taker_fee": 0.0003,
        //         "maker_fee": 0,
        //         "can_withdraw": true,
        //         "can_deposit": true
        //     }
        // ]
        //
        const result = {};
        for (let i = 0; i < response.length; i++) {
            const data = this.safeDict (response, i, {});
            const tickerId = this.safeString (data, 'ticker_id');
            if ((tickerId !== undefined) && (tickerId.indexOf ('PERP') > 0)) {
                continue;
            }
            const id = this.safeString (data, 'product_id');
            const name = this.safeString (data, 'symbol');
            const code = this.safeCurrencyCode (name);
            result[code] = {
                'id': id,
                'name': name,
                'code': code,
                'precision': undefined,
                'info': data,
                'active': undefined,
                'deposit': this.safeBool (data, 'can_deposit'),
                'withdraw': this.safeBool (data, 'can_withdraw'),
                'networks': undefined,
                'fee': undefined,
                'limits': {
                    'amount': {
                        'min': undefined,
                        'max': undefined,
                    },
                    'withdraw': {
                        'min': undefined,
                        'max': undefined,
                    },
                },
            };
        }
        return result;
    }

    parseMarket (market): Market {
        //
        // {
        //     "type": "spot",
        //     "product_id": 3,
        //     "symbol": "WETH",
        //     "price_increment_x18": "100000000000000000",
        //     "size_increment": "10000000000000000",
        //     "min_size": "100000000000000000",
        //     "min_depth_x18": "5000000000000000000000",
        //     "max_spread_rate_x18": "2000000000000000",
        //     "maker_fee_rate_x18": "0",
        //     "taker_fee_rate_x18": "300000000000000",
        //     "long_weight_initial_x18": "900000000000000000",
        //     "long_weight_maintenance_x18": "950000000000000000"
        // }
        //
        const marketType = this.safeString (market, 'type');
        const quoteId = 'USDC';
        const quote = this.safeCurrencyCode (quoteId);
        const baseId = this.safeString (market, 'symbol');
        const base = this.safeCurrencyCode (baseId);
        const settleId = quoteId;
        const settle = this.safeCurrencyCode (settleId);
        let symbol = base + '/' + quote;
        const spot = marketType === 'spot';
        const contract = !spot;
        const swap = !spot;
        if (swap) {
            const splitSymbol = base.split ('-');
            symbol = splitSymbol[0] + '/' + quote + ':' + settle;
        }
        const priceIncrementX18 = this.safeString (market, 'price_increment_x18');
        const sizeIncrementX18 = this.safeString (market, 'size_increment');
        const minSizeX18 = this.safeString (market, 'min_size');
        const takerX18 = this.safeNumber (market, 'taker_fee_rate_x18');
        const makerX18 = this.safeNumber (market, 'maker_fee_rate_x18');
        const isInverse = (spot) ? undefined : false;
        const isLinear = (spot) ? undefined : true;
        const contractSize = (spot) ? undefined : this.parseNumber ('1');
        return {
            'id': this.safeString (market, 'product_id'),
            'symbol': symbol,
            'base': base,
            'quote': quote,
            'settle': (spot) ? undefined : settle,
            'baseId': baseId,
            'quoteId': quoteId,
            'settleId': (spot) ? undefined : settleId,
            'type': (spot) ? 'spot' : 'swap',
            'spot': spot,
            'margin': undefined,
            'swap': swap,
            'future': false,
            'option': false,
            'active': true,
            'contract': contract,
            'linear': isLinear,
            'inverse': isInverse,
            'taker': this.parseNumber (this.convertFromX18 (takerX18)),
            'maker': this.parseNumber (this.convertFromX18 (makerX18)),
            'contractSize': contractSize,
            'expiry': undefined,
            'expiryDatetime': undefined,
            'strike': undefined,
            'optionType': undefined,
            'precision': {
                'amount': this.parseNumber (this.convertFromX18 (sizeIncrementX18)),
                'price': this.parseNumber (this.convertFromX18 (priceIncrementX18)),
            },
            'limits': {
                'leverage': {
                    'min': undefined,
                    'max': undefined,
                },
                'amount': {
                    'min': this.parseNumber (this.convertFromX18 (minSizeX18)),
                    'max': undefined,
                },
                'price': {
                    'min': undefined,
                    'max': undefined,
                },
                'cost': {
                    'min': undefined,
                    'max': undefined,
                },
            },
            'created': undefined,
            'info': market,
        };
    }

    /**
     * @method
     * @name vertex#fetchMarkets
     * @description retrieves data on all markets for vertex
     * @see https://docs.vertexprotocol.com/developer-resources/api/gateway/queries/symbols
     * @param {object} [params] extra parameters specific to the exchange API endpoint
     * @returns {object[]} an array of objects representing market data
     */
    async fetchMarkets (params = {}): Promise<Market[]> {
        const request = {
            'type': 'symbols',
        };
        const response = await this.v1GatewayGetQuery (this.extend (request, params));
        //
        // {
        //     "status": "success",
        //     "data": {
        //         "symbols": {
        //             "WETH": {
        //                 "type": "spot",
        //                 "product_id": 3,
        //                 "symbol": "WETH",
        //                 "price_increment_x18": "100000000000000000",
        //                 "size_increment": "10000000000000000",
        //                 "min_size": "100000000000000000",
        //                 "min_depth_x18": "5000000000000000000000",
        //                 "max_spread_rate_x18": "2000000000000000",
        //                 "maker_fee_rate_x18": "0",
        //                 "taker_fee_rate_x18": "300000000000000",
        //                 "long_weight_initial_x18": "900000000000000000",
        //                 "long_weight_maintenance_x18": "950000000000000000"
        //             }
        //         }
        //     },
        //     "request_type": "query_symbols"
        // }
        //
        const data = this.safeDict (response, 'data', {});
        const markets = this.safeDict (data, 'symbols', {});
        const symbols = Object.keys (markets);
        const result = [];
        for (let i = 0; i < symbols.length; i++) {
            const symbol = symbols[i];
            const rawMarket = this.safeDict (markets, symbol, {});
            result.push (this.parseMarket (rawMarket));
        }
        return result;
    }

    /**
     * @method
     * @name vertex#fetchTime
     * @description fetches the current integer timestamp in milliseconds from the exchange server
     * @param {object} [params] extra parameters specific to the exchange API endpoint
     * @returns {int} the current integer timestamp in milliseconds from the exchange server
     */
    async fetchTime (params = {}) {
        const response = await this.v1GatewayGetTime (params);
        // 1717481623452
        return this.parseNumber (response);
    }

    /**
     * @method
     * @name vertex#fetchStatus
     * @description the latest known information on the availability of the exchange API
     * @see https://docs.vertexprotocol.com/developer-resources/api/gateway/queries/status
     * @param {object} [params] extra parameters specific to the exchange API endpoint
     * @returns {object} a [status structure]{@link https://docs.ccxt.com/#/?id=exchange-status-structure}
     */
    async fetchStatus (params = {}) {
        const request = {
            'type': 'status',
        };
        const response = await this.v1GatewayGetQuery (this.extend (request, params));
        //
        // {
        //     "status": "success",
        //     "data": "active",
        //     "request_type": "query_status",
        // }
        //
        let status = this.safeString (response, 'data');
        if (status === 'active') {
            status = 'ok';
        } else {
            status = 'error';
        }
        return {
            'status': status,
            'updated': undefined,
            'eta': undefined,
            'url': undefined,
            'info': response,
        };
    }

    parseTrade (trade, market: Market = undefined): Trade {
        //
        // {
        //       "ticker_id": "ARB_USDC",
        //       "trade_id": 999994,
        //       "price": 1.1366122408151016,
        //       "base_filled": 175,
        //       "quote_filled": -198.90714214264278,
        //       "timestamp": 1691068943,
        //       "trade_type": "buy"
        // }
        // fetchMytrades
        // {
        //     "digest": "0x80ce789702b670b7d33f2aa67e12c85f124395c3f9acdb422dde3b4973ccd50c",
        //     "order": {
        //         "sender": "0x12a0b4888021576eb10a67616dd3dd3d9ce206b664656661756c740000000000",
        //         "priceX18": "27544000000000000000000",
        //         "amount": "2000000000000000000",
        //         "expiration": "4611686020107119633",
        //         "nonce": "1761322608857448448"
        //     },
        //     "base_filled": "736000000000000000",
        //     "quote_filled": "-20276464287857571514302",
        //     "fee": "4055287857571514302",
        //     "sequencer_fee": "0"
        //     "cumulative_fee": "4055287857571514302",
        //     "cumulative_base_filled": "736000000000000000",
        //     "cumulative_quote_filled": "-20276464287857571514302",
        //     "submission_idx": "563012",
        //     "pre_balance": {
        //       "base": {
        //         "perp": {
        //           "product_id": 2,
        //           "lp_balance": {
        //             "amount": "0",
        //             "last_cumulative_funding_x18": "1823351297710837"
        //           },
        //           "balance": {
        //             "amount": "2686684000000000000000",
        //             "v_quote_balance": "-76348662407149297671587247",
        //             "last_cumulative_funding_x18": "134999841911604906604576"
        //           }
        //         }
        //       },
        //       "quote": null
        //     },
        //     "post_balance": {
        //       "base": {
        //         "perp": {
        //           "product_id": 2,
        //           "lp_balance": {
        //             "amount": "0",
        //             "last_cumulative_funding_x18": "1823351297710837"
        //           },
        //           "balance": {
        //             "amount": "2686013000000000000000",
        //             "v_quote_balance": "-76328351274188497671587247",
        //             "last_cumulative_funding_x18": "134999841911604906604576"
        //           }
        //         }
        //       },
        //       "quote": null
        //     }
        //   }
        let price = undefined;
        let amount = undefined;
        let side = undefined;
        let fee = undefined;
        const feeCost = this.convertFromX18 (this.safeString (trade, 'fee'));
        if (feeCost !== undefined) {
            fee = {
                'cost': feeCost,
                'currency': undefined,
            };
        }
        const id = this.safeString2 (trade, 'trade_id', 'submission_idx');
        const order = this.safeString (trade, 'digest');
        const timestamp = this.safeTimestamp (trade, 'timestamp');
        if (timestamp === undefined) {
            // fetchMyTrades
            const baseBalance = this.safeDict (this.safeDict (trade, 'pre_balance', {}), 'base', {});
            let marketId = undefined;
            if ('perp' in baseBalance) {
                marketId = this.safeString (this.safeDict (baseBalance, 'perp', {}), 'product_id');
            } else {
                marketId = this.safeString (this.safeDict (baseBalance, 'spot', {}), 'product_id');
            }
            market = this.safeMarket (marketId);
            const subOrder = this.safeDict (trade, 'order', {});
            price = this.convertFromX18 (this.safeString (subOrder, 'priceX18'));
            amount = this.convertFromX18 (this.safeString (trade, 'base_filled'));
            if (Precise.stringLt (amount, '0')) {
                side = 'sell';
            } else {
                side = 'buy';
            }
        } else {
            const tickerId = this.safeString (trade, 'ticker_id');
            const splitTickerId = tickerId.split ('_');
            const splitSymbol = splitTickerId[0].split ('-');
            const marketId = splitSymbol[0] + splitTickerId[1];
            market = this.safeMarket (marketId, market);
            price = this.safeString (trade, 'price');
            amount = this.safeString (trade, 'base_filled');
            side = this.safeStringLower (trade, 'trade_type');
        }
        amount = Precise.stringAbs (amount);
        const symbol = market['symbol'];
        return this.safeTrade ({
            'id': id,
            'timestamp': timestamp,
            'datetime': this.iso8601 (timestamp),
            'symbol': symbol,
            'side': side,
            'price': price,
            'amount': amount,
            'cost': undefined,
            'order': order,
            'takerOrMaker': undefined,
            'type': undefined,
            'fee': fee,
            'info': trade,
        }, market);
    }

    /**
     * @method
     * @name vertex#fetchTrades
     * @description get the list of most recent trades for a particular symbol
     * @see https://docs.vertexprotocol.com/developer-resources/api/v2/trades
     * @param {string} symbol unified symbol of the market to fetch trades for
     * @param {int} [since] timestamp in ms of the earliest trade to fetch
     * @param {int} [limit] the maximum amount of trades to fetch
     * @param {object} [params] extra parameters specific to the exchange API endpoint
     * @returns {Trade[]} a list of [trade structures]{@link https://docs.ccxt.com/#/?id=public-trades}
     */
    async fetchTrades (symbol: string, since: Int = undefined, limit: Int = undefined, params = {}): Promise<Trade[]> {
        await this.loadMarkets ();
        const market = this.market (symbol);
        const marketId = market['baseId'] + '_USDC';
        const request = {
            'ticker_id': marketId,
        };
        if (limit !== undefined) {
            request['limit'] = limit;
        }
        const response = await this.v2ArchiveGetTrades (this.extend (request, params));
        //
        // [
        //     {
        //       "ticker_id": "ARB_USDC",
        //       "trade_id": 999994,
        //       "price": 1.1366122408151016,
        //       "base_filled": 175,
        //       "quote_filled": -198.90714214264278,
        //       "timestamp": 1691068943,
        //       "trade_type": "buy"
        //     },
        //     {
        //       "ticker_id": "ARB_USDC",
        //       "trade_id": 999978,
        //       "price": 1.136512210806099,
        //       "base_filled": 175,
        //       "quote_filled": -198.8896368910673,
        //       "timestamp": 1691068882,
        //       "trade_type": "buy"
        //     }
        // ]
        //
        return this.parseTrades (response, market, since, limit);
    }

    /**
     * @method
     * @name vertex#fetchMyTrades
     * @description fetch all trades made by the user
     * @see https://docs.vertexprotocol.com/developer-resources/api/archive-indexer/matches
     * @param {string} symbol unified market symbol
     * @param {int} [since] the earliest time in ms to fetch trades for
     * @param {int} [limit] the maximum number of trades structures to retrieve
     * @param {object} [params] extra parameters specific to the exchange API endpoint
     * @param {string} [params.user] user address, will default to this.walletAddress if not provided
     * @returns {Trade[]} a list of [trade structures]{@link https://docs.ccxt.com/#/?id=trade-structure}
     */
    async fetchMyTrades (symbol: Str = undefined, since: Int = undefined, limit: Int = undefined, params = {}) {
        await this.loadMarkets ();
        let userAddress = undefined;
        [ userAddress, params ] = this.handlePublicAddress ('fetchMyTrades', params);
        let market: Market = undefined;
        const matchesRequest = {
            'subaccount': this.convertAddressToSender (userAddress),
        };
        if (symbol !== undefined) {
            market = this.market (symbol);
            matchesRequest['product_ids'] = [ this.parseToNumeric (market['id']) ];
        }
        const until = this.safeInteger (params, 'until');
        if (until !== undefined) {
            params = this.omit (params, 'until');
            matchesRequest['max_time'] = until;
        }
        if (limit !== undefined) {
            matchesRequest['limit'] = limit;
        }
        const request = {
            'matches': matchesRequest,
        };
        const response = await this.v1ArchivePost (this.extend (request, params));
        //
        // {
        //     "matches": [
        //       {
        //         "digest": "0x80ce789702b670b7d33f2aa67e12c85f124395c3f9acdb422dde3b4973ccd50c",
        //         "order": {
        //           "sender": "0x12a0b4888021576eb10a67616dd3dd3d9ce206b664656661756c740000000000",
        //           "priceX18": "27544000000000000000000",
        //           "amount": "2000000000000000000",
        //           "expiration": "4611686020107119633",
        //           "nonce": "1761322608857448448"
        //         },
        //         "base_filled": "736000000000000000",
        //         "quote_filled": "-20276464287857571514302",
        //         "fee": "4055287857571514302",
        //         "sequencer_fee": "0"
        //         "cumulative_fee": "4055287857571514302",
        //         "cumulative_base_filled": "736000000000000000",
        //         "cumulative_quote_filled": "-20276464287857571514302",
        //         "submission_idx": "563012",
        //         "pre_balance": {
        //           "base": {
        //             "perp": {
        //               "product_id": 2,
        //               "lp_balance": {
        //                 "amount": "0",
        //                 "last_cumulative_funding_x18": "1823351297710837"
        //               },
        //               "balance": {
        //                 "amount": "2686684000000000000000",
        //                 "v_quote_balance": "-76348662407149297671587247",
        //                 "last_cumulative_funding_x18": "134999841911604906604576"
        //               }
        //             }
        //           },
        //           "quote": null
        //         },
        //         "post_balance": {
        //           "base": {
        //             "perp": {
        //               "product_id": 2,
        //               "lp_balance": {
        //                 "amount": "0",
        //                 "last_cumulative_funding_x18": "1823351297710837"
        //               },
        //               "balance": {
        //                 "amount": "2686013000000000000000",
        //                 "v_quote_balance": "-76328351274188497671587247",
        //                 "last_cumulative_funding_x18": "134999841911604906604576"
        //               }
        //             }
        //           },
        //           "quote": null
        //         }
        //       },
        //       {
        //         "digest": "0x0f6e5a0434e36d8e6d4fed950d3624b0d8c91a8a84efd156bb25c1382561c0c2",
        //         "order": {
        //           "sender": "0x12a0b4888021576eb10a67616dd3dd3d9ce206b664656661756c740000000000",
        //           "priceX18": "27540000000000000000000",
        //           "amount": "2000000000000000000",
        //           "expiration": "4611686020107119623",
        //           "nonce": "1761322602510417920"
        //         },
        //         "base_filled": "723999999999999999",
        //         "quote_filled": "-19944943483044913474043",
        //         "fee": "5983483044913474042",
        //         "cumulative_fee": "11958484645393618085",
        //         "cumulative_base_filled": "1446999999999999998",
        //         "cumulative_quote_filled": "-39861640484645393618087",
        //         "submission_idx": "563011",
        //         "pre_balance": {
        //           "base": {
        //             "perp": {
        //               "product_id": 2,
        //               "lp_balance": {
        //                 "amount": "0",
        //                 "last_cumulative_funding_x18": "1823351297710837"
        //               },
        //               "balance": {
        //                 "amount": "2686684000000000000000",
        //                 "v_quote_balance": "-76348662407149297671587247",
        //                 "last_cumulative_funding_x18": "134999841911604906604576"
        //               }
        //             }
        //           },
        //           "quote": null
        //         },
        //         "post_balance": {
        //           "base": {
        //             "perp": {
        //               "product_id": 2,
        //               "lp_balance": {
        //                 "amount": "0",
        //                 "last_cumulative_funding_x18": "1823351297710837"
        //               },
        //               "balance": {
        //                 "amount": "2686013000000000000000",
        //                 "v_quote_balance": "-76328351274188497671587247",
        //                 "last_cumulative_funding_x18": "134999841911604906604576"
        //               }
        //             }
        //           },
        //           "quote": null
        //         }
        //       }
        //     ],
        //     "txs": [
        //       {
        //         "tx": {
        //           "match_orders": {
        //             "product_id": 2,
        //             "amm": true,
        //             "taker": {
        //               "order": {
        //                 "sender": "0x12a0b4888021576eb10a67616dd3dd3d9ce206b664656661756c740000000000",
        //                 "price_x18": "27544000000000000000000",
        //                 "amount": "2000000000000000000",
        //                 "expiration": 4611686020107120000,
        //                 "nonce": 1761322608857448400
        //               },
        //               "signature": "0xe8fa7151bde348afa3b46dc52798046b7c8318f1b0a7f689710debbc094658cc1bf5a7e478ccc8278b625da0b9402c86b580d2e31e13831337dfd6153f4b37811b"
        //             },
        //             "maker": {
        //               "order": {
        //                 "sender": "0xebdbbcdbd2646c5f23a1e0806027eee5f71b074664656661756c740000000000",
        //                 "price_x18": "27544000000000000000000",
        //                 "amount": "-736000000000000000",
        //                 "expiration": 1679731669,
        //                 "nonce": 1761322585591644200
        //               },
        //               "signature": "0x47f9d47f0777f3ca0b13f07b7682dbeea098c0e377b87dcb025754fe34c900e336b8c7744e021fb9c46a4f8c6a1478bafa28bf0d023ae496aa3efa4d8e81df181c"
        //             }
        //           }
        //         },
        //         "submission_idx": "563012",
        //         "timestamp": "1679728133"
        //       },
        //       {
        //         "tx": {
        //           "match_orders": {
        //             "product_id": 1,
        //             "amm": true,
        //             "taker": {
        //               "order": {
        //                 "sender": "0x12a0b4888021576eb10a67616dd3dd3d9ce206b664656661756c740000000000",
        //                 "price_x18": "27540000000000000000000",
        //                 "amount": "2000000000000000000",
        //                 "expiration": 4611686020107120000,
        //                 "nonce": 1761322602510418000
        //               },
        //               "signature": "0x826c68f1a3f76d9ffbe8041f8d45e969d31f1ab6f2ae2f6379d1493e479e56436091d6cf4c72e212dd2f1d2fa17c627c4c21bd6d281c77172b8af030488478b71c"
        //             },
        //             "maker": {
        //               "order": {
        //                 "sender": "0xf8d240d9514c9a4715d66268d7af3b53d619642564656661756c740000000000",
        //                 "price_x18": "27540000000000000000000",
        //                 "amount": "-724000000000000000",
        //                 "expiration": 1679731656,
        //                 "nonce": 1761322565506171000
        //               },
        //               "signature": "0xd8b6505b8d9b8c3cbfe793080976388035682c02a27893fb26b48a5b2bfe943f4162dea3a42e24e0dff5e2f74fbf77e33d83619140a2a581117c55e6cc236bdb1c"
        //             }
        //           }
        //         },
        //         "submission_idx": "563011",
        //         "timestamp": "1679728127"
        //       }
        //     ]
        // }
        //
        const trades = this.safeList (response, 'matches', []);
        return this.parseTrades (trades, market, since, limit, params);
    }

    /**
     * @method
     * @name vertex#fetchOrderBook
     * @description fetches information on open orders with bid (buy) and ask (sell) prices, volumes and other data
     * @see https://docs.vertexprotocol.com/developer-resources/api/v2/orderbook
     * @param {string} symbol unified symbol of the market to fetch the order book for
     * @param {int} [limit] the maximum amount of order book entries to return
     * @param {object} [params] extra parameters specific to the exchange API endpoint
     * @returns {object} A dictionary of [order book structures]{@link https://docs.ccxt.com/#/?id=order-book-structure} indexed by market symbols
     */
    async fetchOrderBook (symbol: string, limit: Int = undefined, params = {}): Promise<OrderBook> {
        await this.loadMarkets ();
        const market = this.market (symbol);
        const marketId = market['baseId'] + '_USDC';
        if (limit === undefined) {
            limit = 100;
        }
        const request = {
            'ticker_id': marketId,
            'depth': limit,
        };
        const response = await this.v2GatewayGetOrderbook (this.extend (request, params));
        //
        // {
        //     "ticker_id": "ETH-PERP_USDC",
        //     "bids": [
        //         [
        //             1612.3,
        //             0.31
        //         ],
        //         [
        //             1612.0,
        //             0.93
        //         ],
        //         [
        //             1611.5,
        //             1.55
        //         ],
        //         [
        //             1610.8,
        //             2.17
        //         ]
        //     ],
        //     "asks": [
        //         [
        //             1612.9,
        //             0.93
        //         ],
        //         [
        //             1613.4,
        //             1.55
        //         ],
        //         [
        //             1614.1,
        //             2.17
        //         ]
        //     ],
        //     "timestamp": 1694375362016
        // }
        //
        const timestamp = this.safeInteger (response, 'timestamp');
        return this.parseOrderBook (response, symbol, timestamp, 'bids', 'asks');
    }

    /**
     * @method
     * @name vertex#fetchTradingFees
     * @description fetch the trading fees for multiple markets
     * @see https://docs.vertexprotocol.com/developer-resources/api/gateway/queries/fee-rates
     * @param {object} [params] extra parameters specific to the exchange API endpoint
     * @param {string} [params.user] user address, will default to this.walletAddress if not provided
     * @returns {object} a dictionary of [fee structures]{@link https://docs.ccxt.com/#/?id=fee-structure} indexed by market symbols
     */
    async fetchTradingFees (params = {}): Promise<TradingFees> {
        await this.loadMarkets ();
        let userAddress = undefined;
        [ userAddress, params ] = this.handlePublicAddress ('fetchTradingFees', params);
        const request = {
            'type': 'fee_rates',
            'sender': this.convertAddressToSender (userAddress),
        };
        const response = await this.v1GatewayGetQuery (this.extend (request, params));
        //
        // {
        //     "status": "success",
        //     "data": {
        //       "taker_fee_rates_x18": [
        //         "0",
        //         "300000000000000",
        //         "200000000000000",
        //         "300000000000000",
        //         "200000000000000"
        //       ],
        //       "maker_fee_rates_x18": [
        //         "0",
        //         "0",
        //         "0",
        //         "0",
        //         "0"
        //       ],
        //       "liquidation_sequencer_fee": "250000000000000000",
        //       "health_check_sequencer_fee": "100000000000000000",
        //       "taker_sequencer_fee": "25000000000000000",
        //       "withdraw_sequencer_fees": [
        //         "10000000000000000",
        //         "40000000000000",
        //         "0",
        //         "600000000000000",
        //         "0"
        //       ]
        //     },
        //     "request_type": "query_fee_rates",
        // }
        //
        const data = this.safeDict (response, 'data', {});
        const maker = this.safeList (data, 'maker_fee_rates_x18', []);
        const taker = this.safeList (data, 'taker_fee_rates_x18', []);
        const result = {};
        for (let i = 0; i < taker.length; i++) {
            const market = this.safeMarket (this.numberToString (i));
            if (market['id'] === undefined) {
                continue;
            }
            const symbol = market['symbol'];
            result[symbol] = {
                'info': response,
                'symbol': symbol,
                'maker': this.parseNumber (this.convertFromX18 (maker[i])),
                'taker': this.parseNumber (this.convertFromX18 (taker[i])),
                'percentage': true,
                'tierBased': false,
            };
        }
        return result;
    }

    parseOHLCV (ohlcv, market: Market = undefined): OHLCV {
        // example response in fetchOHLCV
        return [
            this.safeTimestamp (ohlcv, 'timestamp'),
            this.parseNumber (this.convertFromX18 (this.safeString (ohlcv, 'open_x18'))),
            this.parseNumber (this.convertFromX18 (this.safeString (ohlcv, 'high_x18'))),
            this.parseNumber (this.convertFromX18 (this.safeString (ohlcv, 'low_x18'))),
            this.parseNumber (this.convertFromX18 (this.safeString (ohlcv, 'close_x18'))),
            this.parseNumber (this.convertFromX18 (this.safeString (ohlcv, 'volume'))),
        ];
    }

    /**
     * @method
     * @name vertex#fetchOHLCV
     * @see https://docs.vertexprotocol.com/developer-resources/api/archive-indexer/candlesticks
     * @description fetches historical candlestick data containing the open, high, low, and close price, and the volume of a market
     * @param {string} symbol unified symbol of the market to fetch OHLCV data for
     * @param {string} timeframe the length of time each candle represents
     * @param {int} [since] timestamp in ms of the earliest candle to fetch
     * @param {int} [limit] max=1000, max=100 when since is defined and is less than (now - (999 * (timeframe in ms)))
     * @param {object} [params] extra parameters specific to the exchange API endpoint
     * @returns {int[][]} A list of candles ordered as timestamp, open, high, low, close, volume
     */
    async fetchOHLCV (symbol: string, timeframe = '1m', since: Int = undefined, limit: Int = undefined, params = {}): Promise<OHLCV[]> {
        await this.loadMarkets ();
        const market = this.market (symbol);
        const ohlcvRequest = {
            'product_id': this.parseToInt (market['id']),
            'granularity': this.safeInteger (this.timeframes, timeframe),
        };
        const until = this.safeInteger (params, 'until');
        if (until !== undefined) {
            params = this.omit (params, 'until');
            ohlcvRequest['max_time'] = until;
        }
        if (limit !== undefined) {
            ohlcvRequest['limit'] = Math.min (limit, 1000);
        }
        const request = {
            'candlesticks': ohlcvRequest,
        };
        const response = await this.v1ArchivePost (this.extend (request, params));
        //
        // {
        //     "candlesticks": [
        //       {
        //         "product_id": 1,
        //         "granularity": 60,
        //         "submission_idx": "627709",
        //         "timestamp": "1680118140",
        //         "open_x18": "27235000000000000000000",
        //         "high_x18": "27298000000000000000000",
        //         "low_x18": "27235000000000000000000",
        //         "close_x18": "27298000000000000000000",
        //         "volume": "1999999999999999998"
        //       },
        //       {
        //         "product_id": 1,
        //         "granularity": 60,
        //         "submission_idx": "627699",
        //         "timestamp": "1680118080",
        //         "open_x18": "27218000000000000000000",
        //         "high_x18": "27245000000000000000000",
        //         "low_x18": "27218000000000000000000",
        //         "close_x18": "27245000000000000000000",
        //         "volume": "11852999999999999995"
        //       }
        //     ]
        // }
        //
        const rows = this.safeList (response, 'candlesticks', []);
        return this.parseOHLCVs (rows, market, timeframe, since, limit);
    }

    parseFundingRate (ticker, market: Market = undefined): FundingRate {
        //
        // {
        //     "product_id": 4,
        //     "funding_rate_x18": "2447900598160952",
        //     "update_time": "1680116326"
        // }
        //
        // {
        //     "ETH-PERP_USDC": {
        //         "ticker_id": "ETH-PERP_USDC",
        //         "base_currency": "ETH-PERP",
        //         "quote_currency": "USDC",
        //         "last_price": 1620.3,
        //         "base_volume": 1309.2,
        //         "quote_volume": 2117828.093867611,
        //         "product_type": "perpetual",
        //         "contract_price": 1620.372642114429,
        //         "contract_price_currency": "USD",
        //         "open_interest": 1635.2,
        //         "open_interest_usd": 2649633.3443855145,
        //         "index_price": 1623.293496279935,
        //         "mark_price": 1623.398589416731,
        //         "funding_rate": 0.000068613217104332,
        //         "next_funding_rate_timestamp": 1694379600,
        //         "price_change_percent_24h": -0.6348599635253989
        //     }
        // }
        //
        let fundingRate = this.safeNumber (ticker, 'funding_rate');
        if (fundingRate === undefined) {
            const fundingRateX18 = this.safeString (ticker, 'funding_rate_x18');
            fundingRate = this.parseNumber (this.convertFromX18 (fundingRateX18));
        }
        const fundingTimestamp = this.safeTimestamp2 (ticker, 'update_time', 'next_funding_rate_timestamp');
        const markPrice = this.safeNumber (ticker, 'mark_price');
        const indexPrice = this.safeNumber (ticker, 'index_price');
        return {
            'info': ticker,
            'symbol': market['symbol'],
            'markPrice': markPrice,
            'indexPrice': indexPrice,
            'interestRate': undefined,
            'estimatedSettlePrice': undefined,
            'timestamp': undefined,
            'datetime': undefined,
            'fundingRate': fundingRate,
            'fundingTimestamp': fundingTimestamp,
            'fundingDatetime': this.iso8601 (fundingTimestamp),
            'nextFundingRate': undefined,
            'nextFundingTimestamp': undefined,
            'nextFundingDatetime': undefined,
            'previousFundingRate': undefined,
            'previousFundingTimestamp': undefined,
            'previousFundingDatetime': undefined,
            'interval': undefined,
        } as FundingRate;
    }

    /**
     * @method
     * @name vertex#fetchFundingRate
     * @description fetch the current funding rate
     * @see https://docs.vertexprotocol.com/developer-resources/api/archive-indexer/funding-rate
     * @param {string} symbol unified market symbol
     * @param {object} [params] extra parameters specific to the exchange API endpoint
     * @returns {object} a [funding rate structure]{@link https://docs.ccxt.com/#/?id=funding-rate-structure}
     */
    async fetchFundingRate (symbol: string, params = {}): Promise<FundingRate> {
        await this.loadMarkets ();
        const market = this.market (symbol);
        const request = {
            'funding_rate': {
                'product_id': this.parseToInt (market['id']),
            },
        };
        const response = await this.v1ArchivePost (this.extend (request, params));
        //
        // {
        //     "product_id": 4,
        //     "funding_rate_x18": "2447900598160952",
        //     "update_time": "1680116326"
        // }
        //
        return this.parseFundingRate (response, market);
    }

    /**
     * @method
     * @name vertex#fetchFundingRates
     * @description fetches funding rates for multiple markets
     * @see https://docs.vertexprotocol.com/developer-resources/api/v2/contracts
     * @param {string[]} symbols unified symbols of the markets to fetch the funding rates for, all market funding rates are returned if not assigned
     * @param {object} [params] extra parameters specific to the exchange API endpoint
     * @returns {object[]} an array of [funding rate structures]{@link https://docs.ccxt.com/#/?id=funding-rate-structure}
     */
    async fetchFundingRates (symbols: Strings = undefined, params = {}): Promise<FundingRates> {
        await this.loadMarkets ();
        const request = {};
        if (symbols !== undefined) {
            symbols = this.marketSymbols (symbols);
        }
        const response = await this.v2ArchiveGetContracts (this.extend (request, params));
        //
        // {
        //     "ETH-PERP_USDC": {
        //         "ticker_id": "ETH-PERP_USDC",
        //         "base_currency": "ETH-PERP",
        //         "quote_currency": "USDC",
        //         "last_price": 1620.3,
        //         "base_volume": 1309.2,
        //         "quote_volume": 2117828.093867611,
        //         "product_type": "perpetual",
        //         "contract_price": 1620.372642114429,
        //         "contract_price_currency": "USD",
        //         "open_interest": 1635.2,
        //         "open_interest_usd": 2649633.3443855145,
        //         "index_price": 1623.293496279935,
        //         "mark_price": 1623.398589416731,
        //         "funding_rate": 0.000068613217104332,
        //         "next_funding_rate_timestamp": 1694379600,
        //         "price_change_percent_24h": -0.6348599635253989
        //     }
        // }
        //
        const keys = Object.keys (response);
        const fundingRates = {};
        for (let i = 0; i < keys.length; i++) {
            const tickerId = keys[i];
            const parsedTickerId = tickerId.split ('-');
            const data = response[tickerId];
            const marketId = parsedTickerId[0] + '/USDC:USDC';
            const market = this.market (marketId);
            const ticker = this.parseFundingRate (data, market);
            const symbol = ticker['symbol'];
            fundingRates[symbol] = ticker;
        }
        return this.filterByArray (fundingRates, 'symbol', symbols);
    }

    parseOpenInterest (interest, market: Market = undefined) {
        //
        // {
        //     "ETH-PERP_USDC": {
        //         "ticker_id": "ETH-PERP_USDC",
        //         "base_currency": "ETH-PERP",
        //         "quote_currency": "USDC",
        //         "last_price": 1620.3,
        //         "base_volume": 1309.2,
        //         "quote_volume": 2117828.093867611,
        //         "product_type": "perpetual",
        //         "contract_price": 1620.372642114429,
        //         "contract_price_currency": "USD",
        //         "open_interest": 1635.2,
        //         "open_interest_usd": 2649633.3443855145,
        //         "index_price": 1623.293496279935,
        //         "mark_price": 1623.398589416731,
        //         "funding_rate": 0.000068613217104332,
        //         "next_funding_rate_timestamp": 1694379600,
        //         "price_change_percent_24h": -0.6348599635253989
        //     }
        // }
        //
        const value = this.safeNumber (interest, 'open_interest_usd');
        return this.safeOpenInterest ({
            'symbol': market['symbol'],
            'openInterestAmount': undefined,
            'openInterestValue': value,
            'timestamp': undefined,
            'datetime': undefined,
            'info': interest,
        }, market);
    }

    /**
     * @method
     * @name vertex#fetchOpenInterest
     * @description Retrieves the open interest of a derivative trading pair
     * @see https://docs.vertexprotocol.com/developer-resources/api/v2/contracts
     * @param {string} symbol Unified CCXT market symbol
     * @param {object} [params] exchange specific parameters
     * @returns {object} an open interest structure{@link https://docs.ccxt.com/#/?id=open-interest-structure}
     */
    async fetchOpenInterest (symbol: string, params = {}) {
        await this.loadMarkets ();
        const market = this.market (symbol);
        if (!market['contract']) {
            throw new BadRequest (this.id + ' fetchOpenInterest() supports contract markets only');
        }
        const request = {};
        const response = await this.v2ArchiveGetContracts (this.extend (request, params));
        //
        // {
        //     "ETH-PERP_USDC": {
        //         "ticker_id": "ETH-PERP_USDC",
        //         "base_currency": "ETH-PERP",
        //         "quote_currency": "USDC",
        //         "last_price": 1620.3,
        //         "base_volume": 1309.2,
        //         "quote_volume": 2117828.093867611,
        //         "product_type": "perpetual",
        //         "contract_price": 1620.372642114429,
        //         "contract_price_currency": "USD",
        //         "open_interest": 1635.2,
        //         "open_interest_usd": 2649633.3443855145,
        //         "index_price": 1623.293496279935,
        //         "mark_price": 1623.398589416731,
        //         "funding_rate": 0.000068613217104332,
        //         "next_funding_rate_timestamp": 1694379600,
        //         "price_change_percent_24h": -0.6348599635253989
        //     }
        // }
        //
        const tickerId = market['base'] + '_USDC';
        const openInterest = this.safeDict (response, tickerId, {});
        return this.parseOpenInterest (openInterest, market);
    }

    parseTicker (ticker: Dict, market: Market = undefined): Ticker {
        //
        //     {
        //         "ticker_id": "BTC_USDC",
        //         "base_currency": "BTC",
        //         "quote_currency": "USDC",
        //         "last_price": 25728.0,
        //         "base_volume": 552.048,
        //         "quote_volume": 14238632.207250029,
        //         "price_change_percent_24h": -0.6348599635253989
        //     }
        //
        const tickerId = this.safeString (ticker, 'ticker_id');
        const productId = this.safeString (this.options['productIdByTicker'], tickerId);
        if (productId !== undefined) {
            // if product-id is found, then get market for it
            market = this.safeMarket (productId, market);
        } else {
            // else, create a safe market from ticker-id, as we don't have any other known info
            market = this.safeMarket (tickerId, market);
        }
        const last = this.safeString (ticker, 'last_price');
        return this.safeTicker ({
            'symbol': market['symbol'],
            'timestamp': undefined,
            'datetime': undefined,
            'high': undefined,
            'low': undefined,
            'bid': undefined,
            'bidVolume': undefined,
            'ask': undefined,
            'askVolume': undefined,
            'vwap': undefined,
            'open': undefined,
            'close': last,
            'last': last,
            'previousClose': undefined,
            'change': undefined,
            'percentage': this.safeString (ticker, 'price_change_percent_24h'),
            'average': undefined,
            'baseVolume': this.safeString (ticker, 'base_volume'),
            'quoteVolume': this.safeString (ticker, 'quote_volume'),
            'info': ticker,
        }, market);
    }

<<<<<<< HEAD
    loadTickerIdMappings () {
        if (this.safeDict (this.options, 'productIdByTicker') === undefined) {
            this.options['productIdByTicker'] = {};
            const keys = Object.keys (this.markets);
            for (let i = 0; i < keys.length; i++) {
                const key = keys[i];
                const market = this.markets[key];
                const ticker_id = this.safeString (market, 'baseId') + '_' + this.safeString (market, 'quoteId');
                this.options['productIdByTicker'][ticker_id] = this.safeString (market, 'id');
            }
        }
    }

=======
    /**
     * @method
     * @name vertex#fetchTickers
     * @description fetches price tickers for multiple markets, statistical information calculated over the past 24 hours for each market
     * @see https://docs.vertexprotocol.com/developer-resources/api/v2/tickers
     * @param {string[]} [symbols] unified symbols of the markets to fetch the ticker for, all market tickers are returned if not assigned
     * @param {object} [params] extra parameters specific to the exchange API endpoint
     * @returns {object} a dictionary of [ticker structures]{@link https://docs.ccxt.com/#/?id=ticker-structure}
     */
>>>>>>> 7481d614
    async fetchTickers (symbols: Strings = undefined, params = {}): Promise<Tickers> {
        await this.loadMarkets ();
        this.loadTickerIdMappings ();
        symbols = this.marketSymbols (symbols, undefined, true, true, true);
        const request = {};
        const response = await this.v2ArchiveGetTickers (this.extend (request, params));
        //
        // {
        //     "ETH_USDC": {
        //         "ticker_id": "ETH_USDC",
        //         "base_currency": "ETH",
        //         "quote_currency": "USDC",
        //         "last_price": 1619.1,
        //         "base_volume": 1428.32,
        //         "quote_volume": 2310648.316391866,
        //         "price_change_percent_24h": -1.0509394462969588
        //     },
        //     "BTC_USDC": {
        //         "ticker_id": "BTC_USDC",
        //         "base_currency": "BTC",
        //         "quote_currency": "USDC",
        //         "last_price": 25728.0,
        //         "base_volume": 552.048,
        //         "quote_volume": 14238632.207250029,
        //         "price_change_percent_24h": -0.6348599635253989
        //     }
        // }
        //
        const tickers = Object.values (response);
        return this.parseTickers (tickers, symbols);
    }

    async queryContracts (params = {}): Promise<Currencies> {
        // query contract addresses for sending order
        const cachedContracts = this.safeDict (this.options, 'v1contracts');
        if (cachedContracts !== undefined) {
            return cachedContracts;
        }
        const request = {
            'type': 'contracts',
        };
        const response = await this.v1GatewayGetQuery (this.extend (request, params));
        const data = this.safeDict (response, 'data', {});
        this.options['v1contracts'] = data;
        return data;
    }

    nonce () {
        return this.milliseconds () - this.options['timeDifference'];
    }

    hashMessage (message) {
        return '0x' + this.hash (message, keccak, 'hex');
    }

    signHash (hash, privateKey) {
        const signature = ecdsa (hash.slice (-64), privateKey.slice (-64), secp256k1, undefined);
        const r = signature['r'];
        const s = signature['s'];
        const v = this.intToBase16 (this.sum (27, signature['v']));
        return '0x' + r.padStart (64, '0') + s.padStart (64, '0') + v;
    }

    signMessage (message, privateKey) {
        return this.signHash (this.hashMessage (message), privateKey.slice (-64));
    }

    buildSig (chainId, messageTypes, message, verifyingContractAddress = '') {
        const domain = {
            'chainId': chainId,
            'name': 'Vertex',
            'verifyingContract': verifyingContractAddress,
            'version': '0.0.1',
        };
        const msg = this.ethEncodeStructuredData (domain, messageTypes, message);
        const signature = this.signMessage (msg, this.privateKey);
        return signature;
    }

    buildCreateOrderSig (message, chainId, verifyingContractAddress) {
        const messageTypes = {
            'Order': [
                { 'name': 'sender', 'type': 'bytes32' },
                { 'name': 'priceX18', 'type': 'int128' },
                { 'name': 'amount', 'type': 'int128' },
                { 'name': 'expiration', 'type': 'uint64' },
                { 'name': 'nonce', 'type': 'uint64' },
            ],
        };
        return this.buildSig (chainId, messageTypes, message, verifyingContractAddress);
    }

    buildListTriggerTxSig (message, chainId, verifyingContractAddress) {
        const messageTypes = {
            'ListTriggerOrders': [
                { 'name': 'sender', 'type': 'bytes32' },
                { 'name': 'recvTime', 'type': 'uint64' },
            ],
        };
        return this.buildSig (chainId, messageTypes, message, verifyingContractAddress);
    }

    buildCancelAllOrdersSig (message, chainId, verifyingContractAddress) {
        const messageTypes = {
            'CancellationProducts': [
                { 'name': 'sender', 'type': 'bytes32' },
                { 'name': 'productIds', 'type': 'uint32[]' },
                { 'name': 'nonce', 'type': 'uint64' },
            ],
        };
        return this.buildSig (chainId, messageTypes, message, verifyingContractAddress);
    }

    buildCancelOrdersSig (message, chainId, verifyingContractAddress) {
        const messageTypes = {
            'Cancellation': [
                { 'name': 'sender', 'type': 'bytes32' },
                { 'name': 'productIds', 'type': 'uint32[]' },
                { 'name': 'digests', 'type': 'bytes32[]' },
                { 'name': 'nonce', 'type': 'uint64' },
            ],
        };
        return this.buildSig (chainId, messageTypes, message, verifyingContractAddress);
    }

    buildWithdrawSig (message, chainId, verifyingContractAddress) {
        const messageTypes = {
            'WithdrawCollateral': [
                { 'name': 'sender', 'type': 'bytes32' },
                { 'name': 'productId', 'type': 'uint32' },
                { 'name': 'amount', 'type': 'uint128' },
                { 'name': 'nonce', 'type': 'uint64' },
            ],
        };
        return this.buildSig (chainId, messageTypes, message, verifyingContractAddress);
    }

    convertAddressToSender (address: string) {
        const sender = address + '64656661756c74';
        return sender.padEnd (66, '0');
    }

    getNonce (now, expiration) {
        if (now === undefined) {
            now = this.nonce ();
        }
        // nonce = ((now + expiration) << 20) + 1000
        // 1 << 20 = 1048576
        return Precise.stringAdd (Precise.stringMul (Precise.stringAdd (this.numberToString (now), this.numberToString (expiration)), '1048576'), '1000');
    }

    getExpiration (now, timeInForce, postOnly, reduceOnly) {
        let expiration = Precise.stringAdd (this.numberToString (now), '86400');
        if (timeInForce === 'ioc') {
            // 1 << 62 = 4611686018427387904
            expiration = Precise.stringOr (expiration, '4611686018427387904');
        } else if (timeInForce === 'fok') {
            // 2 << 62 = 9223372036854775808
            expiration = Precise.stringOr (expiration, '9223372036854775808');
        } else if (postOnly) {
            // 3 << 62 = 13835058055282163712
            expiration = Precise.stringOr (expiration, '13835058055282163712');
        }
        if (reduceOnly) {
            // 1 << 61 = 2305843009213693952
            expiration = Precise.stringOr (expiration, '2305843009213693952');
        }
        return expiration;
    }

    getAmount (amount, side) {
        let amountString = this.numberToString (amount);
        if (side === 'sell') {
            if (amount > 0) {
                // amount *= -1;
                amountString = Precise.stringMul (amountString, '-1');
            }
        } else {
            if (amount < 0) {
                // amount *= -1;
                amountString = Precise.stringMul (amountString, '-1');
            }
        }
        return amountString;
    }

    /**
     * @method
     * @name vertex#createOrder
     * @description create a trade order
     * @see https://docs.vertexprotocol.com/developer-resources/api/gateway/executes/place-order
     * @see https://docs.vertexprotocol.com/developer-resources/api/trigger/executes/place-order
     * @param {string} symbol unified symbol of the market to create an order in
     * @param {string} type 'market' or 'limit'
     * @param {string} side 'buy' or 'sell'
     * @param {float} amount how much of currency you want to trade in units of base currency
     * @param {float} [price] the price at which the order is to be fulfilled, in units of the quote currency, ignored in market orders
     * @param {object} [params] extra parameters specific to the exchange API endpoint
     * @param {string} [params.timeInForce] ioc, fok
     * @param {bool} [params.postOnly] true or false whether the order is post-only
     * @param {bool} [params.reduceOnly] true or false whether the order is reduce-only, only works for ioc and fok order
     * @param {float} [params.triggerPrice] The price at which a trigger order is triggered at
     * @returns {object} an [order structure]{@link https://docs.ccxt.com/#/?id=order-structure}
     */
    async createOrder (symbol: string, type: OrderType, side: OrderSide, amount: number, price: Num = undefined, params = {}) {
        this.checkRequiredCredentials ();
        const marketType = type.toLowerCase ();
        const isMarketOrder = marketType === 'market';
        if (isMarketOrder && price === undefined) {
            throw new ArgumentsRequired (this.id + ' createOrder() requires a price argument for market order');
        }
        await this.loadMarkets ();
        const market = this.market (symbol);
        const marketId = this.parseToInt (market['id']);
        const contracts = await this.queryContracts ();
        const chainId = this.safeString (contracts, 'chain_id');
        const bookAddresses = this.safeList (contracts, 'book_addrs', []);
        const verifyingContractAddress = this.safeString (bookAddresses, marketId);
        const defaultTimeInForce = (isMarketOrder) ? 'fok' : undefined;
        const timeInForce = this.safeStringLower (params, 'timeInForce', defaultTimeInForce);
        const postOnly = this.safeBool (params, 'postOnly', false);
        const reduceOnly = this.safeBool (params, 'reduceOnly', false);
        const triggerPrice = this.safeString2 (params, 'triggerPrice', 'stopPrice');
        const stopLossPrice = this.safeString (params, 'stopLossPrice', triggerPrice);
        const takeProfitPrice = this.safeString (params, 'takeProfitPrice');
        const isTrigger = (stopLossPrice || takeProfitPrice);
        const now = this.nonce ();
        let nonce = this.getNonce (now, 90000);
        if (postOnly && reduceOnly) {
            throw new NotSupported (this.id + ' reduceOnly not supported when postOnly is enabled');
        }
        const expiration = this.getExpiration (now, timeInForce, postOnly, reduceOnly);
        if (isTrigger) {
            // 1 << 63 = 9223372036854775808
            nonce = Precise.stringOr (nonce, '9223372036854775808');
        }
        const amountString = this.getAmount (amount, side);
        const order = {
            'sender': this.convertAddressToSender (this.walletAddress),
            'priceX18': this.convertToX18 (this.priceToPrecision (symbol, price)),
            'amount': this.convertToX18 (this.amountToPrecision (symbol, amountString)),
            'expiration': expiration,
            'nonce': nonce,
        };
        const request = {
            'place_order': {
                'product_id': marketId,
                'order': {
                    'sender': order['sender'],
                    'priceX18': order['priceX18'],
                    'amount': order['amount'],
                    'expiration': this.numberToString (order['expiration']),
                    'nonce': order['nonce'],
                },
                'signature': this.buildCreateOrderSig (order, chainId, verifyingContractAddress),
                'id': this.safeInteger (this.options, 'brokerId', 5930043274845996),
            },
        };
        params = this.omit (params, [ 'timeInForce', 'reduceOnly', 'postOnly', 'triggerPrice', 'stopPrice', 'stopLossPrice', 'takeProfitPrice' ]);
        let response = undefined;
        if (isTrigger) {
            const trigger = {};
            if (stopLossPrice !== undefined) {
                trigger['last_price_below'] = this.convertToX18 (stopLossPrice);
            } else if (takeProfitPrice !== undefined) {
                trigger['last_price_above'] = this.convertToX18 (takeProfitPrice);
            }
            request['place_order']['trigger'] = trigger;
            response = await this.v1TriggerPostExecute (this.extend (request, params));
        } else {
            response = await this.v1GatewayPostExecute (this.extend (request, params));
        }
        //
        // {
        //     "status": "success",
        //     "signature": {signature},
        //     "data": {
        //       "digest": {order digest}
        //     },
        //     "request_type": "execute_place_order"
        //     "id": 100
        // }
        //
        const data = this.safeDict (response, 'data', {});
        return this.safeOrder ({
            'id': this.safeString (data, 'digest'),
        });
    }

    /**
     * @method
     * @name vertex#editOrder
     * @description edit a trade order
     * @see https://docs.vertexprotocol.com/developer-resources/api/gateway/executes/cancel-and-place
     * @param {string} id cancel order id
     * @param {string} symbol unified symbol of the market to create an order in
     * @param {string} type 'market' or 'limit'
     * @param {string} side 'buy' or 'sell'
     * @param {float} amount how much of currency you want to trade in units of base currency
     * @param {float} [price] the price at which the order is to be fulfilled, in units of the quote currency, ignored in market orders
     * @param {object} [params] extra parameters specific to the exchange API endpoint
     * @param {string} [params.timeInForce] ioc, fok
     * @param {bool} [params.postOnly] true or false whether the order is post-only
     * @param {bool} [params.reduceOnly] true or false whether the order is reduce-only, only works for ioc and fok order
     * @param {float} [params.triggerPrice] The price at which a trigger order is triggered at
     * @returns {object} an [order structure]{@link https://docs.ccxt.com/#/?id=order-structure}
     */
    async editOrder (id: string, symbol: string, type:OrderType, side: OrderSide, amount: Num = undefined, price: Num = undefined, params = {}) {
        this.checkRequiredCredentials ();
        const marketType = type.toLowerCase ();
        const isMarketOrder = marketType === 'market';
        if (isMarketOrder && price === undefined) {
            throw new ArgumentsRequired (this.id + ' editOrder() requires a price argument for market order');
        }
        await this.loadMarkets ();
        const market = this.market (symbol);
        const marketId = this.parseToInt (market['id']);
        const defaultTimeInForce = (isMarketOrder) ? 'fok' : undefined;
        const timeInForce = this.safeStringLower (params, 'timeInForce', defaultTimeInForce);
        const postOnly = this.safeBool (params, 'postOnly', false);
        const reduceOnly = this.safeBool (params, 'reduceOnly', false);
        const triggerPrice = this.safeString2 (params, 'triggerPrice', 'stopPrice');
        const stopLossPrice = this.safeString (params, 'stopLossPrice', triggerPrice);
        const takeProfitPrice = this.safeString (params, 'takeProfitPrice');
        const isTrigger = (stopLossPrice || takeProfitPrice);
        const contracts = await this.queryContracts ();
        const chainId = this.safeString (contracts, 'chain_id');
        const bookAddresses = this.safeList (contracts, 'book_addrs', []);
        const verifyingContractAddressOrder = this.safeString (bookAddresses, marketId);
        const verifyingContractAddressCancel = this.safeString (contracts, 'endpoint_addr');
        const now = this.nonce ();
        const nonce = this.getNonce (now, 90000);
        const sender = this.convertAddressToSender (this.walletAddress);
        if (postOnly && reduceOnly) {
            throw new NotSupported (this.id + ' reduceOnly not supported when postOnly is enabled');
        }
        if (isTrigger) {
            throw new NotSupported (this.id + ' editOrder() not supported for trigger order');
        }
        const expiration = this.getExpiration (now, timeInForce, postOnly, reduceOnly);
        const amountString = this.getAmount (amount, side);
        const order = {
            'sender': sender,
            'priceX18': this.convertToX18 (this.priceToPrecision (symbol, price)),
            'amount': this.convertToX18 (this.amountToPrecision (symbol, amountString)),
            'expiration': expiration,
            'nonce': nonce,
        };
        const cancels = {
            'sender': sender,
            'productIds': [ marketId ],
            'digests': [ id ],
            'nonce': nonce,
        };
        const request = {
            'cancel_and_place': {
                'cancel_tx': {
                    'sender': cancels['sender'],
                    'productIds': cancels['productIds'],
                    'digests': cancels['digests'],
                    'nonce': this.numberToString (cancels['nonce']),
                },
                'cancel_signature': this.buildCancelOrdersSig (cancels, chainId, verifyingContractAddressCancel),
                'place_order': {
                    'product_id': marketId,
                    'order': {
                        'sender': order['sender'],
                        'priceX18': order['priceX18'],
                        'amount': order['amount'],
                        'expiration': this.numberToString (order['expiration']),
                        'nonce': order['nonce'],
                    },
                    'signature': this.buildCreateOrderSig (order, chainId, verifyingContractAddressOrder),
                    'id': this.safeInteger (this.options, 'brokerId', 5930043274845996),
                },
            },
        };
        params = this.omit (params, [ 'timeInForce', 'reduceOnly', 'postOnly', 'triggerPrice', 'stopPrice', 'stopLossPrice', 'takeProfitPrice' ]);
        const response = await this.v1GatewayPostExecute (this.extend (request, params));
        //
        // {
        //     "status": "success",
        //     "signature": {signature},
        //     "data": {
        //       "digest": {order digest}
        //     },
        //     "request_type": "execute_cancel_and_place"
        // }
        //
        const data = this.safeDict (response, 'data', {});
        return this.safeOrder ({
            'id': this.safeString (data, 'digest'),
        });
    }

    parseOrderStatus (status) {
        if (status !== undefined) {
            const statuses = {
                'pending': 'open',
            };
            if (typeof status === 'string') {
                return this.safeString (statuses, status, status);
            }
            const statusCancelled = this.safeDict (status, 'cancelled');
            if (statusCancelled !== undefined) {
                return 'canceled';
            }
            const statusTriggered = this.safeDict (status, 'triggered', {});
            const triggeredStatus = this.safeString (statusTriggered, 'status', 'failure');
            if (triggeredStatus === 'success') {
                return 'closed';
            }
            return 'canceled';
        }
        return status;
    }

    parseOrder (order, market: Market = undefined): Order {
        //
        // {
        //     "product_id": 1,
        //     "sender": "0x7a5ec2748e9065794491a8d29dcf3f9edb8d7c43000000000000000000000000",
        //     "price_x18": "1000000000000000000",
        //     "amount": "1000000000000000000",
        //     "expiration": "2000000000",
        //     "nonce": "1",
        //     "unfilled_amount": "1000000000000000000",
        //     "digest": "0x0000000000000000000000000000000000000000000000000000000000000000",
        //     "placed_at": 1681951347,
        //     "order_type": "ioc"
        // }
        // stop order
        // {
        //     "order": {
        //       "order": {
        //         "sender": "0x7a5ec2748e9065794491a8d29dcf3f9edb8d7c43000000000000000000000000",
        //         "priceX18": "1000000000000000000",
        //         "amount": "1000000000000000000",
        //         "expiration": "2000000000",
        //         "nonce": "1",
        //       },
        //       "signature": "0x...",
        //       "product_id": 1,
        //       "spot_leverage": true,
        //       "trigger": {
        //         "price_above": "1000000000000000000"
        //       },
        //       "digest": "0x..."
        //     },
        //     "status": "pending",
        //     "updated_at": 1688768157050
        // }
        //
        let marketId = this.safeString (order, 'product_id');
        let timestamp = this.safeTimestamp (order, 'placed_at');
        let amount = this.safeString (order, 'amount');
        let price = this.safeString (order, 'price_x18');
        const remaining = this.safeString (order, 'unfilled_amount');
        let triggerPriceNum = undefined;
        const status = this.safeValue (order, 'status');
        if (status !== undefined) {
            // trigger order
            const outerOrder = this.safeDict (order, 'order', {});
            const innerOrder = this.safeDict (outerOrder, 'order', {});
            marketId = this.safeString (outerOrder, 'product_id');
            amount = this.safeString (innerOrder, 'amount');
            price = this.safeString (innerOrder, 'priceX18');
            timestamp = this.safeTimestamp (order, 'updated_at');
            const trigger = this.safeDict (outerOrder, 'trigger', {});
            const triggerPrice = this.safeStringN (trigger, [ 'price_above', 'price_below', 'last_price_above', 'last_price_below' ]);
            if (triggerPrice !== undefined) {
                triggerPriceNum = this.parseToNumeric (this.convertFromX18 (triggerPrice));
            }
        }
        market = this.safeMarket (marketId, market);
        const symbol = market['symbol'];
        let priceNum = undefined;
        if (price !== undefined) {
            priceNum = this.parseToNumeric (this.convertFromX18 (price));
        }
        let amountNum = undefined;
        if (amount !== undefined) {
            amountNum = this.parseToNumeric (this.convertFromX18 (amount));
        }
        let remainingNum = undefined;
        if (remaining !== undefined) {
            remainingNum = this.parseToNumeric (this.convertFromX18 (remaining));
        }
        let side = undefined;
        if (amountNum !== undefined && remainingNum !== undefined) {
            side = (amountNum < 0 || remainingNum < 0) ? 'sell' : 'buy';
        }
        const tif = this.parseTimeInForce (this.safeString (order, 'order_type'));
        const isPostOnly = (tif === 'PO');
        return this.safeOrder ({
            'info': order,
            'id': this.safeString (order, 'digest'),
            'clientOrderId': undefined,
            'timestamp': timestamp,
            'datetime': this.iso8601 (timestamp),
            'lastTradeTimestamp': undefined,
            'lastUpdateTimestamp': undefined,
            'symbol': symbol,
            'type': undefined,
            'timeInForce': tif,
            'postOnly': isPostOnly,
            'reduceOnly': undefined,
            'side': side,
            'price': priceNum,
            'triggerPrice': triggerPriceNum,
            'amount': amountNum,
            'cost': undefined,
            'average': undefined,
            'filled': undefined,
            'remaining': remainingNum,
            'status': this.parseOrderStatus (status),
            'fee': undefined,
            'trades': undefined,
        }, market);
    }

    parseTimeInForce (timeInForce) {
        const timeInForces = {
            'POST_ONLY': 'PO',
        };
        return this.safeStringUpper (timeInForces, timeInForce, timeInForce);
    }

    /**
     * @method
     * @name vertex#fetchOrder
     * @description fetches information on an order made by the user
     * @see https://docs.vertexprotocol.com/developer-resources/api/gateway/queries/order
     * @param {string} id the order id
     * @param {string} symbol unified symbol of the market the order was made in
     * @param {object} [params] extra parameters specific to the exchange API endpoint
     * @returns {object} An [order structure]{@link https://docs.ccxt.com/#/?id=order-structure}
     */
    async fetchOrder (id: string, symbol: Str = undefined, params = {}) {
        await this.loadMarkets ();
        const market = this.market (symbol);
        const request = {
            'type': 'order',
            'product_id': this.parseToInt (market['id']),
            'digest': id,
        };
        const response = await this.v1GatewayGetQuery (this.extend (request, params));
        //
        // {
        //     "status": "success",
        //     "data": {
        //       "product_id": 1,
        //       "sender": "0x7a5ec2748e9065794491a8d29dcf3f9edb8d7c43000000000000000000000000",
        //       "price_x18": "1000000000000000000",
        //       "amount": "1000000000000000000",
        //       "expiration": "2000000000",
        //       "nonce": "1",
        //       "unfilled_amount": "1000000000000000000",
        //       "digest": "0x0000000000000000000000000000000000000000000000000000000000000000",
        //       "placed_at": 1681951347,
        //       "order_type": "ioc"
        //     },
        //     "request_type": "query_order",
        // }
        //
        const data = this.safeDict (response, 'data');
        return this.parseOrder (data, market);
    }

    /**
     * @method
     * @name vertex#fetchOpenOrders
     * @description fetch all unfilled currently open orders
     * @see https://docs.vertexprotocol.com/developer-resources/api/gateway/queries/orders
     * @see https://docs.vertexprotocol.com/developer-resources/api/trigger/queries/list-trigger-orders
     * @param {string} symbol unified market symbol
     * @param {int} [since] the earliest time in ms to fetch open orders for
     * @param {int} [limit] the maximum number of open orders structures to retrieve
     * @param {object} [params] extra parameters specific to the exchange API endpoint
     * @param {boolean} [params.stop] whether the order is a stop/algo order
     * @param {string} [params.user] user address, will default to this.walletAddress if not provided
     * @returns {Order[]} a list of [order structures]{@link https://docs.ccxt.com/#/?id=order-structure}
     */
    async fetchOpenOrders (symbol: Str = undefined, since: Int = undefined, limit: Int = undefined, params = {}): Promise<Order[]> {
        this.checkRequiredCredentials ();
        await this.loadMarkets ();
        let userAddress = undefined;
        [ userAddress, params ] = this.handlePublicAddress ('fetchOpenOrders', params);
        const request = {};
        let market: Market = undefined;
        const stop = this.safeBool2 (params, 'stop', 'trigger');
        params = this.omit (params, [ 'stop', 'trigger' ]);
        if (symbol !== undefined) {
            market = this.market (symbol);
            request['product_id'] = this.parseToNumeric (market['id']);
        }
        let response = undefined;
        if (stop) {
            const contracts = await this.queryContracts ();
            const chainId = this.safeString (contracts, 'chain_id');
            const verifyingContractAddress = this.safeString (contracts, 'endpoint_addr');
            const tx = {
                'sender': this.convertAddressToSender (userAddress),
                'recvTime': this.nonce () + 90000,
            };
            request['signature'] = this.buildListTriggerTxSig (tx, chainId, verifyingContractAddress);
            request['tx'] = {
                'sender': tx['sender'],
                'recvTime': this.numberToString (tx['recvTime']),
            };
            request['type'] = 'list_trigger_orders';
            request['pending'] = true;
            const until = this.safeInteger (params, 'until');
            params = this.omit (params, 'until');
            if (until !== undefined) {
                request['max_update_time'] = until;
            }
            if (limit !== undefined) {
                request['limit'] = limit;
            }
            response = await this.v1TriggerPostQuery (this.extend (request, params));
            //
            // {
            //     "status": "success",
            //     "data": {
            //       "orders": [
            //         {
            //           "order": {
            //             "order": {
            //               "sender": "0x7a5ec2748e9065794491a8d29dcf3f9edb8d7c43000000000000000000000000",
            //               "priceX18": "1000000000000000000",
            //               "amount": "1000000000000000000",
            //               "expiration": "2000000000",
            //               "nonce": "1",
            //             },
            //             "signature": "0x...",
            //             "product_id": 1,
            //             "spot_leverage": true,
            //             "trigger": {
            //               "price_above": "1000000000000000000"
            //             },
            //             "digest": "0x..."
            //           },
            //           "status": "pending",
            //           "updated_at": 1688768157050
            //         }
            //       ]
            //     },
            //     "request_type": "query_list_trigger_orders"
            // }
            //
        } else {
            this.checkRequiredArgument ('fetchOpenOrders', symbol, 'symbol');
            request['type'] = 'subaccount_orders';
            request['sender'] = this.convertAddressToSender (userAddress);
            response = await this.v1GatewayPostQuery (this.extend (request, params));
            //
            // {
            //     "status": "success",
            //     "data": {
            //       "sender": "0x7a5ec2748e9065794491a8d29dcf3f9edb8d7c43000000000000000000000000",
            //       "product_id": 1,
            //       "orders": [
            //         {
            //           "product_id": 1,
            //           "sender": "0x7a5ec2748e9065794491a8d29dcf3f9edb8d7c43000000000000000000000000",
            //           "price_x18": "1000000000000000000",
            //           "amount": "1000000000000000000",
            //           "expiration": "2000000000",
            //           "nonce": "1",
            //           "order_type": "default",
            //           "unfilled_amount": "1000000000000000000",
            //           "digest": "0x0000000000000000000000000000000000000000000000000000000000000000",
            //           "placed_at": 1682437739,
            //           "order_type": "ioc"
            //         }
            //       ]
            //     },
            //     "request_type": "query_subaccount_orders"
            // }
            //
        }
        const data = this.safeDict (response, 'data', {});
        const orders = this.safeList (data, 'orders');
        return this.parseOrders (orders, market, since, limit);
    }

    /**
     * @method
     * @name vertex#fetchOrders
     * @description fetches information on multiple orders made by the user
     * @see https://docs.vertexprotocol.com/developer-resources/api/trigger/queries/list-trigger-orders
     * @param {string} symbol unified market symbol
     * @param {int} [since] the earliest time in ms to fetch open orders for
     * @param {int} [limit] the maximum number of open orders structures to retrieve
     * @param {object} [params] extra parameters specific to the exchange API endpoint
     * @param {boolean} [params.stop] whether the order is a stop/algo order
     * @param {string} [params.user] user address, will default to this.walletAddress if not provided
     * @returns {Order[]} a list of [order structures]{@link https://docs.ccxt.com/#/?id=order-structure}
     */
    async fetchOrders (symbol: Str = undefined, since: Int = undefined, limit: Int = undefined, params = {}): Promise<Order[]> {
        this.checkRequiredCredentials ();
        const stop = this.safeBool2 (params, 'stop', 'trigger');
        params = this.omit (params, [ 'stop', 'trigger' ]);
        if (!stop) {
            throw new NotSupported (this.id + ' fetchOrders only support trigger orders');
        }
        let userAddress = undefined;
        [ userAddress, params ] = this.handlePublicAddress ('fetchOrders', params);
        await this.loadMarkets ();
        let market: Market = undefined;
        const request = {
            'type': 'list_trigger_orders',
            'pending': false,
        };
        if (symbol !== undefined) {
            market = this.market (symbol);
            request['product_id'] = this.parseToNumeric (market['id']);
        }
        const contracts = await this.queryContracts ();
        const chainId = this.safeString (contracts, 'chain_id');
        const verifyingContractAddress = this.safeString (contracts, 'endpoint_addr');
        const tx = {
            'sender': this.convertAddressToSender (userAddress),
            'recvTime': this.nonce () + 90000,
        };
        request['signature'] = this.buildListTriggerTxSig (tx, chainId, verifyingContractAddress);
        request['tx'] = {
            'sender': tx['sender'],
            'recvTime': this.numberToString (tx['recvTime']),
        };
        const until = this.safeInteger (params, 'until');
        params = this.omit (params, 'until');
        if (until !== undefined) {
            request['max_update_time'] = until;
        }
        if (limit !== undefined) {
            request['limit'] = limit;
        }
        const response = await this.v1TriggerPostQuery (this.extend (request, params));
        //
        // {
        //     "status": "success",
        //     "data": {
        //       "orders": [
        //         {
        //           "order": {
        //             "order": {
        //               "sender": "0x7a5ec2748e9065794491a8d29dcf3f9edb8d7c43000000000000000000000000",
        //               "priceX18": "1000000000000000000",
        //               "amount": "1000000000000000000",
        //               "expiration": "2000000000",
        //               "nonce": "1",
        //             },
        //             "signature": "0x...",
        //             "product_id": 1,
        //             "spot_leverage": true,
        //             "trigger": {
        //               "price_above": "1000000000000000000"
        //             },
        //             "digest": "0x..."
        //           },
        //           "status": "pending",
        //           "updated_at": 1688768157050
        //         }
        //       ]
        //     },
        //     "request_type": "query_list_trigger_orders"
        // }
        //
        const data = this.safeDict (response, 'data', {});
        const orders = this.safeList (data, 'orders');
        return this.parseOrders (orders, market, since, limit);
    }

    /**
     * @method
     * @name vertex#cancelAllOrders
     * @see https://docs.vertexprotocol.com/developer-resources/api/gateway/executes/cancel-product-orders
     * @see https://docs.vertexprotocol.com/developer-resources/api/trigger/executes/cancel-product-orders
     * @description cancel all open orders in a market
     * @param {string} symbol unified market symbol
     * @param {object} [params] extra parameters specific to the exchange API endpoint
     * @param {boolean} [params.stop] whether the order is a stop/algo order
     * @returns {object} an list of [order structures]{@link https://docs.ccxt.com/#/?id=order-structure}
     */
    async cancelAllOrders (symbol: Str = undefined, params = {}) {
        this.checkRequiredCredentials ();
        await this.loadMarkets ();
        if (symbol === undefined) {
            throw new ArgumentsRequired (this.id + ' cancelAllOrders() requires a symbol argument');
        }
        const market = this.market (symbol);
        const marketId = market['id'];
        const contracts = await this.queryContracts ();
        const chainId = this.safeString (contracts, 'chain_id');
        const verifyingContractAddress = this.safeString (contracts, 'endpoint_addr');
        const now = this.nonce ();
        const nonce = this.getNonce (now, 90000);
        const cancels = {
            'sender': this.convertAddressToSender (this.walletAddress),
            'productIds': [
                this.parseToNumeric (marketId),
            ],
            'nonce': nonce,
        };
        const request = {
            'cancel_product_orders': {
                'tx': {
                    'sender': cancels['sender'],
                    'productIds': cancels['productIds'],
                    'nonce': this.numberToString (cancels['nonce']),
                },
                'signature': this.buildCancelAllOrdersSig (cancels, chainId, verifyingContractAddress),
            },
        };
        const stop = this.safeBool2 (params, 'stop', 'trigger');
        params = this.omit (params, [ 'stop', 'trigger' ]);
        let response = undefined;
        if (stop) {
            response = await this.v1TriggerPostExecute (this.extend (request, params));
            //
            // {
            //     "status": "success",
            //     "signature": {signature},
            //     "request_type": "execute_cancel_product_orders"
            // }
            //
        } else {
            response = await this.v1GatewayPostExecute (this.extend (request, params));
            //
            // {
            //     "status": "success",
            //     "signature": {signature},
            //     "data": {
            //       "cancelled_orders": [
            //         {
            //           "product_id": 2,
            //           "sender": "0x7a5ec2748e9065794491a8d29dcf3f9edb8d7c43746573743000000000000000",
            //           "price_x18": "20000000000000000000000",
            //           "amount": "-100000000000000000",
            //           "expiration": "1686332748",
            //           "order_type": "post_only",
            //           "nonce": "1768248100142339392",
            //           "unfilled_amount": "-100000000000000000",
            //           "digest": "0x3195a7929feb8307edecf9c045j5ced68925108f0aa305f0ee5773854159377c",
            //           "placed_at": 1686332708
            //         },
            //         ...
            //       ]
            //     },
            //     "request_type": "execute_cancel_product_orders"
            // }
            //
        }
        return response;
    }

    /**
     * @method
     * @name vertex#cancelOrder
     * @description cancels an open order
     * @see https://docs.vertexprotocol.com/developer-resources/api/gateway/executes/cancel-orders
     * @see https://docs.vertexprotocol.com/developer-resources/api/trigger/executes/cancel-orders
     * @param {string} id order id
     * @param {string} symbol unified symbol of the market the order was made in
     * @param {object} [params] extra parameters specific to the exchange API endpoint
     * @returns {object} An [order structure]{@link https://docs.ccxt.com/#/?id=order-structure}
     */
    async cancelOrder (id: string, symbol: Str = undefined, params = {}) {
        return await this.cancelOrders ([ id ], symbol, params);
    }

    /**
     * @method
     * @name vertex#cancelOrders
     * @description cancel multiple orders
     * @see https://docs.vertexprotocol.com/developer-resources/api/gateway/executes/cancel-orders
     * @see https://docs.vertexprotocol.com/developer-resources/api/trigger/executes/cancel-orders
     * @param {string[]} ids order ids
     * @param {string} [symbol] unified market symbol
     * @param {object} [params] extra parameters specific to the exchange API endpoint
     * @returns {object} an list of [order structures]{@link https://docs.ccxt.com/#/?id=order-structure}
     */
    async cancelOrders (ids: string[], symbol: Str = undefined, params = {}) {
        this.checkRequiredCredentials ();
        if (symbol === undefined) {
            throw new ArgumentsRequired (this.id + ' cancelOrders() requires a symbol argument');
        }
        await this.loadMarkets ();
        const market = this.market (symbol);
        const marketId = market['id'];
        const contracts = await this.queryContracts ();
        const chainId = this.safeString (contracts, 'chain_id');
        const verifyingContractAddress = this.safeString (contracts, 'endpoint_addr');
        const now = this.nonce ();
        const nonce = this.getNonce (now, 90000);
        const cancels = {
            'sender': this.convertAddressToSender (this.walletAddress),
            'productIds': [],
            'digests': ids,
            'nonce': nonce,
        };
        const marketIdNum = this.parseToNumeric (marketId);
        for (let i = 0; i < ids.length; i++) {
            cancels['productIds'].push (marketIdNum);
        }
        const request = {
            'cancel_orders': {
                'tx': {
                    'sender': cancels['sender'],
                    'productIds': cancels['productIds'],
                    'digests': cancels['digests'],
                    'nonce': this.numberToString (cancels['nonce']),
                },
                'signature': this.buildCancelOrdersSig (cancels, chainId, verifyingContractAddress),
            },
        };
        const stop = this.safeBool2 (params, 'stop', 'trigger');
        params = this.omit (params, [ 'stop', 'trigger' ]);
        let response = undefined;
        if (stop) {
            response = await this.v1TriggerPostExecute (this.extend (request, params));
            //
            // {
            //     "status": "success",
            //     "signature": {signature},
            //     "request_type": "execute_cancel_orders"
            // }
            //
        } else {
            response = await this.v1GatewayPostExecute (this.extend (request, params));
            //
            // {
            //     "status": "success",
            //     "signature": {signature},
            //     "data": {
            //       "cancelled_orders": [
            //         {
            //           "product_id": 2,
            //           "sender": "0x7a5ec2748e9065794491a8d29dcf3f9edb8d7c43746573743000000000000000",
            //           "price_x18": "20000000000000000000000",
            //           "amount": "-100000000000000000",
            //           "expiration": "1686332748",
            //           "order_type": "post_only",
            //           "nonce": "1768248100142339392",
            //           "unfilled_amount": "-100000000000000000",
            //           "digest": "0x3195a7929feb8307edecf9c045j5ced68925108f0aa305f0ee5773854159377c",
            //           "placed_at": 1686332708
            //         },
            //         ...
            //       ]
            //     },
            //     "request_type": "execute_cancel_orders"
            // }
            //
        }
        return response;
    }

    /**
     * @method
     * @name vertex#fetchBalance
     * @description query for balance and get the amount of funds available for trading or funds locked in orders
     * @see https://docs.vertexprotocol.com/developer-resources/api/gateway/queries/subaccount-info
     * @param {object} [params] extra parameters specific to the exchange API endpoint
     * @param {string} [params.user] user address, will default to this.walletAddress if not provided
     * @returns {object} a [balance structure]{@link https://docs.ccxt.com/#/?id=balance-structure}
     */
    async fetchBalance (params = {}): Promise<Balances> {
        let userAddress = undefined;
        [ userAddress, params ] = this.handlePublicAddress ('fetchBalance', params);
        const request = {
            'type': 'subaccount_info',
            'subaccount': this.convertAddressToSender (userAddress),
        };
        const response = await this.v1GatewayGetQuery (this.extend (request, params));
        //
        // {
        //     "status": "success",
        //     "data": {
        //       "subaccount": "0x265167ddfac55365d6ff07fc5943276319aa6b9f64656661756c740000000000",
        //       "exists": true,
        //       "healths": [
        //         {
        //           "assets": "75323297691833342306",
        //           "liabilities": "46329556869051092241",
        //           "health": "28993740822782250065"
        //         },
        //         {
        //           "assets": "75323297691833342306",
        //           "liabilities": "35968911700887320741",
        //           "health": "39354385990946021565"
        //         },
        //         {
        //           "assets": "80796966663601107565",
        //           "liabilities": "0",
        //           "health": "80796966663601107565"
        //         }
        //       ],
        //       "health_contributions": [
        //         [
        //           "75323297691833340000",
        //           "75323297691833340000",
        //           "75323297691833340000"
        //         ],
        //         [
        //           "0",
        //           "0",
        //           "0"
        //         ],
        //         [
        //           "0",
        //           "0",
        //           "0"
        //         ],
        //         [
        //           "0",
        //           "0",
        //           "0"
        //         ],
        //         [
        //           "-46329556869051090000",
        //           "-35968911700887323000",
        //           "5473668971767765000"
        //         ]
        //       ],
        //       "spot_count": 3,
        //       "perp_count": 2,
        //       "spot_balances": [
        //         {
        //           "product_id": 1,
        //           "lp_balance": {
        //             "amount": "0"
        //           },
        //           "balance": {
        //             "amount": "0",
        //             "last_cumulative_multiplier_x18": "1003419811982007193"
        //           }
        //         },
        //         {
        //           "product_id": 3,
        //           "lp_balance": {
        //             "amount": "0"
        //           },
        //           "balance": {
        //             "amount": "0",
        //             "last_cumulative_multiplier_x18": "1007584195035969404"
        //           }
        //         },
        //         {
        //           "product_id": 0,
        //           "lp_balance": {
        //             "amount": "0"
        //           },
        //           "balance": {
        //             "amount": "75323297691833342306",
        //             "last_cumulative_multiplier_x18": "1000000002391497578"
        //           }
        //         }
        //       ],
        //       "perp_balances": [
        //         {
        //           "product_id": 2,
        //           "lp_balance": {
        //             "amount": "0",
        //             "last_cumulative_funding_x18": "-284321955122859921"
        //           },
        //           "balance": {
        //             "amount": "0",
        //             "v_quote_balance": "0",
        //             "last_cumulative_funding_x18": "6363466629611946777168"
        //           }
        //         },
        //         {
        //           "product_id": 4,
        //           "lp_balance": {
        //             "amount": "0",
        //             "last_cumulative_funding_x18": "-90979748449893411"
        //           },
        //           "balance": {
        //             "amount": "-200000000000000000",
        //             "v_quote_balance": "419899475698318625259",
        //             "last_cumulative_funding_x18": "141182516563970577208"
        //           }
        //         }
        //       ],
        //       "spot_products": [
        //         {
        //           "product_id": 1,
        //           "oracle_price_x18": "30217830336443750750000",
        //           "risk": {
        //             "long_weight_initial_x18": "750000000000000000",
        //             "short_weight_initial_x18": "1250000000000000000",
        //             "long_weight_maintenance_x18": "800000000000000000",
        //             "short_weight_maintenance_x18": "1200000000000000000",
        //             "large_position_penalty_x18": "0"
        //           },
        //           "config": {
        //             "token": "0x5cc7c91690b2cbaee19a513473d73403e13fb431",
        //             "interest_inflection_util_x18": "800000000000000000",
        //             "interest_floor_x18": "10000000000000000",
        //             "interest_small_cap_x18": "40000000000000000",
        //             "interest_large_cap_x18": "1000000000000000000"
        //           },
        //           "state": {
        //             "cumulative_deposits_multiplier_x18": "1001304691727847318",
        //             "cumulative_borrows_multiplier_x18": "1003419811982007193",
        //             "total_deposits_normalized": "213107447159798397806318",
        //             "total_borrows_normalized": "4907820740150097483532"
        //           },
        //           "lp_state": {
        //             "supply": "1304981417419495030893348",
        //             "quote": {
        //               "amount": "2048495687410669565222259",
        //               "last_cumulative_multiplier_x18": "1000000002391497578"
        //             },
        //             "base": {
        //               "amount": "67623029247538886515",
        //               "last_cumulative_multiplier_x18": "1001304691727847318"
        //             }
        //           },
        //           "book_info": {
        //             "size_increment": "1000000000000000",
        //             "price_increment_x18": "1000000000000000000",
        //             "min_size": "10000000000000000",
        //             "collected_fees": "8865582805773573662738183",
        //             "lp_spread_x18": "3000000000000000"
        //           }
        //         },
        //         {
        //           "product_id": 3,
        //           "oracle_price_x18": "2075217009708333333333",
        //           "risk": {
        //             "long_weight_initial_x18": "750000000000000000",
        //             "short_weight_initial_x18": "1250000000000000000",
        //             "long_weight_maintenance_x18": "800000000000000000",
        //             "short_weight_maintenance_x18": "1200000000000000000",
        //             "large_position_penalty_x18": "0"
        //           },
        //           "config": {
        //             "token": "0xcc59686e3a32fb104c8ff84dd895676265efb8a6",
        //             "interest_inflection_util_x18": "800000000000000000",
        //             "interest_floor_x18": "10000000000000000",
        //             "interest_small_cap_x18": "40000000000000000",
        //             "interest_large_cap_x18": "1000000000000000000"
        //           },
        //           "state": {
        //             "cumulative_deposits_multiplier_x18": "1003722507760089346",
        //             "cumulative_borrows_multiplier_x18": "1007584195035969404",
        //             "total_deposits_normalized": "232750303205807326418622",
        //             "total_borrows_normalized": "110730726549469855171025"
        //           },
        //           "lp_state": {
        //             "supply": "902924999999999999774268",
        //             "quote": {
        //               "amount": "1165328092090344104989049",
        //               "last_cumulative_multiplier_x18": "1000000002391497578"
        //             },
        //             "base": {
        //               "amount": "563265647183403990588",
        //               "last_cumulative_multiplier_x18": "1003722507760089346"
        //             }
        //           },
        //           "book_info": {
        //             "size_increment": "10000000000000000",
        //             "price_increment_x18": "100000000000000000",
        //             "min_size": "100000000000000000",
        //             "collected_fees": "1801521329724633001446457",
        //             "lp_spread_x18": "3000000000000000"
        //           }
        //         },
        //         {
        //           "product_id": 0,
        //           "oracle_price_x18": "1000000000000000000",
        //           "risk": {
        //             "long_weight_initial_x18": "1000000000000000000",
        //             "short_weight_initial_x18": "1000000000000000000",
        //             "long_weight_maintenance_x18": "1000000000000000000",
        //             "short_weight_maintenance_x18": "1000000000000000000",
        //             "large_position_penalty_x18": "0"
        //           },
        //           "config": {
        //             "token": "0x179522635726710dd7d2035a81d856de4aa7836c",
        //             "interest_inflection_util_x18": "800000000000000000",
        //             "interest_floor_x18": "10000000000000000",
        //             "interest_small_cap_x18": "40000000000000000",
        //             "interest_large_cap_x18": "1000000000000000000"
        //           },
        //           "state": {
        //             "cumulative_deposits_multiplier_x18": "1000000002391497578",
        //             "cumulative_borrows_multiplier_x18": "1001593395547514024",
        //             "total_deposits_normalized": "60000256267437588885818752247843",
        //             "total_borrows_normalized": "391445043137305055810336885"
        //           },
        //           "lp_state": {
        //             "supply": "0",
        //             "quote": {
        //               "amount": "0",
        //               "last_cumulative_multiplier_x18": "0"
        //             },
        //             "base": {
        //               "amount": "0",
        //               "last_cumulative_multiplier_x18": "0"
        //             }
        //           },
        //           "book_info": {
        //             "size_increment": "0",
        //             "price_increment_x18": "0",
        //             "min_size": "0",
        //             "collected_fees": "0",
        //             "lp_spread_x18": "0"
        //           }
        //         }
        //       ],
        //       "perp_products": [
        //         {
        //           "product_id": 2,
        //           "oracle_price_x18": "30219079716463070000000",
        //           "risk": {
        //             "long_weight_initial_x18": "875000000000000000",
        //             "short_weight_initial_x18": "1125000000000000000",
        //             "long_weight_maintenance_x18": "900000000000000000",
        //             "short_weight_maintenance_x18": "1100000000000000000",
        //             "large_position_penalty_x18": "0"
        //           },
        //           "state": {
        //             "cumulative_funding_long_x18": "6363466629611946777168",
        //             "cumulative_funding_short_x18": "6363466629611946777168",
        //             "available_settle": "100612314098927536086702448",
        //             "open_interest": "57975708279961875623240"
        //           },
        //           "lp_state": {
        //             "supply": "783207415944433511804197",
        //             "last_cumulative_funding_x18": "6363466629611946777168",
        //             "cumulative_funding_per_lp_x18": "-284321955122859921",
        //             "base": "37321000000000000000",
        //             "quote": "1150991638943862165224593"
        //           },
        //           "book_info": {
        //             "size_increment": "1000000000000000",
        //             "price_increment_x18": "1000000000000000000",
        //             "min_size": "10000000000000000",
        //             "collected_fees": "7738341933653651206856235",
        //             "lp_spread_x18": "3000000000000000"
        //           }
        //         },
        //         {
        //           "product_id": 4,
        //           "oracle_price_x18": "2072129033632754300000",
        //           "risk": {
        //             "long_weight_initial_x18": "875000000000000000",
        //             "short_weight_initial_x18": "1125000000000000000",
        //             "long_weight_maintenance_x18": "900000000000000000",
        //             "short_weight_maintenance_x18": "1100000000000000000",
        //             "large_position_penalty_x18": "0"
        //           },
        //           "state": {
        //             "cumulative_funding_long_x18": "141182516563970577208",
        //             "cumulative_funding_short_x18": "141182516563970577208",
        //             "available_settle": "33807443862986950288685582",
        //             "open_interest": "316343836992291503987611"
        //           },
        //           "lp_state": {
        //             "supply": "541756546038144467864559",
        //             "last_cumulative_funding_x18": "141182516563970577208",
        //             "cumulative_funding_per_lp_x18": "-90979748449893411",
        //             "base": "362320000000000000000",
        //             "quote": "750080187685127907834038"
        //           },
        //           "book_info": {
        //             "size_increment": "10000000000000000",
        //             "price_increment_x18": "100000000000000000",
        //             "min_size": "100000000000000000",
        //             "collected_fees": "1893278317732551619694831",
        //             "lp_spread_x18": "3000000000000000"
        //           }
        //         }
        //       ]
        //     },
        //     "request_type": "query_subaccount_info"
        // }
        //
        const data = this.safeDict (response, 'data', {});
        const balances = this.safeList (data, 'spot_balances', []);
        const result = { 'info': response };
        for (let i = 0; i < balances.length; i++) {
            const balance = balances[i];
            const marketId = this.safeString (balance, 'product_id');
            const market = this.safeMarket (marketId);
            const isUsdcMarketId = marketId === '0';
            if (market['id'] === undefined && !isUsdcMarketId) {
                continue;
            }
            const baseId = (isUsdcMarketId) ? 'USDC' : this.safeString (market, 'baseId');
            const code = this.safeCurrencyCode (baseId);
            const account = this.account ();
            const tokenBalance = this.safeDict (balance, 'balance', {});
            const total = this.convertFromX18 (this.safeString (tokenBalance, 'amount'));
            account['total'] = total;
            result[code] = account;
        }
        return this.safeBalance (result);
    }

    parsePosition (position, market: Market = undefined) {
        //
        // {
        //     "product_id": 2,
        //     "lp_balance": {
        //       "amount": "0",
        //       "last_cumulative_funding_x18": "-284321955122859921"
        //     },
        //     "balance": {
        //       "amount": "0",
        //       "v_quote_balance": "0",
        //       "last_cumulative_funding_x18": "6363466629611946777168"
        //     }
        //   },
        //   {
        //     "product_id": 4,
        //     "lp_balance": {
        //       "amount": "0",
        //       "last_cumulative_funding_x18": "-90979748449893411"
        //     },
        //     "balance": {
        //       "amount": "-200000000000000000",
        //       "v_quote_balance": "419899475698318625259",
        //       "last_cumulative_funding_x18": "141182516563970577208"
        //     }
        // }
        //
        const marketId = this.safeString (position, 'product_id');
        market = this.safeMarket (marketId);
        const balance = this.safeDict (position, 'balance', {});
        const contractSize = this.convertFromX18 (this.safeString (balance, 'amount'));
        let side = 'buy';
        if (Precise.stringLt (contractSize, '1')) {
            side = 'sell';
        }
        return this.safePosition ({
            'info': position,
            'id': undefined,
            'symbol': this.safeString (market, 'symbol'),
            'timestamp': undefined,
            'datetime': undefined,
            'lastUpdateTimestamp': undefined,
            'initialMargin': undefined,
            'initialMarginPercentage': undefined,
            'maintenanceMargin': undefined,
            'maintenanceMarginPercentage': undefined,
            'entryPrice': undefined,
            'notional': undefined,
            'leverage': undefined,
            'unrealizedPnl': undefined,
            'contracts': undefined,
            'contractSize': this.parseToNumeric (contractSize),
            'marginRatio': undefined,
            'liquidationPrice': undefined,
            'markPrice': undefined,
            'lastPrice': undefined,
            'collateral': undefined,
            'marginMode': 'cross',
            'marginType': undefined,
            'side': side,
            'percentage': undefined,
            'hedged': undefined,
            'stopLossPrice': undefined,
            'takeProfitPrice': undefined,
        });
    }

    /**
     * @method
     * @name vertex#fetchPositions
     * @description fetch all open positions
     * @see https://docs.vertexprotocol.com/developer-resources/api/gateway/queries/subaccount-info
     * @param {string[]} [symbols] list of unified market symbols
     * @param {object} [params] extra parameters specific to the exchange API endpoint
     * @param {string} [params.user] user address, will default to this.walletAddress if not provided
     * @returns {object[]} a list of [position structure]{@link https://docs.ccxt.com/#/?id=position-structure}
     */
    async fetchPositions (symbols: Strings = undefined, params = {}) {
        let userAddress = undefined;
        [ userAddress, params ] = this.handlePublicAddress ('fetchPositions', params);
        const request = {
            'type': 'subaccount_info',
            'subaccount': this.convertAddressToSender (userAddress),
        };
        const response = await this.v1GatewayGetQuery (this.extend (request, params));
        // the response is the same as fetchBalance
        const data = this.safeDict (response, 'data', {});
        const positions = this.safeList (data, 'perp_balances', []);
        symbols = this.marketSymbols (symbols);
        const result = [];
        for (let i = 0; i < positions.length; i++) {
            const position = this.extend (this.parsePosition (positions[i], undefined), params);
            if (position['contractSize'] === 0) {
                continue;
            }
            result.push (position);
        }
        return this.filterByArrayPositions (result, 'symbol', symbols, false);
    }

    async queryNonces () {
        const request = {
            'type': 'nonces',
            'address': this.walletAddress,
        };
        const response = await this.v1GatewayGetQuery (request);
        //
        // {
        //     "status":"success",
        //     "data":{
        //       "tx_nonce": 0,
        //       "order_nonce": 1753048133299863552
        //     },
        //     "request_type": "query_nonces",
        // }
        //
        return this.safeDict (response, 'data', {});
    }

    /**
     * @method
     * @name vertex#withdraw
     * @description make a withdrawal
     * @see https://docs.vertexprotocol.com/developer-resources/api/withdrawing-on-chain
     * @param {string} code unified currency code
     * @param {float} amount the amount to withdraw
     * @param {string} address the address to withdraw to
     * @param {string} tag
     * @param {object} [params] extra parameters specific to the exchange API endpoint
     * @returns {object} a [transaction structure]{@link https://docs.ccxt.com/#/?id=transaction-structure}
     */
    async withdraw (code: string, amount: number, address: string, tag = undefined, params = {}): Promise<Transaction> {
        this.checkRequiredCredentials ();
        await this.loadMarkets ();
        const currency = this.currency (code);
        const contracts = await this.queryContracts ();
        const chainId = this.safeString (contracts, 'chain_id');
        const verifyingContractAddress = this.safeString (contracts, 'endpoint_addr');
        const nonces = await this.queryNonces ();
        const nonce = this.safeNumber (nonces, 'tx_nonce');
        const withdraw = {
            'sender': this.convertAddressToSender (this.walletAddress),
            'productId': this.parseToNumeric (currency['id']),
            'amount': amount.toString (),
            'nonce': nonce,
        };
        const request = {
            'withdraw_collateral': {
                'tx': {
                    'sender': withdraw['sender'],
                    'productId': withdraw['productId'],
                    'amount': withdraw['amount'],
                    'nonce': this.numberToString (withdraw['nonce']),
                },
                'signature': this.buildWithdrawSig (withdraw, chainId, verifyingContractAddress),
            },
        };
        const response = await this.v1GatewayPostExecute (this.extend (request, params));
        //
        //     {
        //         "status": "success",
        //         "signature": {signature},
        //         "request_type": "execute_withdraw_collateral"
        //     }
        //
        const transaction = this.parseTransaction (response, currency);
        return this.extend (transaction, {
            'amount': amount,
            'address': address,
        });
    }

    parseTransaction (transaction: Dict, currency: Currency = undefined): Transaction {
        //
        //     {
        //         "status": "success",
        //         "signature": {signature},
        //         "request_type": "execute_withdraw_collateral"
        //     }
        //
        let code = undefined;
        if (currency !== undefined) {
            code = currency['code'];
        }
        return {
            'info': transaction,
            'id': undefined,
            'txid': undefined,
            'timestamp': undefined,
            'datetime': undefined,
            'addressFrom': undefined,
            'address': undefined,
            'addressTo': undefined,
            'tagFrom': undefined,
            'tag': undefined,
            'tagTo': undefined,
            'type': 'withdrawal',
            'amount': undefined,
            'currency': code,
            'status': this.parseTransactionStatus (this.safeString (transaction, 'status')),
            'updated': undefined,
            'network': undefined,
            'comment': undefined,
            'internal': undefined,
            'fee': undefined,
        } as Transaction;
    }

    parseTransactionStatus (status: Str) {
        const statuses: Dict = {
            'success': 'ok',
        };
        return this.safeString (statuses, status, status);
    }

    handlePublicAddress (methodName: string, params: Dict) {
        let userAux = undefined;
        [ userAux, params ] = this.handleOptionAndParams (params, methodName, 'user');
        let user = userAux;
        [ user, params ] = this.handleOptionAndParams (params, methodName, 'address', userAux);
        if ((user !== undefined) && (user !== '')) {
            return [ user, params ];
        }
        if ((this.walletAddress !== undefined) && (this.walletAddress !== '')) {
            return [ this.walletAddress, params ];
        }
        throw new ArgumentsRequired (this.id + ' ' + methodName + '() requires a user parameter inside \'params\' or the wallet address set');
    }

    handleErrors (code, reason, url, method, headers, body, response, requestHeaders, requestBody) {
        if (!response) {
            return undefined; // fallback to default error handler
        }
        //
        //
        const status = this.safeString (response, 'status', '');
        if (status === 'failure') {
            const message = this.safeString (response, 'error');
            const feedback = this.id + ' ' + body;
            const errorCode = this.safeString (response, 'error_code');
            this.throwExactlyMatchedException (this.exceptions['exact'], errorCode, feedback);
            this.throwBroadlyMatchedException (this.exceptions['broad'], message, feedback);
            throw new ExchangeError (feedback);
        }
        return undefined;
    }

    sign (path, api = 'public', method = 'GET', params = {}, headers = undefined, body = undefined) {
        const version = this.safeString (api, 0);
        const type = this.safeString (api, 1);
        let url = this.implodeHostname (this.urls['api'][version][type]);
        if (version !== 'v1' || type !== 'archive') {
            url = url + '/' + path;
        }
        if (method === 'POST') {
            headers = {
                'Content-Type': 'application/json',
            };
            body = this.json (params);
        } else {
            if (Object.keys (params).length) {
                url += '?' + this.urlencode (params);
            }
        }
        if (path !== 'execute') {
            // required encoding for public methods
            if (headers !== undefined) {
                headers['Accept-Encoding'] = 'gzip';
            } else {
                headers = {
                    'Accept-Encoding': 'gzip',
                };
            }
        }
        return { 'url': url, 'method': method, 'body': body, 'headers': headers };
    }
}<|MERGE_RESOLUTION|>--- conflicted
+++ resolved
@@ -1467,7 +1467,6 @@
         }, market);
     }
 
-<<<<<<< HEAD
     loadTickerIdMappings () {
         if (this.safeDict (this.options, 'productIdByTicker') === undefined) {
             this.options['productIdByTicker'] = {};
@@ -1481,7 +1480,6 @@
         }
     }
 
-=======
     /**
      * @method
      * @name vertex#fetchTickers
@@ -1491,7 +1489,6 @@
      * @param {object} [params] extra parameters specific to the exchange API endpoint
      * @returns {object} a dictionary of [ticker structures]{@link https://docs.ccxt.com/#/?id=ticker-structure}
      */
->>>>>>> 7481d614
     async fetchTickers (symbols: Strings = undefined, params = {}): Promise<Tickers> {
         await this.loadMarkets ();
         this.loadTickerIdMappings ();
