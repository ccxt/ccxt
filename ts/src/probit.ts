
//  ---------------------------------------------------------------------------

import Exchange from './abstract/probit.js';
import { ExchangeError, ExchangeNotAvailable, BadResponse, BadRequest, InvalidOrder, InsufficientFunds, AuthenticationError, ArgumentsRequired, InvalidAddress, RateLimitExceeded, DDoSProtection, BadSymbol } from './base/errors.js';
import { Precise } from './base/Precise.js';
import { TRUNCATE, TICK_SIZE } from './base/functions/number.js';
import { Int, OrderSide, OrderType } from './base/types.js';

//  ---------------------------------------------------------------------------

/**
 * @class probit
 * @extends Exchange
 */
export default class probit extends Exchange {
    describe () {
        return this.deepExtend (super.describe (), {
            'id': 'probit',
            'name': 'ProBit',
            'countries': [ 'SC', 'KR' ], // Seychelles, South Korea
            'rateLimit': 50, // ms
            'pro': true,
            'has': {
                'CORS': true,
                'spot': true,
                'margin': false,
                'swap': false,
                'future': false,
                'option': false,
                'addMargin': false,
                'cancelOrder': true,
                'createMarketOrder': true,
                'createOrder': true,
                'createReduceOnlyOrder': false,
                'createStopLimitOrder': false,
                'createStopMarketOrder': false,
                'createStopOrder': false,
                'fetchBalance': true,
                'fetchBorrowRate': false,
                'fetchBorrowRateHistories': false,
                'fetchBorrowRateHistory': false,
                'fetchBorrowRates': false,
                'fetchBorrowRatesPerSymbol': false,
                'fetchClosedOrders': true,
                'fetchCurrencies': true,
                'fetchDepositAddress': true,
                'fetchDepositAddresses': true,
                'fetchDeposits': true,
                'fetchDepositsWithdrawals': true,
                'fetchFundingHistory': false,
                'fetchFundingRate': false,
                'fetchFundingRateHistory': false,
                'fetchFundingRates': false,
                'fetchIndexOHLCV': false,
                'fetchLeverage': false,
                'fetchLeverageTiers': false,
                'fetchMarginMode': false,
                'fetchMarkets': true,
                'fetchMarkOHLCV': false,
                'fetchMyTrades': true,
                'fetchOHLCV': true,
                'fetchOpenInterestHistory': false,
                'fetchOpenOrders': true,
                'fetchOrder': true,
                'fetchOrderBook': true,
                'fetchPosition': false,
                'fetchPositionMode': false,
                'fetchPositions': false,
                'fetchPositionsRisk': false,
                'fetchPremiumIndexOHLCV': false,
                'fetchTicker': true,
                'fetchTickers': true,
                'fetchTime': true,
                'fetchTrades': true,
                'fetchTradingFee': false,
                'fetchTradingFees': false,
                'fetchTransactions': 'emulated',
                'fetchTransfer': false,
                'fetchTransfers': false,
                'fetchWithdrawal': false,
                'fetchWithdrawals': true,
                'reduceMargin': false,
                'setLeverage': false,
                'setMarginMode': false,
                'setPositionMode': false,
                'signIn': true,
                'transfer': false,
                'withdraw': true,
            },
            'timeframes': {
                '1m': '1m',
                '3m': '3m',
                '5m': '5m',
                '10m': '10m',
                '15m': '15m',
                '30m': '30m',
                '1h': '1h',
                '4h': '4h',
                '6h': '6h',
                '12h': '12h',
                '1d': '1D',
                '1w': '1W',
                '1M': '1M',
            },
            'version': 'v1',
            'urls': {
                'logo': 'https://user-images.githubusercontent.com/51840849/79268032-c4379480-7ea2-11ea-80b3-dd96bb29fd0d.jpg',
                'api': {
                    'accounts': 'https://accounts.probit.com',
                    'public': 'https://api.probit.com/api/exchange',
                    'private': 'https://api.probit.com/api/exchange',
                },
                'www': 'https://www.probit.com',
                'doc': [
                    'https://docs-en.probit.com',
                    'https://docs-ko.probit.com',
                ],
                'fees': 'https://support.probit.com/hc/en-us/articles/360020968611-Trading-Fees',
                'referral': 'https://www.probit.com/r/34608773',
            },
            'api': {
                'public': {
                    'get': {
                        'market': 1,
                        'currency': 1,
                        'currency_with_platform': 1,
                        'time': 1,
                        'ticker': 1,
                        'order_book': 1,
                        'trade': 1,
                        'candle': 1,
                    },
                },
                'private': {
                    'post': {
                        'new_order': 2,
                        'cancel_order': 1,
                        'withdrawal': 2,
                    },
                    'get': {
                        'balance': 1,
                        'order': 1,
                        'open_order': 1,
                        'order_history': 1,
                        'trade_history': 1,
                        'deposit_address': 1,
                        'transfer/payment': 1,
                    },
                },
                'accounts': {
                    'post': {
                        'token': 1,
                    },
                },
            },
            'fees': {
                'trading': {
                    'tierBased': false,
                    'percentage': true,
                    'maker': this.parseNumber ('0.002'),
                    'taker': this.parseNumber ('0.002'),
                },
            },
            'exceptions': {
                'exact': {
                    'UNAUTHORIZED': AuthenticationError,
                    'INVALID_ARGUMENT': BadRequest, // Parameters are not a valid format, parameters are empty, or out of range, or a parameter was sent when not required.
                    'TRADING_UNAVAILABLE': ExchangeNotAvailable,
                    'NOT_ENOUGH_BALANCE': InsufficientFunds,
                    'NOT_ALLOWED_COMBINATION': BadRequest,
                    'INVALID_ORDER': InvalidOrder, // Requested order does not exist, or it is not your order
                    'RATE_LIMIT_EXCEEDED': RateLimitExceeded, // You are sending requests too frequently. Please try it later.
                    'MARKET_UNAVAILABLE': ExchangeNotAvailable, // Market is closed today
                    'INVALID_MARKET': BadSymbol, // Requested market is not exist
                    'MARKET_CLOSED': BadSymbol, // {"errorCode":"MARKET_CLOSED"}
                    'MARKET_NOT_FOUND': BadSymbol, // {"errorCode":"MARKET_NOT_FOUND","message":"8e2b8496-0a1e-5beb-b990-a205b902eabe","details":{}}
                    'INVALID_CURRENCY': BadRequest, // Requested currency is not exist on ProBit system
                    'TOO_MANY_OPEN_ORDERS': DDoSProtection, // Too many open orders
                    'DUPLICATE_ADDRESS': InvalidAddress, // Address already exists in withdrawal address list
                    'invalid_grant': AuthenticationError, // {"error":"invalid_grant"}
                },
            },
            'requiredCredentials': {
                'apiKey': true,
                'secret': true,
            },
            'precisionMode': TICK_SIZE,
            'options': {
                'createMarketBuyOrderRequiresPrice': true,
                'timeInForce': {
                    'limit': 'gtc',
                    'market': 'ioc',
                },
                'networks': {
                    'BEP20': 'BSC',
                    'ERC20': 'ETH',
                    'TRC20': 'TRON',
                },
            },
            'commonCurrencies': {
                'AUTO': 'Cube',
                'AZU': 'Azultec',
                'BCC': 'BCC',
                'BDP': 'BidiPass',
                'BIRD': 'Birdchain',
                'BTCBEAR': 'BEAR',
                'BTCBULL': 'BULL',
                'CBC': 'CryptoBharatCoin',
                'CHE': 'Chellit',
                'CLR': 'Color Platform',
                'CTK': 'Cryptyk',
                'CTT': 'Castweet',
                'DIP': 'Dipper',
                'DKT': 'DAKOTA',
                'EGC': 'EcoG9coin',
                'EPS': 'Epanus',  // conflict with EPS Ellipsis https://github.com/ccxt/ccxt/issues/8909
                'FX': 'Fanzy',
                'GDT': 'Gorilla Diamond',
                'GM': 'GM Holding',
                'GOGOL': 'GOL',
                'GOL': 'Goldofir',
                'GRB': 'Global Reward Bank',
                'HBC': 'Hybrid Bank Cash',
                'HUSL': 'The Hustle App',
                'LAND': 'Landbox',
                'LBK': 'Legal Block',
                'ORC': 'Oracle System',
                'PXP': 'PIXSHOP COIN',
                'PYE': 'CreamPYE',
                'ROOK': 'Reckoon',
                'SOC': 'Soda Coin',
                'SST': 'SocialSwap',
                'TCT': 'Top Coin Token',
                'TOR': 'Torex',
                'TPAY': 'Tetra Pay',
                'UNI': 'UNICORN Token',
                'UNISWAP': 'UNI',
            },
        });
    }

    async fetchMarkets (params = {}) {
        /**
         * @method
         * @name probit#fetchMarkets
         * @see https://docs-en.probit.com/reference/market
         * @description retrieves data on all markets for probit
         * @param {object} [params] extra parameters specific to the exchange api endpoint
         * @returns {object[]} an array of objects representing market data
         */
        const response = await this.publicGetMarket (params);
        //
        //     {
        //         "data":[
        //             {
        //                 "id":"MONA-USDT",
        //                 "base_currency_id":"MONA",
        //                 "quote_currency_id":"USDT",
        //                 "min_price":"0.001",
        //                 "max_price":"9999999999999999",
        //                 "price_increment":"0.001",
        //                 "min_quantity":"0.0001",
        //                 "max_quantity":"9999999999999999",
        //                 "quantity_precision":4,
        //                 "min_cost":"1",
        //                 "max_cost":"9999999999999999",
        //                 "cost_precision":8,
        //                 "taker_fee_rate":"0.2",
        //                 "maker_fee_rate":"0.2",
        //                 "show_in_ui":true,
        //                 "closed":false
        //             },
        //         ]
        //     }
        //
        const markets = this.safeValue (response, 'data', []);
        const result = [];
        for (let i = 0; i < markets.length; i++) {
            const market = markets[i];
            const id = this.safeString (market, 'id');
            const baseId = this.safeString (market, 'base_currency_id');
            const quoteId = this.safeString (market, 'quote_currency_id');
            const base = this.safeCurrencyCode (baseId);
            const quote = this.safeCurrencyCode (quoteId);
            const closed = this.safeValue (market, 'closed', false);
            const takerFeeRate = this.safeString (market, 'taker_fee_rate');
            const taker = Precise.stringDiv (takerFeeRate, '100');
            const makerFeeRate = this.safeString (market, 'maker_fee_rate');
            const maker = Precise.stringDiv (makerFeeRate, '100');
            result.push ({
                'id': id,
                'symbol': base + '/' + quote,
                'base': base,
                'quote': quote,
                'settle': undefined,
                'baseId': baseId,
                'quoteId': quoteId,
                'settleId': undefined,
                'type': 'spot',
                'spot': true,
                'margin': false,
                'swap': false,
                'future': false,
                'option': false,
                'active': !closed,
                'contract': false,
                'linear': undefined,
                'inverse': undefined,
                'taker': this.parseNumber (taker),
                'maker': this.parseNumber (maker),
                'contractSize': undefined,
                'expiry': undefined,
                'expiryDatetime': undefined,
                'strike': undefined,
                'optionType': undefined,
                'precision': {
                    'amount': this.parseNumber (this.parsePrecision (this.safeString (market, 'quantity_precision'))),
                    'price': this.safeNumber (market, 'price_increment'),
                    'cost': this.parseNumber (this.parsePrecision (this.safeString (market, 'cost_precision'))),
                },
                'limits': {
                    'leverage': {
                        'min': undefined,
                        'max': undefined,
                    },
                    'amount': {
                        'min': this.safeNumber (market, 'min_quantity'),
                        'max': this.safeNumber (market, 'max_quantity'),
                    },
                    'price': {
                        'min': this.safeNumber (market, 'min_price'),
                        'max': this.safeNumber (market, 'max_price'),
                    },
                    'cost': {
                        'min': this.safeNumber (market, 'min_cost'),
                        'max': this.safeNumber (market, 'max_cost'),
                    },
                },
                'info': market,
            });
        }
        return result;
    }

    async fetchCurrencies (params = {}) {
        /**
         * @method
         * @name probit#fetchCurrencies
         * @see https://docs-en.probit.com/reference/currency
         * @description fetches all available currencies on an exchange
         * @param {object} [params] extra parameters specific to the probit api endpoint
         * @returns {object} an associative dictionary of currencies
         */
        const response = await this.publicGetCurrencyWithPlatform (params);
        //
        //     {
        //         "data":[
        //             {
        //                 "id":"USDT",
        //                 "display_name":{"ko-kr":"테더","en-us":"Tether"},
        //                 "show_in_ui":true,
        //                 "platform":[
        //                     {
        //                         "id":"ETH",
        //                         "priority":1,
        //                         "deposit":true,
        //                         "withdrawal":true,
        //                         "currency_id":"USDT",
        //                         "precision":6,
        //                         "min_confirmation_count":15,
        //                         "require_destination_tag":false,
        //                         "display_name":{"name":{"ko-kr":"ERC-20","en-us":"ERC-20"}},
        //                         "min_deposit_amount":"0",
        //                         "min_withdrawal_amount":"1",
        //                         "withdrawal_fee":[
        //                             {"amount":"0.01","priority":2,"currency_id":"ETH"},
        //                             {"amount":"1.5","priority":1,"currency_id":"USDT"},
        //                         ],
        //                         "deposit_fee":{},
        //                         "suspended_reason":"",
        //                         "deposit_suspended":false,
        //                         "withdrawal_suspended":false
        //                     },
        //                     {
        //                         "id":"OMNI",
        //                         "priority":2,
        //                         "deposit":true,
        //                         "withdrawal":true,
        //                         "currency_id":"USDT",
        //                         "precision":6,
        //                         "min_confirmation_count":3,
        //                         "require_destination_tag":false,
        //                         "display_name":{"name":{"ko-kr":"OMNI","en-us":"OMNI"}},
        //                         "min_deposit_amount":"0",
        //                         "min_withdrawal_amount":"5",
        //                         "withdrawal_fee":[{"amount":"5","priority":1,"currency_id":"USDT"}],
        //                         "deposit_fee":{},
        //                         "suspended_reason":"wallet_maintenance",
        //                         "deposit_suspended":false,
        //                         "withdrawal_suspended":false
        //                     }
        //                 ],
        //                 "stakeable":false,
        //                 "unstakeable":false,
        //                 "auto_stake":false,
        //                 "auto_stake_amount":"0"
        //             }
        //         ]
        //     }
        //
        const currencies = this.safeValue (response, 'data', []);
        const result = {};
        for (let i = 0; i < currencies.length; i++) {
            const currency = currencies[i];
            const id = this.safeString (currency, 'id');
            const code = this.safeCurrencyCode (id);
            const displayName = this.safeValue (currency, 'display_name');
            const name = this.safeString (displayName, 'en-us');
            const platforms = this.safeValue (currency, 'platform', []);
            const platformsByPriority = this.sortBy (platforms, 'priority');
            let platform = undefined;
            const networkList = {};
            for (let j = 0; j < platformsByPriority.length; j++) {
                const network = platformsByPriority[j];
                const idInner = this.safeString (network, 'id');
                const networkCode = this.networkIdToCode (idInner);
                const currentDepositSuspended = this.safeValue (network, 'deposit_suspended');
                const currentWithdrawalSuspended = this.safeValue (network, 'withdrawal_suspended');
                const currentDeposit = !currentDepositSuspended;
                const currentWithdraw = !currentWithdrawalSuspended;
                const currentActive = currentDeposit && currentWithdraw;
                if (currentActive) {
                    platform = network;
                }
                const precision = this.parsePrecision (this.safeString (network, 'precision'));
                const withdrawFee = this.safeValue (network, 'withdrawal_fee', []);
<<<<<<< HEAD
                const feeInner = this.safeValue (withdrawFee, 0, {});
=======
                const networkfee = this.safeValue (withdrawFee, 0, {});
>>>>>>> 0e6a4d45
                networkList[networkCode] = {
                    'id': idInner,
                    'network': networkCode,
                    'active': currentActive,
                    'deposit': currentDeposit,
                    'withdraw': currentWithdraw,
<<<<<<< HEAD
                    'fee': this.safeNumber (feeInner, 'amount'),
=======
                    'fee': this.safeNumber (networkfee, 'amount'),
>>>>>>> 0e6a4d45
                    'precision': this.parseNumber (precision),
                    'limits': {
                        'withdraw': {
                            'min': this.safeNumber (network, 'min_withdrawal_amount'),
                            'max': undefined,
                        },
                        'deposit': {
                            'min': this.safeNumber (network, 'min_deposit_amount'),
                            'max': undefined,
                        },
                    },
                    'info': network,
                };
            }
            if (platform === undefined) {
                platform = this.safeValue (platformsByPriority, 0, {});
            }
            const depositSuspended = this.safeValue (platform, 'deposit_suspended');
            const withdrawalSuspended = this.safeValue (platform, 'withdrawal_suspended');
            const deposit = !depositSuspended;
            const withdraw = !withdrawalSuspended;
            const active = deposit && withdraw;
            const withdrawalFees = this.safeValue (platform, 'withdrawal_fee', {});
            const fees = [];
            // sometimes the withdrawal fee is an empty object
            // [ { 'amount': '0.015', 'priority': 1, 'currency_id': 'ETH' }, {} ]
            for (let j = 0; j < withdrawalFees.length; j++) {
                const withdrawalFeeInner = withdrawalFees[j];
                const amount = this.safeNumber (withdrawalFeeInner, 'amount');
                const priority = this.safeInteger (withdrawalFeeInner, 'priority');
                if ((amount !== undefined) && (priority !== undefined)) {
                    fees.push (withdrawalFeeInner);
                }
            }
            const withdrawalFeesByPriority = this.sortBy (fees, 'priority');
            const withdrawalFee = this.safeValue (withdrawalFeesByPriority, 0, {});
            const fee = this.safeNumber (withdrawalFee, 'amount');
            result[code] = {
                'id': id,
                'code': code,
                'info': currency,
                'name': name,
                'active': active,
                'deposit': deposit,
                'withdraw': withdraw,
                'fee': fee,
                'precision': this.parseNumber (this.parsePrecision (this.safeString (platform, 'precision'))),
                'limits': {
                    'amount': {
                        'min': undefined,
                        'max': undefined,
                    },
                    'deposit': {
                        'min': this.safeNumber (platform, 'min_deposit_amount'),
                        'max': undefined,
                    },
                    'withdraw': {
                        'min': this.safeNumber (platform, 'min_withdrawal_amount'),
                        'max': undefined,
                    },
                },
                'networks': networkList,
            };
        }
        return result;
    }

    parseBalance (response) {
        const result = {
            'info': response,
            'timestamp': undefined,
            'datetime': undefined,
        };
        const data = this.safeValue (response, 'data', []);
        for (let i = 0; i < data.length; i++) {
            const balance = data[i];
            const currencyId = this.safeString (balance, 'currency_id');
            const code = this.safeCurrencyCode (currencyId);
            const account = this.account ();
            account['total'] = this.safeString (balance, 'total');
            account['free'] = this.safeString (balance, 'available');
            result[code] = account;
        }
        return this.safeBalance (result);
    }

    async fetchBalance (params = {}) {
        /**
         * @method
         * @name probit#fetchBalance
         * @see https://docs-en.probit.com/reference/balance
         * @description query for balance and get the amount of funds available for trading or funds locked in orders
         * @param {object} [params] extra parameters specific to the probit api endpoint
         * @returns {object} a [balance structure]{@link https://github.com/ccxt/ccxt/wiki/Manual#balance-structure}
         */
        await this.loadMarkets ();
        const response = await this.privateGetBalance (params);
        //
        //     {
        //         data: [
        //             {
        //                 "currency_id":"XRP",
        //                 "total":"100",
        //                 "available":"0",
        //             }
        //         ]
        //     }
        //
        return this.parseBalance (response);
    }

    async fetchOrderBook (symbol: string, limit: Int = undefined, params = {}) {
        /**
         * @method
         * @name probit#fetchOrderBook
         * @see https://docs-en.probit.com/reference/order_book
         * @description fetches information on open orders with bid (buy) and ask (sell) prices, volumes and other data
         * @param {string} symbol unified symbol of the market to fetch the order book for
         * @param {int} [limit] the maximum amount of order book entries to return
         * @param {object} [params] extra parameters specific to the probit api endpoint
         * @returns {object} A dictionary of [order book structures]{@link https://github.com/ccxt/ccxt/wiki/Manual#order-book-structure} indexed by market symbols
         */
        await this.loadMarkets ();
        const market = this.market (symbol);
        const request = {
            'market_id': market['id'],
        };
        const response = await this.publicGetOrderBook (this.extend (request, params));
        //
        //     {
        //         data: [
        //             { side: 'buy', price: '0.000031', quantity: '10' },
        //             { side: 'buy', price: '0.00356007', quantity: '4.92156877' },
        //             { side: 'sell', price: '0.1857', quantity: '0.17' },
        //         ]
        //     }
        //
        const data = this.safeValue (response, 'data', []);
        const dataBySide = this.groupBy (data, 'side');
        return this.parseOrderBook (dataBySide, market['symbol'], undefined, 'buy', 'sell', 'price', 'quantity');
    }

    async fetchTickers (symbols: string[] = undefined, params = {}) {
        /**
         * @method
         * @name probit#fetchTickers
         * @see https://docs-en.probit.com/reference/ticker
         * @description fetches price tickers for multiple markets, statistical calculations with the information calculated over the past 24 hours each market
         * @param {string[]|undefined} symbols unified symbols of the markets to fetch the ticker for, all market tickers are returned if not assigned
         * @param {object} [params] extra parameters specific to the probit api endpoint
         * @returns {object} a dictionary of [ticker structures]{@link https://github.com/ccxt/ccxt/wiki/Manual#ticker-structure}
         */
        await this.loadMarkets ();
        const request = {};
        if (symbols !== undefined) {
            const marketIds = this.marketIds (symbols);
            request['market_ids'] = marketIds.join (',');
        }
        const response = await this.publicGetTicker (this.extend (request, params));
        //
        //     {
        //         "data":[
        //             {
        //                 "last":"0.022902",
        //                 "low":"0.021693",
        //                 "high":"0.024093",
        //                 "change":"-0.000047",
        //                 "base_volume":"15681.986",
        //                 "quote_volume":"360.514403624",
        //                 "market_id":"ETH-BTC",
        //                 "time":"2020-04-12T18:43:38.000Z"
        //             }
        //         ]
        //     }
        //
        const data = this.safeValue (response, 'data', []);
        return this.parseTickers (data, symbols);
    }

    async fetchTicker (symbol: string, params = {}) {
        /**
         * @method
         * @name probit#fetchTicker
         * @see https://docs-en.probit.com/reference/ticker
         * @description fetches a price ticker, a statistical calculation with the information calculated over the past 24 hours for a specific market
         * @param {string} symbol unified symbol of the market to fetch the ticker for
         * @param {object} [params] extra parameters specific to the probit api endpoint
         * @returns {object} a [ticker structure]{@link https://github.com/ccxt/ccxt/wiki/Manual#ticker-structure}
         */
        await this.loadMarkets ();
        const market = this.market (symbol);
        const request = {
            'market_ids': market['id'],
        };
        const response = await this.publicGetTicker (this.extend (request, params));
        //
        //     {
        //         "data":[
        //             {
        //                 "last":"0.022902",
        //                 "low":"0.021693",
        //                 "high":"0.024093",
        //                 "change":"-0.000047",
        //                 "base_volume":"15681.986",
        //                 "quote_volume":"360.514403624",
        //                 "market_id":"ETH-BTC",
        //                 "time":"2020-04-12T18:43:38.000Z"
        //             }
        //         ]
        //     }
        //
        const data = this.safeValue (response, 'data', []);
        const ticker = this.safeValue (data, 0);
        if (ticker === undefined) {
            throw new BadResponse (this.id + ' fetchTicker() returned an empty response');
        }
        return this.parseTicker (ticker, market);
    }

    parseTicker (ticker, market = undefined) {
        //
        //     {
        //         "last":"0.022902",
        //         "low":"0.021693",
        //         "high":"0.024093",
        //         "change":"-0.000047",
        //         "base_volume":"15681.986",
        //         "quote_volume":"360.514403624",
        //         "market_id":"ETH-BTC",
        //         "time":"2020-04-12T18:43:38.000Z"
        //     }
        //
        const timestamp = this.parse8601 (this.safeString (ticker, 'time'));
        const marketId = this.safeString (ticker, 'market_id');
        const symbol = this.safeSymbol (marketId, market, '-');
        const close = this.safeString (ticker, 'last');
        const change = this.safeString (ticker, 'change');
        const baseVolume = this.safeString (ticker, 'base_volume');
        const quoteVolume = this.safeString (ticker, 'quote_volume');
        return this.safeTicker ({
            'symbol': symbol,
            'timestamp': timestamp,
            'datetime': this.iso8601 (timestamp),
            'high': this.safeString (ticker, 'high'),
            'low': this.safeString (ticker, 'low'),
            'bid': undefined,
            'bidVolume': undefined,
            'ask': undefined,
            'askVolume': undefined,
            'vwap': undefined,
            'open': undefined,
            'close': close,
            'last': close,
            'previousClose': undefined, // previous day close
            'change': change,
            'percentage': undefined,
            'average': undefined,
            'baseVolume': baseVolume,
            'quoteVolume': quoteVolume,
            'info': ticker,
        }, market);
    }

    async fetchMyTrades (symbol: string = undefined, since: Int = undefined, limit: Int = undefined, params = {}) {
        /**
         * @method
         * @name probit#fetchMyTrades
         * @see https://docs-en.probit.com/reference/trade
         * @description fetch all trades made by the user
         * @param {string} symbol unified market symbol
         * @param {int} [since] the earliest time in ms to fetch trades for
         * @param {int} [limit] the maximum number of trades structures to retrieve
         * @param {object} [params] extra parameters specific to the probit api endpoint
         * @returns {Trade[]} a list of [trade structures]{@link https://github.com/ccxt/ccxt/wiki/Manual#trade-structure}
         */
        await this.loadMarkets ();
        let market = undefined;
        const now = this.milliseconds ();
        const request = {
            'limit': 100,
            'start_time': this.iso8601 (now - 31536000000), // -365 days
            'end_time': this.iso8601 (now),
        };
        if (symbol !== undefined) {
            market = this.market (symbol);
            request['market_id'] = market['id'];
        }
        if (since !== undefined) {
            request['start_time'] = this.iso8601 (since);
            request['end_time'] = this.iso8601 (Math.min (now, since + 31536000000));
        }
        if (limit !== undefined) {
            request['limit'] = limit;
        }
        const response = await this.privateGetTradeHistory (this.extend (request, params));
        //
        //     {
        //         data: [
        //             {
        //                 "id":"BTC-USDT:183566",
        //                 "order_id":"17209376",
        //                 "side":"sell",
        //                 "fee_amount":"0.657396569175",
        //                 "fee_currency_id":"USDT",
        //                 "status":"settled",
        //                 "price":"6573.96569175",
        //                 "quantity":"0.1",
        //                 "cost":"657.396569175",
        //                 "time":"2018-08-10T06:06:46.000Z",
        //                 "market_id":"BTC-USDT"
        //             }
        //         ]
        //     }
        //
        const data = this.safeValue (response, 'data', []);
        return this.parseTrades (data, market, since, limit);
    }

    async fetchTrades (symbol: string, since: Int = undefined, limit: Int = undefined, params = {}) {
        /**
         * @method
         * @name probit#fetchTrades
         * @see https://docs-en.probit.com/reference/trade-1
         * @description get the list of most recent trades for a particular symbol
         * @param {string} symbol unified symbol of the market to fetch trades for
         * @param {int} [since] timestamp in ms of the earliest trade to fetch
         * @param {int} [limit] the maximum amount of trades to fetch
         * @param {object} [params] extra parameters specific to the probit api endpoint
         * @returns {Trade[]} a list of [trade structures]{@link https://github.com/ccxt/ccxt/wiki/Manual#public-trades}
         */
        await this.loadMarkets ();
        const market = this.market (symbol);
        const request = {
            'market_id': market['id'],
            'limit': 100,
            'start_time': '1970-01-01T00:00:00.000Z',
            'end_time': this.iso8601 (this.milliseconds ()),
        };
        if (since !== undefined) {
            request['start_time'] = this.iso8601 (since);
        }
        if (limit !== undefined) {
            request['limit'] = Math.min (limit, 10000);
        }
        const response = await this.publicGetTrade (this.extend (request, params));
        //
        //     {
        //         "data":[
        //             {
        //                 "id":"ETH-BTC:3331886",
        //                 "price":"0.022981",
        //                 "quantity":"12.337",
        //                 "time":"2020-04-12T20:55:42.371Z",
        //                 "side":"sell",
        //                 "tick_direction":"down"
        //             },
        //             {
        //                 "id":"ETH-BTC:3331885",
        //                 "price":"0.022982",
        //                 "quantity":"6.472",
        //                 "time":"2020-04-12T20:55:39.652Z",
        //                 "side":"sell",
        //                 "tick_direction":"down"
        //             }
        //         ]
        //     }
        //
        const data = this.safeValue (response, 'data', []);
        return this.parseTrades (data, market, since, limit);
    }

    parseTrade (trade, market = undefined) {
        //
        // fetchTrades (public)
        //
        //     {
        //         "id":"ETH-BTC:3331886",
        //         "price":"0.022981",
        //         "quantity":"12.337",
        //         "time":"2020-04-12T20:55:42.371Z",
        //         "side":"sell",
        //         "tick_direction":"down"
        //     }
        //
        // fetchMyTrades (private)
        //
        //     {
        //         "id":"BTC-USDT:183566",
        //         "order_id":"17209376",
        //         "side":"sell",
        //         "fee_amount":"0.657396569175",
        //         "fee_currency_id":"USDT",
        //         "status":"settled",
        //         "price":"6573.96569175",
        //         "quantity":"0.1",
        //         "cost":"657.396569175",
        //         "time":"2018-08-10T06:06:46.000Z",
        //         "market_id":"BTC-USDT"
        //     }
        //
        const timestamp = this.parse8601 (this.safeString (trade, 'time'));
        const id = this.safeString (trade, 'id');
        let marketId = undefined;
        if (id !== undefined) {
            const parts = id.split (':');
            marketId = this.safeString (parts, 0);
        }
        marketId = this.safeString (trade, 'market_id', marketId);
        const symbol = this.safeSymbol (marketId, market, '-');
        const side = this.safeString (trade, 'side');
        const priceString = this.safeString (trade, 'price');
        const amountString = this.safeString (trade, 'quantity');
        const orderId = this.safeString (trade, 'order_id');
        const feeCostString = this.safeString (trade, 'fee_amount');
        let fee = undefined;
        if (feeCostString !== undefined) {
            const feeCurrencyId = this.safeString (trade, 'fee_currency_id');
            const feeCurrencyCode = this.safeCurrencyCode (feeCurrencyId);
            fee = {
                'cost': feeCostString,
                'currency': feeCurrencyCode,
            };
        }
        return this.safeTrade ({
            'id': id,
            'info': trade,
            'timestamp': timestamp,
            'datetime': this.iso8601 (timestamp),
            'symbol': symbol,
            'order': orderId,
            'type': undefined,
            'side': side,
            'takerOrMaker': undefined,
            'price': priceString,
            'amount': amountString,
            'cost': undefined,
            'fee': fee,
        }, market);
    }

    async fetchTime (params = {}) {
        /**
         * @method
         * @name probit#fetchTime
         * @see https://docs-en.probit.com/reference/time
         * @description fetches the current integer timestamp in milliseconds from the exchange server
         * @param {object} [params] extra parameters specific to the probit api endpoint
         * @returns {int} the current integer timestamp in milliseconds from the exchange server
         */
        const response = await this.publicGetTime (params);
        //
        //     { "data":"2020-04-12T18:54:25.390Z" }
        //
        const timestamp = this.parse8601 (this.safeString (response, 'data'));
        return timestamp;
    }

    normalizeOHLCVTimestamp (timestamp, timeframe, after = false) {
        const duration = this.parseTimeframe (timeframe);
        if (timeframe === '1M') {
            const iso8601 = this.iso8601 (timestamp);
            const parts = iso8601.split ('-');
            const year = this.safeString (parts, 0);
            const month = this.safeInteger (parts, 1);
            let monthString = undefined;
            if (after) {
                monthString = this.sum (month, 1).toString ();
            }
            if (month < 10) {
                monthString = '0' + month.toString ();
            }
            return year + '-' + monthString + '-01T00:00:00.000Z';
        } else if (timeframe === '1w') {
            timestamp = this.parseToInt (timestamp / 1000);
            const firstSunday = 259200; // 1970-01-04T00:00:00.000Z
            const difference = timestamp - firstSunday;
            const numWeeks = Math.floor (difference / duration);
            let previousSunday = this.sum (firstSunday, numWeeks * duration);
            if (after) {
                previousSunday = this.sum (previousSunday, duration);
            }
            return this.iso8601 (previousSunday * 1000);
        } else {
            timestamp = this.parseToInt (timestamp / 1000);
            timestamp = duration * this.parseToInt (timestamp / duration);
            if (after) {
                timestamp = this.sum (timestamp, duration);
            }
            return this.iso8601 (timestamp * 1000);
        }
    }

    async fetchOHLCV (symbol: string, timeframe = '1m', since: Int = undefined, limit: Int = undefined, params = {}) {
        /**
         * @method
         * @name probit#fetchOHLCV
         * @see https://docs-en.probit.com/reference/candle
         * @description fetches historical candlestick data containing the open, high, low, and close price, and the volume of a market
         * @param {string} symbol unified symbol of the market to fetch OHLCV data for
         * @param {string} timeframe the length of time each candle represents
         * @param {int} [since] timestamp in ms of the earliest candle to fetch
         * @param {int} [limit] the maximum amount of candles to fetch
         * @param {object} [params] extra parameters specific to the probit api endpoint
         * @returns {int[][]} A list of candles ordered as timestamp, open, high, low, close, volume
         */
        await this.loadMarkets ();
        const market = this.market (symbol);
        const interval = this.safeString (this.timeframes, timeframe, timeframe);
        limit = (limit === undefined) ? 100 : limit;
        let requestLimit = this.sum (limit, 1);
        requestLimit = Math.min (1000, requestLimit); // max 1000
        const request = {
            'market_ids': market['id'],
            'interval': interval,
            'sort': 'asc', // 'asc' will always include the start_time, 'desc' will always include end_time
            'limit': requestLimit, // max 1000
        };
        const now = this.milliseconds ();
        const duration = this.parseTimeframe (timeframe);
        let startTime = since;
        let endTime = now;
        if (since === undefined) {
            if (limit === undefined) {
                limit = requestLimit;
            }
            startTime = now - limit * duration * 1000;
        } else {
            if (limit === undefined) {
                endTime = now;
            } else {
                endTime = this.sum (since, this.sum (limit, 1) * duration * 1000);
            }
        }
        const startTimeNormalized = this.normalizeOHLCVTimestamp (startTime, timeframe);
        const endTimeNormalized = this.normalizeOHLCVTimestamp (endTime, timeframe, true);
        request['start_time'] = startTimeNormalized;
        request['end_time'] = endTimeNormalized;
        const response = await this.publicGetCandle (this.extend (request, params));
        //
        //     {
        //         "data":[
        //             {
        //                 "market_id":"ETH-BTC",
        //                 "open":"0.02811",
        //                 "close":"0.02811",
        //                 "low":"0.02811",
        //                 "high":"0.02811",
        //                 "base_volume":"0.0005",
        //                 "quote_volume":"0.000014055",
        //                 "start_time":"2018-11-30T18:19:00.000Z",
        //                 "end_time":"2018-11-30T18:20:00.000Z"
        //             },
        //         ]
        //     }
        //
        const data = this.safeValue (response, 'data', []);
        return this.parseOHLCVs (data, market, timeframe, since, limit);
    }

    parseOHLCV (ohlcv, market = undefined) {
        //
        //     {
        //         "market_id":"ETH-BTC",
        //         "open":"0.02811",
        //         "close":"0.02811",
        //         "low":"0.02811",
        //         "high":"0.02811",
        //         "base_volume":"0.0005",
        //         "quote_volume":"0.000014055",
        //         "start_time":"2018-11-30T18:19:00.000Z",
        //         "end_time":"2018-11-30T18:20:00.000Z"
        //     }
        //
        return [
            this.parse8601 (this.safeString (ohlcv, 'start_time')),
            this.safeNumber (ohlcv, 'open'),
            this.safeNumber (ohlcv, 'high'),
            this.safeNumber (ohlcv, 'low'),
            this.safeNumber (ohlcv, 'close'),
            this.safeNumber (ohlcv, 'base_volume'),
        ];
    }

    async fetchOpenOrders (symbol: string = undefined, since: Int = undefined, limit: Int = undefined, params = {}) {
        /**
         * @method
         * @name probit#fetchOpenOrders
         * @see https://docs-en.probit.com/reference/open_order-1
         * @description fetch all unfilled currently open orders
         * @param {string} symbol unified market symbol
         * @param {int} [since] the earliest time in ms to fetch open orders for
         * @param {int} [limit] the maximum number of  open orders structures to retrieve
         * @param {object} [params] extra parameters specific to the probit api endpoint
         * @returns {Order[]} a list of [order structures]{@link https://github.com/ccxt/ccxt/wiki/Manual#order-structure}
         */
        await this.loadMarkets ();
        since = this.parse8601 (since);
        const request = {};
        let market = undefined;
        if (symbol !== undefined) {
            market = this.market (symbol);
            request['market_id'] = market['id'];
        }
        const response = await this.privateGetOpenOrder (this.extend (request, params));
        const data = this.safeValue (response, 'data');
        return this.parseOrders (data, market, since, limit);
    }

    async fetchClosedOrders (symbol: string = undefined, since: Int = undefined, limit: Int = undefined, params = {}) {
        /**
         * @method
         * @name probit#fetchClosedOrders
         * @see https://docs-en.probit.com/reference/order
         * @description fetches information on multiple closed orders made by the user
         * @param {string} symbol unified market symbol of the market orders were made in
         * @param {int} [since] the earliest time in ms to fetch orders for
         * @param {int} [limit] the maximum number of  orde structures to retrieve
         * @param {object} [params] extra parameters specific to the probit api endpoint
         * @returns {Order[]} a list of [order structures]{@link https://github.com/ccxt/ccxt/wiki/Manual#order-structure}
         */
        await this.loadMarkets ();
        const request = {
            'start_time': this.iso8601 (0),
            'end_time': this.iso8601 (this.milliseconds ()),
            'limit': 100,
        };
        let market = undefined;
        if (symbol !== undefined) {
            market = this.market (symbol);
            request['market_id'] = market['id'];
        }
        if (since) {
            request['start_time'] = this.iso8601 (since);
        }
        if (limit) {
            request['limit'] = limit;
        }
        const response = await this.privateGetOrderHistory (this.extend (request, params));
        const data = this.safeValue (response, 'data');
        return this.parseOrders (data, market, since, limit);
    }

    async fetchOrder (id: string, symbol: string = undefined, params = {}) {
        /**
         * @method
         * @name probit#fetchOrder
         * @see https://docs-en.probit.com/reference/order-3
         * @description fetches information on an order made by the user
         * @param {string} symbol unified symbol of the market the order was made in
         * @param {object} [params] extra parameters specific to the probit api endpoint
         * @returns {object} An [order structure]{@link https://github.com/ccxt/ccxt/wiki/Manual#order-structure}
         */
        if (symbol === undefined) {
            throw new ArgumentsRequired (this.id + ' fetchOrder() requires a symbol argument');
        }
        await this.loadMarkets ();
        const market = this.market (symbol);
        const request = {
            'market_id': market['id'],
        };
        const clientOrderId = this.safeString2 (params, 'clientOrderId', 'client_order_id');
        if (clientOrderId !== undefined) {
            request['client_order_id'] = clientOrderId;
        } else {
            request['order_id'] = id;
        }
        const query = this.omit (params, [ 'clientOrderId', 'client_order_id' ]);
        const response = await this.privateGetOrder (this.extend (request, query));
        const data = this.safeValue (response, 'data', []);
        const order = this.safeValue (data, 0);
        return this.parseOrder (order, market);
    }

    parseOrderStatus (status) {
        const statuses = {
            'open': 'open',
            'cancelled': 'canceled',
            'filled': 'closed',
        };
        return this.safeString (statuses, status, status);
    }

    parseOrder (order, market = undefined) {
        //
        //     {
        //         id,
        //         user_id,
        //         market_id,
        //         type: 'orderType',
        //         side: 'side',
        //         quantity,
        //         limit_price,
        //         time_in_force: 'timeInForce',
        //         filled_cost,
        //         filled_quantity,
        //         open_quantity,
        //         cancelled_quantity,
        //         status: 'orderStatus',
        //         time: 'date',
        //         client_order_id,
        //     }
        //
        const status = this.parseOrderStatus (this.safeString (order, 'status'));
        const id = this.safeString (order, 'id');
        const type = this.safeString (order, 'type');
        const side = this.safeString (order, 'side');
        const marketId = this.safeString (order, 'market_id');
        const symbol = this.safeSymbol (marketId, market, '-');
        const timestamp = this.parse8601 (this.safeString (order, 'time'));
        let price = this.safeString (order, 'limit_price');
        const filled = this.safeString (order, 'filled_quantity');
        let remaining = this.safeString (order, 'open_quantity');
        const canceledAmount = this.safeString (order, 'cancelled_quantity');
        if (canceledAmount !== undefined) {
            remaining = Precise.stringAdd (remaining, canceledAmount);
        }
        const amount = this.safeString (order, 'quantity', Precise.stringAdd (filled, remaining));
        const cost = this.safeString2 (order, 'filled_cost', 'cost');
        if (type === 'market') {
            price = undefined;
        }
        const clientOrderId = this.safeString (order, 'client_order_id');
        const timeInForce = this.safeStringUpper (order, 'time_in_force');
        return this.safeOrder ({
            'id': id,
            'info': order,
            'clientOrderId': clientOrderId,
            'timestamp': timestamp,
            'datetime': this.iso8601 (timestamp),
            'lastTradeTimestamp': undefined,
            'symbol': symbol,
            'type': type,
            'timeInForce': timeInForce,
            'side': side,
            'status': status,
            'price': price,
            'stopPrice': undefined,
            'triggerPrice': undefined,
            'amount': amount,
            'filled': filled,
            'remaining': remaining,
            'average': undefined,
            'cost': cost,
            'fee': undefined,
            'trades': undefined,
        }, market);
    }

    costToPrecision (symbol, cost) {
        return this.decimalToPrecision (cost, TRUNCATE, this.markets[symbol]['precision']['cost'], this.precisionMode);
    }

    async createOrder (symbol: string, type: OrderType, side: OrderSide, amount, price = undefined, params = {}) {
        /**
         * @method
         * @name probit#createOrder
         * @see https://docs-en.probit.com/reference/order-1
         * @description create a trade order
         * @param {string} symbol unified symbol of the market to create an order in
         * @param {string} type 'market' or 'limit'
         * @param {string} side 'buy' or 'sell'
         * @param {float} amount how much of currency you want to trade in units of base currency
         * @param {float} [price] the price at which the order is to be fullfilled, in units of the quote currency, ignored in market orders
         * @param {object} [params] extra parameters specific to the probit api endpoint
         * @returns {object} an [order structure]{@link https://github.com/ccxt/ccxt/wiki/Manual#order-structure}
         */
        await this.loadMarkets ();
        const market = this.market (symbol);
        const options = this.safeValue (this.options, 'timeInForce');
        const defaultTimeInForce = this.safeValue (options, type);
        const timeInForce = this.safeString2 (params, 'timeInForce', 'time_in_force', defaultTimeInForce);
        const request = {
            'market_id': market['id'],
            'type': type,
            'side': side,
            'time_in_force': timeInForce,
        };
        const clientOrderId = this.safeString2 (params, 'clientOrderId', 'client_order_id');
        if (clientOrderId !== undefined) {
            request['client_order_id'] = clientOrderId;
        }
        let costToPrecision = undefined;
        if (type === 'limit') {
            request['limit_price'] = this.priceToPrecision (symbol, price);
            request['quantity'] = this.amountToPrecision (symbol, amount);
        } else if (type === 'market') {
            // for market buy it requires the amount of quote currency to spend
            if (side === 'buy') {
                let cost = this.safeNumber (params, 'cost');
                const createMarketBuyOrderRequiresPrice = this.safeValue (this.options, 'createMarketBuyOrderRequiresPrice', true);
                if (createMarketBuyOrderRequiresPrice) {
                    if (price !== undefined) {
                        if (cost === undefined) {
                            const amountString = this.numberToString (amount);
                            const priceString = this.numberToString (price);
                            cost = this.parseNumber (Precise.stringMul (amountString, priceString));
                        }
                    } else if (cost === undefined) {
                        throw new InvalidOrder (this.id + ' createOrder() requires the price argument for market buy orders to calculate total order cost (amount to spend), where cost = amount * price. Supply a price argument to createOrder() call if you want the cost to be calculated for you from price and amount, or, alternatively, add .options["createMarketBuyOrderRequiresPrice"] = false and supply the total cost value in the "amount" argument or in the "cost" extra parameter (the exchange-specific behaviour)');
                    }
                } else {
                    cost = (cost === undefined) ? amount : cost;
                }
                costToPrecision = this.costToPrecision (symbol, cost);
                request['cost'] = costToPrecision;
            } else {
                request['quantity'] = this.amountToPrecision (symbol, amount);
            }
        }
        const query = this.omit (params, [ 'timeInForce', 'time_in_force', 'clientOrderId', 'client_order_id' ]);
        const response = await this.privatePostNewOrder (this.extend (request, query));
        //
        //     {
        //         data: {
        //             id,
        //             user_id,
        //             market_id,
        //             type: 'orderType',
        //             side: 'side',
        //             quantity,
        //             limit_price,
        //             time_in_force: 'timeInForce',
        //             filled_cost,
        //             filled_quantity,
        //             open_quantity,
        //             cancelled_quantity,
        //             status: 'orderStatus',
        //             time: 'date',
        //             client_order_id,
        //         }
        //     }
        //
        const data = this.safeValue (response, 'data');
        const order = this.parseOrder (data, market);
        // a workaround for incorrect huge amounts
        // returned by the exchange on market buys
        if ((type === 'market') && (side === 'buy')) {
            order['amount'] = undefined;
            order['cost'] = this.parseNumber (costToPrecision);
            order['remaining'] = undefined;
        }
        return order;
    }

    async cancelOrder (id: string, symbol: string = undefined, params = {}) {
        /**
         * @method
         * @name probit#cancelOrder
         * @see https://docs-en.probit.com/reference/order-2
         * @description cancels an open order
         * @param {string} id order id
         * @param {string} symbol unified symbol of the market the order was made in
         * @param {object} [params] extra parameters specific to the probit api endpoint
         * @returns {object} An [order structure]{@link https://github.com/ccxt/ccxt/wiki/Manual#order-structure}
         */
        if (symbol === undefined) {
            throw new ArgumentsRequired (this.id + ' cancelOrder() requires a symbol argument');
        }
        await this.loadMarkets ();
        const market = this.market (symbol);
        const request = {
            'market_id': market['id'],
            'order_id': id,
        };
        const response = await this.privatePostCancelOrder (this.extend (request, params));
        const data = this.safeValue (response, 'data');
        return this.parseOrder (data);
    }

    parseDepositAddress (depositAddress, currency = undefined) {
        const address = this.safeString (depositAddress, 'address');
        const tag = this.safeString (depositAddress, 'destination_tag');
        const currencyId = this.safeString (depositAddress, 'currency_id');
        currency = this.safeCurrency (currencyId, currency);
        const code = currency['code'];
        const network = this.safeString (depositAddress, 'platform_id');
        this.checkAddress (address);
        return {
            'currency': code,
            'address': address,
            'tag': tag,
            'network': network,
            'info': depositAddress,
        };
    }

    async fetchDepositAddress (code: string, params = {}) {
        /**
         * @method
         * @name probit#fetchDepositAddress
         * @see https://docs-en.probit.com/reference/deposit_address
         * @description fetch the deposit address for a currency associated with this account
         * @param {string} code unified currency code
         * @param {object} [params] extra parameters specific to the probit api endpoint
         * @returns {object} an [address structure]{@link https://github.com/ccxt/ccxt/wiki/Manual#address-structure}
         */
        await this.loadMarkets ();
        const currency = this.currency (code);
        const request = {
            'currency_id': currency['id'],
            // 'platform_id': 'TRON', (undocumented)
        };
        const networks = this.safeValue (this.options, 'networks', {});
        let network = this.safeStringUpper (params, 'network'); // this line allows the user to specify either ERC20 or ETH
        network = this.safeString (networks, network, network); // handle ERC20>ETH alias
        if (network !== undefined) {
            request['platform_id'] = network;
            params = this.omit (params, 'platform_id');
        }
        const response = await this.privateGetDepositAddress (this.extend (request, params));
        //
        // without 'platform_id'
        //     {
        //         "data":[
        //             {
        //                 "currency_id":"ETH",
        //                 "address":"0x12e2caf3c4051ba1146e612f532901a423a9898a",
        //                 "destination_tag":null
        //             }
        //         ]
        //     }
        //
        // with 'platform_id'
        //     {
        //         "data":[
        //             {
        //                 "platform_id":"TRON",
        //                 "address":"TDQLMxBTa6MzuoZ6deSGZkqET3Ek8v7uC6",
        //                 "destination_tag":null
        //             }
        //         ]
        //     }
        //
        const data = this.safeValue (response, 'data', []);
        const firstAddress = this.safeValue (data, 0);
        if (firstAddress === undefined) {
            throw new InvalidAddress (this.id + ' fetchDepositAddress() returned an empty response');
        }
        return this.parseDepositAddress (firstAddress, currency);
    }

    async fetchDepositAddresses (codes = undefined, params = {}) {
        /**
         * @method
         * @name probit#fetchDepositAddresses
         * @see https://docs-en.probit.com/reference/deposit_address
         * @description fetch deposit addresses for multiple currencies and chain types
         * @param {string[]|undefined} codes list of unified currency codes, default is undefined
         * @param {object} [params] extra parameters specific to the probit api endpoint
         * @returns {object} a list of [address structures]{@link https://github.com/ccxt/ccxt/wiki/Manual#address-structure}
         */
        await this.loadMarkets ();
        const request = {};
        if (codes) {
            const currencyIds = [];
            for (let i = 0; i < codes.length; i++) {
                const currency = this.currency (codes[i]);
                currencyIds.push (currency['id']);
            }
            request['currency_id'] = codes.join (',');
        }
        const response = await this.privateGetDepositAddress (this.extend (request, params));
        const data = this.safeValue (response, 'data', []);
        return this.parseDepositAddresses (data, codes);
    }

    async withdraw (code: string, amount, address, tag = undefined, params = {}) {
        /**
         * @method
         * @name probit#withdraw
         * @see https://docs-en.probit.com/reference/withdrawal
         * @description make a withdrawal
         * @param {string} code unified currency code
         * @param {float} amount the amount to withdraw
         * @param {string} address the address to withdraw to
         * @param {string} tag
         * @param {object} [params] extra parameters specific to the probit api endpoint
         * @returns {object} a [transaction structure]{@link https://github.com/ccxt/ccxt/wiki/Manual#transaction-structure}
         */
        [ tag, params ] = this.handleWithdrawTagAndParams (tag, params);
        // In order to use this method
        // you need to allow API withdrawal from the API Settings Page, and
        // and register the list of withdrawal addresses and destination tags on the API Settings page
        // you can only withdraw to the registered addresses using the API
        this.checkAddress (address);
        await this.loadMarkets ();
        const currency = this.currency (code);
        if (tag === undefined) {
            tag = '';
        }
        const request = {
            'currency_id': currency['id'],
            // 'platform_id': 'ETH', // if omitted it will use the default platform for the currency
            'address': address,
            'destination_tag': tag,
            'amount': this.numberToString (amount),
            // which currency to pay the withdrawal fees
            // only applicable for currencies that accepts multiple withdrawal fee options
            // 'fee_currency_id': 'ETH', // if omitted it will use the default fee policy for each currency
            // whether the amount field includes fees
            // 'include_fee': false, // makes sense only when fee_currency_id is equal to currency_id
        };
        const networks = this.safeValue (this.options, 'networks', {});
        let network = this.safeStringUpper (params, 'network'); // this line allows the user to specify either ERC20 or ETH
        network = this.safeString (networks, network, network); // handle ERC20>ETH alias
        if (network !== undefined) {
            request['platform_id'] = network;
            params = this.omit (params, 'network');
        }
        const response = await this.privatePostWithdrawal (this.extend (request, params));
        const data = this.safeValue (response, 'data');
        return this.parseTransaction (data, currency);
    }

    async fetchDeposits (code: string = undefined, since: Int = undefined, limit: Int = undefined, params = {}) {
        /**
         * @method
         * @name probit#fetchDeposits
         * @description fetch all deposits made to an account
         * @param {string} code unified currency code
         * @param {int} [since] the earliest time in ms to fetch deposits for
         * @param {int} [limit] the maximum number of transaction structures to retrieve
         * @param {object} [params] extra parameters specific to the probit api endpoint
         * @returns {object[]} a list of [transaction structures]{@link https://github.com/ccxt/ccxt/wiki/Manual#transaction-structure}
         */
        const request = {
            'type': 'deposit',
        };
        const result = await this.fetchTransactions (code, since, limit, this.extend (request, params));
        return result;
    }

    async fetchWithdrawals (code: string = undefined, since: Int = undefined, limit: Int = undefined, params = {}) {
        /**
         * @method
         * @name probit#fetchWithdrawals
         * @description fetch all withdrawals made to an account
         * @param {string} code unified currency code
         * @param {int} [since] the earliest time in ms to fetch withdrawals for
         * @param {int} [limit] the maximum number of transaction structures to retrieve
         * @param {object} [params] extra parameters specific to the probit api endpoint
         * @returns {object[]} a list of [transaction structures]{@link https://github.com/ccxt/ccxt/wiki/Manual#transaction-structure}
         */
        const request = {
            'type': 'withdrawal',
        };
        const result = await this.fetchTransactions (code, since, limit, this.extend (request, params));
        return result;
    }

    async fetchTransactions (code: string = undefined, since: Int = undefined, limit: Int = undefined, params = {}) {
        /**
         * @method
         * @name probit#fetchTransactions
         * @deprecated
         * @description use fetchDepositsWithdrawals instead
         * @see https://docs-en.probit.com/reference/transferpayment
         * @param {string} code unified currency code
         * @param {int} [since] the earliest time in ms to fetch transactions for
         * @param {int} [limit] the maximum number of transaction structures to retrieve
         * @param {object} [params] extra parameters specific to the probit api endpoint
         * @returns {object[]} a list of [transaction structures]{@link https://github.com/ccxt/ccxt/wiki/Manual#transaction-structure}
         */
        await this.loadMarkets ();
        let currency = undefined;
        const request = {};
        if (code !== undefined) {
            currency = this.currency (code);
            request['currency_id'] = currency['id'];
        }
        if (since !== undefined) {
            request['start_time'] = this.iso8601 (since);
        }
        if (limit !== undefined) {
            request['limit'] = limit;
        }
        const response = await this.privateGetTransferPayment (this.extend (request, params));
        //
        //     {
        //         "data": [
        //             {
        //                 "id": "01211d4b-0e68-41d6-97cb-298bfe2cab67",
        //                 "type": "deposit",
        //                 "status": "done",
        //                 "amount": "0.01",
        //                 "address": "0x9e7430fc0bdd14745bd00a1b92ed25133a7c765f",
        //                 "time": "2023-06-14T12:03:11.000Z",
        //                 "hash": "0x0ff5bedc9e378f9529acc6b9840fa8c2ef00fd0275e0bac7fa0589a9b5d1712e",
        //                 "currency_id": "ETH",
        //                 "confirmations":0,
        //                 "fee": "0",
        //                 "destination_tag": null,
        //                 "platform_id": "ETH",
        //                 "fee_currency_id": "ETH",
        //                 "payment_service_name":null,
        //                 "payment_service_display_name":null,
        //                 "crypto":null
        //             }
        //         ]
        //     }
        //
        const data = this.safeValue (response, 'data', {});
        return this.parseTransactions (data, currency, since, limit);
    }

    parseTransaction (transaction, currency = undefined) {
        const id = this.safeString (transaction, 'id');
        const amount = this.safeNumber (transaction, 'amount');
        const address = this.safeString (transaction, 'address');
        const tag = this.safeString (transaction, 'destination_tag');
        const txid = this.safeString (transaction, 'hash');
        const timestamp = this.parse8601 (this.safeString (transaction, 'time'));
        const type = this.safeString (transaction, 'type');
        const currencyId = this.safeString (transaction, 'currency_id');
        const code = this.safeCurrencyCode (currencyId);
        const status = this.parseTransactionStatus (this.safeString (transaction, 'status'));
        const feeCost = this.safeNumber (transaction, 'fee');
        let fee = undefined;
        if (feeCost !== undefined && feeCost !== 0) {
            fee = {
                'currency': code,
                'cost': feeCost,
            };
        }
        return {
            'id': id,
            'currency': code,
            'amount': amount,
            'network': undefined,
            'addressFrom': undefined,
            'address': address,
            'addressTo': address,
            'tagFrom': undefined,
            'tag': tag,
            'tagTo': tag,
            'status': status,
            'type': type,
            'txid': txid,
            'timestamp': timestamp,
            'datetime': this.iso8601 (timestamp),
            'updated': undefined,
            'fee': fee,
            'info': transaction,
        };
    }

    parseTransactionStatus (status) {
        const statuses = {
            'requested': 'pending',
            'pending': 'pending',
            'confirming': 'pending',
            'confirmed': 'pending',
            'applying': 'pending',
            'done': 'ok',
            'cancelled': 'canceled',
            'cancelling': 'canceled',
        };
        return this.safeString (statuses, status, status);
    }

    async fetchDepositWithdrawFees (codes: string[] = undefined, params = {}) {
        /**
         * @method
         * @name probit#fetchDepositWithdrawFees
         * @see https://docs-en.probit.com/reference/currency
         * @description fetch deposit and withdraw fees
         * @param {string[]|undefined} codes list of unified currency codes
         * @param {object} [params] extra parameters specific to the poloniex api endpoint
         * @returns {object[]} a list of [fees structures]{@link https://github.com/ccxt/ccxt/wiki/Manual#fee-structure}
         */
        await this.loadMarkets ();
        const response = await this.publicGetCurrencyWithPlatform (params);
        //
        //  {
        //     "data": [
        //       {
        //       "id": "AFX",
        //       "display_name": {
        //       "ko-kr": "아프릭스",
        //       "en-us": "Afrix"
        //       },
        //       "show_in_ui": true,
        //       "platform": [
        //       {
        //       "id": "ZYN",
        //       "priority": 1,
        //       "deposit": true,
        //       "withdrawal": true,
        //       "currency_id": "AFX",
        //       "precision": 18,
        //       "min_confirmation_count": 60,
        //       "require_destination_tag": false,
        //       "allow_withdrawal_destination_tag": false,
        //       "display_name": {
        //       "name": {
        //       "ko-kr": "지네코인",
        //       "en-us": "Wethio"
        //       }
        //       },
        //       "min_deposit_amount": "0",
        //       "min_withdrawal_amount": "0",
        //       "withdrawal_fee": [
        //       {
        //       "currency_id": "ZYN",
        //       "amount": "0.5",
        //       "priority": 1
        //       }
        //       ],
        //       "deposit_fee": {},
        //       "suspended_reason": "",
        //       "deposit_suspended": false,
        //       "withdrawal_suspended": false,
        //       "platform_currency_display_name": {}
        //       }
        //       ],
        //       "internal_transfer": {
        //       "suspended_reason": null,
        //       "suspended": false
        //       },
        //       "stakeable": false,
        //       "unstakeable": false,
        //       "auto_stake": false,
        //       "auto_stake_amount": "0"
        //       },
        //     ]
        //  }
        //
        const data = this.safeValue (response, 'data');
        return this.parseDepositWithdrawFees (data, codes, 'id');
    }

    parseDepositWithdrawFee (fee, currency = undefined) {
        //
        // {
        //     id: 'USDT',
        //     display_name: { 'ko-kr': '테더', 'en-us': 'Tether' },
        //     show_in_ui: true,
        //     platform: [
        //       {
        //         id: 'ETH',
        //         priority: '1',
        //         deposit: true,
        //         withdrawal: true,
        //         currency_id: 'USDT',
        //         precision: '6',
        //         min_confirmation_count: '15',
        //         require_destination_tag: false,
        //         allow_withdrawal_destination_tag: false,
        //         display_name: [Object],
        //         min_deposit_amount: '0',
        //         min_withdrawal_amount: '1',
        //         withdrawal_fee: [Array],
        //         deposit_fee: {},
        //         suspended_reason: '',
        //         deposit_suspended: false,
        //         withdrawal_suspended: false,
        //         platform_currency_display_name: [Object]
        //       },
        //     ],
        //     internal_transfer: { suspended_reason: null, suspended: false },
        //     stakeable: false,
        //     unstakeable: false,
        //     auto_stake: false,
        //     auto_stake_amount: '0'
        //   }
        //
        const depositWithdrawFee = this.depositWithdrawFee ({});
        const platforms = this.safeValue (fee, 'platform', []);
        const depositResult = {
            'fee': undefined,
            'percentage': undefined,
        };
        for (let i = 0; i < platforms.length; i++) {
            const network = platforms[i];
            const networkId = this.safeString (network, 'id');
            const networkCode = this.networkIdToCode (networkId, currency['code']);
            const withdrawalFees = this.safeValue (network, 'withdrawal_fee', {});
            const withdrawFee = this.safeNumber (withdrawalFees[0], 'amount');
            if (withdrawalFees.length) {
                const withdrawResult = {
                    'fee': withdrawFee,
                    'percentage': (withdrawFee !== undefined) ? false : undefined,
                };
                if (i === 0) {
                    depositWithdrawFee['withdraw'] = withdrawResult;
                }
                depositWithdrawFee['networks'][networkCode] = {
                    'withdraw': withdrawResult,
                    'deposit': depositResult,
                };
            }
        }
        depositWithdrawFee['info'] = fee;
        return depositWithdrawFee;
    }

    nonce () {
        return this.milliseconds ();
    }

    sign (path, api = 'public', method = 'GET', params = {}, headers = undefined, body = undefined) {
        let url = this.urls['api'][api] + '/';
        const query = this.omit (params, this.extractParams (path));
        if (api === 'accounts') {
            this.checkRequiredCredentials ();
            url += this.implodeParams (path, params);
            const auth = this.apiKey + ':' + this.secret;
            const auth64 = this.stringToBase64 (auth);
            headers = {
                'Authorization': 'Basic ' + auth64,
                'Content-Type': 'application/json',
            };
            if (Object.keys (query).length) {
                body = this.json (query);
            }
        } else {
            url += this.version + '/';
            if (api === 'public') {
                url += this.implodeParams (path, params);
                if (Object.keys (query).length) {
                    url += '?' + this.urlencode (query);
                }
            } else if (api === 'private') {
                const now = this.milliseconds ();
                this.checkRequiredCredentials ();
                const expires = this.safeInteger (this.options, 'expires');
                if ((expires === undefined) || (expires < now)) {
                    throw new AuthenticationError (this.id + ' access token expired, call signIn() method');
                }
                const accessToken = this.safeString (this.options, 'accessToken');
                headers = {
                    'Authorization': 'Bearer ' + accessToken,
                };
                url += this.implodeParams (path, params);
                if (method === 'GET') {
                    if (Object.keys (query).length) {
                        url += '?' + this.urlencode (query);
                    }
                } else if (Object.keys (query).length) {
                    body = this.json (query);
                    headers['Content-Type'] = 'application/json';
                }
            }
        }
        return { 'url': url, 'method': method, 'body': body, 'headers': headers };
    }

    async signIn (params = {}) {
        /**
         * @method
         * @name probit#signIn
         * @see https://docs-en.probit.com/reference/token
         * @description sign in, must be called prior to using other authenticated methods
         * @param {object} [params] extra parameters specific to the probit api endpoint
         * @returns response from exchange
         */
        this.checkRequiredCredentials ();
        const request = {
            'grant_type': 'client_credentials', // the only supported value
        };
        const response = await this.accountsPostToken (this.extend (request, params));
        //
        //     {
        //         access_token: '0ttDv/2hTTn3bLi8GP1gKaneiEQ6+0hOBenPrxNQt2s=',
        //         token_type: 'bearer',
        //         expires_in: 900
        //     }
        //
        const expiresIn = this.safeInteger (response, 'expires_in');
        const accessToken = this.safeString (response, 'access_token');
        this.options['accessToken'] = accessToken;
        this.options['expires'] = this.sum (this.milliseconds (), expiresIn * 1000);
        return response;
    }

    handleErrors (code, reason, url, method, headers, body, response, requestHeaders, requestBody) {
        if (response === undefined) {
            return undefined; // fallback to default error handler
        }
        if ('errorCode' in response) {
            const errorCode = this.safeString (response, 'errorCode');
            const message = this.safeString (response, 'message');
            if (errorCode !== undefined) {
                const feedback = this.id + ' ' + body;
                this.throwExactlyMatchedException (this.exceptions['exact'], message, feedback);
                this.throwBroadlyMatchedException (this.exceptions['exact'], errorCode, feedback);
                throw new ExchangeError (feedback);
            }
        }
        return undefined;
    }
}<|MERGE_RESOLUTION|>--- conflicted
+++ resolved
@@ -435,22 +435,14 @@
                 }
                 const precision = this.parsePrecision (this.safeString (network, 'precision'));
                 const withdrawFee = this.safeValue (network, 'withdrawal_fee', []);
-<<<<<<< HEAD
-                const feeInner = this.safeValue (withdrawFee, 0, {});
-=======
                 const networkfee = this.safeValue (withdrawFee, 0, {});
->>>>>>> 0e6a4d45
                 networkList[networkCode] = {
                     'id': idInner,
                     'network': networkCode,
                     'active': currentActive,
                     'deposit': currentDeposit,
                     'withdraw': currentWithdraw,
-<<<<<<< HEAD
-                    'fee': this.safeNumber (feeInner, 'amount'),
-=======
                     'fee': this.safeNumber (networkfee, 'amount'),
->>>>>>> 0e6a4d45
                     'precision': this.parseNumber (precision),
                     'limits': {
                         'withdraw': {
