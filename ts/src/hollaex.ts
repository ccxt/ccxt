--- conflicted
+++ resolved
@@ -504,11 +504,7 @@
          */
         await this.loadMarkets ();
         symbols = this.marketSymbols (symbols);
-<<<<<<< HEAD
-        const response = await (this as any).publicGetTickers (params);
-=======
         const response = await this.publicGetTickers (this.extend (params));
->>>>>>> 5d7b980d
         //
         //     {
         //         "bch-usdt": {
