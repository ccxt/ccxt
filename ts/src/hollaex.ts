
//  ---------------------------------------------------------------------------

import Exchange from './abstract/hollaex.js';
import { BadRequest, AuthenticationError, NetworkError, ArgumentsRequired, OrderNotFound, InsufficientFunds, OrderImmediatelyFillable } from './base/errors.js';
import { Precise } from './base/Precise.js';
import { TICK_SIZE } from './base/functions/number.js';
import { sha256 } from './static_dependencies/noble-hashes/sha256.js';
import { Int } from './base/types.js';

//  ---------------------------------------------------------------------------

export default class hollaex extends Exchange {
    describe () {
        return this.deepExtend (super.describe (), {
            'id': 'hollaex',
            'name': 'HollaEx',
            'countries': [ 'KR' ],
            // 4 requests per second => 1000ms / 4 = 250 ms between requests
            'rateLimit': 250,
            'version': 'v2',
            'pro': true,
            'has': {
                'CORS': undefined,
                'spot': true,
                'margin': undefined,
                'swap': false,
                'future': false,
                'option': false,
                'addMargin': false,
                'cancelAllOrders': true,
                'cancelOrder': true,
                'createLimitBuyOrder': true,
                'createLimitSellOrder': true,
                'createMarketBuyOrder': true,
                'createMarketSellOrder': true,
                'createOrder': true,
                'createReduceOnlyOrder': false,
                'createStopLimitOrder': true,
                'createStopMarketOrder': true,
                'createStopOrder': true,
                'fetchBalance': true,
                'fetchBorrowRate': false,
                'fetchBorrowRateHistories': false,
                'fetchBorrowRateHistory': false,
                'fetchBorrowRates': false,
                'fetchBorrowRatesPerSymbol': false,
                'fetchClosedOrders': true,
                'fetchCurrencies': true,
                'fetchDepositAddress': 'emulated',
                'fetchDepositAddresses': true,
                'fetchDeposits': true,
                'fetchFundingHistory': false,
                'fetchFundingRate': false,
                'fetchFundingRateHistory': false,
                'fetchFundingRates': false,
                'fetchIndexOHLCV': false,
                'fetchLeverage': false,
                'fetchMarginMode': false,
                'fetchMarkets': true,
                'fetchMarkOHLCV': false,
                'fetchMyTrades': true,
                'fetchOHLCV': true,
                'fetchOpenInterestHistory': false,
                'fetchOpenOrder': true,
                'fetchOpenOrders': true,
                'fetchOrder': true,
                'fetchOrderBook': true,
                'fetchOrderBooks': true,
                'fetchOrders': true,
                'fetchPosition': false,
                'fetchPositionMode': false,
                'fetchPositions': false,
                'fetchPositionsRisk': false,
                'fetchPremiumIndexOHLCV': false,
                'fetchTicker': true,
                'fetchTickers': true,
                'fetchTrades': true,
                'fetchTradingFee': false,
                'fetchTradingFees': true,
                'fetchTransactions': false,
                'fetchTransfer': false,
                'fetchTransfers': false,
                'fetchWithdrawal': true,
                'fetchWithdrawals': true,
                'reduceMargin': false,
                'setLeverage': false,
                'setMarginMode': false,
                'setPositionMode': false,
                'transfer': false,
                'withdraw': true,
            },
            'timeframes': {
                '1m': '1m',
                '5m': '5m',
                '15m': '15m',
                '1h': '1h',
                '4h': '4h',
                '1d': '1d',
                '1w': '1w',
            },
            'urls': {
                'logo': 'https://user-images.githubusercontent.com/1294454/75841031-ca375180-5ddd-11ea-8417-b975674c23cb.jpg',
                'test': {
                    'rest': 'https://api.sandbox.hollaex.com',
                },
                'api': {
                    'rest': 'https://api.hollaex.com',
                },
                'www': 'https://hollaex.com',
                'doc': 'https://apidocs.hollaex.com',
                'referral': 'https://pro.hollaex.com/signup?affiliation_code=QSWA6G',
            },
            'precisionMode': TICK_SIZE,
            'requiredCredentials': {
                'apiKey': true,
                'secret': true,
            },
            'api': {
                'public': {
                    'get': {
                        'health': 1,
                        'constants': 1,
                        'kit': 1,
                        'tiers': 1,
                        'ticker': 1,
                        'tickers': 1,
                        'orderbook': 1,
                        'orderbooks': 1,
                        'trades': 1,
                        'chart': 1,
                        'charts': 1,
                        // TradingView
                        'udf/config': 1,
                        'udf/history': 1,
                        'udf/symbols': 1,
                    },
                },
                'private': {
                    'get': {
                        'user': 1,
                        'user/balance': 1,
                        'user/deposits': 1,
                        'user/withdrawals': 1,
                        'user/withdrawal/fee': 1,
                        'user/trades': 1,
                        'orders': 1,
                        'order': 1,
                    },
                    'post': {
                        'user/withdrawal': 1,
                        'order': 1,
                    },
                    'delete': {
                        'order/all': 1,
                        'order': 1,
                    },
                },
            },
            'fees': {
                'trading': {
                    'tierBased': true,
                    'percentage': true,
                    'taker': 0.001,
                    'maker': 0.001,
                },
            },
            'exceptions': {
                'broad': {
                    'Invalid token': AuthenticationError,
                    'Order not found': OrderNotFound,
                    'Insufficient balance': InsufficientFunds,
                    'Error 1001 - Order rejected. Order could not be submitted as this order was set to a post only order.': OrderImmediatelyFillable,
                },
                'exact': {
                    '400': BadRequest,
                    '403': AuthenticationError,
                    '404': BadRequest,
                    '405': BadRequest,
                    '410': BadRequest,
                    '429': BadRequest,
                    '500': NetworkError,
                    '503': NetworkError,
                },
            },
            'options': {
                // how many seconds before the authenticated request expires
                'api-expires': this.parseToInt (this.timeout / 1000),
                'networks': {
                    'BTC': 'btc',
                    'ETH': 'eth',
                    'ERC20': 'eth',
                    'TRX': 'trx',
                    'TRC20': 'trx',
                    'XRP': 'xrp',
                    'XLM': 'xlm',
                },
            },
        });
    }

    async fetchMarkets (params = {}) {
        /**
         * @method
         * @name hollaex#fetchMarkets
         * @description retrieves data on all markets for hollaex
         * @param {object} params extra parameters specific to the exchange api endpoint
         * @returns {[object]} an array of objects representing market data
         */
        const response = await this.publicGetConstants (params);
        //
        //     {
        //         coins: {
        //             xmr: {
        //                 id: 7,
        //                 fullname: "Monero",
        //                 symbol: "xmr",
        //                 active: true,
        //                 allow_deposit: true,
        //                 allow_withdrawal: true,
        //                 withdrawal_fee: 0.02,
        //                 min: 0.001,
        //                 max: 100000,
        //                 increment_unit: 0.001,
        //                 deposit_limits: { '1': 0, '2': 0, '3': 0, '4': 0, '5': 0, '6': 0 },
        //                 withdrawal_limits: { '1': 10, '2': 15, '3': 100, '4': 100, '5': 200, '6': 300, '7': 350, '8': 400, '9': 500, '10': -1 },
        //                 created_at: "2019-12-09T07:14:02.720Z",
        //                 updated_at: "2020-01-16T12:12:53.162Z"
        //             },
        //             // ...
        //         },
        //         pairs: {
        //             'btc-usdt': {
        //                 id: 2,
        //                 name: "btc-usdt",
        //                 pair_base: "btc",
        //                 pair_2: "usdt",
        //                 taker_fees: { '1': 0.3, '2': 0.25, '3': 0.2, '4': 0.18, '5': 0.1, '6': 0.09, '7': 0.08, '8': 0.06, '9': 0.04, '10': 0 },
        //                 maker_fees: { '1': 0.1, '2': 0.08, '3': 0.05, '4': 0.03, '5': 0, '6': 0, '7': 0, '8': 0, '9': 0, '10': 0 },
        //                 min_size: 0.0001,
        //                 max_size: 1000,
        //                 min_price: 100,
        //                 max_price: 100000,
        //                 increment_size: 0.0001,
        //                 increment_price: 0.05,
        //                 active: true,
        //                 created_at: "2019-12-09T07:15:54.537Z",
        //                 updated_at: "2019-12-09T07:15:54.537Z"
        //             },
        //         },
        //         config: { tiers: 10 },
        //         status: true
        //     }
        //
        const pairs = this.safeValue (response, 'pairs', {});
        const keys = Object.keys (pairs);
        const result = [];
        for (let i = 0; i < keys.length; i++) {
            const key = keys[i];
            const market = pairs[key];
            const baseId = this.safeString (market, 'pair_base');
            const quoteId = this.safeString (market, 'pair_2');
            const base = this.commonCurrencyCode (baseId.toUpperCase ());
            const quote = this.commonCurrencyCode (quoteId.toUpperCase ());
            result.push ({
                'id': this.safeString (market, 'name'),
                'symbol': base + '/' + quote,
                'base': base,
                'quote': quote,
                'settle': undefined,
                'baseId': baseId,
                'quoteId': quoteId,
                'settleId': undefined,
                'type': 'spot',
                'spot': true,
                'margin': false,
                'swap': false,
                'future': false,
                'option': false,
                'active': this.safeValue (market, 'active'),
                'contract': false,
                'linear': undefined,
                'inverse': undefined,
                'contractSize': undefined,
                'expiry': undefined,
                'expiryDatetime': undefined,
                'strike': undefined,
                'optionType': undefined,
                'precision': {
                    'amount': this.safeNumber (market, 'increment_size'),
                    'price': this.safeNumber (market, 'increment_price'),
                },
                'limits': {
                    'leverage': {
                        'min': undefined,
                        'max': undefined,
                    },
                    'amount': {
                        'min': this.safeNumber (market, 'min_size'),
                        'max': this.safeNumber (market, 'max_size'),
                    },
                    'price': {
                        'min': this.safeNumber (market, 'min_price'),
                        'max': this.safeNumber (market, 'max_price'),
                    },
                    'cost': {
                        'min': undefined,
                        'max': undefined,
                    },
                },
                'info': market,
            });
        }
        return result;
    }

    async fetchCurrencies (params = {}) {
        /**
         * @method
         * @name hollaex#fetchCurrencies
         * @description fetches all available currencies on an exchange
         * @param {object} params extra parameters specific to the hollaex api endpoint
         * @returns {object} an associative dictionary of currencies
         */
        const response = await this.publicGetConstants (params);
        //
        //     {
        //         "coins":{
        //             "bch":{
        //                 "id":4,
        //                 "fullname":"Bitcoin Cash",
        //                 "symbol":"bch",
        //                 "active":true,
        //                 "verified":true,
        //                 "allow_deposit":true,
        //                 "allow_withdrawal":true,
        //                 "withdrawal_fee":0.0001,
        //                 "min":0.001,
        //                 "max":100000,
        //                 "increment_unit":0.001,
        //                 "logo":"https://bitholla.s3.ap-northeast-2.amazonaws.com/icon/BCH-hollaex-asset-01.svg",
        //                 "code":"bch",
        //                 "is_public":true,
        //                 "meta":{},
        //                 "estimated_price":null,
        //                 "description":null,
        //                 "type":"blockchain",
        //                 "network":null,
        //                 "standard":null,
        //                 "issuer":"HollaEx",
        //                 "withdrawal_fees":null,
        //                 "created_at":"2019-08-09T10:45:43.367Z",
        //                 "updated_at":"2021-12-13T03:08:32.372Z",
        //                 "created_by":1,
        //                 "owner_id":1
        //             },
        //         },
        //         "network":"https://api.hollaex.network"
        //     }
        //
        const coins = this.safeValue (response, 'coins', {});
        const keys = Object.keys (coins);
        const result = {};
        for (let i = 0; i < keys.length; i++) {
            const key = keys[i];
            const currency = coins[key];
            const id = this.safeString (currency, 'symbol');
            const numericId = this.safeInteger (currency, 'id');
            const code = this.safeCurrencyCode (id);
            const name = this.safeString (currency, 'fullname');
            const depositEnabled = this.safeValue (currency, 'allow_deposit');
            const withdrawEnabled = this.safeValue (currency, 'allow_withdrawal');
            const isActive = this.safeValue (currency, 'active');
            const active = isActive && depositEnabled && withdrawEnabled;
            const fee = this.safeNumber (currency, 'withdrawal_fee');
            const withdrawalLimits = this.safeValue (currency, 'withdrawal_limits', []);
            result[code] = {
                'id': id,
                'numericId': numericId,
                'code': code,
                'info': currency,
                'name': name,
                'active': active,
                'deposit': depositEnabled,
                'withdraw': withdrawEnabled,
                'fee': fee,
                'precision': this.safeNumber (currency, 'increment_unit'),
                'limits': {
                    'amount': {
                        'min': this.safeNumber (currency, 'min'),
                        'max': this.safeNumber (currency, 'max'),
                    },
                    'withdraw': {
                        'min': undefined,
                        'max': this.safeValue (withdrawalLimits, 0),
                    },
                },
            };
        }
        return result;
    }

    async fetchOrderBooks (symbols: string[] = undefined, limit: Int = undefined, params = {}) {
        /**
         * @method
         * @name hollaex#fetchOrderBooks
         * @description fetches information on open orders with bid (buy) and ask (sell) prices, volumes and other data for multiple markets
         * @param {[string]|undefined} symbols not used by hollaex fetchOrderBooks ()
         * @param {int|undefined} limit not used by hollaex fetchOrderBooks ()
         * @param {object} params extra parameters specific to the hollaex api endpoint
         * @returns {object} a dictionary of [order book structures]{@link https://docs.ccxt.com/#/?id=order-book-structure} indexed by market symbol
         */
        await this.loadMarkets ();
        const response = await this.publicGetOrderbooks (params);
        const result = {};
        const marketIds = Object.keys (response);
        for (let i = 0; i < marketIds.length; i++) {
            const marketId = marketIds[i];
            const orderbook = response[marketId];
            const symbol = this.safeSymbol (marketId, undefined, '-');
            const timestamp = this.parse8601 (this.safeString (orderbook, 'timestamp'));
            result[symbol] = this.parseOrderBook (response[marketId], symbol, timestamp);
        }
        return result;
    }

    async fetchOrderBook (symbol: string, limit: Int = undefined, params = {}) {
        /**
         * @method
         * @name hollaex#fetchOrderBook
         * @description fetches information on open orders with bid (buy) and ask (sell) prices, volumes and other data
         * @param {string} symbol unified symbol of the market to fetch the order book for
         * @param {int|undefined} limit the maximum amount of order book entries to return
         * @param {object} params extra parameters specific to the hollaex api endpoint
         * @returns {object} A dictionary of [order book structures]{@link https://docs.ccxt.com/#/?id=order-book-structure} indexed by market symbols
         */
        await this.loadMarkets ();
        const market = this.market (symbol);
        const request = {
            'symbol': market['id'],
        };
        const response = await this.publicGetOrderbooks (this.extend (request, params));
        //
        //     {
        //         "btc-usdt": {
        //             "bids": [
        //                 [ 8836.4, 1.022 ],
        //                 [ 8800, 0.0668 ],
        //                 [ 8797.75, 0.2398 ],
        //             ],
        //             "asks": [
        //                 [ 8839.35, 1.5334 ],
        //                 [ 8852.6, 0.0579 ],
        //                 [ 8860.45, 0.1815 ],
        //             ],
        //             "timestamp": "2020-03-03T02:27:25.147Z"
        //         },
        //         "eth-usdt": {},
        //         // ...
        //     }
        //
        const orderbook = this.safeValue (response, market['id']);
        const timestamp = this.parse8601 (this.safeString (orderbook, 'timestamp'));
        return this.parseOrderBook (orderbook, market['symbol'], timestamp);
    }

    async fetchTicker (symbol: string, params = {}) {
        /**
         * @method
         * @name hollaex#fetchTicker
         * @description fetches a price ticker, a statistical calculation with the information calculated over the past 24 hours for a specific market
         * @param {string} symbol unified symbol of the market to fetch the ticker for
         * @param {object} params extra parameters specific to the hollaex api endpoint
         * @returns {object} a [ticker structure]{@link https://docs.ccxt.com/#/?id=ticker-structure}
         */
        await this.loadMarkets ();
        const market = this.market (symbol);
        const request = {
            'symbol': market['id'],
        };
        const response = await this.publicGetTicker (this.extend (request, params));
        //
        //     {
        //         open: 8615.55,
        //         close: 8841.05,
        //         high: 8921.1,
        //         low: 8607,
        //         last: 8841.05,
        //         volume: 20.2802,
        //         timestamp: '2020-03-03T03:11:18.964Z'
        //     }
        //
        return this.parseTicker (response, market);
    }

    async fetchTickers (symbols: string[] = undefined, params = {}) {
        /**
         * @method
         * @name hollaex#fetchTickers
         * @description fetches price tickers for multiple markets, statistical calculations with the information calculated over the past 24 hours each market
         * @param {[string]|undefined} symbols unified symbols of the markets to fetch the ticker for, all market tickers are returned if not assigned
         * @param {object} params extra parameters specific to the hollaex api endpoint
         * @returns {object} a dictionary of [ticker structures]{@link https://docs.ccxt.com/#/?id=ticker-structure}
         */
        await this.loadMarkets ();
        symbols = this.marketSymbols (symbols);
        const response = await this.publicGetTickers (params);
        //
        //     {
        //         "bch-usdt": {
        //             "time": "2020-03-02T04:29:45.011Z",
        //             "open": 341.65,
        //             "close":337.9,
        //             "high":341.65,
        //             "low":337.3,
        //             "last":337.9,
        //             "volume":0.054,
        //             "symbol":"bch-usdt"
        //         },
        //         // ...
        //     }
        //
        return this.parseTickers (response, symbols);
    }

    parseTickers (response, symbols: string[] = undefined, params = {}) {
        const result = {};
        const keys = Object.keys (response);
        for (let i = 0; i < keys.length; i++) {
            const key = keys[i];
            const ticker = response[key];
            const marketId = this.safeString (ticker, 'symbol', key);
            const market = this.safeMarket (marketId, undefined, '-');
            const symbol = market['symbol'];
            result[symbol] = this.extend (this.parseTicker (ticker, market), params);
        }
        return this.filterByArray (result, 'symbol', symbols);
    }

    parseTicker (ticker, market = undefined) {
        //
        // fetchTicker
        //
        //     {
        //         open: 8615.55,
        //         close: 8841.05,
        //         high: 8921.1,
        //         low: 8607,
        //         last: 8841.05,
        //         volume: 20.2802,
        //         timestamp: '2020-03-03T03:11:18.964Z',
        //     }
        //
        // fetchTickers
        //
        //     {
        //         "time": "2020-03-02T04:29:45.011Z",
        //         "open": 341.65,
        //         "close": 337.9,
        //         "high": 341.65,
        //         "low": 337.3,
        //         "last": 337.9,
        //         "volume": 0.054,
        //         "symbol": "bch-usdt"
        //     }
        //
        const marketId = this.safeString (ticker, 'symbol');
        market = this.safeMarket (marketId, market, '-');
        const symbol = market['symbol'];
        const timestamp = this.parse8601 (this.safeString2 (ticker, 'time', 'timestamp'));
        const close = this.safeString (ticker, 'close');
        return this.safeTicker ({
            'symbol': symbol,
            'info': ticker,
            'timestamp': timestamp,
            'datetime': this.iso8601 (timestamp),
            'high': this.safeString (ticker, 'high'),
            'low': this.safeString (ticker, 'low'),
            'bid': undefined,
            'bidVolume': undefined,
            'ask': undefined,
            'askVolume': undefined,
            'vwap': undefined,
            'open': this.safeString (ticker, 'open'),
            'close': close,
            'last': this.safeString (ticker, 'last', close),
            'previousClose': undefined,
            'change': undefined,
            'percentage': undefined,
            'average': undefined,
            'baseVolume': this.safeString (ticker, 'volume'),
            'quoteVolume': undefined,
        }, market);
    }

    async fetchTrades (symbol: string, since: Int = undefined, limit: Int = undefined, params = {}) {
        /**
         * @method
         * @name hollaex#fetchTrades
         * @description get the list of most recent trades for a particular symbol
         * @param {string} symbol unified symbol of the market to fetch trades for
         * @param {int|undefined} since timestamp in ms of the earliest trade to fetch
         * @param {int|undefined} limit the maximum amount of trades to fetch
         * @param {object} params extra parameters specific to the hollaex api endpoint
         * @returns {[object]} a list of [trade structures]{@link https://docs.ccxt.com/en/latest/manual.html?#public-trades}
         */
        await this.loadMarkets ();
        const market = this.market (symbol);
        const request = {
            'symbol': market['id'],
        };
        const response = await this.publicGetTrades (this.extend (request, params));
        //
        //     {
        //         "btc-usdt": [
        //             {
        //                 "size": 0.5,
        //                 "price": 8830,
        //                 "side": "buy",
        //                 "timestamp": "2020-03-03T04:44:33.034Z"
        //             },
        //             // ...
        //         ]
        //     }
        //
        const trades = this.safeValue (response, market['id'], []);
        return this.parseTrades (trades, market, since, limit);
    }

    parseTrade (trade, market = undefined) {
        //
        // fetchTrades (public)
        //
        //     {
        //         "size": 0.5,
        //         "price": 8830,
        //         "side": "buy",
        //         "timestamp": "2020-03-03T04:44:33.034Z"
        //     }
        //
        // fetchMyTrades (private)
        //  {
        //      "side":"sell",
        //      "symbol":"doge-usdt",
        //      "size":70,
        //      "price":0.147411,
        //      "timestamp":"2022-01-26T17:53:34.650Z",
        //      "order_id":"cba78ecb-4187-4da2-9d2f-c259aa693b5a",
        //      "fee":0.01031877,"fee_coin":"usdt"
        //  }
        //
        const marketId = this.safeString (trade, 'symbol');
        market = this.safeMarket (marketId, market, '-');
        const symbol = market['symbol'];
        const datetime = this.safeString (trade, 'timestamp');
        const timestamp = this.parse8601 (datetime);
        const side = this.safeString (trade, 'side');
        const orderId = this.safeString (trade, 'order_id');
        const priceString = this.safeString (trade, 'price');
        const amountString = this.safeString (trade, 'size');
        const feeCostString = this.safeString (trade, 'fee');
        let fee = undefined;
        if (feeCostString !== undefined) {
            fee = {
                'cost': feeCostString,
                'currency': market['quote'],
            };
        }
        return this.safeTrade ({
            'info': trade,
            'id': undefined,
            'timestamp': timestamp,
            'datetime': datetime,
            'symbol': symbol,
            'order': orderId,
            'type': undefined,
            'side': side,
            'takerOrMaker': undefined,
            'price': priceString,
            'amount': amountString,
            'cost': undefined,
            'fee': fee,
        }, market);
    }

    async fetchTradingFees (params = {}) {
        /**
         * @method
         * @name hollaex#fetchTradingFees
         * @description fetch the trading fees for multiple markets
         * @param {object} params extra parameters specific to the hollaex api endpoint
         * @returns {object} a dictionary of [fee structures]{@link https://docs.ccxt.com/#/?id=fee-structure} indexed by market symbols
         */
        await this.loadMarkets ();
        const response = await this.publicGetTiers (params);
        //
        //     {
        //         '1': {
        //             id: '1',
        //             name: 'Silver',
        //             icon: '',
        //             description: 'Your crypto journey starts here! Make your first deposit to start trading, and verify your account to level up!',
        //             deposit_limit: '0',
        //             withdrawal_limit: '1000',
        //             fees: {
        //                 maker: {
        //                     'eth-btc': '0.1',
        //                     'ada-usdt': '0.1',
        //                     ...
        //                 },
        //                 taker: {
        //                     'eth-btc': '0.1',
        //                     'ada-usdt': '0.1',
        //                     ...
        //                 }
        //             },
        //             note: '<ul>\n<li>Login and verify email</li>\n</ul>\n',
        //             created_at: '2021-03-22T03:51:39.129Z',
        //             updated_at: '2021-11-01T02:51:56.214Z'
        //         },
        //         ...
        //     }
        //
        const firstTier = this.safeValue (response, '1', {});
        const fees = this.safeValue (firstTier, 'fees', {});
        const makerFees = this.safeValue (fees, 'maker', {});
        const takerFees = this.safeValue (fees, 'taker', {});
        const result = {};
        for (let i = 0; i < this.symbols.length; i++) {
            const symbol = this.symbols[i];
            const market = this.market (symbol);
            const makerString = this.safeString (makerFees, market['id']);
            const takerString = this.safeString (takerFees, market['id']);
            result[symbol] = {
                'info': fees,
                'symbol': symbol,
                'maker': this.parseNumber (Precise.stringDiv (makerString, '100')),
                'taker': this.parseNumber (Precise.stringDiv (takerString, '100')),
                'percentage': true,
                'tierBased': true,
            };
        }
        return result;
    }

    async fetchOHLCV (symbol: string, timeframe = '1m', since: Int = undefined, limit: Int = undefined, params = {}) {
        /**
         * @method
         * @name hollaex#fetchOHLCV
         * @description fetches historical candlestick data containing the open, high, low, and close price, and the volume of a market
         * @param {string} symbol unified symbol of the market to fetch OHLCV data for
         * @param {string} timeframe the length of time each candle represents
         * @param {int|undefined} since timestamp in ms of the earliest candle to fetch
         * @param {int|undefined} limit the maximum amount of candles to fetch
         * @param {object} params extra parameters specific to the hollaex api endpoint
         * @returns {[[int]]} A list of candles ordered as timestamp, open, high, low, close, volume
         */
        await this.loadMarkets ();
        const market = this.market (symbol);
        const request = {
            'symbol': market['id'],
            'resolution': this.safeString (this.timeframes, timeframe, timeframe),
        };
        const duration = this.parseTimeframe (timeframe);
        if (since === undefined) {
            if (limit === undefined) {
                limit = 1000; // they have no defaults and can actually provide tens of thousands of bars in one request, but we should cap "default" at generous amount
            }
            const end = this.seconds ();
            const start = end - duration * limit;
            request['to'] = end;
            request['from'] = start;
        } else {
            if (limit === undefined) {
                request['from'] = this.parseToInt (since / 1000);
                request['to'] = this.seconds ();
            } else {
                const start = this.parseToInt (since / 1000);
                request['from'] = start;
                request['to'] = this.sum (start, duration * limit);
            }
        }
        const response = await this.publicGetChart (this.extend (request, params));
        //
        //     [
        //         {
        //             "time":"2020-03-02T20:00:00.000Z",
        //             "close":8872.1,
        //             "high":8872.1,
        //             "low":8858.6,
        //             "open":8858.6,
        //             "symbol":"btc-usdt",
        //             "volume":1.2922
        //         },
        //     ]
        //
        return this.parseOHLCVs (response, market, timeframe, since, limit);
    }

<<<<<<< HEAD
    parseOHLCV (response, market = undefined) {
=======
    parseOHLCV (response, market = undefined, timeframe = '1h', since: Int = undefined, limit: Int = undefined) {
>>>>>>> a72928df
        //
        //     {
        //         "time":"2020-03-02T20:00:00.000Z",
        //         "close":8872.1,
        //         "high":8872.1,
        //         "low":8858.6,
        //         "open":8858.6,
        //         "symbol":"btc-usdt",
        //         "volume":1.2922
        //     }
        //
        return [
            this.parse8601 (this.safeString (response, 'time')),
            this.safeNumber (response, 'open'),
            this.safeNumber (response, 'high'),
            this.safeNumber (response, 'low'),
            this.safeNumber (response, 'close'),
            this.safeNumber (response, 'volume'),
        ];
    }

    parseBalance (response) {
        const timestamp = this.parse8601 (this.safeString (response, 'updated_at'));
        const result = {
            'info': response,
            'timestamp': timestamp,
            'datetime': this.iso8601 (timestamp),
        };
        const currencyIds = Object.keys (this.currencies_by_id);
        for (let i = 0; i < currencyIds.length; i++) {
            const currencyId = currencyIds[i];
            const code = this.safeCurrencyCode (currencyId);
            const account = this.account ();
            account['free'] = this.safeString (response, currencyId + '_available');
            account['total'] = this.safeString (response, currencyId + '_balance');
            result[code] = account;
        }
        return this.safeBalance (result);
    }

    async fetchBalance (params = {}) {
        /**
         * @method
         * @name hollaex#fetchBalance
         * @description query for balance and get the amount of funds available for trading or funds locked in orders
         * @param {object} params extra parameters specific to the hollaex api endpoint
         * @returns {object} a [balance structure]{@link https://docs.ccxt.com/en/latest/manual.html?#balance-structure}
         */
        await this.loadMarkets ();
        const response = await this.privateGetUserBalance (params);
        //
        //     {
        //         "updated_at": "2020-03-02T22:27:38.428Z",
        //         "btc_balance": 0,
        //         "btc_pending": 0,
        //         "btc_available": 0,
        //         "eth_balance": 0,
        //         "eth_pending": 0,
        //         "eth_available": 0,
        //         // ...
        //     }
        //
        return this.parseBalance (response);
    }

    async fetchOpenOrder (id: string, symbol: string = undefined, params = {}) {
        /**
         * @method
         * @name hollaex#fetchOpenOrder
         * @description fetch an open order by it's id
         * @param {string} id order id
         * @param {string|undefined} symbol not used by hollaex fetchOpenOrder ()
         * @param {object} params extra parameters specific to the hollaex api endpoint
         * @returns {object} an [order structure]{@link https://docs.ccxt.com/#/?id=order-structure}
         */
        await this.loadMarkets ();
        const request = {
            'order_id': id,
        };
        const response = await this.privateGetOrder (this.extend (request, params));
        //
        //     {
        //         "id": "string",
        //         "side": "sell",
        //         "symbol": "xht-usdt",
        //         "size": 0.1,
        //         "filled": 0,
        //         "stop": null,
        //         "fee": 0,
        //         "fee_coin": "usdt",
        //         "type": "limit",
        //         "price": 1.09,
        //         "status": "new",
        //         "created_by": 116,
        //         "created_at": "2021-02-17T02:32:38.910Z",
        //         "updated_at": "2021-02-17T02:32:38.910Z",
        //         "User": {
        //             "id": 116,
        //             "email": "fight@club.com",
        //             "username": "narrator",
        //             "exchange_id": 176
        //         }
        //     }
        //
        return this.parseOrder (response);
    }

    async fetchOpenOrders (symbol: string = undefined, since: Int = undefined, limit: Int = undefined, params = {}) {
        /**
         * @method
         * @name hollaex#fetchOpenOrders
         * @description fetch all unfilled currently open orders
         * @param {string|undefined} symbol unified market symbol
         * @param {int|undefined} since the earliest time in ms to fetch open orders for
         * @param {int|undefined} limit the maximum number of  open orders structures to retrieve
         * @param {object} params extra parameters specific to the hollaex api endpoint
         * @returns {[object]} a list of [order structures]{@link https://docs.ccxt.com/#/?id=order-structure}
         */
        const request = {
            'open': true,
        };
        return await this.fetchOrders (symbol, since, limit, this.extend (request, params));
    }

    async fetchClosedOrders (symbol: string = undefined, since: Int = undefined, limit: Int = undefined, params = {}) {
        /**
         * @method
         * @name hollaex#fetchClosedOrders
         * @description fetches information on multiple closed orders made by the user
         * @param {string|undefined} symbol unified market symbol of the market orders were made in
         * @param {int|undefined} since the earliest time in ms to fetch orders for
         * @param {int|undefined} limit the maximum number of  orde structures to retrieve
         * @param {object} params extra parameters specific to the hollaex api endpoint
         * @returns {[object]} a list of [order structures]{@link https://docs.ccxt.com/#/?id=order-structure}
         */
        const request = {
            'open': false,
        };
        return await this.fetchOrders (symbol, since, limit, this.extend (request, params));
    }

    async fetchOrder (id: string, symbol: string = undefined, params = {}) {
        /**
         * @method
         * @name hollaex#fetchOrder
         * @description fetches information on an order made by the user
         * @param {string|undefined} symbol unified symbol of the market the order was made in
         * @param {object} params extra parameters specific to the hollaex api endpoint
         * @returns {object} An [order structure]{@link https://docs.ccxt.com/#/?id=order-structure}
         */
        await this.loadMarkets ();
        const request = {
            'order_id': id,
        };
        const response = await this.privateGetOrder (this.extend (request, params));
        //             {
        //                 "id": "string",
        //                 "side": "sell",
        //                 "symbol": "xht-usdt",
        //                 "size": 0.1,
        //                 "filled": 0,
        //                 "stop": null,
        //                 "fee": 0,
        //                 "fee_coin": "usdt",
        //                 "type": "limit",
        //                 "price": 1.09,
        //                 "status": "new",
        //                 "created_by": 116,
        //                 "created_at": "2021-02-17T02:32:38.910Z",
        //                 "updated_at": "2021-02-17T02:32:38.910Z",
        //                 "User": {
        //                     "id": 116,
        //                     "email": "fight@club.com",
        //                     "username": "narrator",
        //                     "exchange_id": 176
        //                 }
        //             }
        const order = response;
        if (order === undefined) {
            throw new OrderNotFound (this.id + ' fetchOrder() could not find order id ' + id);
        }
        return this.parseOrder (order);
    }

    async fetchOrders (symbol: string = undefined, since: Int = undefined, limit: Int = undefined, params = {}) {
        /**
         * @method
         * @name hollaex#fetchOrders
         * @description fetches information on multiple orders made by the user
         * @param {string|undefined} symbol unified market symbol of the market orders were made in
         * @param {int|undefined} since the earliest time in ms to fetch orders for
         * @param {int|undefined} limit the maximum number of  orde structures to retrieve
         * @param {object} params extra parameters specific to the hollaex api endpoint
         * @returns {[object]} a list of [order structures]{@link https://docs.ccxt.com/#/?id=order-structure}
         */
        await this.loadMarkets ();
        let market = undefined;
        const request = {
            // 'symbol': market['id'],
            // 'side': 'buy', // 'sell'
            // 'status': 'new', // 'filled', 'pfilled', 'canceled'
            // 'open': true,
            // 'limit': limit, // default 50, max 100
            // 'page': 1,
            // 'order_by': 'created_at', // id, ...
            // 'order': 'asc', // 'desc'
            // 'start_date': this.iso8601 (since),
            // 'end_date': this.iso8601 (this.milliseconds ()),
        };
        if (symbol !== undefined) {
            market = this.market (symbol);
            request['symbol'] = market['id'];
        }
        if (since !== undefined) {
            request['start_date'] = this.iso8601 (since);
        }
        if (limit !== undefined) {
            request['limit'] = limit; // default 50, max 100
        }
        const response = await this.privateGetOrders (this.extend (request, params));
        //
        //     {
        //         "count": 1,
        //         "data": [
        //             {
        //                 "id": "string",
        //                 "side": "sell",
        //                 "symbol": "xht-usdt",
        //                 "size": 0.1,
        //                 "filled": 0,
        //                 "stop": null,
        //                 "fee": 0,
        //                 "fee_coin": "usdt",
        //                 "type": "limit",
        //                 "price": 1.09,
        //                 "status": "new",
        //                 "created_by": 116,
        //                 "created_at": "2021-02-17T02:32:38.910Z",
        //                 "updated_at": "2021-02-17T02:32:38.910Z",
        //                 "User": {
        //                     "id": 116,
        //                     "email": "fight@club.com",
        //                     "username": "narrator",
        //                     "exchange_id": 176
        //                 }
        //             }
        //         ]
        //     }
        //
        const data = this.safeValue (response, 'data', []);
        return this.parseOrders (data, market, since, limit);
    }

    parseOrderStatus (status) {
        const statuses = {
            'new': 'open',
            'pfilled': 'open',
            'filled': 'closed',
            'canceled': 'canceled',
        };
        return this.safeString (statuses, status, status);
    }

    parseOrder (order, market = undefined) {
        //
        // createOrder, fetchOpenOrder, fetchOpenOrders
        //
        //     {
        //          "id":"10644b7e-3c90-4ba9-bc3b-188f3a4e9cfd",
        //          "created_by":140093,
        //          "exchange_id":22,
        //          "side":"buy",
        //          "symbol":"doge-usdt",
        //          "type":"limit",
        //          "price":0.05,
        //          "size":10,
        //          "stop":null,
        //          "filled":0,
        //          "status":"canceled",
        //          "fee":0,
        //          "fee_coin":"doge",
        //          "meta": {                 // optional field only returned for postOnly orders
        //              "post_only":true
        //          },
        //          "fee_structure": {
        //              "maker":0.1,
        //              "taker":0.1
        //          },
        //          "created_at":"2022-05-31T08:14:14.747Z",
        //          "updated_at":"2022-05-31T08:14:23.727Z"
        //      }
        //
        const marketId = this.safeString (order, 'symbol');
        const symbol = this.safeSymbol (marketId, market, '-');
        const id = this.safeString (order, 'id');
        const timestamp = this.parse8601 (this.safeString (order, 'created_at'));
        const type = this.safeString (order, 'type');
        const side = this.safeString (order, 'side');
        const price = this.safeString (order, 'price');
        const stopPrice = this.safeString (order, 'stop');
        const amount = this.safeString (order, 'size');
        const filled = this.safeString (order, 'filled');
        const status = this.parseOrderStatus (this.safeString (order, 'status'));
        const meta = this.safeValue (order, 'meta', {});
        const postOnly = this.safeValue (meta, 'post_only', false);
        return this.safeOrder ({
            'id': id,
            'clientOrderId': undefined,
            'timestamp': timestamp,
            'datetime': this.iso8601 (timestamp),
            'lastTradeTimestamp': undefined,
            'status': status,
            'symbol': symbol,
            'type': type,
            'timeInForce': undefined,
            'postOnly': postOnly,
            'side': side,
            'price': price,
            'stopPrice': stopPrice,
            'triggerPrice': stopPrice,
            'amount': amount,
            'filled': filled,
            'remaining': undefined,
            'cost': undefined,
            'trades': undefined,
            'fee': undefined,
            'info': order,
            'average': undefined,
        }, market);
    }

    async createOrder (symbol: string, type, side, amount, price = undefined, params = {}) {
        /**
         * @method
         * @name hollaex#createOrder
         * @description create a trade order
         * @param {string} symbol unified symbol of the market to create an order in
         * @param {string} type 'market' or 'limit'
         * @param {string} side 'buy' or 'sell'
         * @param {float} amount how much of currency you want to trade in units of base currency
         * @param {float|undefined} price the price at which the order is to be fullfilled, in units of the quote currency, ignored in market orders
         * @param {object} params extra parameters specific to the hollaex api endpoint
         * @returns {object} an [order structure]{@link https://docs.ccxt.com/#/?id=order-structure}
         */
        await this.loadMarkets ();
        const market = this.market (symbol);
        const convertedAmount = parseFloat (this.amountToPrecision (symbol, amount));
        const request = {
            'symbol': market['id'],
            'side': side,
            'size': this.normalizeNumberIfNeeded (convertedAmount),
            'type': type,
            // 'stop': parseFloat (this.priceToPrecision (symbol, stopPrice)),
            // 'meta': {}, // other options such as post_only
        };
        const stopPrice = this.safeNumberN (params, [ 'triggerPrice', 'stopPrice', 'stop' ]);
        const meta = this.safeValue (params, 'meta', {});
        const exchangeSpecificParam = this.safeValue (meta, 'post_only', false);
        const isMarketOrder = type === 'market';
        const postOnly = this.isPostOnly (isMarketOrder, exchangeSpecificParam, params);
        if (!isMarketOrder) {
            const convertedPrice = parseFloat (this.priceToPrecision (symbol, price));
            request['price'] = this.normalizeNumberIfNeeded (convertedPrice);
        }
        if (stopPrice !== undefined) {
            request['stop'] = this.normalizeNumberIfNeeded (parseFloat (this.priceToPrecision (symbol, stopPrice)));
        }
        if (postOnly) {
            request['meta'] = { 'post_only': true };
        }
        params = this.omit (params, [ 'postOnly', 'timeInForce', 'stopPrice', 'triggerPrice', 'stop' ]);
        const response = await this.privatePostOrder (this.extend (request, params));
        //
        //     {
        //         "fee": 0,
        //         "meta": {},
        //         "symbol": "xht-usdt",
        //         "side": "sell",
        //         "size": 0.1,
        //         "type": "limit",
        //         "price": 1,
        //         "fee_structure": {
        //             "maker": 0.2,
        //             "taker": 0.2
        //         },
        //         "fee_coin": "usdt",
        //         "id": "string",
        //         "created_by": 116,
        //         "filled": 0,
        //         "status": "new",
        //         "updated_at": "2021-02-17T03:03:19.231Z",
        //         "created_at": "2021-02-17T03:03:19.231Z",
        //         "stop": null
        //     }
        //
        return this.parseOrder (response, market);
    }

    async cancelOrder (id: string, symbol: string = undefined, params = {}) {
        /**
         * @method
         * @name hollaex#cancelOrder
         * @description cancels an open order
         * @param {string} id order id
         * @param {string|undefined} symbol unified symbol of the market the order was made in
         * @param {object} params extra parameters specific to the hollaex api endpoint
         * @returns {object} An [order structure]{@link https://docs.ccxt.com/#/?id=order-structure}
         */
        await this.loadMarkets ();
        const request = {
            'order_id': id,
        };
        const response = await this.privateDeleteOrder (this.extend (request, params));
        //
        //     {
        //         "title": "string",
        //         "symbol": "xht-usdt",
        //         "side": "sell",
        //         "size": 1,
        //         "type": "limit",
        //         "price": 0.1,
        //         "id": "string",
        //         "created_by": 34,
        //         "filled": 0
        //     }
        //
        return this.parseOrder (response);
    }

    async cancelAllOrders (symbol: string = undefined, params = {}) {
        /**
         * @method
         * @name hollaex#cancelAllOrders
         * @description cancel all open orders in a market
         * @param {string} symbol unified market symbol of the market to cancel orders in
         * @param {object} params extra parameters specific to the hollaex api endpoint
         * @returns {[object]} a list of [order structures]{@link https://docs.ccxt.com/#/?id=order-structure}
         */
        if (symbol === undefined) {
            throw new ArgumentsRequired (this.id + " cancelAllOrders() requires a 'symbol' argument");
        }
        await this.loadMarkets ();
        const request = {};
        let market = undefined;
        market = this.market (symbol);
        request['symbol'] = market['id'];
        const response = await this.privateDeleteOrderAll (this.extend (request, params));
        //
        //     [
        //         {
        //             "title": "string",
        //             "symbol": "xht-usdt",
        //             "side": "sell",
        //             "size": 1,
        //             "type": "limit",
        //             "price": 0.1,
        //             "id": "string",
        //             "created_by": 34,
        //             "filled": 0
        //         }
        //     ]
        //
        return this.parseOrders (response, market);
    }

    async fetchMyTrades (symbol: string = undefined, since: Int = undefined, limit: Int = undefined, params = {}) {
        /**
         * @method
         * @name hollaex#fetchMyTrades
         * @description fetch all trades made by the user
         * @param {string|undefined} symbol unified market symbol
         * @param {int|undefined} since the earliest time in ms to fetch trades for
         * @param {int|undefined} limit the maximum number of trades structures to retrieve
         * @param {object} params extra parameters specific to the hollaex api endpoint
         * @returns {[object]} a list of [trade structures]{@link https://docs.ccxt.com/#/?id=trade-structure}
         */
        await this.loadMarkets ();
        const request = {
            // 'symbol': market['id'],
            // 'limit': 50, // default 50, max 100
            // 'page': 1, // page of data to retrieve
            // 'order_by': 'timestamp', // field to order data
            // 'order': 'asc', // asc or desc
            // 'start_date': 123, // starting date of queried data
            // 'end_date': 321, // ending date of queried data
        };
        let market = undefined;
        if (symbol !== undefined) {
            market = this.market (symbol);
            request['symbol'] = market['id'];
        }
        if (limit !== undefined) {
            request['limit'] = limit; // default 50, max 100
        }
        if (since !== undefined) {
            request['start_date'] = this.iso8601 (since);
        }
        const response = await this.privateGetUserTrades (this.extend (request, params));
        //
        //     {
        //         "count": 1,
        //         "data": [
        //             {
        //                 "side": "buy",
        //                 "symbol": "eth-usdt",
        //                 "size": 0.086,
        //                 "price": 226.19,
        //                 "timestamp": "2020-03-03T08:03:55.459Z",
        //                 "fee": 0.1
        //             }
        //         ]
        //     }
        //
        const data = this.safeValue (response, 'data', []);
        return this.parseTrades (data, market, since, limit);
    }

    parseDepositAddress (depositAddress, currency = undefined) {
        //
        //     {
        //         "currency":"usdt",
        //         "address":"TECLD9XBH31XpyykdHU3uEAeUK7E6Lrmik",
        //         "network":"trx",
        //         "standard":null,
        //         "is_valid":true,
        //         "created_at":"2021-05-12T02:43:05.446Z"
        //     }
        //
        let address = this.safeString (depositAddress, 'address');
        let tag = undefined;
        if (address !== undefined) {
            const parts = address.split (':');
            address = this.safeString (parts, 0);
            tag = this.safeString (parts, 1);
        }
        this.checkAddress (address);
        const currencyId = this.safeString (depositAddress, 'currency');
        currency = this.safeCurrency (currencyId, currency);
        const network = this.safeString (depositAddress, 'network');
        return {
            'currency': currency['code'],
            'address': address,
            'tag': tag,
            'network': network,
            'info': depositAddress,
        };
    }

    async fetchDepositAddresses (codes = undefined, params = {}) {
        /**
         * @method
         * @name hollaex#fetchDepositAddresses
         * @description fetch deposit addresses for multiple currencies and chain types
         * @param {[string]|undefined} codes list of unified currency codes, default is undefined
         * @param {object} params extra parameters specific to the hollaex api endpoint
         * @returns {object} a list of [address structures]{@link https://docs.ccxt.com/#/?id=address-structure}
         */
        await this.loadMarkets ();
        const network = this.safeString (params, 'network');
        params = this.omit (params, 'network');
        const response = await this.privateGetUser (params);
        //
        //     {
        //         "id":620,
        //         "email":"igor.kroitor@gmail.com",
        //         "full_name":"",
        //         "gender":false,
        //         "nationality":"",
        //         "dob":null,
        //         "phone_number":"",
        //         "address":{"city":"","address":"","country":"","postal_code":""},
        //         "id_data":{"note":"","type":"","number":"","status":0,"issued_date":"","expiration_date":""},
        //         "bank_account":[],
        //         "crypto_wallet":{},
        //         "verification_level":1,
        //         "email_verified":true,
        //         "otp_enabled":true,
        //         "activated":true,
        //         "username":"igor.kroitor",
        //         "affiliation_code":"QSWA6G",
        //         "settings":{
        //             "chat":{"set_username":false},
        //             "risk":{"popup_warning":false,"order_portfolio_percentage":20},
        //             "audio":{"public_trade":false,"order_completed":true,"order_partially_completed":true},
        //             "language":"en",
        //             "interface":{"theme":"white","order_book_levels":10},
        //             "notification":{"popup_order_completed":true,"popup_order_confirmation":true,"popup_order_partially_filled":true}
        //         },
        //         "affiliation_rate":0,
        //         "network_id":10620,
        //         "discount":0,
        //         "created_at":"2021-03-24T02:37:57.379Z",
        //         "updated_at":"2021-03-24T02:37:57.379Z",
        //         "balance":{
        //             "btc_balance":0,
        //             "btc_available":0,
        //             "eth_balance":0.000914,
        //             "eth_available":0.000914,
        //             "updated_at":"2020-03-04T04:03:27.174Z
        //         "},
        //         "wallet":[
        //             {"currency":"usdt","address":"TECLD9XBH31XpyykdHU3uEAeUK7E6Lrmik","network":"trx","standard":null,"is_valid":true,"created_at":"2021-05-12T02:43:05.446Z"},
        //             {"currency":"xrp","address":"rGcSzmuRx8qngPRnrvpCKkP9V4njeCPGCv:286741597","network":"xrp","standard":null,"is_valid":true,"created_at":"2021-05-12T02:49:01.273Z"}
        //         ]
        //     }
        //
        const wallet = this.safeValue (response, 'wallet', []);
        const addresses = (network === undefined) ? wallet : this.filterBy (wallet, 'network', network);
        return this.parseDepositAddresses (addresses, codes);
    }

    async fetchDeposits (code: string = undefined, since: Int = undefined, limit: Int = undefined, params = {}) {
        /**
         * @method
         * @name hollaex#fetchDeposits
         * @description fetch all deposits made to an account
         * @param {string|undefined} code unified currency code
         * @param {int|undefined} since the earliest time in ms to fetch deposits for
         * @param {int|undefined} limit the maximum number of deposits structures to retrieve
         * @param {object} params extra parameters specific to the hollaex api endpoint
         * @returns {[object]} a list of [transaction structures]{@link https://docs.ccxt.com/#/?id=transaction-structure}
         */
        await this.loadMarkets ();
        const request = {
            // 'currency': currency['id'],
            // 'limit': 50, // default 50, max 100
            // 'page': 1, // page of data to retrieve
            // 'order_by': 'timestamp', // field to order data
            // 'order': 'asc', // asc or desc
            // 'start_date': 123, // starting date of queried data
            // 'end_date': 321, // ending date of queried data
        };
        let currency = undefined;
        if (code !== undefined) {
            currency = this.currency (code);
            request['currency'] = currency['id'];
        }
        if (limit !== undefined) {
            request['limit'] = limit; // default 50, max 100
        }
        if (since !== undefined) {
            request['start_date'] = this.iso8601 (since);
        }
        const response = await this.privateGetUserDeposits (this.extend (request, params));
        //
        //     {
        //         "count": 1,
        //         "data": [
        //             {
        //                 "id": 539,
        //                 "amount": 20,
        //                 "fee": 0,
        //                 "address": "0x5c0cc98270d7089408fcbcc8e2131287f5be2306",
        //                 "transaction_id": "0xd4006327a5ec2c41adbdcf566eaaba6597c3d45906abe78ea1a4a022647c2e28",
        //                 "status": true,
        //                 "dismissed": false,
        //                 "rejected": false,
        //                 "description": "",
        //                 "type": "deposit",
        //                 "currency": "usdt",
        //                 "created_at": "2020-03-03T07:56:36.198Z",
        //                 "updated_at": "2020-03-03T08:00:05.674Z",
        //                 "user_id": 620
        //             }
        //         ]
        //     }
        //
        const data = this.safeValue (response, 'data', []);
        return this.parseTransactions (data, currency, since, limit);
    }

    async fetchWithdrawal (id: string, code: string = undefined, params = {}) {
        /**
         * @method
         * @name hollaex#fetchWithdrawal
         * @description fetch data on a currency withdrawal via the withdrawal id
         * @param {string} id withdrawal id
         * @param {string|undefined} code unified currency code of the currency withdrawn, default is undefined
         * @param {object} params extra parameters specific to the hollaex api endpoint
         * @returns {object} a [transaction structure]{@link https://docs.ccxt.com/#/?id=transaction-structure}
         */
        await this.loadMarkets ();
        const request = {
            'transaction_id': id,
        };
        let currency = undefined;
        if (code !== undefined) {
            currency = this.currency (code);
            request['currency'] = currency['id'];
        }
        const response = await this.privateGetUserWithdrawals (this.extend (request, params));
        //
        //     {
        //         "count": 1,
        //         "data": [
        //             {
        //                 "id": 539,
        //                 "amount": 20,
        //                 "fee": 0,
        //                 "address": "0x5c0cc98270d7089408fcbcc8e2131287f5be2306",
        //                 "transaction_id": "0xd4006327a5ec2c41adbdcf566eaaba6597c3d45906abe78ea1a4a022647c2e28",
        //                 "status": true,
        //                 "dismissed": false,
        //                 "rejected": false,
        //                 "description": "",
        //                 "type": "withdrawal",
        //                 "currency": "usdt",
        //                 "created_at": "2020-03-03T07:56:36.198Z",
        //                 "updated_at": "2020-03-03T08:00:05.674Z",
        //                 "user_id": 620
        //             }
        //         ]
        //     }
        //
        const data = this.safeValue (response, 'data', []);
        const transaction = this.safeValue (data, 0, {});
        return this.parseTransaction (transaction, currency);
    }

    async fetchWithdrawals (code: string = undefined, since: Int = undefined, limit: Int = undefined, params = {}) {
        /**
         * @method
         * @name hollaex#fetchWithdrawals
         * @description fetch all withdrawals made from an account
         * @param {string|undefined} code unified currency code
         * @param {int|undefined} since the earliest time in ms to fetch withdrawals for
         * @param {int|undefined} limit the maximum number of withdrawals structures to retrieve
         * @param {object} params extra parameters specific to the hollaex api endpoint
         * @returns {[object]} a list of [transaction structures]{@link https://docs.ccxt.com/#/?id=transaction-structure}
         */
        await this.loadMarkets ();
        const request = {
            // 'currency': currency['id'],
            // 'limit': 50, // default 50, max 100
            // 'page': 1, // page of data to retrieve
            // 'order_by': 'timestamp', // field to order data
            // 'order': 'asc', // asc or desc
            // 'start_date': 123, // starting date of queried data
            // 'end_date': 321, // ending date of queried data
        };
        let currency = undefined;
        if (code !== undefined) {
            currency = this.currency (code);
            request['currency'] = currency['id'];
        }
        if (limit !== undefined) {
            request['limit'] = limit; // default 50, max 100
        }
        if (since !== undefined) {
            request['start_date'] = this.iso8601 (since);
        }
        const response = await this.privateGetUserWithdrawals (this.extend (request, params));
        //
        //     {
        //         "count": 1,
        //         "data": [
        //             {
        //                 "id": 539,
        //                 "amount": 20,
        //                 "fee": 0,
        //                 "address": "0x5c0cc98270d7089408fcbcc8e2131287f5be2306",
        //                 "transaction_id": "0xd4006327a5ec2c41adbdcf566eaaba6597c3d45906abe78ea1a4a022647c2e28",
        //                 "status": true,
        //                 "dismissed": false,
        //                 "rejected": false,
        //                 "description": "",
        //                 "type": "withdrawal",
        //                 "currency": "usdt",
        //                 "created_at": "2020-03-03T07:56:36.198Z",
        //                 "updated_at": "2020-03-03T08:00:05.674Z",
        //                 "user_id": 620
        //             }
        //         ]
        //     }
        //
        const data = this.safeValue (response, 'data', []);
        return this.parseTransactions (data, currency, since, limit);
    }

    parseTransaction (transaction, currency = undefined) {
        //
        // fetchWithdrawals, fetchDeposits
        //
        //     {
        //         "id": 539,
        //         "amount": 20,
        //         "fee": 0,
        //         "address": "0x5c0cc98270d7089408fcbcc8e2131287f5be2306",
        //         "transaction_id": "0xd4006327a5ec2c41adbdcf566eaaba6597c3d45906abe78ea1a4a022647c2e28",
        //         "status": true,
        //         "dismissed": false,
        //         "rejected": false,
        //         "description": "",
        //         "type": "withdrawal",
        //         "currency": "usdt",
        //         "created_at": "2020-03-03T07:56:36.198Z",
        //         "updated_at": "2020-03-03T08:00:05.674Z",
        //         "user_id": 620
        //     }
        //
        // withdraw
        //
        //     {
        //         message: 'Withdrawal request is in the queue and will be processed.',
        //         transaction_id: '1d1683c3-576a-4d53-8ff5-27c93fd9758a',
        //         amount: 1,
        //         currency: 'xht',
        //         fee: 0,
        //         fee_coin: 'xht'
        //     }
        //
        const id = this.safeString (transaction, 'id');
        const txid = this.safeString (transaction, 'transaction_id');
        const timestamp = this.parse8601 (this.safeString (transaction, 'created_at'));
        const updated = this.parse8601 (this.safeString (transaction, 'updated_at'));
        const type = this.safeString (transaction, 'type');
        const amount = this.safeNumber (transaction, 'amount');
        let address = this.safeString (transaction, 'address');
        let addressTo = undefined;
        const addressFrom = undefined;
        let tag = undefined;
        let tagTo = undefined;
        const tagFrom = undefined;
        if (address !== undefined) {
            const parts = address.split (':');
            address = this.safeString (parts, 0);
            tag = this.safeString (parts, 1);
            addressTo = address;
            tagTo = tag;
        }
        const currencyId = this.safeString (transaction, 'currency');
        currency = this.safeCurrency (currencyId, currency);
        let status = this.safeValue (transaction, 'status');
        const dismissed = this.safeValue (transaction, 'dismissed');
        const rejected = this.safeValue (transaction, 'rejected');
        if (status) {
            status = 'ok';
        } else if (dismissed) {
            status = 'canceled';
        } else if (rejected) {
            status = 'failed';
        } else {
            status = 'pending';
        }
        const feeCurrencyId = this.safeString (transaction, 'fee_coin');
        const feeCurrencyCode = this.safeCurrencyCode (feeCurrencyId, currency);
        const feeCost = this.safeNumber (transaction, 'fee');
        let fee = undefined;
        if (feeCost !== undefined) {
            fee = {
                'currency': feeCurrencyCode,
                'cost': feeCost,
            };
        }
        return {
            'info': transaction,
            'id': id,
            'txid': txid,
            'timestamp': timestamp,
            'datetime': this.iso8601 (timestamp),
            'network': undefined,
            'addressFrom': addressFrom,
            'address': address,
            'addressTo': addressTo,
            'tagFrom': tagFrom,
            'tag': tag,
            'tagTo': tagTo,
            'type': type,
            'amount': amount,
            'currency': currency['code'],
            'status': status,
            'updated': updated,
            'fee': fee,
        };
    }

    async withdraw (code: string, amount, address, tag = undefined, params = {}) {
        /**
         * @method
         * @name hollaex#withdraw
         * @description make a withdrawal
         * @param {string} code unified currency code
         * @param {float} amount the amount to withdraw
         * @param {string} address the address to withdraw to
         * @param {string|undefined} tag
         * @param {object} params extra parameters specific to the hollaex api endpoint
         * @returns {object} a [transaction structure]{@link https://docs.ccxt.com/#/?id=transaction-structure}
         */
        [ tag, params ] = this.handleWithdrawTagAndParams (tag, params);
        this.checkAddress (address);
        await this.loadMarkets ();
        const currency = this.currency (code);
        if (tag !== undefined) {
            address += ':' + tag;
        }
        const network = this.safeString (params, 'network');
        if (network === undefined) {
            throw new ArgumentsRequired (this.id + ' withdraw() requires a network parameter');
        }
        params = this.omit (params, 'network');
        const networks = this.safeValue (this.options, 'networks', {});
        const networkId = this.safeStringLower2 (networks, network, code, network);
        const request = {
            'currency': currency['id'],
            'amount': amount,
            'address': address,
            'network': networkId,
        };
        const response = await this.privatePostUserWithdrawal (this.extend (request, params));
        //
        //     {
        //         message: 'Withdrawal request is in the queue and will be processed.',
        //         transaction_id: '1d1683c3-576a-4d53-8ff5-27c93fd9758a',
        //         amount: 1,
        //         currency: 'xht',
        //         fee: 0,
        //         fee_coin: 'xht'
        //     }
        //
        return this.parseTransaction (response, currency);
    }

    normalizeNumberIfNeeded (number) {
        if (number % 1 === 0) {
            number = parseInt (number);
        }
        return number;
    }

    sign (path, api = 'public', method = 'GET', params = {}, headers = undefined, body = undefined) {
        const query = this.omit (params, this.extractParams (path));
        path = '/' + this.version + '/' + this.implodeParams (path, params);
        if ((method === 'GET') || (method === 'DELETE')) {
            if (Object.keys (query).length) {
                path += '?' + this.urlencode (query);
            }
        }
        const url = this.urls['api']['rest'] + path;
        if (api === 'private') {
            this.checkRequiredCredentials ();
            const defaultExpires = this.safeInteger2 (this.options, 'api-expires', 'expires', parseInt ((this.timeout / 1000).toString ()));
            const expires = this.sum (this.seconds (), defaultExpires);
            const expiresString = expires.toString ();
            let auth = method + path + expiresString;
            headers = {
                'api-key': this.apiKey,
                'api-expires': expiresString,
            };
            if (method === 'POST') {
                headers['Content-type'] = 'application/json';
                if (Object.keys (query).length) {
                    body = this.json (query);
                    auth += body;
                }
            }
            const signature = this.hmac (this.encode (auth), this.encode (this.secret), sha256);
            headers['api-signature'] = signature;
        }
        return { 'url': url, 'method': method, 'body': body, 'headers': headers };
    }

    handleErrors (code, reason, url, method, headers, body, response, requestHeaders, requestBody) {
        if (response === undefined) {
            return undefined;
        }
        if ((code >= 400) && (code <= 503)) {
            //
            //  { "message": "Invalid token" }
            //
            // different errors return the same code eg:
            //
            //  { "message":"Error 1001 - Order rejected. Order could not be submitted as this order was set to a post only order." }
            //
            //  { "message":"Error 1001 - POST ONLY order can not be of type market" }
            //
            const feedback = this.id + ' ' + body;
            const message = this.safeString (response, 'message');
            this.throwBroadlyMatchedException (this.exceptions['broad'], message, feedback);
            const status = code.toString ();
            this.throwExactlyMatchedException (this.exceptions['exact'], status, feedback);
        }
        return undefined;
    }
}<|MERGE_RESOLUTION|>--- conflicted
+++ resolved
@@ -797,11 +797,7 @@
         return this.parseOHLCVs (response, market, timeframe, since, limit);
     }
 
-<<<<<<< HEAD
     parseOHLCV (response, market = undefined) {
-=======
-    parseOHLCV (response, market = undefined, timeframe = '1h', since: Int = undefined, limit: Int = undefined) {
->>>>>>> a72928df
         //
         //     {
         //         "time":"2020-03-02T20:00:00.000Z",
