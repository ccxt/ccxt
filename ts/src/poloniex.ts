--- conflicted
+++ resolved
@@ -3274,11 +3274,7 @@
      * @param {string} [params.marginMode] 'cross' or 'isolated'
      * @returns {object} a [leverage structure]{@link https://docs.ccxt.com/#/?id=leverage-structure}
      */
-<<<<<<< HEAD
     async setLeverage (leverage: int, symbol: Str = undefined, params = {}): Promise<Leverage> {
-=======
-    async setLeverage (leverage: int, symbol: Str = undefined, params = {}) {
->>>>>>> 9b39056e
         if (symbol === undefined) {
             throw new ArgumentsRequired (this.id + ' setLeverage() requires a symbol argument');
         }
