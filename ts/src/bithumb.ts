--- conflicted
+++ resolved
@@ -6,11 +6,7 @@
 import { Precise } from './base/Precise.js';
 import { DECIMAL_PLACES, SIGNIFICANT_DIGITS, TRUNCATE } from './base/functions/number.js';
 import { sha512 } from './static_dependencies/noble-hashes/sha512.js';
-<<<<<<< HEAD
-import type { Balances, Currency, Int, Market, MarketInterface, OHLCV, Order, OrderBook, OrderSide, OrderType, Str, Strings, Ticker, Tickers, Trade, Transaction } from './base/types.js';
-=======
-import type { Balances, Currency, Int, Market, Num, OHLCV, Order, OrderBook, OrderSide, OrderType, Str, Strings, Ticker, Tickers, Trade, Transaction } from './base/types.js';
->>>>>>> a066b721
+import type { Balances, Currency, Int, Market, MarketInterface, Num, OHLCV, Order, OrderBook, OrderSide, OrderType, Str, Strings, Ticker, Tickers, Trade, Transaction } from './base/types.js';
 
 //  ---------------------------------------------------------------------------
 
