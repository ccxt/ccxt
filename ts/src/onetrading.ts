--- conflicted
+++ resolved
@@ -5,7 +5,7 @@
 import { AuthenticationError, ExchangeError, PermissionDenied, BadRequest, ArgumentsRequired, OrderNotFound, InsufficientFunds, ExchangeNotAvailable, DDoSProtection, InvalidAddress, InvalidOrder, NotSupported } from './base/errors.js';
 import { Precise } from './base/Precise.js';
 import { TICK_SIZE } from './base/functions/number.js';
-import type { Balances, Currencies, Currency, Dict, Int, Market, Num, OHLCV, Order, OrderBook, OrderSide, OrderType, Str, Strings, Ticker, Tickers, Trade, TradingFees, Transaction, int } from './base/types.js';
+import type { Balances, Currencies, Dict, Int, Market, Num, OHLCV, Order, OrderBook, OrderSide, OrderType, Str, Strings, Ticker, Tickers, Trade, TradingFees, int } from './base/types.js';
 
 //  ---------------------------------------------------------------------------
 
@@ -144,11 +144,6 @@
                 'private': {
                     'get': [
                         'account/balances',
-<<<<<<< HEAD
-                        'account/withdrawals',
-                        'account/withdrawals/bitpanda',
-=======
->>>>>>> 6ce63a522e (fix(onetrading): remove obselete methods)
                         'account/fees',
                         'account/orders',
                         'account/orders/{order_id}',
@@ -1013,215 +1008,6 @@
         return this.parseBalance (response);
     }
 
-<<<<<<< HEAD
-    /**
-     * @method
-     * @name onetrading#fetchWithdrawals
-     * @description fetch all withdrawals made from an account
-     * @param {string} code unified currency code
-     * @param {int} [since] the earliest time in ms to fetch withdrawals for
-     * @param {int} [limit] the maximum number of withdrawals structures to retrieve
-     * @param {object} [params] extra parameters specific to the exchange API endpoint
-     * @returns {object[]} a list of [transaction structures]{@link https://docs.ccxt.com/#/?id=transaction-structure}
-     */
-    async fetchWithdrawals (code: Str = undefined, since: Int = undefined, limit: Int = undefined, params = {}): Promise<Transaction[]> {
-        await this.loadMarkets ();
-        const request: Dict = {
-            // 'cursor': 'string', // pointer specifying the position from which the next pages should be returned
-        };
-        let currency = undefined;
-        if (code !== undefined) {
-            currency = this.currency (code);
-            request['currency_code'] = currency['id'];
-        }
-        if (limit !== undefined) {
-            request['max_page_size'] = limit;
-        }
-        if (since !== undefined) {
-            const to = this.safeString (params, 'to');
-            if (to === undefined) {
-                throw new ArgumentsRequired (this.id + ' fetchWithdrawals() requires a "to" iso8601 string param with the since argument is specified');
-            }
-            request['from'] = this.iso8601 (since);
-        }
-        const response = await this.privateGetAccountWithdrawals (this.extend (request, params));
-        //
-        //     {
-        //         "withdrawal_history": [
-        //             {
-        //                 "account_id": "e369ac80-4577-11e9-ae08-9bedc4790b84",
-        //                 "amount": "0.1",
-        //                 "currency": "BTC",
-        //                 "fee_amount": "0.00002",
-        //                 "fee_currency": "BTC",
-        //                 "funds_source": "EXTERNAL",
-        //                 "related_transaction_id": "e298341a-3855-405e-bce3-92db368a3157",
-        //                 "time": "2020-05-05T11:11:32.110Z",
-        //                 "transaction_id": "6693ff40-bb10-4dcf-ada7-3b287727c882",
-        //                 "type": "CRYPTO"
-        //             },
-        //             {
-        //                 "account_id": "e369ac80-4577-11e9-ae08-9bedc4790b84",
-        //                 "amount": "0.1",
-        //                 "currency": "BTC",
-        //                 "fee_amount": "0.0",
-        //                 "fee_currency": "BTC",
-        //                 "funds_source": "INTERNAL",
-        //                 "time": "2020-05-05T10:29:53.464Z",
-        //                 "transaction_id": "ec9703b1-954b-4f76-adea-faac66eabc0b",
-        //                 "type": "CRYPTO"
-        //             }
-        //         ],
-        //         "cursor": "eyJhY2NvdW50X2lkIjp7InMiOiJlMzY5YWM4MC00NTc3LTExZTktYWUwOC05YmVkYzQ3OTBiODQiLCJzcyI6W10sIm5zIjpbXSwiYnMiOltdLCJtIjp7fSwibCI6W119LCJpdGVtX2tleSI6eyJzIjoiV0lUSERSQVdBTDo6ZWM5NzAzYjEtOTU0Yi00Zjc2LWFkZWEtZmFhYzY2ZWFiYzBiIiwic3MiOltdLCJucyI6W10sImJzIjpbXSwibSI6e30sImwiOltdfSwiZ2xvYmFsX3dpdGhkcmF3YWxfaW5kZXhfaGFzaF9rZXkiOnsicyI6ImUzNjlhYzgwLTQ1NzctMTFlOS1hZTA4LTliZWRjNDc5MGI4NCIsInNzIjpbXSwibnMiOltdLCJicyI6W10sIm0iOnt9LCJsIjpbXX0sInRpbWVzdGFtcCI6eyJuIjoiMTU4ODY3NDU5MzQ2NCIsInNzIjpbXSwibnMiOltdLCJicyI6W10sIm0iOnt9LCJsIjpbXX19",
-        //         "max_page_size": 2
-        //     }
-        //
-        const withdrawalHistory = this.safeList (response, 'withdrawal_history', []);
-        return this.parseTransactions (withdrawalHistory, currency, since, limit, { 'type': 'withdrawal' });
-    }
-
-    /**
-     * @method
-     * @name onetrading#withdraw
-     * @description make a withdrawal
-     * @param {string} code unified currency code
-     * @param {float} amount the amount to withdraw
-     * @param {string} address the address to withdraw to
-     * @param {string} tag
-     * @param {object} [params] extra parameters specific to the exchange API endpoint
-     * @returns {object} a [transaction structure]{@link https://docs.ccxt.com/#/?id=transaction-structure}
-     */
-    async withdraw (code: string, amount: number, address: string, tag = undefined, params = {}): Promise<Transaction> {
-        [ tag, params ] = this.handleWithdrawTagAndParams (tag, params);
-        this.checkAddress (address);
-        await this.loadMarkets ();
-        const currency = this.currency (code);
-        const request: Dict = {
-            'currency': code,
-            'amount': this.currencyToPrecision (code, amount),
-            // 'payout_account_id': '66756a10-3e86-48f4-9678-b634c4b135b2', // fiat only
-            // 'recipient': { // crypto only
-            //     'address': address,
-            //     // 'destination_tag': '',
-            // },
-        };
-        const options = this.safeValue (this.options, 'fiat', []);
-        const isFiat = this.inArray (code, options);
-        const method = isFiat ? 'privatePostAccountWithdrawFiat' : 'privatePostAccountWithdrawCrypto';
-        if (isFiat) {
-            const payoutAccountId = this.safeString (params, 'payout_account_id');
-            if (payoutAccountId === undefined) {
-                throw new ArgumentsRequired (this.id + ' withdraw() requires a payout_account_id param for fiat ' + code + ' withdrawals');
-            }
-        } else {
-            const recipient: Dict = { 'address': address };
-            if (tag !== undefined) {
-                recipient['destination_tag'] = tag;
-            }
-            request['recipient'] = recipient;
-        }
-        const response = await this[method] (this.extend (request, params));
-        //
-        // crypto
-        //
-        //     {
-        //         "amount": "1234.5678",
-        //         "fee": "1234.5678",
-        //         "recipient": "3NacQ7rzZdhfyAtfJ5a11k8jFPdcMP2Bq7",
-        //         "destination_tag": "",
-        //         "transaction_id": "d0f8529f-f832-4e6a-9dc5-b8d5797badb2"
-        //     }
-        //
-        // fiat
-        //
-        //     {
-        //         "transaction_id": "54236cd0-4413-11e9-93fb-5fea7e5b5df6"
-        //     }
-        //
-        return this.parseTransaction (response, currency);
-    }
-
-    parseTransaction (transaction: Dict, currency: Currency = undefined): Transaction {
-        //
-        // fetchDeposits, fetchWithdrawals
-        //
-        //     {
-        //         "transaction_id": "C2b42efcd-d5b7-4a56-8e12-b69ffd68c5ef",
-        //         "type": "FIAT",
-        //         "account_id": "c2d0076a-c20d-41f8-9e9a-1a1d028b2b58",
-        //         "amount": "1234.5678",
-        //         "time": "2019-08-24T14:15:22Z",
-        //         "funds_source": "INTERNAL",
-        //         "currency": "BTC",
-        //         "fee_amount": "1234.5678",
-        //         "fee_currency": "BTC",
-        //         "blockchain_transaction_id": "f4184fc596403b9d638783cf57adfe4c75c605f6356fbc91338530e9831e9e16",
-        //         "related_transaction_id": "e298341a-3855-405e-bce3-92db368a3157"
-        //     }
-        //
-        // withdraw
-        //
-        //
-        //     crypto
-        //
-        //     {
-        //         "amount": "1234.5678",
-        //         "fee": "1234.5678",
-        //         "recipient": "3NacQ7rzZdhfyAtfJ5a11k8jFPdcMP2Bq7",
-        //         "destination_tag": "",
-        //         "transaction_id": "d0f8529f-f832-4e6a-9dc5-b8d5797badb2"
-        //     }
-        //
-        //     fiat
-        //
-        //     {
-        //         "transaction_id": "54236cd0-4413-11e9-93fb-5fea7e5b5df6"
-        //     }
-        //
-        const id = this.safeString (transaction, 'transaction_id');
-        const amount = this.safeNumber (transaction, 'amount');
-        const timestamp = this.parse8601 (this.safeString (transaction, 'time'));
-        const currencyId = this.safeString (transaction, 'currency');
-        currency = this.safeCurrency (currencyId, currency);
-        const status = 'ok'; // the exchange returns cleared transactions only
-        const feeCost = this.safeNumber2 (transaction, 'fee_amount', 'fee');
-        let fee = undefined;
-        const addressTo = this.safeString (transaction, 'recipient');
-        const tagTo = this.safeString (transaction, 'destination_tag');
-        if (feeCost !== undefined) {
-            const feeCurrencyId = this.safeString (transaction, 'fee_currency', currencyId);
-            const feeCurrencyCode = this.safeCurrencyCode (feeCurrencyId);
-            fee = {
-                'cost': feeCost,
-                'currency': feeCurrencyCode,
-            };
-        }
-        return {
-            'info': transaction,
-            'id': id,
-            'currency': currency['code'],
-            'amount': amount,
-            'network': undefined,
-            'address': addressTo,
-            'addressFrom': undefined,
-            'addressTo': addressTo,
-            'tag': tagTo,
-            'tagFrom': undefined,
-            'tagTo': tagTo,
-            'status': status,
-            'type': undefined,
-            'updated': undefined,
-            'txid': this.safeString (transaction, 'blockchain_transaction_id'),
-            'comment': undefined,
-            'internal': undefined,
-            'timestamp': timestamp,
-            'datetime': this.iso8601 (timestamp),
-            'fee': fee,
-        } as Transaction;
-    }
-
-=======
->>>>>>> 6ce63a522e (fix(onetrading): remove obselete methods)
     parseOrderStatus (status: Str) {
         const statuses: Dict = {
             'FILLED': 'open',
