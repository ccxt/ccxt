--- conflicted
+++ resolved
@@ -9,8103 +9,7 @@
     describe (): any {
         return this.deepExtend (super.describe (), {
             'id': 'huobi',
-<<<<<<< HEAD
-            'name': 'Huobi',
-            'countries': [ 'CN' ],
-            'rateLimit': 100,
-            'userAgent': this.userAgents['chrome100'],
-            'certified': true,
-            'version': 'v1',
-            'hostname': 'api.huobi.pro', // api.testnet.huobi.pro
-            'pro': true,
-            'has': {
-                'CORS': undefined,
-                'spot': true,
-                'margin': true,
-                'swap': true,
-                'future': true,
-                'option': undefined,
-                'addMargin': undefined,
-                'borrowMargin': true,
-                'cancelAllOrders': true,
-                'cancelOrder': true,
-                'cancelOrders': true,
-                'createDepositAddress': undefined,
-                'createOrder': true,
-                'createReduceOnlyOrder': false,
-                'createStopLimitOrder': true,
-                'createStopMarketOrder': true,
-                'createStopOrder': true,
-                'fetchAccounts': true,
-                'fetchBalance': true,
-                'fetchBidsAsks': undefined,
-                'fetchBorrowInterest': true,
-                'fetchBorrowRate': undefined,
-                'fetchBorrowRateHistories': undefined,
-                'fetchBorrowRateHistory': undefined,
-                'fetchBorrowRates': true,
-                'fetchBorrowRatesPerSymbol': true,
-                'fetchCanceledOrders': undefined,
-                'fetchClosedOrder': undefined,
-                'fetchClosedOrders': true,
-                'fetchCurrencies': true,
-                'fetchDeposit': undefined,
-                'fetchDepositAddress': true,
-                'fetchDepositAddresses': undefined,
-                'fetchDepositAddressesByNetwork': true,
-                'fetchDeposits': true,
-                'fetchDepositWithdrawFee': 'emulated',
-                'fetchDepositWithdrawFees': true,
-                'fetchFundingHistory': true,
-                'fetchFundingRate': true,
-                'fetchFundingRateHistory': true,
-                'fetchFundingRates': true,
-                'fetchIndexOHLCV': true,
-                'fetchL3OrderBook': undefined,
-                'fetchLedger': true,
-                'fetchLedgerEntry': undefined,
-                'fetchLeverage': false,
-                'fetchLeverageTiers': true,
-                'fetchMarketLeverageTiers': true,
-                'fetchMarkets': true,
-                'fetchMarkOHLCV': true,
-                'fetchMyTrades': true,
-                'fetchOHLCV': true,
-                'fetchOpenInterest': true,
-                'fetchOpenInterestHistory': true,
-                'fetchOpenOrder': undefined,
-                'fetchOpenOrders': true,
-                'fetchOrder': true,
-                'fetchOrderBook': true,
-                'fetchOrderBooks': undefined,
-                'fetchOrders': true,
-                'fetchOrderTrades': true,
-                'fetchPosition': true,
-                'fetchPositions': true,
-                'fetchPositionsRisk': false,
-                'fetchPremiumIndexOHLCV': true,
-                'fetchSettlementHistory': true,
-                'fetchStatus': true,
-                'fetchTicker': true,
-                'fetchTickers': true,
-                'fetchTime': true,
-                'fetchTrades': true,
-                'fetchTradingFee': true,
-                'fetchTradingFees': false,
-                'fetchTradingLimits': true,
-                'fetchTransactionFee': undefined,
-                'fetchTransactionFees': undefined,
-                'fetchTransactions': undefined,
-                'fetchTransfers': undefined,
-                'fetchWithdrawAddresses': true,
-                'fetchWithdrawal': undefined,
-                'fetchWithdrawals': true,
-                'fetchWithdrawalWhitelist': undefined,
-                'reduceMargin': undefined,
-                'repayMargin': true,
-                'setLeverage': true,
-                'setMarginMode': false,
-                'setPositionMode': false,
-                'signIn': undefined,
-                'transfer': true,
-                'withdraw': true,
-            },
-            'timeframes': {
-                '1m': '1min',
-                '5m': '5min',
-                '15m': '15min',
-                '30m': '30min',
-                '1h': '60min',
-                '4h': '4hour',
-                '1d': '1day',
-                '1w': '1week',
-                '1M': '1mon',
-                '1y': '1year',
-            },
-            'urls': {
-                // 'test': {
-                //     'market': 'https://api.testnet.huobi.pro',
-                //     'public': 'https://api.testnet.huobi.pro',
-                //     'private': 'https://api.testnet.huobi.pro',
-                // },
-                'logo': 'https://user-images.githubusercontent.com/1294454/76137448-22748a80-604e-11ea-8069-6e389271911d.jpg',
-                'hostnames': {
-                    'contract': 'api.hbdm.com',
-                    'spot': 'api.huobi.pro',
-                    'status': {
-                        'spot': 'status.huobigroup.com',
-                        'future': {
-                            'inverse': 'status-dm.huobigroup.com',
-                            'linear': 'status-linear-swap.huobigroup.com', // USDT-Margined Contracts
-                        },
-                        'swap': {
-                            'inverse': 'status-swap.huobigroup.com',
-                            'linear': 'status-linear-swap.huobigroup.com', // USDT-Margined Contracts
-                        },
-                    },
-                    // recommended for AWS
-                    // 'contract': 'api.hbdm.vn',
-                    // 'spot': 'api-aws.huobi.pro',
-                },
-                'api': {
-                    'status': 'https://{hostname}',
-                    'contract': 'https://{hostname}',
-                    'spot': 'https://{hostname}',
-                    'public': 'https://{hostname}',
-                    'private': 'https://{hostname}',
-                    'v2Public': 'https://{hostname}',
-                    'v2Private': 'https://{hostname}',
-                },
-                'www': 'https://www.huobi.com',
-                'referral': {
-                    'url': 'https://www.huobi.com/en-us/v/register/double-invite/?inviter_id=11343840&invite_code=6rmm2223',
-                    'discount': 0.15,
-                },
-                'doc': [
-                    'https://huobiapi.github.io/docs/spot/v1/en/',
-                    'https://huobiapi.github.io/docs/dm/v1/en/',
-                    'https://huobiapi.github.io/docs/coin_margined_swap/v1/en/',
-                    'https://huobiapi.github.io/docs/usdt_swap/v1/en/',
-                ],
-                'fees': 'https://www.huobi.com/about/fee/',
-            },
-            'api': {
-                // ------------------------------------------------------------
-                // old api definitions
-                'v2Public': {
-                    'get': {
-                        'reference/currencies': 1, // 币链参考信息
-                        'market-status': 1, // 获取当前市场状态
-                    },
-                },
-                'v2Private': {
-                    'get': {
-                        'account/ledger': 1,
-                        'account/withdraw/quota': 1,
-                        'account/withdraw/address': 1, // 提币地址查询(限母用户可用)
-                        'account/deposit/address': 1,
-                        'account/repayment': 5, // 还币交易记录查询
-                        'reference/transact-fee-rate': 1,
-                        'account/asset-valuation': 0.2, // 获取账户资产估值
-                        'point/account': 5, // 点卡余额查询
-                        'sub-user/user-list': 1, // 获取子用户列表
-                        'sub-user/user-state': 1, // 获取特定子用户的用户状态
-                        'sub-user/account-list': 1, // 获取特定子用户的账户列表
-                        'sub-user/deposit-address': 1, // 子用户充币地址查询
-                        'sub-user/query-deposit': 1, // 子用户充币记录查询
-                        'user/api-key': 1, // 母子用户API key信息查询
-                        'user/uid': 1, // 母子用户获取用户UID
-                        'algo-orders/opening': 1, // 查询未触发OPEN策略委托
-                        'algo-orders/history': 1, // 查询策略委托历史
-                        'algo-orders/specific': 1, // 查询特定策略委托
-                        'c2c/offers': 1, // 查询借入借出订单
-                        'c2c/offer': 1, // 查询特定借入借出订单及其交易记录
-                        'c2c/transactions': 1, // 查询借入借出交易记录
-                        'c2c/repayment': 1, // 查询还币交易记录
-                        'c2c/account': 1, // 查询账户余额
-                        'etp/reference': 1, // 基础参考信息
-                        'etp/transactions': 5, // 获取杠杆ETP申赎记录
-                        'etp/transaction': 5, // 获取特定杠杆ETP申赎记录
-                        'etp/rebalance': 1, // 获取杠杆ETP调仓记录
-                        'etp/limit': 1, // 获取ETP持仓限额
-                    },
-                    'post': {
-                        'account/transfer': 1,
-                        'account/repayment': 5, // 归还借币（全仓逐仓通用）
-                        'point/transfer': 5, // 点卡划转
-                        'sub-user/management': 1, // 冻结/解冻子用户
-                        'sub-user/creation': 1, // 子用户创建
-                        'sub-user/tradable-market': 1, // 设置子用户交易权限
-                        'sub-user/transferability': 1, // 设置子用户资产转出权限
-                        'sub-user/api-key-generation': 1, // 子用户API key创建
-                        'sub-user/api-key-modification': 1, // 修改子用户API key
-                        'sub-user/api-key-deletion': 1, // 删除子用户API key
-                        'sub-user/deduct-mode': 1, // 设置子用户手续费抵扣模式
-                        'algo-orders': 1, // 策略委托下单
-                        'algo-orders/cancel-all-after': 1, // 自动撤销订单
-                        'algo-orders/cancellation': 1, // 策略委托（触发前）撤单
-                        'c2c/offer': 1, // 借入借出下单
-                        'c2c/cancellation': 1, // 借入借出撤单
-                        'c2c/cancel-all': 1, // 撤销所有借入借出订单
-                        'c2c/repayment': 1, // 还币
-                        'c2c/transfer': 1, // 资产划转
-                        'etp/creation': 5, // 杠杆ETP换入
-                        'etp/redemption': 5, // 杠杆ETP换出
-                        'etp/{transactId}/cancel': 10, // 杠杆ETP单个撤单
-                        'etp/batch-cancel': 50, // 杠杆ETP批量撤单
-                    },
-                },
-                'public': {
-                    'get': {
-                        'common/symbols': 1, // 查询系统支持的所有交易对
-                        'common/currencys': 1, // 查询系统支持的所有币种
-                        'common/timestamp': 1, // 查询系统当前时间
-                        'common/exchange': 1, // order limits
-                        'settings/currencys': 1, // ?language=en-US
-                    },
-                },
-                'private': {
-                    'get': {
-                        'account/accounts': 0.2, // 查询当前用户的所有账户(即account-id)
-                        'account/accounts/{id}/balance': 0.2, // 查询指定账户的余额
-                        'account/accounts/{sub-uid}': 1,
-                        'account/history': 4,
-                        'cross-margin/loan-info': 1,
-                        'margin/loan-info': 1, // 查询借币币息率及额度
-                        'fee/fee-rate/get': 1,
-                        'order/openOrders': 0.4,
-                        'order/orders': 0.4,
-                        'order/orders/{id}': 0.4, // 查询某个订单详情
-                        'order/orders/{id}/matchresults': 0.4, // 查询某个订单的成交明细
-                        'order/orders/getClientOrder': 0.4,
-                        'order/history': 1, // 查询当前委托、历史委托
-                        'order/matchresults': 1, // 查询当前成交、历史成交
-                        // 'dw/withdraw-virtual/addresses', // 查询虚拟币提现地址（Deprecated）
-                        'query/deposit-withdraw': 1,
-                        // 'margin/loan-info', // duplicate
-                        'margin/loan-orders': 0.2, // 借贷订单
-                        'margin/accounts/balance': 0.2, // 借贷账户详情
-                        'cross-margin/loan-orders': 1, // 查询借币订单
-                        'cross-margin/accounts/balance': 1, // 借币账户详情
-                        'points/actions': 1,
-                        'points/orders': 1,
-                        'subuser/aggregate-balance': 10,
-                        'stable-coin/exchange_rate': 1,
-                        'stable-coin/quote': 1,
-                    },
-                    'post': {
-                        'account/transfer': 1, // 资产划转(该节点为母用户和子用户进行资产划转的通用接口。)
-                        'futures/transfer': 1,
-                        'order/batch-orders': 0.4,
-                        'order/orders/place': 0.2, // 创建并执行一个新订单 (一步下单， 推荐使用)
-                        'order/orders/submitCancelClientOrder': 0.2,
-                        'order/orders/batchCancelOpenOrders': 0.4,
-                        // 'order/orders', // 创建一个新的订单请求 （仅创建订单，不执行下单）
-                        // 'order/orders/{id}/place', // 执行一个订单 （仅执行已创建的订单）
-                        'order/orders/{id}/submitcancel': 0.2, // 申请撤销一个订单请求
-                        'order/orders/batchcancel': 0.4, // 批量撤销订单
-                        // 'dw/balance/transfer', // 资产划转
-                        'dw/withdraw/api/create': 1, // 申请提现虚拟币
-                        // 'dw/withdraw-virtual/create', // 申请提现虚拟币
-                        // 'dw/withdraw-virtual/{id}/place', // 确认申请虚拟币提现（Deprecated）
-                        'dw/withdraw-virtual/{id}/cancel': 1, // 申请取消提现虚拟币
-                        'dw/transfer-in/margin': 10, // 现货账户划入至借贷账户
-                        'dw/transfer-out/margin': 10, // 借贷账户划出至现货账户
-                        'margin/orders': 10, // 申请借贷
-                        'margin/orders/{id}/repay': 10, // 归还借贷
-                        'cross-margin/transfer-in': 1, // 资产划转
-                        'cross-margin/transfer-out': 1, // 资产划转
-                        'cross-margin/orders': 1, // 申请借币
-                        'cross-margin/orders/{id}/repay': 1, // 归还借币
-                        'stable-coin/exchange': 1,
-                        'subuser/transfer': 10,
-                    },
-                },
-                // ------------------------------------------------------------
-                // new api definitions
-                // 'https://status.huobigroup.com/api/v2/summary.json': 1,
-                // 'https://status-dm.huobigroup.com/api/v2/summary.json': 1,
-                // 'https://status-swap.huobigroup.com/api/v2/summary.json': 1,
-                // 'https://status-linear-swap.huobigroup.com/api/v2/summary.json': 1,
-                'status': {
-                    'public': {
-                        'spot': {
-                            'get': {
-                                'api/v2/summary.json': 1,
-                            },
-                        },
-                        'future': {
-                            'inverse': {
-                                'get': {
-                                    'api/v2/summary.json': 1,
-                                },
-                            },
-                            'linear': {
-                                'get': {
-                                    'api/v2/summary.json': 1,
-                                },
-                            },
-                        },
-                        'swap': {
-                            'inverse': {
-                                'get': {
-                                    'api/v2/summary.json': 1,
-                                },
-                            },
-                            'linear': {
-                                'get': {
-                                    'api/v2/summary.json': 1,
-                                },
-                            },
-                        },
-                    },
-                },
-                'spot': {
-                    'public': {
-                        'get': {
-                            'v2/market-status': 1,
-                            'v1/common/symbols': 1,
-                            'v1/common/currencys': 1,
-                            'v2/settings/common/currencies': 1,
-                            'v2/reference/currencies': 1,
-                            'v1/common/timestamp': 1,
-                            'v1/common/exchange': 1, // order limits
-                            'v1/settings/common/chains': 1,
-                            'v1/settings/common/currencys': 1,
-                            'v1/settings/common/symbols': 1,
-                            'v2/settings/common/symbols': 1,
-                            'v1/settings/common/market-symbols': 1,
-                            // Market Data
-                            'market/history/candles': 1,
-                            'market/history/kline': 1,
-                            'market/detail/merged': 1,
-                            'market/tickers': 1,
-                            'market/detail': 1,
-                            'market/depth': 1,
-                            'market/trade': 1,
-                            'market/history/trade': 1,
-                            'market/etp': 1, // Get real-time equity of leveraged ETP
-                            // ETP
-                            'v2/etp/reference': 1,
-                            'v2/etp/rebalance': 1,
-                        },
-                    },
-                    'private': {
-                        'get': {
-                            // Account
-                            'v1/account/accounts': 0.2,
-                            'v1/account/accounts/{account-id}/balance': 0.2,
-                            'v2/account/valuation': 1,
-                            'v2/account/asset-valuation': 0.2,
-                            'v1/account/history': 4,
-                            'v2/account/ledger': 1,
-                            'v2/point/account': 5,
-                            // Wallet (Deposit and Withdraw)
-                            'v2/account/deposit/address': 1,
-                            'v2/account/withdraw/quota': 1,
-                            'v2/account/withdraw/address': 1,
-                            'v2/reference/currencies': 1,
-                            'v1/query/deposit-withdraw': 1,
-                            'v1/query/withdraw/client-order-id': 1,
-                            // Sub user management
-                            'v2/user/api-key': 1,
-                            'v2/user/uid': 1,
-                            'v2/sub-user/user-list': 1,
-                            'v2/sub-user/user-state': 1,
-                            'v2/sub-user/account-list': 1,
-                            'v2/sub-user/deposit-address': 1,
-                            'v2/sub-user/query-deposit': 1,
-                            'v1/subuser/aggregate-balance': 10,
-                            'v1/account/accounts/{sub-uid}': 1,
-                            // Trading
-                            'v1/order/openOrders': 0.4,
-                            'v1/order/orders/{order-id}': 0.4,
-                            'v1/order/orders/getClientOrder': 0.4,
-                            'v1/order/orders/{order-id}/matchresult': 0.4,
-                            'v1/order/orders/{order-id}/matchresults': 0.4,
-                            'v1/order/orders': 0.4,
-                            'v1/order/history': 1,
-                            'v1/order/matchresults': 1,
-                            'v2/reference/transact-fee-rate': 1,
-                            // Conditional Order
-                            'v2/algo-orders/opening': 1,
-                            'v2/algo-orders/history': 1,
-                            'v2/algo-orders/specific': 1,
-                            // Margin Loan (Cross/Isolated)
-                            'v1/margin/loan-info': 1,
-                            'v1/margin/loan-orders': 0.2,
-                            'v1/margin/accounts/balance': 0.2,
-                            'v1/cross-margin/loan-info': 1,
-                            'v1/cross-margin/loan-orders': 1,
-                            'v1/cross-margin/accounts/balance': 1,
-                            'v2/account/repayment': 5,
-                            // Stable Coin Exchange
-                            'v1/stable-coin/quote': 1,
-                            'v1/stable_coin/exchange_rate': 1,
-                            // ETP
-                            'v2/etp/transactions': 5,
-                            'v2/etp/transaction': 5,
-                            'v2/etp/limit': 1,
-                        },
-                        'post': {
-                            // Account
-                            'v1/account/transfer': 1,
-                            'v1/futures/transfer': 1, // future transfers
-                            'v2/point/transfer': 5,
-                            'v2/account/transfer': 1, // swap transfers
-                            // Wallet (Deposit and Withdraw)
-                            'v1/dw/withdraw/api/create': 1,
-                            'v1/dw/withdraw-virtual/{withdraw-id}/cancel': 1,
-                            // Sub user management
-                            'v2/sub-user/deduct-mode': 1,
-                            'v2/sub-user/creation': 1,
-                            'v2/sub-user/management': 1,
-                            'v2/sub-user/tradable-market': 1,
-                            'v2/sub-user/transferability': 1,
-                            'v2/sub-user/api-key-generation': 1,
-                            'v2/sub-user/api-key-modification': 1,
-                            'v2/sub-user/api-key-deletion': 1,
-                            'v1/subuser/transfer': 10,
-                            // Trading
-                            'v1/order/orders/place': 0.2,
-                            'v1/order/batch-orders': 0.4,
-                            'v1/order/orders/{order-id}/submitcancel': 0.2,
-                            'v1/order/orders/submitCancelClientOrder': 0.2,
-                            'v1/order/orders/batchCancelOpenOrders': 0.4,
-                            'v1/order/orders/batchcancel': 0.4,
-                            'v2/algo-orders/cancel-all-after': 1,
-                            // Conditional Order
-                            'v2/algo-orders': 1,
-                            'v2/algo-orders/cancellation': 1,
-                            // Margin Loan (Cross/Isolated)
-                            'v2/account/repayment': 5,
-                            'v1/dw/transfer-in/margin': 10,
-                            'v1/dw/transfer-out/margin': 10,
-                            'v1/margin/orders': 10,
-                            'v1/margin/orders/{order-id}/repay': 10,
-                            'v1/cross-margin/transfer-in': 1,
-                            'v1/cross-margin/transfer-out': 1,
-                            'v1/cross-margin/orders': 1,
-                            'v1/cross-margin/orders/{order-id}/repay': 1,
-                            // Stable Coin Exchange
-                            'v1/stable-coin/exchange': 1,
-                            // ETP
-                            'v2/etp/creation': 5,
-                            'v2/etp/redemption': 5,
-                            'v2/etp/{transactId}/cancel': 10,
-                            'v2/etp/batch-cancel': 50,
-                        },
-                    },
-                },
-                'contract': {
-                    'public': {
-                        'get': {
-                            'api/v1/timestamp': 1,
-                            'heartbeat/': 1, // backslash is not a typo
-                            // Future Market Data interface
-                            'api/v1/contract_contract_info': 1,
-                            'api/v1/contract_index': 1,
-                            'api/v1/contract_price_limit': 1,
-                            'api/v1/contract_open_interest': 1,
-                            'api/v1/contract_delivery_price': 1,
-                            'market/depth': 1,
-                            'market/bbo': 1,
-                            'market/history/kline': 1,
-                            'index/market/history/mark_price_kline': 1,
-                            'market/detail/merged': 1,
-                            'market/detail/batch_merged': 1,
-                            'v2/market/detail/batch_merged': 1,
-                            'market/trade': 1,
-                            'market/history/trade': 1,
-                            'api/v1/contract_risk_info': 1,
-                            'api/v1/contract_insurance_fund': 1,
-                            'api/v1/contract_adjustfactor': 1,
-                            'api/v1/contract_his_open_interest': 1,
-                            'api/v1/contract_ladder_margin': 1,
-                            'api/v1/contract_api_state': 1,
-                            'api/v1/contract_elite_account_ratio': 1,
-                            'api/v1/contract_elite_position_ratio': 1,
-                            'api/v1/contract_liquidation_orders': 1,
-                            'api/v1/contract_settlement_records': 1,
-                            'index/market/history/index': 1,
-                            'index/market/history/basis': 1,
-                            'api/v1/contract_estimated_settlement_price': 1,
-                            'api/v3/contract_liquidation_orders': 1,
-                            // Swap Market Data interface
-                            'swap-api/v1/swap_contract_info': 1,
-                            'swap-api/v1/swap_index': 1,
-                            'swap-api/v1/swap_price_limit': 1,
-                            'swap-api/v1/swap_open_interest': 1,
-                            'swap-ex/market/depth': 1,
-                            'swap-ex/market/bbo': 1,
-                            'swap-ex/market/history/kline': 1,
-                            'index/market/history/swap_mark_price_kline': 1,
-                            'swap-ex/market/detail/merged': 1,
-                            'v2/swap-ex/market/detail/batch_merged': 1,
-                            'index/market/history/swap_premium_index_kline': 1,
-                            'swap-ex/market/detail/batch_merged': 1,
-                            'swap-ex/market/trade': 1,
-                            'swap-ex/market/history/trade': 1,
-                            'swap-api/v1/swap_risk_info': 1,
-                            'swap-api/v1/swap_insurance_fund': 1,
-                            'swap-api/v1/swap_adjustfactor': 1,
-                            'swap-api/v1/swap_his_open_interest': 1,
-                            'swap-api/v1/swap_ladder_margin': 1,
-                            'swap-api/v1/swap_api_state': 1,
-                            'swap-api/v1/swap_elite_account_ratio': 1,
-                            'swap-api/v1/swap_elite_position_ratio': 1,
-                            'swap-api/v1/swap_estimated_settlement_price': 1,
-                            'swap-api/v1/swap_liquidation_orders': 1,
-                            'swap-api/v1/swap_settlement_records': 1,
-                            'swap-api/v1/swap_funding_rate': 1,
-                            'swap-api/v1/swap_batch_funding_rate': 1,
-                            'swap-api/v1/swap_historical_funding_rate': 1,
-                            'swap-api/v3/swap_liquidation_orders': 1,
-                            'index/market/history/swap_estimated_rate_kline': 1,
-                            'index/market/history/swap_basis': 1,
-                            // Swap Market Data interface
-                            'linear-swap-api/v1/swap_contract_info': 1,
-                            'linear-swap-api/v1/swap_index': 1,
-                            'linear-swap-api/v1/swap_price_limit': 1,
-                            'linear-swap-api/v1/swap_open_interest': 1,
-                            'linear-swap-ex/market/depth': 1,
-                            'linear-swap-ex/market/bbo': 1,
-                            'linear-swap-ex/market/history/kline': 1,
-                            'index/market/history/linear_swap_mark_price_kline': 1,
-                            'linear-swap-ex/market/detail/merged': 1,
-                            'linear-swap-ex/market/detail/batch_merged': 1,
-                            'v2/linear-swap-ex/market/detail/batch_merged': 1,
-                            'linear-swap-ex/market/trade': 1,
-                            'linear-swap-ex/market/history/trade': 1,
-                            'linear-swap-api/v1/swap_risk_info': 1,
-                            'swap-api/v1/linear-swap-api/v1/swap_insurance_fund': 1,
-                            'linear-swap-api/v1/swap_adjustfactor': 1,
-                            'linear-swap-api/v1/swap_cross_adjustfactor': 1,
-                            'linear-swap-api/v1/swap_his_open_interest': 1,
-                            'linear-swap-api/v1/swap_ladder_margin': 1,
-                            'linear-swap-api/v1/swap_cross_ladder_margin': 1,
-                            'linear-swap-api/v1/swap_api_state': 1,
-                            'linear-swap-api/v1/swap_cross_transfer_state': 1,
-                            'linear-swap-api/v1/swap_cross_trade_state': 1,
-                            'linear-swap-api/v1/swap_elite_account_ratio': 1,
-                            'linear-swap-api/v1/swap_elite_position_ratio': 1,
-                            'linear-swap-api/v1/swap_liquidation_orders': 1,
-                            'linear-swap-api/v1/swap_settlement_records': 1,
-                            'linear-swap-api/v1/swap_funding_rate': 1,
-                            'linear-swap-api/v1/swap_batch_funding_rate': 1,
-                            'linear-swap-api/v1/swap_historical_funding_rate': 1,
-                            'linear-swap-api/v3/swap_liquidation_orders': 1,
-                            'index/market/history/linear_swap_premium_index_kline': 1,
-                            'index/market/history/linear_swap_estimated_rate_kline': 1,
-                            'index/market/history/linear_swap_basis': 1,
-                            'linear-swap-api/v1/swap_estimated_settlement_price': 1,
-                        },
-                    },
-                    'private': {
-                        'get': {
-                            // Future Account Interface
-                            'api/v1/contract_api_trading_status': 1,
-                            // Swap Account Interface
-                            'swap-api/v1/swap_api_trading_status': 1,
-                            // Swap Account Interface
-                            'linear-swap-api/v1/swap_api_trading_status': 1,
-                            'linear-swap-api/v3/unified_account_info': 1,
-                            'linear-swap-api/v3/swap_unified_account_type': 1,
-                        },
-                        'post': {
-                            // Future Account Interface
-                            'api/v1/contract_balance_valuation': 1,
-                            'api/v1/contract_account_info': 1,
-                            'api/v1/contract_position_info': 1,
-                            'api/v1/contract_sub_auth': 1,
-                            'api/v1/contract_sub_account_list': 1,
-                            'api/v1/contract_sub_account_info_list': 1,
-                            'api/v1/contract_sub_account_info': 1,
-                            'api/v1/contract_sub_position_info': 1,
-                            'api/v1/contract_financial_record': 1,
-                            'api/v1/contract_financial_record_exact': 1,
-                            'api/v1/contract_user_settlement_records': 1,
-                            'api/v1/contract_order_limit': 1,
-                            'api/v1/contract_fee': 1,
-                            'api/v1/contract_transfer_limit': 1,
-                            'api/v1/contract_position_limit': 1,
-                            'api/v1/contract_account_position_info': 1,
-                            'api/v1/contract_master_sub_transfer': 1,
-                            'api/v1/contract_master_sub_transfer_record': 1,
-                            'api/v1/contract_available_level_rate': 1,
-                            'api/v3/contract_financial_record': 1,
-                            'api/v3/contract_financial_record_exact': 1,
-                            // Future Trade Interface
-                            'api/v1/contract_order': 1,
-                            'v1/contract_batchorder': 1,
-                            'api/v1/contract_cancel': 1,
-                            'api/v1/contract_cancelall': 1,
-                            'api/v1/contract_switch_lever_rate': 1,
-                            'api/v1/lightning_close_position': 1,
-                            'api/v1/contract_order_info': 1,
-                            'api/v1/contract_order_detail': 1,
-                            'api/v1/contract_openorders': 1,
-                            'api/v1/contract_hisorders': 1,
-                            'api/v1/contract_hisorders_exact': 1,
-                            'api/v1/contract_matchresults': 1,
-                            'api/v1/contract_matchresults_exact': 1,
-                            'api/v3/contract_hisorders': 1,
-                            'api/v3/contract_hisorders_exact': 1,
-                            'api/v3/contract_matchresults': 1,
-                            'api/v3/contract_matchresults_exact': 1,
-                            // Contract Strategy Order Interface
-                            'api/v1/contract_trigger_order': 1,
-                            'api/v1/contract_trigger_cancel': 1,
-                            'api/v1/contract_trigger_cancelall': 1,
-                            'api/v1/contract_trigger_openorders': 1,
-                            'api/v1/contract_trigger_hisorders': 1,
-                            'api/v1/contract_tpsl_order': 1,
-                            'api/v1/contract_tpsl_cancel': 1,
-                            'api/v1/contract_tpsl_cancelall': 1,
-                            'api/v1/contract_tpsl_openorders': 1,
-                            'api/v1/contract_tpsl_hisorders': 1,
-                            'api/v1/contract_relation_tpsl_order': 1,
-                            'api/v1/contract_track_order': 1,
-                            'api/v1/contract_track_cancel': 1,
-                            'api/v1/contract_track_cancelall': 1,
-                            'api/v1/contract_track_openorders': 1,
-                            'api/v1/contract_track_hisorders': 1,
-                            // Swap Account Interface
-                            'swap-api/v1/swap_balance_valuation': 1,
-                            'swap-api/v1/swap_account_info': 1,
-                            'swap-api/v1/swap_position_info': 1,
-                            'swap-api/v1/swap_account_position_info': 1,
-                            'swap-api/v1/swap_sub_auth': 1,
-                            'swap-api/v1/swap_sub_account_list': 1,
-                            'swap-api/v1/swap_sub_account_info_list': 1,
-                            'swap-api/v1/swap_sub_account_info': 1,
-                            'swap-api/v1/swap_sub_position_info': 1,
-                            'swap-api/v1/swap_financial_record': 1,
-                            'swap-api/v1/swap_financial_record_exact': 1,
-                            'swap-api/v1/swap_user_settlement_records': 1,
-                            'swap-api/v1/swap_available_level_rate': 1,
-                            'swap-api/v1/swap_order_limit': 1,
-                            'swap-api/v1/swap_fee': 1,
-                            'swap-api/v1/swap_transfer_limit': 1,
-                            'swap-api/v1/swap_position_limit': 1,
-                            'swap-api/v1/swap_master_sub_transfer': 1,
-                            'swap-api/v1/swap_master_sub_transfer_record': 1,
-                            'swap-api/v3/swap_financial_record': 1,
-                            'swap-api/v3/swap_financial_record_exact': 1,
-                            // Swap Trade Interface
-                            'swap-api/v1/swap_order': 1,
-                            'swap-api/v1/swap_batchorder': 1,
-                            'swap-api/v1/swap_cancel': 1,
-                            'swap-api/v1/swap_cancelall': 1,
-                            'swap-api/v1/swap_lightning_close_position': 1,
-                            'swap-api/v1/swap_switch_lever_rate': 1,
-                            'swap-api/v1/swap_order_info': 1,
-                            'swap-api/v1/swap_order_detail': 1,
-                            'swap-api/v1/swap_openorders': 1,
-                            'swap-api/v1/swap_hisorders': 1,
-                            'swap-api/v1/swap_hisorders_exact': 1,
-                            'swap-api/v1/swap_matchresults': 1,
-                            'swap-api/v1/swap_matchresults_exact': 1,
-                            'swap-api/v3/swap_matchresults': 1,
-                            'swap-api/v3/swap_matchresults_exact': 1,
-                            'swap-api/v3/swap_hisorders': 1,
-                            'swap-api/v3/swap_hisorders_exact': 1,
-                            // Swap Strategy Order Interface
-                            'swap-api/v1/swap_trigger_order': 1,
-                            'swap-api/v1/swap_trigger_cancel': 1,
-                            'swap-api/v1/swap_trigger_cancelall': 1,
-                            'swap-api/v1/swap_trigger_openorders': 1,
-                            'swap-api/v1/swap_trigger_hisorders': 1,
-                            'swap-api/v1/swap_tpsl_order': 1,
-                            'swap-api/v1/swap_tpsl_cancel': 1,
-                            'swap-api/v1/swap_tpsl_cancelall': 1,
-                            'swap-api/v1/swap_tpsl_openorders': 1,
-                            'swap-api/v1/swap_tpsl_hisorders': 1,
-                            'swap-api/v1/swap_relation_tpsl_order': 1,
-                            'swap-api/v1/swap_track_order': 1,
-                            'swap-api/v1/swap_track_cancel': 1,
-                            'swap-api/v1/swap_track_cancelall': 1,
-                            'swap-api/v1/swap_track_openorders': 1,
-                            'swap-api/v1/swap_track_hisorders': 1,
-                            // Swap Account Interface
-                            'linear-swap-api/v1/swap_lever_position_limit': 1,
-                            'linear-swap-api/v1/swap_cross_lever_position_limit': 1,
-                            'linear-swap-api/v1/swap_balance_valuation': 1,
-                            'linear-swap-api/v1/swap_account_info': 1,
-                            'linear-swap-api/v1/swap_cross_account_info': 1,
-                            'linear-swap-api/v1/swap_position_info': 1,
-                            'linear-swap-api/v1/swap_cross_position_info': 1,
-                            'linear-swap-api/v1/swap_account_position_info': 1,
-                            'linear-swap-api/v1/swap_cross_account_position_info': 1,
-                            'linear-swap-api/v1/swap_sub_auth': 1,
-                            'linear-swap-api/v1/swap_sub_account_list': 1,
-                            'linear-swap-api/v1/swap_cross_sub_account_list': 1,
-                            'linear-swap-api/v1/swap_sub_account_info_list': 1,
-                            'linear-swap-api/v1/swap_cross_sub_account_info_list': 1,
-                            'linear-swap-api/v1/swap_sub_account_info': 1,
-                            'linear-swap-api/v1/swap_cross_sub_account_info': 1,
-                            'linear-swap-api/v1/swap_sub_position_info': 1,
-                            'linear-swap-api/v1/swap_cross_sub_position_info': 1,
-                            'linear-swap-api/v1/swap_financial_record': 1,
-                            'linear-swap-api/v1/swap_financial_record_exact': 1,
-                            'linear-swap-api/v1/swap_user_settlement_records': 1,
-                            'linear-swap-api/v1/swap_cross_user_settlement_records': 1,
-                            'linear-swap-api/v1/swap_available_level_rate': 1,
-                            'linear-swap-api/v1/swap_cross_available_level_rate': 1,
-                            'linear-swap-api/v1/swap_order_limit': 1,
-                            'linear-swap-api/v1/swap_fee': 1,
-                            'linear-swap-api/v1/swap_transfer_limit': 1,
-                            'linear-swap-api/v1/swap_cross_transfer_limit': 1,
-                            'linear-swap-api/v1/swap_position_limit': 1,
-                            'linear-swap-api/v1/swap_cross_position_limit': 1,
-                            'linear-swap-api/v1/swap_master_sub_transfer': 1,
-                            'linear-swap-api/v1/swap_master_sub_transfer_record': 1,
-                            'linear-swap-api/v1/swap_transfer_inner': 1,
-                            'linear-swap-api/v3/swap_financial_record': 1,
-                            'linear-swap-api/v3/swap_financial_record_exact': 1,
-                            // Swap Trade Interface
-                            'linear-swap-api/v1/swap_order': 1,
-                            'linear-swap-api/v1/swap_cross_order': 1,
-                            'linear-swap-api/v1/swap_batchorder': 1,
-                            'linear-swap-api/v1/swap_cross_batchorder': 1,
-                            'linear-swap-api/v1/swap_cancel': 1,
-                            'linear-swap-api/v1/swap_cross_cancel': 1,
-                            'linear-swap-api/v1/swap_cancelall': 1,
-                            'linear-swap-api/v1/swap_cross_cancelall': 1,
-                            'linear-swap-api/v1/swap_switch_lever_rate': 1,
-                            'linear-swap-api/v1/swap_cross_switch_lever_rate': 1,
-                            'linear-swap-api/v1/swap_lightning_close_position': 1,
-                            'linear-swap-api/v1/swap_cross_lightning_close_position': 1,
-                            'linear-swap-api/v1/swap_order_info': 1,
-                            'linear-swap-api/v1/swap_cross_order_info': 1,
-                            'linear-swap-api/v1/swap_order_detail': 1,
-                            'linear-swap-api/v1/swap_cross_order_detail': 1,
-                            'linear-swap-api/v1/swap_openorders': 1,
-                            'linear-swap-api/v1/swap_cross_openorders': 1,
-                            'linear-swap-api/v1/swap_hisorders': 1,
-                            'linear-swap-api/v1/swap_cross_hisorders': 1,
-                            'linear-swap-api/v1/swap_hisorders_exact': 1,
-                            'linear-swap-api/v1/swap_cross_hisorders_exact': 1,
-                            'linear-swap-api/v1/swap_matchresults': 1,
-                            'linear-swap-api/v1/swap_cross_matchresults': 1,
-                            'linear-swap-api/v1/swap_matchresults_exact': 1,
-                            'linear-swap-api/v1/swap_cross_matchresults_exact': 1,
-                            'linear-swap-api/v1/swap_switch_position_mode': 1,
-                            'linear-swap-api/v1/swap_cross_switch_position_mode': 1,
-                            'linear-swap-api/v3/swap_matchresults': 1,
-                            'linear-swap-api/v3/swap_cross_matchresults': 1,
-                            'linear-swap-api/v3/swap_matchresults_exact': 1,
-                            'linear-swap-api/v3/swap_cross_matchresults_exact': 1,
-                            'linear-swap-api/v3/swap_hisorders': 1,
-                            'linear-swap-api/v3/swap_cross_hisorders': 1,
-                            'linear-swap-api/v3/swap_hisorders_exact': 1,
-                            'linear-swap-api/v3/swap_cross_hisorders_exact': 1,
-                            'linear-swap-api/v3/swap_switch_account_type': 1,
-                            // Swap Strategy Order Interface
-                            'linear-swap-api/v1/swap_trigger_order': 1,
-                            'linear-swap-api/v1/swap_cross_trigger_order': 1,
-                            'linear-swap-api/v1/swap_trigger_cancel': 1,
-                            'linear-swap-api/v1/swap_cross_trigger_cancel': 1,
-                            'linear-swap-api/v1/swap_trigger_cancelall': 1,
-                            'linear-swap-api/v1/swap_cross_trigger_cancelall': 1,
-                            'linear-swap-api/v1/swap_trigger_openorders': 1,
-                            'linear-swap-api/v1/swap_cross_trigger_openorders': 1,
-                            'linear-swap-api/v1/swap_trigger_hisorders': 1,
-                            'linear-swap-api/v1/swap_cross_trigger_hisorders': 1,
-                            'linear-swap-api/v1/swap_tpsl_order': 1,
-                            'linear-swap-api/v1/swap_cross_tpsl_order': 1,
-                            'linear-swap-api/v1/swap_tpsl_cancel': 1,
-                            'linear-swap-api/v1/swap_cross_tpsl_cancel': 1,
-                            'linear-swap-api/v1/swap_tpsl_cancelall': 1,
-                            'linear-swap-api/v1/swap_cross_tpsl_cancelall': 1,
-                            'linear-swap-api/v1/swap_tpsl_openorders': 1,
-                            'linear-swap-api/v1/swap_cross_tpsl_openorders': 1,
-                            'linear-swap-api/v1/swap_tpsl_hisorders': 1,
-                            'linear-swap-api/v1/swap_cross_tpsl_hisorders': 1,
-                            'linear-swap-api/v1/swap_relation_tpsl_order': 1,
-                            'linear-swap-api/v1/swap_cross_relation_tpsl_order': 1,
-                            'linear-swap-api/v1/swap_track_order': 1,
-                            'linear-swap-api/v1/swap_cross_track_order': 1,
-                            'linear-swap-api/v1/swap_track_cancel': 1,
-                            'linear-swap-api/v1/swap_cross_track_cancel': 1,
-                            'linear-swap-api/v1/swap_track_cancelall': 1,
-                            'linear-swap-api/v1/swap_cross_track_cancelall': 1,
-                            'linear-swap-api/v1/swap_track_openorders': 1,
-                            'linear-swap-api/v1/swap_cross_track_openorders': 1,
-                            'linear-swap-api/v1/swap_track_hisorders': 1,
-                            'linear-swap-api/v1/swap_cross_track_hisorders': 1,
-                        },
-                    },
-                },
-            },
-            'fees': {
-                'trading': {
-                    'feeSide': 'get',
-                    'tierBased': false,
-                    'percentage': true,
-                    'maker': this.parseNumber ('0.002'),
-                    'taker': this.parseNumber ('0.002'),
-                },
-            },
-            'exceptions': {
-                'broad': {
-                    'contract is restricted of closing positions on API.  Please contact customer service': OnMaintenance,
-                    'maintain': OnMaintenance,
-                },
-                'exact': {
-                    // err-code
-                    '403': AuthenticationError,  // {"status":"error","err_code":403,"err_msg":"Incorrect Access key [Access key错误]","ts":1652774224344}
-                    '1010': AccountNotEnabled, // {"status":"error","err_code":1010,"err_msg":"Account doesnt exist.","ts":1648137970490}
-                    '1003': AuthenticationError, // {code: '1003', message: 'invalid signature'}
-                    '1013': BadSymbol, // {"status":"error","err_code":1013,"err_msg":"This contract symbol doesnt exist.","ts":1640550459583}
-                    '1017': OrderNotFound, // {"status":"error","err_code":1017,"err_msg":"Order doesnt exist.","ts":1640550859242}
-                    '1034': InvalidOrder, // {"status":"error","err_code":1034,"err_msg":"Incorrect field of order price type.","ts":1643802870182}
-                    '1036': InvalidOrder, // {"status":"error","err_code":1036,"err_msg":"Incorrect field of open long form.","ts":1643802518986}
-                    '1039': InvalidOrder, // {"status":"error","err_code":1039,"err_msg":"Buy price must be lower than 39270.9USDT. Sell price must exceed 37731USDT.","ts":1643802374403}
-                    '1041': InvalidOrder, // {"status":"error","err_code":1041,"err_msg":"The order amount exceeds the limit (170000Cont), please modify and order again.","ts":1643802784940}
-                    '1047': InsufficientFunds, // {"status":"error","err_code":1047,"err_msg":"Insufficient margin available.","ts":1643802672652}
-                    '1048': InsufficientFunds,  // {"status":"error","err_code":1048,"err_msg":"Insufficient close amount available.","ts":1652772408864}
-                    '1051': InvalidOrder, // {"status":"error","err_code":1051,"err_msg":"No orders to cancel.","ts":1652552125876}
-                    '1066': BadSymbol, // {"status":"error","err_code":1066,"err_msg":"The symbol field cannot be empty. Please re-enter.","ts":1640550819147}
-                    '1067': InvalidOrder, // {"status":"error","err_code":1067,"err_msg":"The client_order_id field is invalid. Please re-enter.","ts":1643802119413}
-                    '1094': InvalidOrder, // {"status":"error","err_code":1094,"err_msg":"The leverage cannot be empty, please switch the leverage or contact customer service","ts":1640496946243}
-                    '1220': AccountNotEnabled, // {"status":"error","err_code":1220,"err_msg":"You don’t have access permission as you have not opened contracts trading.","ts":1645096660718}
-                    '1303': BadRequest, // {"code":1303,"data":null,"message":"Each transfer-out cannot be less than 5USDT.","success":false,"print-log":true}
-                    '1461': InvalidOrder, // {"status":"error","err_code":1461,"err_msg":"Current positions have triggered position limits (5000USDT). Please modify.","ts":1652554651234}
-                    'bad-request': BadRequest,
-                    'validation-format-error': BadRequest, // {"status":"error","err-code":"validation-format-error","err-msg":"Format Error: order-id.","data":null}
-                    'validation-constraints-required': BadRequest, // {"status":"error","err-code":"validation-constraints-required","err-msg":"Field is missing: client-order-id.","data":null}
-                    'base-date-limit-error': BadRequest, // {"status":"error","err-code":"base-date-limit-error","err-msg":"date less than system limit","data":null}
-                    'api-not-support-temp-addr': PermissionDenied, // {"status":"error","err-code":"api-not-support-temp-addr","err-msg":"API withdrawal does not support temporary addresses","data":null} // the user might need to add the withdrawal address exempt for API withdrawals with the exchange website first
-                    'timeout': RequestTimeout, // {"ts":1571653730865,"status":"error","err-code":"timeout","err-msg":"Request Timeout"}
-                    'gateway-internal-error': ExchangeNotAvailable, // {"status":"error","err-code":"gateway-internal-error","err-msg":"Failed to load data. Try again later.","data":null}
-                    'account-frozen-balance-insufficient-error': InsufficientFunds, // {"status":"error","err-code":"account-frozen-balance-insufficient-error","err-msg":"trade account balance is not enough, left: `0.0027`","data":null}
-                    'invalid-amount': InvalidOrder, // eg "Paramemter `amount` is invalid."
-                    'order-limitorder-amount-min-error': InvalidOrder, // limit order amount error, min: `0.001`
-                    'order-limitorder-amount-max-error': InvalidOrder, // market order amount error, max: `1000000`
-                    'order-marketorder-amount-min-error': InvalidOrder, // market order amount error, min: `0.01`
-                    'order-limitorder-price-min-error': InvalidOrder, // limit order price error
-                    'order-limitorder-price-max-error': InvalidOrder, // limit order price error
-                    'order-stop-order-hit-trigger': InvalidOrder, // {"status":"error","err-code":"order-stop-order-hit-trigger","err-msg":"Orders that are triggered immediately are not supported.","data":null}
-                    'order-value-min-error': InvalidOrder, // {"status":"error","err-code":"order-value-min-error","err-msg":"Order total cannot be lower than: 1 USDT","data":null}
-                    'order-invalid-price': InvalidOrder, // {"status":"error","err-code":"order-invalid-price","err-msg":"invalid price","data":null}
-                    'order-holding-limit-failed': InvalidOrder, // {"status":"error","err-code":"order-holding-limit-failed","err-msg":"Order failed, exceeded the holding limit of this currency","data":null}
-                    'order-orderprice-precision-error': InvalidOrder, // {"status":"error","err-code":"order-orderprice-precision-error","err-msg":"order price precision error, scale: `4`","data":null}
-                    'order-etp-nav-price-max-error': InvalidOrder, // {"status":"error","err-code":"order-etp-nav-price-max-error","err-msg":"Order price cannot be higher than 5% of NAV","data":null}
-                    'order-orderstate-error': OrderNotFound, // canceling an already canceled order
-                    'order-queryorder-invalid': OrderNotFound, // querying a non-existent order
-                    'order-update-error': ExchangeNotAvailable, // undocumented error
-                    'api-signature-check-failed': AuthenticationError,
-                    'api-signature-not-valid': AuthenticationError, // {"status":"error","err-code":"api-signature-not-valid","err-msg":"Signature not valid: Incorrect Access key [Access key错误]","data":null}
-                    'base-record-invalid': OrderNotFound, // https://github.com/ccxt/ccxt/issues/5750
-                    'base-symbol-trade-disabled': BadSymbol, // {"status":"error","err-code":"base-symbol-trade-disabled","err-msg":"Trading is disabled for this symbol","data":null}
-                    'base-symbol-error': BadSymbol, // {"status":"error","err-code":"base-symbol-error","err-msg":"The symbol is invalid","data":null}
-                    'system-maintenance': OnMaintenance, // {"status": "error", "err-code": "system-maintenance", "err-msg": "System is in maintenance!", "data": null}
-                    'base-request-exceed-frequency-limit': RateLimitExceeded, // {"status":"error","err-code":"base-request-exceed-frequency-limit","err-msg":"Frequency of requests has exceeded the limit, please try again later","data":null}
-                    // err-msg
-                    'invalid symbol': BadSymbol, // {"ts":1568813334794,"status":"error","err-code":"invalid-parameter","err-msg":"invalid symbol"}
-                    'symbol trade not open now': BadSymbol, // {"ts":1576210479343,"status":"error","err-code":"invalid-parameter","err-msg":"symbol trade not open now"}
-                    'require-symbol': BadSymbol, // {"status":"error","err-code":"require-symbol","err-msg":"Parameter `symbol` is required.","data":null},
-                    'invalid-address': BadRequest, // {"status":"error","err-code":"invalid-address","err-msg":"Invalid address.","data":null},
-                    'base-currency-chain-error': BadRequest, // {"status":"error","err-code":"base-currency-chain-error","err-msg":"The current currency chain does not exist","data":null},
-                    'dw-insufficient-balance': InsufficientFunds, // {"status":"error","err-code":"dw-insufficient-balance","err-msg":"Insufficient balance. You can only transfer `12.3456` at most.","data":null}
-                    'base-withdraw-fee-error': BadRequest, // {"status":"error","err-code":"base-withdraw-fee-error","err-msg":"withdrawal fee is not within limits","data":null}
-                    'dw-withdraw-min-limit': BadRequest, // {"status":"error","err-code":"dw-withdraw-min-limit","err-msg":"The withdrawal amount is less than the minimum limit.","data":null}
-                    'request limit': RateLimitExceeded, // {"ts":1687004814731,"status":"error","err-code":"invalid-parameter","err-msg":"request limit"}
-                },
-            },
-            'precisionMode': TICK_SIZE,
-            'options': {
-                'fetchMarkets': {
-                    'types': {
-                        'spot': true,
-                        'future': {
-                            'linear': true,
-                            'inverse': true,
-                        },
-                        'swap': {
-                            'linear': true,
-                            'inverse': true,
-                        },
-                    },
-                },
-                'withdraw': {
-                    'includeFee': false,
-                },
-                'defaultType': 'spot', // spot, future, swap
-                'defaultSubType': 'linear', // inverse, linear
-                'defaultNetwork': 'ERC20',
-                'defaultNetworks': {
-                    'ETH': 'ERC20',
-                    'BTC': 'BTC',
-                    'USDT': 'TRC20',
-                },
-                'networks': {
-                    // The below list is made up by huobi's common network display names, instead of currency-specific chain ids
-                    'BTC': 'BTC',
-                    'ETH': 'ERC20ETH', // 'ERC20ETH' is used only for ETH coin, not 'ERC20' // todo: after unification
-                    'ERC20': 'ERC20',
-                    'TRX': 'TRX',
-                    // 'TRX' is used only for TRX coin // todo: after unification
-                    'TRC20': 'TRC20',
-                    // 'ALGO': [ 'ALGO', 'ALGOUSDC' ], // todo: after unification
-                    'BSC': 'BEP20',
-                    // 'BEP20': [ 'BEP20', 'BEP20BNB' ], // 'BEP20BNB' is exceptionary for BNB coin, // todo: after unification
-                    'AVAXC': 'AVAXCCHAIN',
-                    'AVAXX': 'AVAX',
-                    'ARBONE': 'ARB',
-                    'HRC20': 'HECO',
-                    'DOGE': 'DOGE',
-                    // 'SOL': [ 'SOLANA', 'SOL', 'SOLUSDC' ], // Some tokens has SOLANA as network-names and some has 'SOL' (SOLUSDC is exception) // todo: after unification
-                    'PRC20': 'PRC20',
-                    // 'AVALANCHE_C': [ 'AVAXCCHAIN', 'C-CHAIN', 'CCHAIN', 'CCHAINERC20' ], // huobi has such many aliases for avax // todo: after unification
-                    // 'MATIC': [ 'POLYGON', 'PRC20', 'MATIC' ],  // todo: after unification
-                    // 'CARDANO': [ 'CARDANO', 'ADA', 'ADATOKEN' ], // todo: after unification
-                    // 'CHILIZ': [ 'CHZCHAIN', 'CHZ20', 'CRC20' ], // 'CRC20' is used by houbi for Chiliz, not CRONOS network // todo: after unification
-                    'XLM': 'XLM',
-                    // todo: 'TERRA': 'LUNA', // LUNA is used by huobi only for LUNA coin. New Terra network is only for LUNA
-                    // 'TERRACLASSIC': [ 'USTC', 'LUNC', 'TERRA' ], // Huobi uses 'TERRA' network name for Terra classic // todo: after unification
-                    'ACA': 'ACA',
-                    'ZIL': 'ZIL',
-                    // 'CUBENETWORK': [ 'CUBE', 'CUBEDAI', 'CUBECRC20' ], // CUBE is only for mainnet CUBE and others have CUBECRC20 (CUBEDAI is exception) // todo: after unification
-                    'AE': 'AE',
-                    'AKT': 'AKT',
-                    'AR': 'AR',
-                    'ASTR': 'ASTR',
-                    'APT': 'APT',
-                    'BAND': 'BAND',
-                    'BSV': 'BSV',
-                    'BCH': 'BCC', // exception: 'HBCH' for huobi bch
-                    'BITCI': 'BITCI',
-                    'BRISE': 'BRISE',
-                    'DTA': 'DTA',
-                    'BTT': 'BTT',
-                    'BTS': 'BTS',
-                    'BTM': 'BTM',
-                    'CSPR': 'CSPR',
-                    'CELO': 'CELO',
-                    'COTI': 'COTI',
-                    'CRUST': 'CRUST',
-                    'CKB': 'CKB',
-                    'DASH': 'DASH',
-                    'DCR': 'DCR',
-                    'DOCK': 'DOCK',
-                    'EGLD': 'EGLD',
-                    'XEC': 'ECASH',
-                    'ELA': 'ELA',
-                    'EOS': 'EOS',
-                    'CRC20': 'CRO',
-                    'ETC': 'ETC',
-                    'ETHW': 'ETHW',
-                    'FIL': 'FIL',
-                    'ICP': 'ICP',
-                    'IOTA': 'IOTA',
-                    'KLAY': 'KLAY',
-                    'KSM': 'KSM',
-                    'LTC': 'LTC',
-                    'XMR': 'XMR',
-                    'XRP': 'XRP',
-                    'NEAR': 'NEAR',
-                    'ONT': 'ONTOLOGY',
-                    'OPTIMISM': 'OP',
-                    'DOT': 'DOT',
-                    'XZT': 'XZT',
-                    'TON': 'TON',
-                    'WAX': 'WAX1',
-                    'WAVES': 'WAVES',
-                    'ZEC': 'ZEC',
-                    'ZEN': 'ZEN',
-                    'XYM': 'XYM',
-                    'XVG': 'XVG',
-                    'XDC': 'XDC',
-                    'XCH': 'XCH',
-                    // 'NEBULAS': [ 'NAS', 'NRC20' ], // NAS is for main NAS mainnet coin, NRC20 for other NAS based tokens  // todo: after unification
-                    'VSYS': 'VSYS',
-                    'VET': 'VET',
-                    'XPRT': 'XPRT',
-                    'NEM': 'XEM',
-                    'TT': 'TT',
-                    'THETA': 'THETA',
-                    'SYS': 'SYS',
-                    'SGB': 'SGB',
-                    'SDN': 'SDN',
-                    'SCRT': 'SCRT',
-                    'STEEM': 'STEEM',
-                    'SC': 'SC',
-                    'RVN': 'RVN',
-                    'REI': 'REI',
-                    'QTUM': 'QTUM',
-                    'NULS': 'NULS',
-                    'NEWTON': 'NEWTON',
-                    'NANO': 'NANO',
-                    'MOVR': 'MOVR',
-                    // 'MOONBEAM': [ 'GLMR', 'MOONBEAM' ], // todo: after unification
-                    'POKT': 'POKT',
-                    'IOTEX': 'IOTX',
-                    // 'IOST': [ 'IOST', 'IRC20' ], // IOST is for mainnet IOST token and HUSD, other IOST-blockchain based tokens have IRC20 // todo: after unification
-                    'ONE': 'ONE',
-                    'MINA': 'MINA',
-                    'MASS': 'MASS',
-                    'LSK': 'LSK',
-                    'LINE': 'LINK', // this is not chainlink, but LINE BLOCKCHAIN for LINK
-                    'OASYS': 'OAS',
-                    'LAT': 'LAT',
-                    'KMD': 'KMD',
-                    'KMA': 'KMA',
-                    'KAVA': 'KAVA',
-                    'ICX': 'ICX',
-                    'HIVE': 'HIVE',
-                    'HBAR': 'HBAR',
-                    'GAS': 'GAS',
-                    'FTM': 'FTM',
-                    'FSN': 'FSN',
-                    'FLOW': 'FLOW',
-                    'EVMOS': 'EVMOS',
-                    'ETHF': 'ETHFAIR',
-                    'ERGO': 'ERG',
-                    'CTXC': 'CTXC',
-                    'NODL': 'NODL',
-                    'IRIS': 'IRIS',
-                    'DGB': 'DGB',
-                    'AZERO': 'AZERO',
-                    'POLYX': 'POLYX',
-                    'RSK': 'RBTC', // ROOTSTOCK
-                    // 'COSMOS': 'ATOM1',
-                    // 'ATOM': 'ATOM1', todo calrify
-                    'FIO': 'FIO',
-                    'QI': 'QI',
-                    'DFI': 'DFI',
-                    'NEON3': 'NEON3',
-                    // below will be uncommented after consensus
-                    // 'BITCOINDIAMOND': 'BCD',
-                    // 'BITCOINHD': 'BHD',
-                    // 'BITCOINGOLD': 'BTG',
-                    // 'BITCOINX': 'BCX',
-                    // 'SUPERBITCOIN': 'SBTC',
-                    // 'UNIQUENETWORK': 'UNQ',
-                    // 'SOLOGENIC': 'SOLO',
-                    // 'ACHAIN': 'ACT',
-                    // 'ARDOR': 'ARDR',
-                    // 'AELF': 'ELF',
-                    // 'EMINER': 'EM',
-                    // 'AURORY': 'AURY',
-                    // 'TOPNETWORK': 'TOP',
-                    // 'WGREENPAY': 'WGP',
-                    // 'DOUBLEACHAIN': 'AAC',
-                    // 'AGORIC': 'BLD',
-                    // 'CONSCIOUSVALUENETWORK': 'CVNT',
-                    // 'CELLODOLAR': 'CUSD',
-                    // 'CYBERMILES': 'CMT',
-                    // 'DECIMATED': 'DIO',
-                    // 'DEEPBRAIN': 'DBC1',
-                    // 'PNETWORK': 'XPNT',
-                    // 'WALTONCHAIN': 'WTC',
-                    // 'WAYKICHAIN': 'WICC',
-                    // 'WANCHAIN': 'WAN',
-                    // 'ULTRAIN': 'UGAS',
-                    // 'UNILENDFINANCE': 'UFT',
-                    // 'SMARTMESH': 'SMT',
-                    // 'ROUTE': 'ROUTE',
-                    // 'NERVE': 'NVT',
-                    // 'STEP': 'STEP',
-                    // 'BITSHARESNEW': 'NBS',
-                    // 'MOVIEBLOC': 'MBL',
-                    // 'ELECTRONEUM': 'ETN',
-                    // 'STAFI': 'FIS',
-                    // 'GROESTLCOIN': 'GRS',
-                    // 'HYPERCASH': 'HC',
-                    // 'FIRO': 'XZC',
-                    // dead projects:  "BCV" (BitCapitalVendor ), "PAI" (Project Pai), BIFI (bitcoin file)
-                    // excluded: GBP, EUR BRL
-                    // unknown networks: KIP7, BSCFACE1, OEP4, GASN3, EOSS, LUK
-                    // several other coins with network name prefixed HRC20 i.e. "HRC20AAVE", "HRC20AXS" ... but all other chains on heco are just with HECO name. another single exception is that ht coin has "HECOHT" as network name
-                },
-                // https://github.com/ccxt/ccxt/issues/5376
-                'fetchOrdersByStatesMethod': 'spot_private_get_v1_order_orders', // 'spot_private_get_v1_order_history' // https://github.com/ccxt/ccxt/pull/5392
-                'createMarketBuyOrderRequiresPrice': true,
-                'language': 'en-US',
-                'broker': {
-                    'id': 'AA03022abc',
-                },
-                'accountsByType': {
-                    'spot': 'pro',
-                    'funding': 'pro',
-                    'future': 'futures',
-                },
-                'accountsById': {
-                    'spot': 'spot',
-                    'margin': 'margin',
-                    'otc': 'otc',
-                    'point': 'point',
-                    'super-margin': 'super-margin',
-                    'investment': 'investment',
-                    'borrow': 'borrow',
-                    'grid-trading': 'grid-trading',
-                    'deposit-earning': 'deposit-earning',
-                    'otc-options': 'otc-options',
-                },
-                'marginAccounts': {
-                    'cross': 'super-margin',
-                    'isolated': 'margin',
-                },
-                'typesByAccount': {
-                    'pro': 'spot',
-                    'futures': 'future',
-                },
-                'spot': {
-                    'stopOrderTypes': {
-                        'stop-limit': true,
-                        'buy-stop-limit': true,
-                        'sell-stop-limit': true,
-                        'stop-limit-fok': true,
-                        'buy-stop-limit-fok': true,
-                        'sell-stop-limit-fok': true,
-                    },
-                    'limitOrderTypes': {
-                        'limit': true,
-                        'buy-limit': true,
-                        'sell-limit': true,
-                        'ioc': true,
-                        'buy-ioc': true,
-                        'sell-ioc': true,
-                        'limit-maker': true,
-                        'buy-limit-maker': true,
-                        'sell-limit-maker': true,
-                        'stop-limit': true,
-                        'buy-stop-limit': true,
-                        'sell-stop-limit': true,
-                        'limit-fok': true,
-                        'buy-limit-fok': true,
-                        'sell-limit-fok': true,
-                        'stop-limit-fok': true,
-                        'buy-stop-limit-fok': true,
-                        'sell-stop-limit-fok': true,
-                    },
-                },
-            },
-            'commonCurrencies': {
-                // https://github.com/ccxt/ccxt/issues/6081
-                // https://github.com/ccxt/ccxt/issues/3365
-                // https://github.com/ccxt/ccxt/issues/2873
-                'GET': 'Themis', // conflict with GET (Guaranteed Entrance Token, GET Protocol)
-                'GTC': 'Game.com', // conflict with Gitcoin and Gastrocoin
-                'HIT': 'HitChain',
-                'HOT': 'Hydro Protocol', // conflict with HOT (Holo) https://github.com/ccxt/ccxt/issues/4929
-                // https://github.com/ccxt/ccxt/issues/7399
-                // https://coinmarketcap.com/currencies/pnetwork/
-                // https://coinmarketcap.com/currencies/penta/markets/
-                // https://en.cryptonomist.ch/blog/eidoo/the-edo-to-pnt-upgrade-what-you-need-to-know-updated/
-                'PNT': 'Penta',
-                'SBTC': 'Super Bitcoin',
-                'SOUL': 'Soulsaver',
-                'BIFI': 'Bitcoin File', // conflict with Beefy.Finance https://github.com/ccxt/ccxt/issues/8706
-            },
-        });
-    }
-
-    async fetchStatus (params = {}) {
-        await this.loadMarkets ();
-        let marketType = undefined;
-        [ marketType, params ] = this.handleMarketTypeAndParams ('fetchMyTrades', undefined, params);
-        let method = 'statusPublicSpotGetApiV2SummaryJson';
-        if (marketType !== 'spot') {
-            const subType = this.safeString (params, 'subType', this.options['defaultSubType']);
-            if (marketType === 'swap') {
-                if (subType === 'linear') {
-                    method = 'statusPublicSwapLinearGetApiV2SummaryJson';
-                } else if (subType === 'inverse') {
-                    method = 'statusPublicSwapInverseGetApiV2SummaryJson';
-                }
-            } else if (marketType === 'future') {
-                if (subType === 'linear') {
-                    method = 'statusPublicFutureLinearGetApiV2SummaryJson';
-                } else if (subType === 'inverse') {
-                    method = 'statusPublicFutureInverseGetApiV2SummaryJson';
-                }
-            } else if (marketType === 'contract') {
-                method = 'contractPublicGetHeartbeat';
-            }
-        }
-        const response = await this[method] ();
-        //
-        // statusPublicSpotGetApiV2SummaryJson, statusPublicSwapInverseGetApiV2SummaryJson, statusPublicFutureLinearGetApiV2SummaryJson, statusPublicFutureInverseGetApiV2SummaryJson
-        //
-        //      {
-        //          "page": {
-        //              "id":"mn7l2lw8pz4p",
-        //              "name":"Huobi Futures-USDT-margined Swaps",
-        //              "url":"https://status-linear-swap.huobigroup.com",
-        //              "time_zone":"Asia/Singapore",
-        //              "updated_at":"2022-04-29T12:47:21.319+08:00"},
-        //              "components": [
-        //                  {
-        //                      "id":"lrv093qk3yp5",
-        //                      "name":"market data",
-        //                      "status":"operational",
-        //                      "created_at":"2020-10-29T14:08:59.427+08:00",
-        //                      "updated_at":"2020-10-29T14:08:59.427+08:00",
-        //                      "position":1,"description":null,
-        //                      "showcase":false,
-        //                      "start_date":null,
-        //                      "group_id":null,
-        //                      "page_id":"mn7l2lw8pz4p",
-        //                      "group":true,
-        //                      "only_show_if_degraded":false,
-        //                      "components": [
-        //                          "82k5jxg7ltxd" // list of related components
-        //                      ]
-        //                  },
-        //              ],
-        //              "incidents": [ // empty array if there are no issues
-        //                  {
-        //                      "id": "rclfxz2g21ly",  // incident id
-        //                      "name": "Market data is delayed",  // incident name
-        //                      "status": "investigating",  // incident status
-        //                      "created_at": "2020-02-11T03:15:01.913Z",  // incident create time
-        //                      "updated_at": "2020-02-11T03:15:02.003Z",   // incident update time
-        //                      "monitoring_at": null,
-        //                      "resolved_at": null,
-        //                      "impact": "minor",  // incident impact
-        //                      "shortlink": "http://stspg.io/pkvbwp8jppf9",
-        //                      "started_at": "2020-02-11T03:15:01.906Z",
-        //                      "page_id": "p0qjfl24znv5",
-        //                      "incident_updates": [
-        //                          {
-        //                              "id": "dwfsk5ttyvtb",
-        //                              "status": "investigating",
-        //                              "body": "Market data is delayed",
-        //                              "incident_id": "rclfxz2g21ly",
-        //                              "created_at": "2020-02-11T03:15:02.000Z",
-        //                              "updated_at": "2020-02-11T03:15:02.000Z",
-        //                              "display_at": "2020-02-11T03:15:02.000Z",
-        //                              "affected_components": [
-        //                                  {
-        //                                      "code": "nctwm9tghxh6",
-        //                                      "name": "Market data",
-        //                                      "old_status": "operational",
-        //                                      "new_status": "degraded_performance"
-        //                                  }
-        //                              ],
-        //                              "deliver_notifications": true,
-        //                              "custom_tweet": null,
-        //                              "tweet_id": null
-        //                          }
-        //                      ],
-        //                      "components": [
-        //                          {
-        //                              "id": "nctwm9tghxh6",
-        //                              "name": "Market data",
-        //                              "status": "degraded_performance",
-        //                              "created_at": "2020-01-13T09:34:48.284Z",
-        //                              "updated_at": "2020-02-11T03:15:01.951Z",
-        //                              "position": 8,
-        //                              "description": null,
-        //                              "showcase": false,
-        //                              "group_id": null,
-        //                              "page_id": "p0qjfl24znv5",
-        //                              "group": false,
-        //                              "only_show_if_degraded": false
-        //                          }
-        //                      ]
-        //                  }, ...
-        //              ],
-        //              "scheduled_maintenances":[ // empty array if there are no scheduled maintenances
-        //                  {
-        //                      "id": "k7g299zl765l", // incident id
-        //                      "name": "Schedule maintenance", // incident name
-        //                      "status": "scheduled", // incident status
-        //                      "created_at": "2020-02-11T03:16:31.481Z",  // incident create time
-        //                      "updated_at": "2020-02-11T03:16:31.530Z",  // incident update time
-        //                      "monitoring_at": null,
-        //                      "resolved_at": null,
-        //                      "impact": "maintenance",  // incident impact
-        //                      "shortlink": "http://stspg.io/md4t4ym7nytd",
-        //                      "started_at": "2020-02-11T03:16:31.474Z",
-        //                      "page_id": "p0qjfl24znv5",
-        //                      "incident_updates": [
-        //                          {
-        //                              "id": "8whgr3rlbld8",
-        //                              "status": "scheduled",
-        //                              "body": "We will be undergoing scheduled maintenance during this time.",
-        //                              "incident_id": "k7g299zl765l",
-        //                              "created_at": "2020-02-11T03:16:31.527Z",
-        //                              "updated_at": "2020-02-11T03:16:31.527Z",
-        //                              "display_at": "2020-02-11T03:16:31.527Z",
-        //                              "affected_components": [
-        //                                  {
-        //                                      "code": "h028tnzw1n5l",
-        //                                      "name": "Deposit And Withdraw - Deposit",
-        //                                      "old_status": "operational",
-        //                                      "new_status": "operational"
-        //                                  }
-        //                              ],
-        //                              "deliver_notifications": true,
-        //                              "custom_tweet": null,
-        //                              "tweet_id": null
-        //                          }
-        //                      ],
-        //                      "components": [
-        //                          {
-        //                              "id": "h028tnzw1n5l",
-        //                              "name": "Deposit",
-        //                              "status": "operational",
-        //                              "created_at": "2019-12-05T02:07:12.372Z",
-        //                              "updated_at": "2020-02-10T12:34:52.970Z",
-        //                              "position": 1,
-        //                              "description": null,
-        //                              "showcase": false,
-        //                              "group_id": "gtd0nyr3pf0k",
-        //                              "page_id": "p0qjfl24znv5",
-        //                              "group": false,
-        //                              "only_show_if_degraded": false
-        //                          }
-        //                      ],
-        //                      "scheduled_for": "2020-02-15T00:00:00.000Z",  // scheduled maintenance start time
-        //                      "scheduled_until": "2020-02-15T01:00:00.000Z"  // scheduled maintenance end time
-        //                  }
-        //              ],
-        //              "status": {
-        //                  "indicator":"none", // none, minor, major, critical, maintenance
-        //                  "description":"all systems operational" // All Systems Operational, Minor Service Outage, Partial System Outage, Partially Degraded Service, Service Under Maintenance
-        //              }
-        //          }
-        //
-        //
-        // contractPublicGetHeartbeat
-        //
-        //      {
-        //          "status": "ok", // 'ok', 'error'
-        //          "data": {
-        //              "heartbeat": 1, // future 1: available, 0: maintenance with service suspended
-        //              "estimated_recovery_time": null, // estimated recovery time in milliseconds
-        //              "swap_heartbeat": 1,
-        //              "swap_estimated_recovery_time": null,
-        //              "option_heartbeat": 1,
-        //              "option_estimated_recovery_time": null,
-        //              "linear_swap_heartbeat": 1,
-        //              "linear_swap_estimated_recovery_time": null
-        //          },
-        //          "ts": 1557714418033
-        //      }
-        //
-        let status = undefined;
-        let updated = undefined;
-        let url = undefined;
-        if (method === 'contractPublicGetHeartbeat') {
-            const statusRaw = this.safeString (response, 'status');
-            status = (statusRaw === 'ok') ? 'ok' : 'maintenance'; // 'ok', 'error'
-            updated = this.safeString (response, 'ts');
-        } else {
-            const statusData = this.safeValue (response, 'status', {});
-            const statusRaw = this.safeString (statusData, 'indicator');
-            status = (statusRaw === 'none') ? 'ok' : 'maintenance'; // none, minor, major, critical, maintenance
-            const pageData = this.safeValue (response, 'page', {});
-            const datetime = this.safeString (pageData, 'updated_at');
-            updated = this.parse8601 (datetime);
-            url = this.safeString (pageData, 'url');
-        }
-        return {
-            'status': status,
-            'updated': updated,
-            'eta': undefined,
-            'url': url,
-            'info': response,
-        };
-    }
-
-    async fetchTime (params = {}) {
-        /**
-         * @method
-         * @name huobi#fetchTime
-         * @description fetches the current integer timestamp in milliseconds from the exchange server
-         * @param {object} [params] extra parameters specific to the huobi api endpoint
-         * @returns {int} the current integer timestamp in milliseconds from the exchange server
-         */
-        const options = this.safeValue (this.options, 'fetchTime', {});
-        const defaultType = this.safeString (this.options, 'defaultType', 'spot');
-        let type = this.safeString (options, 'type', defaultType);
-        type = this.safeString (params, 'type', type);
-        let method = 'spotPublicGetV1CommonTimestamp';
-        if ((type === 'future') || (type === 'swap')) {
-            method = 'contractPublicGetApiV1Timestamp';
-        }
-        const response = await this[method] (params);
-        //
-        // spot
-        //
-        //     {"status":"ok","data":1637504261099}
-        //
-        // future, swap
-        //
-        //     {"status":"ok","ts":1637504164707}
-        //
-        return this.safeInteger2 (response, 'data', 'ts');
-    }
-
-    parseTradingFee (fee, market = undefined) {
-        //
-        //     {
-        //         "symbol":"btcusdt",
-        //         "actualMakerRate":"0.002",
-        //         "actualTakerRate":"0.002",
-        //         "takerFeeRate":"0.002",
-        //         "makerFeeRate":"0.002"
-        //     }
-        //
-        const marketId = this.safeString (fee, 'symbol');
-        return {
-            'info': fee,
-            'symbol': this.safeSymbol (marketId, market),
-            'maker': this.safeNumber (fee, 'actualMakerRate'),
-            'taker': this.safeNumber (fee, 'actualTakerRate'),
-        };
-    }
-
-    async fetchTradingFee (symbol: string, params = {}) {
-        /**
-         * @method
-         * @name huobi#fetchTradingFee
-         * @description fetch the trading fees for a market
-         * @param {string} symbol unified market symbol
-         * @param {object} [params] extra parameters specific to the huobi api endpoint
-         * @returns {object} a [fee structure]{@link https://docs.ccxt.com/#/?id=fee-structure}
-         */
-        await this.loadMarkets ();
-        const market = this.market (symbol);
-        const request = {
-            'symbols': market['id'], // trading symbols comma-separated
-        };
-        const response = await this.spotPrivateGetV2ReferenceTransactFeeRate (this.extend (request, params));
-        //
-        //     {
-        //         "code":200,
-        //         "data":[
-        //             {
-        //                 "symbol":"btcusdt",
-        //                 "actualMakerRate":"0.002",
-        //                 "actualTakerRate":"0.002",
-        //                 "takerFeeRate":"0.002",
-        //                 "makerFeeRate":"0.002"
-        //             }
-        //         ],
-        //         "success":true
-        //     }
-        //
-        const data = this.safeValue (response, 'data', []);
-        const first = this.safeValue (data, 0, {});
-        return this.parseTradingFee (first, market);
-    }
-
-    async fetchTradingLimits (symbols: string[] = undefined, params = {}) {
-        // this method should not be called directly, use loadTradingLimits () instead
-        //  by default it will try load withdrawal fees of all currencies (with separate requests)
-        //  however if you define symbols = [ 'ETH/BTC', 'LTC/BTC' ] in args it will only load those
-        await this.loadMarkets ();
-        if (symbols === undefined) {
-            symbols = this.symbols;
-        }
-        const result = {};
-        for (let i = 0; i < symbols.length; i++) {
-            const symbol = symbols[i];
-            result[symbol] = await this.fetchTradingLimitsById (this.marketId (symbol), params);
-        }
-        return result;
-    }
-
-    async fetchTradingLimitsById (id: string, params = {}) {
-        const request = {
-            'symbol': id,
-        };
-        const response = await this.spotPublicGetV1CommonExchange (this.extend (request, params));
-        //
-        //     { status:   "ok",
-        //         data: {                                  symbol: "aidocbtc",
-        //                              'buy-limit-must-less-than':  1.1,
-        //                          'sell-limit-must-greater-than':  0.9,
-        //                         'limit-order-must-greater-than':  1,
-        //                            'limit-order-must-less-than':  5000000,
-        //                    'market-buy-order-must-greater-than':  0.0001,
-        //                       'market-buy-order-must-less-than':  100,
-        //                   'market-sell-order-must-greater-than':  1,
-        //                      'market-sell-order-must-less-than':  500000,
-        //                       'circuit-break-when-greater-than':  10000,
-        //                          'circuit-break-when-less-than':  10,
-        //                 'market-sell-order-rate-must-less-than':  0.1,
-        //                  'market-buy-order-rate-must-less-than':  0.1        } }
-        //
-        return this.parseTradingLimits (this.safeValue (response, 'data', {}));
-    }
-
-    parseTradingLimits (limits, symbol: string = undefined, params = {}) {
-        //
-        //   {                                  symbol: "aidocbtc",
-        //                  'buy-limit-must-less-than':  1.1,
-        //              'sell-limit-must-greater-than':  0.9,
-        //             'limit-order-must-greater-than':  1,
-        //                'limit-order-must-less-than':  5000000,
-        //        'market-buy-order-must-greater-than':  0.0001,
-        //           'market-buy-order-must-less-than':  100,
-        //       'market-sell-order-must-greater-than':  1,
-        //          'market-sell-order-must-less-than':  500000,
-        //           'circuit-break-when-greater-than':  10000,
-        //              'circuit-break-when-less-than':  10,
-        //     'market-sell-order-rate-must-less-than':  0.1,
-        //      'market-buy-order-rate-must-less-than':  0.1        }
-        //
-        return {
-            'info': limits,
-            'limits': {
-                'amount': {
-                    'min': this.safeNumber (limits, 'limit-order-must-greater-than'),
-                    'max': this.safeNumber (limits, 'limit-order-must-less-than'),
-                },
-            },
-        };
-    }
-
-    costToPrecision (symbol, cost) {
-        return this.decimalToPrecision (cost, TRUNCATE, this.markets[symbol]['precision']['cost'], this.precisionMode);
-    }
-
-    async fetchMarkets (params = {}) {
-        /**
-         * @method
-         * @name huobi#fetchMarkets
-         * @description retrieves data on all markets for huobi
-         * @param {object} [params] extra parameters specific to the exchange api endpoint
-         * @returns {object[]} an array of objects representing market data
-         */
-        const options = this.safeValue (this.options, 'fetchMarkets', {});
-        const types = this.safeValue (options, 'types', {});
-        let allMarkets = [];
-        let promises = [];
-        const keys = Object.keys (types);
-        for (let i = 0; i < keys.length; i++) {
-            const type = keys[i];
-            const value = this.safeValue (types, type);
-            if (value === true) {
-                promises.push (this.fetchMarketsByTypeAndSubType (type, undefined, params));
-            } else if (value) {
-                const subKeys = Object.keys (value);
-                for (let j = 0; j < subKeys.length; j++) {
-                    const subType = subKeys[j];
-                    const subValue = this.safeValue (value, subType);
-                    if (subValue) {
-                        promises.push (this.fetchMarketsByTypeAndSubType (type, subType, params));
-                    }
-                }
-            }
-        }
-        promises = await Promise.all (promises);
-        for (let i = 0; i < promises.length; i++) {
-            allMarkets = this.arrayConcat (allMarkets, promises[i]);
-        }
-        return allMarkets;
-    }
-
-    async fetchMarketsByTypeAndSubType (type, subType, params = {}) {
-        let method = 'spotPublicGetV1CommonSymbols';
-        const query = this.omit (params, [ 'type', 'subType' ]);
-        const spot = (type === 'spot');
-        const contract = (type !== 'spot');
-        const future = (type === 'future');
-        const swap = (type === 'swap');
-        let linear = undefined;
-        let inverse = undefined;
-        const request = {};
-        if (contract) {
-            linear = (subType === 'linear');
-            inverse = (subType === 'inverse');
-            if (linear) {
-                method = 'contractPublicGetLinearSwapApiV1SwapContractInfo';
-                if (future) {
-                    request['business_type'] = 'futures';
-                }
-            } else if (inverse) {
-                if (future) {
-                    method = 'contractPublicGetApiV1ContractContractInfo';
-                } else if (swap) {
-                    method = 'contractPublicGetSwapApiV1SwapContractInfo';
-                }
-            }
-        }
-        const response = await this[method] (this.extend (request, query));
-        //
-        // spot
-        //
-        //     {
-        //         "status":"ok",
-        //         "data":[
-        //             {
-        //                 "base-currency":"xrp3s",
-        //                 "quote-currency":"usdt",
-        //                 "price-precision":4,
-        //                 "amount-precision":4,
-        //                 "symbol-partition":"innovation",
-        //                 "symbol":"xrp3susdt",
-        //                 "state":"online",
-        //                 "value-precision":8,
-        //                 "min-order-amt":0.01,
-        //                 "max-order-amt":1616.4353,
-        //                 "min-order-value":5,
-        //                 "limit-order-min-order-amt":0.01,
-        //                 "limit-order-max-order-amt":1616.4353,
-        //                 "limit-order-max-buy-amt":1616.4353,
-        //                 "limit-order-max-sell-amt":1616.4353,
-        //                 "sell-market-min-order-amt":0.01,
-        //                 "sell-market-max-order-amt":1616.4353,
-        //                 "buy-market-max-order-value":2500,
-        //                 "max-order-value":2500,
-        //                 "underlying":"xrpusdt",
-        //                 "mgmt-fee-rate":0.035000000000000000,
-        //                 "charge-time":"23:55:00",
-        //                 "rebal-time":"00:00:00",
-        //                 "rebal-threshold":-5,
-        //                 "init-nav":10.000000000000000000,
-        //                 "api-trading":"enabled",
-        //                 "tags":"etp,nav,holdinglimit"
-        //             },
-        //         ]
-        //     }
-        //
-        // inverse future
-        //
-        //     {
-        //         "status":"ok",
-        //         "data":[
-        //             {
-        //                 "symbol":"BTC",
-        //                 "contract_code":"BTC211126",
-        //                 "contract_type":"this_week",
-        //                 "contract_size":100.000000000000000000,
-        //                 "price_tick":0.010000000000000000,
-        //                 "delivery_date":"20211126",
-        //                 "delivery_time":"1637913600000",
-        //                 "create_date":"20211112",
-        //                 "contract_status":1,
-        //                 "settlement_time":"1637481600000"
-        //             },
-        //         ],
-        //         "ts":1637474595140
-        //     }
-        //
-        // linear futures
-        //
-        //     {
-        //         "status":"ok",
-        //         "data":[
-        //             {
-        //                 "symbol":"BTC",
-        //                 "contract_code":"BTC-USDT-211231",
-        //                 "contract_size":0.001000000000000000,
-        //                 "price_tick":0.100000000000000000,
-        //                 "delivery_date":"20211231",
-        //                 "delivery_time":"1640937600000",
-        //                 "create_date":"20211228",
-        //                 "contract_status":1,
-        //                 "settlement_date":"1640764800000",
-        //                 "support_margin_mode":"cross",
-        //                 "business_type":"futures",
-        //                 "pair":"BTC-USDT",
-        //                 "contract_type":"this_week" // next_week, quarter
-        //             },
-        //         ],
-        //         "ts":1640736207263
-        //     }
-        //
-        // swaps
-        //
-        //     {
-        //         "status":"ok",
-        //         "data":[
-        //             {
-        //                 "symbol":"BTC",
-        //                 "contract_code":"BTC-USDT",
-        //                 "contract_size":0.001000000000000000,
-        //                 "price_tick":0.100000000000000000,
-        //                 "delivery_time":"",
-        //                 "create_date":"20201021",
-        //                 "contract_status":1,
-        //                 "settlement_date":"1637481600000",
-        //                 "support_margin_mode":"all", // isolated
-        //             },
-        //         ],
-        //         "ts":1637474774467
-        //     }
-        //
-        const markets = this.safeValue (response, 'data', []);
-        const numMarkets = markets.length;
-        if (numMarkets < 1) {
-            throw new NetworkError (this.id + ' fetchMarkets() returned an empty response: ' + this.json (markets));
-        }
-        const result = [];
-        for (let i = 0; i < markets.length; i++) {
-            const market = markets[i];
-            let baseId = undefined;
-            let quoteId = undefined;
-            let settleId = undefined;
-            let id = undefined;
-            let lowercaseId = undefined;
-            let lowercaseBaseId = undefined;
-            if (contract) {
-                id = this.safeString (market, 'contract_code');
-                lowercaseId = id.toLowerCase ();
-                if (swap) {
-                    const parts = id.split ('-');
-                    baseId = this.safeString (market, 'symbol');
-                    lowercaseBaseId = baseId.toLowerCase ();
-                    quoteId = this.safeStringLower (parts, 1);
-                    settleId = inverse ? baseId : quoteId;
-                } else if (future) {
-                    baseId = this.safeString (market, 'symbol');
-                    lowercaseBaseId = baseId.toLowerCase ();
-                    if (inverse) {
-                        quoteId = 'USD';
-                        settleId = baseId;
-                    } else {
-                        const pair = this.safeString (market, 'pair');
-                        const parts = pair.split ('-');
-                        quoteId = this.safeString (parts, 1);
-                        settleId = quoteId;
-                    }
-                }
-            } else {
-                baseId = this.safeString (market, 'base-currency');
-                lowercaseBaseId = baseId.toLowerCase ();
-                quoteId = this.safeString (market, 'quote-currency');
-                id = baseId + quoteId;
-                lowercaseId = id.toLowerCase ();
-            }
-            const base = this.safeCurrencyCode (baseId);
-            const quote = this.safeCurrencyCode (quoteId);
-            const settle = this.safeCurrencyCode (settleId);
-            let symbol = base + '/' + quote;
-            let expiry = undefined;
-            if (contract) {
-                if (inverse) {
-                    symbol += ':' + base;
-                } else if (linear) {
-                    symbol += ':' + quote;
-                }
-                if (future) {
-                    expiry = this.safeInteger (market, 'delivery_time');
-                    symbol += '-' + this.yymmdd (expiry);
-                }
-            }
-            const contractSize = this.safeNumber (market, 'contract_size');
-            let minCost = this.safeNumber (market, 'min-order-value');
-            const maxAmount = this.safeNumber (market, 'max-order-amt');
-            let minAmount = this.safeNumber (market, 'min-order-amt');
-            if (contract) {
-                if (linear) {
-                    minAmount = contractSize;
-                } else if (inverse) {
-                    minCost = contractSize;
-                }
-            }
-            let pricePrecision = undefined;
-            let amountPrecision = undefined;
-            let costPrecision = undefined;
-            if (spot) {
-                pricePrecision = this.parseNumber (this.parsePrecision (this.safeString (market, 'price-precision')));
-                amountPrecision = this.parseNumber (this.parsePrecision (this.safeString (market, 'amount-precision')));
-                costPrecision = this.parseNumber (this.parsePrecision (this.safeString (market, 'value-precision')));
-            } else {
-                pricePrecision = this.safeNumber (market, 'price_tick');
-                amountPrecision = this.parseNumber ('1'); // other markets have step size of 1 contract
-            }
-            let maker = undefined;
-            let taker = undefined;
-            if (spot) {
-                maker = (base === 'OMG') ? this.parseNumber ('0') : this.parseNumber ('0.002');
-                taker = (base === 'OMG') ? this.parseNumber ('0') : this.parseNumber ('0.002');
-            }
-            let active = undefined;
-            if (spot) {
-                const state = this.safeString (market, 'state');
-                active = (state === 'online');
-            } else if (contract) {
-                const contractStatus = this.safeInteger (market, 'contract_status');
-                active = (contractStatus === 1);
-            }
-            const leverageRatio = this.safeString (market, 'leverage-ratio', '1');
-            const superLeverageRatio = this.safeString (market, 'super-margin-leverage-ratio', '1');
-            const hasLeverage = Precise.stringGt (leverageRatio, '1') || Precise.stringGt (superLeverageRatio, '1');
-            // 0 Delisting
-            // 1 Listing
-            // 2 Pending Listing
-            // 3 Suspension
-            // 4 Suspending of Listing
-            // 5 In Settlement
-            // 6 Delivering
-            // 7 Settlement Completed
-            // 8 Delivered
-            // 9 Suspending of Trade
-            result.push ({
-                'id': id,
-                'lowercaseId': lowercaseId,
-                'symbol': symbol,
-                'base': base,
-                'quote': quote,
-                'settle': settle,
-                'baseId': baseId,
-                'lowercaseBaseId': lowercaseBaseId,
-                'quoteId': quoteId,
-                'settleId': settleId,
-                'type': type,
-                'spot': spot,
-                'margin': (spot && hasLeverage),
-                'swap': swap,
-                'future': future,
-                'option': false,
-                'active': active,
-                'contract': contract,
-                'linear': linear,
-                'inverse': inverse,
-                'taker': taker,
-                'maker': maker,
-                'contractSize': contractSize,
-                'expiry': expiry,
-                'expiryDatetime': this.iso8601 (expiry),
-                'strike': undefined,
-                'optionType': undefined,
-                'precision': {
-                    'amount': amountPrecision,
-                    'price': pricePrecision,
-                    'cost': costPrecision,
-                },
-                'limits': {
-                    'leverage': {
-                        'min': this.parseNumber ('1'),
-                        'max': this.parseNumber (leverageRatio),
-                        'superMax': this.parseNumber (superLeverageRatio),
-                    },
-                    'amount': {
-                        'min': minAmount,
-                        'max': maxAmount,
-                    },
-                    'price': {
-                        'min': undefined,
-                        'max': undefined,
-                    },
-                    'cost': {
-                        'min': minCost,
-                        'max': undefined,
-                    },
-                },
-                'info': market,
-            });
-        }
-        return result;
-    }
-
-    parseTicker (ticker, market = undefined) {
-        //
-        // fetchTicker
-        //
-        //     {
-        //         "amount": 26228.672978342216,
-        //         "open": 9078.95,
-        //         "close": 9146.86,
-        //         "high": 9155.41,
-        //         "id": 209988544334,
-        //         "count": 265846,
-        //         "low": 8988.0,
-        //         "version": 209988544334,
-        //         "ask": [ 9146.87, 0.156134 ],
-        //         "vol": 2.3822168242201668E8,
-        //         "bid": [ 9146.86, 0.080758 ],
-        //     }
-        //
-        // fetchTickers
-        //
-        //     {
-        //         symbol: "bhdht",
-        //         open:  2.3938,
-        //         high:  2.4151,
-        //         low:  2.3323,
-        //         close:  2.3909,
-        //         amount:  628.992,
-        //         vol:  1493.71841095,
-        //         count:  2088,
-        //         bid:  2.3643,
-        //         bidSize:  0.7136,
-        //         ask:  2.4061,
-        //         askSize:  0.4156
-        //     }
-        //
-        // watchTikcer - bbo
-        //     {
-        //         seqId: 161499562790,
-        //         ask: 16829.51,
-        //         askSize: 0.707776,
-        //         bid: 16829.5,
-        //         bidSize: 1.685945,
-        //         quoteTime: 1671941599612,
-        //         symbol: 'btcusdt'
-        //     }
-        //
-        const marketId = this.safeString2 (ticker, 'symbol', 'contract_code');
-        const symbol = this.safeSymbol (marketId, market);
-        const timestamp = this.safeInteger2 (ticker, 'ts', 'quoteTime');
-        let bid = undefined;
-        let bidVolume = undefined;
-        let ask = undefined;
-        let askVolume = undefined;
-        if ('bid' in ticker) {
-            if (Array.isArray (ticker['bid'])) {
-                bid = this.safeString (ticker['bid'], 0);
-                bidVolume = this.safeString (ticker['bid'], 1);
-            } else {
-                bid = this.safeString (ticker, 'bid');
-                bidVolume = this.safeString (ticker, 'bidSize');
-            }
-        }
-        if ('ask' in ticker) {
-            if (Array.isArray (ticker['ask'])) {
-                ask = this.safeString (ticker['ask'], 0);
-                askVolume = this.safeString (ticker['ask'], 1);
-            } else {
-                ask = this.safeString (ticker, 'ask');
-                askVolume = this.safeString (ticker, 'askSize');
-            }
-        }
-        const open = this.safeString (ticker, 'open');
-        const close = this.safeString (ticker, 'close');
-        const baseVolume = this.safeString (ticker, 'amount');
-        const quoteVolume = this.safeString (ticker, 'vol');
-        return this.safeTicker ({
-            'symbol': symbol,
-            'timestamp': timestamp,
-            'datetime': this.iso8601 (timestamp),
-            'high': this.safeString (ticker, 'high'),
-            'low': this.safeString (ticker, 'low'),
-            'bid': bid,
-            'bidVolume': bidVolume,
-            'ask': ask,
-            'askVolume': askVolume,
-            'vwap': undefined,
-            'open': open,
-            'close': close,
-            'last': close,
-            'previousClose': undefined,
-            'change': undefined,
-            'percentage': undefined,
-            'average': undefined,
-            'baseVolume': baseVolume,
-            'quoteVolume': quoteVolume,
-            'info': ticker,
-        }, market);
-    }
-
-    async fetchTicker (symbol: string, params = {}) {
-        /**
-         * @method
-         * @name huobi#fetchTicker
-         * @description fetches a price ticker, a statistical calculation with the information calculated over the past 24 hours for a specific market
-         * @param {string} symbol unified symbol of the market to fetch the ticker for
-         * @param {object} [params] extra parameters specific to the huobi api endpoint
-         * @returns {object} a [ticker structure]{@link https://docs.ccxt.com/#/?id=ticker-structure}
-         */
-        await this.loadMarkets ();
-        const market = this.market (symbol);
-        const request = {};
-        let fieldName = 'symbol';
-        let method = 'spotPublicGetMarketDetailMerged';
-        if (market['linear']) {
-            method = 'contractPublicGetLinearSwapExMarketDetailMerged';
-            fieldName = 'contract_code';
-        } else if (market['inverse']) {
-            if (market['future']) {
-                method = 'contractPublicGetMarketDetailMerged';
-            } else if (market['swap']) {
-                method = 'contractPublicGetSwapExMarketDetailMerged';
-                fieldName = 'contract_code';
-            }
-        }
-        request[fieldName] = market['id'];
-        const response = await this[method] (this.extend (request, params));
-        //
-        // spot
-        //
-        //     {
-        //         "status": "ok",
-        //         "ch": "market.btcusdt.detail.merged",
-        //         "ts": 1583494336669,
-        //         "tick": {
-        //             "amount": 26228.672978342216,
-        //             "open": 9078.95,
-        //             "close": 9146.86,
-        //             "high": 9155.41,
-        //             "id": 209988544334,
-        //             "count": 265846,
-        //             "low": 8988.0,
-        //             "version": 209988544334,
-        //             "ask": [ 9146.87, 0.156134 ],
-        //             "vol": 2.3822168242201668E8,
-        //             "bid": [ 9146.86, 0.080758 ],
-        //         }
-        //     }
-        //
-        // future, swap
-        //
-        //     {
-        //         "ch":"market.BTC211126.detail.merged",
-        //         "status":"ok",
-        //         "tick":{
-        //             "amount":"669.3385682049668320322569544150680718474",
-        //             "ask":[59117.44,48],
-        //             "bid":[59082,48],
-        //             "close":"59087.97",
-        //             "count":5947,
-        //             "high":"59892.62",
-        //             "id":1637502670,
-        //             "low":"57402.87",
-        //             "open":"57638",
-        //             "ts":1637502670059,
-        //             "vol":"394598"
-        //         },
-        //         "ts":1637502670059
-        //     }
-        //
-        const tick = this.safeValue (response, 'tick', {});
-        const ticker = this.parseTicker (tick, market);
-        const timestamp = this.safeInteger (response, 'ts');
-        ticker['timestamp'] = timestamp;
-        ticker['datetime'] = this.iso8601 (timestamp);
-        return ticker;
-    }
-
-    async fetchTickers (symbols: string[] = undefined, params = {}) {
-        /**
-         * @method
-         * @name huobi#fetchTickers
-         * @description fetches price tickers for multiple markets, statistical calculations with the information calculated over the past 24 hours each market
-         * @see https://huobiapi.github.io/docs/spot/v1/en/#get-latest-tickers-for-all-pairs
-         * @see https://huobiapi.github.io/docs/usdt_swap/v1/en/#general-get-a-batch-of-market-data-overview
-         * @see https://huobiapi.github.io/docs/dm/v1/en/#get-a-batch-of-market-data-overview
-         * @see https://huobiapi.github.io/docs/coin_margined_swap/v1/en/#get-a-batch-of-market-data-overview-v2
-         * @param {string[]|undefined} symbols unified symbols of the markets to fetch the ticker for, all market tickers are returned if not assigned
-         * @param {object} [params] extra parameters specific to the huobi api endpoint
-         * @returns {object} a dictionary of [ticker structures]{@link https://docs.ccxt.com/#/?id=ticker-structure}
-         */
-        await this.loadMarkets ();
-        symbols = this.marketSymbols (symbols);
-        const first = this.safeString (symbols, 0);
-        let market = undefined;
-        if (first !== undefined) {
-            market = this.market (first);
-        }
-        let type = undefined;
-        let subType = undefined;
-        let method = 'spotPublicGetMarketTickers';
-        [ type, params ] = this.handleMarketTypeAndParams ('fetchTickers', market, params);
-        [ subType, params ] = this.handleSubTypeAndParams ('fetchTickers', market, params);
-        const request = {};
-        const future = (type === 'future');
-        const swap = (type === 'swap');
-        const linear = (subType === 'linear');
-        const inverse = (subType === 'inverse');
-        if (future || swap) {
-            if (linear) {
-                method = 'contractPublicGetLinearSwapExMarketDetailBatchMerged';
-                if (future) {
-                    request['business_type'] = 'futures';
-                }
-            } else if (inverse) {
-                if (future) {
-                    method = 'contractPublicGetMarketDetailBatchMerged';
-                } else if (swap) {
-                    method = 'contractPublicGetSwapExMarketDetailBatchMerged';
-                }
-            }
-        }
-        params = this.omit (params, [ 'type', 'subType' ]);
-        const response = await this[method] (this.extend (request, params));
-        //
-        // spot
-        //
-        //     {
-        //         "data":[
-        //             {
-        //                 "symbol":"hbcbtc",
-        //                 "open":5.313E-5,
-        //                 "high":5.34E-5,
-        //                 "low":5.112E-5,
-        //                 "close":5.175E-5,
-        //                 "amount":1183.87,
-        //                 "vol":0.0618599229,
-        //                 "count":205,
-        //                 "bid":5.126E-5,
-        //                 "bidSize":5.25,
-        //                 "ask":5.214E-5,
-        //                 "askSize":150.0
-        //             },
-        //         ],
-        //         "status":"ok",
-        //         "ts":1639547261293
-        //     }
-        //
-        // inverse swaps, linear swaps, inverse futures
-        //
-        //     {
-        //         "status":"ok",
-        //         "ticks":[
-        //             {
-        //                 "id":1637504679,
-        //                 "ts":1637504679372,
-        //                 "ask":[0.10644,100],
-        //                 "bid":[0.10624,26],
-        //                 "symbol":"TRX_CW",
-        //                 "open":"0.10233",
-        //                 "close":"0.10644",
-        //                 "low":"0.1017",
-        //                 "high":"0.10725",
-        //                 "amount":"2340267.415144052378486261756692535687481566",
-        //                 "count":882,
-        //                 "vol":"24706"
-        //             }
-        //         ],
-        //         "ts":1637504679376
-        //     }
-        //
-        // linear futures
-        //
-        //     {
-        //         "status":"ok",
-        //         "ticks":[
-        //             {
-        //                 "id":1640745627,
-        //                 "ts":1640745627957,
-        //                 "ask":[48079.1,20],
-        //                 "bid":[47713.8,125],
-        //                 "business_type":"futures",
-        //                 "contract_code":"BTC-USDT-CW",
-        //                 "open":"49011.8",
-        //                 "close":"47934",
-        //                 "low":"47292.3",
-        //                 "high":"49011.8",
-        //                 "amount":"17.398",
-        //                 "count":1515,
-        //                 "vol":"17398",
-        //                 "trade_turnover":"840726.5048"
-        //             }
-        //         ],
-        //         "ts":1640745627988
-        //     }
-        //
-        const tickers = this.safeValue2 (response, 'data', 'ticks', []);
-        const timestamp = this.safeInteger (response, 'ts');
-        const result = {};
-        for (let i = 0; i < tickers.length; i++) {
-            const ticker = this.parseTicker (tickers[i]);
-            // the market ids for linear futures are non-standard and differ from all the other endpoints
-            // we are doing a linear-matching here
-            if (future && linear) {
-                for (let j = 0; j < this.symbols.length; j++) {
-                    const symbolInner = this.symbols[j];
-                    const marketInner = this.market (symbolInner);
-                    const contractType = this.safeString (marketInner['info'], 'contract_type');
-                    if ((contractType === 'this_week') && (ticker['symbol'] === (marketInner['baseId'] + '-' + marketInner['quoteId'] + '-CW'))) {
-                        ticker['symbol'] = marketInner['symbol'];
-                        break;
-                    } else if ((contractType === 'next_week') && (ticker['symbol'] === (marketInner['baseId'] + '-' + marketInner['quoteId'] + '-NW'))) {
-                        ticker['symbol'] = marketInner['symbol'];
-                        break;
-                    } else if ((contractType === 'this_quarter') && (ticker['symbol'] === (marketInner['baseId'] + '-' + marketInner['quoteId'] + '-CQ'))) {
-                        ticker['symbol'] = marketInner['symbol'];
-                        break;
-                    } else if ((contractType === 'next_quarter') && (ticker['symbol'] === (marketInner['baseId'] + '-' + marketInner['quoteId'] + '-NQ'))) {
-                        ticker['symbol'] = marketInner['symbol'];
-                        break;
-                    }
-                }
-            }
-            const symbol = ticker['symbol'];
-            ticker['timestamp'] = timestamp;
-            ticker['datetime'] = this.iso8601 (timestamp);
-            result[symbol] = ticker;
-        }
-        return this.filterByArray (result, 'symbol', symbols);
-    }
-
-    async fetchOrderBook (symbol: string, limit: Int = undefined, params = {}) {
-        /**
-         * @method
-         * @name huobi#fetchOrderBook
-         * @description fetches information on open orders with bid (buy) and ask (sell) prices, volumes and other data
-         * @param {string} symbol unified symbol of the market to fetch the order book for
-         * @param {int} [limit] the maximum amount of order book entries to return
-         * @param {object} [params] extra parameters specific to the huobi api endpoint
-         * @returns {object} A dictionary of [order book structures]{@link https://docs.ccxt.com/#/?id=order-book-structure} indexed by market symbols
-         */
-        await this.loadMarkets ();
-        const market = this.market (symbol);
-        const request = {
-            //
-            // from the API docs
-            //
-            //     to get depth data within step 150, use step0, step1, step2, step3, step4, step5, step14, step15（merged depth data 0-5,14-15, when step is 0，depth data will not be merged
-            //     to get depth data within step 20, use step6, step7, step8, step9, step10, step11, step12, step13(merged depth data 7-13), when step is 6, depth data will not be merged
-            //
-            'type': 'step0',
-            // 'symbol': market['id'], // spot, future
-            // 'contract_code': market['id'], // swap
-        };
-        let fieldName = 'symbol';
-        let method = 'spotPublicGetMarketDepth';
-        if (market['linear']) {
-            method = 'contractPublicGetLinearSwapExMarketDepth';
-            fieldName = 'contract_code';
-        } else if (market['inverse']) {
-            if (market['future']) {
-                method = 'contractPublicGetMarketDepth';
-            } else if (market['swap']) {
-                method = 'contractPublicGetSwapExMarketDepth';
-                fieldName = 'contract_code';
-            }
-        } else {
-            if (limit !== undefined) {
-                // Valid depths are 5, 10, 20 or empty https://huobiapi.github.io/docs/spot/v1/en/#get-market-depth
-                if ((limit !== 5) && (limit !== 10) && (limit !== 20) && (limit !== 150)) {
-                    throw new BadRequest (this.id + ' fetchOrderBook() limit argument must be undefined, 5, 10, 20, or 150, default is 150');
-                }
-                // only set the depth if it is not 150
-                // 150 is the implicit default on the exchange side for step0 and no orderbook aggregation
-                // it is not accepted by the exchange if you set it explicitly
-                if (limit !== 150) {
-                    request['depth'] = limit;
-                }
-            }
-        }
-        request[fieldName] = market['id'];
-        const response = await this[method] (this.extend (request, params));
-        //
-        // spot, future, swap
-        //
-        //     {
-        //         "status": "ok",
-        //         "ch": "market.btcusdt.depth.step0",
-        //         "ts": 1583474832790,
-        //         "tick": {
-        //             "bids": [
-        //                 [ 9100.290000000000000000, 0.200000000000000000 ],
-        //                 [ 9099.820000000000000000, 0.200000000000000000 ],
-        //                 [ 9099.610000000000000000, 0.205000000000000000 ],
-        //             ],
-        //             "asks": [
-        //                 [ 9100.640000000000000000, 0.005904000000000000 ],
-        //                 [ 9101.010000000000000000, 0.287311000000000000 ],
-        //                 [ 9101.030000000000000000, 0.012121000000000000 ],
-        //             ],
-        //             "ch":"market.BTC-USD.depth.step0",
-        //             "ts":1583474832008,
-        //             "id":1637554816,
-        //             "mrid":121654491624,
-        //             "version":104999698781
-        //         }
-        //     }
-        //
-        if ('tick' in response) {
-            if (!response['tick']) {
-                throw new BadSymbol (this.id + ' fetchOrderBook() returned empty response: ' + this.json (response));
-            }
-            const tick = this.safeValue (response, 'tick');
-            const timestamp = this.safeInteger (tick, 'ts', this.safeInteger (response, 'ts'));
-            const result = this.parseOrderBook (tick, symbol, timestamp);
-            result['nonce'] = this.safeInteger (tick, 'version');
-            return result;
-        }
-        throw new ExchangeError (this.id + ' fetchOrderBook() returned unrecognized response: ' + this.json (response));
-    }
-
-    parseTrade (trade, market = undefined) {
-        //
-        // spot fetchTrades (public)
-        //
-        //     {
-        //         "amount": 0.010411000000000000,
-        //         "trade-id": 102090736910,
-        //         "ts": 1583497692182,
-        //         "id": 10500517034273194594947,
-        //         "price": 9096.050000000000000000,
-        //         "direction": "sell"
-        //     }
-        //
-        // spot fetchMyTrades (private)
-        //
-        //     {
-        //          'symbol': 'swftcbtc',
-        //          'fee-currency': 'swftc',
-        //          'filled-fees': '0',
-        //          'source': 'spot-api',
-        //          'id': 83789509854000,
-        //          'type': 'buy-limit',
-        //          'order-id': 83711103204909,
-        //          'filled-points': '0.005826843283532154',
-        //          'fee-deduct-currency': 'ht',
-        //          'filled-amount': '45941.53',
-        //          'price': '0.0000001401',
-        //          'created-at': 1597933260729,
-        //          'match-id': 100087455560,
-        //          'role': 'maker',
-        //          'trade-id': 100050305348
-        //     }
-        //
-        // linear swap isolated margin fetchOrder details
-        //
-        //     {
-        //         "trade_id": 131560927,
-        //         "trade_price": 13059.800000000000000000,
-        //         "trade_volume": 1.000000000000000000,
-        //         "trade_turnover": 13.059800000000000000,
-        //         "trade_fee": -0.005223920000000000,
-        //         "created_at": 1603703614715,
-        //         "role": "taker",
-        //         "fee_asset": "USDT",
-        //         "profit": 0,
-        //         "real_profit": 0,
-        //         "id": "131560927-770334322963152896-1"
-        //     }
-        //
-        // inverse swap cross margin fetchMyTrades
-        //
-        //     {
-        //         "contract_type":"swap",
-        //         "pair":"O3-USDT",
-        //         "business_type":"swap",
-        //         "query_id":652123190,
-        //         "match_id":28306009409,
-        //         "order_id":941137865226903553,
-        //         "symbol":"O3",
-        //         "contract_code":"O3-USDT",
-        //         "direction":"sell",
-        //         "offset":"open",
-        //         "trade_volume":100.000000000000000000,
-        //         "trade_price":0.398500000000000000,
-        //         "trade_turnover":39.850000000000000000,
-        //         "trade_fee":-0.007970000000000000,
-        //         "offset_profitloss":0E-18,
-        //         "create_date":1644426352999,
-        //         "role":"Maker",
-        //         "order_source":"api",
-        //         "order_id_str":"941137865226903553",
-        //         "id":"28306009409-941137865226903553-1",
-        //         "fee_asset":"USDT",
-        //         "margin_mode":"cross",
-        //         "margin_account":"USDT",
-        //         "real_profit":0E-18,
-        //         "trade_partition":"USDT"
-        //     }
-        //
-        const marketId = this.safeString2 (trade, 'contract_code', 'symbol');
-        market = this.safeMarket (marketId, market);
-        const symbol = market['symbol'];
-        let timestamp = this.safeInteger2 (trade, 'ts', 'created-at');
-        timestamp = this.safeInteger2 (trade, 'created_at', 'create_date', timestamp);
-        const order = this.safeString2 (trade, 'order-id', 'order_id');
-        let side = this.safeString (trade, 'direction');
-        let type = this.safeString (trade, 'type');
-        if (type !== undefined) {
-            const typeParts = type.split ('-');
-            side = typeParts[0];
-            type = typeParts[1];
-        }
-        const takerOrMaker = this.safeStringLower (trade, 'role');
-        const priceString = this.safeString2 (trade, 'price', 'trade_price');
-        let amountString = this.safeString2 (trade, 'filled-amount', 'amount');
-        amountString = this.safeString (trade, 'trade_volume', amountString);
-        const costString = this.safeString (trade, 'trade_turnover');
-        let fee = undefined;
-        let feeCost = this.safeString2 (trade, 'filled-fees', 'trade_fee');
-        const feeCurrencyId = this.safeString2 (trade, 'fee-currency', 'fee_asset');
-        let feeCurrency = this.safeCurrencyCode (feeCurrencyId);
-        const filledPoints = this.safeString (trade, 'filled-points');
-        if (filledPoints !== undefined) {
-            if ((feeCost === undefined) || Precise.stringEquals (feeCost, '0')) {
-                const feeDeductCurrency = this.safeString (trade, 'fee-deduct-currency');
-                if (feeDeductCurrency !== undefined) {
-                    feeCost = filledPoints;
-                    feeCurrency = this.safeCurrencyCode (feeDeductCurrency);
-                }
-            }
-        }
-        if (feeCost !== undefined) {
-            fee = {
-                'cost': feeCost,
-                'currency': feeCurrency,
-            };
-        }
-        const tradeId = this.safeString2 (trade, 'trade-id', 'tradeId');
-        const id = this.safeString2 (trade, 'trade_id', 'id', tradeId);
-        return this.safeTrade ({
-            'id': id,
-            'info': trade,
-            'order': order,
-            'timestamp': timestamp,
-            'datetime': this.iso8601 (timestamp),
-            'symbol': symbol,
-            'type': type,
-            'side': side,
-            'takerOrMaker': takerOrMaker,
-            'price': priceString,
-            'amount': amountString,
-            'cost': costString,
-            'fee': fee,
-        }, market);
-    }
-
-    async fetchOrderTrades (id: string, symbol: string = undefined, since: Int = undefined, limit: Int = undefined, params = {}) {
-        /**
-         * @method
-         * @name huobi#fetchOrderTrades
-         * @description fetch all the trades made from a single order
-         * @param {string} id order id
-         * @param {string} symbol unified market symbol
-         * @param {int} [since] the earliest time in ms to fetch trades for
-         * @param {int} [limit] the maximum number of trades to retrieve
-         * @param {object} [params] extra parameters specific to the huobi api endpoint
-         * @returns {object[]} a list of [trade structures]{@link https://docs.ccxt.com/#/?id=trade-structure}
-         */
-        let market = undefined;
-        if (symbol !== undefined) {
-            market = this.market (symbol);
-        }
-        let marketType = undefined;
-        [ marketType, params ] = this.handleMarketTypeAndParams ('fetchOrderTrades', market, params);
-        const method = this.getSupportedMapping (marketType, {
-            'spot': 'fetchSpotOrderTrades',
-            // 'swap': 'fetchContractOrderTrades',
-            // 'future': 'fetchContractOrderTrades',
-        });
-        return await this[method] (id, symbol, since, limit, params);
-    }
-
-    async fetchSpotOrderTrades (id: string, symbol: string = undefined, since: Int = undefined, limit: Int = undefined, params = {}) {
-        await this.loadMarkets ();
-        const request = {
-            'order-id': id,
-        };
-        const response = await this.spotPrivateGetV1OrderOrdersOrderIdMatchresults (this.extend (request, params));
-        return this.parseTrades (response['data'], undefined, since, limit);
-    }
-
-    async fetchMyTrades (symbol: string = undefined, since: Int = undefined, limit: Int = undefined, params = {}) {
-        /**
-         * @method
-         * @name huobi#fetchMyTrades
-         * @description fetch all trades made by the user
-         * @param {string} symbol unified market symbol
-         * @param {int} [since] the earliest time in ms to fetch trades for
-         * @param {int} [limit] the maximum number of trades structures to retrieve
-         * @param {object} [params] extra parameters specific to the huobi api endpoint
-         * @returns {Trade[]} a list of [trade structures]{@link https://docs.ccxt.com/#/?id=trade-structure}
-         */
-        await this.loadMarkets ();
-        let market = undefined;
-        if (symbol !== undefined) {
-            market = this.market (symbol);
-        }
-        let marketType = undefined;
-        [ marketType, params ] = this.handleMarketTypeAndParams ('fetchMyTrades', market, params);
-        const request = {
-            // spot -----------------------------------------------------------
-            // 'symbol': market['id'],
-            // 'types': 'buy-market,sell-market,buy-limit,sell-limit,buy-ioc,sell-ioc,buy-limit-maker,sell-limit-maker,buy-stop-limit,sell-stop-limit',
-            // 'start-time': since, // max 48 hours within 120 days
-            // 'end-time': this.milliseconds (), // max 48 hours within 120 days
-            // 'from': 'id', // tring false N/A Search internal id to begin with if search next page, then this should be the last id (not trade-id) of last page; if search previous page, then this should be the first id (not trade-id) of last page
-            // 'direct': 'next', // next, prev
-            // 'size': limit, // default 100, max 500 The number of orders to return [1-500]
-            // contracts ------------------------------------------------------
-            // 'symbol': market['settleId'], // required
-            // 'trade_type': 0, // required, 0 all, 1 open long, 2 open short, 3 close short, 4 close long, 5 liquidate long positions, 6 liquidate short positions
-            // 'contract_code': market['id'],
-            // 'start_time': since, // max 48 hours within 120 days
-            // 'end_time': this.milliseconds (), // max 48 hours within 120 days
-            // 'from_id': 'id', // tring false N/A Search internal id to begin with if search next page, then this should be the last id (not trade-id) of last page; if search previous page, then this should be the first id (not trade-id) of last page
-            // 'direct': 'prev', // next, prev
-            // 'size': limit, // default 20, max 50
-        };
-        let method = undefined;
-        if (marketType === 'spot') {
-            if (symbol !== undefined) {
-                market = this.market (symbol);
-                request['symbol'] = market['id'];
-            }
-            if (limit !== undefined) {
-                request['size'] = limit; // default 100, max 500
-            }
-            if (since !== undefined) {
-                request['start-time'] = since; // a date within 120 days from today
-                // request['end-time'] = this.sum (since, 172800000); // 48 hours window
-            }
-            method = 'spotPrivateGetV1OrderMatchresults';
-        } else {
-            this.checkRequiredSymbol ('fetchMyTrades', symbol);
-            request['contract'] = market['id'];
-            request['trade_type'] = 0; // 0 all, 1 open long, 2 open short, 3 close short, 4 close long, 5 liquidate long positions, 6 liquidate short positions
-            if (since !== undefined) {
-                request['start_time'] = since; // a date within 120 days from today
-                // request['end_time'] = this.sum (request['start_time'], 172800000); // 48 hours window
-            }
-            if (limit !== undefined) {
-                request['page_size'] = limit; // default 100, max 500
-            }
-            if (market['linear']) {
-                let marginMode = undefined;
-                [ marginMode, params ] = this.handleMarginModeAndParams ('fetchMyTrades', params);
-                marginMode = (marginMode === undefined) ? 'cross' : marginMode;
-                if (marginMode === 'isolated') {
-                    method = 'contractPrivatePostLinearSwapApiV3SwapMatchresultsExact';
-                } else if (marginMode === 'cross') {
-                    method = 'contractPrivatePostLinearSwapApiV3SwapCrossMatchresultsExact';
-                }
-            } else if (market['inverse']) {
-                if (marketType === 'future') {
-                    method = 'contractPrivatePostApiV3ContractMatchresultsExact';
-                    request['symbol'] = market['settleId'];
-                } else if (marketType === 'swap') {
-                    method = 'contractPrivatePostSwapApiV3SwapMatchresultsExact';
-                } else {
-                    throw new NotSupported (this.id + ' fetchMyTrades() does not support ' + marketType + ' markets');
-                }
-            }
-        }
-        const response = await this[method] (this.extend (request, params));
-        //
-        // spot
-        //
-        //     {
-        //         "status": "ok",
-        //         "data": [
-        //             {
-        //                 "symbol": "polyusdt",
-        //                 "fee-currency": "poly",
-        //                 "source": "spot-web",
-        //                 "price": "0.338",
-        //                 "created-at": 1629443051839,
-        //                 "role": "taker",
-        //                 "order-id": 345487249132375,
-        //                 "match-id": 5014,
-        //                 "trade-id": 1085,
-        //                 "filled-amount": "147.928994082840236",
-        //                 "filled-fees": "0",
-        //                 "filled-points": "0.1",
-        //                 "fee-deduct-currency": "hbpoint",
-        //                 "fee-deduct-state": "done",
-        //                 "id": 313288753120940,
-        //                 "type": "buy-market"
-        //             }
-        //         ]
-        //     }
-        //
-        // contracts
-        //
-        //     {
-        //         "status": "ok",
-        //         "data": {
-        //             "trades": [
-        //                 {
-        //                     "query_id": 2424420723,
-        //                     "match_id": 113891764710,
-        //                     "order_id": 773135295142658048,
-        //                     "symbol": "ADA",
-        //                     "contract_type": "quarter", // swap
-        //                     "business_type": "futures", // swap
-        //                     "contract_code": "ADA201225",
-        //                     "direction": "buy",
-        //                     "offset": "open",
-        //                     "trade_volume": 1,
-        //                     "trade_price": 0.092,
-        //                     "trade_turnover": 10,
-        //                     "trade_fee": -0.021739130434782608,
-        //                     "offset_profitloss": 0,
-        //                     "create_date": 1604371703183,
-        //                     "role": "Maker",
-        //                     "order_source": "web",
-        //                     "order_id_str": "773135295142658048",
-        //                     "fee_asset": "ADA",
-        //                     "margin_mode": "isolated", // cross
-        //                     "margin_account": "BTC-USDT",
-        //                     "real_profit": 0,
-        //                     "id": "113891764710-773135295142658048-1",
-        //                     "trade_partition":"USDT",
-        //                 }
-        //             ],
-        //             "remain_size": 15,
-        //             "next_id": 2424413094
-        //         },
-        //         "ts": 1604372202243
-        //     }
-        //
-        let trades = this.safeValue (response, 'data');
-        if (!Array.isArray (trades)) {
-            trades = this.safeValue (trades, 'trades');
-        }
-        return this.parseTrades (trades, market, since, limit);
-    }
-
-    async fetchTrades (symbol: string, since: Int = undefined, limit = 1000, params = {}) {
-        /**
-         * @method
-         * @name huobi#fetchTrades
-         * @description get the list of most recent trades for a particular symbol
-         * @param {string} symbol unified symbol of the market to fetch trades for
-         * @param {int} [since] timestamp in ms of the earliest trade to fetch
-         * @param {int} [limit] the maximum amount of trades to fetch
-         * @param {object} [params] extra parameters specific to the huobi api endpoint
-         * @returns {Trade[]} a list of [trade structures]{@link https://docs.ccxt.com/en/latest/manual.html?#public-trades}
-         */
-        await this.loadMarkets ();
-        const market = this.market (symbol);
-        const request = {
-            // 'symbol': market['id'], // spot, future
-            // 'contract_code': market['id'], // swap
-        };
-        let fieldName = 'symbol';
-        let method = 'spotPublicGetMarketHistoryTrade';
-        if (market['future']) {
-            if (market['inverse']) {
-                method = 'contractPublicGetMarketHistoryTrade';
-            } else if (market['linear']) {
-                method = 'contractPublicGetLinearSwapExMarketHistoryTrade';
-                fieldName = 'contract_code';
-            }
-        } else if (market['swap']) {
-            if (market['inverse']) {
-                method = 'contractPublicGetSwapExMarketHistoryTrade';
-            } else if (market['linear']) {
-                method = 'contractPublicGetLinearSwapExMarketHistoryTrade';
-            }
-            fieldName = 'contract_code';
-        }
-        request[fieldName] = market['id'];
-        if (limit !== undefined) {
-            request['size'] = limit; // max 2000
-        }
-        const response = await this[method] (this.extend (request, params));
-        //
-        //     {
-        //         "status": "ok",
-        //         "ch": "market.btcusdt.trade.detail",
-        //         "ts": 1583497692365,
-        //         "data": [
-        //             {
-        //                 "id": 105005170342,
-        //                 "ts": 1583497692182,
-        //                 "data": [
-        //                     {
-        //                         "amount": 0.010411000000000000,
-        //                         "trade-id": 102090736910,
-        //                         "ts": 1583497692182,
-        //                         "id": 10500517034273194594947,
-        //                         "price": 9096.050000000000000000,
-        //                         "direction": "sell"
-        //                     }
-        //                 ]
-        //             },
-        //             // ...
-        //         ]
-        //     }
-        //
-        const data = this.safeValue (response, 'data', []);
-        let result = [];
-        for (let i = 0; i < data.length; i++) {
-            const trades = this.safeValue (data[i], 'data', []);
-            for (let j = 0; j < trades.length; j++) {
-                const trade = this.parseTrade (trades[j], market);
-                result.push (trade);
-            }
-        }
-        result = this.sortBy (result, 'timestamp');
-        return this.filterBySymbolSinceLimit (result, market['symbol'], since, limit) as any;
-    }
-
-    parseOHLCV (ohlcv, market = undefined) {
-        //
-        //     {
-        //         "amount":1.2082,
-        //         "open":0.025096,
-        //         "close":0.025095,
-        //         "high":0.025096,
-        //         "id":1591515300,
-        //         "count":6,
-        //         "low":0.025095,
-        //         "vol":0.0303205097
-        //     }
-        //
-        return [
-            this.safeTimestamp (ohlcv, 'id'),
-            this.safeNumber (ohlcv, 'open'),
-            this.safeNumber (ohlcv, 'high'),
-            this.safeNumber (ohlcv, 'low'),
-            this.safeNumber (ohlcv, 'close'),
-            this.safeNumber (ohlcv, 'amount'),
-        ];
-    }
-
-    async fetchOHLCV (symbol: string, timeframe = '1m', since: Int = undefined, limit: Int = undefined, params = {}) {
-        /**
-         * @method
-         * @name huobi#fetchOHLCV
-         * @description fetches historical candlestick data containing the open, high, low, and close price, and the volume of a market
-         * @see https://huobiapi.github.io/docs/spot/v1/en/#get-klines-candles
-         * @see https://huobiapi.github.io/docs/dm/v1/en/#get-kline-data
-         * @see https://huobiapi.github.io/docs/coin_margined_swap/v1/en/#get-kline-data
-         * @see https://huobiapi.github.io/docs/usdt_swap/v1/en/#general-get-kline-data
-         * @param {string} symbol unified symbol of the market to fetch OHLCV data for
-         * @param {string} timeframe the length of time each candle represents
-         * @param {int} [since] timestamp in ms of the earliest candle to fetch
-         * @param {int} [limit] the maximum amount of candles to fetch
-         * @param {object} [params] extra parameters specific to the huobi api endpoint
-         * @returns {int[][]} A list of candles ordered as timestamp, open, high, low, close, volume
-         */
-        await this.loadMarkets ();
-        const market = this.market (symbol);
-        const request = {
-            'period': this.safeString (this.timeframes, timeframe, timeframe),
-            // 'symbol': market['id'], // spot, future
-            // 'contract_code': market['id'], // swap
-            // 'size': 1000, // max 1000 for spot, 2000 for contracts
-            // 'from': parseInt ((since / 1000).toString ()), spot only
-            // 'to': this.seconds (), spot only
-        };
-        let fieldName = 'symbol';
-        const price = this.safeString (params, 'price');
-        params = this.omit (params, 'price');
-        let method = 'spotPublicGetMarketHistoryCandles';
-        if (market['spot']) {
-            if (timeframe === '1M' || timeframe === '1y') {
-                // for some reason 1M and 1Y does not work with the regular endpoint
-                // https://github.com/ccxt/ccxt/issues/18006
-                method = 'spotPublicGetMarketHistoryKline';
-            }
-            if (since !== undefined) {
-                request['from'] = this.parseToInt (since / 1000);
-            }
-            if (limit !== undefined) {
-                request['size'] = limit; // max 2000
-            }
-        } else if (market['future']) {
-            if (market['inverse']) {
-                if (price === 'mark') {
-                    method = 'contractPublicGetIndexMarketHistoryMarkPriceKline';
-                } else if (price === 'index') {
-                    method = 'contractPublicGetIndexMarketHistoryIndex';
-                } else if (price === 'premiumIndex') {
-                    throw new BadRequest (this.id + ' ' + market['type'] + ' has no api endpoint for ' + price + ' kline data');
-                } else {
-                    method = 'contractPublicGetMarketHistoryKline';
-                }
-            } else if (market['linear']) {
-                if (price === 'mark') {
-                    method = 'contractPublicGetIndexMarketHistoryLinearSwapMarkPriceKline';
-                } else if (price === 'index') {
-                    throw new BadRequest (this.id + ' ' + market['type'] + ' has no api endpoint for ' + price + ' kline data');
-                } else if (price === 'premiumIndex') {
-                    method = 'contractPublicGetIndexMarketHistoryLinearSwapPremiumIndexKline';
-                } else {
-                    method = 'contractPublicGetLinearSwapExMarketHistoryKline';
-                }
-                fieldName = 'contract_code';
-            }
-        } else if (market['swap']) {
-            if (market['inverse']) {
-                if (price === 'mark') {
-                    method = 'contractPublicGetIndexMarketHistorySwapMarkPriceKline';
-                } else if (price === 'index') {
-                    throw new BadRequest (this.id + ' ' + market['type'] + ' has no api endpoint for ' + price + ' kline data');
-                } else if (price === 'premiumIndex') {
-                    method = 'contractPublicGetIndexMarketHistorySwapPremiumIndexKline';
-                } else {
-                    method = 'contractPublicGetSwapExMarketHistoryKline';
-                }
-            } else if (market['linear']) {
-                if (price === 'mark') {
-                    method = 'contractPublicGetIndexMarketHistoryLinearSwapMarkPriceKline';
-                } else if (price === 'index') {
-                    throw new BadRequest (this.id + ' ' + market['type'] + ' has no api endpoint for ' + price + ' kline data');
-                } else if (price === 'premiumIndex') {
-                    method = 'contractPublicGetIndexMarketHistoryLinearSwapPremiumIndexKline';
-                } else {
-                    method = 'contractPublicGetLinearSwapExMarketHistoryKline';
-                }
-            }
-            fieldName = 'contract_code';
-        }
-        if (market['contract']) {
-            if (limit !== undefined) {
-                request['size'] = limit; // when using limit from and to are ignored
-                // https://huobiapi.github.io/docs/usdt_swap/v1/en/#general-get-kline-data
-            } else {
-                limit = 2000; // only used for from/to calculation
-            }
-            if (price === undefined) {
-                const duration = this.parseTimeframe (timeframe);
-                if (since === undefined) {
-                    const now = this.seconds ();
-                    request['from'] = now - duration * (limit - 1);
-                    request['to'] = now;
-                } else {
-                    const start = this.parseToInt (since / 1000);
-                    request['from'] = start;
-                    request['to'] = this.sum (start, duration * (limit - 1));
-                }
-            }
-        }
-        request[fieldName] = market['id'];
-        const response = await this[method] (this.extend (request, params));
-        //
-        //     {
-        //         "status":"ok",
-        //         "ch":"market.ethbtc.kline.1min",
-        //         "ts":1591515374371,
-        //         "data":[
-        //             {"amount":0.0,"open":0.025095,"close":0.025095,"high":0.025095,"id":1591515360,"count":0,"low":0.025095,"vol":0.0},
-        //             {"amount":1.2082,"open":0.025096,"close":0.025095,"high":0.025096,"id":1591515300,"count":6,"low":0.025095,"vol":0.0303205097},
-        //             {"amount":0.0648,"open":0.025096,"close":0.025096,"high":0.025096,"id":1591515240,"count":2,"low":0.025096,"vol":0.0016262208},
-        //         ]
-        //     }
-        //
-        const data = this.safeValue (response, 'data', []);
-        return this.parseOHLCVs (data, market, timeframe, since, limit);
-    }
-
-    async fetchAccounts (params = {}) {
-        /**
-         * @method
-         * @name huobi#fetchAccounts
-         * @description fetch all the accounts associated with a profile
-         * @param {object} [params] extra parameters specific to the huobi api endpoint
-         * @returns {object} a dictionary of [account structures]{@link https://docs.ccxt.com/#/?id=account-structure} indexed by the account type
-         */
-        await this.loadMarkets ();
-        const response = await this.spotPrivateGetV1AccountAccounts (params);
-        //
-        //     {
-        //         "status":"ok",
-        //         "data":[
-        //             {"id":5202591,"type":"point","subtype":"","state":"working"},
-        //             {"id":1528640,"type":"spot","subtype":"","state":"working"},
-        //         ]
-        //     }
-        //
-        const data = this.safeValue (response, 'data');
-        return this.parseAccounts (data);
-    }
-
-    parseAccount (account) {
-        //
-        //     {
-        //         "id": 5202591,
-        //         "type": "point",   // spot, margin, otc, point, super-margin, investment, borrow, grid-trading, deposit-earning, otc-options
-        //         "subtype": "",     // The corresponding trading symbol (currency pair) the isolated margin is based on, e.g. btcusdt
-        //         "state": "working" // working, lock
-        //     }
-        //
-        const typeId = this.safeString (account, 'type');
-        const accountsById = this.safeValue (this.options, 'accountsById', {});
-        const type = this.safeValue (accountsById, typeId, typeId);
-        return {
-            'info': account,
-            'id': this.safeString (account, 'id'),
-            'type': type,
-            'code': undefined,
-        };
-    }
-
-    async fetchAccountIdByType (type, params = {}) {
-        const accounts = await this.loadAccounts ();
-        const accountId = this.safeValue (params, 'account-id');
-        if (accountId !== undefined) {
-            return accountId;
-        }
-        const indexedAccounts = this.indexBy (accounts, 'type');
-        const defaultAccount = this.safeValue (accounts, 0, {});
-        const account = this.safeValue (indexedAccounts, type, defaultAccount);
-        return this.safeString (account, 'id');
-    }
-
-    async fetchCurrencies (params = {}) {
-        /**
-         * @method
-         * @name huobi#fetchCurrencies
-         * @description fetches all available currencies on an exchange
-         * @param {object} [params] extra parameters specific to the huobi api endpoint
-         * @returns {object} an associative dictionary of currencies
-         */
-        const response = await this.spotPublicGetV2ReferenceCurrencies (params);
-        //
-        //    {
-        //        "code": 200,
-        //        "data": [
-        //            {
-        //                "currency": "sxp",
-        //                "assetType": "1",
-        //                "chains": [
-        //                    {
-        //                        "chain": "sxp",
-        //                        "displayName": "ERC20",
-        //                        "baseChain": "ETH",
-        //                        "baseChainProtocol": "ERC20",
-        //                        "isDynamic": true,
-        //                        "numOfConfirmations": "12",
-        //                        "numOfFastConfirmations": "12",
-        //                        "depositStatus": "allowed",
-        //                        "minDepositAmt": "0.23",
-        //                        "withdrawStatus": "allowed",
-        //                        "minWithdrawAmt": "0.23",
-        //                        "withdrawPrecision": "8",
-        //                        "maxWithdrawAmt": "227000.000000000000000000",
-        //                        "withdrawQuotaPerDay": "227000.000000000000000000",
-        //                        "withdrawQuotaPerYear": null,
-        //                        "withdrawQuotaTotal": null,
-        //                        "withdrawFeeType": "fixed",
-        //                        "transactFeeWithdraw": "11.1653",
-        //                        "addrWithTag": false,
-        //                        "addrDepositTag": false
-        //                    }
-        //                ],
-        //                "instStatus": "normal"
-        //            }
-        //        ]
-        //    }
-        //    }
-        //
-        const data = this.safeValue (response, 'data', []);
-        const result = {};
-        this.options['networkChainIdsByNames'] = {};
-        this.options['networkNamesByChainIds'] = {};
-        for (let i = 0; i < data.length; i++) {
-            const entry = data[i];
-            const currencyId = this.safeString (entry, 'currency');
-            const code = this.safeCurrencyCode (currencyId);
-            this.options['networkChainIdsByNames'][code] = {};
-            const chains = this.safeValue (entry, 'chains', []);
-            const networks = {};
-            const instStatus = this.safeString (entry, 'instStatus');
-            const currencyActive = instStatus === 'normal';
-            let minPrecision = undefined;
-            let minWithdraw = undefined;
-            let maxWithdraw = undefined;
-            let deposit = false;
-            let withdraw = false;
-            for (let j = 0; j < chains.length; j++) {
-                const chainEntry = chains[j];
-                const uniqueChainId = this.safeString (chainEntry, 'chain'); // i.e. usdterc20, trc20usdt ...
-                const networkTitle = this.safeString (chainEntry, 'displayName');
-                this.options['networkChainIdsByNames'][code][networkTitle] = uniqueChainId;
-                this.options['networkNamesByChainIds'][uniqueChainId] = networkTitle;
-                const networkCode = this.networkIdToCode (networkTitle, code);
-                minWithdraw = this.safeNumber (chainEntry, 'minWithdrawAmt');
-                maxWithdraw = this.safeNumber (chainEntry, 'maxWithdrawAmt');
-                const withdrawStatus = this.safeString (chainEntry, 'withdrawStatus');
-                const depositStatus = this.safeString (chainEntry, 'depositStatus');
-                const withdrawEnabled = (withdrawStatus === 'allowed');
-                const depositEnabled = (depositStatus === 'allowed');
-                withdraw = (withdrawEnabled) ? withdrawEnabled : withdraw;
-                deposit = (depositEnabled) ? depositEnabled : deposit;
-                const active = withdrawEnabled && depositEnabled;
-                const precision = this.parsePrecision (this.safeString (chainEntry, 'withdrawPrecision'));
-                if (precision !== undefined) {
-                    minPrecision = (minPrecision === undefined) ? precision : Precise.stringMin (precision, minPrecision);
-                }
-                const fee = this.safeNumber (chainEntry, 'transactFeeWithdraw');
-                networks[networkCode] = {
-                    'info': chainEntry,
-                    'id': uniqueChainId,
-                    'network': networkCode,
-                    'limits': {
-                        'withdraw': {
-                            'min': minWithdraw,
-                            'max': maxWithdraw,
-                        },
-                    },
-                    'active': active,
-                    'deposit': depositEnabled,
-                    'withdraw': withdrawEnabled,
-                    'fee': fee,
-                    'precision': this.parseNumber (precision),
-                };
-            }
-            result[code] = {
-                'info': entry,
-                'code': code,
-                'id': currencyId,
-                'active': currencyActive,
-                'deposit': deposit,
-                'withdraw': withdraw,
-                'fee': undefined,
-                'name': undefined,
-                'limits': {
-                    'amount': {
-                        'min': undefined,
-                        'max': undefined,
-                    },
-                    'withdraw': {
-                        'min': minWithdraw,
-                        'max': maxWithdraw,
-                    },
-                },
-                'precision': this.parseNumber (minPrecision),
-                'networks': networks,
-            };
-        }
-        return result;
-    }
-
-    networkIdToCode (networkId, currencyCode = undefined) {
-        // here network-id is provided as a pair of currency & chain (i.e. trc20usdt)
-        const keys = Object.keys (this.options['networkNamesByChainIds']);
-        const keysLength = keys.length;
-        if (keysLength === 0) {
-            throw new ExchangeError (this.id + ' networkIdToCode() - markets need to be loaded at first');
-        }
-        const networkTitle = this.safeValue (this.options['networkNamesByChainIds'], networkId, networkId);
-        return super.networkIdToCode (networkTitle);
-    }
-
-    networkCodeToId (networkCode, currencyCode = undefined) { // here network-id is provided as a pair of currency & chain (i.e. trc20usdt)
-        if (currencyCode === undefined) {
-            throw new ArgumentsRequired (this.id + ' networkCodeToId() requires a currencyCode argument');
-        }
-        const keys = Object.keys (this.options['networkChainIdsByNames']);
-        const keysLength = keys.length;
-        if (keysLength === 0) {
-            throw new ExchangeError (this.id + ' networkCodeToId() - markets need to be loaded at first');
-        }
-        const uniqueNetworkIds = this.safeValue (this.options['networkChainIdsByNames'], currencyCode, {});
-        const networkTitle = super.networkCodeToId (networkCode);
-        return this.safeValue (uniqueNetworkIds, networkTitle, networkTitle);
-    }
-
-    async fetchBalance (params = {}) {
-        /**
-         * @method
-         * @name huobi#fetchBalance
-         * @description query for balance and get the amount of funds available for trading or funds locked in orders
-         * @param {object} [params] extra parameters specific to the huobi api endpoint
-         * @param {bool} [params.unified] provide this parameter if you have a recent account with unified cross+isolated margin account
-         * @returns {object} a [balance structure]{@link https://docs.ccxt.com/en/latest/manual.html?#balance-structure}
-         */
-        await this.loadMarkets ();
-        let type = undefined;
-        [ type, params ] = this.handleMarketTypeAndParams ('fetchBalance', undefined, params);
-        const options = this.safeValue (this.options, 'fetchBalance', {});
-        const isUnifiedAccount = this.safeValue2 (params, 'isUnifiedAccount', 'unified', false);
-        params = this.omit (params, [ 'isUnifiedAccount', 'unified' ]);
-        const request = {};
-        let method = undefined;
-        const spot = (type === 'spot');
-        const future = (type === 'future');
-        const swap = (type === 'swap');
-        const defaultSubType = this.safeString2 (this.options, 'defaultSubType', 'subType', 'linear');
-        let subType = this.safeString2 (options, 'defaultSubType', 'subType', defaultSubType);
-        subType = this.safeString2 (params, 'defaultSubType', 'subType', subType);
-        const inverse = (subType === 'inverse');
-        const linear = (subType === 'linear');
-        let marginMode = undefined;
-        [ marginMode, params ] = this.handleMarginModeAndParams ('fetchBalance', params);
-        params = this.omit (params, [ 'defaultSubType', 'subType' ]);
-        const isolated = (marginMode === 'isolated');
-        const cross = (marginMode === 'cross');
-        const margin = (type === 'margin') || (spot && (cross || isolated));
-        if (spot || margin) {
-            if (margin) {
-                if (isolated) {
-                    method = 'spotPrivateGetV1MarginAccountsBalance';
-                } else {
-                    method = 'spotPrivateGetV1CrossMarginAccountsBalance';
-                }
-            } else {
-                await this.loadAccounts ();
-                const accountId = await this.fetchAccountIdByType (type, params);
-                request['account-id'] = accountId;
-                method = 'spotPrivateGetV1AccountAccountsAccountIdBalance';
-            }
-        } else if (isUnifiedAccount) {
-            method = 'contractPrivateGetLinearSwapApiV3UnifiedAccountInfo';
-        } else if (linear) {
-            if (isolated) {
-                method = 'contractPrivatePostLinearSwapApiV1SwapAccountInfo';
-            } else {
-                method = 'contractPrivatePostLinearSwapApiV1SwapCrossAccountInfo';
-            }
-        } else if (inverse) {
-            if (future) {
-                method = 'contractPrivatePostApiV1ContractAccountInfo';
-            } else if (swap) {
-                method = 'contractPrivatePostSwapApiV1SwapAccountInfo';
-            }
-        }
-        const response = await this[method] (this.extend (request, params));
-        //
-        // spot
-        //
-        //     {
-        //         "status": "ok",
-        //         "data": {
-        //             "id": 1528640,
-        //             "type": "spot",
-        //             "state": "working",
-        //             "list": [
-        //                 { "currency": "lun", "type": "trade", "balance": "0", "seq-num": "0" },
-        //                 { "currency": "lun", "type": "frozen", "balance": "0", "seq-num": "0" },
-        //                 { "currency": "ht", "type": "frozen", "balance": "0", "seq-num": "145" },
-        //             ]
-        //         },
-        //         "ts":1637644827566
-        //     }
-        //
-        // cross margin
-        //
-        //     {
-        //         "status": "ok",
-        //         "data": {
-        //             "id": 51015302,
-        //             "type": "cross-margin",
-        //             "state": "working",
-        //             "risk-rate": "2",
-        //             "acct-balance-sum": "100",
-        //             "debt-balance-sum": "0",
-        //             "list": [
-        //                 { "currency": "usdt", "type": "trade", "balance": "100" },
-        //                 { "currency": "usdt", "type": "frozen", "balance": "0" },
-        //                 { "currency": "usdt", "type": "loan-available", "balance": "200" },
-        //                 { "currency": "usdt", "type": "transfer-out-available", "balance": "-1" },
-        //                 { "currency": "ht", "type": "loan-available", "balance": "36.60724091" },
-        //                 { "currency": "ht", "type": "transfer-out-available", "balance": "-1" },
-        //                 { "currency": "btc", "type": "trade", "balance": "1168.533000000000000000" },
-        //                 { "currency": "btc", "type": "frozen", "balance": "0.000000000000000000" },
-        //                 { "currency": "btc", "type": "loan", "balance": "-2.433000000000000000" },
-        //                 { "currency": "btc", "type": "interest", "balance": "-0.000533000000000000" },
-        //                 { "currency": "btc", "type": "transfer-out-available", "balance": "1163.872174670000000000" },
-        //                 { "currency": "btc", "type": "loan-available", "balance": "8161.876538350676000000" }
-        //             ]
-        //         },
-        //         "code": 200
-        //     }
-        //
-        // isolated margin
-        //
-        //     {
-        //         "data": [
-        //             {
-        //                 "id": 18264,
-        //                 "type": "margin",
-        //                 "state": "working",
-        //                 "symbol": "btcusdt",
-        //                 "fl-price": "0",
-        //                 "fl-type": "safe",
-        //                 "risk-rate": "475.952571086994250554",
-        //                 "list": [
-        //                     { "currency": "btc","type": "trade","balance": "1168.533000000000000000" },
-        //                     { "currency": "btc","type": "frozen","balance": "0.000000000000000000" },
-        //                     { "currency": "btc","type": "loan","balance": "-2.433000000000000000" },
-        //                     { "currency": "btc","type": "interest","balance": "-0.000533000000000000" },
-        //                     { "currency": "btc","type": "transfer-out-available", "balance": "1163.872174670000000000" },
-        //                     { "currency": "btc","type": "loan-available", "balance": "8161.876538350676000000" }
-        //                 ]
-        //             }
-        //         ]
-        //     }
-        //
-        // future, swap isolated
-        //
-        //     {
-        //         "status": "ok",
-        //         "data": [
-        //             {
-        //                 "symbol": "BTC",
-        //                 "margin_balance": 0,
-        //                 "margin_position": 0E-18,
-        //                 "margin_frozen": 0,
-        //                 "margin_available": 0E-18,
-        //                 "profit_real": 0,
-        //                 "profit_unreal": 0,
-        //                 "risk_rate": null,
-        //                 "withdraw_available": 0,
-        //                 "liquidation_price": null,
-        //                 "lever_rate": 5,
-        //                 "adjust_factor": 0.025000000000000000,
-        //                 "margin_static": 0,
-        //                 "is_debit": 0, // future only
-        //                 "contract_code": "BTC-USD", // swap only
-        //                 "margin_asset": "USDT", // linear only
-        //                 "margin_mode": "isolated", // linear only
-        //                 "margin_account": "BTC-USDT" // linear only
-        //                 "transfer_profit_ratio": null // inverse only
-        //             },
-        //         ],
-        //         "ts": 1637644827566
-        //     }
-        //
-        // linear cross futures and linear cross swap
-        //
-        //     {
-        //         "status": "ok",
-        //         "data": [
-        //             {
-        //                 "futures_contract_detail": [
-        //                     {
-        //                         "symbol": "ETH",
-        //                         "contract_code": "ETH-USDT-220325",
-        //                         "margin_position": 0,
-        //                         "margin_frozen": 0,
-        //                         "margin_available": 200.000000000000000000,
-        //                         "profit_unreal": 0E-18,
-        //                         "liquidation_price": null,
-        //                         "lever_rate": 5,
-        //                         "adjust_factor": 0.060000000000000000,
-        //                         "contract_type": "quarter",
-        //                         "pair": "ETH-USDT",
-        //                         "business_type": "futures"
-        //                     },
-        //                 ],
-        //                 "margin_mode": "cross",
-        //                 "margin_account": "USDT",
-        //                 "margin_asset": "USDT",
-        //                 "margin_balance": 200.000000000000000000,
-        //                 "margin_static": 200.000000000000000000,
-        //                 "margin_position": 0,
-        //                 "margin_frozen": 0,
-        //                 "profit_real": 0E-18,
-        //                 "profit_unreal": 0,
-        //                 "withdraw_available": 2E+2,
-        //                 "risk_rate": null,
-        //                 "contract_detail": [
-        //                     {
-        //                         "symbol": "MANA",
-        //                         "contract_code": "MANA-USDT",
-        //                         "margin_position": 0,
-        //                         "margin_frozen": 0,
-        //                         "margin_available": 200.000000000000000000,
-        //                         "profit_unreal": 0E-18,
-        //                         "liquidation_price": null,
-        //                         "lever_rate": 5,
-        //                         "adjust_factor": 0.100000000000000000,
-        //                         "contract_type": "swap",
-        //                         "pair": "MANA-USDT",
-        //                         "business_type": "swap"
-        //                     },
-        //                 ]
-        //             }
-        //         ],
-        //         "ts": 1640915104870
-        //     }
-        //
-        // TODO add balance parsing for linear swap
-        //
-        let result = { 'info': response } as any;
-        const data = this.safeValue (response, 'data');
-        if (spot || margin) {
-            if (isolated) {
-                for (let i = 0; i < data.length; i++) {
-                    const entry = data[i];
-                    const symbol = this.safeSymbol (this.safeString (entry, 'symbol'));
-                    const balances = this.safeValue (entry, 'list');
-                    const subResult = {};
-                    for (let j = 0; j < balances.length; j++) {
-                        const balance = balances[j];
-                        const currencyId = this.safeString (balance, 'currency');
-                        const code = this.safeCurrencyCode (currencyId);
-                        subResult[code] = this.parseMarginBalanceHelper (balance, code, subResult);
-                    }
-                    result[symbol] = this.safeBalance (subResult);
-                }
-            } else {
-                const balances = this.safeValue (data, 'list', []);
-                for (let i = 0; i < balances.length; i++) {
-                    const balance = balances[i];
-                    const currencyId = this.safeString (balance, 'currency');
-                    const code = this.safeCurrencyCode (currencyId);
-                    result[code] = this.parseMarginBalanceHelper (balance, code, result);
-                }
-                result = this.safeBalance (result);
-            }
-        } else if (isUnifiedAccount) {
-            for (let i = 0; i < data.length; i++) {
-                const entry = data[i];
-                const marginAsset = this.safeString (entry, 'margin_asset');
-                const currencyCode = this.safeCurrencyCode (marginAsset);
-                if (isolated) {
-                    const isolated_swap = this.safeValue (entry, 'isolated_swap', {});
-                    for (let j = 0; j < isolated_swap.length; j++) {
-                        const balance = isolated_swap[j];
-                        const marketId = this.safeString (balance, 'contract_code');
-                        const subBalance = {
-                            'code': currencyCode,
-                            'free': this.safeNumber (balance, 'margin_available'),
-                        };
-                        const symbol = this.safeSymbol (marketId);
-                        result[symbol] = subBalance;
-                        result = this.safeBalance (result);
-                    }
-                } else {
-                    const account = this.account ();
-                    account['free'] = this.safeString (entry, 'margin_static');
-                    account['used'] = this.safeString (entry, 'margin_frozen');
-                    result[currencyCode] = account;
-                    result = this.safeBalance (result);
-                }
-            }
-        } else if (linear) {
-            const first = this.safeValue (data, 0, {});
-            if (isolated) {
-                for (let i = 0; i < data.length; i++) {
-                    const balance = data[i];
-                    const marketId = this.safeString2 (balance, 'contract_code', 'margin_account');
-                    const market = this.safeMarket (marketId);
-                    const currencyId = this.safeString (balance, 'margin_asset');
-                    const currency = this.safeCurrency (currencyId);
-                    const code = this.safeString (market, 'settle', currency['code']);
-                    // the exchange outputs positions for delisted markets
-                    // https://www.huobi.com/support/en-us/detail/74882968522337
-                    // we skip it if the market was delisted
-                    if (code !== undefined) {
-                        const account = this.account ();
-                        account['free'] = this.safeString (balance, 'margin_balance');
-                        account['used'] = this.safeString (balance, 'margin_frozen');
-                        const accountsByCode = {};
-                        accountsByCode[code] = account;
-                        const symbol = market['symbol'];
-                        result[symbol] = this.safeBalance (accountsByCode);
-                    }
-                }
-            } else {
-                const account = this.account ();
-                account['free'] = this.safeString (first, 'margin_balance', 'margin_available');
-                account['used'] = this.safeString (first, 'margin_frozen');
-                const currencyId = this.safeString2 (first, 'margin_asset', 'symbol');
-                const code = this.safeCurrencyCode (currencyId);
-                result[code] = account;
-                result = this.safeBalance (result);
-            }
-        } else if (inverse) {
-            for (let i = 0; i < data.length; i++) {
-                const balance = data[i];
-                const currencyId = this.safeString (balance, 'symbol');
-                const code = this.safeCurrencyCode (currencyId);
-                const account = this.account ();
-                account['free'] = this.safeString (balance, 'margin_available');
-                account['used'] = this.safeString (balance, 'margin_frozen');
-                result[code] = account;
-            }
-            result = this.safeBalance (result);
-        }
-        return result;
-    }
-
-    async fetchOrder (id: string, symbol: string = undefined, params = {}) {
-        /**
-         * @method
-         * @name huobi#fetchOrder
-         * @description fetches information on an order made by the user
-         * @param {string} symbol unified symbol of the market the order was made in
-         * @param {object} [params] extra parameters specific to the huobi api endpoint
-         * @returns {object} An [order structure]{@link https://docs.ccxt.com/#/?id=order-structure}
-         */
-        await this.loadMarkets ();
-        let market = undefined;
-        if (symbol !== undefined) {
-            market = this.market (symbol);
-        }
-        let marketType = undefined;
-        [ marketType, params ] = this.handleMarketTypeAndParams ('fetchOrder', market, params);
-        const request = {
-            // spot -----------------------------------------------------------
-            // 'order-id': 'id',
-            // 'symbol': market['id'],
-            // 'client-order-id': clientOrderId,
-            // 'clientOrderId': clientOrderId,
-            // contracts ------------------------------------------------------
-            // 'order_id': id,
-            // 'client_order_id': clientOrderId,
-            // 'contract_code': market['id'],
-            // 'pair': 'BTC-USDT',
-            // 'contract_type': 'this_week', // swap, this_week, next_week, quarter, next_ quarter
-        };
-        let method = undefined;
-        if (marketType === 'spot') {
-            const clientOrderId = this.safeString (params, 'clientOrderId');
-            method = 'spotPrivateGetV1OrderOrdersOrderId';
-            if (clientOrderId !== undefined) {
-                method = 'spotPrivateGetV1OrderOrdersGetClientOrder';
-                // will be filled below in extend ()
-                // they expect clientOrderId instead of client-order-id
-                // request['clientOrderId'] = clientOrderId;
-            } else {
-                request['order-id'] = id;
-            }
-        } else {
-            this.checkRequiredSymbol ('fetchOrder', symbol);
-            request['contract_code'] = market['id'];
-            if (market['linear']) {
-                let marginMode = undefined;
-                [ marginMode, params ] = this.handleMarginModeAndParams ('fetchOrder', params);
-                marginMode = (marginMode === undefined) ? 'cross' : marginMode;
-                if (marginMode === 'isolated') {
-                    method = 'contractPrivatePostLinearSwapApiV1SwapOrderInfo';
-                } else if (marginMode === 'cross') {
-                    method = 'contractPrivatePostLinearSwapApiV1SwapCrossOrderInfo';
-                }
-            } else if (market['inverse']) {
-                if (marketType === 'future') {
-                    method = 'contractPrivatePostApiV1ContractOrderInfo';
-                    request['symbol'] = market['settleId'];
-                } else if (marketType === 'swap') {
-                    method = 'contractPrivatePostSwapApiV1SwapOrderInfo';
-                } else {
-                    throw new NotSupported (this.id + ' fetchOrder() does not support ' + marketType + ' markets');
-                }
-            }
-            const clientOrderId = this.safeString2 (params, 'client_order_id', 'clientOrderId');
-            if (clientOrderId === undefined) {
-                request['order_id'] = id;
-            } else {
-                request['client_order_id'] = clientOrderId;
-                params = this.omit (params, [ 'client_order_id', 'clientOrderId' ]);
-            }
-        }
-        const response = await this[method] (this.extend (request, params));
-        //
-        // spot
-        //
-        //     {
-        //         "status":"ok",
-        //         "data":{
-        //             "id":438398393065481,
-        //             "symbol":"ethusdt",
-        //             "account-id":1528640,
-        //             "client-order-id":"AA03022abc2163433e-006b-480e-9ad1-d4781478c5e7",
-        //             "amount":"0.100000000000000000",
-        //             "price":"3000.000000000000000000",
-        //             "created-at":1640549994642,
-        //             "type":"buy-limit",
-        //             "field-amount":"0.0",
-        //             "field-cash-amount":"0.0",
-        //             "field-fees":"0.0",
-        //             "finished-at":0,
-        //             "source":"spot-api",
-        //             "state":"submitted",
-        //             "canceled-at":0
-        //         }
-        //     }
-        //
-        // linear swap cross margin
-        //
-        //     {
-        //         "status":"ok",
-        //         "data":[
-        //             {
-        //                 "business_type":"swap",
-        //                 "contract_type":"swap",
-        //                 "pair":"BTC-USDT",
-        //                 "symbol":"BTC",
-        //                 "contract_code":"BTC-USDT",
-        //                 "volume":1,
-        //                 "price":3000,
-        //                 "order_price_type":"limit",
-        //                 "order_type":1,
-        //                 "direction":"buy",
-        //                 "offset":"open",
-        //                 "lever_rate":1,
-        //                 "order_id":924912513206878210,
-        //                 "client_order_id":null,
-        //                 "created_at":1640557927189,
-        //                 "trade_volume":0,
-        //                 "trade_turnover":0,
-        //                 "fee":0,
-        //                 "trade_avg_price":null,
-        //                 "margin_frozen":3.000000000000000000,
-        //                 "profit":0,
-        //                 "status":3,
-        //                 "order_source":"api",
-        //                 "order_id_str":"924912513206878210",
-        //                 "fee_asset":"USDT",
-        //                 "liquidation_type":"0",
-        //                 "canceled_at":0,
-        //                 "margin_asset":"USDT",
-        //                 "margin_account":"USDT",
-        //                 "margin_mode":"cross",
-        //                 "is_tpsl":0,
-        //                 "real_profit":0
-        //             }
-        //         ],
-        //         "ts":1640557982556
-        //     }
-        //
-        // linear swap isolated margin detail
-        //
-        //     {
-        //         "status": "ok",
-        //         "data": {
-        //             "symbol": "BTC",
-        //             "contract_code": "BTC-USDT",
-        //             "instrument_price": 0,
-        //             "final_interest": 0,
-        //             "adjust_value": 0,
-        //             "lever_rate": 10,
-        //             "direction": "sell",
-        //             "offset": "open",
-        //             "volume": 1.000000000000000000,
-        //             "price": 13059.800000000000000000,
-        //             "created_at": 1603703614712,
-        //             "canceled_at": 0,
-        //             "order_source": "api",
-        //             "order_price_type": "opponent",
-        //             "margin_frozen": 0,
-        //             "profit": 0,
-        //             "trades": [
-        //                 {
-        //                     "trade_id": 131560927,
-        //                     "trade_price": 13059.800000000000000000,
-        //                     "trade_volume": 1.000000000000000000,
-        //                     "trade_turnover": 13.059800000000000000,
-        //                     "trade_fee": -0.005223920000000000,
-        //                     "created_at": 1603703614715,
-        //                     "role": "taker",
-        //                     "fee_asset": "USDT",
-        //                     "profit": 0,
-        //                     "real_profit": 0,
-        //                     "id": "131560927-770334322963152896-1"
-        //                 }
-        //             ],
-        //             "total_page": 1,
-        //             "current_page": 1,
-        //             "total_size": 1,
-        //             "liquidation_type": "0",
-        //             "fee_asset": "USDT",
-        //             "fee": -0.005223920000000000,
-        //             "order_id": 770334322963152896,
-        //             "order_id_str": "770334322963152896",
-        //             "client_order_id": 57012021045,
-        //             "order_type": "1",
-        //             "status": 6,
-        //             "trade_avg_price": 13059.800000000000000000,
-        //             "trade_turnover": 13.059800000000000000,
-        //             "trade_volume": 1.000000000000000000,
-        //             "margin_asset": "USDT",
-        //             "margin_mode": "isolated",
-        //             "margin_account": "BTC-USDT",
-        //             "real_profit": 0,
-        //             "is_tpsl": 0
-        //         },
-        //         "ts": 1603703678477
-        //     }
-        let order = this.safeValue (response, 'data');
-        if (Array.isArray (order)) {
-            order = this.safeValue (order, 0);
-        }
-        return this.parseOrder (order);
-    }
-
-    parseMarginBalanceHelper (balance, code, result) {
-        let account = undefined;
-        if (code in result) {
-            account = result[code];
-        } else {
-            account = this.account ();
-        }
-        if (balance['type'] === 'trade') {
-            account['free'] = this.safeString (balance, 'balance');
-        }
-        if (balance['type'] === 'frozen') {
-            account['used'] = this.safeString (balance, 'balance');
-        }
-        return account;
-    }
-
-    async fetchSpotOrdersByStates (states, symbol: string = undefined, since: Int = undefined, limit: Int = undefined, params = {}) {
-        const method = this.safeString (this.options, 'fetchOrdersByStatesMethod', 'spot_private_get_v1_order_orders'); // spot_private_get_v1_order_history
-        if (method === 'spot_private_get_v1_order_orders') {
-            this.checkRequiredSymbol ('fetchOrders', symbol);
-        }
-        await this.loadMarkets ();
-        let market = undefined;
-        const request = {
-            // spot_private_get_v1_order_orders GET /v1/order/orders ----------
-            // 'symbol': market['id'], // required
-            // 'types': 'buy-market,sell-market,buy-limit,sell-limit,buy-ioc,sell-ioc,buy-stop-limit,sell-stop-limit,buy-limit-fok,sell-limit-fok,buy-stop-limit-fok,sell-stop-limit-fok',
-            // 'start-time': since, // max window of 48h within a range of 180 days, within past 2 hours for cancelled orders
-            // 'end-time': this.milliseconds (),
-            'states': states, // filled, partial-canceled, canceled
-            // 'from': order['id'],
-            // 'direct': 'next', // next, prev, used with from
-            // 'size': 100, // max 100
-            // spot_private_get_v1_order_history GET /v1/order/history --------
-            // 'symbol': market['id'], // optional
-            // 'start-time': since, // max window of 48h within a range of 180 days, within past 2 hours for cancelled orders
-            // 'end-time': this.milliseconds (),
-            // 'direct': 'next', // next, prev, used with from
-            // 'size': 100, // max 100
-        };
-        if (symbol !== undefined) {
-            market = this.market (symbol);
-            request['symbol'] = market['id'];
-        }
-        if (since !== undefined) {
-            request['start-time'] = since; // a window of 48 hours within 180 days
-            request['end-time'] = this.sum (since, 48 * 60 * 60 * 1000);
-        }
-        if (limit !== undefined) {
-            request['size'] = limit;
-        }
-        const response = await this[method] (this.extend (request, params));
-        //
-        // spot_private_get_v1_order_orders GET /v1/order/orders
-        //
-        //     {
-        //         status: "ok",
-        //         data: [
-        //             {
-        //                 id: 13997833014,
-        //                 symbol: "ethbtc",
-        //                 'account-id': 3398321,
-        //                 'client-order-id': "23456",
-        //                 amount: "0.045000000000000000",
-        //                 price: "0.034014000000000000",
-        //                 'created-at': 1545836976871,
-        //                 type: "sell-limit",
-        //                 'field-amount': "0.045000000000000000",
-        //                 'field-cash-amount': "0.001530630000000000",
-        //                 'field-fees': "0.000003061260000000",
-        //                 'finished-at': 1545837948214,
-        //                 source: "spot-api",
-        //                 state: "filled",
-        //                 'canceled-at': 0
-        //             }
-        //         ]
-        //     }
-        //
-        const data = this.safeValue (response, 'data', []);
-        return this.parseOrders (data, market, since, limit);
-    }
-
-    async fetchSpotOrders (symbol: string = undefined, since: Int = undefined, limit: Int = undefined, params = {}) {
-        return await this.fetchSpotOrdersByStates ('pre-submitted,submitted,partial-filled,filled,partial-canceled,canceled', symbol, since, limit, params);
-    }
-
-    async fetchClosedSpotOrders (symbol: string = undefined, since: Int = undefined, limit: Int = undefined, params = {}) {
-        return await this.fetchSpotOrdersByStates ('filled,partial-canceled,canceled', symbol, since, limit, params);
-    }
-
-    async fetchContractOrders (symbol: string = undefined, since: Int = undefined, limit: Int = undefined, params = {}) {
-        this.checkRequiredSymbol ('fetchContractOrders', symbol);
-        await this.loadMarkets ();
-        const market = this.market (symbol);
-        const request = {
-            // POST /api/v1/contract_hisorders inverse futures ----------------
-            // 'symbol': market['settleId'], // BTC, ETH, ...
-            // 'order_type': '1', // 1 limit，3 opponent，4 lightning, 5 trigger order, 6 pst_only, 7 optimal_5, 8 optimal_10, 9 optimal_20, 10 fok, 11 ioc
-            // POST /swap-api/v3/swap_hisorders inverse swap ------------------
-            // POST /linear-swap-api/v3/swap_hisorders linear isolated --------
-            // POST /linear-swap-api/v3/swap_cross_hisorders linear cross -----
-            'trade_type': 0, // 0:All; 1: Open long; 2: Open short; 3: Close short; 4: Close long; 5: Liquidate long positions; 6: Liquidate short positions, 17:buy(one-way mode), 18:sell(one-way mode)
-            'status': '0', // support multiple query seperated by ',',such as '3,4,5', 0: all. 3. Have sumbmitted the orders; 4. Orders partially matched; 5. Orders cancelled with partially matched; 6. Orders fully matched; 7. Orders cancelled;
-        };
-        let response = undefined;
-        const stop = this.safeValue (params, 'stop');
-        const stopLossTakeProfit = this.safeValue (params, 'stopLossTakeProfit');
-        params = this.omit (params, [ 'stop', 'stopLossTakeProfit' ]);
-        if (stop || stopLossTakeProfit) {
-            if (limit !== undefined) {
-                request['page_size'] = limit;
-            }
-            request['contract_code'] = market['id'];
-            request['create_date'] = 90;
-        } else {
-            if (since !== undefined) {
-                request['start_time'] = since; // max 90 days back
-                // request['end_time'] = since + 172800000; // 48 hours window
-            }
-            request['contract'] = market['id'];
-            request['type'] = 1; // 1:All Orders,2:Order in Finished Status
-        }
-        if (market['linear']) {
-            let marginMode = undefined;
-            [ marginMode, params ] = this.handleMarginModeAndParams ('fetchContractOrders', params);
-            marginMode = (marginMode === undefined) ? 'cross' : marginMode;
-            if (marginMode === 'isolated') {
-                if (stop) {
-                    response = await this.contractPrivatePostLinearSwapApiV1SwapTriggerHisorders (this.extend (request, params));
-                } else if (stopLossTakeProfit) {
-                    response = await this.contractPrivatePostLinearSwapApiV1SwapTpslHisorders (this.extend (request, params));
-                } else {
-                    response = await this.contractPrivatePostLinearSwapApiV3SwapHisorders (this.extend (request, params));
-                }
-            } else if (marginMode === 'cross') {
-                if (stop) {
-                    response = await this.contractPrivatePostLinearSwapApiV1SwapCrossTriggerHisorders (this.extend (request, params));
-                } else if (stopLossTakeProfit) {
-                    response = await this.contractPrivatePostLinearSwapApiV1SwapCrossTpslHisorders (this.extend (request, params));
-                } else {
-                    response = await this.contractPrivatePostLinearSwapApiV3SwapCrossHisorders (this.extend (request, params));
-                }
-            }
-        } else if (market['inverse']) {
-            if (market['swap']) {
-                if (stop) {
-                    response = await this.contractPrivatePostSwapApiV1SwapTriggerHisorders (this.extend (request, params));
-                } else if (stopLossTakeProfit) {
-                    response = await this.contractPrivatePostSwapApiV1SwapTpslHisorders (this.extend (request, params));
-                } else {
-                    response = await this.contractPrivatePostSwapApiV3SwapHisorders (this.extend (request, params));
-                }
-            } else if (market['future']) {
-                request['symbol'] = market['settleId'];
-                if (stop) {
-                    response = await this.contractPrivatePostApiV1ContractTriggerHisorders (this.extend (request, params));
-                } else if (stopLossTakeProfit) {
-                    response = await this.contractPrivatePostApiV1ContractTpslHisorders (this.extend (request, params));
-                } else {
-                    response = await this.contractPrivatePostApiV3ContractHisorders (this.extend (request, params));
-                }
-            }
-        }
-        //
-        // future and swap
-        //
-        //     {
-        //         "code": 200,
-        //         "msg": "ok",
-        //         "data": [
-        //             {
-        //                 "direction": "buy",
-        //                 "offset": "open",
-        //                 "volume": 1.000000000000000000,
-        //                 "price": 25000.000000000000000000,
-        //                 "profit": 0E-18,
-        //                 "pair": "BTC-USDT",
-        //                 "query_id": 47403349100,
-        //                 "order_id": 1103683465337593856,
-        //                 "contract_code": "BTC-USDT-230505",
-        //                 "symbol": "BTC",
-        //                 "lever_rate": 5,
-        //                 "create_date": 1683180243577,
-        //                 "order_source": "web",
-        //                 "canceled_source": "web",
-        //                 "order_price_type": 1,
-        //                 "order_type": 1,
-        //                 "margin_frozen": 0E-18,
-        //                 "trade_volume": 0E-18,
-        //                 "trade_turnover": 0E-18,
-        //                 "fee": 0E-18,
-        //                 "trade_avg_price": 0,
-        //                 "status": 7,
-        //                 "order_id_str": "1103683465337593856",
-        //                 "fee_asset": "USDT",
-        //                 "fee_amount": 0,
-        //                 "fee_quote_amount": 0,
-        //                 "liquidation_type": "0",
-        //                 "margin_asset": "USDT",
-        //                 "margin_mode": "cross",
-        //                 "margin_account": "USDT",
-        //                 "update_time": 1683180352034,
-        //                 "is_tpsl": 0,
-        //                 "real_profit": 0,
-        //                 "trade_partition": "USDT",
-        //                 "reduce_only": 0,
-        //                 "contract_type": "this_week",
-        //                 "business_type": "futures"
-        //             }
-        //         ],
-        //         "ts": 1683239909141
-        //     }
-        //
-        // trigger
-        //
-        //     {
-        //         "status": "ok",
-        //         "data": {
-        //             "orders": [
-        //                 {
-        //                     "contract_type": "swap",
-        //                     "business_type": "swap",
-        //                     "pair": "BTC-USDT",
-        //                     "symbol": "BTC",
-        //                     "contract_code": "BTC-USDT",
-        //                     "trigger_type": "le",
-        //                     "volume": 1.000000000000000000,
-        //                     "order_type": 1,
-        //                     "direction": "buy",
-        //                     "offset": "open",
-        //                     "lever_rate": 1,
-        //                     "order_id": 1103670703588327424,
-        //                     "order_id_str": "1103670703588327424",
-        //                     "relation_order_id": "-1",
-        //                     "order_price_type": "limit",
-        //                     "status": 6,
-        //                     "order_source": "web",
-        //                     "trigger_price": 25000.000000000000000000,
-        //                     "triggered_price": null,
-        //                     "order_price": 24000.000000000000000000,
-        //                     "created_at": 1683177200945,
-        //                     "triggered_at": null,
-        //                     "order_insert_at": 0,
-        //                     "canceled_at": 1683179075234,
-        //                     "fail_code": null,
-        //                     "fail_reason": null,
-        //                     "margin_mode": "cross",
-        //                     "margin_account": "USDT",
-        //                     "update_time": 1683179075958,
-        //                     "trade_partition": "USDT",
-        //                     "reduce_only": 0
-        //                 },
-        //             ],
-        //             "total_page": 1,
-        //             "current_page": 1,
-        //             "total_size": 2
-        //         },
-        //         "ts": 1683239702792
-        //     }
-        //
-        // stop-loss and take-profit
-        //
-        //     {
-        //         "status": "ok",
-        //         "data": {
-        //             "orders": [
-        //                 {
-        //                     "contract_type": "swap",
-        //                     "business_type": "swap",
-        //                     "pair": "BTC-USDT",
-        //                     "symbol": "BTC",
-        //                     "contract_code": "BTC-USDT",
-        //                     "margin_mode": "cross",
-        //                     "margin_account": "USDT",
-        //                     "volume": 1.000000000000000000,
-        //                     "order_type": 1,
-        //                     "tpsl_order_type": "sl",
-        //                     "direction": "sell",
-        //                     "order_id": 1103680386844839936,
-        //                     "order_id_str": "1103680386844839936",
-        //                     "order_source": "web",
-        //                     "trigger_type": "le",
-        //                     "trigger_price": 25000.000000000000000000,
-        //                     "created_at": 1683179509613,
-        //                     "order_price_type": "market",
-        //                     "status": 11,
-        //                     "source_order_id": null,
-        //                     "relation_tpsl_order_id": "-1",
-        //                     "canceled_at": 0,
-        //                     "fail_code": null,
-        //                     "fail_reason": null,
-        //                     "triggered_price": null,
-        //                     "relation_order_id": "-1",
-        //                     "update_time": 1683179968231,
-        //                     "order_price": 0E-18,
-        //                     "trade_partition": "USDT"
-        //                 },
-        //             ],
-        //             "total_page": 1,
-        //             "current_page": 1,
-        //             "total_size": 2
-        //         },
-        //         "ts": 1683229230233
-        //     }
-        //
-        let orders = this.safeValue (response, 'data');
-        if (!Array.isArray (orders)) {
-            orders = this.safeValue (orders, 'orders', []);
-        }
-        return this.parseOrders (orders, market, since, limit);
-    }
-
-    async fetchClosedContractOrders (symbol: string = undefined, since: Int = undefined, limit: Int = undefined, params = {}) {
-        const request = {
-            'status': '5,6,7', // comma separated, 0 all, 3 submitted orders, 4 partially matched, 5 partially cancelled, 6 fully matched and closed, 7 canceled
-        };
-        return await this.fetchContractOrders (symbol, since, limit, this.extend (request, params));
-    }
-
-    async fetchOrders (symbol: string = undefined, since: Int = undefined, limit: Int = undefined, params = {}) {
-        /**
-         * @method
-         * @name huobi#fetchOrders
-         * @description fetches information on multiple orders made by the user
-         * @param {string} symbol unified market symbol of the market orders were made in
-         * @param {int} [since] the earliest time in ms to fetch orders for
-         * @param {int} [limit] the maximum number of order structures to retrieve
-         * @param {object} [params] extra parameters specific to the huobi api endpoint
-         * @param {bool} [params.stop] *contract only* if the orders are stop trigger orders or not
-         * @param {bool} [params.stopLossTakeProfit] *contract only* if the orders are stop-loss or take-profit orders
-         * @returns {Order[]} a list of [order structures]{@link https://docs.ccxt.com/#/?id=order-structure}
-         */
-        await this.loadMarkets ();
-        let market = undefined;
-        if (symbol !== undefined) {
-            market = this.market (symbol);
-        }
-        let marketType = undefined;
-        [ marketType, params ] = this.handleMarketTypeAndParams ('fetchOrders', market, params);
-        const method = this.getSupportedMapping (marketType, {
-            'spot': 'fetchSpotOrders',
-            'swap': 'fetchContractOrders',
-            'future': 'fetchContractOrders',
-        });
-        if (method === undefined) {
-            throw new NotSupported (this.id + ' fetchOrders() does not support ' + marketType + ' markets yet');
-        }
-        const contract = (marketType === 'swap') || (marketType === 'future');
-        if (contract && (symbol === undefined)) {
-            throw new ArgumentsRequired (this.id + ' fetchOrders() requires a symbol argument for ' + marketType + ' orders');
-        }
-        return await this[method] (symbol, since, limit, params);
-    }
-
-    async fetchClosedOrders (symbol: string = undefined, since: Int = undefined, limit: Int = undefined, params = {}) {
-        /**
-         * @method
-         * @name huobi#fetchClosedOrders
-         * @description fetches information on multiple closed orders made by the user
-         * @param {string} symbol unified market symbol of the market orders were made in
-         * @param {int} [since] the earliest time in ms to fetch orders for
-         * @param {int} [limit] the maximum number of  orde structures to retrieve
-         * @param {object} [params] extra parameters specific to the huobi api endpoint
-         * @returns {Order[]} a list of [order structures]{@link https://docs.ccxt.com/#/?id=order-structure}
-         */
-        await this.loadMarkets ();
-        let market = undefined;
-        if (symbol !== undefined) {
-            market = this.market (symbol);
-        }
-        let marketType = undefined;
-        [ marketType, params ] = this.handleMarketTypeAndParams ('fetchClosedOrders', market, params);
-        const method = this.getSupportedMapping (marketType, {
-            'spot': 'fetchClosedSpotOrders',
-            'swap': 'fetchClosedContractOrders',
-            'future': 'fetchClosedContractOrders',
-        });
-        if (method === undefined) {
-            throw new NotSupported (this.id + ' fetchClosedOrders() does not support ' + marketType + ' markets yet');
-        }
-        return await this[method] (symbol, since, limit, params);
-    }
-
-    async fetchOpenOrders (symbol: string = undefined, since: Int = undefined, limit: Int = undefined, params = {}) {
-        /**
-         * @method
-         * @name huobi#fetchOpenOrders
-         * @description fetch all unfilled currently open orders
-         * @param {string} symbol unified market symbol
-         * @param {int} [since] the earliest time in ms to fetch open orders for
-         * @param {int} [limit] the maximum number of open order structures to retrieve
-         * @param {object} [params] extra parameters specific to the huobi api endpoint
-         * @param {bool} [params.stop] *contract only* if the orders are stop trigger orders or not
-         * @param {bool} [params.stopLossTakeProfit] *contract only* if the orders are stop-loss or take-profit orders
-         * @returns {Order[]} a list of [order structures]{@link https://docs.ccxt.com/#/?id=order-structure}
-         */
-        await this.loadMarkets ();
-        let market = undefined;
-        if (symbol !== undefined) {
-            market = this.market (symbol);
-        }
-        const request = {};
-        let marketType = undefined;
-        [ marketType, params ] = this.handleMarketTypeAndParams ('fetchOpenOrders', market, params);
-        let response = undefined;
-        if (marketType === 'spot') {
-            if (symbol !== undefined) {
-                request['symbol'] = market['id'];
-            }
-            // todo replace with fetchAccountIdByType
-            let accountId = this.safeString (params, 'account-id');
-            if (accountId === undefined) {
-                // pick the first account
-                await this.loadAccounts ();
-                for (let i = 0; i < this.accounts.length; i++) {
-                    const account = this.accounts[i];
-                    if (account['type'] === 'spot') {
-                        accountId = this.safeString (account, 'id');
-                        if (accountId !== undefined) {
-                            break;
-                        }
-                    }
-                }
-            }
-            request['account-id'] = accountId;
-            if (limit !== undefined) {
-                request['size'] = limit;
-            }
-            params = this.omit (params, 'account-id');
-            response = await this.spotPrivateGetV1OrderOpenOrders (this.extend (request, params));
-        } else {
-            this.checkRequiredSymbol ('fetchOpenOrders', symbol);
-            if (limit !== undefined) {
-                request['page_size'] = limit;
-            }
-            request['contract_code'] = market['id'];
-            const stop = this.safeValue (params, 'stop');
-            const stopLossTakeProfit = this.safeValue (params, 'stopLossTakeProfit');
-            params = this.omit (params, [ 'stop', 'stopLossTakeProfit' ]);
-            if (market['linear']) {
-                let marginMode = undefined;
-                [ marginMode, params ] = this.handleMarginModeAndParams ('fetchOpenOrders', params);
-                marginMode = (marginMode === undefined) ? 'cross' : marginMode;
-                if (marginMode === 'isolated') {
-                    if (stop) {
-                        response = await this.contractPrivatePostLinearSwapApiV1SwapTriggerOpenorders (this.extend (request, params));
-                    } else if (stopLossTakeProfit) {
-                        response = await this.contractPrivatePostLinearSwapApiV1SwapTpslOpenorders (this.extend (request, params));
-                    } else {
-                        response = await this.contractPrivatePostLinearSwapApiV1SwapOpenorders (this.extend (request, params));
-                    }
-                } else if (marginMode === 'cross') {
-                    if (stop) {
-                        response = await this.contractPrivatePostLinearSwapApiV1SwapCrossTriggerOpenorders (this.extend (request, params));
-                    } else if (stopLossTakeProfit) {
-                        response = await this.contractPrivatePostLinearSwapApiV1SwapCrossTpslOpenorders (this.extend (request, params));
-                    } else {
-                        response = await this.contractPrivatePostLinearSwapApiV1SwapCrossOpenorders (this.extend (request, params));
-                    }
-                }
-            } else if (market['inverse']) {
-                if (market['swap']) {
-                    if (stop) {
-                        response = await this.contractPrivatePostSwapApiV1SwapTriggerOpenorders (this.extend (request, params));
-                    } else if (stopLossTakeProfit) {
-                        response = await this.contractPrivatePostSwapApiV1SwapTpslOpenorders (this.extend (request, params));
-                    } else {
-                        response = await this.contractPrivatePostSwapApiV1SwapOpenorders (this.extend (request, params));
-                    }
-                } else if (market['future']) {
-                    request['symbol'] = market['settleId'];
-                    if (stop) {
-                        response = await this.contractPrivatePostApiV1ContractTriggerOpenorders (this.extend (request, params));
-                    } else if (stopLossTakeProfit) {
-                        response = await this.contractPrivatePostApiV1ContractTpslOpenorders (this.extend (request, params));
-                    } else {
-                        response = await this.contractPrivatePostApiV1ContractOpenorders (this.extend (request, params));
-                    }
-                }
-            }
-        }
-        //
-        // spot
-        //
-        //     {
-        //         "status":"ok",
-        //         "data":[
-        //             {
-        //                 "symbol":"ethusdt",
-        //                 "source":"api",
-        //                 "amount":"0.010000000000000000",
-        //                 "account-id":1528640,
-        //                 "created-at":1561597491963,
-        //                 "price":"400.000000000000000000",
-        //                 "filled-amount":"0.0",
-        //                 "filled-cash-amount":"0.0",
-        //                 "filled-fees":"0.0",
-        //                 "id":38477101630,
-        //                 "state":"submitted",
-        //                 "type":"sell-limit"
-        //             }
-        //         ]
-        //     }
-        //
-        // futures
-        //
-        //     {
-        //         "status": "ok",
-        //         "data": {
-        //             "orders": [
-        //                 {
-        //                     "symbol": "ADA",
-        //                     "contract_code": "ADA201225",
-        //                     "contract_type": "quarter",
-        //                     "volume": 1,
-        //                     "price": 0.0925,
-        //                     "order_price_type": "post_only",
-        //                     "order_type": 1,
-        //                     "direction": "buy",
-        //                     "offset": "close",
-        //                     "lever_rate": 20,
-        //                     "order_id": 773131315209248768,
-        //                     "client_order_id": null,
-        //                     "created_at": 1604370469629,
-        //                     "trade_volume": 0,
-        //                     "trade_turnover": 0,
-        //                     "fee": 0,
-        //                     "trade_avg_price": null,
-        //                     "margin_frozen": 0,
-        //                     "profit": 0,
-        //                     "status": 3,
-        //                     "order_source": "web",
-        //                     "order_id_str": "773131315209248768",
-        //                     "fee_asset": "ADA",
-        //                     "liquidation_type": null,
-        //                     "canceled_at": null,
-        //                     "is_tpsl": 0,
-        //                     "update_time": 1606975980467,
-        //                     "real_profit": 0
-        //                 }
-        //             ],
-        //             "total_page": 1,
-        //             "current_page": 1,
-        //             "total_size": 1
-        //         },
-        //         "ts": 1604370488518
-        //     }
-        //
-        // trigger
-        //
-        //     {
-        //         "status": "ok",
-        //         "data": {
-        //             "orders": [
-        //                 {
-        //                     "contract_type": "swap",
-        //                     "business_type": "swap",
-        //                     "pair": "BTC-USDT",
-        //                     "symbol": "BTC",
-        //                     "contract_code": "BTC-USDT",
-        //                     "trigger_type": "le",
-        //                     "volume": 1.000000000000000000,
-        //                     "order_type": 1,
-        //                     "direction": "buy",
-        //                     "offset": "open",
-        //                     "lever_rate": 1,
-        //                     "order_id": 1103670703588327424,
-        //                     "order_id_str": "1103670703588327424",
-        //                     "order_source": "web",
-        //                     "trigger_price": 25000.000000000000000000,
-        //                     "order_price": 24000.000000000000000000,
-        //                     "created_at": 1683177200945,
-        //                     "order_price_type": "limit",
-        //                     "status": 2,
-        //                     "margin_mode": "cross",
-        //                     "margin_account": "USDT",
-        //                     "trade_partition": "USDT",
-        //                     "reduce_only": 0
-        //                 }
-        //             ],
-        //             "total_page": 1,
-        //             "current_page": 1,
-        //             "total_size": 1
-        //         },
-        //         "ts": 1683177805320
-        //     }
-        //
-        // stop-loss and take-profit
-        //
-        //     {
-        //         "status": "ok",
-        //         "data": {
-        //             "orders": [
-        //                 {
-        //                     "contract_type": "swap",
-        //                     "business_type": "swap",
-        //                     "pair": "BTC-USDT",
-        //                     "symbol": "BTC",
-        //                     "contract_code": "BTC-USDT",
-        //                     "margin_mode": "cross",
-        //                     "margin_account": "USDT",
-        //                     "volume": 1.000000000000000000,
-        //                     "order_type": 1,
-        //                     "direction": "sell",
-        //                     "order_id": 1103680386844839936,
-        //                     "order_id_str": "1103680386844839936",
-        //                     "order_source": "web",
-        //                     "trigger_type": "le",
-        //                     "trigger_price": 25000.000000000000000000,
-        //                     "order_price": 0E-18,
-        //                     "created_at": 1683179509613,
-        //                     "order_price_type": "market",
-        //                     "status": 2,
-        //                     "tpsl_order_type": "sl",
-        //                     "source_order_id": null,
-        //                     "relation_tpsl_order_id": "-1",
-        //                     "trade_partition": "USDT"
-        //                 }
-        //             ],
-        //             "total_page": 1,
-        //             "current_page": 1,
-        //             "total_size": 1
-        //         },
-        //         "ts": 1683179527011
-        //     }
-        //
-        let orders = this.safeValue (response, 'data');
-        if (!Array.isArray (orders)) {
-            orders = this.safeValue (orders, 'orders', []);
-        }
-        return this.parseOrders (orders, market, since, limit);
-    }
-
-    parseOrderStatus (status) {
-        const statuses = {
-            // spot
-            'partial-filled': 'open',
-            'partial-canceled': 'canceled',
-            'filled': 'closed',
-            'canceled': 'canceled',
-            'submitted': 'open',
-            'created': 'open',  // For stop orders
-            // contract
-            '1': 'open',
-            '2': 'open',
-            '3': 'open',
-            '4': 'open',
-            '5': 'canceled', // partially matched
-            '6': 'closed',
-            '7': 'canceled',
-            '11': 'canceling',
-        };
-        return this.safeString (statuses, status, status);
-    }
-
-    parseOrder (order, market = undefined) {
-        //
-        // spot
-        //
-        //     {
-        //         id:  13997833014,
-        //         symbol: "ethbtc",
-        //         'account-id':  3398321,
-        //         amount: "0.045000000000000000",
-        //         price: "0.034014000000000000",
-        //         'created-at':  1545836976871,
-        //         type: "sell-limit",
-        //         'field-amount': "0.045000000000000000", // they have fixed it for filled-amount
-        //         'field-cash-amount': "0.001530630000000000", // they have fixed it for filled-cash-amount
-        //         'field-fees': "0.000003061260000000", // they have fixed it for filled-fees
-        //         'finished-at':  1545837948214,
-        //         source: "spot-api",
-        //         state: "filled",
-        //         'canceled-at':  0
-        //     }
-        //
-        //     {
-        //         id:  20395337822,
-        //         symbol: "ethbtc",
-        //         'account-id':  5685075,
-        //         amount: "0.001000000000000000",
-        //         price: "0.0",
-        //         'created-at':  1545831584023,
-        //         type: "buy-market",
-        //         'field-amount': "0.029100000000000000", // they have fixed it for filled-amount
-        //         'field-cash-amount': "0.000999788700000000", // they have fixed it for filled-cash-amount
-        //         'field-fees': "0.000058200000000000", // they have fixed it for filled-fees
-        //         'finished-at':  1545831584181,
-        //         source: "spot-api",
-        //         state: "filled",
-        //         'canceled-at':  0
-        //     }
-        //
-        // linear swap cross margin createOrder
-        //
-        //     {
-        //         "order_id":924660854912552960,
-        //         "order_id_str":"924660854912552960"
-        //     }
-        //
-        // contracts fetchOrder
-        //
-        //     {
-        //         "business_type":"swap",
-        //         "contract_type":"swap",
-        //         "pair":"BTC-USDT",
-        //         "symbol":"BTC",
-        //         "contract_code":"BTC-USDT",
-        //         "volume":1,
-        //         "price":3000,
-        //         "order_price_type":"limit",
-        //         "order_type":1,
-        //         "direction":"buy",
-        //         "offset":"open",
-        //         "lever_rate":1,
-        //         "order_id":924912513206878210,
-        //         "client_order_id":null,
-        //         "created_at":1640557927189,
-        //         "trade_volume":0,
-        //         "trade_turnover":0,
-        //         "fee":0,
-        //         "trade_avg_price":null,
-        //         "margin_frozen":3.000000000000000000,
-        //         "profit":0,
-        //         "status":3,
-        //         "order_source":"api",
-        //         "order_id_str":"924912513206878210",
-        //         "fee_asset":"USDT",
-        //         "liquidation_type":"0",
-        //         "canceled_at":0,
-        //         "margin_asset":"USDT",
-        //         "margin_account":"USDT",
-        //         "margin_mode":"cross",
-        //         "is_tpsl":0,
-        //         "real_profit":0
-        //     }
-        //
-        // contracts fetchOrder detailed
-        //
-        //     {
-        //         "symbol": "BTC",
-        //         "contract_code": "BTC-USDT",
-        //         "instrument_price": 0,
-        //         "final_interest": 0,
-        //         "adjust_value": 0,
-        //         "lever_rate": 10,
-        //         "direction": "sell",
-        //         "offset": "open",
-        //         "volume": 1.000000000000000000,
-        //         "price": 13059.800000000000000000,
-        //         "created_at": 1603703614712,
-        //         "canceled_at": 0,
-        //         "order_source": "api",
-        //         "order_price_type": "opponent",
-        //         "margin_frozen": 0,
-        //         "profit": 0,
-        //         "trades": [
-        //             {
-        //                 "trade_id": 131560927,
-        //                 "trade_price": 13059.800000000000000000,
-        //                 "trade_volume": 1.000000000000000000,
-        //                 "trade_turnover": 13.059800000000000000,
-        //                 "trade_fee": -0.005223920000000000,
-        //                 "created_at": 1603703614715,
-        //                 "role": "taker",
-        //                 "fee_asset": "USDT",
-        //                 "profit": 0,
-        //                 "real_profit": 0,
-        //                 "id": "131560927-770334322963152896-1"
-        //             }
-        //         ],
-        //         "total_page": 1,
-        //         "current_page": 1,
-        //         "total_size": 1,
-        //         "liquidation_type": "0",
-        //         "fee_asset": "USDT",
-        //         "fee": -0.005223920000000000,
-        //         "order_id": 770334322963152896,
-        //         "order_id_str": "770334322963152896",
-        //         "client_order_id": 57012021045,
-        //         "order_type": "1",
-        //         "status": 6,
-        //         "trade_avg_price": 13059.800000000000000000,
-        //         "trade_turnover": 13.059800000000000000,
-        //         "trade_volume": 1.000000000000000000,
-        //         "margin_asset": "USDT",
-        //         "margin_mode": "isolated",
-        //         "margin_account": "BTC-USDT",
-        //         "real_profit": 0,
-        //         "is_tpsl": 0
-        //     }
-        //
-        // future and swap: fetchOrders
-        //
-        //     {
-        //         "order_id": 773131315209248768,
-        //         "contract_code": "ADA201225",
-        //         "symbol": "ADA",
-        //         "lever_rate": 20,
-        //         "direction": "buy",
-        //         "offset": "close",
-        //         "volume": 1,
-        //         "price": 0.0925,
-        //         "create_date": 1604370469629,
-        //         "update_time": 1603704221118,
-        //         "order_source": "web",
-        //         "order_price_type": 6,
-        //         "order_type": 1,
-        //         "margin_frozen": 0,
-        //         "profit": 0,
-        //         "contract_type": "quarter",
-        //         "trade_volume": 0,
-        //         "trade_turnover": 0,
-        //         "fee": 0,
-        //         "trade_avg_price": 0,
-        //         "status": 3,
-        //         "order_id_str": "773131315209248768",
-        //         "fee_asset": "ADA",
-        //         "liquidation_type": "0",
-        //         "is_tpsl": 0,
-        //         "real_profit": 0
-        //         "margin_asset": "USDT",
-        //         "margin_mode": "cross",
-        //         "margin_account": "USDT",
-        //         "trade_partition": "USDT", // only in isolated & cross of linear
-        //         "reduce_only": "1", // only in isolated & cross of linear
-        //         "contract_type": "quarter", // only in cross-margin (inverse & linear)
-        //         "pair": "BTC-USDT", // only in cross-margin (inverse & linear)
-        //         "business_type": "futures" // only in cross-margin (inverse & linear)
-        //     }
-        //
-        // trigger: fetchOpenOrders
-        //
-        //     {
-        //         "contract_type": "swap",
-        //         "business_type": "swap",
-        //         "pair": "BTC-USDT",
-        //         "symbol": "BTC",
-        //         "contract_code": "BTC-USDT",
-        //         "trigger_type": "le",
-        //         "volume": 1.000000000000000000,
-        //         "order_type": 1,
-        //         "direction": "buy",
-        //         "offset": "open",
-        //         "lever_rate": 1,
-        //         "order_id": 1103670703588327424,
-        //         "order_id_str": "1103670703588327424",
-        //         "order_source": "web",
-        //         "trigger_price": 25000.000000000000000000,
-        //         "order_price": 24000.000000000000000000,
-        //         "created_at": 1683177200945,
-        //         "order_price_type": "limit",
-        //         "status": 2,
-        //         "margin_mode": "cross",
-        //         "margin_account": "USDT",
-        //         "trade_partition": "USDT",
-        //         "reduce_only": 0
-        //     }
-        //
-        // stop-loss and take-profit: fetchOpenOrders
-        //
-        //     {
-        //         "contract_type": "swap",
-        //         "business_type": "swap",
-        //         "pair": "BTC-USDT",
-        //         "symbol": "BTC",
-        //         "contract_code": "BTC-USDT",
-        //         "margin_mode": "cross",
-        //         "margin_account": "USDT",
-        //         "volume": 1.000000000000000000,
-        //         "order_type": 1,
-        //         "direction": "sell",
-        //         "order_id": 1103680386844839936,
-        //         "order_id_str": "1103680386844839936",
-        //         "order_source": "web",
-        //         "trigger_type": "le",
-        //         "trigger_price": 25000.000000000000000000,
-        //         "order_price": 0E-18,
-        //         "created_at": 1683179509613,
-        //         "order_price_type": "market",
-        //         "status": 2,
-        //         "tpsl_order_type": "sl",
-        //         "source_order_id": null,
-        //         "relation_tpsl_order_id": "-1",
-        //         "trade_partition": "USDT"
-        //     }
-        //
-        //
-        // trigger: fetchOrders
-        //
-        //     {
-        //         "contract_type": "swap",
-        //         "business_type": "swap",
-        //         "pair": "BTC-USDT",
-        //         "symbol": "BTC",
-        //         "contract_code": "BTC-USDT",
-        //         "trigger_type": "le",
-        //         "volume": 1.000000000000000000,
-        //         "order_type": 1,
-        //         "direction": "buy",
-        //         "offset": "open",
-        //         "lever_rate": 1,
-        //         "order_id": 1103670703588327424,
-        //         "order_id_str": "1103670703588327424",
-        //         "relation_order_id": "-1",
-        //         "order_price_type": "limit",
-        //         "status": 6,
-        //         "order_source": "web",
-        //         "trigger_price": 25000.000000000000000000,
-        //         "triggered_price": null,
-        //         "order_price": 24000.000000000000000000,
-        //         "created_at": 1683177200945,
-        //         "triggered_at": null,
-        //         "order_insert_at": 0,
-        //         "canceled_at": 1683179075234,
-        //         "fail_code": null,
-        //         "fail_reason": null,
-        //         "margin_mode": "cross",
-        //         "margin_account": "USDT",
-        //         "update_time": 1683179075958,
-        //         "trade_partition": "USDT",
-        //         "reduce_only": 0
-        //     }
-        //
-        // stop-loss and take-profit: fetchOrders
-        //
-        //     {
-        //         "contract_type": "swap",
-        //         "business_type": "swap",
-        //         "pair": "BTC-USDT",
-        //         "symbol": "BTC",
-        //         "contract_code": "BTC-USDT",
-        //         "margin_mode": "cross",
-        //         "margin_account": "USDT",
-        //         "volume": 1.000000000000000000,
-        //         "order_type": 1,
-        //         "tpsl_order_type": "sl",
-        //         "direction": "sell",
-        //         "order_id": 1103680386844839936,
-        //         "order_id_str": "1103680386844839936",
-        //         "order_source": "web",
-        //         "trigger_type": "le",
-        //         "trigger_price": 25000.000000000000000000,
-        //         "created_at": 1683179509613,
-        //         "order_price_type": "market",
-        //         "status": 11,
-        //         "source_order_id": null,
-        //         "relation_tpsl_order_id": "-1",
-        //         "canceled_at": 0,
-        //         "fail_code": null,
-        //         "fail_reason": null,
-        //         "triggered_price": null,
-        //         "relation_order_id": "-1",
-        //         "update_time": 1683179968231,
-        //         "order_price": 0E-18,
-        //         "trade_partition": "USDT"
-        //     }
-        //
-        const id = this.safeString2 (order, 'id', 'order_id_str');
-        let side = this.safeString (order, 'direction');
-        let type = this.safeString (order, 'order_price_type');
-        if ('type' in order) {
-            const orderType = order['type'].split ('-');
-            side = orderType[0];
-            type = orderType[1];
-        }
-        const status = this.parseOrderStatus (this.safeString2 (order, 'state', 'status'));
-        const marketId = this.safeString2 (order, 'contract_code', 'symbol');
-        market = this.safeMarket (marketId, market);
-        const timestamp = this.safeIntegerN (order, [ 'created_at', 'created-at', 'create_date' ]);
-        const clientOrderId = this.safeString2 (order, 'client_order_id', 'client-order-id');
-        let cost = undefined;
-        let amount = undefined;
-        if ((type !== undefined) && (type.indexOf ('market') >= 0)) {
-            // for market orders amount is in quote currency, meaning it is the cost
-            if (side === 'sell') {
-                cost = this.safeString (order, 'field-cash-amount');
-            } else {
-                cost = this.safeString (order, 'amount');
-            }
-        } else {
-            amount = this.safeString2 (order, 'volume', 'amount');
-            cost = this.safeStringN (order, [ 'filled-cash-amount', 'field-cash-amount', 'trade_turnover' ]); // same typo
-        }
-        const filled = this.safeStringN (order, [ 'filled-amount', 'field-amount', 'trade_volume' ]); // typo in their API, filled amount
-        const price = this.safeString2 (order, 'price', 'order_price');
-        let feeCost = this.safeString2 (order, 'filled-fees', 'field-fees'); // typo in their API, filled feeSide
-        feeCost = this.safeString (order, 'fee', feeCost);
-        let fee = undefined;
-        if (feeCost !== undefined) {
-            let feeCurrency = undefined;
-            const feeCurrencyId = this.safeString (order, 'fee_asset');
-            if (feeCurrencyId !== undefined) {
-                feeCurrency = this.safeCurrencyCode (feeCurrencyId);
-            } else {
-                feeCurrency = (side === 'sell') ? market['quote'] : market['base'];
-            }
-            fee = {
-                'cost': feeCost,
-                'currency': feeCurrency,
-            };
-        }
-        const stopPrice = this.safeString2 (order, 'stop-price', 'trigger_price');
-        const average = this.safeString (order, 'trade_avg_price');
-        const trades = this.safeValue (order, 'trades');
-        const reduceOnlyInteger = this.safeInteger (order, 'reduce_only');
-        const reduceOnly = (reduceOnlyInteger === 0) ? false : true;
-        return this.safeOrder ({
-            'info': order,
-            'id': id,
-            'clientOrderId': clientOrderId,
-            'timestamp': timestamp,
-            'datetime': this.iso8601 (timestamp),
-            'lastTradeTimestamp': undefined,
-            'symbol': market['symbol'],
-            'type': type,
-            'timeInForce': undefined,
-            'postOnly': undefined,
-            'side': side,
-            'price': price,
-            'stopPrice': stopPrice,
-            'triggerPrice': stopPrice,
-            'average': average,
-            'cost': cost,
-            'amount': amount,
-            'filled': filled,
-            'remaining': undefined,
-            'status': status,
-            'reduceOnly': reduceOnly,
-            'fee': fee,
-            'trades': trades,
-        }, market);
-    }
-
-    async createOrder (symbol: string, type: OrderType, side: OrderSide, amount, price = undefined, params = {}) {
-        /**
-         * @method
-         * @name huobi#createOrder
-         * @description create a trade order
-         * @param {string} symbol unified symbol of the market to create an order in
-         * @param {string} type 'market' or 'limit'
-         * @param {string} side 'buy' or 'sell'
-         * @param {float} amount how much of currency you want to trade in units of base currency
-         * @param {float} price the price at which the order is to be fullfilled, in units of the quote currency, ignored in market orders
-         * @param {object} [params] extra parameters specific to the huobi api endpoint
-         * @param {float} [params.stopPrice] the price a trigger order is triggered at
-         * @param {string} [params.triggerType] *contract trigger orders only* ge: greater than or equal to, le: less than or equal to
-         * @param {float} [params.stopLossPrice] *contract only* the price a stop-loss order is triggered at
-         * @param {float} [params.takeProfitPrice] *contract only* the price a take-profit order is triggered at
-         * @param {string} [params.operator] *spot and margin only* gte or lte, trigger price condition
-         * @param {string} [params.offset] *contract only* 'open', 'close', or 'both', required in hedge mode
-         * @param {bool} [params.postOnly] *contract only* true or false
-         * @param {int} [params.leverRate] *contract only* required for all contract orders except tpsl, leverage greater than 20x requires prior approval of high-leverage agreement
-         * @returns {object} an [order structure]{@link https://docs.ccxt.com/#/?id=order-structure}
-         */
-        await this.loadMarkets ();
-        const market = this.market (symbol);
-        const [ marketType, query ] = this.handleMarketTypeAndParams ('createOrder', market, params);
-        const method = this.getSupportedMapping (marketType, {
-            'spot': 'createSpotOrder',
-            'swap': 'createContractOrder',
-            'future': 'createContractOrder',
-        });
-        if (method === undefined) {
-            throw new NotSupported (this.id + ' createOrder() does not support ' + marketType + ' markets yet');
-        }
-        return await this[method] (symbol, type, side, amount, price, query);
-    }
-
-    async createSpotOrder (symbol: string, type, side, amount, price = undefined, params = {}) {
-        await this.loadMarkets ();
-        await this.loadAccounts ();
-        const market = this.market (symbol);
-        const accountId = await this.fetchAccountIdByType (market['type']);
-        const request = {
-            // spot -----------------------------------------------------------
-            'account-id': accountId,
-            'symbol': market['id'],
-            // 'type': side + '-' + type, // buy-market, sell-market, buy-limit, sell-limit, buy-ioc, sell-ioc, buy-limit-maker, sell-limit-maker, buy-stop-limit, sell-stop-limit, buy-limit-fok, sell-limit-fok, buy-stop-limit-fok, sell-stop-limit-fok
-            // 'amount': this.amountToPrecision (symbol, amount), // for buy market orders it's the order cost
-            // 'price': this.priceToPrecision (symbol, price),
-            // 'source': 'spot-api', // optional, spot-api, margin-api = isolated margin, super-margin-api = cross margin, c2c-margin-api
-            // 'client-order-id': clientOrderId, // optional, max 64 chars, must be unique within 8 hours
-            // 'stop-price': this.priceToPrecision (symbol, stopPrice), // trigger price for stop limit orders
-            // 'operator': 'gte', // gte, lte, trigger price condition
-        };
-        let orderType = type.replace ('buy-', '');
-        orderType = orderType.replace ('sell-', '');
-        const options = this.safeValue (this.options, market['type'], {});
-        const stopPrice = this.safeString2 (params, 'stopPrice', 'stop-price');
-        if (stopPrice === undefined) {
-            const stopOrderTypes = this.safeValue (options, 'stopOrderTypes', {});
-            if (orderType in stopOrderTypes) {
-                throw new ArgumentsRequired (this.id + ' createOrder() requires a stopPrice or a stop-price parameter for a stop order');
-            }
-        } else {
-            const defaultOperator = (side === 'sell') ? 'lte' : 'gte';
-            const stopOperator = this.safeString (params, 'operator', defaultOperator);
-            params = this.omit (params, [ 'stopPrice', 'stop-price' ]);
-            request['stop-price'] = this.priceToPrecision (symbol, stopPrice);
-            request['operator'] = stopOperator;
-            if ((orderType === 'limit') || (orderType === 'limit-fok')) {
-                orderType = 'stop-' + orderType;
-            } else if ((orderType !== 'stop-limit') && (orderType !== 'stop-limit-fok')) {
-                throw new NotSupported (this.id + ' createOrder() does not support ' + type + ' orders');
-            }
-        }
-        let postOnly = undefined;
-        [ postOnly, params ] = this.handlePostOnly (orderType === 'market', orderType === 'limit-maker', params);
-        if (postOnly) {
-            orderType = 'limit-maker';
-        }
-        request['type'] = side + '-' + orderType;
-        const clientOrderId = this.safeString2 (params, 'clientOrderId', 'client-order-id'); // must be 64 chars max and unique within 24 hours
-        if (clientOrderId === undefined) {
-            const broker = this.safeValue (this.options, 'broker', {});
-            const brokerId = this.safeString (broker, 'id');
-            request['client-order-id'] = brokerId + this.uuid ();
-        } else {
-            request['client-order-id'] = clientOrderId;
-        }
-        params = this.omit (params, [ 'clientOrderId', 'client-order-id', 'postOnly' ]);
-        if ((orderType === 'market') && (side === 'buy')) {
-            if (this.options['createMarketBuyOrderRequiresPrice']) {
-                if (price === undefined) {
-                    throw new InvalidOrder (this.id + " market buy order requires price argument to calculate cost (total amount of quote currency to spend for buying, amount * price). To switch off this warning exception and specify cost in the amount argument, set .options['createMarketBuyOrderRequiresPrice'] = false. Make sure you know what you're doing.");
-                } else {
-                    // despite that cost = amount * price is in quote currency and should have quote precision
-                    // the exchange API requires the cost supplied in 'amount' to be of base precision
-                    // more about it here:
-                    // https://github.com/ccxt/ccxt/pull/4395
-                    // https://github.com/ccxt/ccxt/issues/7611
-                    // we use amountToPrecision here because the exchange requires cost in base precision
-                    const amountString = this.numberToString (amount);
-                    const priceString = this.numberToString (price);
-                    request['amount'] = this.costToPrecision (symbol, Precise.stringMul (amountString, priceString));
-                }
-            } else {
-                request['amount'] = this.costToPrecision (symbol, amount);
-            }
-        } else {
-            request['amount'] = this.amountToPrecision (symbol, amount);
-        }
-        const limitOrderTypes = this.safeValue (options, 'limitOrderTypes', {});
-        if (orderType in limitOrderTypes) {
-            request['price'] = this.priceToPrecision (symbol, price);
-        }
-        const response = await this.spotPrivatePostV1OrderOrdersPlace (this.extend (request, params));
-        //
-        // spot
-        //
-        //     {"status":"ok","data":"438398393065481"}
-        //
-        const id = this.safeString (response, 'data');
-        return {
-            'info': response,
-            'id': id,
-            'timestamp': undefined,
-            'datetime': undefined,
-            'lastTradeTimestamp': undefined,
-            'status': undefined,
-            'symbol': undefined,
-            'type': undefined,
-            'side': undefined,
-            'price': undefined,
-            'amount': undefined,
-            'filled': undefined,
-            'remaining': undefined,
-            'cost': undefined,
-            'trades': undefined,
-            'fee': undefined,
-            'clientOrderId': undefined,
-            'average': undefined,
-        };
-    }
-
-    async createContractOrder (symbol: string, type, side, amount, price = undefined, params = {}) {
-        const market = this.market (symbol);
-        const request = {
-            'contract_code': market['id'],
-            'volume': this.amountToPrecision (symbol, amount),
-            'direction': side,
-        };
-        let postOnly = undefined;
-        [ postOnly, params ] = this.handlePostOnly (type === 'market', type === 'post_only', params);
-        if (postOnly) {
-            type = 'post_only';
-        }
-        const triggerPrice = this.safeNumber2 (params, 'stopPrice', 'trigger_price');
-        const stopLossTriggerPrice = this.safeNumber2 (params, 'stopLossPrice', 'sl_trigger_price');
-        const takeProfitTriggerPrice = this.safeNumber2 (params, 'takeProfitPrice', 'tp_trigger_price');
-        const isStop = triggerPrice !== undefined;
-        const isStopLossTriggerOrder = stopLossTriggerPrice !== undefined;
-        const isTakeProfitTriggerOrder = takeProfitTriggerPrice !== undefined;
-        if (isStop) {
-            const triggerType = this.safeString2 (params, 'triggerType', 'trigger_type', 'le');
-            request['trigger_type'] = triggerType;
-            request['trigger_price'] = this.priceToPrecision (symbol, triggerPrice);
-            if (price !== undefined) {
-                request['order_price'] = this.priceToPrecision (symbol, price);
-            }
-        } else if (isStopLossTriggerOrder || isTakeProfitTriggerOrder) {
-            if (isStopLossTriggerOrder) {
-                request['sl_order_price_type'] = type;
-                request['sl_trigger_price'] = this.priceToPrecision (symbol, stopLossTriggerPrice);
-                if (price !== undefined) {
-                    request['sl_order_price'] = this.priceToPrecision (symbol, price);
-                }
-            } else {
-                request['tp_order_price_type'] = type;
-                request['tp_trigger_price'] = this.priceToPrecision (symbol, takeProfitTriggerPrice);
-                if (price !== undefined) {
-                    request['tp_order_price'] = this.priceToPrecision (symbol, price);
-                }
-            }
-        } else {
-            const clientOrderId = this.safeString2 (params, 'client_order_id', 'clientOrderId');
-            if (clientOrderId !== undefined) {
-                request['client_order_id'] = clientOrderId;
-                params = this.omit (params, [ 'client_order_id', 'clientOrderId' ]);
-            }
-            if (type === 'limit' || type === 'ioc' || type === 'fok' || type === 'post_only') {
-                request['price'] = this.priceToPrecision (symbol, price);
-            }
-        }
-        if (!isStopLossTriggerOrder && !isTakeProfitTriggerOrder) {
-            const leverRate = this.safeInteger2 (params, 'leverRate', 'lever_rate', 1);
-            const reduceOnly = this.safeValue2 (params, 'reduceOnly', 'reduce_only', false);
-            const openOrClose = (reduceOnly) ? 'close' : 'open';
-            const offset = this.safeString (params, 'offset', openOrClose);
-            request['offset'] = offset;
-            if (reduceOnly) {
-                request['reduce_only'] = 1;
-            }
-            request['lever_rate'] = leverRate;
-            request['order_price_type'] = type;
-        }
-        params = this.omit (params, [ 'reduceOnly', 'stopPrice', 'stopLossPrice', 'takeProfitPrice', 'triggerType', 'leverRate' ]);
-        const broker = this.safeValue (this.options, 'broker', {});
-        const brokerId = this.safeString (broker, 'id');
-        request['channel_code'] = brokerId;
-        let response = undefined;
-        if (market['linear']) {
-            let marginMode = undefined;
-            [ marginMode, params ] = this.handleMarginModeAndParams ('createOrder', params);
-            marginMode = (marginMode === undefined) ? 'cross' : marginMode;
-            if (marginMode === 'isolated') {
-                if (isStop) {
-                    response = await this.contractPrivatePostLinearSwapApiV1SwapTriggerOrder (this.extend (request, params));
-                } else if (isStopLossTriggerOrder || isTakeProfitTriggerOrder) {
-                    response = await this.contractPrivatePostLinearSwapApiV1SwapTpslOrder (this.extend (request, params));
-                } else {
-                    response = await this.contractPrivatePostLinearSwapApiV1SwapOrder (this.extend (request, params));
-                }
-            } else if (marginMode === 'cross') {
-                if (isStop) {
-                    response = await this.contractPrivatePostLinearSwapApiV1SwapCrossTriggerOrder (this.extend (request, params));
-                } else if (isStopLossTriggerOrder || isTakeProfitTriggerOrder) {
-                    response = await this.contractPrivatePostLinearSwapApiV1SwapCrossTpslOrder (this.extend (request, params));
-                } else {
-                    response = await this.contractPrivatePostLinearSwapApiV1SwapCrossOrder (this.extend (request, params));
-                }
-            }
-        } else if (market['inverse']) {
-            if (market['swap']) {
-                if (isStop) {
-                    response = await this.contractPrivatePostSwapApiV1SwapTriggerOrder (this.extend (request, params));
-                } else if (isStopLossTriggerOrder || isTakeProfitTriggerOrder) {
-                    response = await this.contractPrivatePostSwapApiV1SwapTpslOrder (this.extend (request, params));
-                } else {
-                    response = await this.contractPrivatePostSwapApiV1SwapOrder (this.extend (request, params));
-                }
-            } else if (market['future']) {
-                if (isStop) {
-                    response = await this.contractPrivatePostApiV1ContractTriggerOrder (this.extend (request, params));
-                } else if (isStopLossTriggerOrder || isTakeProfitTriggerOrder) {
-                    response = await this.contractPrivatePostApiV1ContractTpslOrder (this.extend (request, params));
-                } else {
-                    response = await this.contractPrivatePostApiV1ContractOrder (this.extend (request, params));
-                }
-            }
-        }
-        //
-        //     {
-        //         "status": "ok",
-        //         "data": {
-        //             "order_id": 924660854912552960,
-        //             "order_id_str": "924660854912552960"
-        //         },
-        //         "ts": 1640497927185
-        //     }
-        //
-        // stop-loss and take-profit
-        //
-        //     {
-        //         "status": "ok",
-        //         "data": {
-        //             "tp_order": {
-        //                 "order_id": 1101494204040163328,
-        //                 "order_id_str": "1101494204040163328"
-        //             },
-        //             "sl_order": null
-        //         },
-        //         "ts": :1682658283024
-        //     }
-        //
-        let data = undefined;
-        let result = undefined;
-        if (isStopLossTriggerOrder) {
-            data = this.safeValue (response, 'data', {});
-            result = this.safeValue (data, 'sl_order', {});
-        } else if (isTakeProfitTriggerOrder) {
-            data = this.safeValue (response, 'data', {});
-            result = this.safeValue (data, 'tp_order', {});
-        } else {
-            result = this.safeValue (response, 'data', {});
-        }
-        return this.parseOrder (result, market);
-    }
-
-    async cancelOrder (id: string, symbol: string = undefined, params = {}) {
-        /**
-         * @method
-         * @name huobi#cancelOrder
-         * @description cancels an open order
-         * @param {string} id order id
-         * @param {string} symbol unified symbol of the market the order was made in
-         * @param {object} [params] extra parameters specific to the huobi api endpoint
-         * @param {bool} [params.stop] *contract only* if the order is a stop trigger order or not
-         * @param {bool} [params.stopLossTakeProfit] *contract only* if the order is a stop-loss or take-profit order
-         * @returns {object} An [order structure]{@link https://docs.ccxt.com/#/?id=order-structure}
-         */
-        await this.loadMarkets ();
-        let market = undefined;
-        if (symbol !== undefined) {
-            market = this.market (symbol);
-        }
-        let marketType = undefined;
-        [ marketType, params ] = this.handleMarketTypeAndParams ('cancelOrder', market, params);
-        const request = {
-            // spot -----------------------------------------------------------
-            // 'order-id': 'id',
-            // 'symbol': market['id'],
-            // 'client-order-id': clientOrderId,
-            // contracts ------------------------------------------------------
-            // 'order_id': id,
-            // 'client_order_id': clientOrderId,
-            // 'contract_code': market['id'],
-            // 'pair': 'BTC-USDT',
-            // 'contract_type': 'this_week', // swap, this_week, next_week, quarter, next_ quarter
-        };
-        let response = undefined;
-        if (marketType === 'spot') {
-            const clientOrderId = this.safeString2 (params, 'client-order-id', 'clientOrderId');
-            if (clientOrderId === undefined) {
-                request['order-id'] = id;
-                response = await this.spotPrivatePostV1OrderOrdersOrderIdSubmitcancel (this.extend (request, params));
-            } else {
-                request['client-order-id'] = clientOrderId;
-                params = this.omit (params, [ 'client-order-id', 'clientOrderId' ]);
-                response = await this.spotPrivatePostV1OrderOrdersSubmitCancelClientOrder (this.extend (request, params));
-            }
-        } else {
-            this.checkRequiredSymbol ('cancelOrder', symbol);
-            const clientOrderId = this.safeString2 (params, 'client_order_id', 'clientOrderId');
-            if (clientOrderId === undefined) {
-                request['order_id'] = id;
-            } else {
-                request['client_order_id'] = clientOrderId;
-                params = this.omit (params, [ 'client_order_id', 'clientOrderId' ]);
-            }
-            if (market['future']) {
-                request['symbol'] = market['settleId'];
-            } else {
-                request['contract_code'] = market['id'];
-            }
-            const stop = this.safeValue (params, 'stop');
-            const stopLossTakeProfit = this.safeValue (params, 'stopLossTakeProfit');
-            params = this.omit (params, [ 'stop', 'stopLossTakeProfit' ]);
-            if (market['linear']) {
-                let marginMode = undefined;
-                [ marginMode, params ] = this.handleMarginModeAndParams ('cancelOrder', params);
-                marginMode = (marginMode === undefined) ? 'cross' : marginMode;
-                if (marginMode === 'isolated') {
-                    if (stop) {
-                        response = await this.contractPrivatePostLinearSwapApiV1SwapTriggerCancel (this.extend (request, params));
-                    } else if (stopLossTakeProfit) {
-                        response = await this.contractPrivatePostLinearSwapApiV1SwapTpslCancel (this.extend (request, params));
-                    } else {
-                        response = await this.contractPrivatePostLinearSwapApiV1SwapCancel (this.extend (request, params));
-                    }
-                } else if (marginMode === 'cross') {
-                    if (stop) {
-                        response = await this.contractPrivatePostLinearSwapApiV1SwapCrossTriggerCancel (this.extend (request, params));
-                    } else if (stopLossTakeProfit) {
-                        response = await this.contractPrivatePostLinearSwapApiV1SwapCrossTpslCancel (this.extend (request, params));
-                    } else {
-                        response = await this.contractPrivatePostLinearSwapApiV1SwapCrossCancel (this.extend (request, params));
-                    }
-                }
-            } else if (market['inverse']) {
-                if (market['swap']) {
-                    if (stop) {
-                        response = await this.contractPrivatePostSwapApiV1SwapTriggerCancel (this.extend (request, params));
-                    } else if (stopLossTakeProfit) {
-                        response = await this.contractPrivatePostSwapApiV1SwapTpslCancel (this.extend (request, params));
-                    } else {
-                        response = await this.contractPrivatePostSwapApiV1SwapCancel (this.extend (request, params));
-                    }
-                } else if (market['future']) {
-                    if (stop) {
-                        response = await this.contractPrivatePostApiV1ContractTriggerCancel (this.extend (request, params));
-                    } else if (stopLossTakeProfit) {
-                        response = await this.contractPrivatePostApiV1ContractTpslCancel (this.extend (request, params));
-                    } else {
-                        response = await this.contractPrivatePostApiV1ContractCancel (this.extend (request, params));
-                    }
-                }
-            } else {
-                throw new NotSupported (this.id + ' cancelOrder() does not support ' + marketType + ' markets');
-            }
-        }
-        //
-        // spot
-        //
-        //     {
-        //         "status": "ok",
-        //         "data": "10138899000",
-        //     }
-        //
-        // future and swap
-        //
-        //     {
-        //         "status": "ok",
-        //         "data": {
-        //             "errors": [],
-        //             "successes": "924660854912552960"
-        //         },
-        //         "ts": 1640504486089
-        //     }
-        //
-        return this.extend (this.parseOrder (response, market), {
-            'id': id,
-            'status': 'canceled',
-        });
-    }
-
-    async cancelOrders (ids, symbol: string = undefined, params = {}) {
-        /**
-         * @method
-         * @name huobi#cancelOrders
-         * @description cancel multiple orders
-         * @param {string[]} ids order ids
-         * @param {string} symbol unified market symbol, default is undefined
-         * @param {object} [params] extra parameters specific to the huobi api endpoint
-         * @param {bool} [params.stop] *contract only* if the orders are stop trigger orders or not
-         * @param {bool} [params.stopLossTakeProfit] *contract only* if the orders are stop-loss or take-profit orders
-         * @returns {object} an list of [order structures]{@link https://docs.ccxt.com/#/?id=order-structure}
-         */
-        await this.loadMarkets ();
-        let market = undefined;
-        if (symbol !== undefined) {
-            market = this.market (symbol);
-        }
-        let marketType = undefined;
-        [ marketType, params ] = this.handleMarketTypeAndParams ('cancelOrders', market, params);
-        const request = {
-            // spot -----------------------------------------------------------
-            // 'order-ids': ids.join (','), // max 50
-            // 'client-order-ids': ids.join (','), // max 50
-            // contracts ------------------------------------------------------
-            // 'order_id': id, // comma separated, max 10
-            // 'client_order_id': clientOrderId, // comma separated, max 10
-            // 'contract_code': market['id'],
-            // 'symbol': market['settleId'],
-        };
-        let response = undefined;
-        if (marketType === 'spot') {
-            let clientOrderIds = this.safeValue2 (params, 'client-order-id', 'clientOrderId');
-            clientOrderIds = this.safeValue2 (params, 'client-order-ids', 'clientOrderIds', clientOrderIds);
-            if (clientOrderIds === undefined) {
-                if (typeof clientOrderIds === 'string') {
-                    request['order-ids'] = [ ids ];
-                } else {
-                    request['order-ids'] = ids;
-                }
-            } else {
-                if (typeof clientOrderIds === 'string') {
-                    request['client-order-ids'] = [ clientOrderIds ];
-                } else {
-                    request['client-order-ids'] = clientOrderIds;
-                }
-                params = this.omit (params, [ 'client-order-id', 'client-order-ids', 'clientOrderId', 'clientOrderIds' ]);
-            }
-            response = await this.spotPrivatePostV1OrderOrdersBatchcancel (this.extend (request, params));
-        } else {
-            this.checkRequiredSymbol ('cancelOrders', symbol);
-            let clientOrderIds = this.safeString2 (params, 'client_order_id', 'clientOrderId');
-            clientOrderIds = this.safeString2 (params, 'client_order_ids', 'clientOrderIds', clientOrderIds);
-            if (clientOrderIds === undefined) {
-                request['order_id'] = ids.join (',');
-            } else {
-                request['client_order_id'] = clientOrderIds;
-                params = this.omit (params, [ 'client_order_id', 'client_order_ids', 'clientOrderId', 'clientOrderIds' ]);
-            }
-            if (market['future']) {
-                request['symbol'] = market['settleId'];
-            } else {
-                request['contract_code'] = market['id'];
-            }
-            const stop = this.safeValue (params, 'stop');
-            const stopLossTakeProfit = this.safeValue (params, 'stopLossTakeProfit');
-            params = this.omit (params, [ 'stop', 'stopLossTakeProfit' ]);
-            if (market['linear']) {
-                let marginMode = undefined;
-                [ marginMode, params ] = this.handleMarginModeAndParams ('cancelOrders', params);
-                marginMode = (marginMode === undefined) ? 'cross' : marginMode;
-                if (marginMode === 'isolated') {
-                    if (stop) {
-                        response = await this.contractPrivatePostLinearSwapApiV1SwapTriggerCancel (this.extend (request, params));
-                    } else if (stopLossTakeProfit) {
-                        response = await this.contractPrivatePostLinearSwapApiV1SwapTpslCancel (this.extend (request, params));
-                    } else {
-                        response = await this.contractPrivatePostLinearSwapApiV1SwapCancel (this.extend (request, params));
-                    }
-                } else if (marginMode === 'cross') {
-                    if (stop) {
-                        response = await this.contractPrivatePostLinearSwapApiV1SwapCrossTriggerCancel (this.extend (request, params));
-                    } else if (stopLossTakeProfit) {
-                        response = await this.contractPrivatePostLinearSwapApiV1SwapCrossTpslCancel (this.extend (request, params));
-                    } else {
-                        response = await this.contractPrivatePostLinearSwapApiV1SwapCrossCancel (this.extend (request, params));
-                    }
-                }
-            } else if (market['inverse']) {
-                if (market['swap']) {
-                    if (stop) {
-                        response = await this.contractPrivatePostSwapApiV1SwapTriggerCancel (this.extend (request, params));
-                    } else if (stopLossTakeProfit) {
-                        response = await this.contractPrivatePostSwapApiV1SwapTpslCancel (this.extend (request, params));
-                    } else {
-                        response = await this.contractPrivatePostSwapApiV1SwapCancel (this.extend (request, params));
-                    }
-                } else if (market['future']) {
-                    if (stop) {
-                        response = await this.contractPrivatePostApiV1ContractTriggerCancel (this.extend (request, params));
-                    } else if (stopLossTakeProfit) {
-                        response = await this.contractPrivatePostApiV1ContractTpslCancel (this.extend (request, params));
-                    } else {
-                        response = await this.contractPrivatePostApiV1ContractCancel (this.extend (request, params));
-                    }
-                }
-            } else {
-                throw new NotSupported (this.id + ' cancelOrders() does not support ' + marketType + ' markets');
-            }
-        }
-        //
-        // spot
-        //
-        //     {
-        //         "status": "ok",
-        //         "data": {
-        //             "success": [
-        //                 "5983466"
-        //             ],
-        //             "failed": [
-        //                 {
-        //                     "err-msg": "Incorrect order state",
-        //                     "order-state": 7,
-        //                     "order-id": "",
-        //                     "err-code": "order-orderstate-error",
-        //                     "client-order-id": "first"
-        //                 },
-        //                 {
-        //                     "err-msg": "Incorrect order state",
-        //                     "order-state": 7,
-        //                     "order-id": "",
-        //                     "err-code": "order-orderstate-error",
-        //                     "client-order-id": "second"
-        //                 },
-        //                 {
-        //                     "err-msg": "The record is not found.",
-        //                     "order-id": "",
-        //                     "err-code": "base-not-found",
-        //                     "client-order-id": "third"
-        //                 }
-        //             ]
-        //         }
-        //     }
-        //
-        // future and swap
-        //
-        //     {
-        //         "status": "ok",
-        //         "data": {
-        //             "errors": [
-        //                 {
-        //                     "order_id": "769206471845261312",
-        //                     "err_code": 1061,
-        //                     "err_msg": "This order doesnt exist."
-        //                 }
-        //             ],
-        //             "successes": "773120304138219520"
-        //         },
-        //         "ts": 1604367997451
-        //     }
-        //
-        return response;
-    }
-
-    async cancelAllOrders (symbol: string = undefined, params = {}) {
-        /**
-         * @method
-         * @name huobi#cancelAllOrders
-         * @description cancel all open orders
-         * @param {string} symbol unified market symbol, only orders in the market of this symbol are cancelled when symbol is not undefined
-         * @param {object} [params] extra parameters specific to the huobi api endpoint
-         * @param {bool} [params.stop] *contract only* if the orders are stop trigger orders or not
-         * @param {bool} [params.stopLossTakeProfit] *contract only* if the orders are stop-loss or take-profit orders
-         * @returns {object[]} a list of [order structures]{@link https://docs.ccxt.com/#/?id=order-structure}
-         */
-        await this.loadMarkets ();
-        let market = undefined;
-        if (symbol !== undefined) {
-            market = this.market (symbol);
-        }
-        let marketType = undefined;
-        [ marketType, params ] = this.handleMarketTypeAndParams ('cancelAllOrders', market, params);
-        const request = {
-            // spot -----------------------------------------------------------
-            // 'account-id': account['id'],
-            // 'symbol': market['id'], // a list of comma-separated symbols, all symbols by default
-            // 'types' 'string', buy-market, sell-market, buy-limit, sell-limit, buy-ioc, sell-ioc, buy-stop-limit, sell-stop-limit, buy-limit-fok, sell-limit-fok, buy-stop-limit-fok, sell-stop-limit-fok
-            // 'side': 'buy', // or 'sell'
-            // 'size': 100, // the number of orders to cancel 1-100
-            // contract -------------------------------------------------------
-            // 'symbol': market['settleId'], // required
-            // 'contract_code': market['id'],
-            // 'contract_type': 'this_week', // swap, this_week, next_week, quarter, next_ quarter
-            // 'direction': 'buy': // buy, sell
-            // 'offset': 'open', // open, close
-        };
-        let response = undefined;
-        if (marketType === 'spot') {
-            if (symbol !== undefined) {
-                request['symbol'] = market['id'];
-            }
-            response = await this.spotPrivatePostV1OrderOrdersBatchCancelOpenOrders (this.extend (request, params));
-        } else {
-            this.checkRequiredSymbol ('cancelAllOrders', symbol);
-            if (market['future']) {
-                request['symbol'] = market['settleId'];
-            }
-            request['contract_code'] = market['id'];
-            const stop = this.safeValue (params, 'stop');
-            const stopLossTakeProfit = this.safeValue (params, 'stopLossTakeProfit');
-            params = this.omit (params, [ 'stop', 'stopLossTakeProfit' ]);
-            if (market['linear']) {
-                let marginMode = undefined;
-                [ marginMode, params ] = this.handleMarginModeAndParams ('cancelAllOrders', params);
-                marginMode = (marginMode === undefined) ? 'cross' : marginMode;
-                if (marginMode === 'isolated') {
-                    if (stop) {
-                        response = await this.contractPrivatePostLinearSwapApiV1SwapTriggerCancelall (this.extend (request, params));
-                    } else if (stopLossTakeProfit) {
-                        response = await this.contractPrivatePostLinearSwapApiV1SwapTpslCancelall (this.extend (request, params));
-                    } else {
-                        response = await this.contractPrivatePostLinearSwapApiV1SwapCancelall (this.extend (request, params));
-                    }
-                } else if (marginMode === 'cross') {
-                    if (stop) {
-                        response = await this.contractPrivatePostLinearSwapApiV1SwapCrossTriggerCancelall (this.extend (request, params));
-                    } else if (stopLossTakeProfit) {
-                        response = await this.contractPrivatePostLinearSwapApiV1SwapCrossTpslCancelall (this.extend (request, params));
-                    } else {
-                        response = await this.contractPrivatePostLinearSwapApiV1SwapCrossCancelall (this.extend (request, params));
-                    }
-                }
-            } else if (market['inverse']) {
-                if (market['swap']) {
-                    if (stop) {
-                        response = await this.contractPrivatePostSwapApiV1SwapTriggerCancelall (this.extend (request, params));
-                    } else if (stopLossTakeProfit) {
-                        response = await this.contractPrivatePostSwapApiV1SwapTpslCancelall (this.extend (request, params));
-                    } else {
-                        response = await this.contractPrivatePostSwapApiV1SwapCancelall (this.extend (request, params));
-                    }
-                } else if (market['future']) {
-                    if (stop) {
-                        response = await this.contractPrivatePostApiV1ContractTriggerCancelall (this.extend (request, params));
-                    } else if (stopLossTakeProfit) {
-                        response = await this.contractPrivatePostApiV1ContractTpslCancelall (this.extend (request, params));
-                    } else {
-                        response = await this.contractPrivatePostApiV1ContractCancelall (this.extend (request, params));
-                    }
-                }
-            } else {
-                throw new NotSupported (this.id + ' cancelAllOrders() does not support ' + marketType + ' markets');
-            }
-        }
-        //
-        // spot
-        //
-        //     {
-        //         code: 200,
-        //         data: {
-        //             "success-count": 2,
-        //             "failed-count": 0,
-        //             "next-id": 5454600
-        //         }
-        //     }
-        //
-        // future and swap
-        //
-        //     {
-        //         status: "ok",
-        //         data: {
-        //             errors: [],
-        //             successes: "1104754904426696704"
-        //         },
-        //         ts: "1683435723755"
-        //     }
-        //
-        return response;
-    }
-
-    parseDepositAddress (depositAddress, currency = undefined) {
-        //
-        //     {
-        //         currency: "usdt",
-        //         address: "0xf7292eb9ba7bc50358e27f0e025a4d225a64127b",
-        //         addressTag: "",
-        //         chain: "usdterc20", // trc20usdt, hrc20usdt, usdt, algousdt
-        //     }
-        //
-        const address = this.safeString (depositAddress, 'address');
-        const tag = this.safeString (depositAddress, 'addressTag');
-        const currencyId = this.safeString (depositAddress, 'currency');
-        currency = this.safeCurrency (currencyId, currency);
-        const code = this.safeCurrencyCode (currencyId, currency);
-        const note = this.safeString (depositAddress, 'note');
-        const networkId = this.safeString (depositAddress, 'chain');
-        this.checkAddress (address);
-        return {
-            'currency': code,
-            'address': address,
-            'tag': tag,
-            'network': this.networkIdToCode (networkId, code),
-            'note': note,
-            'info': depositAddress,
-        };
-    }
-
-    async fetchDepositAddressesByNetwork (code: string, params = {}) {
-        /**
-         * @method
-         * @name huobi#fetchDepositAddressesByNetwork
-         * @description fetch a dictionary of addresses for a currency, indexed by network
-         * @param {string} code unified currency code of the currency for the deposit address
-         * @param {object} [params] extra parameters specific to the huobi api endpoint
-         * @returns {object} a dictionary of [address structures]{@link https://docs.ccxt.com/#/?id=address-structure} indexed by the network
-         */
-        await this.loadMarkets ();
-        const currency = this.currency (code);
-        const request = {
-            'currency': currency['id'],
-        };
-        const response = await this.spotPrivateGetV2AccountDepositAddress (this.extend (request, params));
-        //
-        //     {
-        //         code: 200,
-        //         data: [
-        //             {
-        //                 currency: "eth",
-        //                 address: "0xf7292eb9ba7bc50358e27f0e025a4d225a64127b",
-        //                 addressTag: "",
-        //                 chain: "eth"
-        //             }
-        //         ]
-        //     }
-        //
-        const data = this.safeValue (response, 'data', []);
-        const parsed = this.parseDepositAddresses (data, [ currency['code'] ], false);
-        return this.indexBy (parsed, 'network');
-    }
-
-    async fetchDepositAddress (code: string, params = {}) {
-        /**
-         * @method
-         * @name huobi#fetchDepositAddress
-         * @description fetch the deposit address for a currency associated with this account
-         * @param {string} code unified currency code
-         * @param {object} [params] extra parameters specific to the huobi api endpoint
-         * @returns {object} an [address structure]{@link https://docs.ccxt.com/#/?id=address-structure}
-         */
-        await this.loadMarkets ();
-        const currency = this.currency (code);
-        const [ networkCode, paramsOmited ] = this.handleNetworkCodeAndParams (params);
-        const indexedAddresses = await this.fetchDepositAddressesByNetwork (code, paramsOmited);
-        const selectedNetworkCode = this.selectNetworkCodeFromUnifiedNetworks (currency['code'], networkCode, indexedAddresses);
-        return indexedAddresses[selectedNetworkCode];
-    }
-
-    async fetchWithdrawAddresses (code: string, note = undefined, networkCode = undefined, params = {}) {
-        await this.loadMarkets ();
-        const currency = this.currency (code);
-        const request = {
-            'currency': currency['id'],
-        };
-        const response = await this.spotPrivateGetV2AccountWithdrawAddress (this.extend (request, params));
-        //
-        //     {
-        //         code: 200,
-        //         data: [
-        //             {
-        //                 currency: "eth",
-        //                 chain: "eth"
-        //                 note: "Binance - TRC20",
-        //                 addressTag: "",
-        //                 address: "0xf7292eb9ba7bc50358e27f0e025a4d225a64127b",
-        //             }
-        //         ]
-        //     }
-        //
-        const data = this.safeValue (response, 'data', []);
-        const allAddresses = this.parseDepositAddresses (data, [ currency['code'] ], false) as any; // cjg: to do remove this weird object or array ambiguity
-        const addresses = [];
-        for (let i = 0; i < allAddresses.length; i++) {
-            const address = allAddresses[i];
-            const noteMatch = (note === undefined) || (address['note'] === note);
-            const networkMatch = (networkCode === undefined) || (address['network'] === networkCode);
-            if (noteMatch && networkMatch) {
-                addresses.push (address);
-            }
-        }
-        return addresses;
-    }
-
-    async fetchDeposits (code: string = undefined, since: Int = undefined, limit: Int = undefined, params = {}) {
-        /**
-         * @method
-         * @name huobi#fetchDeposits
-         * @description fetch all deposits made to an account
-         * @param {string} code unified currency code
-         * @param {int} [since] the earliest time in ms to fetch deposits for
-         * @param {int} [limit] the maximum number of deposits structures to retrieve
-         * @param {object} [params] extra parameters specific to the huobi api endpoint
-         * @returns {object[]} a list of [transaction structures]{@link https://docs.ccxt.com/#/?id=transaction-structure}
-         */
-        if (limit === undefined || limit > 100) {
-            limit = 100;
-        }
-        await this.loadMarkets ();
-        let currency = undefined;
-        if (code !== undefined) {
-            currency = this.currency (code);
-        }
-        const request = {
-            'type': 'deposit',
-            'direct': 'next',
-            'from': 0, // From 'id' ... if you want to get results after a particular transaction id, pass the id in params.from
-        };
-        if (currency !== undefined) {
-            request['currency'] = currency['id'];
-        }
-        if (limit !== undefined) {
-            request['size'] = limit; // max 100
-        }
-        const response = await this.spotPrivateGetV1QueryDepositWithdraw (this.extend (request, params));
-        //
-        //    {
-        //         "status": "ok",
-        //         "data": [
-        //             {
-        //                 "id": "75115912",
-        //                 "type": "deposit",
-        //                 "sub-type": "NORMAL",
-        //                 "request-id": "trc20usdt-a2e229a44ef2a948c874366230bb56aa73631cc0a03d177bd8b4c9d38262d7ff-200",
-        //                 "currency": "usdt",
-        //                 "chain": "trc20usdt",
-        //                 "tx-hash": "a2e229a44ef2a948c874366230bb56aa73631cc0a03d177bd8b4c9d38262d7ff",
-        //                 "amount": "12.000000000000000000",
-        //                 "from-addr-tag": "",
-        //                 "address-id": "0",
-        //                 "address": "TRFTd1FxepQE6CnpwzUEMEbFaLm5bJK67s",
-        //                 "address-tag": "",
-        //                 "fee": "0",
-        //                 "state": "safe",
-        //                 "wallet-confirm": "2",
-        //                 "created-at": "1621843808662",
-        //                 "updated-at": "1621843857137"
-        //             },
-        //         ]
-        //     }
-        //
-        return this.parseTransactions (response['data'], currency, since, limit);
-    }
-
-    async fetchWithdrawals (code: string = undefined, since: Int = undefined, limit: Int = undefined, params = {}) {
-        /**
-         * @method
-         * @name huobi#fetchWithdrawals
-         * @description fetch all withdrawals made from an account
-         * @param {string} code unified currency code
-         * @param {int} [since] the earliest time in ms to fetch withdrawals for
-         * @param {int} [limit] the maximum number of withdrawals structures to retrieve
-         * @param {object} [params] extra parameters specific to the huobi api endpoint
-         * @returns {object[]} a list of [transaction structures]{@link https://docs.ccxt.com/#/?id=transaction-structure}
-         */
-        if (limit === undefined || limit > 100) {
-            limit = 100;
-        }
-        await this.loadMarkets ();
-        let currency = undefined;
-        if (code !== undefined) {
-            currency = this.currency (code);
-        }
-        const request = {
-            'type': 'withdraw',
-            'direct': 'next',
-            'from': 0, // From 'id' ... if you want to get results after a particular transaction id, pass the id in params.from
-        };
-        if (currency !== undefined) {
-            request['currency'] = currency['id'];
-        }
-        if (limit !== undefined) {
-            request['size'] = limit; // max 100
-        }
-        const response = await this.spotPrivateGetV1QueryDepositWithdraw (this.extend (request, params));
-        //
-        //    {
-        //         "status": "ok",
-        //         "data": [
-        //             {
-        //                 "id": "61335312",
-        //                 "type": "withdraw",
-        //                 "sub-type": "NORMAL",
-        //                 "currency": "usdt",
-        //                 "chain": "trc20usdt",
-        //                 "tx-hash": "30a3111f2fead74fae45c6218ca3150fc33cab2aa59cfe41526b96aae79ce4ec",
-        //                 "amount": "12.000000000000000000",
-        //                 "from-addr-tag": "",
-        //                 "address-id": "27321591",
-        //                 "address": "TRf5JacJQRsF4Nm2zu11W6maDGeiEWQu9e",
-        //                 "address-tag": "",
-        //                 "fee": "1.000000000000000000",
-        //                 "state": "confirmed",
-        //                 "created-at": "1621852316553",
-        //                 "updated-at": "1621852467041"
-        //             },
-        //         ]
-        //     }
-        //
-        return this.parseTransactions (response['data'], currency, since, limit);
-    }
-
-    parseTransaction (transaction, currency = undefined) {
-        //
-        // fetchDeposits
-        //
-        //     {
-        //         "id": "75115912",
-        //         "type": "deposit",
-        //         "sub-type": "NORMAL",
-        //         "request-id": "trc20usdt-a2e229a44ef2a948c874366230bb56aa73631cc0a03d177bd8b4c9d38262d7ff-200",
-        //         "currency": "usdt",
-        //         "chain": "trc20usdt",
-        //         "tx-hash": "a2e229a44ef2a948c874366230bb56aa73631cc0a03d177bd8b4c9d38262d7ff",
-        //         "amount": "2849.000000000000000000",
-        //         "from-addr-tag": "",
-        //         "address-id": "0",
-        //         "address": "TRFTd1FxepQE6CnpwzUEMEbFaLm5bJK67s",
-        //         "address-tag": "",
-        //         "fee": "0",
-        //         "state": "safe",
-        //         "wallet-confirm": "2",
-        //         "created-at": "1621843808662",
-        //         "updated-at": "1621843857137"
-        //     },
-        //
-        // fetchWithdrawals
-        //
-        //     {
-        //         "id": "61335312",
-        //         "type": "withdraw",
-        //         "sub-type": "NORMAL",
-        //         "currency": "usdt",
-        //         "chain": "trc20usdt",
-        //         "tx-hash": "30a3111f2fead74fae45c6218ca3150fc33cab2aa59cfe41526b96aae79ce4ec",
-        //         "amount": "12.000000000000000000",
-        //         "from-addr-tag": "",
-        //         "address-id": "27321591",
-        //         "address": "TRf5JacJQRsF4Nm2zu11W6maDGeiEWQu9e",
-        //         "address-tag": "",
-        //         "fee": "1.000000000000000000",
-        //         "state": "confirmed",
-        //         "created-at": "1621852316553",
-        //         "updated-at": "1621852467041"
-        //     }
-        //
-        // withdraw
-        //
-        //     {
-        //         "status": "ok",
-        //         "data": "99562054"
-        //     }
-        //
-        const timestamp = this.safeInteger (transaction, 'created-at');
-        const code = this.safeCurrencyCode (this.safeString (transaction, 'currency'));
-        let type = this.safeString (transaction, 'type');
-        if (type === 'withdraw') {
-            type = 'withdrawal';
-        }
-        let feeCost = this.safeString (transaction, 'fee');
-        if (feeCost !== undefined) {
-            feeCost = Precise.stringAbs (feeCost);
-        }
-        const networkId = this.safeString (transaction, 'chain');
-        let txHash = this.safeString (transaction, 'tx-hash');
-        if (networkId === 'ETH' && txHash.indexOf ('0x') < 0) {
-            txHash = '0x' + txHash;
-        }
-        return {
-            'info': transaction,
-            'id': this.safeString2 (transaction, 'id', 'data'),
-            'txid': txHash,
-            'timestamp': timestamp,
-            'datetime': this.iso8601 (timestamp),
-            'network': this.networkIdToCode (networkId, code),
-            'address': this.safeString (transaction, 'address'),
-            'addressTo': undefined,
-            'addressFrom': undefined,
-            'tag': this.safeString (transaction, 'address-tag'),
-            'tagTo': undefined,
-            'tagFrom': undefined,
-            'type': type,
-            'amount': this.safeNumber (transaction, 'amount'),
-            'currency': code,
-            'status': this.parseTransactionStatus (this.safeString (transaction, 'state')),
-            'updated': this.safeInteger (transaction, 'updated-at'),
-            'fee': {
-                'currency': code,
-                'cost': this.parseNumber (feeCost),
-                'rate': undefined,
-            },
-        };
-    }
-
-    parseTransactionStatus (status) {
-        const statuses = {
-            // deposit statuses
-            'unknown': 'failed',
-            'confirming': 'pending',
-            'confirmed': 'ok',
-            'safe': 'ok',
-            'orphan': 'failed',
-            // withdrawal statuses
-            'submitted': 'pending',
-            'canceled': 'canceled',
-            'reexamine': 'pending',
-            'reject': 'failed',
-            'pass': 'pending',
-            'wallet-reject': 'failed',
-            // 'confirmed': 'ok', // present in deposit statuses
-            'confirm-error': 'failed',
-            'repealed': 'failed',
-            'wallet-transfer': 'pending',
-            'pre-transfer': 'pending',
-        };
-        return this.safeString (statuses, status, status);
-    }
-
-    async withdraw (code: string, amount, address, tag = undefined, params = {}) {
-        /**
-         * @method
-         * @name huobi#withdraw
-         * @description make a withdrawal
-         * @param {string} code unified currency code
-         * @param {float} amount the amount to withdraw
-         * @param {string} address the address to withdraw to
-         * @param {string} tag
-         * @param {object} [params] extra parameters specific to the huobi api endpoint
-         * @returns {object} a [transaction structure]{@link https://docs.ccxt.com/#/?id=transaction-structure}
-         */
-        [ tag, params ] = this.handleWithdrawTagAndParams (tag, params);
-        await this.loadMarkets ();
-        this.checkAddress (address);
-        const currency = this.currency (code);
-        const request = {
-            'address': address, // only supports existing addresses in your withdraw address list
-            'currency': currency['id'].toLowerCase (),
-        };
-        if (tag !== undefined) {
-            request['addr-tag'] = tag; // only for XRP?
-        }
-        let networkCode = undefined;
-        [ networkCode, params ] = this.handleNetworkCodeAndParams (params);
-        if (networkCode !== undefined) {
-            request['chain'] = this.networkCodeToId (networkCode, code);
-        }
-        amount = parseFloat (this.currencyToPrecision (code, amount, networkCode));
-        const withdrawOptions = this.safeValue (this.options, 'withdraw', {});
-        if (this.safeValue (withdrawOptions, 'includeFee', false)) {
-            let fee = this.safeNumber (params, 'fee');
-            if (fee === undefined) {
-                const currencies = await this.fetchCurrencies ();
-                this.currencies = this.deepExtend (this.currencies, currencies);
-                const targetNetwork = this.safeValue (currency['networks'], networkCode, {});
-                fee = this.safeNumber (targetNetwork, 'fee');
-                if (fee === undefined) {
-                    throw new ArgumentsRequired (this.id + ' withdraw() function can not find withdraw fee for chosen network. You need to re-load markets with "exchange.loadMarkets(true)", or provide the "fee" parameter');
-                }
-            }
-            // fee needs to be deducted from whole amount
-            const feeString = this.currencyToPrecision (code, fee, networkCode);
-            params = this.omit (params, 'fee');
-            const amountString = this.numberToString (amount);
-            const amountSubtractedString = Precise.stringSub (amountString, feeString);
-            const amountSubtracted = parseFloat (amountSubtractedString);
-            request['fee'] = parseFloat (feeString);
-            amount = parseFloat (this.currencyToPrecision (code, amountSubtracted, networkCode));
-        }
-        request['amount'] = amount;
-        const response = await this.spotPrivatePostV1DwWithdrawApiCreate (this.extend (request, params));
-        //
-        //     {
-        //         "status": "ok",
-        //         "data": "99562054"
-        //     }
-        //
-        return this.parseTransaction (response, currency);
-    }
-
-    parseTransfer (transfer, currency = undefined) {
-        //
-        // transfer
-        //
-        //     {
-        //         "data": 12345,
-        //         "status": "ok"
-        //     }
-        //
-        const id = this.safeString (transfer, 'data');
-        const code = this.safeCurrencyCode (undefined, currency);
-        return {
-            'info': transfer,
-            'id': id,
-            'timestamp': undefined,
-            'datetime': undefined,
-            'currency': code,
-            'amount': undefined,
-            'fromAccount': undefined,
-            'toAccount': undefined,
-            'status': undefined,
-        };
-    }
-
-    async transfer (code: string, amount, fromAccount, toAccount, params = {}) {
-        /**
-         * @method
-         * @name huobi#transfer
-         * @description transfer currency internally between wallets on the same account
-         * @see https://huobiapi.github.io/docs/dm/v1/en/#transfer-margin-between-spot-account-and-future-account
-         * @see https://huobiapi.github.io/docs/spot/v1/en/#transfer-fund-between-spot-account-and-future-contract-account
-         * @see https://huobiapi.github.io/docs/usdt_swap/v1/en/#general-transfer-margin-between-spot-account-and-usdt-margined-contracts-account
-         * @see https://huobiapi.github.io/docs/spot/v1/en/#transfer-asset-from-spot-trading-account-to-cross-margin-account-cross
-         * @see https://huobiapi.github.io/docs/spot/v1/en/#transfer-asset-from-spot-trading-account-to-isolated-margin-account-isolated
-         * @see https://huobiapi.github.io/docs/spot/v1/en/#transfer-asset-from-cross-margin-account-to-spot-trading-account-cross
-         * @see https://huobiapi.github.io/docs/spot/v1/en/#transfer-asset-from-isolated-margin-account-to-spot-trading-account-isolated
-         * @param {string} code unified currency code
-         * @param {float} amount amount to transfer
-         * @param {string} fromAccount account to transfer from 'spot', 'future', 'swap'
-         * @param {string} toAccount account to transfer to 'spot', 'future', 'swap'
-         * @param {object} [params] extra parameters specific to the huobi api endpoint
-         * @param {string} [params.symbol] used for isolated margin transfer
-         * @param {string} [params.subType] 'linear' or 'inverse', only used when transfering to/from swap accounts
-         * @returns {object} a [transfer structure]{@link https://docs.ccxt.com/#/?id=transfer-structure}
-         */
-        await this.loadMarkets ();
-        const currency = this.currency (code);
-        const request = {
-            'currency': currency['id'],
-            'amount': parseFloat (this.currencyToPrecision (code, amount)),
-        };
-        let subType = undefined;
-        [ subType, params ] = this.handleSubTypeAndParams ('transfer', undefined, params);
-        let method = undefined;
-        let fromAccountId = this.convertTypeToAccount (fromAccount);
-        let toAccountId = this.convertTypeToAccount (toAccount);
-        const toCross = toAccountId === 'cross';
-        const fromCross = fromAccountId === 'cross';
-        const toIsolated = this.inArray (toAccountId, this.ids);
-        const fromIsolated = this.inArray (fromAccountId, this.ids);
-        const fromSpot = fromAccountId === 'pro';
-        const toSpot = toAccountId === 'pro';
-        if (fromSpot && toSpot) {
-            throw new BadRequest (this.id + ' transfer () cannot make a transfer between ' + fromAccount + ' and ' + toAccount);
-        }
-        const fromOrToFuturesAccount = (fromAccountId === 'futures') || (toAccountId === 'futures');
-        if (fromOrToFuturesAccount) {
-            let type = fromAccountId + '-to-' + toAccountId;
-            type = this.safeString (params, 'type', type);
-            request['type'] = type;
-            method = 'spotPrivatePostV1FuturesTransfer';
-        } else if (fromSpot && toCross) {
-            method = 'privatePostCrossMarginTransferIn';
-        } else if (fromCross && toSpot) {
-            method = 'privatePostCrossMarginTransferOut';
-        } else if (fromSpot && toIsolated) {
-            request['symbol'] = toAccountId;
-            method = 'privatePostDwTransferInMargin';
-        } else if (fromIsolated && toSpot) {
-            request['symbol'] = fromAccountId;
-            method = 'privatePostDwTransferOutMargin';
-        } else {
-            method = 'v2PrivatePostAccountTransfer';
-            if (subType === 'linear') {
-                if ((fromAccountId === 'swap') || (fromAccount === 'linear-swap')) {
-                    fromAccountId = 'linear-swap';
-                } else {
-                    toAccountId = 'linear-swap';
-                }
-                // check if cross-margin or isolated
-                let symbol = this.safeString (params, 'symbol');
-                params = this.omit (params, 'symbol');
-                if (symbol !== undefined) {
-                    symbol = this.marketId (symbol);
-                    request['margin-account'] = symbol;
-                } else {
-                    request['margin-account'] = 'USDT'; // cross-margin
-                }
-            }
-            request['from'] = fromSpot ? 'spot' : fromAccountId;
-            request['to'] = toSpot ? 'spot' : toAccountId;
-        }
-        const response = await this[method] (this.extend (request, params));
-        //
-        //    {
-        //        code: '200',
-        //        data: '660150061',
-        //        message: 'Succeed',
-        //        success: true,
-        //        'print-log': true
-        //    }
-        //
-        return this.parseTransfer (response, currency);
-    }
-
-    async fetchBorrowRatesPerSymbol (params = {}) {
-        /**
-         * @method
-         * @name huobi#fetchBorrowRatesPerSymbol
-         * @description fetch borrow rates for currencies within individual markets
-         * @param {object} [params] extra parameters specific to the huobi api endpoint
-         * @returns {object} a dictionary of [borrow rate structures]{@link https://docs.ccxt.com/#/?id=borrow-rate-structure} indexed by market symbol
-         */
-        await this.loadMarkets ();
-        const response = await this.spotPrivateGetV1MarginLoanInfo (params);
-        //
-        //    {
-        //        "status": "ok",
-        //        "data": [
-        //            {
-        //                "symbol": "1inchusdt",
-        //                "currencies": [
-        //                    {
-        //                        "currency": "1inch",
-        //                        "interest-rate": "0.00098",
-        //                        "min-loan-amt": "90.000000000000000000",
-        //                        "max-loan-amt": "1000.000000000000000000",
-        //                        "loanable-amt": "0.0",
-        //                        "actual-rate": "0.00098"
-        //                    },
-        //                    {
-        //                        "currency": "usdt",
-        //                        "interest-rate": "0.00098",
-        //                        "min-loan-amt": "100.000000000000000000",
-        //                        "max-loan-amt": "1000.000000000000000000",
-        //                        "loanable-amt": "0.0",
-        //                        "actual-rate": "0.00098"
-        //                    }
-        //                ]
-        //            },
-        //            ...
-        //        ]
-        //    }
-        //
-        const timestamp = this.milliseconds ();
-        const data = this.safeValue (response, 'data', []);
-        const rates = {
-            'info': response,
-        };
-        for (let i = 0; i < data.length; i++) {
-            const rate = data[i];
-            const currencies = this.safeValue (rate, 'currencies', []);
-            const symbolRates = {};
-            for (let j = 0; j < currencies.length; j++) {
-                const currency = currencies[j];
-                const currencyId = this.safeString (currency, 'currency');
-                const code = this.safeCurrencyCode (currencyId);
-                symbolRates[code] = {
-                    'currency': code,
-                    'rate': this.safeNumber (currency, 'actual-rate'),
-                    'span': 86400000,
-                    'timestamp': timestamp,
-                    'datetime': this.iso8601 (timestamp),
-                };
-            }
-            const marketId = this.safeString (rate, 'symbol');
-            const symbol = this.safeSymbol (marketId);
-            rates[symbol] = symbolRates;
-        }
-        return rates;
-    }
-
-    async fetchBorrowRates (params = {}) {
-        /**
-         * @method
-         * @name huobi#fetchBorrowRates
-         * @description fetch the borrow interest rates of all currencies
-         * @param {object} [params] extra parameters specific to the huobi api endpoint
-         * @returns {object} a list of [borrow rate structures]{@link https://docs.ccxt.com/#/?id=borrow-rate-structure}
-         */
-        await this.loadMarkets ();
-        const response = await this.spotPrivateGetV1MarginLoanInfo (params);
-        // {
-        //     "status": "ok",
-        //     "data": [
-        //         {
-        //             "symbol": "1inchusdt",
-        //             "currencies": [
-        //                 {
-        //                     "currency": "1inch",
-        //                     "interest-rate": "0.00098",
-        //                     "min-loan-amt": "90.000000000000000000",
-        //                     "max-loan-amt": "1000.000000000000000000",
-        //                     "loanable-amt": "0.0",
-        //                     "actual-rate": "0.00098"
-        //                 },
-        //                 {
-        //                     "currency": "usdt",
-        //                     "interest-rate": "0.00098",
-        //                     "min-loan-amt": "100.000000000000000000",
-        //                     "max-loan-amt": "1000.000000000000000000",
-        //                     "loanable-amt": "0.0",
-        //                     "actual-rate": "0.00098"
-        //                 }
-        //             ]
-        //         },
-        //         ...
-        //     ]
-        // }
-        const timestamp = this.milliseconds ();
-        const data = this.safeValue (response, 'data', []);
-        const rates = {};
-        for (let i = 0; i < data.length; i++) {
-            const market = data[i];
-            const currencies = this.safeValue (market, 'currencies', []);
-            for (let j = 0; j < currencies.length; j++) {
-                const currency = currencies[j];
-                const currencyId = this.safeString (currency, 'currency');
-                const code = this.safeCurrencyCode (currencyId);
-                rates[code] = {
-                    'currency': code,
-                    'rate': this.safeNumber (currency, 'actual-rate'),
-                    'span': 86400000,
-                    'timestamp': timestamp,
-                    'datetime': this.iso8601 (timestamp),
-                    'info': undefined,
-                };
-            }
-        }
-        return rates;
-    }
-
-    async fetchFundingRateHistory (symbol: string = undefined, since: Int = undefined, limit: Int = undefined, params = {}) {
-        /**
-         * @method
-         * @name huobi#fetchFundingRateHistory
-         * @description fetches historical funding rate prices
-         * @param {string} symbol unified symbol of the market to fetch the funding rate history for
-         * @param {int} [since] not used by huobi, but filtered internally by ccxt
-         * @param {int} [limit] not used by huobi, but filtered internally by ccxt
-         * @param {object} [params] extra parameters specific to the huobi api endpoint
-         * @returns {object[]} a list of [funding rate structures]{@link https://docs.ccxt.com/en/latest/manual.html?#funding-rate-history-structure}
-         */
-        this.checkRequiredSymbol ('fetchFundingRateHistory', symbol);
-        await this.loadMarkets ();
-        const market = this.market (symbol);
-        const request = {
-            'contract_code': market['id'],
-        };
-        let method = undefined;
-        if (market['inverse']) {
-            method = 'contractPublicGetSwapApiV1SwapHistoricalFundingRate';
-        } else if (market['linear']) {
-            method = 'contractPublicGetLinearSwapApiV1SwapHistoricalFundingRate';
-        } else {
-            throw new NotSupported (this.id + ' fetchFundingRateHistory() supports inverse and linear swaps only');
-        }
-        const response = await this[method] (this.extend (request, params));
-        //
-        // {
-        //     "status": "ok",
-        //     "data": {
-        //         "total_page": 62,
-        //         "current_page": 1,
-        //         "total_size": 1237,
-        //         "data": [
-        //             {
-        //                 "avg_premium_index": "-0.000208064395065541",
-        //                 "funding_rate": "0.000100000000000000",
-        //                 "realized_rate": "0.000100000000000000",
-        //                 "funding_time": "1638921600000",
-        //                 "contract_code": "BTC-USDT",
-        //                 "symbol": "BTC",
-        //                 "fee_asset": "USDT"
-        //             },
-        //         ]
-        //     },
-        //     "ts": 1638939294277
-        // }
-        //
-        const data = this.safeValue (response, 'data');
-        const result = this.safeValue (data, 'data', []);
-        const rates = [];
-        for (let i = 0; i < result.length; i++) {
-            const entry = result[i];
-            const marketId = this.safeString (entry, 'contract_code');
-            const symbolInner = this.safeSymbol (marketId);
-            const timestamp = this.safeInteger (entry, 'funding_time');
-            rates.push ({
-                'info': entry,
-                'symbol': symbolInner,
-                'fundingRate': this.safeNumber (entry, 'funding_rate'),
-                'timestamp': timestamp,
-                'datetime': this.iso8601 (timestamp),
-            });
-        }
-        const sorted = this.sortBy (rates, 'timestamp');
-        return this.filterBySymbolSinceLimit (sorted, market['symbol'], since, limit);
-    }
-
-    parseFundingRate (contract, market = undefined) {
-        //
-        // {
-        //      "status": "ok",
-        //      "data": {
-        //         "estimated_rate": "0.000100000000000000",
-        //         "funding_rate": "0.000100000000000000",
-        //         "contract_code": "BCH-USD",
-        //         "symbol": "BCH",
-        //         "fee_asset": "BCH",
-        //         "funding_time": "1639094400000",
-        //         "next_funding_time": "1639123200000"
-        //     },
-        //     "ts": 1639085854775
-        // }
-        //
-        const nextFundingRate = this.safeNumber (contract, 'estimated_rate');
-        const fundingTimestamp = this.safeInteger (contract, 'funding_time');
-        const nextFundingTimestamp = this.safeInteger (contract, 'next_funding_time');
-        const marketId = this.safeString (contract, 'contract_code');
-        const symbol = this.safeSymbol (marketId, market);
-        return {
-            'info': contract,
-            'symbol': symbol,
-            'markPrice': undefined,
-            'indexPrice': undefined,
-            'interestRate': undefined,
-            'estimatedSettlePrice': undefined,
-            'timestamp': undefined,
-            'datetime': undefined,
-            'fundingRate': this.safeNumber (contract, 'funding_rate'),
-            'fundingTimestamp': fundingTimestamp,
-            'fundingDatetime': this.iso8601 (fundingTimestamp),
-            'nextFundingRate': nextFundingRate,
-            'nextFundingTimestamp': nextFundingTimestamp,
-            'nextFundingDatetime': this.iso8601 (nextFundingTimestamp),
-            'previousFundingRate': undefined,
-            'previousFundingTimestamp': undefined,
-            'previousFundingDatetime': undefined,
-        };
-    }
-
-    async fetchFundingRate (symbol: string, params = {}) {
-        /**
-         * @method
-         * @name huobi#fetchFundingRate
-         * @description fetch the current funding rate
-         * @param {string} symbol unified market symbol
-         * @param {object} [params] extra parameters specific to the huobi api endpoint
-         * @returns {object} a [funding rate structure]{@link https://docs.ccxt.com/#/?id=funding-rate-structure}
-         */
-        await this.loadMarkets ();
-        const market = this.market (symbol);
-        let method = undefined;
-        if (market['inverse']) {
-            method = 'contractPublicGetSwapApiV1SwapFundingRate';
-        } else if (market['linear']) {
-            method = 'contractPublicGetLinearSwapApiV1SwapFundingRate';
-        } else {
-            throw new NotSupported (this.id + ' fetchFundingRate() supports inverse and linear swaps only');
-        }
-        const request = {
-            'contract_code': market['id'],
-        };
-        const response = await this[method] (this.extend (request, params));
-        //
-        // {
-        //     "status": "ok",
-        //     "data": {
-        //         "estimated_rate": "0.000100000000000000",
-        //         "funding_rate": "0.000100000000000000",
-        //         "contract_code": "BTC-USDT",
-        //         "symbol": "BTC",
-        //         "fee_asset": "USDT",
-        //         "funding_time": "1603699200000",
-        //         "next_funding_time": "1603728000000"
-        //     },
-        //     "ts": 1603696494714
-        // }
-        //
-        const result = this.safeValue (response, 'data', {});
-        return this.parseFundingRate (result, market);
-    }
-
-    async fetchFundingRates (symbols: string[] = undefined, params = {}) {
-        /**
-         * @method
-         * @name huobi#fetchFundingRates
-         * @description fetch the funding rate for multiple markets
-         * @param {string[]|undefined} symbols list of unified market symbols
-         * @param {object} [params] extra parameters specific to the huobi api endpoint
-         * @returns {object} a dictionary of [funding rates structures]{@link https://docs.ccxt.com/#/?id=funding-rates-structure}, indexe by market symbols
-         */
-        await this.loadMarkets ();
-        symbols = this.marketSymbols (symbols);
-        const options = this.safeValue (this.options, 'fetchFundingRates', {});
-        const defaultSubType = this.safeString (this.options, 'defaultSubType', 'inverse');
-        let subType = this.safeString (options, 'subType', defaultSubType);
-        subType = this.safeString (params, 'subType', subType);
-        const request = {
-            // 'contract_code': market['id'],
-        };
-        const method = this.getSupportedMapping (subType, {
-            'linear': 'contractPublicGetLinearSwapApiV1SwapBatchFundingRate',
-            'inverse': 'contractPublicGetSwapApiV1SwapBatchFundingRate',
-        });
-        params = this.omit (params, 'subType');
-        const response = await this[method] (this.extend (request, params));
-        //
-        //     {
-        //         "status": "ok",
-        //         "data": [
-        //             {
-        //                 "estimated_rate": "0.000100000000000000",
-        //                 "funding_rate": "0.000100000000000000",
-        //                 "contract_code": "MANA-USDT",
-        //                 "symbol": "MANA",
-        //                 "fee_asset": "USDT",
-        //                 "funding_time": "1643356800000",
-        //                 "next_funding_time": "1643385600000",
-        //                 "trade_partition":"USDT"
-        //             },
-        //         ],
-        //         "ts": 1643346173103
-        //     }
-        //
-        const data = this.safeValue (response, 'data', []);
-        const result = this.parseFundingRates (data);
-        return this.filterByArray (result, 'symbol', symbols);
-    }
-
-    async fetchBorrowInterest (code: string = undefined, symbol: string = undefined, since: Int = undefined, limit: Int = undefined, params = {}) {
-        /**
-         * @method
-         * @name huobi#fetchBorrowInterest
-         * @description fetch the interest owed by the user for borrowing currency for margin trading
-         * @param {string} code unified currency code
-         * @param {string} symbol unified market symbol when fetch interest in isolated markets
-         * @param {int} [since] the earliest time in ms to fetch borrrow interest for
-         * @param {int} [limit] the maximum number of structures to retrieve
-         * @param {object} [params] extra parameters specific to the huobi api endpoint
-         * @returns {object[]} a list of [borrow interest structures]{@link https://docs.ccxt.com/#/?id=borrow-interest-structure}
-         */
-        await this.loadMarkets ();
-        let marginMode = undefined;
-        [ marginMode, params ] = this.handleMarginModeAndParams ('fetchBorrowInterest', params);
-        marginMode = (marginMode === undefined) ? 'cross' : marginMode;
-        const request = {};
-        if (since !== undefined) {
-            request['start-date'] = this.yyyymmdd (since);
-        }
-        if (limit !== undefined) {
-            request['size'] = limit;
-        }
-        let market = undefined;
-        let method = undefined;
-        if (marginMode === 'isolated') {
-            method = 'privateGetMarginLoanOrders';
-            if (symbol !== undefined) {
-                market = this.market (symbol);
-                request['symbol'] = market['id'];
-            }
-        } else {  // Cross
-            method = 'privateGetCrossMarginLoanOrders';
-            if (code !== undefined) {
-                const currency = this.currency (code);
-                request['currency'] = currency['id'];
-            }
-        }
-        const response = await this[method] (this.extend (request, params));
-        //
-        //    {
-        //        "status":"ok",
-        //        "data":[
-        //            {
-        //                "loan-balance":"0.100000000000000000",
-        //                "interest-balance":"0.000200000000000000",
-        //                "loan-amount":"0.100000000000000000",
-        //                "accrued-at":1511169724531,
-        //                "interest-amount":"0.000200000000000000",
-        //                "filled-points":"0.2",
-        //                "filled-ht":"0.2",
-        //                "currency":"btc",
-        //                "id":394,
-        //                "state":"accrual",
-        //                "account-id":17747,
-        //                "user-id":119913,
-        //                "created-at":1511169724531
-        //            }
-        //        ]
-        //    }
-        //
-        const data = this.safeValue (response, 'data');
-        const interest = this.parseBorrowInterests (data, market);
-        return this.filterByCurrencySinceLimit (interest, code, since, limit);
-    }
-
-    parseBorrowInterest (info, market = undefined) {
-        // isolated
-        //    {
-        //        "interest-rate":"0.000040830000000000",
-        //        "user-id":35930539,
-        //        "account-id":48916071,
-        //        "updated-at":1649320794195,
-        //        "deduct-rate":"1",
-        //        "day-interest-rate":"0.000980000000000000",
-        //        "hour-interest-rate":"0.000040830000000000",
-        //        "loan-balance":"100.790000000000000000",
-        //        "interest-balance":"0.004115260000000000",
-        //        "loan-amount":"100.790000000000000000",
-        //        "paid-coin":"0.000000000000000000",
-        //        "accrued-at":1649320794148,
-        //        "created-at":1649320794148,
-        //        "interest-amount":"0.004115260000000000",
-        //        "deduct-amount":"0",
-        //        "deduct-currency":"",
-        //        "paid-point":"0.000000000000000000",
-        //        "currency":"usdt",
-        //        "symbol":"ltcusdt",
-        //        "id":20242721,
-        //    }
-        //
-        // cross
-        //   {
-        //       "id":3416576,
-        //       "user-id":35930539,
-        //       "account-id":48956839,
-        //       "currency":"usdt",
-        //       "loan-amount":"102",
-        //       "loan-balance":"102",
-        //       "interest-amount":"0.00416466",
-        //       "interest-balance":"0.00416466",
-        //       "created-at":1649322735333,
-        //       "accrued-at":1649322735382,
-        //       "state":"accrual",
-        //       "filled-points":"0",
-        //       "filled-ht":"0"
-        //   }
-        //
-        const marketId = this.safeString (info, 'symbol');
-        const marginMode = (marketId === undefined) ? 'cross' : 'isolated';
-        market = this.safeMarket (marketId);
-        const symbol = this.safeString (market, 'symbol');
-        const timestamp = this.safeNumber (info, 'accrued-at');
-        return {
-            'account': (marginMode === 'isolated') ? symbol : 'cross',  // deprecated
-            'symbol': symbol,
-            'marginMode': marginMode,
-            'currency': this.safeCurrencyCode (this.safeString (info, 'currency')),
-            'interest': this.safeNumber (info, 'interest-amount'),
-            'interestRate': this.safeNumber (info, 'interest-rate'),
-            'amountBorrowed': this.safeNumber (info, 'loan-amount'),
-            'timestamp': timestamp,  // Interest accrued time
-            'datetime': this.iso8601 (timestamp),
-            'info': info,
-        };
-    }
-
-    sign (path, api = 'public', method = 'GET', params = {}, headers = undefined, body = undefined) {
-        let url = '/';
-        const query = this.omit (params, this.extractParams (path));
-        if (typeof api === 'string') {
-            // signing implementation for the old endpoints
-            if ((api === 'public') || (api === 'private')) {
-                url += this.version;
-            } else if ((api === 'v2Public') || (api === 'v2Private')) {
-                url += 'v2';
-            }
-            url += '/' + this.implodeParams (path, params);
-            if (api === 'private' || api === 'v2Private') {
-                this.checkRequiredCredentials ();
-                const timestamp = this.ymdhms (this.milliseconds (), 'T');
-                let request = {
-                    'SignatureMethod': 'HmacSHA256',
-                    'SignatureVersion': '2',
-                    'AccessKeyId': this.apiKey,
-                    'Timestamp': timestamp,
-                };
-                if (method !== 'POST') {
-                    request = this.extend (request, query);
-                }
-                const sortedRequest = this.keysort (request);
-                let auth = this.urlencode (sortedRequest);
-                // unfortunately, PHP demands double quotes for the escaped newline symbol
-                const payload = [ method, this.hostname, url, auth ].join ("\n"); // eslint-disable-line quotes
-                const signature = this.hmac (this.encode (payload), this.encode (this.secret), sha256, 'base64');
-                auth += '&' + this.urlencode ({ 'Signature': signature });
-                url += '?' + auth;
-                if (method === 'POST') {
-                    body = this.json (query);
-                    headers = {
-                        'Content-Type': 'application/json',
-                    };
-                } else {
-                    headers = {
-                        'Content-Type': 'application/x-www-form-urlencoded',
-                    };
-                }
-            } else {
-                if (Object.keys (query).length) {
-                    url += '?' + this.urlencode (query);
-                }
-            }
-            url = this.implodeParams (this.urls['api'][api], {
-                'hostname': this.hostname,
-            }) + url;
-        } else {
-            // signing implementation for the new endpoints
-            // const [ type, access ] = api;
-            const type = this.safeString (api, 0);
-            const access = this.safeString (api, 1);
-            const levelOneNestedPath = this.safeString (api, 2);
-            const levelTwoNestedPath = this.safeString (api, 3);
-            let hostname = undefined;
-            let hostnames = this.safeValue (this.urls['hostnames'], type);
-            if (typeof hostnames !== 'string') {
-                hostnames = this.safeValue (hostnames, levelOneNestedPath);
-                if ((typeof hostnames !== 'string') && (levelTwoNestedPath !== undefined)) {
-                    hostnames = this.safeValue (hostnames, levelTwoNestedPath);
-                }
-            }
-            hostname = hostnames;
-            url += this.implodeParams (path, params);
-            if (access === 'public') {
-                if (Object.keys (query).length) {
-                    url += '?' + this.urlencode (query);
-                }
-            } else if (access === 'private') {
-                this.checkRequiredCredentials ();
-                if (method === 'POST') {
-                    const options = this.safeValue (this.options, 'broker', {});
-                    const id = this.safeString (options, 'id', 'AA03022abc');
-                    if (path.indexOf ('cancel') === -1 && path.endsWith ('order')) {
-                        // swap order placement
-                        const channelCode = this.safeString (params, 'channel_code');
-                        if (channelCode === undefined) {
-                            params['channel_code'] = id;
-                        }
-                    } else if (path.endsWith ('orders/place')) {
-                        // spot order placement
-                        const clientOrderId = this.safeString (params, 'client-order-id');
-                        if (clientOrderId === undefined) {
-                            params['client-order-id'] = id + this.uuid ();
-                        }
-                    }
-                }
-                const timestamp = this.ymdhms (this.milliseconds (), 'T');
-                let request = {
-                    'SignatureMethod': 'HmacSHA256',
-                    'SignatureVersion': '2',
-                    'AccessKeyId': this.apiKey,
-                    'Timestamp': timestamp,
-                };
-                if (method !== 'POST') {
-                    request = this.extend (request, query);
-                }
-                request = this.keysort (request) as any;
-                let auth = this.urlencode (request);
-                // unfortunately, PHP demands double quotes for the escaped newline symbol
-                const payload = [ method, hostname, url, auth ].join ("\n"); // eslint-disable-line quotes
-                const signature = this.hmac (this.encode (payload), this.encode (this.secret), sha256, 'base64');
-                auth += '&' + this.urlencode ({ 'Signature': signature });
-                url += '?' + auth;
-                if (method === 'POST') {
-                    body = this.json (query);
-                    if (body.length === 2) {
-                        body = '{}';
-                    }
-                    headers = {
-                        'Content-Type': 'application/json',
-                    };
-                } else {
-                    headers = {
-                        'Content-Type': 'application/x-www-form-urlencoded',
-                    };
-                }
-            }
-            url = this.implodeParams (this.urls['api'][type], {
-                'hostname': hostname,
-            }) + url;
-        }
-        return { 'url': url, 'method': method, 'body': body, 'headers': headers };
-    }
-
-    handleErrors (httpCode, reason, url, method, headers, body, response, requestHeaders, requestBody) {
-        if (response === undefined) {
-            return undefined; // fallback to default error handler
-        }
-        if ('status' in response) {
-            //
-            //     {"status":"error","err-code":"order-limitorder-amount-min-error","err-msg":"limit order amount error, min: `0.001`","data":null}
-            //
-            const status = this.safeString (response, 'status');
-            if (status === 'error') {
-                const code = this.safeString2 (response, 'err-code', 'err_code');
-                const feedback = this.id + ' ' + body;
-                this.throwBroadlyMatchedException (this.exceptions['broad'], body, feedback);
-                this.throwExactlyMatchedException (this.exceptions['exact'], code, feedback);
-                const message = this.safeString2 (response, 'err-msg', 'err_msg');
-                this.throwExactlyMatchedException (this.exceptions['exact'], message, feedback);
-                throw new ExchangeError (feedback);
-            }
-        }
-        if ('code' in response) {
-            // {code: '1003', message: 'invalid signature'}
-            const feedback = this.id + ' ' + body;
-            const code = this.safeString (response, 'code');
-            this.throwExactlyMatchedException (this.exceptions['exact'], code, feedback);
-        }
-        return undefined;
-    }
-
-    async fetchFundingHistory (symbol: string = undefined, since: Int = undefined, limit: Int = undefined, params = {}) {
-        /**
-         * @method
-         * @name huobi#fetchFundingHistory
-         * @description fetch the history of funding payments paid and received on this account
-         * @see https://huobiapi.github.io/docs/usdt_swap/v1/en/#general-query-account-financial-records-via-multiple-fields-new   // linear swaps
-         * @see https://huobiapi.github.io/docs/dm/v1/en/#query-financial-records-via-multiple-fields-new                          // coin-m futures
-         * @see https://huobiapi.github.io/docs/coin_margined_swap/v1/en/#query-financial-records-via-multiple-fields-new          // coin-m swaps
-         * @param {string} symbol unified market symbol
-         * @param {int} [since] the earliest time in ms to fetch funding history for
-         * @param {int} [limit] the maximum number of funding history structures to retrieve
-         * @param {object} [params] extra parameters specific to the huobi api endpoint
-         * @returns {object} a [funding history structure]{@link https://docs.ccxt.com/#/?id=funding-history-structure}
-         */
-        await this.loadMarkets ();
-        const market = this.market (symbol);
-        const [ marketType, query ] = this.handleMarketTypeAndParams ('fetchFundingHistory', market, params);
-        let method = undefined;
-        const request = {
-            'type': '30,31',
-        };
-        if (since !== undefined) {
-            request['start_date'] = since;
-        }
-        if (marketType === 'swap') {
-            request['contract'] = market['id'];
-            if (market['linear']) {
-                method = 'contractPrivatePostLinearSwapApiV3SwapFinancialRecordExact';
-                //
-                //    {
-                //        status: 'ok',
-                //        data: {
-                //           financial_record: [
-                //               {
-                //                   id: '1320088022',
-                //                   type: '30',
-                //                   amount: '0.004732510000000000',
-                //                   ts: '1641168019321',
-                //                   contract_code: 'BTC-USDT',
-                //                   asset: 'USDT',
-                //                   margin_account: 'BTC-USDT',
-                //                   face_margin_account: ''
-                //               },
-                //           ],
-                //           remain_size: '0',
-                //           next_id: null
-                //        },
-                //        ts: '1641189898425'
-                //    }
-                //
-                let marginMode = undefined;
-                [ marginMode, params ] = this.handleMarginModeAndParams ('fetchFundingHistory', params);
-                marginMode = (marginMode === undefined) ? 'cross' : marginMode;
-                if (marginMode === 'isolated') {
-                    request['mar_acct'] = market['id'];
-                } else {
-                    request['mar_acct'] = market['quoteId'];
-                }
-            } else {
-                method = 'contractPrivatePostSwapApiV3SwapFinancialRecordExact';
-                //
-                //     {
-                //         "code": 200,
-                //         "msg": "",
-                //         "data": [
-                //             {
-                //                 "query_id": 138798248,
-                //                 "id": 117840,
-                //                 "type": 5,
-                //                 "amount": -0.024464850000000000,
-                //                 "ts": 1638758435635,
-                //                 "contract_code": "BTC-USDT-211210",
-                //                 "asset": "USDT",
-                //                 "margin_account": "USDT",
-                //                 "face_margin_account": ""
-                //             }
-                //         ],
-                //         "ts": 1604312615051
-                //     }
-                //
-            }
-        } else {
-            method = 'contractPrivatePostApiV3ContractFinancialRecordExact';
-            request['symbol'] = market['id'];
-        }
-        const response = await this[method] (this.extend (request, query));
-        const data = this.safeValue (response, 'data', []);
-        return this.parseIncomes (data, market, since, limit);
-    }
-
-    async setLeverage (leverage, symbol: string = undefined, params = {}) {
-        /**
-         * @method
-         * @name huobi#setLeverage
-         * @description set the level of leverage for a market
-         * @param {float} leverage the rate of leverage
-         * @param {string} symbol unified market symbol
-         * @param {object} [params] extra parameters specific to the huobi api endpoint
-         * @returns {object} response from the exchange
-         */
-        this.checkRequiredSymbol ('setLeverage', symbol);
-        await this.loadMarkets ();
-        const market = this.market (symbol);
-        const [ marketType, query ] = this.handleMarketTypeAndParams ('setLeverage', market, params);
-        let method = undefined;
-        if (market['linear']) {
-            let marginMode = undefined;
-            [ marginMode, params ] = this.handleMarginModeAndParams ('setLeverage', params);
-            marginMode = (marginMode === undefined) ? 'cross' : marginMode;
-            method = this.getSupportedMapping (marginMode, {
-                'isolated': 'contractPrivatePostLinearSwapApiV1SwapSwitchLeverRate',
-                'cross': 'contractPrivatePostLinearSwapApiV1SwapCrossSwitchLeverRate',
-            });
-            //
-            //     {
-            //       status: 'ok',
-            //       data: {
-            //         contract_code: 'BTC-USDT',
-            //         lever_rate: '100',
-            //         margin_mode: 'isolated'
-            //       },
-            //       ts: '1641184710649'
-            //     }
-            //
-        } else {
-            method = this.getSupportedMapping (marketType, {
-                'future': 'contractPrivatePostApiV1ContractSwitchLeverRate',
-                'swap': 'contractPrivatePostSwapApiV1SwapSwitchLeverRate',
-            });
-            //
-            // future
-            //     {
-            //       status: 'ok',
-            //       data: { symbol: 'BTC', lever_rate: 5 },
-            //       ts: 1641184578678
-            //     }
-            //
-            // swap
-            //
-            //     {
-            //       status: 'ok',
-            //       data: { contract_code: 'BTC-USD', lever_rate: '5' },
-            //       ts: '1641184652979'
-            //     }
-            //
-        }
-        const request = {
-            'lever_rate': leverage,
-        };
-        if (marketType === 'future' && market['inverse']) {
-            request['symbol'] = market['settleId'];
-        } else {
-            request['contract_code'] = market['id'];
-        }
-        const response = await this[method] (this.extend (request, query));
-        return response;
-    }
-
-    parseIncome (income, market = undefined) {
-        //
-        //     {
-        //       id: '1667161118',
-        //       symbol: 'BTC',
-        //       type: '31',
-        //       amount: '-2.11306593188E-7',
-        //       ts: '1641139308983',
-        //       contract_code: 'BTC-USD'
-        //     }
-        //
-        const marketId = this.safeString (income, 'contract_code');
-        const symbol = this.safeSymbol (marketId, market);
-        const amount = this.safeNumber (income, 'amount');
-        const timestamp = this.safeInteger (income, 'ts');
-        const id = this.safeString (income, 'id');
-        const currencyId = this.safeString2 (income, 'symbol', 'asset');
-        const code = this.safeCurrencyCode (currencyId);
-        return {
-            'info': income,
-            'symbol': symbol,
-            'code': code,
-            'timestamp': timestamp,
-            'datetime': this.iso8601 (timestamp),
-            'id': id,
-            'amount': amount,
-        };
-    }
-
-    parsePosition (position, market = undefined) {
-        //
-        //     {
-        //       symbol: 'BTC',
-        //       contract_code: 'BTC-USDT',
-        //       volume: '1.000000000000000000',
-        //       available: '1.000000000000000000',
-        //       frozen: '0E-18',
-        //       cost_open: '47162.000000000000000000',
-        //       cost_hold: '47151.300000000000000000',
-        //       profit_unreal: '0.007300000000000000',
-        //       profit_rate: '-0.000144183876850008',
-        //       lever_rate: '2',
-        //       position_margin: '23.579300000000000000',
-        //       direction: 'buy',
-        //       profit: '-0.003400000000000000',
-        //       last_price: '47158.6',
-        //       margin_asset: 'USDT',
-        //       margin_mode: 'isolated',
-        //       margin_account: 'BTC-USDT',
-        //       margin_balance: '24.973020070000000000',
-        //       margin_position: '23.579300000000000000',
-        //       margin_frozen: '0',
-        //       margin_available: '1.393720070000000000',
-        //       profit_real: '0E-18',
-        //       risk_rate: '1.044107779705080303',
-        //       withdraw_available: '1.386420070000000000000000000000000000',
-        //       liquidation_price: '22353.229148614609571788',
-        //       adjust_factor: '0.015000000000000000',
-        //       margin_static: '24.965720070000000000'
-        //     }
-        //
-        market = this.safeMarket (this.safeString (position, 'contract_code'));
-        const symbol = market['symbol'];
-        const contracts = this.safeString (position, 'volume');
-        const contractSize = this.safeValue (market, 'contractSize');
-        const contractSizeString = this.numberToString (contractSize);
-        const entryPrice = this.safeNumber (position, 'cost_open');
-        const initialMargin = this.safeString (position, 'position_margin');
-        const rawSide = this.safeString (position, 'direction');
-        const side = (rawSide === 'buy') ? 'long' : 'short';
-        const unrealizedProfit = this.safeNumber (position, 'profit_unreal');
-        let marginMode = this.safeString (position, 'margin_mode');
-        const leverage = this.safeString (position, 'lever_rate');
-        const percentage = Precise.stringMul (this.safeString (position, 'profit_rate'), '100');
-        const lastPrice = this.safeString (position, 'last_price');
-        const faceValue = Precise.stringMul (contracts, contractSizeString);
-        let notional = undefined;
-        if (market['linear']) {
-            notional = Precise.stringMul (faceValue, lastPrice);
-        } else {
-            notional = Precise.stringDiv (faceValue, lastPrice);
-            marginMode = 'cross';
-        }
-        const intialMarginPercentage = Precise.stringDiv (initialMargin, notional);
-        const collateral = this.safeString (position, 'margin_balance');
-        const liquidationPrice = this.safeNumber (position, 'liquidation_price');
-        const adjustmentFactor = this.safeString (position, 'adjust_factor');
-        const maintenanceMarginPercentage = Precise.stringDiv (adjustmentFactor, leverage);
-        const maintenanceMargin = Precise.stringMul (maintenanceMarginPercentage, notional);
-        const marginRatio = Precise.stringDiv (maintenanceMargin, collateral);
-        return this.safePosition ({
-            'info': position,
-            'id': undefined,
-            'symbol': symbol,
-            'contracts': this.parseNumber (contracts),
-            'contractSize': contractSize,
-            'entryPrice': entryPrice,
-            'collateral': this.parseNumber (collateral),
-            'side': side,
-            'unrealizedProfit': unrealizedProfit,
-            'leverage': this.parseNumber (leverage),
-            'percentage': this.parseNumber (percentage),
-            'marginMode': marginMode,
-            'notional': this.parseNumber (notional),
-            'markPrice': undefined,
-            'lastPrice': undefined,
-            'liquidationPrice': liquidationPrice,
-            'initialMargin': this.parseNumber (initialMargin),
-            'initialMarginPercentage': this.parseNumber (intialMarginPercentage),
-            'maintenanceMargin': this.parseNumber (maintenanceMargin),
-            'maintenanceMarginPercentage': this.parseNumber (maintenanceMarginPercentage),
-            'marginRatio': this.parseNumber (marginRatio),
-            'timestamp': undefined,
-            'datetime': undefined,
-            'lastUpdateTimestamp': undefined,
-        });
-    }
-
-    async fetchPositions (symbols: string[] = undefined, params = {}) {
-        /**
-         * @method
-         * @name huobi#fetchPositions
-         * @description fetch all open positions
-         * @param {string[]|undefined} symbols list of unified market symbols
-         * @param {object} [params] extra parameters specific to the huobi api endpoint
-         * @returns {object[]} a list of [position structure]{@link https://docs.ccxt.com/#/?id=position-structure}
-         */
-        await this.loadMarkets ();
-        symbols = this.marketSymbols (symbols);
-        let market = undefined;
-        if (symbols !== undefined) {
-            const first = this.safeString (symbols, 0);
-            market = this.market (first);
-        }
-        let marginMode = undefined;
-        [ marginMode, params ] = this.handleMarginModeAndParams ('fetchPositions', params);
-        marginMode = (marginMode === undefined) ? 'cross' : marginMode;
-        let subType = undefined;
-        [ subType, params ] = this.handleSubTypeAndParams ('fetchPositions', market, params, 'linear');
-        let marketType = undefined;
-        [ marketType, params ] = this.handleMarketTypeAndParams ('fetchPositions', market, params);
-        if (marketType === 'spot') {
-            marketType = 'future';
-        }
-        let method = undefined;
-        if (subType === 'linear') {
-            method = this.getSupportedMapping (marginMode, {
-                'isolated': 'contractPrivatePostLinearSwapApiV1SwapPositionInfo',
-                'cross': 'contractPrivatePostLinearSwapApiV1SwapCrossPositionInfo',
-            });
-            //
-            //     {
-            //       status: 'ok',
-            //       data: [
-            //         {
-            //           symbol: 'BTC',
-            //           contract_code: 'BTC-USDT',
-            //           volume: '1.000000000000000000',
-            //           available: '1.000000000000000000',
-            //           frozen: '0E-18',
-            //           cost_open: '47162.000000000000000000',
-            //           cost_hold: '47162.000000000000000000',
-            //           profit_unreal: '0.047300000000000000',
-            //           profit_rate: '0.002005852169119206',
-            //           lever_rate: '2',
-            //           position_margin: '23.604650000000000000',
-            //           direction: 'buy',
-            //           profit: '0.047300000000000000',
-            //           last_price: '47209.3',
-            //           margin_asset: 'USDT',
-            //           margin_mode: 'isolated',
-            //           margin_account: 'BTC-USDT'
-            //         }
-            //       ],
-            //       ts: '1641108676768'
-            //     }
-            //
-        } else {
-            method = this.getSupportedMapping (marketType, {
-                'future': 'contractPrivatePostApiV1ContractPositionInfo',
-                'swap': 'contractPrivatePostSwapApiV1SwapPositionInfo',
-            });
-            //
-            // future
-            //     {
-            //       status: 'ok',
-            //       data: [
-            //         {
-            //           symbol: 'BTC',
-            //           contract_code: 'BTC220624',
-            //           contract_type: 'next_quarter',
-            //           volume: '1.000000000000000000',
-            //           available: '1.000000000000000000',
-            //           frozen: '0E-18',
-            //           cost_open: '49018.880000000009853343',
-            //           cost_hold: '49018.880000000009853343',
-            //           profit_unreal: '-8.62360608500000000000000000000000000000000000000E-7',
-            //           profit_rate: '-0.000845439023678622',
-            //           lever_rate: '2',
-            //           position_margin: '0.001019583964880634',
-            //           direction: 'sell',
-            //           profit: '-8.62360608500000000000000000000000000000000000000E-7',
-            //           last_price: '49039.61'
-            //         }
-            //       ],
-            //       ts: '1641109895199'
-            //     }
-            //
-            // swap
-            //     {
-            //       status: 'ok',
-            //       data: [
-            //         {
-            //           symbol: 'BTC',
-            //           contract_code: 'BTC-USD',
-            //           volume: '1.000000000000000000',
-            //           available: '1.000000000000000000',
-            //           frozen: '0E-18',
-            //           cost_open: '47150.000000000012353300',
-            //           cost_hold: '47150.000000000012353300',
-            //           profit_unreal: '0E-54',
-            //           profit_rate: '-7.86E-16',
-            //           lever_rate: '3',
-            //           position_margin: '0.000706963591375044',
-            //           direction: 'buy',
-            //           profit: '0E-54',
-            //           last_price: '47150'
-            //         }
-            //       ],
-            //       ts: '1641109636572'
-            //     }
-            //
-        }
-        const response = await this[method] (params);
-        const data = this.safeValue (response, 'data', []);
-        const timestamp = this.safeInteger (response, 'ts');
-        const result = [];
-        for (let i = 0; i < data.length; i++) {
-            const position = data[i];
-            const parsed = this.parsePosition (position);
-            result.push (this.extend (parsed, {
-                'timestamp': timestamp,
-                'datetime': this.iso8601 (timestamp),
-            }));
-        }
-        return this.filterByArray (result, 'symbol', symbols, false);
-    }
-
-    async fetchPosition (symbol: string, params = {}) {
-        /**
-         * @method
-         * @name huobi#fetchPosition
-         * @description fetch data on a single open contract trade position
-         * @param {string} symbol unified market symbol of the market the position is held in, default is undefined
-         * @param {object} [params] extra parameters specific to the huobi api endpoint
-         * @returns {object} a [position structure]{@link https://docs.ccxt.com/#/?id=position-structure}
-         */
-        await this.loadMarkets ();
-        const market = this.market (symbol);
-        let marginMode = undefined;
-        [ marginMode, params ] = this.handleMarginModeAndParams ('fetchPosition', params);
-        marginMode = (marginMode === undefined) ? 'cross' : marginMode;
-        const [ marketType, query ] = this.handleMarketTypeAndParams ('fetchPosition', market, params);
-        let method = undefined;
-        if (market['linear']) {
-            method = this.getSupportedMapping (marginMode, {
-                'isolated': 'contractPrivatePostLinearSwapApiV1SwapAccountPositionInfo',
-                'cross': 'contractPrivatePostLinearSwapApiV1SwapCrossAccountPositionInfo',
-            });
-            //
-            // isolated
-            //
-            //     {
-            //         "status": "ok",
-            //         "data": [
-            //             {
-            //                 "positions": [],
-            //                 "symbol": "BTC",
-            //                 "margin_balance": 1.949728350000000000,
-            //                 "margin_position": 0,
-            //                 "margin_frozen": 0E-18,
-            //                 "margin_available": 1.949728350000000000,
-            //                 "profit_real": -0.050271650000000000,
-            //                 "profit_unreal": 0,
-            //                 "risk_rate": null,
-            //                 "withdraw_available": 1.949728350000000000,
-            //                 "liquidation_price": null,
-            //                 "lever_rate": 20,
-            //                 "adjust_factor": 0.150000000000000000,
-            //                 "margin_static": 1.949728350000000000,
-            //                 "contract_code": "BTC-USDT",
-            //                 "margin_asset": "USDT",
-            //                 "margin_mode": "isolated",
-            //                 "margin_account": "BTC-USDT",
-            //                 "trade_partition": "USDT",
-            //                 "position_mode": "dual_side"
-            //             },
-            //             ... opposite side position can be present here too (if hedge)
-            //         ],
-            //         "ts": 1653605008286
-            //     }
-            //
-            // cross
-            //
-            //     {
-            //         "status": "ok",
-            //         "data": {
-            //             "positions": [
-            //                 {
-            //                     "symbol": "BTC",
-            //                     "contract_code": "BTC-USDT",
-            //                     "volume": "1.000000000000000000",
-            //                     "available": "1.000000000000000000",
-            //                     "frozen": "0E-18",
-            //                     "cost_open": "29530.000000000000000000",
-            //                     "cost_hold": "29530.000000000000000000",
-            //                     "profit_unreal": "-0.010000000000000000",
-            //                     "profit_rate": "-0.016931933626820200",
-            //                     "lever_rate": "50",
-            //                     "position_margin": "0.590400000000000000",
-            //                     "direction": "buy",
-            //                     "profit": "-0.010000000000000000",
-            //                     "last_price": "29520",
-            //                     "margin_asset": "USDT",
-            //                     "margin_mode": "cross",
-            //                     "margin_account": "USDT",
-            //                     "contract_type": "swap",
-            //                     "pair": "BTC-USDT",
-            //                     "business_type": "swap",
-            //                     "trade_partition": "USDT",
-            //                     "position_mode": "dual_side"
-            //                 },
-            //                 ... opposite side position can be present here too (if hedge)
-            //             ],
-            //             "futures_contract_detail": [
-            //                 {
-            //                     "symbol": "BTC",
-            //                     "contract_code": "BTC-USDT-220624",
-            //                     "margin_position": "0",
-            //                     "margin_frozen": "0E-18",
-            //                     "margin_available": "1.497799766913531118",
-            //                     "profit_unreal": "0",
-            //                     "liquidation_price": null,
-            //                     "lever_rate": "30",
-            //                     "adjust_factor": "0.250000000000000000",
-            //                     "contract_type": "quarter",
-            //                     "pair": "BTC-USDT",
-            //                     "business_type": "futures",
-            //                     "trade_partition": "USDT"
-            //                 },
-            //                 ... other items listed with different expiration (contract_code)
-            //             ],
-            //             "margin_mode": "cross",
-            //             "margin_account": "USDT",
-            //             "margin_asset": "USDT",
-            //             "margin_balance": "2.088199766913531118",
-            //             "margin_static": "2.098199766913531118",
-            //             "margin_position": "0.590400000000000000",
-            //             "margin_frozen": "0E-18",
-            //             "profit_real": "-0.016972710000000000",
-            //             "profit_unreal": "-0.010000000000000000",
-            //             "withdraw_available": "1.497799766913531118",
-            //             "risk_rate": "9.105496355562965147",
-            //             "contract_detail": [
-            //                {
-            //                     "symbol": "BTC",
-            //                     "contract_code": "BTC-USDT",
-            //                     "margin_position": "0.590400000000000000",
-            //                     "margin_frozen": "0E-18",
-            //                     "margin_available": "1.497799766913531118",
-            //                     "profit_unreal": "-0.010000000000000000",
-            //                     "liquidation_price": "27625.176468365024050352",
-            //                     "lever_rate": "50",
-            //                     "adjust_factor": "0.350000000000000000",
-            //                     "contract_type": "swap",
-            //                     "pair": "BTC-USDT",
-            //                     "business_type": "swap",
-            //                     "trade_partition": "USDT"
-            //                 },
-            //                 ... all symbols listed
-            //             ],
-            //             "position_mode": "dual_side"
-            //         },
-            //         "ts": "1653604697466"
-            //     }
-            //
-        } else {
-            method = this.getSupportedMapping (marketType, {
-                'future': 'contractPrivatePostApiV1ContractAccountPositionInfo',
-                'swap': 'contractPrivatePostSwapApiV1SwapAccountPositionInfo',
-            });
-            //
-            // future, swap
-            //
-            //     {
-            //       "status": "ok",
-            //       "data": [
-            //         {
-            //             "symbol": "XRP",
-            //             "contract_code": "XRP-USD", // only present in swap
-            //             "margin_balance": 12.186361450698276582,
-            //             "margin_position": 5.036261079774375503,
-            //             "margin_frozen": 0E-18,
-            //             "margin_available": 7.150100370923901079,
-            //             "profit_real": -0.012672343876723438,
-            //             "profit_unreal": 0.163382354575000020,
-            //             "risk_rate": 2.344723929650649798,
-            //             "withdraw_available": 6.986718016348901059,
-            //             "liquidation_price": 0.271625200493799547,
-            //             "lever_rate": 5,
-            //             "adjust_factor": 0.075000000000000000,
-            //             "margin_static": 12.022979096123276562,
-            //             "positions": [
-            //                 {
-            //                     "symbol": "XRP",
-            //                     "contract_code": "XRP-USD",
-            //                     // "contract_type": "this_week", // only present in future
-            //                     "volume": 1.0,
-            //                     "available": 1.0,
-            //                     "frozen": 0E-18,
-            //                     "cost_open": 0.394560000000000000,
-            //                     "cost_hold": 0.394560000000000000,
-            //                     "profit_unreal": 0.163382354575000020,
-            //                     "profit_rate": 0.032232070910556005,
-            //                     "lever_rate": 5,
-            //                     "position_margin": 5.036261079774375503,
-            //                     "direction": "buy",
-            //                     "profit": 0.163382354575000020,
-            //                     "last_price": 0.39712
-            //                 },
-            //                 ... opposite side position can be present here too (if hedge)
-            //             ]
-            //         }
-            //       ],
-            //       "ts": 1653600470199
-            //     }
-            //
-            // cross usdt swap
-            //
-            //     {
-            //         "status":"ok",
-            //         "data":{
-            //             "positions":[],
-            //             "futures_contract_detail":[]
-            //             "margin_mode":"cross",
-            //             "margin_account":"USDT",
-            //             "margin_asset":"USDT",
-            //             "margin_balance":"1.000000000000000000",
-            //             "margin_static":"1.000000000000000000",
-            //             "margin_position":"0",
-            //             "margin_frozen":"1.000000000000000000",
-            //             "profit_real":"0E-18",
-            //             "profit_unreal":"0",
-            //             "withdraw_available":"0",
-            //             "risk_rate":"15.666666666666666666",
-            //             "contract_detail":[]
-            //         },
-            //         "ts":"1645521118946"
-            //     }
-            //
-        }
-        const request = {};
-        if (market['future'] && market['inverse']) {
-            request['symbol'] = market['settleId'];
-        } else {
-            if (marginMode === 'cross') {
-                request['margin_account'] = 'USDT'; // only allowed value
-            }
-            request['contract_code'] = market['id'];
-        }
-        const response = await this[method] (this.extend (request, query));
-        const data = this.safeValue (response, 'data');
-        let account = undefined;
-        if (marginMode === 'cross') {
-            account = data;
-        } else {
-            account = this.safeValue (data, 0);
-        }
-        const omitted = this.omit (account, [ 'positions' ]);
-        const positions = this.safeValue (account, 'positions');
-        let position = undefined;
-        if (market['future'] && market['inverse']) {
-            for (let i = 0; i < positions.length; i++) {
-                const entry = positions[i];
-                if (entry['contract_code'] === market['id']) {
-                    position = entry;
-                    break;
-                }
-            }
-        } else {
-            position = this.safeValue (positions, 0);
-        }
-        const timestamp = this.safeInteger (response, 'ts');
-        const parsed = this.parsePosition (this.extend (position, omitted));
-        return this.extend (parsed, {
-            'timestamp': timestamp,
-            'datetime': this.iso8601 (timestamp),
-        });
-    }
-
-    parseLedgerEntryType (type) {
-        const types = {
-            'trade': 'trade',
-            'etf': 'trade',
-            'transact-fee': 'fee',
-            'fee-deduction': 'fee',
-            'transfer': 'transfer',
-            'credit': 'credit',
-            'liquidation': 'trade',
-            'interest': 'credit',
-            'deposit': 'deposit',
-            'withdraw': 'withdrawal',
-            'withdraw-fee': 'fee',
-            'exchange': 'exchange',
-            'other-types': 'transfer',
-            'rebate': 'rebate',
-        };
-        return this.safeString (types, type, type);
-    }
-
-    parseLedgerEntry (item, currency = undefined) {
-        //
-        //     {
-        //         "accountId": 10000001,
-        //         "currency": "usdt",
-        //         "transactAmt": 10.000000000000000000,
-        //         "transactType": "transfer",
-        //         "transferType": "margin-transfer-out",
-        //         "transactId": 0,
-        //         "transactTime": 1629882331066,
-        //         "transferer": 28483123,
-        //         "transferee": 13496526
-        //     }
-        //
-        const id = this.safeString (item, 'transactId');
-        const currencyId = this.safeString (item, 'currency');
-        const code = this.safeCurrencyCode (currencyId, currency);
-        const amount = this.safeNumber (item, 'transactAmt');
-        const transferType = this.safeString (item, 'transferType');
-        const type = this.parseLedgerEntryType (transferType);
-        const direction = this.safeString (item, 'direction');
-        const timestamp = this.safeInteger (item, 'transactTime');
-        const datetime = this.iso8601 (timestamp);
-        const account = this.safeString (item, 'accountId');
-        return {
-            'id': id,
-            'direction': direction,
-            'account': account,
-            'referenceId': id,
-            'referenceAccount': account,
-            'type': type,
-            'currency': code,
-            'amount': amount,
-            'timestamp': timestamp,
-            'datetime': datetime,
-            'before': undefined,
-            'after': undefined,
-            'status': undefined,
-            'fee': undefined,
-            'info': item,
-        };
-    }
-
-    async fetchLedger (code: string = undefined, since: Int = undefined, limit: Int = undefined, params = {}) {
-        /**
-         * @method
-         * @name huobi#fetchLedger
-         * @description fetch the history of changes, actions done by the user or operations that altered balance of the user
-         * @param {string} code unified currency code, default is undefined
-         * @param {int} [since] timestamp in ms of the earliest ledger entry, default is undefined
-         * @param {int} [limit] max number of ledger entrys to return, default is undefined
-         * @param {object} [params] extra parameters specific to the huobi api endpoint
-         * @returns {object} a [ledger structure]{@link https://docs.ccxt.com/#/?id=ledger-structure}
-         */
-        await this.loadMarkets ();
-        const accountId = await this.fetchAccountIdByType ('spot', params);
-        const request = {
-            'accountId': accountId,
-            // 'currency': code,
-            // 'transactTypes': 'all', // default all
-            // 'startTime': 1546272000000,
-            // 'endTime': 1546272000000,
-            // 'sort': asc, // asc, desc
-            // 'limit': 100, // range 1-500
-            // 'fromId': 323 // first record ID in this query for pagination
-        };
-        let currency = undefined;
-        if (code !== undefined) {
-            currency = this.currency (code);
-            request['currency'] = currency['id'];
-        }
-        if (since !== undefined) {
-            request['startTime'] = since;
-        }
-        if (limit !== undefined) {
-            request['limit'] = limit; // max 500
-        }
-        const response = await this.spotPrivateGetV2AccountLedger (this.extend (request, params));
-        //
-        //     {
-        //         "code": 200,
-        //         "message": "success",
-        //         "data": [
-        //             {
-        //                 "accountId": 10000001,
-        //                 "currency": "usdt",
-        //                 "transactAmt": 10.000000000000000000,
-        //                 "transactType": "transfer",
-        //                 "transferType": "margin-transfer-out",
-        //                 "transactId": 0,
-        //                 "transactTime": 1629882331066,
-        //                 "transferer": 28483123,
-        //                 "transferee": 13496526
-        //             },
-        //             {
-        //                 "accountId": 10000001,
-        //                 "currency": "usdt",
-        //                 "transactAmt": -10.000000000000000000,
-        //                 "transactType": "transfer",
-        //                 "transferType": "margin-transfer-in",
-        //                 "transactId": 0,
-        //                 "transactTime": 1629882096562,
-        //                 "transferer": 13496526,
-        //                 "transferee": 28483123
-        //             }
-        //         ],
-        //         "nextId": 1624316679,
-        //         "ok": true
-        //     }
-        //
-        const data = this.safeValue (response, 'data', []);
-        return this.parseLedger (data, currency, since, limit);
-    }
-
-    async fetchLeverageTiers (symbols: string[] = undefined, params = {}) {
-        /**
-         * @method
-         * @name huobi#fetchLeverageTiers
-         * @description retrieve information on the maximum leverage, and maintenance margin for trades of varying trade sizes
-         * @param {string[]|undefined} symbols list of unified market symbols
-         * @param {object} [params] extra parameters specific to the huobi api endpoint
-         * @returns {object} a dictionary of [leverage tiers structures]{@link https://docs.ccxt.com/#/?id=leverage-tiers-structure}, indexed by market symbols
-         */
-        await this.loadMarkets ();
-        const response = await this.contractPublicGetLinearSwapApiV1SwapAdjustfactor (params);
-        //
-        //    {
-        //        "status": "ok",
-        //        "data": [
-        //            {
-        //                "symbol": "MANA",
-        //                "contract_code": "MANA-USDT",
-        //                "margin_mode": "isolated",
-        //                "trade_partition": "USDT",
-        //                "list": [
-        //                    {
-        //                        "lever_rate": 75,
-        //                        "ladders": [
-        //                            {
-        //                                "ladder": 0,
-        //                                "min_size": 0,
-        //                                "max_size": 999,
-        //                                "adjust_factor": 0.7
-        //                            },
-        //                            ...
-        //                        ]
-        //                    }
-        //                    ...
-        //                ]
-        //            },
-        //            ...
-        //        ]
-        //    }
-        //
-        const data = this.safeValue (response, 'data');
-        return this.parseLeverageTiers (data, symbols, 'contract_code');
-    }
-
-    async fetchMarketLeverageTiers (symbol: string, params = {}) {
-        /**
-         * @method
-         * @name huobi#fetchMarketLeverageTiers
-         * @description retrieve information on the maximum leverage, and maintenance margin for trades of varying trade sizes for a single market
-         * @param {string} symbol unified market symbol
-         * @param {object} [params] extra parameters specific to the huobi api endpoint
-         * @returns {object} a [leverage tiers structure]{@link https://docs.ccxt.com/#/?id=leverage-tiers-structure}
-         */
-        await this.loadMarkets ();
-        const request = {};
-        if (symbol !== undefined) {
-            const market = this.market (symbol);
-            if (!market['contract']) {
-                throw new BadRequest (this.id + ' fetchMarketLeverageTiers() symbol supports contract markets only');
-            }
-            request['contract_code'] = market['id'];
-        }
-        const response = await this.contractPublicGetLinearSwapApiV1SwapAdjustfactor (this.extend (request, params));
-        //
-        //    {
-        //        "status": "ok",
-        //        "data": [
-        //            {
-        //                "symbol": "MANA",
-        //                "contract_code": "MANA-USDT",
-        //                "margin_mode": "isolated",
-        //                "trade_partition": "USDT",
-        //                "list": [
-        //                    {
-        //                        "lever_rate": 75,
-        //                        "ladders": [
-        //                            {
-        //                                "ladder": 0,
-        //                                "min_size": 0,
-        //                                "max_size": 999,
-        //                                "adjust_factor": 0.7
-        //                            },
-        //                            ...
-        //                        ]
-        //                    }
-        //                    ...
-        //                ]
-        //            },
-        //            ...
-        //        ]
-        //    }
-        //
-        const data = this.safeValue (response, 'data');
-        const tiers = this.parseLeverageTiers (data, [ symbol ], 'contract_code');
-        return this.safeValue (tiers, symbol);
-    }
-
-    parseLeverageTiers (response, symbols: string[] = undefined, marketIdKey = undefined) {
-        const result = {};
-        for (let i = 0; i < response.length; i++) {
-            const item = response[i];
-            const list = this.safeValue (item, 'list', []);
-            const tiers = [];
-            const currency = this.safeString (item, 'trade_partition');
-            const id = this.safeString (item, marketIdKey);
-            const symbol = this.safeSymbol (id);
-            if (this.inArray (symbol, symbols)) {
-                for (let j = 0; j < list.length; j++) {
-                    const obj = list[j];
-                    const leverage = this.safeString (obj, 'lever_rate');
-                    const ladders = this.safeValue (obj, 'ladders', []);
-                    for (let k = 0; k < ladders.length; k++) {
-                        const bracket = ladders[k];
-                        const adjustFactor = this.safeString (bracket, 'adjust_factor');
-                        tiers.push ({
-                            'tier': this.safeInteger (bracket, 'ladder'),
-                            'currency': this.safeCurrencyCode (currency),
-                            'minNotional': this.safeNumber (bracket, 'min_size'),
-                            'maxNotional': this.safeNumber (bracket, 'max_size'),
-                            'maintenanceMarginRate': this.parseNumber (Precise.stringDiv (adjustFactor, leverage)),
-                            'maxLeverage': this.parseNumber (leverage),
-                            'info': bracket,
-                        });
-                    }
-                }
-                result[symbol] = tiers;
-            }
-        }
-        return result;
-    }
-
-    async fetchOpenInterestHistory (symbol: string, timeframe = '1h', since: Int = undefined, limit: Int = undefined, params = {}) {
-        /**
-         * @method
-         * @name huobi#fetchOpenInterestHistory
-         * @description Retrieves the open interest history of a currency
-         * @see https://huobiapi.github.io/docs/dm/v1/en/#query-information-on-open-interest
-         * @see https://huobiapi.github.io/docs/coin_margined_swap/v1/en/#query-information-on-open-interest
-         * @see https://huobiapi.github.io/docs/usdt_swap/v1/en/#general-query-information-on-open-interest
-         * @param {string} symbol Unified CCXT market symbol
-         * @param {string} timeframe '1h', '4h', '12h', or '1d'
-         * @param {int} [since] Not used by huobi api, but response parsed by CCXT
-         * @param {int} [limit] Default：48，Data Range [1,200]
-         * @param {object} [params] Exchange specific parameters
-         * @param {int} [params.amount_type] *required* Open interest unit. 1-cont，2-cryptocurrency
-         * @param {int} [params.pair] eg BTC-USDT *Only for USDT-M*
-         * @returns {object} an array of [open interest structures]{@link https://docs.ccxt.com/#/?id=open-interest-structure}
-         */
-        if (timeframe !== '1h' && timeframe !== '4h' && timeframe !== '12h' && timeframe !== '1d') {
-            throw new BadRequest (this.id + ' fetchOpenInterestHistory cannot only use the 1h, 4h, 12h and 1d timeframe');
-        }
-        await this.loadMarkets ();
-        const timeframes = {
-            '1h': '60min',
-            '4h': '4hour',
-            '12h': '12hour',
-            '1d': '1day',
-        };
-        const market = this.market (symbol);
-        const amountType = this.safeNumber2 (params, 'amount_type', 'amountType');
-        if (amountType === undefined) {
-            throw new ArgumentsRequired (this.id + ' fetchOpenInterestHistory requires parameter params.amountType to be either 1 (cont), or 2 (cryptocurrency)');
-        }
-        const request = {
-            'period': timeframes[timeframe],
-            'amount_type': amountType,
-        };
-        let method = undefined;
-        if (market['future']) {
-            request['contract_type'] = this.safeString (market['info'], 'contract_type');
-            request['symbol'] = market['baseId'];  // currency code on coin-m futures
-            method = 'contractPublicGetApiV1ContractHisOpenInterest'; // coin-m futures
-        } else if (market['linear']) {
-            request['contract_type'] = 'swap';
-            request['contract_code'] = market['id'];
-            request['contract_code'] = market['id'];
-            method = 'contractPublicGetLinearSwapApiV1SwapHisOpenInterest'; // USDT-M
-        } else {
-            request['contract_code'] = market['id'];
-            method = 'contractPublicGetSwapApiV1SwapHisOpenInterest'; // coin-m swaps
-        }
-        if (limit !== undefined) {
-            request['size'] = limit;
-        }
-        const response = await this[method] (this.extend (request, params));
-        //
-        //  contractPublicGetlinearSwapApiV1SwapHisOpenInterest
-        //    {
-        //        status: 'ok',
-        //        data: {
-        //            symbol: 'BTC',
-        //            tick: [
-        //                {
-        //                    volume: '4385.4350000000000000',
-        //                    amount_type: '2',
-        //                    ts: '1648220400000',
-        //                    value: '194059884.1850000000000000'
-        //                },
-        //                ...
-        //            ],
-        //            contract_code: 'BTC-USDT',
-        //            business_type: 'swap',
-        //            pair: 'BTC-USDT',
-        //            contract_type: 'swap',
-        //            trade_partition: 'USDT'
-        //        },
-        //        ts: '1648223733007'
-        //    }
-        //
-        //  contractPublicGetSwapApiV1SwapHisOpenInterest
-        //    {
-        //        "status": "ok",
-        //        "data": {
-        //            "symbol": "CRV",
-        //            "tick": [
-        //                {
-        //                    "volume": 19174.0000000000000000,
-        //                    "amount_type": 1,
-        //                    "ts": 1648224000000
-        //                },
-        //                ...
-        //            ],
-        //            "contract_code": "CRV-USD"
-        //        },
-        //        "ts": 1648226554260
-        //    }
-        //
-        //  contractPublicGetApiV1ContractHisOpenInterest
-        //    {
-        //         "status": "ok",
-        //         "data": {
-        //             "symbol": "BTC",
-        //             "contract_type": "this_week",
-        //             "tick": [
-        //                {
-        //                     "volume": "48419.0000000000000000",
-        //                     "amount_type": 1,
-        //                     "ts": 1648224000000
-        //                },
-        //                ...
-        //            ]
-        //        },
-        //        "ts": 1648227062944
-        //    }
-        //
-        const data = this.safeValue (response, 'data');
-        const tick = this.safeValue (data, 'tick');
-        return this.parseOpenInterests (tick, market, since, limit);
-    }
-
-    async fetchOpenInterest (symbol: string, params = {}) {
-        /**
-         * @method
-         * @name huobi#fetchOpenInterest
-         * @description Retrieves the open interest of a currency
-         * @see https://huobiapi.github.io/docs/dm/v1/en/#get-contract-open-interest-information
-         * @see https://huobiapi.github.io/docs/coin_margined_swap/v1/en/#get-swap-open-interest-information
-         * @see https://huobiapi.github.io/docs/usdt_swap/v1/en/#general-get-swap-open-interest-information
-         * @param {string} symbol Unified CCXT market symbol
-         * @param {object} [params] exchange specific parameters
-         * @returns {object} an open interest structure{@link https://docs.ccxt.com/#/?id=interest-history-structure}
-         */
-        await this.loadMarkets ();
-        const market = this.market (symbol);
-        if (!market['contract']) {
-            throw new BadRequest (this.id + ' fetchOpenInterest() supports contract markets only');
-        }
-        if (market['option']) {
-            throw new NotSupported (this.id + ' fetchOpenInterest() does not currently support option markets');
-        }
-        const request = {
-            'contract_code': market['id'],
-        };
-        let method = undefined;
-        if (market['future']) {
-            request['contract_type'] = this.safeString (market['info'], 'contract_type');
-            request['symbol'] = market['baseId'];
-            method = 'contractPublicGetApiV1ContractOpenInterest'; // COIN-M futures
-        } else if (market['linear']) {
-            request['contract_type'] = 'swap';
-            method = 'contractPublicGetLinearSwapApiV1SwapOpenInterest'; // USDT-M
-        } else {
-            method = 'contractPublicGetSwapApiV1SwapOpenInterest'; // COIN-M swaps
-        }
-        const response = await this[method] (this.extend (request, params));
-        //
-        // USDT-M contractPublicGetLinearSwapApiV1SwapOpenInterest
-        //
-        //     {
-        //         "status": "ok",
-        //         "data": [
-        //             {
-        //                 "volume": 7192610.000000000000000000,
-        //                 "amount": 7192.610000000000000000,
-        //                 "symbol": "BTC",
-        //                 "value": 134654290.332000000000000000,
-        //                 "contract_code": "BTC-USDT",
-        //                 "trade_amount": 70692.804,
-        //                 "trade_volume": 70692804,
-        //                 "trade_turnover": 1379302592.9518,
-        //                 "business_type": "swap",
-        //                 "pair": "BTC-USDT",
-        //                 "contract_type": "swap",
-        //                 "trade_partition": "USDT"
-        //             }
-        //         ],
-        //         "ts": 1664336503144
-        //     }
-        //
-        // COIN-M Swap contractPublicGetSwapApiV1SwapOpenInterest
-        //
-        //     {
-        //         "status": "ok",
-        //         "data": [
-        //             {
-        //                 "volume": 518018.000000000000000000,
-        //                 "amount": 2769.675777407074725180,
-        //                 "symbol": "BTC",
-        //                 "contract_code": "BTC-USD",
-        //                 "trade_amount": 9544.4032080046491323463688602729806842458,
-        //                 "trade_volume": 1848448,
-        //                 "trade_turnover": 184844800.000000000000000000
-        //             }
-        //         ],
-        //         "ts": 1664337226028
-        //     }
-        //
-        // COIN-M Futures contractPublicGetApiV1ContractOpenInterest
-        //
-        //     {
-        //         "status": "ok",
-        //         "data": [
-        //             {
-        //                 "volume": 118850.000000000000000000,
-        //                 "amount": 635.502025211544374189,
-        //                 "symbol": "BTC",
-        //                 "contract_type": "this_week",
-        //                 "contract_code": "BTC220930",
-        //                 "trade_amount": 1470.9400749347598691119206024033947897351,
-        //                 "trade_volume": 286286,
-        //                 "trade_turnover": 28628600.000000000000000000
-        //             }
-        //         ],
-        //         "ts": 1664337928805
-        //     }
-        //
-        const data = this.safeValue (response, 'data', []);
-        const openInterest = this.parseOpenInterest (data[0], market);
-        const timestamp = this.safeInteger (response, 'ts');
-        return this.extend (openInterest, {
-            'timestamp': timestamp,
-            'datetime': this.iso8601 (timestamp),
-        });
-    }
-
-    parseOpenInterest (interest, market = undefined) {
-        //
-        // fetchOpenInterestHistory
-        //
-        //    {
-        //        volume: '4385.4350000000000000',
-        //        amount_type: '2',
-        //        ts: '1648220400000',
-        //        value: '194059884.1850000000000000'
-        //    }
-        //
-        // fetchOpenInterest: USDT-M
-        //
-        //     {
-        //         "volume": 7192610.000000000000000000,
-        //         "amount": 7192.610000000000000000,
-        //         "symbol": "BTC",
-        //         "value": 134654290.332000000000000000,
-        //         "contract_code": "BTC-USDT",
-        //         "trade_amount": 70692.804,
-        //         "trade_volume": 70692804,
-        //         "trade_turnover": 1379302592.9518,
-        //         "business_type": "swap",
-        //         "pair": "BTC-USDT",
-        //         "contract_type": "swap",
-        //         "trade_partition": "USDT"
-        //     }
-        //
-        // fetchOpenInterest: COIN-M Swap
-        //
-        //     {
-        //         "volume": 518018.000000000000000000,
-        //         "amount": 2769.675777407074725180,
-        //         "symbol": "BTC",
-        //         "contract_code": "BTC-USD",
-        //         "trade_amount": 9544.4032080046491323463688602729806842458,
-        //         "trade_volume": 1848448,
-        //         "trade_turnover": 184844800.000000000000000000
-        //     }
-        //
-        // fetchOpenInterest: COIN-M Futures
-        //
-        //     {
-        //         "volume": 118850.000000000000000000,
-        //         "amount": 635.502025211544374189,
-        //         "symbol": "BTC",
-        //         "contract_type": "this_week",
-        //         "contract_code": "BTC220930",
-        //         "trade_amount": 1470.9400749347598691119206024033947897351,
-        //         "trade_volume": 286286,
-        //         "trade_turnover": 28628600.000000000000000000
-        //     }
-        //
-        const timestamp = this.safeInteger (interest, 'ts');
-        const amount = this.safeNumber (interest, 'volume');
-        const value = this.safeNumber (interest, 'value');
-        return {
-            'symbol': this.safeString (market, 'symbol'),
-            'baseVolume': amount,  // deprecated
-            'quoteVolume': value,  // deprecated
-            'openInterestAmount': amount,
-            'openInterestValue': value,
-            'timestamp': timestamp,
-            'datetime': this.iso8601 (timestamp),
-            'info': interest,
-        };
-    }
-
-    async borrowMargin (code: string, amount, symbol: string = undefined, params = {}) {
-        /**
-         * @method
-         * @name huobi#borrowMargin
-         * @description create a loan to borrow margin
-         * @see https://huobiapi.github.io/docs/spot/v1/en/#request-a-margin-loan-isolated
-         * @see https://huobiapi.github.io/docs/spot/v1/en/#request-a-margin-loan-cross
-         * @param {string} code unified currency code of the currency to borrow
-         * @param {float} amount the amount to borrow
-         * @param {string} symbol unified market symbol, required for isolated margin
-         * @param {object} [params] extra parameters specific to the huobi api endpoint
-         * @returns {object} a [margin loan structure]{@link https://docs.ccxt.com/#/?id=margin-loan-structure}
-         */
-        await this.loadMarkets ();
-        const currency = this.currency (code);
-        const request = {
-            'currency': currency['id'],
-            'amount': this.currencyToPrecision (code, amount),
-        };
-        let marginMode = undefined;
-        [ marginMode, params ] = this.handleMarginModeAndParams ('borrowMargin', params);
-        marginMode = (marginMode === undefined) ? 'cross' : marginMode;
-        let method = undefined;
-        if (marginMode === 'isolated') {
-            this.checkRequiredSymbol ('borrowMargin', symbol);
-            const market = this.market (symbol);
-            request['symbol'] = market['id'];
-            method = 'privatePostMarginOrders';
-        } else if (marginMode === 'cross') {
-            method = 'privatePostCrossMarginOrders';
-        }
-        const response = await this[method] (this.extend (request, params));
-        //
-        // Cross
-        //
-        //     {
-        //         "status": "ok",
-        //         "data": null
-        //     }
-        //
-        // Isolated
-        //
-        //     {
-        //         "data": 1000
-        //     }
-        //
-        const transaction = this.parseMarginLoan (response, currency);
-        return this.extend (transaction, {
-            'amount': amount,
-            'symbol': symbol,
-        });
-    }
-
-    async repayMargin (code: string, amount, symbol: string = undefined, params = {}) {
-        /**
-         * @method
-         * @name huobi#repayMargin
-         * @description repay borrowed margin and interest
-         * @see https://huobiapi.github.io/docs/spot/v1/en/#repay-margin-loan-cross-isolated
-         * @param {string} code unified currency code of the currency to repay
-         * @param {float} amount the amount to repay
-         * @param {string} symbol unified market symbol
-         * @param {object} [params] extra parameters specific to the huobi api endpoint
-         * @returns {object} a [margin loan structure]{@link https://docs.ccxt.com/#/?id=margin-loan-structure}
-         */
-        await this.loadMarkets ();
-        const currency = this.currency (code);
-        let marginMode = undefined;
-        [ marginMode, params ] = this.handleMarginModeAndParams ('repayMargin', params);
-        marginMode = (marginMode === undefined) ? 'cross' : marginMode;
-        const marginAccounts = this.safeValue (this.options, 'marginAccounts', {});
-        const accountType = this.getSupportedMapping (marginMode, marginAccounts);
-        const accountId = await this.fetchAccountIdByType (accountType, params);
-        const request = {
-            'currency': currency['id'],
-            'amount': this.currencyToPrecision (code, amount),
-            'accountId': accountId,
-        };
-        const response = await this.v2PrivatePostAccountRepayment (this.extend (request, params));
-        //
-        //     {
-        //         "code":200,
-        //         "data": [
-        //             {
-        //                 "repayId":1174424,
-        //                 "repayTime":1600747722018
-        //             }
-        //         ]
-        //     }
-        //
-        const data = this.safeValue (response, 'Data', []);
-        const loan = this.safeValue (data, 0);
-        const transaction = this.parseMarginLoan (loan, currency);
-        return this.extend (transaction, {
-            'amount': amount,
-            'symbol': symbol,
-        });
-    }
-
-    parseMarginLoan (info, currency = undefined) {
-        //
-        // borrowMargin cross
-        //
-        //     {
-        //         "status": "ok",
-        //         "data": null
-        //     }
-        //
-        // borrowMargin isolated
-        //
-        //     {
-        //         "data": 1000
-        //     }
-        //
-        // repayMargin
-        //
-        //     {
-        //         "repayId":1174424,
-        //         "repayTime":1600747722018
-        //     }
-        //
-        const timestamp = this.safeInteger (info, 'repayTime');
-        return {
-            'id': this.safeInteger2 (info, 'repayId', 'data'),
-            'currency': this.safeCurrencyCode (undefined, currency),
-            'amount': undefined,
-            'symbol': undefined,
-            'timestamp': timestamp,
-            'datetime': this.iso8601 (timestamp),
-            'info': info,
-        };
-    }
-
-    async fetchSettlementHistory (symbol: string = undefined, since: Int = undefined, limit: Int = undefined, params = {}) {
-        /**
-         * @method
-         * @name huobi#fetchSettlementHistory
-         * @description Fetches historical settlement records
-         * @param {string} symbol unified symbol of the market to fetch the settlement history for
-         * @param {int} [since] timestamp in ms, value range = current time - 90 days，default = current time - 90 days
-         * @param {int} [limit] page items, default 20, shall not exceed 50
-         * @param {object} [params] exchange specific params
-         * @param {int} [params.until] timestamp in ms, value range = start_time -> current time，default = current time
-         * @param {int} [params.page_index] page index, default page 1 if not filled
-         * @param {int} [params.code] unified currency code, can be used when symbol is undefined
-         * @returns A list of settlement history objects
-         */
-        const code = this.safeString (params, 'code');
-        const until = this.safeInteger2 (params, 'until', 'till');
-        params = this.omit (params, [ 'until', 'till' ]);
-        const market = (symbol === undefined) ? undefined : this.market (symbol);
-        const [ type, query ] = this.handleMarketTypeAndParams ('fetchSettlementHistory', market, params);
-        if (type === 'future') {
-            if (symbol === undefined && code === undefined) {
-                throw new ArgumentsRequired (this.id + ' requires a symbol argument or params["code"] for fetchSettlementHistory future');
-            }
-        } else if (symbol === undefined) {
-            throw new ArgumentsRequired (this.id + ' requires a symbol argument for fetchSettlementHistory swap');
-        }
-        const request = {};
-        if (market['future']) {
-            request['symbol'] = market['baseId'];
-        } else {
-            request['contract_code'] = market['id'];
-        }
-        if (since !== undefined) {
-            request['start_at'] = since;
-        }
-        if (limit !== undefined) {
-            request['page_size'] = limit;
-        }
-        if (until !== undefined) {
-            request['end_at'] = until;
-        }
-        let method = 'contractPublicGetApiV1ContractSettlementRecords';
-        if (market['swap']) {
-            if (market['linear']) {
-                method = 'contractPublicGetLinearSwapApiV1SwapSettlementRecords';
-            } else {
-                method = 'contractPublicGetSwapApiV1SwapSettlementRecords';
-            }
-        }
-        const response = await this[method] (this.extend (request, query));
-        //
-        // linear swap, coin-m swap
-        //
-        //    {
-        //        "status": "ok",
-        //        "data": {
-        //        "total_page": 14,
-        //        "current_page": 1,
-        //        "total_size": 270,
-        //        "settlement_record": [
-        //            {
-        //                "symbol": "ADA",
-        //                "contract_code": "ADA-USDT",
-        //                "settlement_time": 1652313600000,
-        //                "clawback_ratio": 0E-18,
-        //                "settlement_price": 0.512303000000000000,
-        //                "settlement_type": "settlement",
-        //                "business_type": "swap",
-        //                "pair": "ADA-USDT",
-        //                "trade_partition": "USDT"
-        //            },
-        //            ...
-        //        ],
-        //        "ts": 1652338693256
-        //    }
-        //
-        // coin-m future
-        //
-        //    {
-        //        "status": "ok",
-        //        "data": {
-        //            "total_page": 5,
-        //            "current_page": 1,
-        //            "total_size": 90,
-        //            "settlement_record": [
-        //                {
-        //                    "symbol": "FIL",
-        //                    "settlement_time": 1652342400000,
-        //                    "clawback_ratio": 0E-18,
-        //                    "list": [
-        //                        {
-        //                            "contract_code": "FIL220513",
-        //                            "settlement_price": 7.016000000000000000,
-        //                            "settlement_type": "settlement"
-        //                        },
-        //                        ...
-        //                    ]
-        //                },
-        //            ]
-        //        }
-        //    }
-        //
-        const data = this.safeValue (response, 'data');
-        const settlementRecord = this.safeValue (data, 'settlement_record');
-        const settlements = this.parseSettlements (settlementRecord, market);
-        return this.sortBy (settlements, 'timestamp');
-    }
-
-    async fetchDepositWithdrawFees (codes: string[] = undefined, params = {}) {
-        /**
-         * @method
-         * @name huobi#fetchDepositWithdrawFees
-         * @description fetch deposit and withdraw fees
-         * @see https://huobiapi.github.io/docs/spot/v1/en/#get-all-supported-currencies-v2
-         * @param {string[]|undefined} codes list of unified currency codes
-         * @param {object} [params] extra parameters specific to the huobi api endpoint
-         * @returns {object[]} a list of [fees structures]{@link https://docs.ccxt.com/#/?id=fee-structure}
-         */
-        await this.loadMarkets ();
-        const response = await this.spotPublicGetV2ReferenceCurrencies (params);
-        //
-        //    {
-        //        "code": 200,
-        //        "data": [
-        //            {
-        //                "currency": "sxp",
-        //                "assetType": "1",
-        //                "chains": [
-        //                    {
-        //                        "chain": "sxp",
-        //                        "displayName": "ERC20",
-        //                        "baseChain": "ETH",
-        //                        "baseChainProtocol": "ERC20",
-        //                        "isDynamic": true,
-        //                        "numOfConfirmations": "12",
-        //                        "numOfFastConfirmations": "12",
-        //                        "depositStatus": "allowed",
-        //                        "minDepositAmt": "0.23",
-        //                        "withdrawStatus": "allowed",
-        //                        "minWithdrawAmt": "0.23",
-        //                        "withdrawPrecision": "8",
-        //                        "maxWithdrawAmt": "227000.000000000000000000",
-        //                        "withdrawQuotaPerDay": "227000.000000000000000000",
-        //                        "withdrawQuotaPerYear": null,
-        //                        "withdrawQuotaTotal": null,
-        //                        "withdrawFeeType": "fixed",
-        //                        "transactFeeWithdraw": "11.1653",
-        //                        "addrWithTag": false,
-        //                        "addrDepositTag": false
-        //                    }
-        //                ],
-        //                "instStatus": "normal"
-        //            }
-        //        ]
-        //    }
-        //
-        const data = this.safeValue (response, 'data');
-        return this.parseDepositWithdrawFees (data, codes, 'currency');
-    }
-
-    parseDepositWithdrawFee (fee, currency = undefined) {
-        //
-        //            {
-        //              "currency": "sxp",
-        //              "assetType": "1",
-        //              "chains": [
-        //                  {
-        //                      "chain": "sxp",
-        //                      "displayName": "ERC20",
-        //                      "baseChain": "ETH",
-        //                      "baseChainProtocol": "ERC20",
-        //                      "isDynamic": true,
-        //                      "numOfConfirmations": "12",
-        //                      "numOfFastConfirmations": "12",
-        //                      "depositStatus": "allowed",
-        //                      "minDepositAmt": "0.23",
-        //                      "withdrawStatus": "allowed",
-        //                      "minWithdrawAmt": "0.23",
-        //                      "withdrawPrecision": "8",
-        //                      "maxWithdrawAmt": "227000.000000000000000000",
-        //                      "withdrawQuotaPerDay": "227000.000000000000000000",
-        //                      "withdrawQuotaPerYear": null,
-        //                      "withdrawQuotaTotal": null,
-        //                      "withdrawFeeType": "fixed",
-        //                      "transactFeeWithdraw": "11.1653",
-        //                      "addrWithTag": false,
-        //                      "addrDepositTag": false
-        //                  }
-        //              ],
-        //              "instStatus": "normal"
-        //          }
-        //
-        const chains = this.safeValue (fee, 'chains', []);
-        let result = this.depositWithdrawFee (fee);
-        for (let j = 0; j < chains.length; j++) {
-            const chainEntry = chains[j];
-            const networkId = this.safeString (chainEntry, 'chain');
-            const withdrawFeeType = this.safeString (chainEntry, 'withdrawFeeType');
-            const networkCode = this.networkIdToCode (networkId);
-            let withdrawFee = undefined;
-            let withdrawResult = undefined;
-            if (withdrawFeeType === 'fixed') {
-                withdrawFee = this.safeNumber (chainEntry, 'transactFeeWithdraw');
-                withdrawResult = {
-                    'fee': withdrawFee,
-                    'percentage': false,
-                };
-            } else {
-                withdrawFee = this.safeNumber (chainEntry, 'transactFeeRateWithdraw');
-                withdrawResult = {
-                    'fee': withdrawFee,
-                    'percentage': true,
-                };
-            }
-            result['networks'][networkCode] = {
-                'withdraw': withdrawResult,
-                'deposit': {
-                    'fee': undefined,
-                    'percentage': undefined,
-                },
-            };
-            result = this.assignDefaultDepositWithdrawFees (result, currency);
-        }
-        return result;
-    }
-
-    parseSettlements (settlements, market) {
-        //
-        // linear swap, coin-m swap, fetchSettlementHistory
-        //
-        //    [
-        //        {
-        //            "symbol": "ADA",
-        //            "contract_code": "ADA-USDT",
-        //            "settlement_time": 1652313600000,
-        //            "clawback_ratio": 0E-18,
-        //            "settlement_price": 0.512303000000000000,
-        //            "settlement_type": "settlement",
-        //            "business_type": "swap",
-        //            "pair": "ADA-USDT",
-        //            "trade_partition": "USDT"
-        //        },
-        //        ...
-        //    ]
-        //
-        // coin-m future, fetchSettlementHistory
-        //
-        //    [
-        //        {
-        //            "symbol": "FIL",
-        //            "settlement_time": 1652342400000,
-        //            "clawback_ratio": 0E-18,
-        //            "list": [
-        //                {
-        //                    "contract_code": "FIL220513",
-        //                    "settlement_price": 7.016000000000000000,
-        //                    "settlement_type": "settlement"
-        //                },
-        //                ...
-        //            ]
-        //        },
-        //    ]
-        //
-        const result = [];
-        for (let i = 0; i < settlements.length; i++) {
-            const settlement = settlements[i];
-            const list = this.safeValue (settlement, 'list');
-            if (list !== undefined) {
-                const timestamp = this.safeInteger (settlement, 'settlement_time');
-                const timestampDetails = {
-                    'timestamp': timestamp,
-                    'datetime': this.iso8601 (timestamp),
-                };
-                for (let j = 0; j < list.length; j++) {
-                    const item = list[j];
-                    const parsedSettlement = this.parseSettlement (item, market);
-                    result.push (this.extend (parsedSettlement, timestampDetails));
-                }
-            } else {
-                result.push (this.parseSettlement (settlements[i], market));
-            }
-        }
-        return result;
-    }
-
-    parseSettlement (settlement, market) {
-        //
-        // linear swap, coin-m swap, fetchSettlementHistory
-        //
-        //    {
-        //        "symbol": "ADA",
-        //        "contract_code": "ADA-USDT",
-        //        "settlement_time": 1652313600000,
-        //        "clawback_ratio": 0E-18,
-        //        "settlement_price": 0.512303000000000000,
-        //        "settlement_type": "settlement",
-        //        "business_type": "swap",
-        //        "pair": "ADA-USDT",
-        //        "trade_partition": "USDT"
-        //    }
-        //
-        // coin-m future, fetchSettlementHistory
-        //
-        //    {
-        //        "contract_code": "FIL220513",
-        //        "settlement_price": 7.016000000000000000,
-        //        "settlement_type": "settlement"
-        //    }
-        //
-        const timestamp = this.safeInteger (settlement, 'settlement_time');
-        const marketId = this.safeString (settlement, 'contract_code');
-        return {
-            'info': settlement,
-            'symbol': this.safeSymbol (marketId, market),
-            'price': this.safeNumber (settlement, 'settlement_price'),
-            'timestamp': timestamp,
-            'datetime': this.iso8601 (timestamp),
-        };
-    }
-=======
             'alias': true,
         });
     }
->>>>>>> ed5054a4
 }