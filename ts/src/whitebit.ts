
//  ---------------------------------------------------------------------------

import Exchange from './abstract/whitebit.js';
import { ExchangeNotAvailable, ExchangeError, DDoSProtection, BadSymbol, InvalidOrder, ArgumentsRequired, AuthenticationError, OrderNotFound, PermissionDenied, InsufficientFunds, BadRequest, NotSupported } from './base/errors.js';
import { Precise } from './base/Precise.js';
import { TICK_SIZE } from './base/functions/number.js';
import { sha512 } from './static_dependencies/noble-hashes/sha512.js';
import type { TransferEntry, Balances, Bool, Dict, Currency, Int, Market, MarketType, OHLCV, Order, OrderBook, OrderSide, OrderType, Str, Strings, Ticker, Tickers, Trade, Transaction, Num, Currencies, TradingFees } from './base/types.js';

//  ---------------------------------------------------------------------------

/**
 * @class whitebit
 * @augments Exchange
 */
export default class whitebit extends Exchange {
    describe () {
        return this.deepExtend (super.describe (), {
            'id': 'whitebit',
            'name': 'WhiteBit',
            'version': 'v4',
            'countries': [ 'EE' ],
            'rateLimit': 50,
            'pro': true,
            'has': {
                'CORS': undefined,
                'spot': true,
                'margin': true,
                'swap': false,
                'future': false,
                'option': false,
<<<<<<< HEAD
                'cancelAllOrders': false,
                'cancelAllOrdersAfter': true,
=======
                'cancelAllOrders': true,
>>>>>>> 4a69f900
                'cancelOrder': true,
                'cancelOrders': false,
                'createOrder': true,
                'createStopLimitOrder': true,
                'createStopMarketOrder': true,
                'createStopOrder': true,
                'editOrder': false,
                'fetchBalance': true,
                'fetchBorrowRateHistories': false,
                'fetchBorrowRateHistory': false,
                'fetchClosedOrders': true,
                'fetchCrossBorrowRate': false,
                'fetchCrossBorrowRates': false,
                'fetchCurrencies': true,
                'fetchDeposit': true,
                'fetchDepositAddress': true,
                'fetchDeposits': true,
                'fetchDepositWithdrawFee': 'emulated',
                'fetchDepositWithdrawFees': true,
                'fetchFundingHistory': false,
                'fetchFundingRate': true,
                'fetchFundingRateHistory': false,
                'fetchFundingRates': true,
                'fetchIndexOHLCV': false,
                'fetchIsolatedBorrowRate': false,
                'fetchIsolatedBorrowRates': false,
                'fetchMarginMode': false,
                'fetchMarkets': true,
                'fetchMarkOHLCV': false,
                'fetchMyTrades': true,
                'fetchOHLCV': true,
                'fetchOpenInterestHistory': false,
                'fetchOpenOrders': true,
                'fetchOrderBook': true,
                'fetchOrderTrades': true,
                'fetchPositionMode': false,
                'fetchPremiumIndexOHLCV': false,
                'fetchStatus': true,
                'fetchTicker': true,
                'fetchTickers': true,
                'fetchTime': true,
                'fetchTrades': true,
                'fetchTradingFee': false,
                'fetchTradingFees': true,
                'fetchTransactionFees': true,
                'repayCrossMargin': false,
                'repayIsolatedMargin': false,
                'setLeverage': true,
                'transfer': true,
                'withdraw': true,
            },
            'timeframes': {
                '1m': '1m',
                '3m': '3m',
                '5m': '5m',
                '15m': '15m',
                '30m': '30m',
                '1h': '1h',
                '2h': '2h',
                '4h': '4h',
                '6h': '6h',
                '8h': '8h',
                '12h': '12h',
                '1d': '1d',
                '3d': '3d',
                '1w': '1w',
                '1M': '1M',
            },
            'urls': {
                'logo': 'https://user-images.githubusercontent.com/1294454/66732963-8eb7dd00-ee66-11e9-849b-10d9282bb9e0.jpg',
                'api': {
                    'v1': {
                        'public': 'https://whitebit.com/api/v1/public',
                        'private': 'https://whitebit.com/api/v1',
                    },
                    'v2': {
                        'public': 'https://whitebit.com/api/v2/public',
                    },
                    'v4': {
                        'public': 'https://whitebit.com/api/v4/public',
                        'private': 'https://whitebit.com/api/v4',
                    },
                },
                'www': 'https://www.whitebit.com',
                'doc': 'https://github.com/whitebit-exchange/api-docs',
                'fees': 'https://whitebit.com/fee-schedule',
                'referral': 'https://whitebit.com/referral/d9bdf40e-28f2-4b52-b2f9-cd1415d82963',
            },
            'api': {
                'web': {
                    'get': [
                        'v1/healthcheck',
                    ],
                },
                'v1': {
                    'public': {
                        'get': [
                            'markets',
                            'tickers',
                            'ticker',
                            'symbols',
                            'depth/result',
                            'history',
                            'kline',
                        ],
                    },
                    'private': {
                        'post': [
                            'account/balance',
                            'order/new',
                            'order/cancel',
                            'orders',
                            'account/order_history',
                            'account/executed_history',
                            'account/executed_history/all',
                            'account/order',
                        ],
                    },
                },
                'v2': {
                    'public': {
                        'get': [
                            'markets',
                            'ticker',
                            'assets',
                            'fee',
                            'depth/{market}',
                            'trades/{market}',
                        ],
                    },
                },
                'v4': {
                    'public': {
                        'get': [
                            'assets',
                            'collateral/markets',
                            'fee',
                            'orderbook/{market}',
                            'ticker',
                            'trades/{market}',
                            'time',
                            'ping',
                            'markets',
                            'futures',
                            'platform/status',
                        ],
                    },
                    'private': {
                        'post': [
                            'collateral-account/balance',
                            'collateral-account/balance-summary',
                            'collateral-account/positions/history',
                            'collateral-account/leverage',
                            'collateral-account/positions/open',
                            'collateral-account/summary',
                            'main-account/address',
                            'main-account/balance',
                            'main-account/create-new-address',
                            'main-account/codes',
                            'main-account/codes/apply',
                            'main-account/codes/my',
                            'main-account/codes/history',
                            'main-account/fiat-deposit-url',
                            'main-account/history',
                            'main-account/withdraw',
                            'main-account/withdraw-pay',
                            'main-account/transfer',
                            'main-account/smart/plans',
                            'main-account/smart/investment',
                            'main-account/smart/investment/close',
                            'main-account/smart/investments',
                            'main-account/fee',
                            'main-account/smart/interest-payment-history',
                            'trade-account/balance',
                            'trade-account/executed-history',
                            'trade-account/order',
                            'trade-account/order/history',
                            'order/collateral/limit',
                            'order/collateral/market',
                            'order/collateral/stop-limit',
                            'order/collateral/trigger-market',
                            'order/new',
                            'order/market',
                            'order/stock_market',
                            'order/stop_limit',
                            'order/stop_market',
                            'order/cancel',
<<<<<<< HEAD
=======
                            'order/cancel/all',
>>>>>>> 4a69f900
                            'order/kill-switch',
                            'order/kill-switch/status',
                            'order/bulk',
                            'order/modify',
                            'orders',
                            'oco-orders',
                            'order/collateral/oco',
                            'order/oco-cancel',
                            'order/oto-cancel',
                            'profile/websocket_token',
                            'convert/estimate',
                            'convert/confirm',
                            'convert/history',
                        ],
                    },
                },
            },
            'fees': {
                'trading': {
                    'tierBased': false,
                    'percentage': true,
                    'taker': this.parseNumber ('0.001'),
                    'maker': this.parseNumber ('0.001'),
                },
            },
            'options': {
                'fiatCurrencies': [ 'EUR', 'USD', 'RUB', 'UAH' ],
                'fetchBalance': {
                    'account': 'spot',
                },
                'accountsByType': {
                    'funding': 'main',
                    'main': 'main',
                    'spot': 'spot',
                    'margin': 'collateral',
                    'trade': 'spot',
                },
                'networksById': {
                    'BEP20': 'BSC',
                },
                'defaultType': 'spot',
                'brokerId': 'ccxt',
            },
            'precisionMode': TICK_SIZE,
            'exceptions': {
                'exact': {
                    'Unauthorized request.': AuthenticationError, // {"code":10,"message":"Unauthorized request."}
                    'The market format is invalid.': BadSymbol, // {"code":0,"message":"Validation failed","errors":{"market":["The market format is invalid."]}}
                    'Market is not available': BadSymbol, // {"success":false,"message":{"market":["Market is not available"]},"result":[]}
                    'Invalid payload.': BadRequest, // {"code":9,"message":"Invalid payload."}
                    'Amount must be greater than 0': InvalidOrder, // {"code":0,"message":"Validation failed","errors":{"amount":["Amount must be greater than 0"]}}
                    'Not enough balance.': InsufficientFunds, // {"code":10,"message":"Inner validation failed","errors":{"amount":["Not enough balance."]}}
                    'The order id field is required.': InvalidOrder, // {"code":0,"message":"Validation failed","errors":{"orderId":["The order id field is required."]}}
                    'Not enough balance': InsufficientFunds, // {"code":0,"message":"Validation failed","errors":{"amount":["Not enough balance"]}}
                    'This action is unauthorized.': PermissionDenied, // {"code":0,"message":"This action is unauthorized."}
                    'This API Key is not authorized to perform this action.': PermissionDenied, // {"code":4,"message":"This API Key is not authorized to perform this action."}
                    'Unexecuted order was not found.': OrderNotFound, // {"code":2,"message":"Inner validation failed","errors":{"order_id":["Unexecuted order was not found."]}}
                    'The selected from is invalid.': BadRequest, // {"code":0,"message":"Validation failed","errors":{"from":["The selected from is invalid."]}}
                    '503': ExchangeNotAvailable, // {"response":null,"status":503,"errors":{"message":[""]},"notification":null,"warning":null,"_token":null},
                    '422': OrderNotFound, // {"response":null,"status":422,"errors":{"orderId":["Finished order id 1295772653 not found on your account"]},"notification":null,"warning":"Finished order id 1295772653 not found on your account","_token":null}
                },
                'broad': {
                    'This action is unauthorized': PermissionDenied, // {"code":2,"message":"This action is unauthorized. Enable your key in API settings"}
                    'Given amount is less than min amount': InvalidOrder, // {"code":0,"message":"Validation failed","errors":{"amount":["Given amount is less than min amount 200000"],"total":["Total is less than 5.05"]}}
                    'Total is less than': InvalidOrder, // {"code":0,"message":"Validation failed","errors":{"amount":["Given amount is less than min amount 200000"],"total":["Total is less than 5.05"]}}
                    'fee must be no less than': InvalidOrder, // {"code":0,"message":"Validation failed","errors":{"amount":["Total amount + fee must be no less than 5.05505"]}}
                    'Enable your key in API settings': PermissionDenied, // {"code":2,"message":"This action is unauthorized. Enable your key in API settings"}
                    'You don\'t have such amount for transfer': InsufficientFunds, // {"code":3,"message":"Inner validation failed","errors":{"amount":["You don't have such amount for transfer (available 0.44523433, in amount: 2)"]}}
                },
            },
        });
    }

    async fetchMarkets (params = {}): Promise<Market[]> {
        /**
         * @method
         * @name whitebit#fetchMarkets
         * @description retrieves data on all markets for whitebit
         * @see https://docs.whitebit.com/public/http-v4/#market-info
         * @param {object} [params] extra parameters specific to the exchange API endpoint
         * @returns {object[]} an array of objects representing market data
         */
        const markets = await this.v4PublicGetMarkets ();
        //
        //    [
        //        {
        //          "name": "SON_USD",         // Market pair name
        //          "stock": "SON",            // Ticker of stock currency
        //          "money": "USD",            // Ticker of money currency
        //          "stockPrec": "3",          // Stock currency precision
        //          "moneyPrec": "2",          // Precision of money currency
        //          "feePrec": "4",            // Fee precision
        //          "makerFee": "0.1",         // Default maker fee ratio
        //          "takerFee": "0.1",         // Default taker fee ratio
        //          "minAmount": "0.001",      // Minimal amount of stock to trade
        //          "minTotal": "0.001",       // Minimal amount of money to trade
        //          "tradesEnabled": true,     // Is trading enabled
        //          "isCollateral": true,      // Is margin trading enabled
        //          "type": "spot",            // Market type. Possible values: "spot", "futures"
        //          "maxTotal": "1000000000"   // Maximum total(amount * price) of money to trade
        //        },
        //        {
        //          ...
        //        }
        //    ]
        //
        return this.parseMarkets (markets);
    }

    parseMarket (market): Market {
        const id = this.safeString (market, 'name');
        const baseId = this.safeString (market, 'stock');
        let quoteId = this.safeString (market, 'money');
        quoteId = (quoteId === 'PERP') ? 'USDT' : quoteId;
        const base = this.safeCurrencyCode (baseId);
        const quote = this.safeCurrencyCode (quoteId);
        const active = this.safeValue (market, 'tradesEnabled');
        const isCollateral = this.safeValue (market, 'isCollateral');
        const typeId = this.safeString (market, 'type');
        let type: MarketType;
        let settle: Str = undefined;
        let settleId: Str = undefined;
        let symbol = base + '/' + quote;
        const swap = typeId === 'futures';
        const margin = isCollateral && !swap;
        let contract = false;
        const amountPrecision = this.parseNumber (this.parsePrecision (this.safeString (market, 'stockPrec')));
        const contractSize = amountPrecision;
        let linear: Bool = undefined;
        let inverse: Bool = undefined;
        if (swap) {
            settleId = quoteId;
            settle = this.safeCurrencyCode (settleId);
            symbol = symbol + ':' + settle;
            type = 'swap';
            contract = true;
            linear = true;
            inverse = false;
        } else {
            type = 'spot';
        }
        const takerFeeRate = this.safeString (market, 'takerFee');
        const taker = Precise.stringDiv (takerFeeRate, '100');
        const makerFeeRate = this.safeString (market, 'makerFee');
        const maker = Precise.stringDiv (makerFeeRate, '100');
        return {
            'id': id,
            'symbol': symbol,
            'base': base,
            'quote': quote,
            'settle': settle,
            'baseId': baseId,
            'quoteId': quoteId,
            'settleId': settleId,
            'type': type,
            'spot': !swap,
            'margin': margin,
            'swap': swap,
            'future': false,
            'option': false,
            'active': active,
            'contract': contract,
            'linear': linear,
            'inverse': inverse,
            'taker': this.parseNumber (taker),
            'maker': this.parseNumber (maker),
            'contractSize': contractSize,
            'expiry': undefined,
            'expiryDatetime': undefined,
            'strike': undefined,
            'optionType': undefined,
            'precision': {
                'amount': amountPrecision,
                'price': this.parseNumber (this.parsePrecision (this.safeString (market, 'moneyPrec'))),
            },
            'limits': {
                'leverage': {
                    'min': undefined,
                    'max': undefined,
                },
                'amount': {
                    'min': this.safeNumber (market, 'minAmount'),
                    'max': undefined,
                },
                'price': {
                    'min': undefined,
                    'max': undefined,
                },
                'cost': {
                    'min': this.safeNumber (market, 'minTotal'),
                    'max': this.safeNumber (market, 'maxTotal'),
                },
            },
            'created': undefined,
            'info': market,
        };
    }

    async fetchCurrencies (params = {}): Promise<Currencies> {
        /**
         * @method
         * @name whitebit#fetchCurrencies
         * @description fetches all available currencies on an exchange
         * @see https://docs.whitebit.com/public/http-v4/#asset-status-list
         * @param {object} [params] extra parameters specific to the exchange API endpoint
         * @returns {object} an associative dictionary of currencies
         */
        const response = await this.v4PublicGetAssets (params);
        //
        //      "BTC": {
        //          "name": "Bitcoin",
        //          "unified_cryptoasset_id": 1,
        //          "can_withdraw": true,
        //          "can_deposit": true,
        //          "min_withdraw": "0.001",
        //          "max_withdraw": "2",
        //          "maker_fee": "0.1",
        //          "taker_fee": "0.1",
        //          "min_deposit": "0.0001",
        //           "max_deposit": "0",
        //       },
        //
        const ids = Object.keys (response);
        const result = {};
        for (let i = 0; i < ids.length; i++) {
            const id = ids[i];
            const currency = response[id];
            // breaks down in Python due to utf8 encoding issues on the exchange side
            // const name = this.safeString (currency, 'name');
            const canDeposit = this.safeBool (currency, 'can_deposit', true);
            const canWithdraw = this.safeBool (currency, 'can_withdraw', true);
            const active = canDeposit && canWithdraw;
            const code = this.safeCurrencyCode (id);
            result[code] = {
                'id': id,
                'code': code,
                'info': currency, // the original payload
                'name': undefined, // see the comment above
                'active': active,
                'deposit': canDeposit,
                'withdraw': canWithdraw,
                'fee': undefined,
                'precision': undefined,
                'limits': {
                    'amount': {
                        'min': undefined,
                        'max': undefined,
                    },
                    'withdraw': {
                        'min': this.safeNumber (currency, 'min_withdraw'),
                        'max': this.safeNumber (currency, 'max_withdraw'),
                    },
                },
            };
        }
        return result;
    }

    async fetchTransactionFees (codes: string[] = undefined, params = {}) {
        /**
         * @method
         * @name whitebit#fetchTransactionFees
         * @deprecated
         * @description please use fetchDepositWithdrawFees instead
         * @see https://docs.whitebit.com/public/http-v4/#fee
         * @param {string[]|undefined} codes not used by fetchTransactionFees ()
         * @param {object} [params] extra parameters specific to the exchange API endpoint
         * @returns {object} a list of [fee structures]{@link https://docs.ccxt.com/#/?id=fee-structure}
         */
        await this.loadMarkets ();
        const response = await this.v4PublicGetFee (params);
        //
        //      {
        //          "1INCH":{
        //              "is_depositable":true,
        //              "is_withdrawal":true,
        //              "ticker":"1INCH",
        //              "name":"1inch",
        //              "providers":[
        //              ],
        //              "withdraw":{
        //                   "max_amount":"0",
        //                  "min_amount":"21.5",
        //                  "fixed":"17.5",
        //                  "flex":null
        //              },
        //              "deposit":{
        //                  "max_amount":"0",
        //                  "min_amount":"19.5",
        //                  "fixed":null,
        //                  "flex":null
        //               }
        //          },
        //           {...}
        //      }
        //
        const currenciesIds = Object.keys (response);
        const withdrawFees = {};
        const depositFees = {};
        for (let i = 0; i < currenciesIds.length; i++) {
            const currency = currenciesIds[i];
            const data = response[currency];
            const code = this.safeCurrencyCode (currency);
            const withdraw = this.safeValue (data, 'withdraw', {});
            withdrawFees[code] = this.safeString (withdraw, 'fixed');
            const deposit = this.safeValue (data, 'deposit', {});
            depositFees[code] = this.safeString (deposit, 'fixed');
        }
        return {
            'withdraw': withdrawFees,
            'deposit': depositFees,
            'info': response,
        };
    }

    async fetchDepositWithdrawFees (codes: Strings = undefined, params = {}) {
        /**
         * @method
         * @name whitebit#fetchDepositWithdrawFees
         * @description fetch deposit and withdraw fees
         * @see https://docs.whitebit.com/public/http-v4/#fee
         * @param {string[]|undefined} codes not used by fetchDepositWithdrawFees ()
         * @param {object} [params] extra parameters specific to the exchange API endpoint
         * @returns {object} a list of [fee structures]{@link https://docs.ccxt.com/#/?id=fee-structure}
         */
        await this.loadMarkets ();
        const response = await this.v4PublicGetFee (params);
        //
        //    {
        //        "1INCH": {
        //            "is_depositable": true,
        //            "is_withdrawal": true,
        //            "ticker": "1INCH",
        //            "name": "1inch",
        //            "providers": [],
        //            "withdraw": {
        //                "max_amount": "0",
        //                "min_amount": "21.5",
        //                "fixed": "17.5",
        //                "flex": null
        //            },
        //            "deposit": {
        //                "max_amount": "0",
        //                "min_amount": "19.5",
        //                "fixed": null,
        //                "flex": null
        //            }
        //        },
        //        "WBT (ERC20)": {
        //            "is_depositable": true,
        //            "is_withdrawal": true,
        //            "ticker": "WBT",
        //            "name": "WhiteBIT Token",
        //            "providers": [],
        //            "withdraw": { max_amount: "0", min_amount: '0.7', fixed: "0.253", flex: null },
        //            "deposit": { max_amount: "0", min_amount: "0.35", fixed: null, flex: null }
        //        },
        //        "WBT (TRC20)": {
        //            "is_depositable": true,
        //            "is_withdrawal": true,
        //            "ticker": "WBT",
        //            "name": "WhiteBIT Token",
        //            "providers": [],
        //            "withdraw": { max_amount: "0", min_amount: "1.5", fixed: "0.075", flex: null },
        //            "deposit": { max_amount: "0", min_amount: "0.75", fixed: null, flex: null }
        //        },
        //        ...
        //    }
        //
        return this.parseDepositWithdrawFees (response, codes);
    }

    parseDepositWithdrawFees (response, codes = undefined, currencyIdKey = undefined) {
        //
        //    {
        //        "1INCH": {
        //            "is_depositable": true,
        //            "is_withdrawal": true,
        //            "ticker": "1INCH",
        //            "name": "1inch",
        //            "providers": [],
        //            "withdraw": {
        //                "max_amount": "0",
        //                "min_amount": "21.5",
        //                "fixed": "17.5",
        //                "flex": null
        //            },
        //            "deposit": {
        //                "max_amount": "0",
        //                "min_amount": "19.5",
        //                "fixed": null,
        //                "flex": null
        //            }
        //        },
        //        "WBT (ERC20)": {
        //            "is_depositable": true,
        //            "is_withdrawal": true,
        //            "ticker": "WBT",
        //            "name": "WhiteBIT Token",
        //            "providers": [],
        //            "withdraw": { max_amount: "0", min_amount: "0.7", fixed: "0.253", flex: null },
        //            "deposit": { max_amount: "0", min_amount: "0.35", fixed: null, flex: null }
        //        },
        //        "WBT (TRC20)": {
        //            "is_depositable": true,
        //            "is_withdrawal": true,
        //            "ticker": "WBT",
        //            "name": "WhiteBIT Token",
        //            "providers": [],
        //            "withdraw": { max_amount: "0", min_amount: "1.5", fixed: "0.075", flex: null },
        //            "deposit": { max_amount: "0", min_amount: "0.75", fixed: null, flex: null }
        //        },
        //        ...
        //    }
        //
        const depositWithdrawFees = {};
        codes = this.marketCodes (codes);
        const currencyIds = Object.keys (response);
        for (let i = 0; i < currencyIds.length; i++) {
            const entry = currencyIds[i];
            const splitEntry = entry.split (' ');
            const currencyId = splitEntry[0];
            const feeInfo = response[entry];
            const code = this.safeCurrencyCode (currencyId);
            if ((codes === undefined) || (this.inArray (code, codes))) {
                const depositWithdrawFee = this.safeValue (depositWithdrawFees, code);
                if (depositWithdrawFee === undefined) {
                    depositWithdrawFees[code] = this.depositWithdrawFee ({});
                }
                depositWithdrawFees[code]['info'][entry] = feeInfo;
                let networkId = this.safeString (splitEntry, 1);
                const withdraw = this.safeValue (feeInfo, 'withdraw');
                const deposit = this.safeValue (feeInfo, 'deposit');
                const withdrawFee = this.safeNumber (withdraw, 'fixed');
                const depositFee = this.safeNumber (deposit, 'fixed');
                const withdrawResult = {
                    'fee': withdrawFee,
                    'percentage': (withdrawFee !== undefined) ? false : undefined,
                };
                const depositResult = {
                    'fee': depositFee,
                    'percentage': (depositFee !== undefined) ? false : undefined,
                };
                if (networkId !== undefined) {
                    const networkLength = networkId.length;
                    networkId = networkId.slice (1, networkLength - 1);
                    const networkCode = this.networkIdToCode (networkId);
                    depositWithdrawFees[code]['networks'][networkCode] = {
                        'withdraw': withdrawResult,
                        'deposit': depositResult,
                    };
                } else {
                    depositWithdrawFees[code]['withdraw'] = withdrawResult;
                    depositWithdrawFees[code]['deposit'] = depositResult;
                }
            }
        }
        const depositWithdrawCodes = Object.keys (depositWithdrawFees);
        for (let i = 0; i < depositWithdrawCodes.length; i++) {
            const code = depositWithdrawCodes[i];
            const currency = this.currency (code);
            depositWithdrawFees[code] = this.assignDefaultDepositWithdrawFees (depositWithdrawFees[code], currency);
        }
        return depositWithdrawFees;
    }

    async fetchTradingFees (params = {}): Promise<TradingFees> {
        /**
         * @method
         * @name whitebit#fetchTradingFees
         * @description fetch the trading fees for multiple markets
         * @see https://docs.whitebit.com/public/http-v4/#asset-status-list
         * @param {object} [params] extra parameters specific to the exchange API endpoint
         * @returns {object} a dictionary of [fee structures]{@link https://docs.ccxt.com/#/?id=fee-structure} indexed by market symbols
         */
        await this.loadMarkets ();
        const response = await this.v4PublicGetAssets (params);
        //
        //      {
        //          "1INCH": {
        //              "name": "1inch",
        //              "unified_cryptoasset_id": "8104",
        //              "can_withdraw": true,
        //              "can_deposit": true,
        //              "min_withdraw": "33",
        //              "max_withdraw": "0",
        //              "maker_fee": "0.1",
        //              "taker_fee": "0.1",
        //              "min_deposit": "30",
        //              "max_deposit": "0"
        //            },
        //            ...
        //      }
        //
        const result = {};
        for (let i = 0; i < this.symbols.length; i++) {
            const symbol = this.symbols[i];
            const market = this.market (symbol);
            const fee = this.safeValue (response, market['baseId'], {});
            let makerFee = this.safeString (fee, 'maker_fee');
            let takerFee = this.safeString (fee, 'taker_fee');
            makerFee = Precise.stringDiv (makerFee, '100');
            takerFee = Precise.stringDiv (takerFee, '100');
            result[symbol] = {
                'info': fee,
                'symbol': market['symbol'],
                'percentage': true,
                'tierBased': false,
                'maker': this.parseNumber (makerFee),
                'taker': this.parseNumber (takerFee),
            };
        }
        return result;
    }

    async fetchTicker (symbol: string, params = {}): Promise<Ticker> {
        /**
         * @method
         * @name whitebit#fetchTicker
         * @description fetches a price ticker, a statistical calculation with the information calculated over the past 24 hours for a specific market
         * @see https://docs.whitebit.com/public/http-v4/#market-activity
         * @param {string} symbol unified symbol of the market to fetch the ticker for
         * @param {object} [params] extra parameters specific to the exchange API endpoint
         * @returns {object} a [ticker structure]{@link https://docs.ccxt.com/#/?id=ticker-structure}
         */
        await this.loadMarkets ();
        const market = this.market (symbol);
        const request = {
            'market': market['id'],
        };
        const response = await this.v1PublicGetTicker (this.extend (request, params));
        //
        //      {
        //         "success":true,
        //         "message":"",
        //         "result": {
        //             "bid":"0.021979",
        //             "ask":"0.021996",
        //             "open":"0.02182",
        //             "high":"0.022039",
        //             "low":"0.02161",
        //             "last":"0.021987",
        //             "volume":"2810.267",
        //             "deal":"61.383565474",
        //             "change":"0.76",
        //         },
        //     }
        //
        const ticker = this.safeDict (response, 'result', {});
        return this.parseTicker (ticker, market);
    }

    parseTicker (ticker, market: Market = undefined): Ticker {
        //
        //  FetchTicker (v1)
        //
        //    {
        //        "bid": "0.021979",
        //        "ask": "0.021996",
        //        "open": "0.02182",
        //        "high": "0.022039",
        //        "low": "0.02161",
        //        "last": "0.021987",
        //        "volume": "2810.267",
        //        "deal": "61.383565474",
        //        "change": "0.76",
        //    }
        //
        // FetchTickers (v4)
        //
        //    "BCH_RUB": {
        //        "base_id": 1831,
        //        "quote_id": 0,
        //        "last_price": "32830.21",
        //        "quote_volume": "1494659.8024096",
        //        "base_volume": "46.1083",
        //        "isFrozen": false,
        //        "change": "2.12" // in percent
        //    }
        //
        market = this.safeMarket (undefined, market);
        const last = this.safeString (ticker, 'last_price');
        return this.safeTicker ({
            'symbol': market['symbol'],
            'timestamp': undefined,
            'datetime': undefined,
            'high': this.safeString (ticker, 'high'),
            'low': this.safeString (ticker, 'low'),
            'bid': this.safeString (ticker, 'bid'),
            'bidVolume': undefined,
            'ask': this.safeString (ticker, 'ask'),
            'askVolume': undefined,
            'vwap': undefined,
            'open': this.safeString (ticker, 'open'),
            'close': last,
            'last': last,
            'previousClose': undefined,
            'change': undefined,
            'percentage': this.safeString (ticker, 'change'),
            'average': undefined,
            'baseVolume': this.safeString2 (ticker, 'base_volume', 'volume'),
            'quoteVolume': this.safeString2 (ticker, 'quote_volume', 'deal'),
            'info': ticker,
        }, market);
    }

    async fetchTickers (symbols: Strings = undefined, params = {}): Promise<Tickers> {
        /**
         * @method
         * @name whitebit#fetchTickers
         * @description fetches price tickers for multiple markets, statistical information calculated over the past 24 hours for each market
         * @see https://docs.whitebit.com/public/http-v4/#market-activity
         * @param {string[]|undefined} symbols unified symbols of the markets to fetch the ticker for, all market tickers are returned if not assigned
         * @param {object} [params] extra parameters specific to the exchange API endpoint
         * @returns {object} a dictionary of [ticker structures]{@link https://docs.ccxt.com/#/?id=ticker-structure}
         */
        await this.loadMarkets ();
        symbols = this.marketSymbols (symbols);
        const response = await this.v4PublicGetTicker (params);
        //
        //      "BCH_RUB": {
        //          "base_id":1831,
        //          "quote_id":0,
        //          "last_price":"32830.21",
        //          "quote_volume":"1494659.8024096",
        //          "base_volume":"46.1083",
        //          "isFrozen":false,
        //          "change":"2.12"
        //      },
        //
        const marketIds = Object.keys (response);
        const result = {};
        for (let i = 0; i < marketIds.length; i++) {
            const marketId = marketIds[i];
            const market = this.safeMarket (marketId);
            const ticker = this.parseTicker (response[marketId], market);
            const symbol = ticker['symbol'];
            result[symbol] = ticker;
        }
        return this.filterByArrayTickers (result, 'symbol', symbols);
    }

    async fetchOrderBook (symbol: string, limit: Int = undefined, params = {}): Promise<OrderBook> {
        /**
         * @method
         * @name whitebit#fetchOrderBook
         * @description fetches information on open orders with bid (buy) and ask (sell) prices, volumes and other data
         * @see https://docs.whitebit.com/public/http-v4/#orderbook
         * @param {string} symbol unified symbol of the market to fetch the order book for
         * @param {int} [limit] the maximum amount of order book entries to return
         * @param {object} [params] extra parameters specific to the exchange API endpoint
         * @returns {object} A dictionary of [order book structures]{@link https://docs.ccxt.com/#/?id=order-book-structure} indexed by market symbols
         */
        await this.loadMarkets ();
        const market = this.market (symbol);
        const request = {
            'market': market['id'],
        };
        if (limit !== undefined) {
            request['limit'] = limit; // default = 100, maximum = 100
        }
        const response = await this.v4PublicGetOrderbookMarket (this.extend (request, params));
        //
        //      {
        //          "timestamp": 1594391413,
        //          "asks": [
        //              [
        //                  "9184.41",
        //                  "0.773162"
        //              ],
        //              [ ... ]
        //          ],
        //          "bids": [
        //              [
        //                  "9181.19",
        //                  "0.010873"
        //              ],
        //              [ ... ]
        //          ]
        //      }
        //
        const timestamp = this.safeTimestamp (response, 'timestamp');
        return this.parseOrderBook (response, symbol, timestamp);
    }

    async fetchTrades (symbol: string, since: Int = undefined, limit: Int = undefined, params = {}): Promise<Trade[]> {
        /**
         * @method
         * @name whitebit#fetchTrades
         * @description get the list of most recent trades for a particular symbol
         * @see https://docs.whitebit.com/public/http-v4/#recent-trades
         * @param {string} symbol unified symbol of the market to fetch trades for
         * @param {int} [since] timestamp in ms of the earliest trade to fetch
         * @param {int} [limit] the maximum amount of trades to fetch
         * @param {object} [params] extra parameters specific to the exchange API endpoint
         * @returns {Trade[]} a list of [trade structures]{@link https://docs.ccxt.com/#/?id=public-trades}
         */
        await this.loadMarkets ();
        const market = this.market (symbol);
        const request = {
            'market': market['id'],
        };
        const response = await this.v4PublicGetTradesMarket (this.extend (request, params));
        //
        //      [
        //          {
        //              "tradeID": 158056419,
        //              "price": "9186.13",
        //              "quote_volume": "0.0021",
        //              "base_volume": "9186.13",
        //              "trade_timestamp": 1594391747,
        //              "type": "sell"
        //          },
        //      ],
        //
        return this.parseTrades (response, market, since, limit);
    }

    async fetchMyTrades (symbol: Str = undefined, since: Int = undefined, limit: Int = undefined, params = {}) {
        /**
         * @method
         * @name whitebit#fetchMyTrades
         * @description fetch all trades made by the user
         * @see https://docs.whitebit.com/private/http-trade-v4/#query-executed-order-history
         * @param {string} symbol unified symbol of the market to fetch trades for
         * @param {int} [since] timestamp in ms of the earliest trade to fetch
         * @param {int} [limit] the maximum amount of trades to fetch
         * @param {object} [params] extra parameters specific to the exchange API endpoint
         * @returns {Trade[]} a list of [trade structures]{@link https://docs.ccxt.com/#/?id=public-trades}
         */
        await this.loadMarkets ();
        let market: Market = undefined;
        const request = {};
        if (symbol !== undefined) {
            market = this.market (symbol);
            request['market'] = market['id'];
        }
        const response = await this.v4PrivatePostTradeAccountExecutedHistory (this.extend (request, params));
        //
        // when no symbol is provided
        //
        //   {
        //       "USDC_USDT":[
        //          {
        //             "id":"1343815269",
        //             "clientOrderId":"",
        //             "time":"1641051917.532965",
        //             "side":"sell",
        //             "role":"2",
        //             "amount":"9.986",
        //             "price":"0.9995",
        //             "deal":"9.981007",
        //             "fee":"0.009981007",
        //             "orderId":"58166729555"
        //          },
        //       ]
        //   }
        //
        // when a symbol is provided
        //
        //     [
        //         {
        //             "id": 1343815269,
        //             "clientOrderId": '',
        //             "time": 1641051917.532965,
        //             "side": "sell",
        //             "role": 2,
        //             "amount": "9.986",
        //             "price": "0.9995",
        //             "deal": "9.981007",
        //             "fee": "0.009981007",
        //             "orderId": 58166729555,
        //         },
        //     ]
        //
        if (Array.isArray (response)) {
            return this.parseTrades (response, market, since, limit);
        } else {
            let results = [];
            const keys = Object.keys (response);
            for (let i = 0; i < keys.length; i++) {
                const marketId = keys[i];
                const marketNew = this.safeMarket (marketId, undefined, '_');
                const rawTrades = this.safeValue (response, marketId, []);
                const parsed = this.parseTrades (rawTrades, marketNew, since, limit);
                results = this.arrayConcat (results, parsed);
            }
            results = this.sortBy2 (results, 'timestamp', 'id');
            return this.filterBySinceLimit (results, since, limit, 'timestamp') as Trade[];
        }
    }

    parseTrade (trade, market: Market = undefined): Trade {
        //
        // fetchTradesV4
        //
        //     {
        //       "tradeID": 158056419,
        //       "price": "9186.13",
        //       "quote_volume": "0.0021",
        //       "base_volume": "9186.13",
        //       "trade_timestamp": 1594391747,
        //       "type": "sell"
        //     }
        //
        // orderTrades (v4Private)
        //
        //     {
        //         "time": 1593342324.613711,
        //         "fee": "0.00000419198",
        //         "price": "0.00000701",
        //         "amount": "598",
        //         "id": 149156519, // trade id
        //         "dealOrderId": 3134995325, // orderId
        //         "clientOrderId": "customId11",
        //         "role": 2, // 1 = maker, 2 = taker
        //         "deal": "0.00419198" // amount in money
        //     }
        //
        // fetchMyTrades
        //
        //      {
        //          "id": 1343815269,
        //          "clientOrderId": '',
        //          "time": 1641051917.532965,
        //          "side": "sell",
        //          "role": 2,
        //          "amount": "9.986",
        //          "price": "0.9995",
        //          "deal": "9.981007",
        //          "fee": "0.009981007",
        //          "orderId": 58166729555,
        //      }
        //
        market = this.safeMarket (undefined, market);
        const timestamp = this.safeTimestamp2 (trade, 'time', 'trade_timestamp');
        const orderId = this.safeString2 (trade, 'dealOrderId', 'orderId');
        const cost = this.safeString (trade, 'deal');
        const price = this.safeString (trade, 'price');
        const amount = this.safeString2 (trade, 'amount', 'quote_volume');
        const id = this.safeString2 (trade, 'id', 'tradeID');
        const side = this.safeString2 (trade, 'type', 'side');
        const symbol = market['symbol'];
        const role = this.safeInteger (trade, 'role');
        let takerOrMaker: Str = undefined;
        if (role !== undefined) {
            takerOrMaker = (role === 1) ? 'maker' : 'taker';
        }
        let fee = undefined;
        const feeCost = this.safeString (trade, 'fee');
        if (feeCost !== undefined) {
            fee = {
                'cost': feeCost,
                'currency': market['quote'],
            };
        }
        return this.safeTrade ({
            'info': trade,
            'timestamp': timestamp,
            'datetime': this.iso8601 (timestamp),
            'symbol': symbol,
            'id': id,
            'order': orderId,
            'type': undefined,
            'takerOrMaker': takerOrMaker,
            'side': side,
            'price': price,
            'amount': amount,
            'cost': cost,
            'fee': fee,
        }, market);
    }

    async fetchOHLCV (symbol: string, timeframe = '1m', since: Int = undefined, limit: Int = undefined, params = {}): Promise<OHLCV[]> {
        /**
         * @method
         * @name whitebit#fetchOHLCV
         * @description fetches historical candlestick data containing the open, high, low, and close price, and the volume of a market
         * @see https://docs.whitebit.com/public/http-v1/#kline
         * @param {string} symbol unified symbol of the market to fetch OHLCV data for
         * @param {string} timeframe the length of time each candle represents
         * @param {int} [since] timestamp in ms of the earliest candle to fetch
         * @param {int} [limit] the maximum amount of candles to fetch
         * @param {object} [params] extra parameters specific to the exchange API endpoint
         * @returns {int[][]} A list of candles ordered as timestamp, open, high, low, close, volume
         */
        await this.loadMarkets ();
        const market = this.market (symbol);
        const request = {
            'market': market['id'],
            'interval': this.safeString (this.timeframes, timeframe, timeframe),
        };
        if (since !== undefined) {
            const maxLimit = 1440;
            if (limit === undefined) {
                limit = maxLimit;
            }
            limit = Math.min (limit, maxLimit);
            const start = this.parseToInt (since / 1000);
            request['start'] = start;
        }
        if (limit !== undefined) {
            request['limit'] = Math.min (limit, 1440);
        }
        const response = await this.v1PublicGetKline (this.extend (request, params));
        //
        //     {
        //         "success":true,
        //         "message":"",
        //         "result":[
        //             [1591488000,"0.025025","0.025025","0.025029","0.025023","6.181","0.154686629"],
        //             [1591488060,"0.025028","0.025033","0.025035","0.025026","8.067","0.201921167"],
        //             [1591488120,"0.025034","0.02505","0.02505","0.025034","20.089","0.503114696"],
        //         ]
        //     }
        //
        const result = this.safeList (response, 'result', []);
        return this.parseOHLCVs (result, market, timeframe, since, limit);
    }

    parseOHLCV (ohlcv, market: Market = undefined): OHLCV {
        //
        //     [
        //         1591488000,
        //         "0.025025",
        //         "0.025025",
        //         "0.025029",
        //         "0.025023",
        //         "6.181",
        //         "0.154686629"
        //     ]
        //
        return [
            this.safeTimestamp (ohlcv, 0), // timestamp
            this.safeNumber (ohlcv, 1), // open
            this.safeNumber (ohlcv, 3), // high
            this.safeNumber (ohlcv, 4), // low
            this.safeNumber (ohlcv, 2), // close
            this.safeNumber (ohlcv, 5), // volume
        ];
    }

    async fetchStatus (params = {}) {
        /**
         * @method
         * @name whitebit#fetchStatus
         * @description the latest known information on the availability of the exchange API
         * @see https://docs.whitebit.com/public/http-v4/#server-status
         * @param {object} [params] extra parameters specific to the exchange API endpoint
         * @returns {object} a [status structure]{@link https://docs.ccxt.com/#/?id=exchange-status-structure}
         */
        const response = await this.v4PublicGetPing (params);
        //
        //      [
        //          "pong"
        //      ]
        //
        const status = this.safeString (response, 0);
        return {
            'status': (status === 'pong') ? 'ok' : status,
            'updated': undefined,
            'eta': undefined,
            'url': undefined,
            'info': response,
        };
    }

    async fetchTime (params = {}) {
        /**
         * @method
         * @name whitebit#fetchTime
         * @description fetches the current integer timestamp in milliseconds from the exchange server
         * @see https://docs.whitebit.com/public/http-v4/#server-time
         * @param {object} [params] extra parameters specific to the exchange API endpoint
         * @returns {int} the current integer timestamp in milliseconds from the exchange server
         */
        const response = await this.v4PublicGetTime (params);
        //
        //     {
        //         "time":1635467280514
        //     }
        //
        return this.safeInteger (response, 'time');
    }

    async createOrder (symbol: string, type: OrderType, side: OrderSide, amount: number, price: Num = undefined, params = {}) {
        /**
         * @method
         * @name whitebit#createOrder
         * @description create a trade order
         * @see https://docs.whitebit.com/private/http-trade-v4/#create-limit-order
         * @see https://docs.whitebit.com/private/http-trade-v4/#create-market-order
         * @see https://docs.whitebit.com/private/http-trade-v4/#create-buy-stock-market-order
         * @see https://docs.whitebit.com/private/http-trade-v4/#create-stop-limit-order
         * @see https://docs.whitebit.com/private/http-trade-v4/#create-stop-market-order
         * @param {string} symbol unified symbol of the market to create an order in
         * @param {string} type 'market' or 'limit'
         * @param {string} side 'buy' or 'sell'
         * @param {float} amount how much of currency you want to trade in units of base currency
         * @param {float} [price] the price at which the order is to be fullfilled, in units of the quote currency, ignored in market orders
         * @param {object} [params] extra parameters specific to the exchange API endpoint
         * @returns {object} an [order structure]{@link https://docs.ccxt.com/#/?id=order-structure}
         */
        await this.loadMarkets ();
        const market = this.market (symbol);
        const request = {
            'market': market['id'],
            'side': side,
            'amount': this.amountToPrecision (symbol, amount),
        };
        const clientOrderId = this.safeString2 (params, 'clOrdId', 'clientOrderId');
        if (clientOrderId === undefined) {
            const brokerId = this.safeString (this.options, 'brokerId');
            if (brokerId !== undefined) {
                request['clientOrderId'] = brokerId + this.uuid16 ();
            }
        } else {
            request['clientOrderId'] = clientOrderId;
            params = this.omit (params, [ 'clientOrderId' ]);
        }
        const marketType = this.safeString (market, 'type');
        const isLimitOrder = type === 'limit';
        const isMarketOrder = type === 'market';
        const stopPrice = this.safeNumberN (params, [ 'triggerPrice', 'stopPrice', 'activation_price' ]);
        const isStopOrder = (stopPrice !== undefined);
        const postOnly = this.isPostOnly (isMarketOrder, false, params);
        const [ marginMode, query ] = this.handleMarginModeAndParams ('createOrder', params);
        if (postOnly) {
            request['postOnly'] = true;
        }
        if (marginMode !== undefined && marginMode !== 'cross') {
            throw new NotSupported (this.id + ' createOrder() is only available for cross margin');
        }
        params = this.omit (query, [ 'postOnly', 'triggerPrice', 'stopPrice' ]);
        const useCollateralEndpoint = marginMode !== undefined || marketType === 'swap';
        let response = undefined;
        if (isStopOrder) {
            request['activation_price'] = this.priceToPrecision (symbol, stopPrice);
            if (isLimitOrder) {
                // stop limit order
                request['price'] = this.priceToPrecision (symbol, price);
                response = await this.v4PrivatePostOrderStopLimit (this.extend (request, params));
            } else {
                // stop market order
                if (useCollateralEndpoint) {
                    response = await this.v4PrivatePostOrderCollateralTriggerMarket (this.extend (request, params));
                } else {
                    response = await this.v4PrivatePostOrderStopMarket (this.extend (request, params));
                }
            }
        } else {
            if (isLimitOrder) {
                // limit order
                request['price'] = this.priceToPrecision (symbol, price);
                if (useCollateralEndpoint) {
                    response = await this.v4PrivatePostOrderCollateralLimit (this.extend (request, params));
                } else {
                    response = await this.v4PrivatePostOrderNew (this.extend (request, params));
                }
            } else {
                // market order
                if (useCollateralEndpoint) {
                    response = await this.v4PrivatePostOrderCollateralMarket (this.extend (request, params));
                } else {
                    response = await this.v4PrivatePostOrderStockMarket (this.extend (request, params));
                }
            }
        }
        return this.parseOrder (response);
    }

    async editOrder (id: string, symbol: string, type:OrderType, side: OrderSide, amount: Num = undefined, price: Num = undefined, params = {}) {
        /**
         * @method
         * @name whitebit#editOrder
         * @description edit a trade order
         * @see https://docs.whitebit.com/private/http-trade-v4/#modify-order
         * @param {string} id cancel order id
         * @param {string} symbol unified symbol of the market to create an order in
         * @param {string} type 'market' or 'limit'
         * @param {string} side 'buy' or 'sell'
         * @param {float} amount how much of currency you want to trade in units of base currency
         * @param {float} price the price at which the order is to be fullfilled, in units of the base currency, ignored in market orders
         * @param {object} [params] extra parameters specific to the exchange API endpoint
         * @returns {object} an [order structure]{@link https://docs.ccxt.com/#/?id=order-structure}
         */
        if (id === undefined) {
            throw new ArgumentsRequired (this.id + ' editOrder() requires a id argument');
        }
        if (symbol === undefined) {
            throw new ArgumentsRequired (this.id + ' editOrder() requires a symbol argument');
        }
        await this.loadMarkets ();
        const market = this.market (symbol);
        const request = {
            'orderId': id,
            'market': market['id'],
        };
        const clientOrderId = this.safeString2 (params, 'clOrdId', 'clientOrderId');
        if (clientOrderId !== undefined) {
            // Update clientOrderId of the order
            request['clientOrderId'] = clientOrderId;
        }
        const isLimitOrder = type === 'limit';
        const stopPrice = this.safeNumberN (params, [ 'triggerPrice', 'stopPrice', 'activation_price' ]);
        const isStopOrder = (stopPrice !== undefined);
        params = this.omit (params, [ 'clOrdId', 'clientOrderId', 'triggerPrice', 'stopPrice' ]);
        if (isStopOrder) {
            request['activation_price'] = this.priceToPrecision (symbol, stopPrice);
            if (isLimitOrder) {
                // stop limit order
                request['amount'] = this.amountToPrecision (symbol, amount);
                request['price'] = this.priceToPrecision (symbol, price);
            } else {
                // stop market order
                if (side === 'buy') {
                    // Use total parameter instead of amount for modify buy stop market order
                    request['total'] = this.amountToPrecision (symbol, amount);
                } else {
                    request['amount'] = this.amountToPrecision (symbol, amount);
                }
            }
        } else {
            request['amount'] = this.amountToPrecision (symbol, amount);
            if (isLimitOrder) {
                // limit order
                request['price'] = this.priceToPrecision (symbol, price);
            }
        }
        const response = await this.v4PrivatePostOrderModify (this.extend (request, params));
        return this.parseOrder (response);
    }

    async cancelOrder (id: string, symbol: Str = undefined, params = {}) {
        /**
         * @method
         * @name whitebit#cancelOrder
         * @description cancels an open order
         * @see https://docs.whitebit.com/private/http-trade-v4/#cancel-order
         * @param {string} id order id
         * @param {string} symbol unified symbol of the market the order was made in
         * @param {object} [params] extra parameters specific to the exchange API endpoint
         * @returns {object} An [order structure]{@link https://docs.ccxt.com/#/?id=order-structure}
         */
        if (symbol === undefined) {
            throw new ArgumentsRequired (this.id + ' cancelOrder() requires a symbol argument');
        }
        await this.loadMarkets ();
        const market = this.market (symbol);
        const request = {
            'market': market['id'],
            'orderId': parseInt (id),
        };
        return await this.v4PrivatePostOrderCancel (this.extend (request, params));
    }

<<<<<<< HEAD
    async cancelAllOrdersAfter (timeout: Int, params = {}) {
        /**
         * @method
         * @name whitebit#cancelAllOrdersAfter
         * @description dead man's switch, cancel all orders after the given timeout
         * @see https://docs.whitebit.com/private/http-trade-v4/#sync-kill-switch-timer
         * @param {number} countdown time in milliseconds, 0 represents cancel the timer
         * @param {object} [params] extra parameters specific to the exchange API endpoint
         * @param {string} [params.types] Order types value. Example: "spot", "margin", "futures" or null
         * @param {string} [params.symbol] symbol unified symbol of the market the order was made in
         * @returns {object} the api result
         */
        await this.loadMarkets ();
        const symbol = this.safeString (params, 'symbol');
        if (symbol === undefined) {
            throw new ArgumentsRequired (this.id + ' cancelAllOrdersAfter() requires a symbol params');
        }
        const market = this.market (symbol);
        params = this.omit (params, 'symbol');
        const request: Dict = {
            'market': market['id'],
            'timeout': (timeout > 0) ? this.numberToString (timeout / 1000) : null,
        };
        const response = await this.v4PrivatePostOrderKillSwitch (this.extend (request, params));
        //
        //     {
        //         "market": "BTC_USDT", // currency market,
        //         "startTime": 1662478154, // now timestamp,
        //         "cancellationTime": 1662478154, // now + timer_value,
        //         "types": ["spot", "margin"]
        //     }
=======
    async cancelAllOrders (symbol: Str = undefined, params = {}) {
        /**
         * @method
         * @name whitebit#cancelAllOrders
         * @description cancel all open orders
         * @see https://docs.whitebit.com/private/http-trade-v4/#cancel-all-orders
         * @param {string} symbol unified market symbol, only orders in the market of this symbol are cancelled when symbol is not undefined
         * @param {object} [params] extra parameters specific to the exchange API endpoint
         * @param {string} [params.type] market type, ['swap', 'spot']
         * @param {boolean} [params.isMargin] cancel all margin orders
         * @returns {object[]} a list of [order structures]{@link https://docs.ccxt.com/#/?id=order-structure}
         */
        await this.loadMarkets ();
        let market = undefined;
        const request = {};
        if (symbol !== undefined) {
            market = this.market (symbol);
            request['market'] = market['id'];
        }
        let type = undefined;
        [ type, params ] = this.handleMarketTypeAndParams ('cancelAllOrders', market, params);
        const requestType = [];
        if (type === 'spot') {
            let isMargin = undefined;
            [ isMargin, params ] = this.handleOptionAndParams (params, 'cancelAllOrders', 'isMargin', false);
            if (isMargin) {
                requestType.push ('margin');
            } else {
                requestType.push ('spot');
            }
        } else if (type === 'swap') {
            requestType.push ('futures');
        } else {
            throw new NotSupported (this.id + ' cancelAllOrders() does not support ' + type + ' type');
        }
        request['type'] = requestType;
        const response = await this.v4PrivatePostOrderCancelAll (this.extend (request, params));
        //
        // []
>>>>>>> 4a69f900
        //
        return response;
    }

    parseBalance (response): Balances {
        const balanceKeys = Object.keys (response);
        const result = {};
        for (let i = 0; i < balanceKeys.length; i++) {
            const id = balanceKeys[i];
            const code = this.safeCurrencyCode (id);
            const balance = response[id];
            if (typeof balance === 'object' && balance !== undefined) {
                const account = this.account ();
                account['free'] = this.safeString (balance, 'available');
                account['used'] = this.safeString (balance, 'freeze');
                account['total'] = this.safeString (balance, 'main_balance');
                result[code] = account;
            } else {
                const account = this.account ();
                account['total'] = balance;
                result[code] = account;
            }
        }
        return this.safeBalance (result);
    }

    async fetchBalance (params = {}): Promise<Balances> {
        /**
         * @method
         * @name whitebit#fetchBalance
         * @description query for balance and get the amount of funds available for trading or funds locked in orders
         * @see https://docs.whitebit.com/private/http-main-v4/#main-balance
         * @see https://docs.whitebit.com/private/http-trade-v4/#trading-balance
         * @param {object} [params] extra parameters specific to the exchange API endpoint
         * @returns {object} a [balance structure]{@link https://docs.ccxt.com/#/?id=balance-structure}
         */
        await this.loadMarkets ();
        let marketType = undefined;
        [ marketType, params ] = this.handleMarketTypeAndParams ('fetchBalance', undefined, params);
        let response = undefined;
        if (marketType === 'swap') {
            response = await this.v4PrivatePostCollateralAccountBalance (params);
        } else {
            const options = this.safeValue (this.options, 'fetchBalance', {});
            const defaultAccount = this.safeString (options, 'account');
            const account = this.safeString2 (params, 'account', 'type', defaultAccount);
            params = this.omit (params, [ 'account', 'type' ]);
            if (account === 'main' || account === 'funding') {
                response = await this.v4PrivatePostMainAccountBalance (params);
            } else {
                response = await this.v4PrivatePostTradeAccountBalance (params);
            }
        }
        //
        // main account
        //
        //     {
        //         "BTC":{"main_balance":"0.0013929494020316"},
        //         "ETH":{"main_balance":"0.001398289308"},
        //     }
        //
        // spot trade account
        //
        //     {
        //         "BTC": { "available": "0.123", "freeze": "1" },
        //         "XMR": { "available": "3013", "freeze": "100" },
        //     }
        //
        // swap
        //
        //     {
        //          "BTC": 1,
        //          "USDT": 1000
        //     }
        //
        return this.parseBalance (response);
    }

    async fetchOpenOrders (symbol: Str = undefined, since: Int = undefined, limit: Int = undefined, params = {}): Promise<Order[]> {
        /**
         * @method
         * @name whitebit#fetchOpenOrders
         * @description fetch all unfilled currently open orders
         * @see https://docs.whitebit.com/private/http-trade-v4/#query-unexecutedactive-orders
         * @param {string} symbol unified market symbol
         * @param {int} [since] the earliest time in ms to fetch open orders for
         * @param {int} [limit] the maximum number of open order structures to retrieve
         * @param {object} [params] extra parameters specific to the exchange API endpoint
         * @returns {Order[]} a list of [order structures]{@link https://docs.ccxt.com/#/?id=order-structure}
         */
        if (symbol === undefined) {
            throw new ArgumentsRequired (this.id + ' fetchOpenOrders() requires a symbol argument');
        }
        await this.loadMarkets ();
        const market = this.market (symbol);
        const request = {
            'market': market['id'],
        };
        if (limit !== undefined) {
            request['limit'] = Math.min (limit, 100);
        }
        const response = await this.v4PrivatePostOrders (this.extend (request, params));
        //
        //     [
        //         {
        //             "orderId": 3686033640,
        //             "clientOrderId": "customId11",
        //             "market": "BTC_USDT",
        //             "side": "buy",
        //             "type": "limit",
        //             "timestamp": 1594605801.49815,    // current timestamp of unexecuted order
        //             "dealMoney": "0",                 // executed amount in money
        //             "dealStock": "0",                 // executed amount in stock
        //             "amount": "2.241379",             // active order amount
        //             "takerFee": "0.001",
        //             "makerFee": "0.001",
        //             "left": "2.241379",               // unexecuted amount in stock
        //             "dealFee": "0",                   // executed fee by deal
        //             "price": "40000"
        //         },
        //     ]
        //
        return this.parseOrders (response, market, since, limit, { 'status': 'open' });
    }

    async fetchClosedOrders (symbol: Str = undefined, since: Int = undefined, limit: Int = undefined, params = {}): Promise<Order[]> {
        /**
         * @method
         * @name whitebit#fetchClosedOrders
         * @description fetches information on multiple closed orders made by the user
         * @see https://docs.whitebit.com/private/http-trade-v4/#query-executed-orders
         * @param {string} symbol unified market symbol of the market orders were made in
         * @param {int} [since] the earliest time in ms to fetch orders for
         * @param {int} [limit] the maximum number of order structures to retrieve
         * @param {object} [params] extra parameters specific to the exchange API endpoint
         * @returns {Order[]} a list of [order structures]{@link https://docs.ccxt.com/#/?id=order-structure}
         */
        await this.loadMarkets ();
        const request = {};
        let market = undefined;
        if (symbol !== undefined) {
            market = this.market (symbol);
            symbol = market['symbol'];
            request['market'] = market['id'];
        }
        if (limit !== undefined) {
            request['limit'] = Math.min (limit, 100); // default 50 max 100
        }
        const response = await this.v4PrivatePostTradeAccountOrderHistory (this.extend (request, params));
        //
        //     {
        //         "BTC_USDT": [
        //             {
        //                 "id": 160305483,
        //                 "clientOrderId": "customId11",
        //                 "time": 1594667731.724403,
        //                 "side": "sell",
        //                 "role": 2, // 1 = maker, 2 = taker
        //                 "amount": "0.000076",
        //                 "price": "9264.21",
        //                 "deal": "0.70407996",
        //                 "fee": "0.00070407996"
        //             },
        //         ],
        //     }
        //
        const marketIds = Object.keys (response);
        let results = [];
        for (let i = 0; i < marketIds.length; i++) {
            const marketId = marketIds[i];
            const marketNew = this.safeMarket (marketId, undefined, '_');
            const orders = response[marketId];
            for (let j = 0; j < orders.length; j++) {
                const order = this.parseOrder (orders[j], marketNew);
                results.push (this.extend (order, { 'status': 'closed' }));
            }
        }
        results = this.sortBy (results, 'timestamp');
        results = this.filterBySymbolSinceLimit (results, symbol, since, limit);
        return results as Order[];
    }

    parseOrderType (type) {
        const types = {
            'limit': 'limit',
            'market': 'market',
            'stop market': 'market',
            'stop limit': 'limit',
            'stock market': 'market',
            'margin limit': 'limit',
            'margin market': 'market',
        };
        return this.safeString (types, type, type);
    }

    parseOrder (order, market: Market = undefined): Order {
        //
        // createOrder, fetchOpenOrders
        //
        //      {
        //          "orderId":105687928629,
        //          "clientOrderId":"",
        //          "market":"DOGE_USDT",
        //          "side":"sell",
        //          "type":"stop market",
        //          "timestamp":1659091079.729576,
        //          "dealMoney":"0",                // executed amount in quote
        //          "dealStock":"0",                // base filled amount
        //          "amount":"100",
        //          "takerFee":"0.001",
        //          "makerFee":"0",
        //          "left":"100",
        //          "dealFee":"0",
        //          "activation_price":"0.065"      // stop price (if stop limit or stop market)
        //      }
        //
        // fetchClosedOrders
        //
        //      {
        //          "id":105531094719,
        //          "clientOrderId":"",
        //          "ctime":1659045334.550127,
        //          "ftime":1659045334.550127,
        //          "side":"buy",
        //          "amount":"5.9940059",           // cost in terms of quote for regular market orders, amount in terms or base for all other order types
        //          "price":"0",
        //          "type":"market",
        //          "takerFee":"0.001",
        //          "makerFee":"0",
        //          "dealFee":"0.0059375815",
        //          "dealStock":"85",               // base filled amount
        //          "dealMoney":"5.9375815",        // executed amount in quote
        //      }
        //
        const marketId = this.safeString (order, 'market');
        market = this.safeMarket (marketId, market, '_');
        const symbol = market['symbol'];
        const side = this.safeString (order, 'side');
        const filled = this.safeString (order, 'dealStock');
        const remaining = this.safeString (order, 'left');
        let clientOrderId = this.safeString (order, 'clientOrderId');
        if (clientOrderId === '') {
            clientOrderId = undefined;
        }
        const price = this.safeString (order, 'price');
        const stopPrice = this.safeNumber (order, 'activation_price');
        const orderId = this.safeString2 (order, 'orderId', 'id');
        const type = this.safeString (order, 'type');
        let amount = this.safeString (order, 'amount');
        const cost = this.safeString (order, 'dealMoney');
        if ((side === 'buy') && ((type === 'market') || (type === 'stop market'))) {
            amount = filled;
        }
        const dealFee = this.safeString (order, 'dealFee');
        let fee = undefined;
        if (dealFee !== undefined) {
            fee = {
                'cost': this.parseNumber (dealFee),
                'currency': market['quote'],
            };
        }
        const timestamp = this.safeTimestamp2 (order, 'ctime', 'timestamp');
        const lastTradeTimestamp = this.safeTimestamp (order, 'ftime');
        return this.safeOrder ({
            'info': order,
            'id': orderId,
            'symbol': symbol,
            'clientOrderId': clientOrderId,
            'timestamp': timestamp,
            'datetime': this.iso8601 (timestamp),
            'lastTradeTimestamp': lastTradeTimestamp,
            'timeInForce': undefined,
            'postOnly': undefined,
            'status': undefined,
            'side': side,
            'price': price,
            'type': this.parseOrderType (type),
            'stopPrice': stopPrice,
            'triggerPrice': stopPrice,
            'amount': amount,
            'filled': filled,
            'remaining': remaining,
            'average': undefined,
            'cost': cost,
            'fee': fee,
            'trades': undefined,
        }, market);
    }

    async fetchOrderTrades (id: string, symbol: Str = undefined, since: Int = undefined, limit: Int = undefined, params = {}) {
        /**
         * @method
         * @name whitebit#fetchOrderTrades
         * @description fetch all the trades made from a single order
         * @see https://docs.whitebit.com/private/http-trade-v4/#query-executed-order-deals
         * @param {string} id order id
         * @param {string} symbol unified market symbol
         * @param {int} [since] the earliest time in ms to fetch trades for
         * @param {int} [limit] the maximum number of trades to retrieve
         * @param {object} [params] extra parameters specific to the exchange API endpoint
         * @returns {object[]} a list of [trade structures]{@link https://docs.ccxt.com/#/?id=trade-structure}
         */
        await this.loadMarkets ();
        const request = {
            'orderId': parseInt (id),
        };
        let market = undefined;
        if (symbol !== undefined) {
            market = this.market (symbol);
            request['market'] = market['id'];
        }
        if (limit !== undefined) {
            request['limit'] = Math.min (limit, 100);
        }
        const response = await this.v4PrivatePostTradeAccountOrder (this.extend (request, params));
        //
        //     {
        //         "records": [
        //             {
        //                 "time": 1593342324.613711,
        //                 "fee": "0.00000419198",
        //                 "price": "0.00000701",
        //                 "amount": "598",
        //                 "id": 149156519, // trade id
        //                 "dealOrderId": 3134995325, // orderId
        //                 "clientOrderId": "customId11", // empty string if not specified
        //                 "role": 2, // 1 = maker, 2 = taker
        //                 "deal": "0.00419198"
        //             }
        //         ],
        //         "offset": 0,
        //         "limit": 100
        //     }
        //
        const data = this.safeList (response, 'records', []);
        return this.parseTrades (data, market);
    }

    async fetchDepositAddress (code: string, params = {}) {
        /**
         * @method
         * @name whitebit#fetchDepositAddress
         * @description fetch the deposit address for a currency associated with this account
         * @see https://docs.whitebit.com/private/http-main-v4/#get-fiat-deposit-address
         * @see https://docs.whitebit.com/private/http-main-v4/#get-cryptocurrency-deposit-address
         * @param {string} code unified currency code
         * @param {object} [params] extra parameters specific to the exchange API endpoint
         * @returns {object} an [address structure]{@link https://docs.ccxt.com/#/?id=address-structure}
         */
        await this.loadMarkets ();
        const currency = this.currency (code);
        const request = {
            'ticker': currency['id'],
        };
        let response = undefined;
        if (this.isFiat (code)) {
            const provider = this.safeString (params, 'provider');
            if (provider === undefined) {
                throw new ArgumentsRequired (this.id + ' fetchDepositAddress() requires a provider when the ticker is fiat');
            }
            request['provider'] = provider;
            const amount = this.safeNumber (params, 'amount');
            if (amount === undefined) {
                throw new ArgumentsRequired (this.id + ' fetchDepositAddress() requires an amount when the ticker is fiat');
            }
            request['amount'] = amount;
            const uniqueId = this.safeValue (params, 'uniqueId');
            if (uniqueId === undefined) {
                throw new ArgumentsRequired (this.id + ' fetchDepositAddress() requires an uniqueId when the ticker is fiat');
            }
            response = await this.v4PrivatePostMainAccountFiatDepositUrl (this.extend (request, params));
        } else {
            response = await this.v4PrivatePostMainAccountAddress (this.extend (request, params));
        }
        //
        // fiat
        //
        //     {
        //         "url": "https://someaddress.com"
        //     }
        //
        // crypto
        //
        //     {
        //         "account": {
        //             "address": "GDTSOI56XNVAKJNJBLJGRNZIVOCIZJRBIDKTWSCYEYNFAZEMBLN75RMN",
        //             "memo": "48565488244493"
        //         },
        //         "required": {
        //             "fixedFee": "0",
        //             "flexFee": {
        //                 "maxFee": "0",
        //                 "minFee": "0",
        //                 "percent": "0"
        //             },
        //             "maxAmount": "0",
        //             "minAmount": "1"
        //         }
        //     }
        //
        const url = this.safeString (response, 'url');
        const account = this.safeValue (response, 'account', {});
        const address = this.safeString (account, 'address', url);
        const tag = this.safeString (account, 'memo');
        this.checkAddress (address);
        return {
            'currency': code,
            'address': address,
            'tag': tag,
            'network': undefined,
            'info': response,
        };
    }

    async setLeverage (leverage: Int, symbol: Str = undefined, params = {}) {
        /**
         * @method
         * @name whitebit#setLeverage
         * @description set the level of leverage for a market
         * @see https://docs.whitebit.com/private/http-trade-v4/#change-collateral-account-leverage
         * @param {float} leverage the rate of leverage
         * @param {string} symbol unified market symbol
         * @param {object} [params] extra parameters specific to the exchange API endpoint
         * @returns {object} response from the exchange
         */
        await this.loadMarkets ();
        if (symbol !== undefined) {
            throw new NotSupported (this.id + ' setLeverage() does not allow to set per symbol');
        }
        if ((leverage < 1) || (leverage > 20)) {
            throw new BadRequest (this.id + ' setLeverage() leverage should be between 1 and 20');
        }
        const request = {
            'leverage': leverage,
        };
        return await this.v4PrivatePostCollateralAccountLeverage (this.extend (request, params));
        //     {
        //         "leverage": 5
        //     }
    }

    async transfer (code: string, amount: number, fromAccount: string, toAccount:string, params = {}): Promise<TransferEntry> {
        /**
         * @method
         * @name whitebit#transfer
         * @description transfer currency internally between wallets on the same account
         * @see https://docs.whitebit.com/private/http-main-v4/#transfer-between-main-and-trade-balances
         * @param {string} code unified currency code
         * @param {float} amount amount to transfer
         * @param {string} fromAccount account to transfer from - main, spot, collateral
         * @param {string} toAccount account to transfer to - main, spot, collateral
         * @param {object} [params] extra parameters specific to the exchange API endpoint
         * @returns {object} a [transfer structure]{@link https://docs.ccxt.com/#/?id=transfer-structure}
         */
        await this.loadMarkets ();
        const currency = this.currency (code);
        const accountsByType = this.safeValue (this.options, 'accountsByType');
        const fromAccountId = this.safeString (accountsByType, fromAccount, fromAccount);
        const toAccountId = this.safeString (accountsByType, toAccount, toAccount);
        const amountString = this.currencyToPrecision (code, amount);
        const request = {
            'ticker': currency['id'],
            'amount': amountString,
            'from': fromAccountId,
            'to': toAccountId,
        };
        const response = await this.v4PrivatePostMainAccountTransfer (this.extend (request, params));
        //
        //    []
        //
        return this.parseTransfer (response, currency);
    }

    parseTransfer (transfer, currency: Currency = undefined) {
        //
        //    []
        //
        return {
            'info': transfer,
            'id': undefined,
            'timestamp': undefined,
            'datetime': undefined,
            'currency': this.safeCurrencyCode (undefined, currency),
            'amount': undefined,
            'fromAccount': undefined,
            'toAccount': undefined,
            'status': undefined,
        };
    }

    async withdraw (code: string, amount: number, address, tag = undefined, params = {}) {
        /**
         * @method
         * @name whitebit#withdraw
         * @description make a withdrawal
         * @see https://docs.whitebit.com/private/http-main-v4/#create-withdraw-request
         * @param {string} code unified currency code
         * @param {float} amount the amount to withdraw
         * @param {string} address the address to withdraw to
         * @param {string} tag
         * @param {object} [params] extra parameters specific to the exchange API endpoint
         * @returns {object} a [transaction structure]{@link https://docs.ccxt.com/#/?id=transaction-structure}
         */
        await this.loadMarkets ();
        const currency = this.currency (code); // check if it has canDeposit
        const request = {
            'ticker': currency['id'],
            'amount': this.currencyToPrecision (code, amount),
            'address': address,
        };
        let uniqueId = this.safeValue (params, 'uniqueId');
        if (uniqueId === undefined) {
            uniqueId = this.uuid22 ();
        }
        request['uniqueId'] = uniqueId;
        if (tag !== undefined) {
            request['memo'] = tag;
        }
        if (this.isFiat (code)) {
            const provider = this.safeValue (params, 'provider');
            if (provider === undefined) {
                throw new ArgumentsRequired (this.id + ' withdraw() requires a provider when the ticker is fiat');
            }
            request['provider'] = provider;
        }
        const response = await this.v4PrivatePostMainAccountWithdraw (this.extend (request, params));
        //
        // empty array with a success status
        // go to deposit/withdraw history and check you request status by uniqueId
        //
        //     []
        //
        return this.extend ({ 'id': uniqueId }, this.parseTransaction (response, currency));
    }

    parseTransaction (transaction, currency: Currency = undefined): Transaction {
        //
        //     {
        //         "address": "3ApEASLcrQtZpg1TsssFgYF5V5YQJAKvuE",                                              // deposit address
        //         "uniqueId": null,                                                                             // unique Id of deposit
        //         "createdAt": 1593437922,                                                                      // timestamp of deposit
        //         "currency": "Bitcoin",                                                                        // deposit currency
        //         "ticker": "BTC",                                                                              // deposit currency ticker
        //         "method": 1,                                                                                  // called method 1 - deposit, 2 - withdraw
        //         "amount": "0.0006",                                                                           // amount of deposit
        //         "description": "",                                                                            // deposit description
        //         "memo": "",                                                                                   // deposit memo
        //         "fee": "0",                                                                                   // deposit fee
        //         "status": 15,                                                                                 // transactions status
        //         "network": null,                                                                              // if currency is multinetwork
        //         "transactionHash": "a275a514013e4e0f927fd0d1bed215e7f6f2c4c6ce762836fe135ec22529d886",        // deposit transaction hash
        //         "details": {
        //             "partial": {                                                                              // details about partially successful withdrawals
        //                 "requestAmount": "50000",                                                             // requested withdrawal amount
        //                 "processedAmount": "39000",                                                           // processed withdrawal amount
        //                 "processedFee": "273",                                                                // fee for processed withdrawal amount
        //                 "normalizeTransaction": ""                                                            // deposit id
        //             }
        //         },
        //         "confirmations": {                                                                            // if transaction status == 15 you can see this object
        //             "actual": 1,                                                                              // current block confirmations
        //             "required": 2                                                                             // required block confirmation for successful deposit
        //         }
        //     }
        //
        currency = this.safeCurrency (undefined, currency);
        const address = this.safeString (transaction, 'address');
        const timestamp = this.safeTimestamp (transaction, 'createdAt');
        const currencyId = this.safeString (transaction, 'ticker');
        const status = this.safeString (transaction, 'status');
        const method = this.safeString (transaction, 'method');
        return {
            'id': this.safeString (transaction, 'uniqueId'),
            'txid': this.safeString (transaction, 'transactionHash'),
            'timestamp': timestamp,
            'datetime': this.iso8601 (timestamp),
            'network': this.safeString (transaction, 'network'),
            'addressFrom': (method === '1') ? address : undefined,
            'address': address,
            'addressTo': (method === '2') ? address : undefined,
            'amount': this.safeNumber (transaction, 'amount'),
            'type': (method === '1') ? 'deposit' : 'withdrawal',
            'currency': this.safeCurrencyCode (currencyId, currency),
            'status': this.parseTransactionStatus (status),
            'updated': undefined,
            'tagFrom': undefined,
            'tag': undefined,
            'tagTo': undefined,
            'comment': this.safeString (transaction, 'description'),
            'internal': undefined,
            'fee': {
                'cost': this.safeNumber (transaction, 'fee'),
                'currency': this.safeCurrencyCode (currencyId, currency),
            },
            'info': transaction,
        };
    }

    parseTransactionStatus (status) {
        const statuses = {
            '1': 'pending',
            '2': 'pending',
            '3': 'ok',
            '4': 'canceled',
            '5': 'pending',
            '6': 'pending',
            '7': 'ok',
            '9': 'canceled',
            '10': 'pending',
            '11': 'pending',
            '12': 'pending',
            '13': 'pending',
            '14': 'pending',
            '15': 'pending',
            '16': 'pending',
            '17': 'pending',
        };
        return this.safeString (statuses, status, status);
    }

    async fetchDeposit (id: string, code: Str = undefined, params = {}) {
        /**
         * @method
         * @name whitebit#fetchDeposit
         * @description fetch information on a deposit
         * @see https://docs.whitebit.com/private/http-main-v4/#get-depositwithdraw-history
         * @param {string} id deposit id
         * @param {string} code not used by whitebit fetchDeposit ()
         * @param {object} [params] extra parameters specific to the exchange API endpoint
         * @returns {object} a [transaction structure]{@link https://docs.ccxt.com/#/?id=transaction-structure}
         */
        await this.loadMarkets ();
        let currency = undefined;
        const request = {
            'transactionMethod': 1,
            'uniqueId': id,
            'limit': 1,
            'offset': 0,
        };
        if (code !== undefined) {
            currency = this.currency (code);
            request['ticker'] = currency['id'];
        }
        const response = await this.v4PrivatePostMainAccountHistory (this.extend (request, params));
        //
        //     {
        //         "limit": 100,
        //         "offset": 0,
        //         "records": [
        //             {
        //                 "address": "3ApEASLcrQtZpg1TsssFgYF5V5YQJAKvuE",                                              // deposit address
        //                 "uniqueId": null,                                                                             // unique Id of deposit
        //                 "createdAt": 1593437922,                                                                      // timestamp of deposit
        //                 "currency": "Bitcoin",                                                                        // deposit currency
        //                 "ticker": "BTC",                                                                              // deposit currency ticker
        //                 "method": 1,                                                                                  // called method 1 - deposit, 2 - withdraw
        //                 "amount": "0.0006",                                                                           // amount of deposit
        //                 "description": "",                                                                            // deposit description
        //                 "memo": "",                                                                                   // deposit memo
        //                 "fee": "0",                                                                                   // deposit fee
        //                 "status": 15,                                                                                 // transactions status
        //                 "network": null,                                                                              // if currency is multinetwork
        //                 "transactionHash": "a275a514013e4e0f927fd0d1bed215e7f6f2c4c6ce762836fe135ec22529d886",        // deposit transaction hash
        //                 "details": {
        //                     "partial": {                                                                              // details about partially successful withdrawals
        //                         "requestAmount": "50000",                                                             // requested withdrawal amount
        //                         "processedAmount": "39000",                                                           // processed withdrawal amount
        //                         "processedFee": "273",                                                                // fee for processed withdrawal amount
        //                         "normalizeTransaction": ""                                                            // deposit id
        //                     }
        //                 },
        //                 "confirmations": {                                                                            // if transaction status == 15 you can see this object
        //                     "actual": 1,                                                                              // current block confirmations
        //                     "required": 2                                                                             // required block confirmation for successful deposit
        //                 }
        //             },
        //             {...},
        //         ],
        //         "total": 300                                                                                             // total number of  transactions, use this for calculating ‘limit’ and ‘offset'
        //     }
        //
        const records = this.safeValue (response, 'records', []);
        const first = this.safeDict (records, 0, {});
        return this.parseTransaction (first, currency);
    }

    async fetchDeposits (code: Str = undefined, since: Int = undefined, limit: Int = undefined, params = {}): Promise<Transaction[]> {
        /**
         * @method
         * @name whitebit#fetchDeposits
         * @description fetch all deposits made to an account
         * @see https://docs.whitebit.com/private/http-main-v4/#get-depositwithdraw-history
         * @param {string} code unified currency code
         * @param {int} [since] the earliest time in ms to fetch deposits for
         * @param {int} [limit] the maximum number of deposits structures to retrieve
         * @param {object} [params] extra parameters specific to the exchange API endpoint
         * @returns {object[]} a list of [transaction structures]{@link https://docs.ccxt.com/#/?id=transaction-structure}
         */
        await this.loadMarkets ();
        let currency = undefined;
        const request = {
            'transactionMethod': 1,
            'limit': 100,
            'offset': 0,
        };
        if (code !== undefined) {
            currency = this.currency (code);
            request['ticker'] = currency['id'];
        }
        if (limit !== undefined) {
            request['limit'] = Math.min (limit, 100);
        }
        const response = await this.v4PrivatePostMainAccountHistory (this.extend (request, params));
        //
        //     {
        //         "limit": 100,
        //         "offset": 0,
        //         "records": [
        //             {
        //                 "address": "3ApEASLcrQtZpg1TsssFgYF5V5YQJAKvuE",                                              // deposit address
        //                 "uniqueId": null,                                                                             // unique Id of deposit
        //                 "createdAt": 1593437922,                                                                      // timestamp of deposit
        //                 "currency": "Bitcoin",                                                                        // deposit currency
        //                 "ticker": "BTC",                                                                              // deposit currency ticker
        //                 "method": 1,                                                                                  // called method 1 - deposit, 2 - withdraw
        //                 "amount": "0.0006",                                                                           // amount of deposit
        //                 "description": "",                                                                            // deposit description
        //                 "memo": "",                                                                                   // deposit memo
        //                 "fee": "0",                                                                                   // deposit fee
        //                 "status": 15,                                                                                 // transactions status
        //                 "network": null,                                                                              // if currency is multinetwork
        //                 "transactionHash": "a275a514013e4e0f927fd0d1bed215e7f6f2c4c6ce762836fe135ec22529d886",        // deposit transaction hash
        //                 "details": {
        //                     "partial": {                                                                              // details about partially successful withdrawals
        //                         "requestAmount": "50000",                                                             // requested withdrawal amount
        //                         "processedAmount": "39000",                                                           // processed withdrawal amount
        //                         "processedFee": "273",                                                                // fee for processed withdrawal amount
        //                         "normalizeTransaction": ""                                                            // deposit id
        //                     }
        //                 },
        //                 "confirmations": {                                                                            // if transaction status == 15 you can see this object
        //                     "actual": 1,                                                                              // current block confirmations
        //                     "required": 2                                                                             // required block confirmation for successful deposit
        //                 }
        //             },
        //             {...},
        //         ],
        //         "total": 300                                                                                             // total number of  transactions, use this for calculating ‘limit’ and ‘offset'
        //     }
        //
        const records = this.safeList (response, 'records', []);
        return this.parseTransactions (records, currency, since, limit);
    }

    async fetchBorrowInterest (code: Str = undefined, symbol: Str = undefined, since: Int = undefined, limit: Int = undefined, params = {}) {
        /**
         * @method
         * @name whitebit#fetchBorrowInterest
         * @description fetch the interest owed by the user for borrowing currency for margin trading
         * @see https://docs.whitebit.com/private/http-trade-v4/#open-positions
         * @param {string} code unified currency code
         * @param {string} symbol unified market symbol
         * @param {int} [since] the earliest time in ms to fetch borrrow interest for
         * @param {int} [limit] the maximum number of structures to retrieve
         * @param {object} [params] extra parameters specific to the exchange API endpoint
         * @returns {object[]} a list of [borrow interest structures]{@link https://docs.ccxt.com/#/?id=borrow-interest-structure}
         */
        await this.loadMarkets ();
        const request = {};
        let market = undefined;
        if (symbol !== undefined) {
            market = this.market (symbol);
            request['market'] = market['id'];
        }
        const response = await this.v4PrivatePostCollateralAccountPositionsOpen (this.extend (request, params));
        //
        //     [
        //         {
        //             "positionId": 191823,
        //             "market": "BTC_USDT",
        //             "openDate": 1660340344.027163,
        //             "modifyDate": 1660340344.027163,
        //             "amount": "0.003075",
        //             "basePrice": "24149.24512",
        //             "liquidationPrice": "7059.02",
        //             "leverage": "5",
        //             "pnl": "-0.15",
        //             "pnlPercent": "-0.20",
        //             "margin": "14.86",
        //             "freeMargin": "44.99",
        //             "funding": "0",
        //             "unrealizedFunding": "0.0000307828284903",
        //             "liquidationState": null
        //         }
        //     ]
        //
        const interest = this.parseBorrowInterests (response, market);
        return this.filterByCurrencySinceLimit (interest, code, since, limit);
    }

    parseBorrowInterest (info, market: Market = undefined) {
        //
        //     {
        //         "positionId": 191823,
        //         "market": "BTC_USDT",
        //         "openDate": 1660340344.027163,
        //         "modifyDate": 1660340344.027163,
        //         "amount": "0.003075",
        //         "basePrice": "24149.24512",
        //         "liquidationPrice": "7059.02",
        //         "leverage": "5",
        //         "pnl": "-0.15",
        //         "pnlPercent": "-0.20",
        //         "margin": "14.86",
        //         "freeMargin": "44.99",
        //         "funding": "0",
        //         "unrealizedFunding": "0.0000307828284903",
        //         "liquidationState": null
        //     }
        //
        const marketId = this.safeString (info, 'market');
        const symbol = this.safeSymbol (marketId, market, '_');
        const timestamp = this.safeTimestamp (info, 'modifyDate');
        return {
            'symbol': symbol,
            'marginMode': 'cross',
            'currency': 'USDT',
            'interest': this.safeNumber (info, 'unrealizedFunding'),
            'interestRate': 0.00098, // https://whitebit.com/fees
            'amountBorrowed': this.safeNumber (info, 'amount'),
            'timestamp': timestamp,
            'datetime': this.iso8601 (timestamp),
            'info': info,
        };
    }

    async fetchFundingRate (symbol: string, params = {}) {
        /**
         * @method
         * @name whitebit#fetchFundingRate
         * @see https://docs.whitebit.com/public/http-v4/#available-futures-markets-list
         * @description fetch the current funding rate
         * @param {string} symbol unified market symbol
         * @param {object} [params] extra parameters specific to the exchange API endpoint
         * @returns {object} a [funding rate structure]{@link https://docs.ccxt.com/#/?id=funding-rate-structure}
         */
        await this.loadMarkets ();
        symbol = this.symbol (symbol);
        const response = await this.fetchFundingRates ([ symbol ], params);
        return this.safeValue (response, symbol);
    }

    async fetchFundingRates (symbols: Strings = undefined, params = {}) {
        /**
         * @method
         * @name whitebit#fetchFundingRates
         * @see https://docs.whitebit.com/public/http-v4/#available-futures-markets-list
         * @description fetch the funding rate for multiple markets
         * @param {string[]|undefined} symbols list of unified market symbols
         * @param {object} [params] extra parameters specific to the exchange API endpoint
         * @returns {object} a dictionary of [funding rates structures]{@link https://docs.ccxt.com/#/?id=funding-rates-structure}, indexe by market symbols
         */
        await this.loadMarkets ();
        symbols = this.marketSymbols (symbols);
        const response = await this.v4PublicGetFutures (params);
        //
        //    [
        //        {
        //            "name": "BTC_USDT",
        //            "type": "direct",
        //            "quanto_multiplier": "0.0001",
        //            "ref_discount_rate": "0",
        //            "order_price_deviate": "0.5",
        //            "maintenance_rate": "0.005",
        //            "mark_type": "index",
        //            "last_price": "38026",
        //            "mark_price": "37985.6",
        //            "index_price": "37954.92",
        //            "funding_rate_indicative": "0.000219",
        //            "mark_price_round": "0.01",
        //            "funding_offset": 0,
        //            "in_delisting": false,
        //            "risk_limit_base": "1000000",
        //            "interest_rate": "0.0003",
        //            "order_price_round": "0.1",
        //            "order_size_min": 1,
        //            "ref_rebate_rate": "0.2",
        //            "funding_interval": 28800,
        //            "risk_limit_step": "1000000",
        //            "leverage_min": "1",
        //            "leverage_max": "100",
        //            "risk_limit_max": "8000000",
        //            "maker_fee_rate": "-0.00025",
        //            "taker_fee_rate": "0.00075",
        //            "funding_rate": "0.002053",
        //            "order_size_max": 1000000,
        //            "funding_next_apply": 1610035200,
        //            "short_users": 977,
        //            "config_change_time": 1609899548,
        //            "trade_size": 28530850594,
        //            "position_size": 5223816,
        //            "long_users": 455,
        //            "funding_impact_value": "60000",
        //            "orders_limit": 50,
        //            "trade_id": 10851092,
        //            "orderbook_id": 2129638396
        //        }
        //    ]
        //
        const data = this.safeValue (response, 'result', []);
        const result = this.parseFundingRates (data);
        return this.filterByArray (result, 'symbol', symbols);
    }

    parseFundingRate (contract, market: Market = undefined) {
        //
        // {
        //     "ticker_id":"ADA_PERP",
        //     "stock_currency":"ADA",
        //     "money_currency":"USDT",
        //     "last_price":"0.296708",
        //     "stock_volume":"7982130",
        //     "money_volume":"2345758.29189",
        //     "bid":"0.296608",
        //     "ask":"0.296758",
        //     "high":"0.298338",
        //     "low":"0.290171",
        //     "product_type":"Perpetual",
        //     "open_interest":"46533000",
        //     "index_price":"0.29659",
        //     "index_name":"Cardano",
        //     "index_currency":"ADA",
        //     "funding_rate":"0.0001",
        //     "next_funding_rate_timestamp":"1691193600000",
        //     "brackets":{
        //        "1":"0",
        //        "2":"0",
        //        "3":"0",
        //        "5":"0",
        //        "10":"0",
        //        "20":"0",
        //        "50":"-10000",
        //        "100":"-5000"
        //     },
        //     "max_leverage":"100"
        //  }
        //
        const marketId = this.safeString (contract, 'ticker_id');
        const symbol = this.safeSymbol (marketId, market);
        const markPrice = this.safeNumber (contract, 'markPrice');
        const indexPrice = this.safeNumber (contract, 'indexPrice');
        const interestRate = this.safeNumber (contract, 'interestRate');
        const fundingRate = this.safeNumber (contract, 'funding_rate');
        const nextFundingTime = this.safeInteger (contract, 'next_funding_rate_timestamp');
        return {
            'info': contract,
            'symbol': symbol,
            'markPrice': markPrice,
            'indexPrice': indexPrice,
            'interestRate': interestRate,
            'timestamp': undefined,
            'datetime': undefined,
            'fundingRate': fundingRate,
            'fundingTimestamp': undefined,
            'fundingDatetime': this.iso8601 (undefined),
            'nextFundingRate': undefined,
            'nextFundingTimestamp': nextFundingTime,
            'nextFundingDatetime': this.iso8601 (nextFundingTime),
            'previousFundingRate': undefined,
            'previousFundingTimestamp': undefined,
            'previousFundingDatetime': undefined,
        };
    }

    isFiat (currency) {
        const fiatCurrencies = this.safeValue (this.options, 'fiatCurrencies', []);
        return this.inArray (currency, fiatCurrencies);
    }

    nonce () {
        return this.milliseconds ();
    }

    sign (path, api = 'public', method = 'GET', params = {}, headers = undefined, body = undefined) {
        const query = this.omit (params, this.extractParams (path));
        const version = this.safeValue (api as any, 0);
        const accessibility = this.safeValue (api as any, 1);
        const pathWithParams = '/' + this.implodeParams (path, params);
        let url = this.urls['api'][version][accessibility] + pathWithParams;
        if (accessibility === 'public') {
            if (Object.keys (query).length) {
                url += '?' + this.urlencode (query);
            }
        }
        if (accessibility === 'private') {
            this.checkRequiredCredentials ();
            const nonce = this.nonce ().toString ();
            const secret = this.encode (this.secret);
            const request = '/' + 'api' + '/' + version + pathWithParams;
            body = this.json (this.extend ({ 'request': request, 'nonce': nonce }, params));
            const payload = this.stringToBase64 (body);
            const signature = this.hmac (this.encode (payload), secret, sha512);
            headers = {
                'Content-Type': 'application/json',
                'X-TXC-APIKEY': this.apiKey,
                'X-TXC-PAYLOAD': payload,
                'X-TXC-SIGNATURE': signature,
            };
        }
        return { 'url': url, 'method': method, 'body': body, 'headers': headers };
    }

    handleErrors (code, reason, url, method, headers, body, response, requestHeaders, requestBody) {
        if ((code === 418) || (code === 429)) {
            throw new DDoSProtection (this.id + ' ' + code.toString () + ' ' + reason + ' ' + body);
        }
        if (code === 404) {
            throw new ExchangeError (this.id + ' ' + code.toString () + ' endpoint not found');
        }
        if (response !== undefined) {
            // For cases where we have a meaningful status
            // {"response":null,"status":422,"errors":{"orderId":["Finished order id 435453454535 not found on your account"]},"notification":null,"warning":"Finished order id 435453454535 not found on your account","_token":null}
            const status = this.safeString (response, 'status');
            // {"code":10,"message":"Unauthorized request."}
            const message = this.safeString (response, 'message');
            // For these cases where we have a generic code variable error key
            // {"code":0,"message":"Validation failed","errors":{"amount":["Amount must be greater than 0"]}}
            const codeNew = this.safeInteger (response, 'code');
            const hasErrorStatus = status !== undefined && status !== '200';
            if (hasErrorStatus || codeNew !== undefined) {
                const feedback = this.id + ' ' + body;
                let errorInfo = message;
                if (hasErrorStatus) {
                    errorInfo = status;
                } else {
                    const errorObject = this.safeValue (response, 'errors');
                    if (errorObject !== undefined) {
                        const errorKey = Object.keys (errorObject)[0];
                        const errorMessageArray = this.safeValue (errorObject, errorKey, []);
                        const errorMessageLength = errorMessageArray.length;
                        errorInfo = (errorMessageLength > 0) ? errorMessageArray[0] : body;
                    }
                }
                this.throwExactlyMatchedException (this.exceptions['exact'], errorInfo, feedback);
                this.throwBroadlyMatchedException (this.exceptions['broad'], body, feedback);
                throw new ExchangeError (feedback);
            }
        }
        return undefined;
    }
}<|MERGE_RESOLUTION|>--- conflicted
+++ resolved
@@ -30,12 +30,8 @@
                 'swap': false,
                 'future': false,
                 'option': false,
-<<<<<<< HEAD
-                'cancelAllOrders': false,
                 'cancelAllOrdersAfter': true,
-=======
                 'cancelAllOrders': true,
->>>>>>> 4a69f900
                 'cancelOrder': true,
                 'cancelOrders': false,
                 'createOrder': true,
@@ -223,10 +219,7 @@
                             'order/stop_limit',
                             'order/stop_market',
                             'order/cancel',
-<<<<<<< HEAD
-=======
                             'order/cancel/all',
->>>>>>> 4a69f900
                             'order/kill-switch',
                             'order/kill-switch/status',
                             'order/bulk',
@@ -1383,39 +1376,6 @@
         return await this.v4PrivatePostOrderCancel (this.extend (request, params));
     }
 
-<<<<<<< HEAD
-    async cancelAllOrdersAfter (timeout: Int, params = {}) {
-        /**
-         * @method
-         * @name whitebit#cancelAllOrdersAfter
-         * @description dead man's switch, cancel all orders after the given timeout
-         * @see https://docs.whitebit.com/private/http-trade-v4/#sync-kill-switch-timer
-         * @param {number} countdown time in milliseconds, 0 represents cancel the timer
-         * @param {object} [params] extra parameters specific to the exchange API endpoint
-         * @param {string} [params.types] Order types value. Example: "spot", "margin", "futures" or null
-         * @param {string} [params.symbol] symbol unified symbol of the market the order was made in
-         * @returns {object} the api result
-         */
-        await this.loadMarkets ();
-        const symbol = this.safeString (params, 'symbol');
-        if (symbol === undefined) {
-            throw new ArgumentsRequired (this.id + ' cancelAllOrdersAfter() requires a symbol params');
-        }
-        const market = this.market (symbol);
-        params = this.omit (params, 'symbol');
-        const request: Dict = {
-            'market': market['id'],
-            'timeout': (timeout > 0) ? this.numberToString (timeout / 1000) : null,
-        };
-        const response = await this.v4PrivatePostOrderKillSwitch (this.extend (request, params));
-        //
-        //     {
-        //         "market": "BTC_USDT", // currency market,
-        //         "startTime": 1662478154, // now timestamp,
-        //         "cancellationTime": 1662478154, // now + timer_value,
-        //         "types": ["spot", "margin"]
-        //     }
-=======
     async cancelAllOrders (symbol: Str = undefined, params = {}) {
         /**
          * @method
@@ -1455,7 +1415,41 @@
         const response = await this.v4PrivatePostOrderCancelAll (this.extend (request, params));
         //
         // []
->>>>>>> 4a69f900
+        //
+        return response;
+    }
+
+    async cancelAllOrdersAfter (timeout: Int, params = {}) {
+        /**
+         * @method
+         * @name whitebit#cancelAllOrdersAfter
+         * @description dead man's switch, cancel all orders after the given timeout
+         * @see https://docs.whitebit.com/private/http-trade-v4/#sync-kill-switch-timer
+         * @param {number} countdown time in milliseconds, 0 represents cancel the timer
+         * @param {object} [params] extra parameters specific to the exchange API endpoint
+         * @param {string} [params.types] Order types value. Example: "spot", "margin", "futures" or null
+         * @param {string} [params.symbol] symbol unified symbol of the market the order was made in
+         * @returns {object} the api result
+         */
+        await this.loadMarkets ();
+        const symbol = this.safeString (params, 'symbol');
+        if (symbol === undefined) {
+            throw new ArgumentsRequired (this.id + ' cancelAllOrdersAfter() requires a symbol params');
+        }
+        const market = this.market (symbol);
+        params = this.omit (params, 'symbol');
+        const request: Dict = {
+            'market': market['id'],
+            'timeout': (timeout > 0) ? this.numberToString (timeout / 1000) : null,
+        };
+        const response = await this.v4PrivatePostOrderKillSwitch (this.extend (request, params));
+        //
+        //     {
+        //         "market": "BTC_USDT", // currency market,
+        //         "startTime": 1662478154, // now timestamp,
+        //         "cancellationTime": 1662478154, // now + timer_value,
+        //         "types": ["spot", "margin"]
+        //     }
         //
         return response;
     }
