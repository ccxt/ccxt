
//  ---------------------------------------------------------------------------

import Exchange from './abstract/binance.js';
import { ExchangeError, ArgumentsRequired, ExchangeNotAvailable, InsufficientFunds, OrderNotFound, InvalidOrder, DDoSProtection, InvalidNonce, AuthenticationError, RateLimitExceeded, PermissionDenied, NotSupported, BadRequest, BadSymbol, AccountSuspended, OrderImmediatelyFillable, OnMaintenance, BadResponse, RequestTimeout, OrderNotFillable, MarginModeAlreadySet } from './base/errors.js';
import { Precise } from './base/Precise.js';
import { Int, OrderSide, Balances, OrderType, Trade, OHLCV, Order, FundingRateHistory, OpenInterest, Liquidation, OrderRequest, Str, Transaction, Ticker, OrderBook, Tickers, Market, Greeks, Strings, Currency, MarketInterface } from './base/types.js';
import { TRUNCATE, DECIMAL_PLACES, ROUND } from './base/functions/number.js';
import { sha256 } from './static_dependencies/noble-hashes/sha256.js';
import { rsa } from './base/functions/rsa.js';
import { eddsa } from './base/functions/crypto.js';
import { ed25519 } from './static_dependencies/noble-curves/ed25519.js';

//  ---------------------------------------------------------------------------

/**
 * @class binance
 * @extends Exchange
 */
export default class binance extends Exchange {
    describe () {
        return this.deepExtend (super.describe (), {
            'id': 'binance',
            'name': 'Binance',
            'countries': [ 'JP', 'MT' ], // Japan, Malta
            'rateLimit': 50,
            'certified': true,
            'pro': true,
            // new metainfo2 interface
            'has': {
                'CORS': undefined,
                'spot': true,
                'margin': true,
                'swap': true,
                'future': true,
                'option': true,
                'addMargin': true,
                'borrowCrossMargin': true,
                'borrowIsolatedMargin': true,
                'cancelAllOrders': true,
                'cancelOrder': true,
                'cancelOrders': true,  // contract only
                'closeAllPositions': false,
                'closePosition': false,
                'createDepositAddress': false,
                'createOrder': true,
                'createOrders': true,
                'createPostOnlyOrder': true,
                'createReduceOnlyOrder': true,
                'createStopLimitOrder': true,
                'createStopMarketOrder': false,
                'createStopOrder': true,
                'editOrder': true,
                'fetchAccounts': undefined,
                'fetchBalance': true,
                'fetchBidsAsks': true,
                'fetchBorrowInterest': true,
                'fetchBorrowRateHistories': false,
                'fetchBorrowRateHistory': true,
                'fetchCanceledOrders': 'emulated',
                'fetchClosedOrder': false,
                'fetchClosedOrders': 'emulated',
                'fetchCrossBorrowRate': true,
                'fetchCrossBorrowRates': false,
                'fetchCurrencies': true,
                'fetchDeposit': false,
                'fetchDepositAddress': true,
                'fetchDepositAddresses': false,
                'fetchDepositAddressesByNetwork': false,
                'fetchDeposits': true,
                'fetchDepositsWithdrawals': false,
                'fetchDepositWithdrawFee': 'emulated',
                'fetchDepositWithdrawFees': true,
                'fetchFundingHistory': true,
                'fetchFundingRate': true,
                'fetchFundingRateHistory': true,
                'fetchFundingRates': true,
                'fetchGreeks': true,
                'fetchIndexOHLCV': true,
                'fetchIsolatedBorrowRate': false,
                'fetchIsolatedBorrowRates': false,
                'fetchL3OrderBook': false,
                'fetchLastPrices': true,
                'fetchLedger': true,
                'fetchLeverage': false,
                'fetchLeverageTiers': true,
                'fetchLiquidations': false,
                'fetchMarketLeverageTiers': 'emulated',
                'fetchMarkets': true,
                'fetchMarkOHLCV': true,
                'fetchMyLiquidations': true,
                'fetchMySettlementHistory': true,
                'fetchMyTrades': true,
                'fetchOHLCV': true,
                'fetchOpenInterest': true,
                'fetchOpenInterestHistory': true,
                'fetchOpenOrder': false,
                'fetchOpenOrders': true,
                'fetchOrder': true,
                'fetchOrderBook': true,
                'fetchOrderBooks': false,
                'fetchOrders': true,
                'fetchOrderTrades': true,
                'fetchPosition': true,
                'fetchPositions': true,
                'fetchPositionsRisk': true,
                'fetchPremiumIndexOHLCV': false,
                'fetchSettlementHistory': true,
                'fetchStatus': true,
                'fetchTicker': true,
                'fetchTickers': true,
                'fetchTime': true,
                'fetchTrades': true,
                'fetchTradingFee': true,
                'fetchTradingFees': true,
                'fetchTradingLimits': undefined,
                'fetchTransactionFee': undefined,
                'fetchTransactionFees': true,
                'fetchTransactions': false,
                'fetchTransfers': true,
                'fetchUnderlyingAssets': false,
                'fetchVolatilityHistory': false,
                'fetchWithdrawAddresses': false,
                'fetchWithdrawal': false,
                'fetchWithdrawals': true,
                'fetchWithdrawalWhitelist': false,
                'reduceMargin': true,
                'repayCrossMargin': true,
                'repayIsolatedMargin': true,
                'setLeverage': true,
                'setMargin': false,
                'setMarginMode': true,
                'setPositionMode': true,
                'signIn': false,
                'transfer': true,
                'withdraw': true,
            },
            'timeframes': {
                '1s': '1s', // spot only for now
                '1m': '1m',
                '3m': '3m',
                '5m': '5m',
                '15m': '15m',
                '30m': '30m',
                '1h': '1h',
                '2h': '2h',
                '4h': '4h',
                '6h': '6h',
                '8h': '8h',
                '12h': '12h',
                '1d': '1d',
                '3d': '3d',
                '1w': '1w',
                '1M': '1M',
            },
            'urls': {
                'logo': 'https://user-images.githubusercontent.com/1294454/29604020-d5483cdc-87ee-11e7-94c7-d1a8d9169293.jpg',
                'test': {
                    'dapiPublic': 'https://testnet.binancefuture.com/dapi/v1',
                    'dapiPrivate': 'https://testnet.binancefuture.com/dapi/v1',
                    'dapiPrivateV2': 'https://testnet.binancefuture.com/dapi/v2',
                    'fapiPublic': 'https://testnet.binancefuture.com/fapi/v1',
                    'fapiPublicV2': 'https://testnet.binancefuture.com/fapi/v2',
                    'fapiPrivate': 'https://testnet.binancefuture.com/fapi/v1',
                    'fapiPrivateV2': 'https://testnet.binancefuture.com/fapi/v2',
                    'public': 'https://testnet.binance.vision/api/v3',
                    'private': 'https://testnet.binance.vision/api/v3',
                    'v1': 'https://testnet.binance.vision/api/v1',
                },
                'api': {
                    'sapi': 'https://api.binance.com/sapi/v1',
                    'sapiV2': 'https://api.binance.com/sapi/v2',
                    'sapiV3': 'https://api.binance.com/sapi/v3',
                    'sapiV4': 'https://api.binance.com/sapi/v4',
                    'dapiPublic': 'https://dapi.binance.com/dapi/v1',
                    'dapiPrivate': 'https://dapi.binance.com/dapi/v1',
                    'eapiPublic': 'https://eapi.binance.com/eapi/v1',
                    'eapiPrivate': 'https://eapi.binance.com/eapi/v1',
                    'dapiPrivateV2': 'https://dapi.binance.com/dapi/v2',
                    'dapiData': 'https://dapi.binance.com/futures/data',
                    'fapiPublic': 'https://fapi.binance.com/fapi/v1',
                    'fapiPublicV2': 'https://fapi.binance.com/fapi/v2',
                    'fapiPrivate': 'https://fapi.binance.com/fapi/v1',
                    'fapiData': 'https://fapi.binance.com/futures/data',
                    'fapiPrivateV2': 'https://fapi.binance.com/fapi/v2',
                    'public': 'https://api.binance.com/api/v3',
                    'private': 'https://api.binance.com/api/v3',
                    'v1': 'https://api.binance.com/api/v1',
                    'papi': 'https://papi.binance.com/papi/v1',
                },
                'www': 'https://www.binance.com',
                'referral': {
                    'url': 'https://accounts.binance.com/en/register?ref=D7YA7CLY',
                    'discount': 0.1,
                },
                'doc': [
                    'https://binance-docs.github.io/apidocs/spot/en',
                ],
                'api_management': 'https://www.binance.com/en/usercenter/settings/api-management',
                'fees': 'https://www.binance.com/en/fee/schedule',
            },
            'api': {
                // the API structure below will need 3-layer apidefs
                'sapi': {
                    // IP (sapi) request rate limit of 12 000 per minute
                    // 1 IP (sapi) => cost = 0.1 => (1000 / (50 * 0.1)) * 60 = 12000
                    // 10 IP (sapi) => cost = 1
                    // UID (sapi) request rate limit of 180 000 per minute
                    // 1 UID (sapi) => cost = 0.006667 => (1000 / (50 * 0.006667)) * 60 = 180000
                    'get': {
                        'system/status': 0.1,
                        // these endpoints require this.apiKey
                        'accountSnapshot': 240, // Weight(IP): 2400 => cost = 0.1 * 2400 = 240
                        'margin/asset': 1, // Weight(IP): 10 => cost = 0.1 * 10 = 1
                        'margin/pair': 1,
                        'margin/allAssets': 0.1,
                        'margin/allPairs': 0.1,
                        'margin/priceIndex': 1,
                        // these endpoints require this.apiKey + this.secret
                        'asset/assetDividend': 1,
                        'asset/dribblet': 0.1,
                        'asset/transfer': 0.1,
                        'asset/assetDetail': 0.1,
                        'asset/tradeFee': 0.1,
                        'asset/ledger-transfer/cloud-mining/queryByPage': 4.0002, // Weight(UID): 600 => cost = 0.006667 * 600 = 4.0002
                        'asset/convert-transfer/queryByPage': 0.033335,
                        'asset/wallet/balance': 6, // Weight(IP): 60 => cost = 0.1 * 60 = 6
                        'asset/custody/transfer-history': 6, // Weight(IP): 60 => cost = 0.1 * 60 = 6
                        'margin/loan': 1,
                        'margin/repay': 1,
                        'margin/account': 1,
                        'margin/transfer': 0.1,
                        'margin/interestHistory': 0.1,
                        'margin/forceLiquidationRec': 0.1,
                        'margin/order': 1,
                        'margin/openOrders': 1,
                        'margin/allOrders': 20, // Weight(IP): 200 => cost = 0.1 * 200 = 20
                        'margin/myTrades': 1,
                        'margin/maxBorrowable': 5, // Weight(IP): 50 => cost = 0.1 * 50 = 5
                        'margin/maxTransferable': 5,
                        'margin/tradeCoeff': 1,
                        'margin/isolated/transfer': 0.1,
                        'margin/isolated/account': 1,
                        'margin/isolated/pair': 1,
                        'margin/isolated/allPairs': 1,
                        'margin/isolated/accountLimit': 0.1,
                        'margin/interestRateHistory': 0.1,
                        'margin/orderList': 1,
                        'margin/allOrderList': 20, // Weight(IP): 200 => cost = 0.1 * 200 = 20
                        'margin/openOrderList': 1,
                        'margin/crossMarginData': { 'cost': 0.1, 'noCoin': 0.5 },
                        'margin/isolatedMarginData': { 'cost': 0.1, 'noCoin': 1 },
                        'margin/isolatedMarginTier': 0.1,
                        'margin/rateLimit/order': 2,
                        'margin/dribblet': 0.1,
                        'margin/dust': 20.001, // Weight(UID): 3000 => cost = 0.006667 * 3000 = 20
                        'margin/crossMarginCollateralRatio': 10,
                        'margin/exchange-small-liability': 0.6667,
                        'margin/exchange-small-liability-history': 0.6667,
                        'margin/next-hourly-interest-rate': 0.6667,
                        'margin/capital-flow': 10, // Weight(IP): 100 => cost = 0.1 * 100 = 10
                        'margin/delist-schedule': 10, // Weight(IP): 100 => cost = 0.1 * 100 = 10
                        'margin/available-inventory': 0.3334, // Weight(UID): 50 => cost = 0.006667 * 50 = 0.3334
                        'margin/leverageBracket': 0.1, // Weight(IP): 1 => cost = 0.1 * 1 = 0.1
                        'loan/vip/loanable/data': 40, // Weight(IP): 400 => cost = 0.1 * 400 = 40
                        'loan/vip/collateral/data': 40, // Weight(IP): 400 => cost = 0.1 * 400 = 40
                        'loan/vip/request/data': 2.6668, // Weight(UID): 400 => cost = 0.006667 * 400 = 2.6668
                        'loan/vip/request/interestRate': 2.6668, // Weight(UID): 400 => cost = 0.006667 * 400 = 2.6668
                        'loan/income': 40.002, // Weight(UID): 6000 => cost = 0.006667 * 6000 = 40.002
                        'loan/ongoing/orders': 40, // Weight(IP): 400 => cost = 0.1 * 400 = 40
                        'loan/ltv/adjustment/history': 40, // Weight(IP): 400 => cost = 0.1 * 400 = 40
                        'loan/borrow/history': 40, // Weight(IP): 400 => cost = 0.1 * 400 = 40
                        'loan/repay/history': 40, // Weight(IP): 400 => cost = 0.1 * 400 = 40
                        'loan/loanable/data': 40, // Weight(IP): 400 => cost = 0.1 * 400 = 40
                        'loan/collateral/data': 40, // Weight(IP): 400 => cost = 0.1 * 400 = 40
                        'loan/repay/collateral/rate': 600, // Weight(IP): 6000 => cost = 0.1 * 6000 = 600
                        'loan/flexible/ongoing/orders': 30, // Weight(IP): 300 => cost = 0.1 * 300 = 30
                        'loan/flexible/borrow/history': 40, // Weight(IP): 400 => cost = 0.1 * 400 = 40
                        'loan/flexible/repay/history': 40, // Weight(IP): 400 => cost = 0.1 * 400 = 40
                        'loan/flexible/ltv/adjustment/history': 40, // Weight(IP): 400 => cost = 0.1 * 400 = 40
                        'loan/flexible/loanable/data': 40, // Weight(IP): 400 => cost = 0.1 * 400 = 40
                        'loan/flexible/collateral/data': 40, // Weight(IP): 400 => cost = 0.1 * 400 = 40
                        'loan/vip/ongoing/orders': 40, // Weight(IP): 400 => cost = 0.1 * 400 = 40
                        'loan/vip/repay/history': 40, // Weight(IP): 400 => cost = 0.1 * 400 = 40
                        'loan/vip/collateral/account': 600, // Weight(IP): 6000 => cost = 0.1 * 6000 = 600
                        'fiat/orders': 600.03, // Weight(UID): 90000 => cost = 0.006667 * 90000 = 600.03
                        'fiat/payments': 0.1,
                        'futures/transfer': 1,
                        'futures/histDataLink': 0.1, // Weight(IP): 1 => cost = 0.1 * 1 = 0.1
                        'rebate/taxQuery': 80.004, // Weight(UID): 12000 => cost = 0.006667 * 12000 = 80.004
                        // https://binance-docs.github.io/apidocs/spot/en/#withdraw-sapi
                        'capital/config/getall': 1, // get networks for withdrawing USDT ERC20 vs USDT Omni
                        'capital/deposit/address': 1,
                        'capital/deposit/address/list': 1,
                        'capital/deposit/hisrec': 0.1,
                        'capital/deposit/subAddress': 0.1,
                        'capital/deposit/subHisrec': 0.1,
                        'capital/withdraw/history': 2, // Weight(UID): 18000 (but it's 180_000r/s not 180_000r/m so we cost'=cost/60) => cost = 0.006667 / 60 * 18000 = 2
                        'capital/contract/convertible-coins': 4.0002, // Weight(UID): 600 => cost = 0.006667 * 600 = 4.0002
                        'convert/tradeFlow': 20.001, // Weight(UID): 3000 => cost = 0.006667 * 3000 = 20.001
                        'convert/exchngeInfo': 50,
                        'convert/assetInfo': 10,
                        'convert/orderStatus': 0.6667,
                        'account/status': 0.1,
                        'account/apiTradingStatus': 0.1,
                        'account/apiRestrictions/ipRestriction': 0.1,
                        'bnbBurn': 0.1,
                        'sub-account/futures/account': 1,
                        'sub-account/futures/accountSummary': 0.1,
                        'sub-account/futures/positionRisk': 1,
                        'sub-account/futures/internalTransfer': 0.1,
                        'sub-account/list': 0.1,
                        'sub-account/margin/account': 1,
                        'sub-account/margin/accountSummary': 1,
                        'sub-account/spotSummary': 0.1,
                        'sub-account/status': 1,
                        'sub-account/sub/transfer/history': 0.1,
                        'sub-account/transfer/subUserHistory': 0.1,
                        'sub-account/universalTransfer': 0.1,
                        'sub-account/apiRestrictions/ipRestriction/thirdPartyList': 1,
                        'sub-account/transaction-statistics': 0.40002, // Weight(UID): 60 => cost = 0.006667 * 60 = 0.40002
                        'sub-account/subAccountApi/ipRestriction': 20.001, // Weight(UID): 3000 => cost = 0.006667 * 3000 = 20.001
                        'managed-subaccount/asset': 0.1,
                        'managed-subaccount/accountSnapshot': 240,
                        'managed-subaccount/queryTransLogForInvestor': 0.1,
                        'managed-subaccount/queryTransLogForTradeParent': 0.40002, // Weight(UID): 60 => cost = 0.006667 * 60 = 0.40002
                        'managed-subaccount/fetch-future-asset': 0.40002, // Weight(UID): 60 => cost = 0.006667 * 60 = 0.40002
                        'managed-subaccount/marginAsset': 0.1,
                        'managed-subaccount/info': 0.40002, // Weight(UID): 60 => cost = 0.006667 * 60 = 0.40002
                        'managed-subaccount/deposit/address': 0.006667, // Weight(UID): 1 => cost = 0.006667 * 1 = 0.006667
                        'managed-subaccount/query-trans-log': 0.40002,
                        // lending endpoints
                        'lending/daily/product/list': 0.1,
                        'lending/daily/userLeftQuota': 0.1,
                        'lending/daily/userRedemptionQuota': 0.1,
                        'lending/daily/token/position': 0.1,
                        'lending/union/account': 0.1,
                        'lending/union/purchaseRecord': 0.1,
                        'lending/union/redemptionRecord': 0.1,
                        'lending/union/interestHistory': 0.1,
                        'lending/project/list': 0.1,
                        'lending/project/position/list': 0.1,
                        // mining endpoints
                        'mining/pub/algoList': 0.1,
                        'mining/pub/coinList': 0.1,
                        'mining/worker/detail': 0.5, // Weight(IP): 5 => cost = 0.1 * 5 = 0.5
                        'mining/worker/list': 0.5,
                        'mining/payment/list': 0.5,
                        'mining/statistics/user/status': 0.5,
                        'mining/statistics/user/list': 0.5,
                        'mining/payment/uid': 0.5,
                        // liquid swap endpoints
                        'bswap/pools': 0.1,
                        'bswap/liquidity': { 'cost': 0.1, 'noPoolId': 1 },
                        'bswap/liquidityOps': 20.001, // Weight(UID): 3000 => cost = 0.006667 * 3000 = 20.001
                        'bswap/quote': 1.00005, // Weight(UID): 150 => cost = 0.006667 * 150 = 1.00005
                        'bswap/swap': 20.001, // Weight(UID): 3000 => cost = 0.006667 * 3000 = 20.001
                        'bswap/poolConfigure': 1.00005, // Weight(UID): 150 => cost = 0.006667 * 150 = 1.00005
                        'bswap/addLiquidityPreview': 1.00005, // Weight(UID): 150 => cost = 0.006667 * 150 = 1.00005
                        'bswap/removeLiquidityPreview': 1.00005, // Weight(UID): 150 => cost = 0.006667 * 150 = 1.00005
                        'bswap/unclaimedRewards': 6.667, // Weight(UID): 1000 => cost = 0.006667 * 1000 = 6.667
                        'bswap/claimedHistory': 6.667, // Weight(UID): 1000 => cost = 0.006667 * 1000 = 6.667
                        // leveraged token endpoints
                        'blvt/tokenInfo': 0.1,
                        'blvt/subscribe/record': 0.1,
                        'blvt/redeem/record': 0.1,
                        'blvt/userLimit': 0.1,
                        // broker api TODO (NOT IN DOCS)
                        'apiReferral/ifNewUser': 1,
                        'apiReferral/customization': 1,
                        'apiReferral/userCustomization': 1,
                        'apiReferral/rebate/recentRecord': 1,
                        'apiReferral/rebate/historicalRecord': 1,
                        'apiReferral/kickback/recentRecord': 1,
                        'apiReferral/kickback/historicalRecord': 1,
                        // brokerage API TODO https://binance-docs.github.io/Brokerage-API/General/ does not state ratelimits
                        'broker/subAccountApi': 1,
                        'broker/subAccount': 1,
                        'broker/subAccountApi/commission/futures': 1,
                        'broker/subAccountApi/commission/coinFutures': 1,
                        'broker/info': 1,
                        'broker/transfer': 1,
                        'broker/transfer/futures': 1,
                        'broker/rebate/recentRecord': 1,
                        'broker/rebate/historicalRecord': 1,
                        'broker/subAccount/bnbBurn/status': 1,
                        'broker/subAccount/depositHist': 1,
                        'broker/subAccount/spotSummary': 1,
                        'broker/subAccount/marginSummary': 1,
                        'broker/subAccount/futuresSummary': 1,
                        'broker/rebate/futures/recentRecord': 1,
                        'broker/subAccountApi/ipRestriction': 1,
                        'broker/universalTransfer': 1,
                        // v2 not supported yet
                        // GET /sapi/v2/broker/subAccount/futuresSummary
                        'account/apiRestrictions': 0.1,
                        // c2c / p2p
                        'c2c/orderMatch/listUserOrderHistory': 0.1,
                        // nft endpoints
                        'nft/history/transactions': 20.001, // Weight(UID): 3000 => cost = 0.006667 * 3000 = 20.001
                        'nft/history/deposit': 20.001,
                        'nft/history/withdraw': 20.001,
                        'nft/user/getAsset': 20.001,
                        'pay/transactions': 20.001,
                        'giftcard/verify': 0.1,
                        'giftcard/cryptography/rsa-public-key': 0.1,
                        'giftcard/buyCode/token-limit': 0.1,
                        'algo/spot/openOrders': 0.1,
                        'algo/spot/historicalOrders': 0.1,
                        'algo/spot/subOrders': 0.1,
                        'algo/futures/openOrders': 0.1,
                        'algo/futures/historicalOrders': 0.1,
                        'algo/futures/subOrders': 0.1,
                        'portfolio/account': 0.1,
                        'portfolio/collateralRate': 5,
                        'portfolio/pmLoan': 3.3335,
                        'portfolio/interest-history': 0.6667,
                        'portfolio/asset-index-price': 0.1,
                        'portfolio/repay-futures-switch': 3, // Weight(IP): 30 => cost = 0.1 * 30 = 3
                        'portfolio/margin-asset-leverage': 5, // Weight(IP): 50 => cost = 0.1 * 50 = 5
                        // staking
                        'staking/productList': 0.1,
                        'staking/position': 0.1,
                        'staking/stakingRecord': 0.1,
                        'staking/personalLeftQuota': 0.1,
                        'lending/auto-invest/target-asset/list': 0.1, // Weight(IP): 1 => cost = 0.1 * 1 = 0.1
                        'lending/auto-invest/target-asset/roi/list': 0.1,
                        'lending/auto-invest/all/asset': 0.1,
                        'lending/auto-invest/source-asset/list': 0.1,
                        'lending/auto-invest/plan/list': 0.1,
                        'lending/auto-invest/plan/id': 0.1,
                        'lending/auto-invest/history/list': 0.1,
                        'lending/auto-invest/index/info': 0.1, // Weight(IP): 1 => cost = 0.1 * 1 = 0.1
                        'lending/auto-invest/index/user-summary': 0.1, // Weight(IP): 1 => cost = 0.1 * 1 = 0.1
                        'lending/auto-invest/one-off/status': 0.1, // Weight(IP): 1 => cost = 0.1 * 1 = 0.1
                        'lending/auto-invest/redeem/history': 0.1, // Weight(IP): 1 => cost = 0.1 * 1 = 0.1
                        'lending/auto-invest/rebalance/history': 0.1, // Weight(IP): 1 => cost = 0.1 * 1 = 0.1
                        // simple earn
                        'simple-earn/flexible/list': 15,
                        'simple-earn/locked/list': 15,
                        'simple-earn/flexible/personalLeftQuota': 15,
                        'simple-earn/locked/personalLeftQuota': 15,
                        'simple-earn/flexible/subscriptionPreview': 15,
                        'simple-earn/locked/subscriptionPreview': 15,
                        'simple-earn/flexible/history/rateHistory': 15,
                        'simple-earn/flexible/position': 15,
                        'simple-earn/locked/position': 15,
                        'simple-earn/account': 15,
                        'simple-earn/flexible/history/subscriptionRecord': 15,
                        'simple-earn/locked/history/subscriptionRecord': 15,
                        'simple-earn/flexible/history/redemptionRecord': 15,
                        'simple-earn/locked/history/redemptionRecord': 15,
                        'simple-earn/flexible/history/rewardsRecord': 15,
                        'simple-earn/locked/history/rewardsRecord': 15,
                        'simple-earn/flexible/history/collateralRecord': 0.1,
                    },
                    'post': {
                        'asset/dust': 0.06667, // Weight(UID): 10 => cost = 0.006667 * 10 = 0.06667
                        'asset/dust-btc': 0.1,
                        'asset/transfer': 6.0003, // Weight(UID): 900 => cost = 0.006667 * 900 = 6.0003
                        'asset/get-funding-asset': 0.1,
                        'asset/convert-transfer': 0.033335,
                        'account/disableFastWithdrawSwitch': 0.1,
                        'account/enableFastWithdrawSwitch': 0.1,
                        // 'account/apiRestrictions/ipRestriction': 1, discontinued
                        // 'account/apiRestrictions/ipRestriction/ipList': 1, discontinued
                        'capital/withdraw/apply': 4.0002, // Weight(UID): 600 => cost = 0.006667 * 600 = 4.0002
                        'capital/contract/convertible-coins': 4.0002,
                        'capital/deposit/credit-apply': 0.1, // Weight(IP): 1 => cost = 0.1 * 1 = 0.1
                        'margin/transfer': 4.0002,
                        'margin/loan': 20.001, // Weight(UID): 3000 => cost = 0.006667 * 3000 = 20.001
                        'margin/repay': 20.001,
                        'margin/order': 0.040002, // Weight(UID): 6 => cost = 0.006667 * 6 = 0.040002
                        'margin/order/oco': 0.040002,
                        'margin/dust': 20.001, // Weight(UID): 3000 => cost = 0.006667 * 3000 = 20.001
                        'margin/exchange-small-liability': 20.001,
                        // 'margin/isolated/create': 1, discontinued
                        'margin/isolated/transfer': 4.0002, // Weight(UID): 600 => cost = 0.006667 * 600 = 4.0002
                        'margin/isolated/account': 2.0001, // Weight(UID): 300 => cost = 0.006667 * 300 = 2.0001
                        'margin/max-leverage': 300, // Weight(IP): 3000 => cost = 0.1 * 3000 = 300
                        'bnbBurn': 0.1,
                        'sub-account/virtualSubAccount': 0.1,
                        'sub-account/margin/transfer': 4.0002, // Weight(UID): 600 => cost =  0.006667 * 600 = 4.0002
                        'sub-account/margin/enable': 0.1,
                        'sub-account/futures/enable': 0.1,
                        'sub-account/futures/transfer': 0.1,
                        'sub-account/futures/internalTransfer': 0.1,
                        'sub-account/transfer/subToSub': 0.1,
                        'sub-account/transfer/subToMaster': 0.1,
                        'sub-account/universalTransfer': 0.1,
                        'sub-account/options/enable': 0.1,
                        'managed-subaccount/deposit': 0.1,
                        'managed-subaccount/withdraw': 0.1,
                        'userDataStream': 0.1,
                        'userDataStream/isolated': 0.1,
                        'futures/transfer': 0.1,
                        // lending
                        'lending/customizedFixed/purchase': 0.1,
                        'lending/daily/purchase': 0.1,
                        'lending/daily/redeem': 0.1,
                        // liquid swap endpoints
                        'bswap/liquidityAdd': 60, // Weight(UID): 1000 + (Additional: 1 request every 3 seconds =  0.333 requests per second) => cost = ( 1000 / rateLimit ) / 0.333 = 60.0000006
                        'bswap/liquidityRemove': 60, // Weight(UID): 1000 + (Additional: 1 request every three seconds)
                        'bswap/swap': 60, // Weight(UID): 1000 + (Additional: 1 request every three seconds)
                        'bswap/claimRewards': 6.667, // Weight(UID): 1000 => cost = 0.006667 * 1000 = 6.667
                        // leveraged token endpoints
                        'blvt/subscribe': 0.1,
                        'blvt/redeem': 0.1,
                        // brokerage API TODO: NO MENTION OF RATELIMITS IN BROKERAGE DOCS
                        'apiReferral/customization': 1,
                        'apiReferral/userCustomization': 1,
                        'apiReferral/rebate/historicalRecord': 1,
                        'apiReferral/kickback/historicalRecord': 1,
                        'broker/subAccount': 1,
                        'broker/subAccount/margin': 1,
                        'broker/subAccount/futures': 1,
                        'broker/subAccountApi': 1,
                        'broker/subAccountApi/permission': 1,
                        'broker/subAccountApi/commission': 1,
                        'broker/subAccountApi/commission/futures': 1,
                        'broker/subAccountApi/commission/coinFutures': 1,
                        'broker/transfer': 1,
                        'broker/transfer/futures': 1,
                        'broker/rebate/historicalRecord': 1,
                        'broker/subAccount/bnbBurn/spot': 1,
                        'broker/subAccount/bnbBurn/marginInterest': 1,
                        'broker/subAccount/blvt': 1,
                        'broker/subAccountApi/ipRestriction': 1,
                        'broker/subAccountApi/ipRestriction/ipList': 1,
                        'broker/universalTransfer': 1,
                        'broker/subAccountApi/permission/universalTransfer': 1,
                        'broker/subAccountApi/permission/vanillaOptions': 1,
                        //
                        'giftcard/createCode': 0.1,
                        'giftcard/redeemCode': 0.1,
                        'giftcard/buyCode': 0.1,
                        'algo/spot/newOrderTwap': 20.001,
                        'algo/futures/newOrderVp': 20.001,
                        'algo/futures/newOrderTwap': 20.001,
                        // staking
                        'staking/purchase': 0.1,
                        'staking/redeem': 0.1,
                        'staking/setAutoStaking': 0.1,
                        'portfolio/repay': 20.001,
                        'loan/vip/renew': 40.002, // Weight(UID): 6000 => cost = 0.006667 * 6000 = 40.002
                        'loan/vip/borrow': 40.002,
                        'loan/borrow': 40.002,
                        'loan/repay': 40.002,
                        'loan/adjust/ltv': 40.002,
                        'loan/customize/margin_call': 40.002,
                        'loan/flexible/borrow': 40.002, // Weight(UID): 6000 => cost = 0.006667 * 6000 = 40.002
                        'loan/flexible/repay': 40.002, // Weight(UID): 6000 => cost = 0.006667 * 6000 = 40.002
                        'loan/flexible/adjust/ltv': 40.002, // Weight(UID): 6000 => cost = 0.006667 * 6000 = 40.002
                        'loan/vip/repay': 40.002,
                        'convert/getQuote': 1.3334, // Weight(UID): 200 => cost = 0.006667 * 200 = 1.3334
                        'convert/acceptQuote': 3.3335, // Weight(UID): 500 => cost = 0.006667 * 500 = 3.3335
                        'portfolio/auto-collection': 150, // Weight(IP): 1500 => cost = 0.1 * 1500 = 150
                        'portfolio/asset-collection': 6, // Weight(IP): 60 => cost = 0.1 * 60 = 6
                        'portfolio/bnb-transfer': 150, // Weight(IP): 1500 => cost = 0.1 * 1500 = 150
                        'portfolio/repay-futures-switch': 150, // Weight(IP): 1500 => cost = 0.1 * 1500 = 150
                        'portfolio/repay-futures-negative-balance': 150, // Weight(IP): 1500 => cost = 0.1 * 1500 = 150
                        'lending/auto-invest/plan/add': 0.1, // Weight(IP): 1 => cost = 0.1 * 1 = 0.1
                        'lending/auto-invest/plan/edit': 0.1, // Weight(IP): 1 => cost = 0.1 * 1 = 0.1
                        'lending/auto-invest/plan/edit-status': 0.1, // Weight(IP): 1 => cost = 0.1 * 1 = 0.1
                        'lending/auto-invest/one-off': 0.1, // Weight(IP): 1 => cost = 0.1 * 1 = 0.1
                        'lending/auto-invest/redeem': 0.1, // Weight(IP): 1 => cost = 0.1 * 1 = 0.1
                        // simple earn
                        'simple-earn/flexible/subscribe': 0.1,
                        'simple-earn/locked/subscribe': 0.1,
                        'simple-earn/flexible/redeem': 0.1,
                        'simple-earn/locked/redeem': 0.1,
                        'simple-earn/flexible/setAutoSubscribe': 15,
                        'simple-earn/locked/setAutoSubscribe': 15,
                    },
                    'put': {
                        'userDataStream': 0.1,
                        'userDataStream/isolated': 0.1,
                    },
                    'delete': {
                        // 'account/apiRestrictions/ipRestriction/ipList': 1, discontinued
                        'margin/openOrders': 0.1,
                        'margin/order': 0.006667, // Weight(UID): 1 => cost = 0.006667
                        'margin/orderList': 0.006667,
                        'margin/isolated/account': 2.0001, // Weight(UID): 300 => cost =  0.006667 * 300 = 2.0001
                        'userDataStream': 0.1,
                        'userDataStream/isolated': 0.1,
                        // brokerage API TODO NO MENTION OF RATELIMIT IN BROKERAGE DOCS
                        'broker/subAccountApi': 1,
                        'broker/subAccountApi/ipRestriction/ipList': 1,
                        'algo/spot/order': 0.1,
                        'algo/futures/order': 0.1,
                        'sub-account/subAccountApi/ipRestriction/ipList': 20.001, // Weight(UID): 3000 => cost = 0.006667 * 3000 = 20.001
                    },
                },
                'sapiV2': {
                    'get': {
                        'sub-account/futures/account': 0.1,
                        'sub-account/futures/accountSummary': 1,
                        'sub-account/futures/positionRisk': 0.1,
                    },
                    'post': {
                        'sub-account/subAccountApi/ipRestriction': 20.001, // Weight(UID): 3000 => cost = 0.006667 * 3000 = 20.001
                    },
                },
                'sapiV3': {
                    'get': {
                        'sub-account/assets': 0.40002, // Weight(UID): 60 => cost =  0.006667 * 60 = 0.40002
                    },
                    'post': {
                        'asset/getUserAsset': 0.5,
                    },
                },
                'sapiV4': {
                    'get': {
                        'sub-account/assets': 0.40002, // Weight(UID): 60 => cost = 0.006667 * 60 = 0.40002
                    },
                },
                'dapiPublic': {
                    'get': {
                        'ping': 1,
                        'time': 1,
                        'exchangeInfo': 1,
                        'depth': { 'cost': 2, 'byLimit': [ [ 50, 2 ], [ 100, 5 ], [ 500, 10 ], [ 1000, 20 ] ] },
                        'trades': 5,
                        'historicalTrades': 20,
                        'aggTrades': 20,
                        'premiumIndex': 10,
                        'fundingRate': 1,
                        'klines': { 'cost': 1, 'byLimit': [ [ 99, 1 ], [ 499, 2 ], [ 1000, 5 ], [ 10000, 10 ] ] },
                        'continuousKlines': { 'cost': 1, 'byLimit': [ [ 99, 1 ], [ 499, 2 ], [ 1000, 5 ], [ 10000, 10 ] ] },
                        'indexPriceKlines': { 'cost': 1, 'byLimit': [ [ 99, 1 ], [ 499, 2 ], [ 1000, 5 ], [ 10000, 10 ] ] },
                        'markPriceKlines': { 'cost': 1, 'byLimit': [ [ 99, 1 ], [ 499, 2 ], [ 1000, 5 ], [ 10000, 10 ] ] },
                        'premiumIndexKlines': { 'cost': 1, 'byLimit': [ [ 99, 1 ], [ 499, 2 ], [ 1000, 5 ], [ 10000, 10 ] ] },
                        'ticker/24hr': { 'cost': 1, 'noSymbol': 40 },
                        'ticker/price': { 'cost': 1, 'noSymbol': 2 },
                        'ticker/bookTicker': { 'cost': 2, 'noSymbol': 5 },
                        'constituents': 2,
                        'openInterest': 1,
                    },
                },
                'dapiData': {
                    'get': {
                        'delivery-price': 1,
                        'openInterestHist': 1,
                        'topLongShortAccountRatio': 1,
                        'topLongShortPositionRatio': 1,
                        'globalLongShortAccountRatio': 1,
                        'takerBuySellVol': 1,
                        'basis': 1,
                    },
                },
                'dapiPrivate': {
                    'get': {
                        'positionSide/dual': 30,
                        'orderAmendment': 1,
                        'order': 1,
                        'openOrder': 1,
                        'openOrders': { 'cost': 1, 'noSymbol': 5 },
                        'allOrders': { 'cost': 20, 'noSymbol': 40 },
                        'balance': 1,
                        'account': 5,
                        'positionMargin/history': 1,
                        'positionRisk': 1,
                        'userTrades': { 'cost': 20, 'noSymbol': 40 },
                        'income': 20,
                        'leverageBracket': 1,
                        'forceOrders': { 'cost': 20, 'noSymbol': 50 },
                        'adlQuantile': 5,
                        'commissionRate': 20,
                        'income/asyn': 5,
                        'income/asyn/id': 5,
                        'pmExchangeInfo': 0.5, // Weight(IP): 5 => cost = 0.1 * 5 = 0.5
                        'pmAccountInfo': 0.5, // Weight(IP): 5 => cost = 0.1 * 5 = 0.5
                    },
                    'post': {
                        'positionSide/dual': 1,
                        'order': 4,
                        'batchOrders': 5,
                        'countdownCancelAll': 10,
                        'leverage': 1,
                        'marginType': 1,
                        'positionMargin': 1,
                        'listenKey': 1,
                    },
                    'put': {
                        'listenKey': 1,
                        'order': 1,
                        'batchOrders': 5,
                    },
                    'delete': {
                        'order': 1,
                        'allOpenOrders': 1,
                        'batchOrders': 5,
                        'listenKey': 1,
                    },
                },
                'dapiPrivateV2': {
                    'get': {
                        'leverageBracket': 1,
                    },
                },
                'fapiPublic': {
                    'get': {
                        'ping': 1,
                        'time': 1,
                        'exchangeInfo': 1,
                        'depth': { 'cost': 2, 'byLimit': [ [ 50, 2 ], [ 100, 5 ], [ 500, 10 ], [ 1000, 20 ] ] },
                        'trades': 5,
                        'historicalTrades': 20,
                        'aggTrades': 20,
                        'klines': { 'cost': 1, 'byLimit': [ [ 99, 1 ], [ 499, 2 ], [ 1000, 5 ], [ 10000, 10 ] ] },
                        'continuousKlines': { 'cost': 1, 'byLimit': [ [ 99, 1 ], [ 499, 2 ], [ 1000, 5 ], [ 10000, 10 ] ] },
                        'markPriceKlines': { 'cost': 1, 'byLimit': [ [ 99, 1 ], [ 499, 2 ], [ 1000, 5 ], [ 10000, 10 ] ] },
                        'indexPriceKlines': { 'cost': 1, 'byLimit': [ [ 99, 1 ], [ 499, 2 ], [ 1000, 5 ], [ 10000, 10 ] ] },
                        'fundingRate': 1,
                        'fundingInfo': 1,
                        'premiumIndex': 1,
                        'ticker/24hr': { 'cost': 1, 'noSymbol': 40 },
                        'ticker/price': { 'cost': 1, 'noSymbol': 2 },
                        'ticker/bookTicker': { 'cost': 1, 'noSymbol': 2 },
                        'openInterest': 1,
                        'indexInfo': 1,
                        'assetIndex': { 'cost': 1, 'noSymbol': 10 },
                        'constituents': 2,
                        'apiTradingStatus': { 'cost': 1, 'noSymbol': 10 },
                        'lvtKlines': 1,
                    },
                },
                'fapiData': {
                    'get': {
                        'delivery-price': 1,
                        'openInterestHist': 1,
                        'topLongShortAccountRatio': 1,
                        'topLongShortPositionRatio': 1,
                        'globalLongShortAccountRatio': 1,
                        'takerlongshortRatio': 1,
                        'basis': 1,
                    },
                },
                'fapiPrivate': {
                    'get': {
                        'forceOrders': { 'cost': 20, 'noSymbol': 50 },
                        'allOrders': 5,
                        'openOrder': 1,
                        'openOrders': 1,
                        'order': 1,
                        'account': 5,
                        'balance': 5,
                        'leverageBracket': 1,
                        'positionMargin/history': 1,
                        'positionRisk': 5,
                        'positionSide/dual': 30,
                        'userTrades': 5,
                        'income': 30,
                        'commissionRate': 20,
                        'apiTradingStatus': 1,
                        'multiAssetsMargin': 30,
                        // broker endpoints
                        'apiReferral/ifNewUser': 1,
                        'apiReferral/customization': 1,
                        'apiReferral/userCustomization': 1,
                        'apiReferral/traderNum': 1,
                        'apiReferral/overview': 1,
                        'apiReferral/tradeVol': 1,
                        'apiReferral/rebateVol': 1,
                        'apiReferral/traderSummary': 1,
                        'adlQuantile': 5,
                        'pmAccountInfo': 5,
                        'orderAmendment': 1,
                        'income/asyn': 1000,
                        'income/asyn/id': 10,
                        'order/asyn': 1000,
                        'order/asyn/id': 10,
                        'trade/asyn': 1000,
                        'trade/asyn/id': 10,
                    },
                    'post': {
                        'batchOrders': 5,
                        'positionSide/dual': 1,
                        'positionMargin': 1,
                        'marginType': 1,
                        'order': 4,
                        'leverage': 1,
                        'listenKey': 1,
                        'countdownCancelAll': 10,
                        'multiAssetsMargin': 1,
                        // broker endpoints
                        'apiReferral/customization': 1,
                        'apiReferral/userCustomization': 1,
                    },
                    'put': {
                        'listenKey': 1,
                        'order': 1,
                        'batchOrders': 5,
                    },
                    'delete': {
                        'batchOrders': 1,
                        'order': 1,
                        'allOpenOrders': 1,
                        'listenKey': 1,
                    },
                },
                'fapiPublicV2': {
                    'get': {
                        'ticker/price': 0,
                    },
                },
                'fapiPrivateV2': {
                    'get': {
                        'account': 1,
                        'balance': 1,
                        'positionRisk': 1,
                    },
                },
                'eapiPublic': {
                    'get': {
                        'ping': 1,
                        'time': 1,
                        'exchangeInfo': 1,
                        'index': 1,
                        'ticker': 5,
                        'mark': 5,
                        'depth': 1,
                        'klines': 1,
                        'trades': 5,
                        'historicalTrades': 20,
                        'exerciseHistory': 3,
                        'openInterest': 3,
                    },
                },
                'eapiPrivate': {
                    'get': {
                        'account': 3,
                        'position': 5,
                        'openOrders': { 'cost': 1, 'noSymbol': 40 },
                        'historyOrders': 3,
                        'userTrades': 5,
                        'exerciseRecord': 5,
                        'bill': 1,
                        'income/asyn': 5,
                        'income/asyn/id': 5,
                        'marginAccount': 3,
                        'mmp': 1,
                        'countdownCancelAll': 1,
                        'order': 1,
                    },
                    'post': {
                        'order': 1,
                        'batchOrders': 5,
                        'listenKey': 1,
                        'mmpSet': 1,
                        'mmpReset': 1,
                        'countdownCancelAll': 1,
                        'countdownCancelAllHeartBeat': 10,
                    },
                    'put': {
                        'listenKey': 1,
                    },
                    'delete': {
                        'order': 1,
                        'batchOrders': 1,
                        'allOpenOrders': 1,
                        'allOpenOrdersByUnderlying': 1,
                        'listenKey': 1,
                    },
                },
                'public': {
                    // IP (api) request rate limit of 6000 per minute
                    // 1 IP (api) => cost = 0.2 => (1000 / (50 * 0.2)) * 60 = 6000
                    'get': {
                        'ping': 0.2, // Weight(IP): 1 => cost = 0.2 * 1 = 0.2
                        'time': 0.2,
                        'depth': { 'cost': 1, 'byLimit': [ [ 100, 1 ], [ 500, 5 ], [ 1000, 10 ], [ 5000, 50 ] ] },
                        'trades': 2, // Weight(IP): 10 => cost = 0.2 * 10 = 2
                        'aggTrades': 0.4,
                        'historicalTrades': 2, // Weight(IP): 10 => cost = 0.2 * 10 = 2
                        'klines': 0.4,
                        'uiKlines': 0.4,
                        'ticker/24hr': { 'cost': 0.4, 'noSymbol': 16 },
                        'ticker': { 'cost': 0.4, 'noSymbol': 16 },
                        'ticker/tradingDay': 0.8,
                        'ticker/price': { 'cost': 0.4, 'noSymbol': 0.8 },
                        'ticker/bookTicker': { 'cost': 0.4, 'noSymbol': 0.8 },
                        'exchangeInfo': 4, // Weight(IP): 20 => cost = 0.2 * 20 = 4
                        'avgPrice': 0.4,
                    },
                    'put': {
                        'userDataStream': 0.4,
                    },
                    'post': {
                        'userDataStream': 0.4,
                    },
                    'delete': {
                        'userDataStream': 0.4,
                    },
                },
                'private': {
                    'get': {
                        'allOrderList': 4, // oco Weight(IP): 20 => cost = 0.2 * 20 = 4
                        'openOrderList': 1.2, // oco Weight(IP): 6 => cost = 0.2 * 6 = 1.2
                        'orderList': 0.8, // oco
                        'order': 0.8,
                        'openOrders': { 'cost': 1.2, 'noSymbol': 16 },
                        'allOrders': 4,
                        'account': 4,
                        'myTrades': 4,
                        'rateLimit/order': 8, // Weight(IP): 40 => cost = 0.2 * 40 = 8
                        'myPreventedMatches': 4, // Weight(IP): 20 => cost = 0.2 * 20 = 4
                        'myAllocations': 4,
                        'account/commission': 4,
                    },
                    'post': {
                        'order/oco': 0.2,
                        'sor/order': 0.2,
                        'sor/order/test': 0.2,
                        'order': 0.2,
                        'order/cancelReplace': 0.2,
                        'order/test': 0.2,
                    },
                    'delete': {
                        'openOrders': 0.2,
                        'orderList': 0.2, // oco
                        'order': 0.2,
                    },
                },
                'papi': {
                    'get': {
                        'um/order': 1, // 1
                        'um/openOrder': 1, // 1
                        'um/openOrders': 1, // 1
                        'um/allOrders': 5, // 5
                        'cm/order': 1, // 1
                        'cm/openOrder': 1, // 1
                        'cm/openOrders': 1, // 1
                        'cm/allOrders': 20, // 20
                        'um/conditional/openOrder': 1,
                        'um/conditional/openOrders': 40,
                        'um/conditional/orderHistory': 1,
                        'um/conditional/allOrders': 40,
                        'cm/conditional/openOrder': 1,
                        'cm/conditional/openOrders': 40,
                        'cm/conditional/orderHistory': 1,
                        'cm/conditional/allOrders': 40,
                        'margin/order': 5,
                        'margin/openOrders': 5,
                        'margin/allOrders': 100,
                        'margin/orderList': 5,
                        'margin/allOrderList': 100,
                        'margin/openOrderList': 5,
                        'margin/myTrades': 5,
                        'balance': 20, // 20
                        'account': 20, // 20
                        'margin/maxBorrowable': 5, // 5
                        'margin/maxWithdraw': 5, // 5
                        'um/positionRisk': 5, // 5
                        'cm/positionRisk': 1, // 1
                        'um/positionSide/dual': 30, // 30
                        'cm/positionSide/dual': 30, // 30
                        'um/userTrades': 5, // 5
                        'cm/userTrades': 20, // 20
                        'um/leverageBracket': 1, // 1
                        'cm/leverageBracket': 1, // 1
                        'margin/forceOrders': 1, // 1
                        'um/forceOrders': 20, // 20
                        'cm/forceOrders': 20, // 20
                        'um/apiTradingStatus': 1, // 1
                        'um/commissionRate': 20, // 20
                        'cm/commissionRate': 20, // 20
                        'margin/marginLoan': 10,
                        'margin/repayLoan': 10,
                        'margin/marginInterestHistory': 1,
                        'portfolio/interest-history': 50, // 50
                        'um/income': 30,
                        'cm/income': 30,
                        'um/account': 5,
                        'cm/account': 5,
                        'repay-futures-switch': 3, // Weight(IP): 30 => cost = 0.1 * 30 = 3
                        'um/adlQuantile': 5,
                        'cm/adlQuantile': 5,
                    },
                    'post': {
                        'um/order': 1, // 0
                        'um/conditional/order': 1,
                        'cm/order': 1, // 0
                        'cm/conditional/order': 1,
                        'margin/order': 0.0133, // Weight(UID): 2 => cost = 0.006667 * 2 = 0.013334
                        'marginLoan': 0.1333, // Weight(UID): 20 => cost = 0.006667 * 20 = 0.13334
                        'repayLoan': 0.1333, // Weight(UID): 20 => cost = 0.006667 * 20 = 0.13334
                        'margin/order/oco': 0.0400, // Weight(UID): 6 => cost = 0.006667 * 6 = 0.040002
                        'um/leverage': 1, // 1
                        'cm/leverage': 1, // 1
                        'um/positionSide/dual': 1, // 1
                        'cm/positionSide/dual': 1, // 1
                        'auto-collection': 0.6667, // Weight(UID): 100 => cost = 0.006667 * 100 = 0.6667
                        'bnb-transfer': 0.6667, // Weight(UID): 100 => cost = 0.006667 * 100 = 0.6667
                        'repay-futures-switch': 150, // Weight(IP): 1500 => cost = 0.1 * 1500 = 150
                        'repay-futures-negative-balance': 150, // Weight(IP): 1500 => cost = 0.1 * 1500 = 150
                        'listenKey': 1, // 1
                        'asset-collection': 3,
                    },
                    'put': {
                        'listenKey': 1, // 1
                    },
                    'delete': {
                        'um/order': 1, // 1
                        'um/conditional/order': 1,
                        'um/allOpenOrders': 1, // 1
                        'um/conditional/allOpenOrders': 1,
                        'cm/order': 1, // 1
                        'cm/conditional/order': 1,
                        'cm/allOpenOrders': 1, // 1
                        'cm/conditional/allOpenOrders': 1,
                        'margin/order': 1, // Weight(IP): 10 => cost = 0.1 * 10 = 1
                        'margin/allOpenOrders': 5, // 5
                        'margin/orderList': 2, // 2
                        'listenKey': 1, // 1
                    },
                },
            },
            'fees': {
                'trading': {
                    'feeSide': 'get',
                    'tierBased': false,
                    'percentage': true,
                    'taker': this.parseNumber ('0.001'),
                    'maker': this.parseNumber ('0.001'),
                },
                'linear': {
                    'trading': {
                        'feeSide': 'quote',
                        'tierBased': true,
                        'percentage': true,
                        'taker': this.parseNumber ('0.000400'),
                        'maker': this.parseNumber ('0.000200'),
                        'tiers': {
                            'taker': [
                                [ this.parseNumber ('0'), this.parseNumber ('0.000400') ],
                                [ this.parseNumber ('250'), this.parseNumber ('0.000400') ],
                                [ this.parseNumber ('2500'), this.parseNumber ('0.000350') ],
                                [ this.parseNumber ('7500'), this.parseNumber ('0.000320') ],
                                [ this.parseNumber ('22500'), this.parseNumber ('0.000300') ],
                                [ this.parseNumber ('50000'), this.parseNumber ('0.000270') ],
                                [ this.parseNumber ('100000'), this.parseNumber ('0.000250') ],
                                [ this.parseNumber ('200000'), this.parseNumber ('0.000220') ],
                                [ this.parseNumber ('400000'), this.parseNumber ('0.000200') ],
                                [ this.parseNumber ('750000'), this.parseNumber ('0.000170') ],
                            ],
                            'maker': [
                                [ this.parseNumber ('0'), this.parseNumber ('0.000200') ],
                                [ this.parseNumber ('250'), this.parseNumber ('0.000160') ],
                                [ this.parseNumber ('2500'), this.parseNumber ('0.000140') ],
                                [ this.parseNumber ('7500'), this.parseNumber ('0.000120') ],
                                [ this.parseNumber ('22500'), this.parseNumber ('0.000100') ],
                                [ this.parseNumber ('50000'), this.parseNumber ('0.000080') ],
                                [ this.parseNumber ('100000'), this.parseNumber ('0.000060') ],
                                [ this.parseNumber ('200000'), this.parseNumber ('0.000040') ],
                                [ this.parseNumber ('400000'), this.parseNumber ('0.000020') ],
                                [ this.parseNumber ('750000'), this.parseNumber ('0') ],
                            ],
                        },
                    },
                },
                'inverse': {
                    'trading': {
                        'feeSide': 'base',
                        'tierBased': true,
                        'percentage': true,
                        'taker': this.parseNumber ('0.000500'),
                        'maker': this.parseNumber ('0.000100'),
                        'tiers': {
                            'taker': [
                                [ this.parseNumber ('0'), this.parseNumber ('0.000500') ],
                                [ this.parseNumber ('250'), this.parseNumber ('0.000450') ],
                                [ this.parseNumber ('2500'), this.parseNumber ('0.000400') ],
                                [ this.parseNumber ('7500'), this.parseNumber ('0.000300') ],
                                [ this.parseNumber ('22500'), this.parseNumber ('0.000250') ],
                                [ this.parseNumber ('50000'), this.parseNumber ('0.000240') ],
                                [ this.parseNumber ('100000'), this.parseNumber ('0.000240') ],
                                [ this.parseNumber ('200000'), this.parseNumber ('0.000240') ],
                                [ this.parseNumber ('400000'), this.parseNumber ('0.000240') ],
                                [ this.parseNumber ('750000'), this.parseNumber ('0.000240') ],
                            ],
                            'maker': [
                                [ this.parseNumber ('0'), this.parseNumber ('0.000100') ],
                                [ this.parseNumber ('250'), this.parseNumber ('0.000080') ],
                                [ this.parseNumber ('2500'), this.parseNumber ('0.000050') ],
                                [ this.parseNumber ('7500'), this.parseNumber ('0.0000030') ],
                                [ this.parseNumber ('22500'), this.parseNumber ('0') ],
                                [ this.parseNumber ('50000'), this.parseNumber ('-0.000050') ],
                                [ this.parseNumber ('100000'), this.parseNumber ('-0.000060') ],
                                [ this.parseNumber ('200000'), this.parseNumber ('-0.000070') ],
                                [ this.parseNumber ('400000'), this.parseNumber ('-0.000080') ],
                                [ this.parseNumber ('750000'), this.parseNumber ('-0.000090') ],
                            ],
                        },
                    },
                },
                'option': {},
            },
            'commonCurrencies': {
                'BCC': 'BCC', // kept for backward-compatibility https://github.com/ccxt/ccxt/issues/4848
                'YOYO': 'YOYOW',
            },
            'precisionMode': DECIMAL_PLACES,
            // exchange-specific options
            'options': {
                'sandboxMode': false,
                'fetchMarkets': [
                    'spot', // allows CORS in browsers
                    'linear', // allows CORS in browsers
                    'inverse', // allows CORS in browsers
                    // 'option', // does not allow CORS, enable outside of the browser only
                ],
                'fetchCurrencies': true, // this is a private call and it requires API keys
                // 'fetchTradesMethod': 'publicGetAggTrades', // publicGetTrades, publicGetHistoricalTrades, eapiPublicGetTrades
                'defaultTimeInForce': 'GTC', // 'GTC' = Good To Cancel (default), 'IOC' = Immediate Or Cancel
                'defaultType': 'spot', // 'spot', 'future', 'margin', 'delivery', 'option'
                'defaultSubType': undefined, // 'linear', 'inverse'
                'hasAlreadyAuthenticatedSuccessfully': false,
                'warnOnFetchOpenOrdersWithoutSymbol': true,
                // not an error
                // https://github.com/ccxt/ccxt/issues/11268
                // https://github.com/ccxt/ccxt/pull/11624
                // POST https://fapi.binance.com/fapi/v1/marginType 400 Bad Request
                // binanceusdm
                'throwMarginModeAlreadySet': false,
                'fetchPositions': 'positionRisk', // or 'account' or 'option'
                'recvWindow': 10 * 1000, // 10 sec
                'timeDifference': 0, // the difference between system clock and Binance clock
                'adjustForTimeDifference': false, // controls the adjustment logic upon instantiation
                'newOrderRespType': {
                    'market': 'FULL', // 'ACK' for order id, 'RESULT' for full order or 'FULL' for order with fills
                    'limit': 'FULL', // we change it from 'ACK' by default to 'FULL' (returns immediately if limit is not hit)
                },
                'quoteOrderQty': true, // whether market orders support amounts in quote currency
                'broker': {
                    'spot': 'x-R4BD3S82',
                    'margin': 'x-R4BD3S82',
                    'future': 'x-xcKtGhcu',
                    'delivery': 'x-xcKtGhcu',
                    'swap': 'x-xcKtGhcu',
                    'option': 'x-xcKtGhcu',
                },
                'accountsByType': {
                    'main': 'MAIN',
                    'spot': 'MAIN',
                    'funding': 'FUNDING',
                    'margin': 'MARGIN',
                    'cross': 'MARGIN',
                    'future': 'UMFUTURE', // backwards compatibility
                    'delivery': 'CMFUTURE', // backwards compatbility
                    'linear': 'UMFUTURE',
                    'inverse': 'CMFUTURE',
                    'option': 'OPTION',
                },
                'accountsById': {
                    'MAIN': 'spot',
                    'FUNDING': 'funding',
                    'MARGIN': 'margin',
                    'UMFUTURE': 'linear',
                    'CMFUTURE': 'inverse',
                    'OPTION': 'option',
                },
                'networks': {
                    'ERC20': 'ETH',
                    'TRC20': 'TRX',
                    'BEP2': 'BNB',
                    'BEP20': 'BSC',
                    'OMNI': 'OMNI',
                    'EOS': 'EOS',
                    'SPL': 'SOL',
                },
                // keeping this object for backward-compatibility
                'reverseNetworks': {
                    'tronscan.org': 'TRC20',
                    'etherscan.io': 'ERC20',
                    'bscscan.com': 'BSC',
                    'explorer.binance.org': 'BEP2',
                    'bithomp.com': 'XRP',
                    'bloks.io': 'EOS',
                    'stellar.expert': 'XLM',
                    'blockchair.com/bitcoin': 'BTC',
                    'blockchair.com/bitcoin-cash': 'BCH',
                    'blockchair.com/ecash': 'XEC',
                    'explorer.litecoin.net': 'LTC',
                    'explorer.avax.network': 'AVAX',
                    'solscan.io': 'SOL',
                    'polkadot.subscan.io': 'DOT',
                    'dashboard.internetcomputer.org': 'ICP',
                    'explorer.chiliz.com': 'CHZ',
                    'cardanoscan.io': 'ADA',
                    'mainnet.theoan.com': 'AION',
                    'algoexplorer.io': 'ALGO',
                    'explorer.ambrosus.com': 'AMB',
                    'viewblock.io/zilliqa': 'ZIL',
                    'viewblock.io/arweave': 'AR',
                    'explorer.ark.io': 'ARK',
                    'atomscan.com': 'ATOM',
                    'www.mintscan.io': 'CTK',
                    'explorer.bitcoindiamond.org': 'BCD',
                    'btgexplorer.com': 'BTG',
                    'bts.ai': 'BTS',
                    'explorer.celo.org': 'CELO',
                    'explorer.nervos.org': 'CKB',
                    'cerebro.cortexlabs.ai': 'CTXC',
                    'chainz.cryptoid.info': 'VIA',
                    'explorer.dcrdata.org': 'DCR',
                    'digiexplorer.info': 'DGB',
                    'dock.subscan.io': 'DOCK',
                    'dogechain.info': 'DOGE',
                    'explorer.elrond.com': 'EGLD',
                    'blockscout.com': 'ETC',
                    'explore-fetchhub.fetch.ai': 'FET',
                    'filfox.info': 'FIL',
                    'fio.bloks.io': 'FIO',
                    'explorer.firo.org': 'FIRO',
                    'neoscan.io': 'NEO',
                    'ftmscan.com': 'FTM',
                    'explorer.gochain.io': 'GO',
                    'block.gxb.io': 'GXS',
                    'hash-hash.info': 'HBAR',
                    'www.hiveblockexplorer.com': 'HIVE',
                    'explorer.helium.com': 'HNT',
                    'tracker.icon.foundation': 'ICX',
                    'www.iostabc.com': 'IOST',
                    'explorer.iota.org': 'IOTA',
                    'iotexscan.io': 'IOTX',
                    'irishub.iobscan.io': 'IRIS',
                    'kava.mintscan.io': 'KAVA',
                    'scope.klaytn.com': 'KLAY',
                    'kmdexplorer.io': 'KMD',
                    'kusama.subscan.io': 'KSM',
                    'explorer.lto.network': 'LTO',
                    'polygonscan.com': 'POLYGON',
                    'explorer.ont.io': 'ONT',
                    'minaexplorer.com': 'MINA',
                    'nanolooker.com': 'NANO',
                    'explorer.nebulas.io': 'NAS',
                    'explorer.nbs.plus': 'NBS',
                    'explorer.nebl.io': 'NEBL',
                    'nulscan.io': 'NULS',
                    'nxscan.com': 'NXS',
                    'explorer.harmony.one': 'ONE',
                    'explorer.poa.network': 'POA',
                    'qtum.info': 'QTUM',
                    'explorer.rsk.co': 'RSK',
                    'www.oasisscan.com': 'ROSE',
                    'ravencoin.network': 'RVN',
                    'sc.tokenview.com': 'SC',
                    'secretnodes.com': 'SCRT',
                    'explorer.skycoin.com': 'SKY',
                    'steemscan.com': 'STEEM',
                    'explorer.stacks.co': 'STX',
                    'www.thetascan.io': 'THETA',
                    'scan.tomochain.com': 'TOMO',
                    'explore.vechain.org': 'VET',
                    'explorer.vite.net': 'VITE',
                    'www.wanscan.org': 'WAN',
                    'wavesexplorer.com': 'WAVES',
                    'wax.eosx.io': 'WAXP',
                    'waltonchain.pro': 'WTC',
                    'chain.nem.ninja': 'XEM',
                    'verge-blockchain.info': 'XVG',
                    'explorer.yoyow.org': 'YOYOW',
                    'explorer.zcha.in': 'ZEC',
                    'explorer.zensystem.io': 'ZEN',
                },
                'networksById': {
                    'tronscan.org': 'TRC20',
                    'etherscan.io': 'ERC20',
                    'bscscan.com': 'BSC',
                    'explorer.binance.org': 'BEP2',
                    'bithomp.com': 'XRP',
                    'bloks.io': 'EOS',
                    'stellar.expert': 'XLM',
                    'blockchair.com/bitcoin': 'BTC',
                    'blockchair.com/bitcoin-cash': 'BCH',
                    'blockchair.com/ecash': 'XEC',
                    'explorer.litecoin.net': 'LTC',
                    'explorer.avax.network': 'AVAX',
                    'solscan.io': 'SOL',
                    'polkadot.subscan.io': 'DOT',
                    'dashboard.internetcomputer.org': 'ICP',
                    'explorer.chiliz.com': 'CHZ',
                    'cardanoscan.io': 'ADA',
                    'mainnet.theoan.com': 'AION',
                    'algoexplorer.io': 'ALGO',
                    'explorer.ambrosus.com': 'AMB',
                    'viewblock.io/zilliqa': 'ZIL',
                    'viewblock.io/arweave': 'AR',
                    'explorer.ark.io': 'ARK',
                    'atomscan.com': 'ATOM',
                    'www.mintscan.io': 'CTK',
                    'explorer.bitcoindiamond.org': 'BCD',
                    'btgexplorer.com': 'BTG',
                    'bts.ai': 'BTS',
                    'explorer.celo.org': 'CELO',
                    'explorer.nervos.org': 'CKB',
                    'cerebro.cortexlabs.ai': 'CTXC',
                    'chainz.cryptoid.info': 'VIA',
                    'explorer.dcrdata.org': 'DCR',
                    'digiexplorer.info': 'DGB',
                    'dock.subscan.io': 'DOCK',
                    'dogechain.info': 'DOGE',
                    'explorer.elrond.com': 'EGLD',
                    'blockscout.com': 'ETC',
                    'explore-fetchhub.fetch.ai': 'FET',
                    'filfox.info': 'FIL',
                    'fio.bloks.io': 'FIO',
                    'explorer.firo.org': 'FIRO',
                    'neoscan.io': 'NEO',
                    'ftmscan.com': 'FTM',
                    'explorer.gochain.io': 'GO',
                    'block.gxb.io': 'GXS',
                    'hash-hash.info': 'HBAR',
                    'www.hiveblockexplorer.com': 'HIVE',
                    'explorer.helium.com': 'HNT',
                    'tracker.icon.foundation': 'ICX',
                    'www.iostabc.com': 'IOST',
                    'explorer.iota.org': 'IOTA',
                    'iotexscan.io': 'IOTX',
                    'irishub.iobscan.io': 'IRIS',
                    'kava.mintscan.io': 'KAVA',
                    'scope.klaytn.com': 'KLAY',
                    'kmdexplorer.io': 'KMD',
                    'kusama.subscan.io': 'KSM',
                    'explorer.lto.network': 'LTO',
                    'polygonscan.com': 'POLYGON',
                    'explorer.ont.io': 'ONT',
                    'minaexplorer.com': 'MINA',
                    'nanolooker.com': 'NANO',
                    'explorer.nebulas.io': 'NAS',
                    'explorer.nbs.plus': 'NBS',
                    'explorer.nebl.io': 'NEBL',
                    'nulscan.io': 'NULS',
                    'nxscan.com': 'NXS',
                    'explorer.harmony.one': 'ONE',
                    'explorer.poa.network': 'POA',
                    'qtum.info': 'QTUM',
                    'explorer.rsk.co': 'RSK',
                    'www.oasisscan.com': 'ROSE',
                    'ravencoin.network': 'RVN',
                    'sc.tokenview.com': 'SC',
                    'secretnodes.com': 'SCRT',
                    'explorer.skycoin.com': 'SKY',
                    'steemscan.com': 'STEEM',
                    'explorer.stacks.co': 'STX',
                    'www.thetascan.io': 'THETA',
                    'scan.tomochain.com': 'TOMO',
                    'explore.vechain.org': 'VET',
                    'explorer.vite.net': 'VITE',
                    'www.wanscan.org': 'WAN',
                    'wavesexplorer.com': 'WAVES',
                    'wax.eosx.io': 'WAXP',
                    'waltonchain.pro': 'WTC',
                    'chain.nem.ninja': 'XEM',
                    'verge-blockchain.info': 'XVG',
                    'explorer.yoyow.org': 'YOYOW',
                    'explorer.zcha.in': 'ZEC',
                    'explorer.zensystem.io': 'ZEN',
                },
                'legalMoney': {
                    'MXN': true,
                    'UGX': true,
                    'SEK': true,
                    'CHF': true,
                    'VND': true,
                    'AED': true,
                    'DKK': true,
                    'KZT': true,
                    'HUF': true,
                    'PEN': true,
                    'PHP': true,
                    'USD': true,
                    'TRY': true,
                    'EUR': true,
                    'NGN': true,
                    'PLN': true,
                    'BRL': true,
                    'ZAR': true,
                    'KES': true,
                    'ARS': true,
                    'RUB': true,
                    'AUD': true,
                    'NOK': true,
                    'CZK': true,
                    'GBP': true,
                    'UAH': true,
                    'GHS': true,
                    'HKD': true,
                    'CAD': true,
                    'INR': true,
                    'JPY': true,
                    'NZD': true,
                },
                'legalMoneyCurrenciesById': {
                    'BUSD': 'USD',
                },
            },
            // https://binance-docs.github.io/apidocs/spot/en/#error-codes-2
            'exceptions': {
                'exact': {
                    'System is under maintenance.': OnMaintenance, // {"code":1,"msg":"System is under maintenance."}
                    'System abnormality': ExchangeError, // {"code":-1000,"msg":"System abnormality"}
                    'You are not authorized to execute this request.': PermissionDenied, // {"msg":"You are not authorized to execute this request."}
                    'API key does not exist': AuthenticationError,
                    'Order would trigger immediately.': OrderImmediatelyFillable,
                    'Stop price would trigger immediately.': OrderImmediatelyFillable, // {"code":-2010,"msg":"Stop price would trigger immediately."}
                    'Order would immediately match and take.': OrderImmediatelyFillable, // {"code":-2010,"msg":"Order would immediately match and take."}
                    'Account has insufficient balance for requested action.': InsufficientFunds,
                    'Rest API trading is not enabled.': ExchangeNotAvailable,
                    'This account may not place or cancel orders.': ExchangeNotAvailable,
                    "You don't have permission.": PermissionDenied, // {"msg":"You don't have permission.","success":false}
                    'Market is closed.': ExchangeNotAvailable, // {"code":-1013,"msg":"Market is closed."}
                    'Too many requests. Please try again later.': DDoSProtection, // {"msg":"Too many requests. Please try again later.","success":false}
                    'This action is disabled on this account.': AccountSuspended, // {"code":-2011,"msg":"This action is disabled on this account."}
                    'Limit orders require GTC for this phase.': BadRequest,
                    'This order type is not possible in this trading phase.': BadRequest,
                    'This type of sub-account exceeds the maximum number limit': BadRequest, // {"code":-9000,"msg":"This type of sub-account exceeds the maximum number limit"}
                    'This symbol is restricted for this account.': PermissionDenied,
                    'This symbol is not permitted for this account.': PermissionDenied, // {"code":-2010,"msg":"This symbol is not permitted for this account."}
                    '-1000': ExchangeNotAvailable, // {"code":-1000,"msg":"An unknown error occured while processing the request."}
                    '-1001': ExchangeNotAvailable, // {"code":-1001,"msg":"'Internal error; unable to process your request. Please try again.'"}
                    '-1002': AuthenticationError, // {"code":-1002,"msg":"'You are not authorized to execute this request.'"}
                    '-1003': RateLimitExceeded, // {"code":-1003,"msg":"Too much request weight used, current limit is 1200 request weight per 1 MINUTE. Please use the websocket for live updates to avoid polling the API."}
                    '-1004': DDoSProtection, // {"code":-1004,"msg":"Server is busy, please wait and try again"}
                    '-1005': PermissionDenied, // {"code":-1005,"msg":"No such IP has been white listed"}
                    '-1006': BadResponse, // {"code":-1006,"msg":"An unexpected response was received from the message bus. Execution status unknown."}
                    '-1007': RequestTimeout, // {"code":-1007,"msg":"Timeout waiting for response from backend server. Send status unknown; execution status unknown."}
                    '-1010': BadResponse, // {"code":-1010,"msg":"ERROR_MSG_RECEIVED."}
                    '-1011': PermissionDenied, // {"code":-1011,"msg":"This IP cannot access this route."}
                    '-1013': InvalidOrder, // {"code":-1013,"msg":"createOrder -> 'invalid quantity'/'invalid price'/MIN_NOTIONAL"}
                    '-1014': InvalidOrder, // {"code":-1014,"msg":"Unsupported order combination."}
                    '-1015': RateLimitExceeded, // {"code":-1015,"msg":"'Too many new orders; current limit is %s orders per %s.'"}
                    '-1016': ExchangeNotAvailable, // {"code":-1016,"msg":"'This service is no longer available.',"}
                    '-1020': BadRequest, // {"code":-1020,"msg":"'This operation is not supported.'"}
                    '-1021': InvalidNonce, // {"code":-1021,"msg":"'your time is ahead of server'"}
                    '-1022': AuthenticationError, // {"code":-1022,"msg":"Signature for this request is not valid."}
                    '-1023': BadRequest, // {"code":-1023,"msg":"Start time is greater than end time."}
                    '-1099': AuthenticationError, // {"code":-1099,"msg":"Not found, authenticated, or authorized"}
                    '-1100': BadRequest, // {"code":-1100,"msg":"createOrder(symbol, 1, asdf) -> 'Illegal characters found in parameter 'price'"}
                    '-1101': BadRequest, // {"code":-1101,"msg":"Too many parameters; expected %s and received %s."}
                    '-1102': BadRequest, // {"code":-1102,"msg":"Param %s or %s must be sent, but both were empty"}
                    '-1103': BadRequest, // {"code":-1103,"msg":"An unknown parameter was sent."}
                    '-1104': BadRequest, // {"code":-1104,"msg":"Not all sent parameters were read, read 8 parameters but was sent 9"}
                    '-1105': BadRequest, // {"code":-1105,"msg":"Parameter %s was empty."}
                    '-1106': BadRequest, // {"code":-1106,"msg":"Parameter %s sent when not required."}
                    '-1108': BadRequest, // {"code":-1108,"msg":"Invalid asset."}
                    '-1109': AuthenticationError, // {"code":-1109,"msg":"Invalid account."}
                    '-1110': BadRequest, // {"code":-1110,"msg":"Invalid symbolType."}
                    '-1111': BadRequest, // {"code":-1111,"msg":"Precision is over the maximum defined for this asset."}
                    '-1112': InvalidOrder, // {"code":-1112,"msg":"No orders on book for symbol."}
                    '-1113': BadRequest, // {"code":-1113,"msg":"Withdrawal amount must be negative."}
                    '-1114': BadRequest, // {"code":-1114,"msg":"TimeInForce parameter sent when not required."}
                    '-1115': BadRequest, // {"code":-1115,"msg":"Invalid timeInForce."}
                    '-1116': BadRequest, // {"code":-1116,"msg":"Invalid orderType."}
                    '-1117': BadRequest, // {"code":-1117,"msg":"Invalid side."}
                    '-1118': BadRequest, // {"code":-1118,"msg":"New client order ID was empty."}
                    '-1119': BadRequest, // {"code":-1119,"msg":"Original client order ID was empty."}
                    '-1120': BadRequest, // {"code":-1120,"msg":"Invalid interval."}
                    '-1121': BadSymbol, // {"code":-1121,"msg":"Invalid symbol."}
                    '-1125': AuthenticationError, // {"code":-1125,"msg":"This listenKey does not exist."}
                    '-1127': BadRequest, // {"code":-1127,"msg":"More than %s hours between startTime and endTime."}
                    '-1128': BadRequest, // {"code":-1128,"msg":"{"code":-1128,"msg":"Combination of optional parameters invalid."}"}
                    '-1130': BadRequest, // {"code":-1130,"msg":"Data sent for paramter %s is not valid."}
                    '-1131': BadRequest, // {"code":-1131,"msg":"recvWindow must be less than 60000"}
                    '-1135': BadRequest, // This error code will occur if a parameter requiring a JSON object is invalid.
                    '-1136': BadRequest, // {"code":-1136,"msg":"Invalid newOrderRespType"}
                    '-2008': AuthenticationError, // {"code":-2008,"msg":"Invalid Api-Key ID."}
                    '-2010': ExchangeError, // {"code":-2010,"msg":"generic error code for createOrder -> 'Account has insufficient balance for requested action.', {"code":-2010,"msg":"Rest API trading is not enabled."}, etc..."}
                    '-2011': OrderNotFound, // {"code":-2011,"msg":"cancelOrder(1, 'BTC/USDT') -> 'UNKNOWN_ORDER'"}
                    '-2013': OrderNotFound, // {"code":-2013,"msg":"fetchOrder (1, 'BTC/USDT') -> 'Order does not exist'"}
                    '-2014': AuthenticationError, // {"code":-2014,"msg":"API-key format invalid."}
                    '-2015': AuthenticationError, // {"code":-2015,"msg":"Invalid API-key, IP, or permissions for action."}
                    '-2016': BadRequest, // {"code":-2016,"msg":"No trading window could be found for the symbol. Try ticker/24hrs instead."}
                    '-2018': InsufficientFunds, // {"code":-2018,"msg":"Balance is insufficient"}
                    '-2019': InsufficientFunds, // {"code":-2019,"msg":"Margin is insufficient."}
                    '-2020': OrderNotFillable, // {"code":-2020,"msg":"Unable to fill."}
                    '-2021': OrderImmediatelyFillable, // {"code":-2021,"msg":"Order would immediately trigger."}
                    '-2022': InvalidOrder, // {"code":-2022,"msg":"ReduceOnly Order is rejected."}
                    '-2023': InsufficientFunds, // {"code":-2023,"msg":"User in liquidation mode now."}
                    '-2024': InsufficientFunds, // {"code":-2024,"msg":"Position is not sufficient."}
                    '-2025': InvalidOrder, // {"code":-2025,"msg":"Reach max open order limit."}
                    '-2026': InvalidOrder, // {"code":-2026,"msg":"This OrderType is not supported when reduceOnly."}
                    '-2027': InvalidOrder, // {"code":-2027,"msg":"Exceeded the maximum allowable position at current leverage."}
                    '-2028': InsufficientFunds, // {"code":-2028,"msg":"Leverage is smaller than permitted: insufficient margin balance"}
                    '-3000': ExchangeError, // {"code":-3000,"msg":"Internal server error."}
                    '-3001': AuthenticationError, // {"code":-3001,"msg":"Please enable 2FA first."}
                    '-3002': BadSymbol, // {"code":-3002,"msg":"We don't have this asset."}
                    '-3003': BadRequest, // {"code":-3003,"msg":"Margin account does not exist."}
                    '-3004': ExchangeError, // {"code":-3004,"msg":"Trade not allowed."}
                    '-3005': InsufficientFunds, // {"code":-3005,"msg":"Transferring out not allowed. Transfer out amount exceeds max amount."}
                    '-3006': InsufficientFunds, // {"code":-3006,"msg":"Your borrow amount has exceed maximum borrow amount."}
                    '-3007': ExchangeError, // {"code":-3007,"msg":"You have pending transaction, please try again later.."}
                    '-3008': InsufficientFunds, // {"code":-3008,"msg":"Borrow not allowed. Your borrow amount has exceed maximum borrow amount."}
                    '-3009': BadRequest, // {"code":-3009,"msg":"This asset are not allowed to transfer into margin account currently."}
                    '-3010': BadRequest, // {"code":-3010,"msg":"Repay not allowed. Repay amount exceeds borrow amount."}
                    '-3011': BadRequest, // {"code":-3011,"msg":"Your input date is invalid."}
                    '-3012': InsufficientFunds, // {"code":-3012,"msg":"Borrow is banned for this asset."}
                    '-3013': BadRequest, // {"code":-3013,"msg":"Borrow amount less than minimum borrow amount."}
                    '-3014': AccountSuspended, // {"code":-3014,"msg":"Borrow is banned for this account."}
                    '-3015': BadRequest, // {"code":-3015,"msg":"Repay amount exceeds borrow amount."}
                    '-3016': BadRequest, // {"code":-3016,"msg":"Repay amount less than minimum repay amount."}
                    '-3017': ExchangeError, // {"code":-3017,"msg":"This asset are not allowed to transfer into margin account currently."}
                    '-3018': AccountSuspended, // {"code":-3018,"msg":"Transferring in has been banned for this account."}
                    '-3019': AccountSuspended, // {"code":-3019,"msg":"Transferring out has been banned for this account."}
                    '-3020': InsufficientFunds, // {"code":-3020,"msg":"Transfer out amount exceeds max amount."}
                    '-3021': BadRequest, // {"code":-3021,"msg":"Margin account are not allowed to trade this trading pair."}
                    '-3022': AccountSuspended, // {"code":-3022,"msg":"You account's trading is banned."}
                    '-3023': BadRequest, // {"code":-3023,"msg":"You can't transfer out/place order under current margin level."}
                    '-3024': ExchangeError, // {"code":-3024,"msg":"The unpaid debt is too small after this repayment."}
                    '-3025': BadRequest, // {"code":-3025,"msg":"Your input date is invalid."}
                    '-3026': BadRequest, // {"code":-3026,"msg":"Your input param is invalid."}
                    '-3027': BadSymbol, // {"code":-3027,"msg":"Not a valid margin asset."}
                    '-3028': BadSymbol, // {"code":-3028,"msg":"Not a valid margin pair."}
                    '-3029': ExchangeError, // {"code":-3029,"msg":"Transfer failed."}
                    '-3036': AccountSuspended, // {"code":-3036,"msg":"This account is not allowed to repay."}
                    '-3037': ExchangeError, // {"code":-3037,"msg":"PNL is clearing. Wait a second."}
                    '-3038': BadRequest, // {"code":-3038,"msg":"Listen key not found."}
                    '-3041': InsufficientFunds, // {"code":-3041,"msg":"Balance is not enough"}
                    '-3042': BadRequest, // {"code":-3042,"msg":"PriceIndex not available for this margin pair."}
                    '-3043': BadRequest, // {"code":-3043,"msg":"Transferring in not allowed."}
                    '-3044': DDoSProtection, // {"code":-3044,"msg":"System busy."}
                    '-3045': ExchangeError, // {"code":-3045,"msg":"The system doesn't have enough asset now."}
                    '-3999': ExchangeError, // {"code":-3999,"msg":"This function is only available for invited users."}
                    '-4001': BadRequest, // {"code":-4001 ,"msg":"Invalid operation."}
                    '-4002': BadRequest, // {"code":-4002 ,"msg":"Invalid get."}
                    '-4003': BadRequest, // {"code":-4003 ,"msg":"Your input email is invalid."}
                    '-4004': AuthenticationError, // {"code":-4004,"msg":"You don't login or auth."}
                    '-4005': RateLimitExceeded, // {"code":-4005 ,"msg":"Too many new requests."}
                    '-4006': BadRequest, // {"code":-4006 ,"msg":"Support main account only."}
                    '-4007': BadRequest, // {"code":-4007 ,"msg":"Address validation is not passed."}
                    '-4008': BadRequest, // {"code":-4008 ,"msg":"Address tag validation is not passed."}
                    '-4010': BadRequest, // {"code":-4010 ,"msg":"White list mail has been confirmed."} // [TODO] possible bug: it should probably be "has not been confirmed"
                    '-4011': BadRequest, // {"code":-4011 ,"msg":"White list mail is invalid."}
                    '-4012': BadRequest, // {"code":-4012 ,"msg":"White list is not opened."}
                    '-4013': AuthenticationError, // {"code":-4013 ,"msg":"2FA is not opened."}
                    '-4014': PermissionDenied, // {"code":-4014 ,"msg":"Withdraw is not allowed within 2 min login."}
                    '-4015': ExchangeError, // {"code":-4015 ,"msg":"Withdraw is limited."}
                    '-4016': PermissionDenied, // {"code":-4016 ,"msg":"Within 24 hours after password modification, withdrawal is prohibited."} | on swap: {"code":-4016,"msg":"Limit price can't be higher than 27330.52."}
                    '-4017': PermissionDenied, // {"code":-4017 ,"msg":"Within 24 hours after the release of 2FA, withdrawal is prohibited."}
                    '-4018': BadSymbol, // {"code":-4018,"msg":"We don't have this asset."}
                    '-4019': BadSymbol, // {"code":-4019,"msg":"Current asset is not open for withdrawal."}
                    '-4021': BadRequest, // {"code":-4021,"msg":"Asset withdrawal must be an %s multiple of %s."}
                    '-4022': BadRequest, // {"code":-4022,"msg":"Not less than the minimum pick-up quantity %s."}
                    '-4023': ExchangeError, // {"code":-4023,"msg":"Within 24 hours, the withdrawal exceeds the maximum amount."}
                    '-4024': InsufficientFunds, // {"code":-4024,"msg":"You don't have this asset."}
                    '-4025': InsufficientFunds, // {"code":-4025,"msg":"The number of hold asset is less than zero."}
                    '-4026': InsufficientFunds, // {"code":-4026,"msg":"You have insufficient balance."}
                    '-4027': ExchangeError, // {"code":-4027,"msg":"Failed to obtain tranId."}
                    '-4028': BadRequest, // {"code":-4028,"msg":"The amount of withdrawal must be greater than the Commission."}
                    '-4029': BadRequest, // {"code":-4029,"msg":"The withdrawal record does not exist."}
                    '-4030': ExchangeError, // {"code":-4030,"msg":"Confirmation of successful asset withdrawal. [TODO] possible bug in docs"}
                    '-4031': ExchangeError, // {"code":-4031,"msg":"Cancellation failed."}
                    '-4032': ExchangeError, // {"code":-4032,"msg":"Withdraw verification exception."}
                    '-4033': BadRequest, // {"code":-4033,"msg":"Illegal address."}
                    '-4034': ExchangeError, // {"code":-4034,"msg":"The address is suspected of fake."}
                    '-4035': PermissionDenied, // {"code":-4035,"msg":"This address is not on the whitelist. Please join and try again."}
                    '-4036': BadRequest, // {"code":-4036,"msg":"The new address needs to be withdrawn in {0} hours."}
                    '-4037': ExchangeError, // {"code":-4037,"msg":"Re-sending Mail failed."}
                    '-4038': ExchangeError, // {"code":-4038,"msg":"Please try again in 5 minutes."}
                    '-4039': BadRequest, // {"code":-4039,"msg":"The user does not exist."}
                    '-4040': BadRequest, // {"code":-4040,"msg":"This address not charged."}
                    '-4041': ExchangeError, // {"code":-4041,"msg":"Please try again in one minute."}
                    '-4042': ExchangeError, // {"code":-4042,"msg":"This asset cannot get deposit address again."}
                    '-4043': BadRequest, // {"code":-4043,"msg":"More than 100 recharge addresses were used in 24 hours."}
                    '-4044': BadRequest, // {"code":-4044,"msg":"This is a blacklist country."}
                    '-4045': ExchangeError, // {"code":-4045,"msg":"Failure to acquire assets."}
                    '-4046': AuthenticationError, // {"code":-4046,"msg":"Agreement not confirmed."}
                    '-4047': BadRequest, // {"code":-4047,"msg":"Time interval must be within 0-90 days"}
                    '-4054': BadRequest, // {"code":-4054,"msg":"Cannot add position margin: position is 0."}
                    '-5001': BadRequest, // {"code":-5001,"msg":"Don't allow transfer to micro assets."}
                    '-5002': InsufficientFunds, // {"code":-5002,"msg":"You have insufficient balance."}
                    '-5003': InsufficientFunds, // {"code":-5003,"msg":"You don't have this asset."}
                    '-5004': BadRequest, // {"code":-5004,"msg":"The residual balances of %s have exceeded 0.001BTC, Please re-choose."}
                    '-5005': InsufficientFunds, // {"code":-5005,"msg":"The residual balances of %s is too low, Please re-choose."}
                    '-5006': BadRequest, // {"code":-5006,"msg":"Only transfer once in 24 hours."}
                    '-5007': BadRequest, // {"code":-5007,"msg":"Quantity must be greater than zero."}
                    '-5008': InsufficientFunds, // {"code":-5008,"msg":"Insufficient amount of returnable assets."}
                    '-5009': BadRequest, // {"code":-5009,"msg":"Product does not exist."}
                    '-5010': ExchangeError, // {"code":-5010,"msg":"Asset transfer fail."}
                    '-5011': BadRequest, // {"code":-5011,"msg":"future account not exists."}
                    '-5012': ExchangeError, // {"code":-5012,"msg":"Asset transfer is in pending."}
                    '-5013': InsufficientFunds, // {"code":-5013,"msg":"Asset transfer failed: insufficient balance""} // undocumented
                    '-5021': BadRequest, // {"code":-5021,"msg":"This parent sub have no relation"}
                    '-6001': BadRequest, // {"code":-6001,"msg":"Daily product not exists."}
                    '-6003': BadRequest, // {"code":-6003,"msg":"Product not exist or you don't have permission"}
                    '-6004': ExchangeError, // {"code":-6004,"msg":"Product not in purchase status"}
                    '-6005': InvalidOrder, // {"code":-6005,"msg":"Smaller than min purchase limit"}
                    '-6006': BadRequest, // {"code":-6006,"msg":"Redeem amount error"}
                    '-6007': BadRequest, // {"code":-6007,"msg":"Not in redeem time"}
                    '-6008': BadRequest, // {"code":-6008,"msg":"Product not in redeem status"}
                    '-6009': RateLimitExceeded, // {"code":-6009,"msg":"Request frequency too high"}
                    '-6011': BadRequest, // {"code":-6011,"msg":"Exceeding the maximum num allowed to purchase per user"}
                    '-6012': InsufficientFunds, // {"code":-6012,"msg":"Balance not enough"}
                    '-6013': ExchangeError, // {"code":-6013,"msg":"Purchasing failed"}
                    '-6014': BadRequest, // {"code":-6014,"msg":"Exceed up-limit allowed to purchased"}
                    '-6015': BadRequest, // {"code":-6015,"msg":"Empty request body"}
                    '-6016': BadRequest, // {"code":-6016,"msg":"Parameter err"}
                    '-6017': BadRequest, // {"code":-6017,"msg":"Not in whitelist"}
                    '-6018': BadRequest, // {"code":-6018,"msg":"Asset not enough"}
                    '-6019': AuthenticationError, // {"code":-6019,"msg":"Need confirm"}
                    '-6020': BadRequest, // {"code":-6020,"msg":"Project not exists"}
                    '-7001': BadRequest, // {"code":-7001,"msg":"Date range is not supported."}
                    '-7002': BadRequest, // {"code":-7002,"msg":"Data request type is not supported."}
                    '-9000': InsufficientFunds, // {"code":-9000,"msg":"user have no avaliable amount"}"
                    '-10017': BadRequest, // {"code":-10017,"msg":"Repay amount should not be larger than liability."}
                    '-11008': InsufficientFunds, // {"code":-11008,"msg":"Exceeding the account's maximum borrowable limit."} // undocumented
                    '-12014': RateLimitExceeded, // {"code":-12014,"msg":"More than 1 request in 3 seconds"}
                    '-13000': BadRequest, // {"code":-13000,"msg":"Redeption of the token is forbiden now"}
                    '-13001': BadRequest, // {"code":-13001,"msg":"Exceeds individual 24h redemption limit of the token"}
                    '-13002': BadRequest, // {"code":-13002,"msg":"Exceeds total 24h redemption limit of the token"}
                    '-13003': BadRequest, // {"code":-13003,"msg":"Subscription of the token is forbiden now"}
                    '-13004': BadRequest, // {"code":-13004,"msg":"Exceeds individual 24h subscription limit of the token"}
                    '-13005': BadRequest, // {"code":-13005,"msg":"Exceeds total 24h subscription limit of the token"}
                    '-13006': InvalidOrder, // {"code":-13006,"msg":"Subscription amount is too small"}
                    '-13007': AuthenticationError, // {"code":-13007,"msg":"The Agreement is not signed"}
                    '-21001': BadRequest, // {"code":-21001,"msg":"USER_IS_NOT_UNIACCOUNT"}
                    '-21002': BadRequest, // {"code":-21002,"msg":"UNI_ACCOUNT_CANT_TRANSFER_FUTURE"}
                    '-21003': BadRequest, // {"code":-21003,"msg":"NET_ASSET_MUST_LTE_RATIO"}
                    '100001003': AuthenticationError, // {"code":100001003,"msg":"Verification failed"} // undocumented
                    '200003903': AuthenticationError, // {"code":200003903,"msg":"Your identity verification has been rejected. Please complete identity verification again."}
                },
                'broad': {
                    'has no operation privilege': PermissionDenied,
                    'MAX_POSITION': InvalidOrder, // {"code":-2010,"msg":"Filter failure: MAX_POSITION"}
                },
            },
        });
    }

    isUsingForcedProxy (params, api = undefined) {
        if (params && params.forceProxy) {
            delete params['forceProxy'];
            return true;
        }
        return false;
    }

    isInverse (type, subType = undefined): boolean {
        if (subType === undefined) {
            return type === 'delivery';
        } else {
            return subType === 'inverse';
        }
    }

    isLinear (type, subType = undefined): boolean {
        if (subType === undefined) {
            return (type === 'future') || (type === 'swap');
        } else {
            return subType === 'linear';
        }
    }

    setSandboxMode (enable) {
        super.setSandboxMode (enable);
        this.options['sandboxMode'] = enable;
    }

    convertExpireDate (date) {
        // parse YYMMDD to timestamp
        const year = date.slice (0, 2);
        const month = date.slice (2, 4);
        const day = date.slice (4, 6);
        const reconstructedDate = '20' + year + '-' + month + '-' + day + 'T00:00:00Z';
        return reconstructedDate;
    }

    createExpiredOptionMarket (symbol) {
        // support expired option contracts
        const settle = 'USDT';
        const optionParts = symbol.split ('-');
        const symbolBase = symbol.split ('/');
        let base = undefined;
        if (symbol.indexOf ('/') > -1) {
            base = this.safeString (symbolBase, 0);
        } else {
            base = this.safeString (optionParts, 0);
        }
        const expiry = this.safeString (optionParts, 1);
        const strike = this.safeInteger (optionParts, 2);
        const strikeAsString = this.safeString (optionParts, 2);
        const optionType = this.safeString (optionParts, 3);
        const datetime = this.convertExpireDate (expiry);
        const timestamp = this.parse8601 (datetime);
        return {
            'id': base + '-' + expiry + '-' + strikeAsString + '-' + optionType,
            'symbol': base + '/' + settle + ':' + settle + '-' + expiry + '-' + strikeAsString + '-' + optionType,
            'base': base,
            'quote': settle,
            'baseId': base,
            'quoteId': settle,
            'active': undefined,
            'type': 'option',
            'linear': undefined,
            'inverse': undefined,
            'spot': false,
            'swap': false,
            'future': false,
            'option': true,
            'margin': false,
            'contract': true,
            'contractSize': undefined,
            'expiry': timestamp,
            'expiryDatetime': datetime,
            'optionType': (optionType === 'C') ? 'call' : 'put',
            'strike': strike,
            'settle': settle,
            'settleId': settle,
            'precision': {
                'amount': undefined,
                'price': undefined,
            },
            'limits': {
                'amount': {
                    'min': undefined,
                    'max': undefined,
                },
                'price': {
                    'min': undefined,
                    'max': undefined,
                },
                'cost': {
                    'min': undefined,
                    'max': undefined,
                },
            },
            'info': undefined,
        } as MarketInterface;
    }

    market (symbol) {
        if (this.markets === undefined) {
            throw new ExchangeError (this.id + ' markets not loaded');
        }
        // defaultType has legacy support on binance
        let defaultType = this.safeString (this.options, 'defaultType');
        const defaultSubType = this.safeString (this.options, 'defaultSubType');
        const isLegacyLinear = defaultType === 'future';
        const isLegacyInverse = defaultType === 'delivery';
        const isLegacy = isLegacyLinear || isLegacyInverse;
        if (typeof symbol === 'string') {
            if (symbol in this.markets) {
                const market = this.markets[symbol];
                // begin diff
                if (isLegacy && market['spot']) {
                    const settle = isLegacyLinear ? market['quote'] : market['base'];
                    const futuresSymbol = symbol + ':' + settle;
                    if (futuresSymbol in this.markets) {
                        return this.markets[futuresSymbol];
                    }
                } else {
                    return market;
                }
                // end diff
            } else if (symbol in this.markets_by_id) {
                const markets = this.markets_by_id[symbol];
                // begin diff
                if (isLegacyLinear) {
                    defaultType = 'linear';
                } else if (isLegacyInverse) {
                    defaultType = 'inverse';
                } else if (defaultType === undefined) {
                    defaultType = defaultSubType;
                }
                // end diff
                for (let i = 0; i < markets.length; i++) {
                    const market = markets[i];
                    if (market[defaultType]) {
                        return market;
                    }
                }
                return markets[0];
            } else if ((symbol.indexOf ('/') > -1) && (symbol.indexOf (':') < 0)) {
                // support legacy symbols
                const [ base, quote ] = symbol.split ('/');
                const settle = (quote === 'USD') ? base : quote;
                const futuresSymbol = symbol + ':' + settle;
                if (futuresSymbol in this.markets) {
                    return this.markets[futuresSymbol];
                }
            } else if ((symbol.indexOf ('-C') > -1) || (symbol.indexOf ('-P') > -1)) { // both exchange-id and unified symbols are supported this way regardless of the defaultType
                return this.createExpiredOptionMarket (symbol);
            }
        }
        throw new BadSymbol (this.id + ' does not have market symbol ' + symbol);
    }

    safeMarket (marketId = undefined, market = undefined, delimiter = undefined, marketType = undefined) {
        const isOption = (marketId !== undefined) && ((marketId.indexOf ('-C') > -1) || (marketId.indexOf ('-P') > -1));
        if (isOption && !(marketId in this.markets_by_id)) {
            // handle expired option contracts
            return this.createExpiredOptionMarket (marketId);
        }
        return super.safeMarket (marketId, market, delimiter, marketType);
    }

    costToPrecision (symbol, cost) {
        return this.decimalToPrecision (cost, TRUNCATE, this.markets[symbol]['precision']['quote'], this.precisionMode, this.paddingMode);
    }

    currencyToPrecision (code, fee, networkCode = undefined) {
        // info is available in currencies only if the user has configured his api keys
        if (this.safeValue (this.currencies[code], 'precision') !== undefined) {
            return this.decimalToPrecision (fee, TRUNCATE, this.currencies[code]['precision'], this.precisionMode, this.paddingMode);
        } else {
            return this.numberToString (fee);
        }
    }

    nonce () {
        return this.milliseconds () - this.options['timeDifference'];
    }

    async fetchTime (params = {}) {
        /**
         * @method
         * @name binance#fetchTime
         * @description fetches the current integer timestamp in milliseconds from the exchange server
         * @see https://binance-docs.github.io/apidocs/spot/en/#check-server-time       // spot
         * @see https://binance-docs.github.io/apidocs/futures/en/#check-server-time    // swap
         * @see https://binance-docs.github.io/apidocs/delivery/en/#check-server-time   // future
         * @param {object} [params] extra parameters specific to the exchange API endpoint
         * @returns {int} the current integer timestamp in milliseconds from the exchange server
         */
        const defaultType = this.safeString2 (this.options, 'fetchTime', 'defaultType', 'spot');
        const type = this.safeString (params, 'type', defaultType);
        const query = this.omit (params, 'type');
        let subType = undefined;
        [ subType, params ] = this.handleSubTypeAndParams ('fetchTime', undefined, params);
        let response = undefined;
        if (this.isLinear (type, subType)) {
            response = await this.fapiPublicGetTime (query);
        } else if (this.isInverse (type, subType)) {
            response = await this.dapiPublicGetTime (query);
        } else {
            response = await this.publicGetTime (query);
        }
        return this.safeInteger (response, 'serverTime');
    }

    async fetchCurrencies (params = {}) {
        /**
         * @method
         * @name binance#fetchCurrencies
         * @description fetches all available currencies on an exchange
         * @see https://binance-docs.github.io/apidocs/spot/en/#all-coins-39-information-user_data
         * @param {object} [params] extra parameters specific to the exchange API endpoint
         * @returns {object} an associative dictionary of currencies
         */
        const fetchCurrenciesEnabled = this.safeValue (this.options, 'fetchCurrencies');
        if (!fetchCurrenciesEnabled) {
            return undefined;
        }
        // this endpoint requires authentication
        // while fetchCurrencies is a public API method by design
        // therefore we check the keys here
        // and fallback to generating the currencies from the markets
        if (!this.checkRequiredCredentials (false)) {
            return undefined;
        }
        // sandbox/testnet does not support sapi endpoints
        const apiBackup = this.safeValue (this.urls, 'apiBackup');
        if (apiBackup !== undefined) {
            return undefined;
        }
        const response = await this.sapiGetCapitalConfigGetall (params);
        const result = {};
        for (let i = 0; i < response.length; i++) {
            //
            //    {
            //        "coin": "LINK",
            //        "depositAllEnable": true,
            //        "withdrawAllEnable": true,
            //        "name": "ChainLink",
            //        "free": "0",
            //        "locked": "0",
            //        "freeze": "0",
            //        "withdrawing": "0",
            //        "ipoing": "0",
            //        "ipoable": "0",
            //        "storage": "0",
            //        "isLegalMoney": false,
            //        "trading": true,
            //        "networkList": [
            //            {
            //                "network": "BSC",
            //                "coin": "LINK",
            //                "withdrawIntegerMultiple": "0.00000001",
            //                "isDefault": false,
            //                "depositEnable": true,
            //                "withdrawEnable": true,
            //                "depositDesc": "",
            //                "withdrawDesc": "",
            //                "specialTips": "",
            //                "specialWithdrawTips": "The network you have selected is BSC. Please ensure that the withdrawal address supports the Binance Smart Chain network. You will lose your assets if the chosen platform does not support retrievals.",
            //                "name": "BNB Smart Chain (BEP20)",
            //                "resetAddressStatus": false,
            //                "addressRegex": "^(0x)[0-9A-Fa-f]{40}$",
            //                "addressRule": "",
            //                "memoRegex": "",
            //                "withdrawFee": "0.012",
            //                "withdrawMin": "0.024",
            //                "withdrawMax": "9999999999.99999999",
            //                "minConfirm": "15",
            //                "unLockConfirm": "0",
            //                "sameAddress": false,
            //                "estimatedArrivalTime": "5",
            //                "busy": false,
            //                "country": "AE,BINANCE_BAHRAIN_BSC"
            //            },
            //            {
            //                "network": "BNB",
            //                "coin": "LINK",
            //                "withdrawIntegerMultiple": "0.00000001",
            //                "isDefault": false,
            //                "depositEnable": true,
            //                "withdrawEnable": true,
            //                "depositDesc": "",
            //                "withdrawDesc": "",
            //                "specialTips": "Both a MEMO and an Address are required to successfully deposit your LINK BEP2 tokens to Binance.",
            //                "specialWithdrawTips": "",
            //                "name": "BNB Beacon Chain (BEP2)",
            //                "resetAddressStatus": false,
            //                "addressRegex": "^(bnb1)[0-9a-z]{38}$",
            //                "addressRule": "",
            //                "memoRegex": "^[0-9A-Za-z\\-_]{1,120}$",
            //                "withdrawFee": "0.002",
            //                "withdrawMin": "0.01",
            //                "withdrawMax": "10000000000",
            //                "minConfirm": "1",
            //                "unLockConfirm": "0",
            //                "sameAddress": true,
            //                "estimatedArrivalTime": "5",
            //                "busy": false,
            //                "country": "AE,BINANCE_BAHRAIN_BSC"
            //            },
            //            {
            //                "network": "ETH",
            //                "coin": "LINK",
            //                "withdrawIntegerMultiple": "0.00000001",
            //                "isDefault": true,
            //                "depositEnable": true,
            //                "withdrawEnable": true,
            //                "depositDesc": "",
            //                "withdrawDesc": "",
            //                "name": "Ethereum (ERC20)",
            //                "resetAddressStatus": false,
            //                "addressRegex": "^(0x)[0-9A-Fa-f]{40}$",
            //                "addressRule": "",
            //                "memoRegex": "",
            //                "withdrawFee": "0.55",
            //                "withdrawMin": "1.1",
            //                "withdrawMax": "10000000000",
            //                "minConfirm": "12",
            //                "unLockConfirm": "0",
            //                "sameAddress": false,
            //                "estimatedArrivalTime": "5",
            //                "busy": false,
            //                "country": "AE,BINANCE_BAHRAIN_BSC"
            //            }
            //        ]
            //    }
            //
            const entry = response[i];
            const id = this.safeString (entry, 'coin');
            const name = this.safeString (entry, 'name');
            const code = this.safeCurrencyCode (id);
            let minPrecision = undefined;
            let isTokenWithdrawable = false;
            let isTokenDepositable = false;
            const networkList = this.safeValue (entry, 'networkList', []);
            const fees = {};
            let fee = undefined;
            for (let j = 0; j < networkList.length; j++) {
                const networkItem = networkList[j];
                const network = this.safeString (networkItem, 'network');
                // const name = this.safeString (networkItem, 'name');
                const withdrawFee = this.safeNumber (networkItem, 'withdrawFee');
                const isDepositEnabled = this.safeValue (networkItem, 'depositEnable');
                const isWithdrawalEnabled = this.safeValue (networkItem, 'withdrawEnable');
                isTokenDepositable = isDepositEnabled || isTokenDepositable;
                isTokenWithdrawable = isWithdrawalEnabled || isTokenWithdrawable;
                fees[network] = withdrawFee;
                const isDefault = this.safeValue (networkItem, 'isDefault');
                if (isDefault || (fee === undefined)) {
                    fee = withdrawFee;
                }
                const precisionTick = this.safeString (networkItem, 'withdrawIntegerMultiple');
                // avoid zero values, which are mostly from fiat or leveraged tokens : https://github.com/ccxt/ccxt/pull/14902#issuecomment-1271636731
                // so, when there is zero instead of i.e. 0.001, then we skip those cases, because we don't know the precision - it might be because of network is suspended or other reasons
                if (!Precise.stringEq (precisionTick, '0')) {
                    minPrecision = (minPrecision === undefined) ? precisionTick : Precise.stringMin (minPrecision, precisionTick);
                }
            }
            const trading = this.safeValue (entry, 'trading');
            const active = (isTokenWithdrawable && isTokenDepositable && trading);
            let maxDecimalPlaces = undefined;
            if (minPrecision !== undefined) {
                maxDecimalPlaces = parseInt (this.numberToString (this.precisionFromString (minPrecision)));
            }
            result[code] = {
                'id': id,
                'name': name,
                'code': code,
                'precision': maxDecimalPlaces,
                'info': entry,
                'active': active,
                'deposit': isTokenDepositable,
                'withdraw': isTokenWithdrawable,
                'networks': networkList,
                'fee': fee,
                'fees': fees,
                'limits': this.limits,
            };
        }
        return result;
    }

    async fetchMarkets (params = {}) {
        /**
         * @method
         * @name binance#fetchMarkets
         * @description retrieves data on all markets for binance
         * @see https://binance-docs.github.io/apidocs/spot/en/#exchange-information         // spot
         * @see https://binance-docs.github.io/apidocs/futures/en/#exchange-information      // swap
         * @see https://binance-docs.github.io/apidocs/delivery/en/#exchange-information     // future
         * @see https://binance-docs.github.io/apidocs/voptions/en/#exchange-information     // option
         * @param {object} [params] extra parameters specific to the exchange API endpoint
         * @returns {object[]} an array of objects representing market data
         */
        const promisesRaw = [];
        const rawFetchMarkets = this.safeValue (this.options, 'fetchMarkets', [ 'spot', 'linear', 'inverse' ]);
        const sandboxMode = this.safeValue (this.options, 'sandboxMode', false);
        const fetchMarkets = [];
        for (let i = 0; i < rawFetchMarkets.length; i++) {
            const type = rawFetchMarkets[i];
            if (type === 'option' && sandboxMode) {
                continue;
            }
            fetchMarkets.push (type);
        }
        for (let i = 0; i < fetchMarkets.length; i++) {
            const marketType = fetchMarkets[i];
            if (marketType === 'spot') {
                promisesRaw.push (this.publicGetExchangeInfo (params));
            } else if (marketType === 'linear') {
                promisesRaw.push (this.fapiPublicGetExchangeInfo (params));
            } else if (marketType === 'inverse') {
                promisesRaw.push (this.dapiPublicGetExchangeInfo (params));
            } else if (marketType === 'option') {
                promisesRaw.push (this.eapiPublicGetExchangeInfo (params));
            } else {
                throw new ExchangeError (this.id + ' fetchMarkets() this.options fetchMarkets "' + marketType + '" is not a supported market type');
            }
        }
        const promises = await Promise.all (promisesRaw);
        const spotMarkets = this.safeValue (this.safeValue (promises, 0), 'symbols', []);
        const futureMarkets = this.safeValue (this.safeValue (promises, 1), 'symbols', []);
        const deliveryMarkets = this.safeValue (this.safeValue (promises, 2), 'symbols', []);
        const optionMarkets = this.safeValue (this.safeValue (promises, 3), 'optionSymbols', []);
        let markets = spotMarkets;
        markets = this.arrayConcat (markets, futureMarkets);
        markets = this.arrayConcat (markets, deliveryMarkets);
        markets = this.arrayConcat (markets, optionMarkets);
        //
        // spot / margin
        //
        //     {
        //         "timezone":"UTC",
        //         "serverTime":1575416692969,
        //         "rateLimits":[
        //             {"rateLimitType":"REQUEST_WEIGHT","interval":"MINUTE","intervalNum":1,"limit":1200},
        //             {"rateLimitType":"ORDERS","interval":"SECOND","intervalNum":10,"limit":100},
        //             {"rateLimitType":"ORDERS","interval":"DAY","intervalNum":1,"limit":200000}
        //         ],
        //         "exchangeFilters":[],
        //         "symbols":[
        //             {
        //                 "symbol":"ETHBTC",
        //                 "status":"TRADING",
        //                 "baseAsset":"ETH",
        //                 "baseAssetPrecision":8,
        //                 "quoteAsset":"BTC",
        //                 "quotePrecision":8,
        //                 "baseCommissionPrecision":8,
        //                 "quoteCommissionPrecision":8,
        //                 "orderTypes":["LIMIT","LIMIT_MAKER","MARKET","STOP_LOSS_LIMIT","TAKE_PROFIT_LIMIT"],
        //                 "icebergAllowed":true,
        //                 "ocoAllowed":true,
        //                 "quoteOrderQtyMarketAllowed":true,
        //                 "allowTrailingStop":false,
        //                 "isSpotTradingAllowed":true,
        //                 "isMarginTradingAllowed":true,
        //                 "filters":[
        //                     {"filterType":"PRICE_FILTER","minPrice":"0.00000100","maxPrice":"100000.00000000","tickSize":"0.00000100"},
        //                     {"filterType":"PERCENT_PRICE","multiplierUp":"5","multiplierDown":"0.2","avgPriceMins":5},
        //                     {"filterType":"LOT_SIZE","minQty":"0.00100000","maxQty":"100000.00000000","stepSize":"0.00100000"},
        //                     {"filterType":"MIN_NOTIONAL","minNotional":"0.00010000","applyToMarket":true,"avgPriceMins":5},
        //                     {"filterType":"ICEBERG_PARTS","limit":10},
        //                     {"filterType":"MARKET_LOT_SIZE","minQty":"0.00000000","maxQty":"63100.00000000","stepSize":"0.00000000"},
        //                     {"filterType":"MAX_NUM_ORDERS","maxNumOrders":200},
        //                     {"filterType":"MAX_NUM_ALGO_ORDERS","maxNumAlgoOrders":5}
        //                 ],
        //                 "permissions":["SPOT","MARGIN"]}
        //             },
        //         ],
        //     }
        //
        // futures/usdt-margined (fapi)
        //
        //     {
        //         "timezone":"UTC",
        //         "serverTime":1575417244353,
        //         "rateLimits":[
        //             {"rateLimitType":"REQUEST_WEIGHT","interval":"MINUTE","intervalNum":1,"limit":1200},
        //             {"rateLimitType":"ORDERS","interval":"MINUTE","intervalNum":1,"limit":1200}
        //         ],
        //         "exchangeFilters":[],
        //         "symbols":[
        //             {
        //                 "symbol":"BTCUSDT",
        //                 "status":"TRADING",
        //                 "maintMarginPercent":"2.5000",
        //                 "requiredMarginPercent":"5.0000",
        //                 "baseAsset":"BTC",
        //                 "quoteAsset":"USDT",
        //                 "pricePrecision":2,
        //                 "quantityPrecision":3,
        //                 "baseAssetPrecision":8,
        //                 "quotePrecision":8,
        //                 "filters":[
        //                     {"minPrice":"0.01","maxPrice":"100000","filterType":"PRICE_FILTER","tickSize":"0.01"},
        //                     {"stepSize":"0.001","filterType":"LOT_SIZE","maxQty":"1000","minQty":"0.001"},
        //                     {"stepSize":"0.001","filterType":"MARKET_LOT_SIZE","maxQty":"1000","minQty":"0.001"},
        //                     {"limit":200,"filterType":"MAX_NUM_ORDERS"},
        //                     {"multiplierDown":"0.8500","multiplierUp":"1.1500","multiplierDecimal":"4","filterType":"PERCENT_PRICE"}
        //                 ],
        //                 "orderTypes":["LIMIT","MARKET","STOP"],
        //                 "timeInForce":["GTC","IOC","FOK","GTX"]
        //             }
        //         ]
        //     }
        //
        // delivery/coin-margined (dapi)
        //
        //     {
        //         "timezone": "UTC",
        //         "serverTime": 1597667052958,
        //         "rateLimits": [
        //             {"rateLimitType":"REQUEST_WEIGHT","interval":"MINUTE","intervalNum":1,"limit":6000},
        //             {"rateLimitType":"ORDERS","interval":"MINUTE","intervalNum":1,"limit":6000}
        //         ],
        //         "exchangeFilters": [],
        //         "symbols": [
        //             {
        //                 "symbol": "BTCUSD_200925",
        //                 "pair": "BTCUSD",
        //                 "contractType": "CURRENT_QUARTER",
        //                 "deliveryDate": 1601020800000,
        //                 "onboardDate": 1590739200000,
        //                 "contractStatus": "TRADING",
        //                 "contractSize": 100,
        //                 "marginAsset": "BTC",
        //                 "maintMarginPercent": "2.5000",
        //                 "requiredMarginPercent": "5.0000",
        //                 "baseAsset": "BTC",
        //                 "quoteAsset": "USD",
        //                 "pricePrecision": 1,
        //                 "quantityPrecision": 0,
        //                 "baseAssetPrecision": 8,
        //                 "quotePrecision": 8,
        //                 "equalQtyPrecision": 4,
        //                 "filters": [
        //                     {"minPrice":"0.1","maxPrice":"100000","filterType":"PRICE_FILTER","tickSize":"0.1"},
        //                     {"stepSize":"1","filterType":"LOT_SIZE","maxQty":"100000","minQty":"1"},
        //                     {"stepSize":"0","filterType":"MARKET_LOT_SIZE","maxQty":"100000","minQty":"1"},
        //                     {"limit":200,"filterType":"MAX_NUM_ORDERS"},
        //                     {"multiplierDown":"0.9500","multiplierUp":"1.0500","multiplierDecimal":"4","filterType":"PERCENT_PRICE"}
        //                 ],
        //                 "orderTypes": ["LIMIT","MARKET","STOP","STOP_MARKET","TAKE_PROFIT","TAKE_PROFIT_MARKET","TRAILING_STOP_MARKET"],
        //                 "timeInForce": ["GTC","IOC","FOK","GTX"]
        //             },
        //             {
        //                 "symbol": "BTCUSD_PERP",
        //                 "pair": "BTCUSD",
        //                 "contractType": "PERPETUAL",
        //                 "deliveryDate": 4133404800000,
        //                 "onboardDate": 1596006000000,
        //                 "contractStatus": "TRADING",
        //                 "contractSize": 100,
        //                 "marginAsset": "BTC",
        //                 "maintMarginPercent": "2.5000",
        //                 "requiredMarginPercent": "5.0000",
        //                 "baseAsset": "BTC",
        //                 "quoteAsset": "USD",
        //                 "pricePrecision": 1,
        //                 "quantityPrecision": 0,
        //                 "baseAssetPrecision": 8,
        //                 "quotePrecision": 8,
        //                 "equalQtyPrecision": 4,
        //                 "filters": [
        //                     {"minPrice":"0.1","maxPrice":"100000","filterType":"PRICE_FILTER","tickSize":"0.1"},
        //                     {"stepSize":"1","filterType":"LOT_SIZE","maxQty":"100000","minQty":"1"},
        //                     {"stepSize":"1","filterType":"MARKET_LOT_SIZE","maxQty":"100000","minQty":"1"},
        //                     {"limit":200,"filterType":"MAX_NUM_ORDERS"},
        //                     {"multiplierDown":"0.8500","multiplierUp":"1.1500","multiplierDecimal":"4","filterType":"PERCENT_PRICE"}
        //                 ],
        //                 "orderTypes": ["LIMIT","MARKET","STOP","STOP_MARKET","TAKE_PROFIT","TAKE_PROFIT_MARKET","TRAILING_STOP_MARKET"],
        //                 "timeInForce": ["GTC","IOC","FOK","GTX"]
        //             }
        //         ]
        //     }
        //
        // options (eapi)
        //
        //     {
        //         "timezone": "UTC",
        //         "serverTime": 1675912490405,
        //         "optionContracts": [
        //             {
        //                 "id": 1,
        //                 "baseAsset": "SOL",
        //                 "quoteAsset": "USDT",
        //                 "underlying": "SOLUSDT",
        //                 "settleAsset": "USDT"
        //             },
        //             ...
        //         ],
        //         "optionAssets": [
        //             {"id":1,"name":"USDT"}
        //         ],
        //         "optionSymbols": [
        //             {
        //                 "contractId": 3,
        //                 "expiryDate": 1677225600000,
        //                 "filters": [
        //                     {"filterType":"PRICE_FILTER","minPrice":"724.6","maxPrice":"919.2","tickSize":"0.1"},
        //                     {"filterType":"LOT_SIZE","minQty":"0.01","maxQty":"1000","stepSize":"0.01"}
        //                 ],
        //                 "id": 2474,
        //                 "symbol": "ETH-230224-800-C",
        //                 "side": "CALL",
        //                 "strikePrice": "800.00000000",
        //                 "underlying": "ETHUSDT",
        //                 "unit": 1,
        //                 "makerFeeRate": "0.00020000",
        //                 "takerFeeRate": "0.00020000",
        //                 "minQty": "0.01",
        //                 "maxQty": "1000",
        //                 "initialMargin": "0.15000000",
        //                 "maintenanceMargin": "0.07500000",
        //                 "minInitialMargin": "0.10000000",
        //                 "minMaintenanceMargin": "0.05000000",
        //                 "priceScale": 1,
        //                 "quantityScale": 2,
        //                 "quoteAsset": "USDT"
        //             },
        //             ...
        //         ],
        //         "rateLimits": [
        //             {"rateLimitType":"REQUEST_WEIGHT","interval":"MINUTE","intervalNum":1,"limit":400},
        //             {"rateLimitType":"ORDERS","interval":"MINUTE","intervalNum":1,"limit":100},
        //             {"rateLimitType":"ORDERS","interval":"SECOND","intervalNum":10,"limit":30}
        //         ]
        //     }
        //
        if (this.options['adjustForTimeDifference']) {
            await this.loadTimeDifference ();
        }
        const result = [];
        for (let i = 0; i < markets.length; i++) {
            result.push (this.parseMarket (markets[i]));
        }
        return result;
    }

    parseMarket (market): Market {
        let swap = false;
        let future = false;
        let option = false;
        const underlying = this.safeString (market, 'underlying');
        const id = this.safeString (market, 'symbol');
        const optionParts = id.split ('-');
        const optionBase = this.safeString (optionParts, 0);
        const lowercaseId = this.safeStringLower (market, 'symbol');
        const baseId = this.safeString (market, 'baseAsset', optionBase);
        const quoteId = this.safeString (market, 'quoteAsset');
        const base = this.safeCurrencyCode (baseId);
        const quote = this.safeCurrencyCode (quoteId);
        const contractType = this.safeString (market, 'contractType');
        let contract = ('contractType' in market);
        let expiry = this.safeInteger2 (market, 'deliveryDate', 'expiryDate');
        let settleId = this.safeString (market, 'marginAsset');
        if ((contractType === 'PERPETUAL') || (expiry === 4133404800000)) { // some swap markets do not have contract type, eg: BTCST
            expiry = undefined;
            swap = true;
        } else if (underlying !== undefined) {
            contract = true;
            option = true;
            settleId = (settleId === undefined) ? 'USDT' : settleId;
        } else if (expiry !== undefined) {
            future = true;
        }
        const settle = this.safeCurrencyCode (settleId);
        const spot = !contract;
        const filters = this.safeValue (market, 'filters', []);
        const filtersByType = this.indexBy (filters, 'filterType');
        const status = this.safeString2 (market, 'status', 'contractStatus');
        let contractSize = undefined;
        let fees = this.fees;
        let linear = undefined;
        let inverse = undefined;
        const strike = this.safeInteger (market, 'strikePrice');
        let symbol = base + '/' + quote;
        if (contract) {
            if (swap) {
                symbol = symbol + ':' + settle;
            } else if (future) {
                symbol = symbol + ':' + settle + '-' + this.yymmdd (expiry);
            } else if (option) {
                symbol = symbol + ':' + settle + '-' + this.yymmdd (expiry) + '-' + this.numberToString (strike) + '-' + this.safeString (optionParts, 3);
            }
            contractSize = this.safeNumber2 (market, 'contractSize', 'unit', this.parseNumber ('1'));
            linear = settle === quote;
            inverse = settle === base;
            const feesType = linear ? 'linear' : 'inverse';
            fees = this.safeValue (this.fees, feesType, {});
        }
        let active = (status === 'TRADING');
        if (spot) {
            const permissions = this.safeValue (market, 'permissions', []);
            for (let j = 0; j < permissions.length; j++) {
                if (permissions[j] === 'TRD_GRP_003') {
                    active = false;
                    break;
                }
            }
        }
        const isMarginTradingAllowed = this.safeValue (market, 'isMarginTradingAllowed', false);
        let unifiedType = undefined;
        if (spot) {
            unifiedType = 'spot';
        } else if (swap) {
            unifiedType = 'swap';
        } else if (future) {
            unifiedType = 'future';
        } else if (option) {
            unifiedType = 'option';
            active = undefined;
        }
        const entry = {
            'id': id,
            'lowercaseId': lowercaseId,
            'symbol': symbol,
            'base': base,
            'quote': quote,
            'settle': settle,
            'baseId': baseId,
            'quoteId': quoteId,
            'settleId': settleId,
            'type': unifiedType,
            'spot': spot,
            'margin': spot && isMarginTradingAllowed,
            'swap': swap,
            'future': future,
            'option': option,
            'active': active,
            'contract': contract,
            'linear': linear,
            'inverse': inverse,
            'taker': fees['trading']['taker'],
            'maker': fees['trading']['maker'],
            'contractSize': contractSize,
            'expiry': expiry,
            'expiryDatetime': this.iso8601 (expiry),
            'strike': strike,
            'optionType': this.safeStringLower (market, 'side'),
            'precision': {
                'amount': this.safeInteger2 (market, 'quantityPrecision', 'quantityScale'),
                'price': this.safeInteger2 (market, 'pricePrecision', 'priceScale'),
                'base': this.safeInteger (market, 'baseAssetPrecision'),
                'quote': this.safeInteger (market, 'quotePrecision'),
            },
            'limits': {
                'leverage': {
                    'min': undefined,
                    'max': undefined,
                },
                'amount': {
                    'min': this.safeNumber (market, 'minQty'),
                    'max': this.safeNumber (market, 'maxQty'),
                },
                'price': {
                    'min': undefined,
                    'max': undefined,
                },
                'cost': {
                    'min': undefined,
                    'max': undefined,
                },
            },
            'info': market,
            'created': this.safeInteger (market, 'onboardDate'), // present in inverse & linear apis
        };
        if ('PRICE_FILTER' in filtersByType) {
            const filter = this.safeValue (filtersByType, 'PRICE_FILTER', {});
            // PRICE_FILTER reports zero values for maxPrice
            // since they updated filter types in November 2018
            // https://github.com/ccxt/ccxt/issues/4286
            // therefore limits['price']['max'] doesn't have any meaningful value except undefined
            entry['limits']['price'] = {
                'min': this.safeNumber (filter, 'minPrice'),
                'max': this.safeNumber (filter, 'maxPrice'),
            };
            entry['precision']['price'] = this.precisionFromString (filter['tickSize']);
        }
        if ('LOT_SIZE' in filtersByType) {
            const filter = this.safeValue (filtersByType, 'LOT_SIZE', {});
            const stepSize = this.safeString (filter, 'stepSize');
            entry['precision']['amount'] = this.precisionFromString (stepSize);
            entry['limits']['amount'] = {
                'min': this.safeNumber (filter, 'minQty'),
                'max': this.safeNumber (filter, 'maxQty'),
            };
        }
        if ('MARKET_LOT_SIZE' in filtersByType) {
            const filter = this.safeValue (filtersByType, 'MARKET_LOT_SIZE', {});
            entry['limits']['market'] = {
                'min': this.safeNumber (filter, 'minQty'),
                'max': this.safeNumber (filter, 'maxQty'),
            };
        }
        if (('MIN_NOTIONAL' in filtersByType) || ('NOTIONAL' in filtersByType)) { // notional added in 12/04/23 to spot testnet
            const filter = this.safeValue2 (filtersByType, 'MIN_NOTIONAL', 'NOTIONAL', {});
            entry['limits']['cost']['min'] = this.safeNumber2 (filter, 'minNotional', 'notional');
            entry['limits']['cost']['max'] = this.safeNumber (filter, 'maxNotional');
        }
        return entry;
    }

    parseBalanceHelper (entry) {
        const account = this.account ();
        account['used'] = this.safeString (entry, 'locked');
        account['free'] = this.safeString (entry, 'free');
        const interest = this.safeString (entry, 'interest');
        const debt = this.safeString (entry, 'borrowed');
        account['debt'] = Precise.stringAdd (debt, interest);
        return account;
    }

    parseBalance (response, type = undefined, marginMode = undefined): Balances {
        const result = {
            'info': response,
        };
        let timestamp = undefined;
        const isolated = marginMode === 'isolated';
        const cross = (type === 'margin') || (marginMode === 'cross');
        if (!isolated && ((type === 'spot') || cross)) {
            timestamp = this.safeInteger (response, 'updateTime');
            const balances = this.safeValue2 (response, 'balances', 'userAssets', []);
            for (let i = 0; i < balances.length; i++) {
                const balance = balances[i];
                const currencyId = this.safeString (balance, 'asset');
                const code = this.safeCurrencyCode (currencyId);
                const account = this.account ();
                account['free'] = this.safeString (balance, 'free');
                account['used'] = this.safeString (balance, 'locked');
                if (cross) {
                    const debt = this.safeString (balance, 'borrowed');
                    const interest = this.safeString (balance, 'interest');
                    account['debt'] = Precise.stringAdd (debt, interest);
                }
                result[code] = account;
            }
        } else if (isolated) {
            const assets = this.safeValue (response, 'assets');
            for (let i = 0; i < assets.length; i++) {
                const asset = assets[i];
                const marketId = this.safeValue (asset, 'symbol');
                const symbol = this.safeSymbol (marketId, undefined, undefined, 'spot');
                const base = this.safeValue (asset, 'baseAsset', {});
                const quote = this.safeValue (asset, 'quoteAsset', {});
                const baseCode = this.safeCurrencyCode (this.safeString (base, 'asset'));
                const quoteCode = this.safeCurrencyCode (this.safeString (quote, 'asset'));
                const subResult = {};
                subResult[baseCode] = this.parseBalanceHelper (base);
                subResult[quoteCode] = this.parseBalanceHelper (quote);
                result[symbol] = this.safeBalance (subResult);
            }
        } else if (type === 'savings') {
            const positionAmountVos = this.safeValue (response, 'positionAmountVos', []);
            for (let i = 0; i < positionAmountVos.length; i++) {
                const entry = positionAmountVos[i];
                const currencyId = this.safeString (entry, 'asset');
                const code = this.safeCurrencyCode (currencyId);
                const account = this.account ();
                const usedAndTotal = this.safeString (entry, 'amount');
                account['total'] = usedAndTotal;
                account['used'] = usedAndTotal;
                result[code] = account;
            }
        } else if (type === 'funding') {
            for (let i = 0; i < response.length; i++) {
                const entry = response[i];
                const account = this.account ();
                const currencyId = this.safeString (entry, 'asset');
                const code = this.safeCurrencyCode (currencyId);
                account['free'] = this.safeString (entry, 'free');
                const frozen = this.safeString (entry, 'freeze');
                const withdrawing = this.safeString (entry, 'withdrawing');
                const locked = this.safeString (entry, 'locked');
                account['used'] = Precise.stringAdd (frozen, Precise.stringAdd (locked, withdrawing));
                result[code] = account;
            }
        } else {
            let balances = response;
            if (!Array.isArray (response)) {
                balances = this.safeValue (response, 'assets', []);
            }
            for (let i = 0; i < balances.length; i++) {
                const balance = balances[i];
                const currencyId = this.safeString (balance, 'asset');
                const code = this.safeCurrencyCode (currencyId);
                const account = this.account ();
                account['free'] = this.safeString (balance, 'availableBalance');
                account['used'] = this.safeString (balance, 'initialMargin');
                account['total'] = this.safeString2 (balance, 'marginBalance', 'balance');
                result[code] = account;
            }
        }
        result['timestamp'] = timestamp;
        result['datetime'] = this.iso8601 (timestamp);
        return isolated ? result : this.safeBalance (result);
    }

    async fetchBalance (params = {}): Promise<Balances> {
        /**
         * @method
         * @name binance#fetchBalance
         * @description query for balance and get the amount of funds available for trading or funds locked in orders
         * @see https://binance-docs.github.io/apidocs/spot/en/#account-information-user_data                  // spot
         * @see https://binance-docs.github.io/apidocs/spot/en/#query-cross-margin-account-details-user_data   // cross margin
         * @see https://binance-docs.github.io/apidocs/spot/en/#query-isolated-margin-account-info-user_data   // isolated margin
         * @see https://binance-docs.github.io/apidocs/spot/en/#lending-account-user_data                      // lending
         * @see https://binance-docs.github.io/apidocs/spot/en/#funding-wallet-user_data                       // funding
         * @see https://binance-docs.github.io/apidocs/futures/en/#account-information-v2-user_data            // swap
         * @see https://binance-docs.github.io/apidocs/delivery/en/#account-information-user_data              // future
         * @see https://binance-docs.github.io/apidocs/voptions/en/#option-account-information-trade           // option
<<<<<<< HEAD
         * @param {object} [params] extra parameters specific to the binance api endpoint
         * @param {string} [params.type] 'future', 'delivery', 'savings', 'funding', 'option', or 'spot'
=======
         * @param {object} [params] extra parameters specific to the exchange API endpoint
         * @param {string} [params.type] 'future', 'delivery', 'savings', 'funding', or 'spot'
>>>>>>> 29094333
         * @param {string} [params.marginMode] 'cross' or 'isolated', for margin trading, uses this.options.defaultMarginMode if not passed, defaults to undefined/None/null
         * @param {string[]|undefined} [params.symbols] unified market symbols, only used in isolated margin mode
         * @returns {object} a [balance structure]{@link https://docs.ccxt.com/#/?id=balance-structure}
         */
        await this.loadMarkets ();
        const defaultType = this.safeString2 (this.options, 'fetchBalance', 'defaultType', 'spot');
        let type = this.safeString (params, 'type', defaultType);
        let subType = undefined;
        [ subType, params ] = this.handleSubTypeAndParams ('fetchBalance', undefined, params);
        const [ marginMode, query ] = this.handleMarginModeAndParams ('fetchBalance', params);
        let method = 'privateGetAccount';
        const request = {};
        if (this.isLinear (type, subType)) {
            const options = this.safeValue (this.options, type, {});
            const fetchBalanceOptions = this.safeValue (options, 'fetchBalance', {});
            method = this.safeString (fetchBalanceOptions, 'method', 'fapiPrivateV2GetAccount');
            type = 'linear';
        } else if (this.isInverse (type, subType)) {
            const options = this.safeValue (this.options, type, {});
            const fetchBalanceOptions = this.safeValue (options, 'fetchBalance', {});
            method = this.safeString (fetchBalanceOptions, 'method', 'dapiPrivateGetAccount');
            type = 'inverse';
        } else if (marginMode === 'isolated') {
            method = 'sapiGetMarginIsolatedAccount';
            const paramSymbols = this.safeValue (params, 'symbols');
            if (paramSymbols !== undefined) {
                let symbols = '';
                if (Array.isArray (paramSymbols)) {
                    symbols = this.marketId (paramSymbols[0]);
                    for (let i = 1; i < paramSymbols.length; i++) {
                        const symbol = paramSymbols[i];
                        const id = this.marketId (symbol);
                        symbols += ',' + id;
                    }
                } else {
                    symbols = paramSymbols;
                }
                request['symbols'] = symbols;
            }
        } else if ((type === 'margin') || (marginMode === 'cross')) {
            method = 'sapiGetMarginAccount';
        } else if (type === 'savings') {
            method = 'sapiGetLendingUnionAccount';
        } else if (type === 'funding') {
            method = 'sapiPostAssetGetFundingAsset';
        } else if (type === 'option') {
            method = 'eapiPrivateGetAccount';
        }
        const requestParams = this.omit (query, [ 'type', 'symbols' ]);
        const response = await this[method] (this.extend (request, requestParams));
        //
        // spot
        //
        //     {
        //         "makerCommission": 10,
        //         "takerCommission": 10,
        //         "buyerCommission": 0,
        //         "sellerCommission": 0,
        //         "canTrade": true,
        //         "canWithdraw": true,
        //         "canDeposit": true,
        //         "updateTime": 1575357359602,
        //         "accountType": "MARGIN",
        //         "balances": [
        //             { asset: "BTC", free: "0.00219821", locked: "0.00000000"  },
        //         ]
        //     }
        //
        // margin (cross)
        //
        //     {
        //         "borrowEnabled":true,
        //         "marginLevel":"999.00000000",
        //         "totalAssetOfBtc":"0.00000000",
        //         "totalLiabilityOfBtc":"0.00000000",
        //         "totalNetAssetOfBtc":"0.00000000",
        //         "tradeEnabled":true,
        //         "transferEnabled":true,
        //         "userAssets":[
        //             {"asset":"MATIC","borrowed":"0.00000000","free":"0.00000000","interest":"0.00000000","locked":"0.00000000","netAsset":"0.00000000"},
        //             {"asset":"VET","borrowed":"0.00000000","free":"0.00000000","interest":"0.00000000","locked":"0.00000000","netAsset":"0.00000000"},
        //             {"asset":"USDT","borrowed":"0.00000000","free":"0.00000000","interest":"0.00000000","locked":"0.00000000","netAsset":"0.00000000"}
        //         ],
        //     }
        //
        // margin (isolated)
        //
        //    {
        //        "info": {
        //            "assets": [
        //                {
        //                    "baseAsset": {
        //                        "asset": "1INCH",
        //                        "borrowEnabled": true,
        //                        "borrowed": "0",
        //                        "free": "0",
        //                        "interest": "0",
        //                        "locked": "0",
        //                        "netAsset": "0",
        //                        "netAssetOfBtc": "0",
        //                        "repayEnabled": true,
        //                        "totalAsset": "0"
        //                    },
        //                    "quoteAsset": {
        //                        "asset": "USDT",
        //                        "borrowEnabled": true,
        //                        "borrowed": "0",
        //                        "free": "11",
        //                        "interest": "0",
        //                        "locked": "0",
        //                        "netAsset": "11",
        //                        "netAssetOfBtc": "0.00054615",
        //                        "repayEnabled": true,
        //                        "totalAsset": "11"
        //                    },
        //                    "symbol": "1INCHUSDT",
        //                    "isolatedCreated": true,
        //                    "marginLevel": "999",
        //                    "marginLevelStatus": "EXCESSIVE",
        //                    "marginRatio": "5",
        //                    "indexPrice": "0.59184331",
        //                    "liquidatePrice": "0",
        //                    "liquidateRate": "0",
        //                    "tradeEnabled": true,
        //                    "enabled": true
        //                },
        //            ]
        //        }
        //    }
        //
        // futures (fapi)
        //
        //     fapiPrivateV2GetAccount
        //
        //     {
        //         "feeTier":0,
        //         "canTrade":true,
        //         "canDeposit":true,
        //         "canWithdraw":true,
        //         "updateTime":0,
        //         "totalInitialMargin":"0.00000000",
        //         "totalMaintMargin":"0.00000000",
        //         "totalWalletBalance":"0.00000000",
        //         "totalUnrealizedProfit":"0.00000000",
        //         "totalMarginBalance":"0.00000000",
        //         "totalPositionInitialMargin":"0.00000000",
        //         "totalOpenOrderInitialMargin":"0.00000000",
        //         "totalCrossWalletBalance":"0.00000000",
        //         "totalCrossUnPnl":"0.00000000",
        //         "availableBalance":"0.00000000",
        //         "maxWithdrawAmount":"0.00000000",
        //         "assets":[
        //             {
        //                 "asset":"BNB",
        //                 "walletBalance":"0.01000000",
        //                 "unrealizedProfit":"0.00000000",
        //                 "marginBalance":"0.01000000",
        //                 "maintMargin":"0.00000000",
        //                 "initialMargin":"0.00000000",
        //                 "positionInitialMargin":"0.00000000",
        //                 "openOrderInitialMargin":"0.00000000",
        //                 "maxWithdrawAmount":"0.01000000",
        //                 "crossWalletBalance":"0.01000000",
        //                 "crossUnPnl":"0.00000000",
        //                 "availableBalance":"0.01000000"
        //             }
        //         ],
        //         "positions":[
        //             {
        //                 "symbol":"BTCUSDT",
        //                 "initialMargin":"0",
        //                 "maintMargin":"0",
        //                 "unrealizedProfit":"0.00000000",
        //                 "positionInitialMargin":"0",
        //                 "openOrderInitialMargin":"0",
        //                 "leverage":"21",
        //                 "isolated":false,
        //                 "entryPrice":"0.00000",
        //                 "maxNotional":"5000000",
        //                 "positionSide":"BOTH"
        //             },
        //         ]
        //     }
        //
        //     fapiPrivateV2GetBalance
        //
        //     [
        //         {
        //             "accountAlias":"FzFzXquXXqoC",
        //             "asset":"BNB",
        //             "balance":"0.01000000",
        //             "crossWalletBalance":"0.01000000",
        //             "crossUnPnl":"0.00000000",
        //             "availableBalance":"0.01000000",
        //             "maxWithdrawAmount":"0.01000000"
        //         }
        //     ]
        //
        // savings
        //
        //     {
        //       "totalAmountInBTC": "0.3172",
        //       "totalAmountInUSDT": "10000",
        //       "totalFixedAmountInBTC": "0.3172",
        //       "totalFixedAmountInUSDT": "10000",
        //       "totalFlexibleInBTC": "0",
        //       "totalFlexibleInUSDT": "0",
        //       "positionAmountVos": [
        //         {
        //           "asset": "USDT",
        //           "amount": "10000",
        //           "amountInBTC": "0.3172",
        //           "amountInUSDT": "10000"
        //         },
        //         {
        //           "asset": "BUSD",
        //           "amount": "0",
        //           "amountInBTC": "0",
        //           "amountInUSDT": "0"
        //         }
        //       ]
        //     }
        //
        // binance pay
        //
        //     [
        //       {
        //         "asset": "BUSD",
        //         "free": "1129.83",
        //         "locked": "0",
        //         "freeze": "0",
        //         "withdrawing": "0"
        //       }
        //     ]
        //
        return this.parseBalance (response, type, marginMode);
    }

    async fetchOrderBook (symbol: string, limit: Int = undefined, params = {}): Promise<OrderBook> {
        /**
         * @method
         * @name binance#fetchOrderBook
         * @description fetches information on open orders with bid (buy) and ask (sell) prices, volumes and other data
         * @see https://binance-docs.github.io/apidocs/spot/en/#order-book      // spot
         * @see https://binance-docs.github.io/apidocs/futures/en/#order-book   // swap
         * @see https://binance-docs.github.io/apidocs/delivery/en/#order-book  // future
         * @see https://binance-docs.github.io/apidocs/voptions/en/#order-book  // option
         * @param {string} symbol unified symbol of the market to fetch the order book for
         * @param {int} [limit] the maximum amount of order book entries to return
         * @param {object} [params] extra parameters specific to the exchange API endpoint
         * @returns {object} A dictionary of [order book structures]{@link https://docs.ccxt.com/#/?id=order-book-structure} indexed by market symbols
         */
        await this.loadMarkets ();
        const market = this.market (symbol);
        const request = {
            'symbol': market['id'],
        };
        if (limit !== undefined) {
            request['limit'] = limit; // default 100, max 5000, see https://github.com/binance/binance-spot-api-docs/blob/master/rest-api.md#order-book
        }
        let response = undefined;
        if (market['option']) {
            response = await this.eapiPublicGetDepth (this.extend (request, params));
        } else if (market['linear']) {
            response = await this.fapiPublicGetDepth (this.extend (request, params));
        } else if (market['inverse']) {
            response = await this.dapiPublicGetDepth (this.extend (request, params));
        } else {
            response = await this.publicGetDepth (this.extend (request, params));
        }
        //
        // future
        //
        //     {
        //         "lastUpdateId":333598053905,
        //         "E":1618631511986,
        //         "T":1618631511964,
        //         "bids":[
        //             ["2493.56","20.189"],
        //             ["2493.54","1.000"],
        //             ["2493.51","0.005"]
        //         ],
        //         "asks":[
        //             ["2493.57","0.877"],
        //             ["2493.62","0.063"],
        //             ["2493.71","12.054"],
        //         ]
        //     }
        //
        // options (eapi)
        //
        //     {
        //         "bids": [
        //             ["108.7","16.08"],
        //             ["106","21.29"],
        //             ["82.4","0.02"]
        //         ],
        //         "asks": [
        //             ["111.4","19.52"],
        //             ["119.9","17.6"],
        //             ["141.2","31"]
        //         ],
        //         "T": 1676771382078,
        //         "u": 1015939
        //     }
        //
        const timestamp = this.safeInteger (response, 'T');
        const orderbook = this.parseOrderBook (response, symbol, timestamp);
        orderbook['nonce'] = this.safeInteger2 (response, 'lastUpdateId', 'u');
        return orderbook;
    }

    parseTicker (ticker, market: Market = undefined): Ticker {
        //
        //     {
        //         "symbol": "ETHBTC",
        //         "priceChange": "0.00068700",
        //         "priceChangePercent": "2.075",
        //         "weightedAvgPrice": "0.03342681",
        //         "prevClosePrice": "0.03310300",
        //         "lastPrice": "0.03378900",
        //         "lastQty": "0.07700000",
        //         "bidPrice": "0.03378900",
        //         "bidQty": "7.16800000",
        //         "askPrice": "0.03379000",
        //         "askQty": "24.00000000",
        //         "openPrice": "0.03310200",
        //         "highPrice": "0.03388900",
        //         "lowPrice": "0.03306900",
        //         "volume": "205478.41000000",
        //         "quoteVolume": "6868.48826294",
        //         "openTime": 1601469986932,
        //         "closeTime": 1601556386932,
        //         "firstId": 196098772,
        //         "lastId": 196186315,
        //         "count": 87544
        //     }
        //
        // coinm
        //
        //     {
        //         "baseVolume": "214549.95171161",
        //         "closeTime": "1621965286847",
        //         "count": "1283779",
        //         "firstId": "152560106",
        //         "highPrice": "39938.3",
        //         "lastId": "153843955",
        //         "lastPrice": "37993.4",
        //         "lastQty": "1",
        //         "lowPrice": "36457.2",
        //         "openPrice": "37783.4",
        //         "openTime": "1621878840000",
        //         "pair": "BTCUSD",
        //         "priceChange": "210.0",
        //         "priceChangePercent": "0.556",
        //         "symbol": "BTCUSD_PERP",
        //         "volume": "81990451",
        //         "weightedAvgPrice": "38215.08713747"
        //     }
        //
        // eapi: fetchTicker, fetchTickers
        //
        //     {
        //         "symbol": "ETH-230510-1825-C",
        //         "priceChange": "-5.1",
        //         "priceChangePercent": "-0.1854",
        //         "lastPrice": "22.4",
        //         "lastQty": "0",
        //         "open": "27.5",
        //         "high": "34.1",
        //         "low": "22.4",
        //         "volume": "6.83",
        //         "amount": "201.44",
        //         "bidPrice": "21.9",
        //         "askPrice": "22.4",
        //         "openTime": 1683614771898,
        //         "closeTime": 1683695017784,
        //         "firstTradeId": 12,
        //         "tradeCount": 22,
        //         "strikePrice": "1825",
        //         "exercisePrice": "1845.95341176"
        //     }
        //
        // spot bidsAsks
        //
        //     {
        //         "symbol":"ETHBTC",
        //         "bidPrice":"0.07466800",
        //         "bidQty":"5.31990000",
        //         "askPrice":"0.07466900",
        //         "askQty":"10.93540000"
        //     }
        //
        // usdm bidsAsks
        //
        //     {
        //         "symbol":"BTCUSDT",
        //         "bidPrice":"21321.90",
        //         "bidQty":"33.592",
        //         "askPrice":"21322.00",
        //         "askQty":"1.427",
        //         "time":"1673899207538"
        //     }
        //
        // coinm bidsAsks
        //
        //     {
        //         "symbol":"BTCUSD_PERP",
        //         "pair":"BTCUSD",
        //         "bidPrice":"21301.2",
        //         "bidQty":"188",
        //         "askPrice":"21301.3",
        //         "askQty":"10302",
        //         "time":"1673899278514"
        //     }
        //
        const timestamp = this.safeInteger (ticker, 'closeTime');
        let marketType = undefined;
        if (('time' in ticker)) {
            marketType = 'contract';
        }
        if (marketType === undefined) {
            marketType = ('bidQty' in ticker) ? 'spot' : 'contract';
        }
        const marketId = this.safeString (ticker, 'symbol');
        const symbol = this.safeSymbol (marketId, market, undefined, marketType);
        const last = this.safeString (ticker, 'lastPrice');
        const isCoinm = ('baseVolume' in ticker);
        let baseVolume = undefined;
        let quoteVolume = undefined;
        if (isCoinm) {
            baseVolume = this.safeString (ticker, 'baseVolume');
            quoteVolume = this.safeString (ticker, 'volume');
        } else {
            baseVolume = this.safeString (ticker, 'volume');
            quoteVolume = this.safeString2 (ticker, 'quoteVolume', 'amount');
        }
        return this.safeTicker ({
            'symbol': symbol,
            'timestamp': timestamp,
            'datetime': this.iso8601 (timestamp),
            'high': this.safeString2 (ticker, 'highPrice', 'high'),
            'low': this.safeString2 (ticker, 'lowPrice', 'low'),
            'bid': this.safeString (ticker, 'bidPrice'),
            'bidVolume': this.safeString (ticker, 'bidQty'),
            'ask': this.safeString (ticker, 'askPrice'),
            'askVolume': this.safeString (ticker, 'askQty'),
            'vwap': this.safeString (ticker, 'weightedAvgPrice'),
            'open': this.safeString2 (ticker, 'openPrice', 'open'),
            'close': last,
            'last': last,
            'previousClose': this.safeString (ticker, 'prevClosePrice'), // previous day close
            'change': this.safeString (ticker, 'priceChange'),
            'percentage': this.safeString (ticker, 'priceChangePercent'),
            'average': undefined,
            'baseVolume': baseVolume,
            'quoteVolume': quoteVolume,
            'info': ticker,
        }, market);
    }

    async fetchStatus (params = {}) {
        /**
         * @method
         * @name binance#fetchStatus
         * @description the latest known information on the availability of the exchange API
         * @see https://binance-docs.github.io/apidocs/spot/en/#system-status-system
         * @param {object} [params] extra parameters specific to the exchange API endpoint
         * @returns {object} a [status structure]{@link https://docs.ccxt.com/#/?id=exchange-status-structure}
         */
        const response = await this.sapiGetSystemStatus (params);
        //
        //     {
        //         "status": 0,              // 0: normal，1：system maintenance
        //         "msg": "normal"           // "normal", "system_maintenance"
        //     }
        //
        const statusRaw = this.safeString (response, 'status');
        return {
            'status': this.safeString ({ '0': 'ok', '1': 'maintenance' }, statusRaw, statusRaw),
            'updated': undefined,
            'eta': undefined,
            'url': undefined,
            'info': response,
        };
    }

    async fetchTicker (symbol: string, params = {}): Promise<Ticker> {
        /**
         * @method
         * @name binance#fetchTicker
         * @description fetches a price ticker, a statistical calculation with the information calculated over the past 24 hours for a specific market
         * @see https://binance-docs.github.io/apidocs/spot/en/#24hr-ticker-price-change-statistics         // spot
         * @see https://binance-docs.github.io/apidocs/spot/en/#rolling-window-price-change-statistics      // spot
         * @see https://binance-docs.github.io/apidocs/futures/en/#24hr-ticker-price-change-statistics      // swap
         * @see https://binance-docs.github.io/apidocs/delivery/en/#24hr-ticker-price-change-statistics     // future
         * @see https://binance-docs.github.io/apidocs/voptions/en/#24hr-ticker-price-change-statistics     // option
         * @param {string} symbol unified symbol of the market to fetch the ticker for
         * @param {object} [params] extra parameters specific to the exchange API endpoint
         * @param {boolean} [params.rolling] (spot only) default false, if true, uses the rolling 24 hour ticker endpoint /api/v3/ticker
         * @returns {object} a [ticker structure]{@link https://docs.ccxt.com/#/?id=ticker-structure}
         */
        await this.loadMarkets ();
        const market = this.market (symbol);
        const request = {
            'symbol': market['id'],
        };
        let response = undefined;
        if (market['option']) {
            response = await this.eapiPublicGetTicker (this.extend (request, params));
        } else if (market['linear']) {
            response = await this.fapiPublicGetTicker24hr (this.extend (request, params));
        } else if (market['inverse']) {
            response = await this.dapiPublicGetTicker24hr (this.extend (request, params));
        } else {
            const rolling = this.safeValue (params, 'rolling', false);
            params = this.omit (params, 'rolling');
            if (rolling) {
                response = await this.publicGetTicker (this.extend (request, params));
            } else {
                response = await this.publicGetTicker24hr (this.extend (request, params));
            }
        }
        if (Array.isArray (response)) {
            const firstTicker = this.safeValue (response, 0, {});
            return this.parseTicker (firstTicker, market);
        }
        return this.parseTicker (response, market);
    }

    async fetchBidsAsks (symbols: Strings = undefined, params = {}) {
        /**
         * @method
         * @name binance#fetchBidsAsks
         * @description fetches the bid and ask price and volume for multiple markets
         * @see https://binance-docs.github.io/apidocs/spot/en/#symbol-order-book-ticker        // spot
         * @see https://binance-docs.github.io/apidocs/futures/en/#symbol-order-book-ticker     // swap
         * @see https://binance-docs.github.io/apidocs/delivery/en/#symbol-order-book-ticker    // future
         * @param {string[]|undefined} symbols unified symbols of the markets to fetch the bids and asks for, all markets are returned if not assigned
         * @param {object} [params] extra parameters specific to the exchange API endpoint
         * @returns {object} a dictionary of [ticker structures]{@link https://docs.ccxt.com/#/?id=ticker-structure}
         */
        await this.loadMarkets ();
        symbols = this.marketSymbols (symbols);
        let market = undefined;
        if (symbols !== undefined) {
            const first = this.safeString (symbols, 0);
            market = this.market (first);
        }
        let type = undefined;
        let subType = undefined;
        [ subType, params ] = this.handleSubTypeAndParams ('fetchBidsAsks', market, params);
        [ type, params ] = this.handleMarketTypeAndParams ('fetchBidsAsks', market, params);
        let response = undefined;
        if (this.isLinear (type, subType)) {
            response = await this.fapiPublicGetTickerBookTicker (params);
        } else if (this.isInverse (type, subType)) {
            response = await this.dapiPublicGetTickerBookTicker (params);
        } else {
            response = await this.publicGetTickerBookTicker (params);
        }
        return this.parseTickers (response, symbols);
    }

    async fetchLastPrices (symbols: Strings = undefined, params = {}) {
        /**
         * @method
         * @name binance#fetchLastPrices
         * @description fetches the last price for multiple markets
         * @see https://binance-docs.github.io/apidocs/spot/en/#symbol-price-ticker         // spot
         * @see https://binance-docs.github.io/apidocs/future/en/#symbol-price-ticker       // swap
         * @see https://binance-docs.github.io/apidocs/delivery/en/#symbol-price-ticker     // future
         * @param {string[]|undefined} symbols unified symbols of the markets to fetch the last prices
         * @param {object} [params] extra parameters specific to the exchange API endpoint
         * @returns {object} a dictionary of [ticker structures]{@link https://docs.ccxt.com/#/?id=ticker-structure}
         */
        await this.loadMarkets ();
        symbols = this.marketSymbols (symbols);
        const market = this.getMarketFromSymbols (symbols);
        let type = undefined;
        let subType = undefined;
        [ subType, params ] = this.handleSubTypeAndParams ('fetchLastPrices', market, params);
        [ type, params ] = this.handleMarketTypeAndParams ('fetchLastPrices', market, params);
        let response = undefined;
        if (this.isLinear (type, subType)) {
            response = await this.fapiPublicV2GetTickerPrice (params);
            //
            //     [
            //         {
            //             "symbol": "LTCBTC",
            //             "price": "4.00000200"
            //             "time": 1589437530011
            //         },
            //         ...
            //     ]
            //
        } else if (this.isInverse (type, subType)) {
            response = await this.dapiPublicGetTickerPrice (params);
            //
            //     [
            //         {
            //             "symbol": "BTCUSD_200626",
            //             "ps": "9647.8",
            //             "price": "9647.8",
            //             "time": 1591257246176
            //         }
            //     ]
            //
        } else if (type === 'spot') {
            response = await this.publicGetTickerPrice (params);
            //
            //     [
            //         {
            //             "symbol": "LTCBTC",
            //             "price": "4.00000200"
            //         },
            //         ...
            //     ]
            //
        } else {
            throw new NotSupported (this.id + ' fetchLastPrices() does not support ' + type + ' markets yet');
        }
        return this.parseLastPrices (response, symbols);
    }

    parseLastPrice (info, market: Market = undefined) {
        //
        // spot
        //
        //     {
        //         "symbol": "LTCBTC",
        //         "price": "4.00000200"
        //     }
        //
        // usdm (swap/future)
        //
        //     {
        //         "symbol": "BTCUSDT",
        //         "price": "6000.01",
        //         "time": 1589437530011   // Transaction time
        //     }
        //
        //
        // coinm (swap/future)
        //
        //     {
        //         "symbol": "BTCUSD_200626", // symbol ("BTCUSD_200626", "BTCUSD_PERP", etc..)
        //         "ps": "BTCUSD", // pair
        //         "price": "9647.8",
        //         "time": 1591257246176
        //     }
        //
        const timestamp = this.safeInteger (info, 'time');
        const type = (timestamp === undefined) ? 'spot' : 'swap';
        const marketId = this.safeString (info, 'symbol');
        market = this.safeMarket (marketId, market, undefined, type);
        const price = this.safeNumber (info, 'price');
        return {
            'symbol': market['symbol'],
            'timestamp': timestamp,
            'datetime': this.iso8601 (timestamp),
            'price': price,
            'side': undefined,
            'info': info,
        };
    }

    async fetchTickers (symbols: Strings = undefined, params = {}): Promise<Tickers> {
        /**
         * @method
         * @name binance#fetchTickers
         * @description fetches price tickers for multiple markets, statistical information calculated over the past 24 hours for each market
         * @see https://binance-docs.github.io/apidocs/spot/en/#24hr-ticker-price-change-statistics         // spot
         * @see https://binance-docs.github.io/apidocs/futures/en/#24hr-ticker-price-change-statistics      // swap
         * @see https://binance-docs.github.io/apidocs/delivery/en/#24hr-ticker-price-change-statistics     // future
         * @see https://binance-docs.github.io/apidocs/voptions/en/#24hr-ticker-price-change-statistics     // option
         * @param {string[]|undefined} symbols unified symbols of the markets to fetch the ticker for, all market tickers are returned if not assigned
         * @param {object} [params] extra parameters specific to the exchange API endpoint
         * @returns {object} a dictionary of [ticker structures]{@link https://docs.ccxt.com/#/?id=ticker-structure}
         */
        await this.loadMarkets ();
        let type = undefined;
        let market = undefined;
        symbols = this.marketSymbols (symbols, undefined, true, true, true);
        if (symbols !== undefined) {
            const first = this.safeString (symbols, 0);
            market = this.market (first);
        }
        [ type, params ] = this.handleMarketTypeAndParams ('fetchTickers', market, params);
        let subType = undefined;
        [ subType, params ] = this.handleSubTypeAndParams ('fetchTickers', market, params);
        const query = this.omit (params, 'type');
        let defaultMethod = undefined;
        if (type === 'option') {
            defaultMethod = 'eapiPublicGetTicker';
        } else if (this.isLinear (type, subType)) {
            defaultMethod = 'fapiPublicGetTicker24hr';
        } else if (this.isInverse (type, subType)) {
            defaultMethod = 'dapiPublicGetTicker24hr';
        } else {
            defaultMethod = 'publicGetTicker24hr';
        }
        const method = this.safeString (this.options, 'fetchTickersMethod', defaultMethod);
        const response = await this[method] (query);
        return this.parseTickers (response, symbols);
    }

    parseOHLCV (ohlcv, market: Market = undefined): OHLCV {
        // when api method = publicGetKlines || fapiPublicGetKlines || dapiPublicGetKlines
        //     [
        //         1591478520000, // open time
        //         "0.02501300",  // open
        //         "0.02501800",  // high
        //         "0.02500000",  // low
        //         "0.02500000",  // close
        //         "22.19000000", // volume
        //         1591478579999, // close time
        //         "0.55490906",  // quote asset volume, base asset volume for dapi
        //         40,            // number of trades
        //         "10.92900000", // taker buy base asset volume
        //         "0.27336462",  // taker buy quote asset volume
        //         "0"            // ignore
        //     ]
        //
        //  when api method = fapiPublicGetMarkPriceKlines || fapiPublicGetIndexPriceKlines
        //     [
        //         [
        //         1591256460000,          // Open time
        //         "9653.29201333",        // Open
        //         "9654.56401333",        // High
        //         "9653.07367333",        // Low
        //         "9653.07367333",        // Close (or latest price)
        //         "0",                    // Ignore
        //         1591256519999,          // Close time
        //         "0",                    // Ignore
        //         60,                     // Number of bisic data
        //         "0",                    // Ignore
        //         "0",                    // Ignore
        //         "0"                     // Ignore
        //         ]
        //     ]
        //
        // options
        //
        //     {
        //         "open": "32.2",
        //         "high": "32.2",
        //         "low": "32.2",
        //         "close": "32.2",
        //         "volume": "0",
        //         "interval": "5m",
        //         "tradeCount": 0,
        //         "takerVolume": "0",
        //         "takerAmount": "0",
        //         "amount": "0",
        //         "openTime": 1677096900000,
        //         "closeTime": 1677097200000
        //     }
        //
        const volumeIndex = (market['inverse']) ? 7 : 5;
        return [
            this.safeInteger2 (ohlcv, 0, 'closeTime'),
            this.safeNumber2 (ohlcv, 1, 'open'),
            this.safeNumber2 (ohlcv, 2, 'high'),
            this.safeNumber2 (ohlcv, 3, 'low'),
            this.safeNumber2 (ohlcv, 4, 'close'),
            this.safeNumber2 (ohlcv, volumeIndex, 'volume'),
        ];
    }

    async fetchOHLCV (symbol: string, timeframe = '1m', since: Int = undefined, limit: Int = undefined, params = {}): Promise<OHLCV[]> {
        /**
         * @method
         * @name binance#fetchOHLCV
         * @description fetches historical candlestick data containing the open, high, low, and close price, and the volume of a market
         * @see https://binance-docs.github.io/apidocs/spot/en/#kline-candlestick-data
         * @see https://binance-docs.github.io/apidocs/voptions/en/#kline-candlestick-data
         * @see https://binance-docs.github.io/apidocs/futures/en/#index-price-kline-candlestick-data
         * @see https://binance-docs.github.io/apidocs/futures/en/#mark-price-kline-candlestick-data
         * @see https://binance-docs.github.io/apidocs/futures/en/#kline-candlestick-data
         * @see https://binance-docs.github.io/apidocs/delivery/en/#index-price-kline-candlestick-data
         * @see https://binance-docs.github.io/apidocs/delivery/en/#mark-price-kline-candlestick-data
         * @see https://binance-docs.github.io/apidocs/delivery/en/#kline-candlestick-data
         * @param {string} symbol unified symbol of the market to fetch OHLCV data for
         * @param {string} timeframe the length of time each candle represents
         * @param {int} [since] timestamp in ms of the earliest candle to fetch
         * @param {int} [limit] the maximum amount of candles to fetch
         * @param {object} [params] extra parameters specific to the exchange API endpoint
         * @param {string} [params.price] "mark" or "index" for mark price and index price candles
         * @param {int} [params.until] timestamp in ms of the latest candle to fetch
         * @param {boolean} [params.paginate] default false, when true will automatically paginate by calling this endpoint multiple times. See in the docs all the [availble parameters](https://github.com/ccxt/ccxt/wiki/Manual#pagination-params)
         * @returns {int[][]} A list of candles ordered as timestamp, open, high, low, close, volume
         */
        await this.loadMarkets ();
        let paginate = false;
        [ paginate, params ] = this.handleOptionAndParams (params, 'fetchOHLCV', 'paginate', false);
        if (paginate) {
            return await this.fetchPaginatedCallDeterministic ('fetchOHLCV', symbol, since, limit, timeframe, params, 1000) as OHLCV[];
        }
        const market = this.market (symbol);
        // binance docs say that the default limit 500, max 1500 for futures, max 1000 for spot markets
        // the reality is that the time range wider than 500 candles won't work right
        const defaultLimit = 500;
        const maxLimit = 1500;
        const price = this.safeString (params, 'price');
        const until = this.safeInteger (params, 'until');
        params = this.omit (params, [ 'price', 'until' ]);
        limit = (limit === undefined) ? defaultLimit : Math.min (limit, maxLimit);
        const request = {
            'interval': this.safeString (this.timeframes, timeframe, timeframe),
            'limit': limit,
        };
        if (price === 'index') {
            request['pair'] = market['id'];   // Index price takes this argument instead of symbol
        } else {
            request['symbol'] = market['id'];
        }
        // const duration = this.parseTimeframe (timeframe);
        if (since !== undefined) {
            request['startTime'] = since;
            //
            // It didn't work before without the endTime
            // https://github.com/ccxt/ccxt/issues/8454
            //
            if (market['inverse']) {
                if (since > 0) {
                    const duration = this.parseTimeframe (timeframe);
                    const endTime = this.sum (since, limit * duration * 1000 - 1);
                    const now = this.milliseconds ();
                    request['endTime'] = Math.min (now, endTime);
                }
            }
        }
        if (until !== undefined) {
            request['endTime'] = until;
        }
        let method = 'publicGetKlines';
        if (market['option']) {
            method = 'eapiPublicGetKlines';
        } else if (price === 'mark') {
            if (market['inverse']) {
                method = 'dapiPublicGetMarkPriceKlines';
            } else {
                method = 'fapiPublicGetMarkPriceKlines';
            }
        } else if (price === 'index') {
            if (market['inverse']) {
                method = 'dapiPublicGetIndexPriceKlines';
            } else {
                method = 'fapiPublicGetIndexPriceKlines';
            }
        } else if (market['linear']) {
            method = 'fapiPublicGetKlines';
        } else if (market['inverse']) {
            method = 'dapiPublicGetKlines';
        }
        const response = await this[method] (this.extend (request, params));
        //
        //     [
        //         [1591478520000,"0.02501300","0.02501800","0.02500000","0.02500000","22.19000000",1591478579999,"0.55490906",40,"10.92900000","0.27336462","0"],
        //         [1591478580000,"0.02499600","0.02500900","0.02499400","0.02500300","21.34700000",1591478639999,"0.53370468",24,"7.53800000","0.18850725","0"],
        //         [1591478640000,"0.02500800","0.02501100","0.02500300","0.02500800","154.14200000",1591478699999,"3.85405839",97,"5.32300000","0.13312641","0"],
        //     ]
        //
        // options (eapi)
        //
        //     [
        //         {
        //             "open": "32.2",
        //             "high": "32.2",
        //             "low": "32.2",
        //             "close": "32.2",
        //             "volume": "0",
        //             "interval": "5m",
        //             "tradeCount": 0,
        //             "takerVolume": "0",
        //             "takerAmount": "0",
        //             "amount": "0",
        //             "openTime": 1677096900000,
        //             "closeTime": 1677097200000
        //         }
        //     ]
        //
        return this.parseOHLCVs (response, market, timeframe, since, limit);
    }

    parseTrade (trade, market: Market = undefined): Trade {
        if ('isDustTrade' in trade) {
            return this.parseDustTrade (trade, market);
        }
        //
        // aggregate trades
        // https://github.com/binance-exchange/binance-official-api-docs/blob/master/rest-api.md#compressedaggregate-trades-list
        //
        //     {
        //         "a": 26129,         // Aggregate tradeId
        //         "p": "0.01633102",  // Price
        //         "q": "4.70443515",  // Quantity
        //         "f": 27781,         // First tradeId
        //         "l": 27781,         // Last tradeId
        //         "T": 1498793709153, // Timestamp
        //         "m": true,          // Was the buyer the maker?
        //         "M": true           // Was the trade the best price match?
        //     }
        //
        // REST: aggregate trades for swap & future (both linear and inverse)
        //
        //     {
        //         "a": "269772814",
        //         "p": "25864.1",
        //         "q": "3",
        //         "f": "662149354",
        //         "l": "662149355",
        //         "T": "1694209776022",
        //         "m": false,
        //     }
        //
        // recent public trades and old public trades
        // https://github.com/binance-exchange/binance-official-api-docs/blob/master/rest-api.md#recent-trades-list
        // https://github.com/binance-exchange/binance-official-api-docs/blob/master/rest-api.md#old-trade-lookup-market_data
        //
        //     {
        //         "id": 28457,
        //         "price": "4.00000100",
        //         "qty": "12.00000000",
        //         "time": 1499865549590,
        //         "isBuyerMaker": true,
        //         "isBestMatch": true
        //     }
        //
        // private trades
        // https://github.com/binance-exchange/binance-official-api-docs/blob/master/rest-api.md#account-trade-list-user_data
        //
        //     {
        //         "symbol": "BNBBTC",
        //         "id": 28457,
        //         "orderId": 100234,
        //         "price": "4.00000100",
        //         "qty": "12.00000000",
        //         "commission": "10.10000000",
        //         "commissionAsset": "BNB",
        //         "time": 1499865549590,
        //         "isBuyer": true,
        //         "isMaker": false,
        //         "isBestMatch": true
        //     }
        //
        // futures trades
        // https://binance-docs.github.io/apidocs/futures/en/#account-trade-list-user_data
        //
        //     {
        //       "accountId": 20,
        //       "buyer": False,
        //       "commission": "-0.07819010",
        //       "commissionAsset": "USDT",
        //       "counterPartyId": 653,
        //       "id": 698759,
        //       "maker": False,
        //       "orderId": 25851813,
        //       "price": "7819.01",
        //       "qty": "0.002",
        //       "quoteQty": "0.01563",
        //       "realizedPnl": "-0.91539999",
        //       "side": "SELL",
        //       "symbol": "BTCUSDT",
        //       "time": 1569514978020
        //     }
        //     {
        //       "symbol": "BTCUSDT",
        //       "id": 477128891,
        //       "orderId": 13809777875,
        //       "side": "SELL",
        //       "price": "38479.55",
        //       "qty": "0.001",
        //       "realizedPnl": "-0.00009534",
        //       "marginAsset": "USDT",
        //       "quoteQty": "38.47955",
        //       "commission": "-0.00076959",
        //       "commissionAsset": "USDT",
        //       "time": 1612733566708,
        //       "positionSide": "BOTH",
        //       "maker": true,
        //       "buyer": false
        //     }
        //
        // { respType: FULL }
        //
        //     {
        //       "price": "4000.00000000",
        //       "qty": "1.00000000",
        //       "commission": "4.00000000",
        //       "commissionAsset": "USDT",
        //       "tradeId": "1234",
        //     }
        //
        // options: fetchMyTrades
        //
        //     {
        //         "id": 1125899906844226012,
        //         "tradeId": 73,
        //         "orderId": 4638761100843040768,
        //         "symbol": "ETH-230211-1500-C",
        //         "price": "18.70000000",
        //         "quantity": "-0.57000000",
        //         "fee": "0.17305890",
        //         "realizedProfit": "-3.53400000",
        //         "side": "SELL",
        //         "type": "LIMIT",
        //         "volatility": "0.30000000",
        //         "liquidity": "MAKER",
        //         "time": 1676085216845,
        //         "priceScale": 1,
        //         "quantityScale": 2,
        //         "optionSide": "CALL",
        //         "quoteAsset": "USDT"
        //     }
        //
        // options: fetchTrades
        //
        //     {
        //         "id": 1,
        //         "symbol": "ETH-230216-1500-C",
        //         "price": "35.5",
        //         "qty": "0.03",
        //         "quoteQty": "1.065",
        //         "side": 1,
        //         "time": 1676366446072
        //     }
        //
        const timestamp = this.safeInteger2 (trade, 'T', 'time');
        const price = this.safeString2 (trade, 'p', 'price');
        let amount = this.safeString2 (trade, 'q', 'qty');
        amount = this.safeString (trade, 'quantity', amount);
        const cost = this.safeString2 (trade, 'quoteQty', 'baseQty');  // inverse futures
        const marketId = this.safeString (trade, 'symbol');
        const isSpotTrade = ('isIsolated' in trade) || ('M' in trade) || ('orderListId' in trade);
        const marketType = isSpotTrade ? 'spot' : 'contract';
        market = this.safeMarket (marketId, market, undefined, marketType);
        const symbol = market['symbol'];
        let id = this.safeString2 (trade, 't', 'a');
        id = this.safeString2 (trade, 'tradeId', 'id', id);
        let side = undefined;
        const orderId = this.safeString (trade, 'orderId');
        const buyerMaker = this.safeValue2 (trade, 'm', 'isBuyerMaker');
        let takerOrMaker = undefined;
        if (buyerMaker !== undefined) {
            side = buyerMaker ? 'sell' : 'buy'; // this is reversed intentionally
        } else if ('side' in trade) {
            side = this.safeStringLower (trade, 'side');
        } else {
            if ('isBuyer' in trade) {
                side = trade['isBuyer'] ? 'buy' : 'sell'; // this is a true side
            }
        }
        let fee = undefined;
        if ('commission' in trade) {
            fee = {
                'cost': this.safeString (trade, 'commission'),
                'currency': this.safeCurrencyCode (this.safeString (trade, 'commissionAsset')),
            };
        }
        if ('isMaker' in trade) {
            takerOrMaker = trade['isMaker'] ? 'maker' : 'taker';
        }
        if ('maker' in trade) {
            takerOrMaker = trade['maker'] ? 'maker' : 'taker';
        }
        if (('optionSide' in trade) || market['option']) {
            const settle = this.safeCurrencyCode (this.safeString (trade, 'quoteAsset', 'USDT'));
            takerOrMaker = this.safeStringLower (trade, 'liquidity');
            if ('fee' in trade) {
                fee = {
                    'cost': this.safeString (trade, 'fee'),
                    'currency': settle,
                };
            }
            if ((side !== 'buy') && (side !== 'sell')) {
                side = (side === '1') ? 'buy' : 'sell';
            }
            if ('optionSide' in trade) {
                if (side !== 'buy') {
                    amount = Precise.stringMul ('-1', amount);
                }
            }
        }
        return this.safeTrade ({
            'info': trade,
            'timestamp': timestamp,
            'datetime': this.iso8601 (timestamp),
            'symbol': symbol,
            'id': id,
            'order': orderId,
            'type': this.safeStringLower (trade, 'type'),
            'side': side,
            'takerOrMaker': takerOrMaker,
            'price': price,
            'amount': amount,
            'cost': cost,
            'fee': fee,
        }, market);
    }

    async fetchTrades (symbol: string, since: Int = undefined, limit: Int = undefined, params = {}): Promise<Trade[]> {
        /**
         * @method
         * @name binance#fetchTrades
         * @description get the list of most recent trades for a particular symbol
         * Default fetchTradesMethod
         * @see https://binance-docs.github.io/apidocs/spot/en/#compressed-aggregate-trades-list        // publicGetAggTrades (spot)
         * @see https://binance-docs.github.io/apidocs/futures/en/#compressed-aggregate-trades-list     // fapiPublicGetAggTrades (swap)
         * @see https://binance-docs.github.io/apidocs/delivery/en/#compressed-aggregate-trades-list    // dapiPublicGetAggTrades (future)
         * @see https://binance-docs.github.io/apidocs/voptions/en/#recent-trades-list                  // eapiPublicGetTrades (option)
         * Other fetchTradesMethod
         * @see https://binance-docs.github.io/apidocs/spot/en/#recent-trades-list                      // publicGetTrades (spot)
         * @see https://binance-docs.github.io/apidocs/futures/en/#recent-trades-list                   // fapiPublicGetTrades (swap)
         * @see https://binance-docs.github.io/apidocs/delivery/en/#recent-trades-list                  // dapiPublicGetTrades (future)
         * @see https://binance-docs.github.io/apidocs/spot/en/#old-trade-lookup-market_data            // publicGetHistoricalTrades (spot)
         * @see https://binance-docs.github.io/apidocs/future/en/#old-trade-lookup-market_data          // fapiPublicGetHistoricalTrades (swap)
         * @see https://binance-docs.github.io/apidocs/delivery/en/#old-trade-lookup-market_data        // dapiPublicGetHistoricalTrades (future)
         * @see https://binance-docs.github.io/apidocs/voptions/en/#old-trade-lookup-market_data        // eapiPublicGetHistoricalTrades (option)
         * @param {string} symbol unified symbol of the market to fetch trades for
         * @param {int} [since] only used when fetchTradesMethod is 'publicGetAggTrades', 'fapiPublicGetAggTrades', or 'dapiPublicGetAggTrades'
         * @param {int} [limit] default 500, max 1000
         * @param {object} [params] extra parameters specific to the exchange API endpoint
         * @param {int} [params.until] only used when fetchTradesMethod is 'publicGetAggTrades', 'fapiPublicGetAggTrades', or 'dapiPublicGetAggTrades'
         * @param {int} [params.fetchTradesMethod] 'publicGetAggTrades' (spot default), 'fapiPublicGetAggTrades' (swap default), 'dapiPublicGetAggTrades' (future default), 'eapiPublicGetTrades' (option default), 'publicGetTrades', 'fapiPublicGetTrades', 'dapiPublicGetTrades', 'publicGetHistoricalTrades', 'fapiPublicGetHistoricalTrades', 'dapiPublicGetHistoricalTrades', 'eapiPublicGetHistoricalTrades'
         * @param {boolean} [params.paginate] default false, when true will automatically paginate by calling this endpoint multiple times. See in the docs all the [availble parameters](https://github.com/ccxt/ccxt/wiki/Manual#pagination-params)
         *
         * EXCHANGE SPECIFIC PARAMETERS
         * @param {int} [params.fromId] trade id to fetch from, default gets most recent trades, not used when fetchTradesMethod is 'publicGetTrades', 'fapiPublicGetTrades', 'dapiPublicGetTrades', or 'eapiPublicGetTrades'
         * @returns {Trade[]} a list of [trade structures]{@link https://docs.ccxt.com/#/?id=public-trades}
         */
        await this.loadMarkets ();
        let paginate = false;
        [ paginate, params ] = this.handleOptionAndParams (params, 'fetchTrades', 'paginate');
        if (paginate) {
            return await this.fetchPaginatedCallDynamic ('fetchTrades', symbol, since, limit, params) as Trade[];
        }
        const market = this.market (symbol);
        const request = {
            'symbol': market['id'],
            // 'fromId': 123,    // ID to get aggregate trades from INCLUSIVE.
            // 'startTime': 456, // Timestamp in ms to get aggregate trades from INCLUSIVE.
            // 'endTime': 789,   // Timestamp in ms to get aggregate trades until INCLUSIVE.
            // 'limit': 500,     // default = 500, maximum = 1000
        };
        let method = this.safeString (this.options, 'fetchTradesMethod');
        method = this.safeString2 (params, 'fetchTradesMethod', 'method', method);
        if (method === undefined) {
            if (market['option']) {
                method = 'eapiPublicGetTrades';
            } else if (market['linear']) {
                method = 'fapiPublicGetAggTrades';
            } else if (market['inverse']) {
                method = 'dapiPublicGetAggTrades';
            } else {
                method = 'publicGetAggTrades';
            }
        }
        if (!market['option']) {
            if (since !== undefined) {
                request['startTime'] = since;
                // https://github.com/ccxt/ccxt/issues/6400
                // https://github.com/binance-exchange/binance-official-api-docs/blob/master/rest-api.md#compressedaggregate-trades-list
                request['endTime'] = this.sum (since, 3600000);
            }
            const until = this.safeInteger (params, 'until');
            if (until !== undefined) {
                request['endTime'] = until;
            }
        }
        if (limit !== undefined) {
            const isFutureOrSwap = (market['swap'] || market['future']);
            request['limit'] = isFutureOrSwap ? Math.min (limit, 1000) : limit; // default = 500, maximum = 1000
        }
        params = this.omit (params, [ 'until', 'fetchTradesMethod' ]);
        //
        // Caveats:
        // - default limit (500) applies only if no other parameters set, trades up
        //   to the maximum limit may be returned to satisfy other parameters
        // - if both limit and time window is set and time window contains more
        //   trades than the limit then the last trades from the window are returned
        // - "tradeId" accepted and returned by this method is "aggregate" trade id
        //   which is different from actual trade id
        // - setting both fromId and time window results in error
        const response = await this[method] (this.extend (request, params));
        //
        // aggregate trades
        //
        //     [
        //         {
        //             "a": 26129,         // Aggregate tradeId
        //             "p": "0.01633102",  // Price
        //             "q": "4.70443515",  // Quantity
        //             "f": 27781,         // First tradeId
        //             "l": 27781,         // Last tradeId
        //             "T": 1498793709153, // Timestamp
        //             "m": true,          // Was the buyer the maker?
        //             "M": true           // Was the trade the best price match?
        //         }
        //     ]
        //
        // inverse (swap & future)
        //
        //     [
        //      {
        //         "a": "269772814",
        //         "p": "25864.1",
        //         "q": "3",
        //         "f": "662149354",
        //         "l": "662149355",
        //         "T": "1694209776022",
        //         "m": false,
        //      },
        //     ]
        //
        // recent public trades and historical public trades
        //
        //     [
        //         {
        //             "id": 28457,
        //             "price": "4.00000100",
        //             "qty": "12.00000000",
        //             "time": 1499865549590,
        //             "isBuyerMaker": true,
        //             "isBestMatch": true
        //         }
        //     ]
        //
        // options (eapi)
        //
        //     [
        //         {
        //             "id": 1,
        //             "symbol": "ETH-230216-1500-C",
        //             "price": "35.5",
        //             "qty": "0.03",
        //             "quoteQty": "1.065",
        //             "side": 1,
        //             "time": 1676366446072
        //         },
        //     ]
        //
        return this.parseTrades (response, market, since, limit);
    }

    async editSpotOrder (id: string, symbol, type, side, amount, price = undefined, params = {}) {
        /**
         * @method
         * @name binance#editSpotOrder
         * @description edit a trade order
         * @see https://binance-docs.github.io/apidocs/spot/en/#cancel-an-existing-order-and-send-a-new-order-trade
         * @param {string} id cancel order id
         * @param {string} symbol unified symbol of the market to create an order in
         * @param {string} type 'market' or 'limit' or 'STOP_LOSS' or 'STOP_LOSS_LIMIT' or 'TAKE_PROFIT' or 'TAKE_PROFIT_LIMIT' or 'STOP'
         * @param {string} side 'buy' or 'sell'
         * @param {float} amount how much of currency you want to trade in units of base currency
         * @param {float} [price] the price at which the order is to be fullfilled, in units of the base currency, ignored in market orders
         * @param {string} [params.marginMode] 'cross' or 'isolated', for spot margin trading
         * @param {object} [params] extra parameters specific to the exchange API endpoint
         * @returns {object} an [order structure]{@link https://docs.ccxt.com/#/?id=order-structure}
         */
        await this.loadMarkets ();
        const market = this.market (symbol);
        if (!market['spot']) {
            throw new NotSupported (this.id + ' editSpotOrder() does not support ' + market['type'] + ' orders');
        }
        const payload = this.editSpotOrderRequest (id, symbol, type, side, amount, price, params);
        const response = await this.privatePostOrderCancelReplace (payload);
        //
        // spot
        //
        //     {
        //         "cancelResult": "SUCCESS",
        //         "newOrderResult": "SUCCESS",
        //         "cancelResponse": {
        //             "symbol": "BTCUSDT",
        //             "origClientOrderId": "web_3f6286480b194b079870ac75fb6978b7",
        //             "orderId": 16383156620,
        //             "orderListId": -1,
        //             "clientOrderId": "Azt6foVTTgHPNhqBf41TTt",
        //             "price": "14000.00000000",
        //             "origQty": "0.00110000",
        //             "executedQty": "0.00000000",
        //             "cummulativeQuoteQty": "0.00000000",
        //             "status": "CANCELED",
        //             "timeInForce": "GTC",
        //             "type": "LIMIT",
        //             "side": "BUY"
        //         },
        //         "newOrderResponse": {
        //             "symbol": "BTCUSDT",
        //             "orderId": 16383176297,
        //             "orderListId": -1,
        //             "clientOrderId": "x-R4BD3S8222ecb58eb9074fb1be018c",
        //             "transactTime": 1670891847932,
        //             "price": "13500.00000000",
        //             "origQty": "0.00085000",
        //             "executedQty": "0.00000000",
        //             "cummulativeQuoteQty": "0.00000000",
        //             "status": "NEW",
        //             "timeInForce": "GTC",
        //             "type": "LIMIT",
        //             "side": "BUY",
        //             "fills": []
        //         }
        //     }
        //
        const data = this.safeValue (response, 'newOrderResponse');
        return this.parseOrder (data, market);
    }

    editSpotOrderRequest (id: string, symbol, type, side, amount, price = undefined, params = {}) {
        /**
         * @method
         * @ignore
         * @name binance#editSpotOrderRequest
         * @description helper function to build request for editSpotOrder
         * @param {string} id order id to be edited
         * @param {string} symbol unified symbol of the market to create an order in
         * @param {string} type 'market' or 'limit' or 'STOP_LOSS' or 'STOP_LOSS_LIMIT' or 'TAKE_PROFIT' or 'TAKE_PROFIT_LIMIT' or 'STOP'
         * @param {string} side 'buy' or 'sell'
         * @param {float} amount how much of currency you want to trade in units of base currency
         * @param {float} [price] the price at which the order is to be fullfilled, in units of the quote currency, ignored in market orders
         * @param {object} params extra parameters specific to the exchange API endpoint
         * @param {string} [params.marginMode] 'cross' or 'isolated', for spot margin trading
         * @returns {object} request to be sent to the exchange
         */
        const market = this.market (symbol);
        const clientOrderId = this.safeStringN (params, [ 'newClientOrderId', 'clientOrderId', 'origClientOrderId' ]);
        const request = {
            'symbol': market['id'],
            'side': side.toUpperCase (),
        };
        const initialUppercaseType = type.toUpperCase ();
        let uppercaseType = initialUppercaseType;
        const postOnly = this.isPostOnly (initialUppercaseType === 'MARKET', initialUppercaseType === 'LIMIT_MAKER', params);
        if (postOnly) {
            uppercaseType = 'LIMIT_MAKER';
        }
        request['type'] = uppercaseType;
        const stopPrice = this.safeNumber2 (params, 'stopPrice', 'triggerPrice');
        if (stopPrice !== undefined) {
            if (uppercaseType === 'MARKET') {
                uppercaseType = 'STOP_LOSS';
            } else if (uppercaseType === 'LIMIT') {
                uppercaseType = 'STOP_LOSS_LIMIT';
            }
        }
        const validOrderTypes = this.safeValue (market['info'], 'orderTypes');
        if (!this.inArray (uppercaseType, validOrderTypes)) {
            if (initialUppercaseType !== uppercaseType) {
                throw new InvalidOrder (this.id + ' stopPrice parameter is not allowed for ' + symbol + ' ' + type + ' orders');
            } else {
                throw new InvalidOrder (this.id + ' ' + type + ' is not a valid order type for the ' + symbol + ' market');
            }
        }
        if (clientOrderId === undefined) {
            const broker = this.safeValue (this.options, 'broker');
            if (broker !== undefined) {
                const brokerId = this.safeString (broker, 'spot');
                if (brokerId !== undefined) {
                    request['newClientOrderId'] = brokerId + this.uuid22 ();
                }
            }
        } else {
            request['newClientOrderId'] = clientOrderId;
        }
        request['newOrderRespType'] = this.safeValue (this.options['newOrderRespType'], type, 'RESULT'); // 'ACK' for order id, 'RESULT' for full order or 'FULL' for order with fills
        let timeInForceIsRequired = false;
        let priceIsRequired = false;
        let stopPriceIsRequired = false;
        let quantityIsRequired = false;
        if (uppercaseType === 'MARKET') {
            const quoteOrderQty = this.safeValue (this.options, 'quoteOrderQty', true);
            if (quoteOrderQty) {
                const quoteOrderQtyNew = this.safeValue2 (params, 'quoteOrderQty', 'cost');
                const precision = market['precision']['price'];
                if (quoteOrderQtyNew !== undefined) {
                    request['quoteOrderQty'] = this.decimalToPrecision (quoteOrderQtyNew, TRUNCATE, precision, this.precisionMode);
                } else if (price !== undefined) {
                    const amountString = this.numberToString (amount);
                    const priceString = this.numberToString (price);
                    const quoteOrderQuantity = Precise.stringMul (amountString, priceString);
                    request['quoteOrderQty'] = this.decimalToPrecision (quoteOrderQuantity, TRUNCATE, precision, this.precisionMode);
                } else {
                    quantityIsRequired = true;
                }
            } else {
                quantityIsRequired = true;
            }
        } else if (uppercaseType === 'LIMIT') {
            priceIsRequired = true;
            timeInForceIsRequired = true;
            quantityIsRequired = true;
        } else if ((uppercaseType === 'STOP_LOSS') || (uppercaseType === 'TAKE_PROFIT')) {
            stopPriceIsRequired = true;
            quantityIsRequired = true;
        } else if ((uppercaseType === 'STOP_LOSS_LIMIT') || (uppercaseType === 'TAKE_PROFIT_LIMIT')) {
            quantityIsRequired = true;
            stopPriceIsRequired = true;
            priceIsRequired = true;
            timeInForceIsRequired = true;
        } else if (uppercaseType === 'LIMIT_MAKER') {
            priceIsRequired = true;
            quantityIsRequired = true;
        }
        if (quantityIsRequired) {
            request['quantity'] = this.amountToPrecision (symbol, amount);
        }
        if (priceIsRequired) {
            if (price === undefined) {
                throw new InvalidOrder (this.id + ' editOrder() requires a price argument for a ' + type + ' order');
            }
            request['price'] = this.priceToPrecision (symbol, price);
        }
        if (timeInForceIsRequired) {
            request['timeInForce'] = this.options['defaultTimeInForce']; // 'GTC' = Good To Cancel (default), 'IOC' = Immediate Or Cancel
        }
        if (stopPriceIsRequired) {
            if (stopPrice === undefined) {
                throw new InvalidOrder (this.id + ' editOrder() requires a stopPrice extra param for a ' + type + ' order');
            } else {
                request['stopPrice'] = this.priceToPrecision (symbol, stopPrice);
            }
        }
        request['cancelReplaceMode'] = 'STOP_ON_FAILURE'; // If the cancel request fails, the new order placement will not be attempted.
        const cancelId = this.safeString2 (params, 'cancelNewClientOrderId', 'cancelOrigClientOrderId');
        if (cancelId === undefined) {
            request['cancelOrderId'] = id; // user can provide either cancelOrderId, cancelOrigClientOrderId or cancelOrigClientOrderId
        }
        // remove timeInForce from params because PO is only used by this.isPostOnly and it's not a valid value for Binance
        if (this.safeString (params, 'timeInForce') === 'PO') {
            params = this.omit (params, [ 'timeInForce' ]);
        }
        params = this.omit (params, [ 'quoteOrderQty', 'cost', 'stopPrice', 'newClientOrderId', 'clientOrderId', 'postOnly' ]);
        return this.extend (request, params);
    }

    async editContractOrder (id: string, symbol, type, side, amount, price = undefined, params = {}) {
        /**
         * @method
         * @name binance#editContractOrder
         * @description edit a trade order
         * @see https://binance-docs.github.io/apidocs/futures/en/#modify-order-trade
         * @see https://binance-docs.github.io/apidocs/delivery/en/#modify-order-trade
         * @param {string} id cancel order id
         * @param {string} symbol unified symbol of the market to create an order in
         * @param {string} type 'market' or 'limit'
         * @param {string} side 'buy' or 'sell'
         * @param {float} amount how much of currency you want to trade in units of base currency
         * @param {float} [price] the price at which the order is to be fullfilled, in units of the base currency, ignored in market orders
         * @param {object} [params] extra parameters specific to the exchange API endpoint
         * @returns {object} an [order structure]{@link https://docs.ccxt.com/#/?id=order-structure}
         */
        await this.loadMarkets ();
        const market = this.market (symbol);
        if (!market['contract']) {
            throw new NotSupported (this.id + ' editContractOrder() does not support ' + market['type'] + ' orders');
        }
        const request = {
            'symbol': market['id'],
            'side': side.toUpperCase (),
        };
        const clientOrderId = this.safeStringN (params, [ 'newClientOrderId', 'clientOrderId', 'origClientOrderId' ]);
        request['orderId'] = id;
        request['quantity'] = this.amountToPrecision (symbol, amount);
        if (price !== undefined) {
            request['price'] = this.priceToPrecision (symbol, price);
        }
        if (clientOrderId !== undefined) {
            request['origClientOrderId'] = clientOrderId;
        }
        params = this.omit (params, [ 'clientOrderId', 'newClientOrderId' ]);
        let response = undefined;
        if (market['linear']) {
            response = await this.fapiPrivatePutOrder (this.extend (request, params));
        } else if (market['inverse']) {
            response = await this.dapiPrivatePutOrder (this.extend (request, params));
        }
        //
        // swap and future
        //
        //     {
        //         "orderId": 151007482392,
        //         "symbol": "BTCUSDT",
        //         "status": "NEW",
        //         "clientOrderId": "web_pCCGp9AIHjziKLlpGpXI",
        //         "price": "25000",
        //         "avgPrice": "0.00000",
        //         "origQty": "0.001",
        //         "executedQty": "0",
        //         "cumQty": "0",
        //         "cumQuote": "0",
        //         "timeInForce": "GTC",
        //         "type": "LIMIT",
        //         "reduceOnly": false,
        //         "closePosition": false,
        //         "side": "BUY",
        //         "positionSide": "BOTH",
        //         "stopPrice": "0",
        //         "workingType": "CONTRACT_PRICE",
        //         "priceProtect": false,
        //         "origType": "LIMIT",
        //         "updateTime": 1684300587845
        //     }
        //
        return this.parseOrder (response, market);
    }

    async editOrder (id: string, symbol, type, side, amount = undefined, price = undefined, params = {}) {
        /**
         * @method
         * @name binance#editOrder
         * @description edit a trade order
         * @see https://binance-docs.github.io/apidocs/spot/en/#cancel-an-existing-order-and-send-a-new-order-trade
         * @see https://binance-docs.github.io/apidocs/futures/en/#modify-order-trade
         * @see https://binance-docs.github.io/apidocs/delivery/en/#modify-order-trade
         * @param {string} id cancel order id
         * @param {string} symbol unified symbol of the market to create an order in
         * @param {string} type 'market' or 'limit'
         * @param {string} side 'buy' or 'sell'
         * @param {float} amount how much of currency you want to trade in units of base currency
         * @param {float} [price] the price at which the order is to be fullfilled, in units of the base currency, ignored in market orders
         * @param {object} [params] extra parameters specific to the exchange API endpoint
         * @returns {object} an [order structure]{@link https://docs.ccxt.com/#/?id=order-structure}
         */
        await this.loadMarkets ();
        const market = this.market (symbol);
        if (market['option']) {
            throw new NotSupported (this.id + ' editOrder() does not support ' + market['type'] + ' orders');
        }
        if (market['spot']) {
            return await this.editSpotOrder (id, symbol, type, side, amount, price, params);
        } else {
            return await this.editContractOrder (id, symbol, type, side, amount, price, params);
        }
    }

    parseOrderStatus (status) {
        const statuses = {
            'NEW': 'open',
            'PARTIALLY_FILLED': 'open',
            'ACCEPTED': 'open',
            'FILLED': 'closed',
            'CANCELED': 'canceled',
            'CANCELLED': 'canceled',
            'PENDING_CANCEL': 'canceling', // currently unused
            'REJECTED': 'rejected',
            'EXPIRED': 'expired',
            'EXPIRED_IN_MATCH': 'expired',
        };
        return this.safeString (statuses, status, status);
    }

    parseOrder (order, market: Market = undefined): Order {
        //
        // spot
        //
        //     {
        //         "symbol": "LTCBTC",
        //         "orderId": 1,
        //         "clientOrderId": "myOrder1",
        //         "price": "0.1",
        //         "origQty": "1.0",
        //         "executedQty": "0.0",
        //         "cummulativeQuoteQty": "0.0",
        //         "status": "NEW",
        //         "timeInForce": "GTC",
        //         "type": "LIMIT",
        //         "side": "BUY",
        //         "stopPrice": "0.0",
        //         "icebergQty": "0.0",
        //         "time": 1499827319559,
        //         "updateTime": 1499827319559,
        //         "isWorking": true
        //     }
        //
        // spot: editOrder
        //
        //     {
        //         "symbol": "BTCUSDT",
        //         "orderId": 16383176297,
        //         "orderListId": -1,
        //         "clientOrderId": "x-R4BD3S8222ecb58eb9074fb1be018c",
        //         "transactTime": 1670891847932,
        //         "price": "13500.00000000",
        //         "origQty": "0.00085000",
        //         "executedQty": "0.00000000",
        //         "cummulativeQuoteQty": "0.00000000",
        //         "status": "NEW",
        //         "timeInForce": "GTC",
        //         "type": "LIMIT",
        //         "side": "BUY",
        //         "fills": []
        //     }
        //
        // swap and future: editOrder
        //
        //     {
        //         "orderId": 151007482392,
        //         "symbol": "BTCUSDT",
        //         "status": "NEW",
        //         "clientOrderId": "web_pCCGp9AIHjziKLlpGpXI",
        //         "price": "25000",
        //         "avgPrice": "0.00000",
        //         "origQty": "0.001",
        //         "executedQty": "0",
        //         "cumQty": "0",
        //         "cumQuote": "0",
        //         "timeInForce": "GTC",
        //         "type": "LIMIT",
        //         "reduceOnly": false,
        //         "closePosition": false,
        //         "side": "BUY",
        //         "positionSide": "BOTH",
        //         "stopPrice": "0",
        //         "workingType": "CONTRACT_PRICE",
        //         "priceProtect": false,
        //         "origType": "LIMIT",
        //         "updateTime": 1684300587845
        //     }
        //
        // futures
        //
        //     {
        //         "symbol": "BTCUSDT",
        //         "orderId": 1,
        //         "clientOrderId": "myOrder1",
        //         "price": "0.1",
        //         "origQty": "1.0",
        //         "executedQty": "1.0",
        //         "cumQuote": "10.0",
        //         "status": "NEW",
        //         "timeInForce": "GTC",
        //         "type": "LIMIT",
        //         "side": "BUY",
        //         "stopPrice": "0.0",
        //         "updateTime": 1499827319559
        //     }
        //
        // createOrder with { "newOrderRespType": "FULL" }
        //
        //     {
        //       "symbol": "BTCUSDT",
        //       "orderId": 5403233939,
        //       "orderListId": -1,
        //       "clientOrderId": "x-R4BD3S825e669e75b6c14f69a2c43e",
        //       "transactTime": 1617151923742,
        //       "price": "0.00000000",
        //       "origQty": "0.00050000",
        //       "executedQty": "0.00050000",
        //       "cummulativeQuoteQty": "29.47081500",
        //       "status": "FILLED",
        //       "timeInForce": "GTC",
        //       "type": "MARKET",
        //       "side": "BUY",
        //       "fills": [
        //         {
        //           "price": "58941.63000000",
        //           "qty": "0.00050000",
        //           "commission": "0.00007050",
        //           "commissionAsset": "BNB",
        //           "tradeId": 737466631
        //         }
        //       ]
        //     }
        //
        // delivery
        //
        //     {
        //       "orderId": "18742727411",
        //       "symbol": "ETHUSD_PERP",
        //       "pair": "ETHUSD",
        //       "status": "FILLED",
        //       "clientOrderId": "x-xcKtGhcu3e2d1503fdd543b3b02419",
        //       "price": "0",
        //       "avgPrice": "4522.14",
        //       "origQty": "1",
        //       "executedQty": "1",
        //       "cumBase": "0.00221134",
        //       "timeInForce": "GTC",
        //       "type": "MARKET",
        //       "reduceOnly": false,
        //       "closePosition": false,
        //       "side": "SELL",
        //       "positionSide": "BOTH",
        //       "stopPrice": "0",
        //       "workingType": "CONTRACT_PRICE",
        //       "priceProtect": false,
        //       "origType": "MARKET",
        //       "time": "1636061952660",
        //       "updateTime": "1636061952660"
        //     }
        //
        // option: createOrder, fetchOrder, fetchOpenOrders, fetchOrders
        //
        //     {
        //         "orderId": 4728833085436977152,
        //         "symbol": "ETH-230211-1500-C",
        //         "price": "10.0",
        //         "quantity": "1.00",
        //         "executedQty": "0.00",
        //         "fee": "0",
        //         "side": "BUY",
        //         "type": "LIMIT",
        //         "timeInForce": "GTC",
        //         "reduceOnly": false,
        //         "postOnly": false,
        //         "createTime": 1676083034462,
        //         "updateTime": 1676083034462,
        //         "status": "ACCEPTED",
        //         "avgPrice": "0",
        //         "source": "API",
        //         "clientOrderId": "",
        //         "priceScale": 1,
        //         "quantityScale": 2,
        //         "optionSide": "CALL",
        //         "quoteAsset": "USDT",
        //         "lastTrade": {"id":"69","time":"1676084430567","price":"24.9","qty":"1.00"},
        //         "mmp": false
        //     }
        //     {
        // cancelOrders/createOrders
        //          "code": -4005,
        //          "msg": "Quantity greater than max quantity."
        //       },
        //
        const code = this.safeString (order, 'code');
        if (code !== undefined) {
            // cancelOrders/createOrders might have a partial success
            return this.safeOrder ({ 'info': order, 'status': 'rejected' }, market);
        }
        const status = this.parseOrderStatus (this.safeString (order, 'status'));
        const marketId = this.safeString (order, 'symbol');
        const marketType = ('closePosition' in order) ? 'contract' : 'spot';
        const symbol = this.safeSymbol (marketId, market, undefined, marketType);
        const filled = this.safeString (order, 'executedQty', '0');
        const timestamp = this.safeIntegerN (order, [ 'time', 'createTime', 'workingTime', 'transactTime', 'updateTime' ]); // order of the keys matters here
        let lastTradeTimestamp = undefined;
        if (('transactTime' in order) || ('updateTime' in order)) {
            const timestampValue = this.safeInteger2 (order, 'updateTime', 'transactTime');
            if (status === 'open') {
                if (Precise.stringGt (filled, '0')) {
                    lastTradeTimestamp = timestampValue;
                }
            } else if (status === 'closed') {
                lastTradeTimestamp = timestampValue;
            }
        }
        const lastUpdateTimestamp = this.safeInteger2 (order, 'transactTime', 'updateTime');
        const average = this.safeString (order, 'avgPrice');
        const price = this.safeString (order, 'price');
        const amount = this.safeString2 (order, 'origQty', 'quantity');
        // - Spot/Margin market: cummulativeQuoteQty
        // - Futures market: cumQuote.
        //   Note this is not the actual cost, since Binance futures uses leverage to calculate margins.
        let cost = this.safeString2 (order, 'cummulativeQuoteQty', 'cumQuote');
        cost = this.safeString (order, 'cumBase', cost);
        const id = this.safeString (order, 'orderId');
        let type = this.safeStringLower (order, 'type');
        const side = this.safeStringLower (order, 'side');
        const fills = this.safeValue (order, 'fills', []);
        const clientOrderId = this.safeString (order, 'clientOrderId');
        let timeInForce = this.safeString (order, 'timeInForce');
        if (timeInForce === 'GTX') {
            // GTX means "Good Till Crossing" and is an equivalent way of saying Post Only
            timeInForce = 'PO';
        }
        const postOnly = (type === 'limit_maker') || (timeInForce === 'PO');
        if (type === 'limit_maker') {
            type = 'limit';
        }
        const stopPriceString = this.safeString (order, 'stopPrice');
        const stopPrice = this.parseNumber (this.omitZero (stopPriceString));
        return this.safeOrder ({
            'info': order,
            'id': id,
            'clientOrderId': clientOrderId,
            'timestamp': timestamp,
            'datetime': this.iso8601 (timestamp),
            'lastTradeTimestamp': lastTradeTimestamp,
            'lastUpdateTimestamp': lastUpdateTimestamp,
            'symbol': symbol,
            'type': type,
            'timeInForce': timeInForce,
            'postOnly': postOnly,
            'reduceOnly': this.safeValue (order, 'reduceOnly'),
            'side': side,
            'price': price,
            'triggerPrice': stopPrice,
            'amount': amount,
            'cost': cost,
            'average': average,
            'filled': filled,
            'remaining': undefined,
            'status': status,
            'fee': {
                'currency': this.safeString (order, 'quoteAsset'),
                'cost': this.safeNumber (order, 'fee'),
                'rate': undefined,
            },
            'trades': fills,
        }, market);
    }

    async createOrders (orders: OrderRequest[], params = {}) {
        /**
         * @method
         * @name binance#createOrders
         * @description *contract only* create a list of trade orders
         * @see https://binance-docs.github.io/apidocs/futures/en/#place-multiple-orders-trade
         * @param {array} orders list of orders to create, each object should contain the parameters required by createOrder, namely symbol, type, side, amount, price and params
         * @returns {object} an [order structure]{@link https://docs.ccxt.com/#/?id=order-structure}
         */
        await this.loadMarkets ();
        const ordersRequests = [];
        let orderSymbols = [];
        for (let i = 0; i < orders.length; i++) {
            const rawOrder = orders[i];
            const marketId = this.safeString (rawOrder, 'symbol');
            orderSymbols.push (marketId);
            const type = this.safeString (rawOrder, 'type');
            const side = this.safeString (rawOrder, 'side');
            const amount = this.safeValue (rawOrder, 'amount');
            const price = this.safeValue (rawOrder, 'price');
            const orderParams = this.safeValue (rawOrder, 'params', {});
            const orderRequest = this.createOrderRequest (marketId, type, side, amount, price, orderParams);
            ordersRequests.push (orderRequest);
        }
        orderSymbols = this.marketSymbols (orderSymbols, undefined, false, true, true);
        const market = this.market (orderSymbols[0]);
        if (market['spot']) {
            throw new NotSupported (this.id + ' createOrders() does not support ' + market['type'] + ' orders');
        }
        let response = undefined;
        let request = {
            'batchOrders': ordersRequests,
        };
        request = this.extend (request, params);
        if (market['linear']) {
            response = await this.fapiPrivatePostBatchOrders (request);
        } else if (market['option']) {
            response = await this.eapiPrivatePostBatchOrders (request);
        } else {
            response = await this.dapiPrivatePostBatchOrders (request);
        }
        //
        //   [
        //       {
        //          "code": -4005,
        //          "msg": "Quantity greater than max quantity."
        //       },
        //       {
        //          "orderId": 650640530,
        //          "symbol": "LTCUSDT",
        //          "status": "NEW",
        //          "clientOrderId": "x-xcKtGhcu32184eb13585491289bbaf",
        //          "price": "54.00",
        //          "avgPrice": "0.00",
        //          "origQty": "0.100",
        //          "executedQty": "0.000",
        //          "cumQty": "0.000",
        //          "cumQuote": "0.00000",
        //          "timeInForce": "GTC",
        //          "type": "LIMIT",
        //          "reduceOnly": false,
        //          "closePosition": false,
        //          "side": "BUY",
        //          "positionSide": "BOTH",
        //          "stopPrice": "0.00",
        //          "workingType": "CONTRACT_PRICE",
        //          "priceProtect": false,
        //          "origType": "LIMIT",
        //          "priceMatch": "NONE",
        //          "selfTradePreventionMode": "NONE",
        //          "goodTillDate": 0,
        //          "updateTime": 1698073926929
        //       }
        //   ]
        //
        return this.parseOrders (response);
    }

    async createOrder (symbol: string, type: OrderType, side: OrderSide, amount, price = undefined, params = {}) {
        /**
         * @method
         * @name binance#createOrder
         * @description create a trade order
         * @see https://binance-docs.github.io/apidocs/spot/en/#new-order-trade
         * @see https://binance-docs.github.io/apidocs/spot/en/#test-new-order-trade
         * @see https://binance-docs.github.io/apidocs/futures/en/#new-order-trade
         * @see https://binance-docs.github.io/apidocs/delivery/en/#new-order-trade
         * @see https://binance-docs.github.io/apidocs/voptions/en/#new-order-trade
         * @see https://binance-docs.github.io/apidocs/spot/en/#new-order-using-sor-trade
         * @see https://binance-docs.github.io/apidocs/spot/en/#test-new-order-using-sor-trade
         * @param {string} symbol unified symbol of the market to create an order in
         * @param {string} type 'market' or 'limit' or 'STOP_LOSS' or 'STOP_LOSS_LIMIT' or 'TAKE_PROFIT' or 'TAKE_PROFIT_LIMIT' or 'STOP'
         * @param {string} side 'buy' or 'sell'
         * @param {float} amount how much of currency you want to trade in units of base currency
         * @param {float} [price] the price at which the order is to be fullfilled, in units of the quote currency, ignored in market orders
         * @param {object} [params] extra parameters specific to the exchange API endpoint
         * @param {string} [params.marginMode] 'cross' or 'isolated', for spot margin trading
         * @param {boolean} [params.sor] *spot only* whether to use SOR (Smart Order Routing) or not, default is false
         * @param {boolean} [params.test] *spot only* whether to use the test endpoint or not, default is false
         * @returns {object} an [order structure]{@link https://docs.ccxt.com/#/?id=order-structure}
         */
        await this.loadMarkets ();
        const market = this.market (symbol);
        const marketType = this.safeString (params, 'type', market['type']);
        const [ marginMode, query ] = this.handleMarginModeAndParams ('createOrder', params);
        const sor = this.safeValue2 (params, 'sor', 'SOR', false);
        params = this.omit (params, 'sor', 'SOR');
        const request = this.createOrderRequest (symbol, type, side, amount, price, params);
        let method = 'privatePostOrder';
        if (sor) {
            method = 'privatePostSorOrder';
        } else if (market['linear']) {
            method = 'fapiPrivatePostOrder';
        } else if (market['inverse']) {
            method = 'dapiPrivatePostOrder';
        } else if (marketType === 'margin' || marginMode !== undefined) {
            method = 'sapiPostMarginOrder';
        }
        if (market['option']) {
            method = 'eapiPrivatePostOrder';
        }
        // support for testing orders
        if (market['spot'] || marketType === 'margin') {
            const test = this.safeValue (query, 'test', false);
            if (test) {
                method += 'Test';
            }
        }
        const response = await this[method] (request);
        return this.parseOrder (response, market);
    }

    createOrderRequest (symbol: string, type: OrderType, side: OrderSide, amount, price = undefined, params = {}) {
        /**
         * @method
         * @ignore
         * @name binance#createOrderRequest
         * @description helper function to build request
         * @param {string} symbol unified symbol of the market to create an order in
         * @param {string} type 'market' or 'limit' or 'STOP_LOSS' or 'STOP_LOSS_LIMIT' or 'TAKE_PROFIT' or 'TAKE_PROFIT_LIMIT' or 'STOP'
         * @param {string} side 'buy' or 'sell'
         * @param {float} amount how much of currency you want to trade in units of base currency
         * @param {float|undefined} price the price at which the order is to be fullfilled, in units of the quote currency, ignored in market orders
         * @param {object} params extra parameters specific to the exchange API endpoint
         * @param {string|undefined} params.marginMode 'cross' or 'isolated', for spot margin trading
         * @returns {object} request to be sent to the exchange
         */
        const market = this.market (symbol);
        const marketType = this.safeString (params, 'type', market['type']);
        const clientOrderId = this.safeString2 (params, 'newClientOrderId', 'clientOrderId');
        const initialUppercaseType = type.toUpperCase ();
        const isMarketOrder = initialUppercaseType === 'MARKET';
        const isLimitOrder = initialUppercaseType === 'LIMIT';
        const postOnly = this.isPostOnly (isMarketOrder, initialUppercaseType === 'LIMIT_MAKER', params);
        const triggerPrice = this.safeValue2 (params, 'triggerPrice', 'stopPrice');
        const stopLossPrice = this.safeValue (params, 'stopLossPrice', triggerPrice);  // fallback to stopLoss
        const takeProfitPrice = this.safeValue (params, 'takeProfitPrice');
        const trailingDelta = this.safeValue (params, 'trailingDelta');
        const isStopLoss = stopLossPrice !== undefined || trailingDelta !== undefined;
        const isTakeProfit = takeProfitPrice !== undefined;
        params = this.omit (params, [ 'type', 'newClientOrderId', 'clientOrderId', 'postOnly', 'stopLossPrice', 'takeProfitPrice', 'stopPrice', 'triggerPrice' ]);
        const [ marginMode, query ] = this.handleMarginModeAndParams ('createOrder', params);
        const request = {
            'symbol': market['id'],
            'side': side.toUpperCase (),
        };
        if (market['spot'] || marketType === 'margin') {
            // only supported for spot/margin api (all margin markets are spot markets)
            if (postOnly) {
                type = 'LIMIT_MAKER';
            }
        }
        if (marketType === 'margin' || marginMode !== undefined) {
            const reduceOnly = this.safeValue (params, 'reduceOnly');
            if (reduceOnly) {
                request['sideEffectType'] = 'AUTO_REPAY';
                params = this.omit (params, 'reduceOnly');
            }
        }
        let uppercaseType = type.toUpperCase ();
        let stopPrice = undefined;
        if (isStopLoss) {
            stopPrice = stopLossPrice;
            if (isMarketOrder) {
                // spot STOP_LOSS market orders are not a valid order type
                uppercaseType = market['contract'] ? 'STOP_MARKET' : 'STOP_LOSS';
            } else if (isLimitOrder) {
                uppercaseType = market['contract'] ? 'STOP' : 'STOP_LOSS_LIMIT';
            }
        } else if (isTakeProfit) {
            stopPrice = takeProfitPrice;
            if (isMarketOrder) {
                // spot TAKE_PROFIT market orders are not a valid order type
                uppercaseType = market['contract'] ? 'TAKE_PROFIT_MARKET' : 'TAKE_PROFIT';
            } else if (isLimitOrder) {
                uppercaseType = market['contract'] ? 'TAKE_PROFIT' : 'TAKE_PROFIT_LIMIT';
            }
        }
        if (marginMode === 'isolated') {
            request['isIsolated'] = true;
        }
        if (clientOrderId === undefined) {
            const broker = this.safeValue (this.options, 'broker', {});
            const defaultId = (market['contract']) ? 'x-xcKtGhcu' : 'x-R4BD3S82';
            const brokerId = this.safeString (broker, marketType, defaultId);
            request['newClientOrderId'] = brokerId + this.uuid22 ();
        } else {
            request['newClientOrderId'] = clientOrderId;
        }
        if ((marketType === 'spot') || (marketType === 'margin')) {
            request['newOrderRespType'] = this.safeValue (this.options['newOrderRespType'], type, 'RESULT'); // 'ACK' for order id, 'RESULT' for full order or 'FULL' for order with fills
        } else {
            // swap, futures and options
            request['newOrderRespType'] = 'RESULT';  // "ACK", "RESULT", default "ACK"
        }
        if (market['option']) {
            if (type === 'market') {
                throw new InvalidOrder (this.id + ' ' + type + ' is not a valid order type for the ' + symbol + ' market');
            }
        } else {
            const validOrderTypes = this.safeValue (market['info'], 'orderTypes');
            if (!this.inArray (uppercaseType, validOrderTypes)) {
                if (initialUppercaseType !== uppercaseType) {
                    throw new InvalidOrder (this.id + ' stopPrice parameter is not allowed for ' + symbol + ' ' + type + ' orders');
                } else {
                    throw new InvalidOrder (this.id + ' ' + type + ' is not a valid order type for the ' + symbol + ' market');
                }
            }
        }
        request['type'] = uppercaseType;
        // additional required fields depending on the order type
        let timeInForceIsRequired = false;
        let priceIsRequired = false;
        let stopPriceIsRequired = false;
        let quantityIsRequired = false;
        //
        // spot/margin
        //
        //     LIMIT                timeInForce, quantity, price
        //     MARKET               quantity or quoteOrderQty
        //     STOP_LOSS            quantity, stopPrice
        //     STOP_LOSS_LIMIT      timeInForce, quantity, price, stopPrice
        //     TAKE_PROFIT          quantity, stopPrice
        //     TAKE_PROFIT_LIMIT    timeInForce, quantity, price, stopPrice
        //     LIMIT_MAKER          quantity, price
        //
        // futures
        //
        //     LIMIT                timeInForce, quantity, price
        //     MARKET               quantity
        //     STOP/TAKE_PROFIT     quantity, price, stopPrice
        //     STOP_MARKET          stopPrice
        //     TAKE_PROFIT_MARKET   stopPrice
        //     TRAILING_STOP_MARKET callbackRate
        //
        if (uppercaseType === 'MARKET') {
            if (market['spot']) {
                const quoteOrderQty = this.safeValue (this.options, 'quoteOrderQty', true);
                if (quoteOrderQty) {
                    const quoteOrderQtyNew = this.safeValue2 (query, 'quoteOrderQty', 'cost');
                    const precision = market['precision']['price'];
                    if (quoteOrderQtyNew !== undefined) {
                        // We shouldn't truncate as it will break the min amount logic
                        request['quoteOrderQty'] = this.decimalToPrecision (quoteOrderQtyNew, ROUND, precision, this.precisionMode);
                    } else if (price !== undefined) {
                        const amountString = this.numberToString (amount);
                        const priceString = this.numberToString (price);
                        const quoteOrderQuantity = Precise.stringMul (amountString, priceString);
                        // We shouldn't truncate as it will break the min amount logic
                        request['quoteOrderQty'] = this.decimalToPrecision (quoteOrderQuantity, ROUND, precision, this.precisionMode);
                    } else {
                        quantityIsRequired = true;
                    }
                } else {
                    quantityIsRequired = true;
                }
            } else {
                quantityIsRequired = true;
            }
        } else if (uppercaseType === 'LIMIT') {
            priceIsRequired = true;
            timeInForceIsRequired = true;
            quantityIsRequired = true;
        } else if ((uppercaseType === 'STOP_LOSS') || (uppercaseType === 'TAKE_PROFIT')) {
            stopPriceIsRequired = true;
            quantityIsRequired = true;
            if (market['linear'] || market['inverse']) {
                priceIsRequired = true;
            }
        } else if ((uppercaseType === 'STOP_LOSS_LIMIT') || (uppercaseType === 'TAKE_PROFIT_LIMIT')) {
            quantityIsRequired = true;
            stopPriceIsRequired = true;
            priceIsRequired = true;
            timeInForceIsRequired = true;
        } else if (uppercaseType === 'LIMIT_MAKER') {
            priceIsRequired = true;
            quantityIsRequired = true;
        } else if (uppercaseType === 'STOP') {
            quantityIsRequired = true;
            stopPriceIsRequired = true;
            priceIsRequired = true;
        } else if ((uppercaseType === 'STOP_MARKET') || (uppercaseType === 'TAKE_PROFIT_MARKET')) {
            const closePosition = this.safeValue (query, 'closePosition');
            if (closePosition === undefined) {
                quantityIsRequired = true;
            }
            stopPriceIsRequired = true;
        } else if (uppercaseType === 'TRAILING_STOP_MARKET') {
            quantityIsRequired = true;
            const callbackRate = this.safeNumber (query, 'callbackRate');
            if (callbackRate === undefined) {
                throw new InvalidOrder (this.id + ' createOrder() requires a callbackRate extra param for a ' + type + ' order');
            }
        }
        if (quantityIsRequired) {
            request['quantity'] = this.amountToPrecision (symbol, amount);
        }
        if (priceIsRequired) {
            if (price === undefined) {
                throw new InvalidOrder (this.id + ' createOrder() requires a price argument for a ' + type + ' order');
            }
            request['price'] = this.priceToPrecision (symbol, price);
        }
        if (timeInForceIsRequired) {
            request['timeInForce'] = this.options['defaultTimeInForce']; // 'GTC' = Good To Cancel (default), 'IOC' = Immediate Or Cancel
        }
        if (market['contract'] && postOnly) {
            request['timeInForce'] = 'GTX';
        }
        if (stopPriceIsRequired) {
            if (market['contract']) {
                if (stopPrice === undefined) {
                    throw new InvalidOrder (this.id + ' createOrder() requires a stopPrice extra param for a ' + type + ' order');
                }
            } else {
                // check for delta price as well
                if (trailingDelta === undefined && stopPrice === undefined) {
                    throw new InvalidOrder (this.id + ' createOrder() requires a stopPrice or trailingDelta param for a ' + type + ' order');
                }
            }
            if (stopPrice !== undefined) {
                request['stopPrice'] = this.priceToPrecision (symbol, stopPrice);
            }
        }
        // remove timeInForce from params because PO is only used by this.isPostOnly and it's not a valid value for Binance
        if (this.safeString (params, 'timeInForce') === 'PO') {
            params = this.omit (params, [ 'timeInForce' ]);
        }
        const requestParams = this.omit (params, [ 'quoteOrderQty', 'cost', 'stopPrice', 'test', 'type', 'newClientOrderId', 'clientOrderId', 'postOnly' ]);
        return this.extend (request, requestParams);
    }

    async fetchOrder (id: string, symbol: Str = undefined, params = {}) {
        /**
         * @method
         * @name binance#fetchOrder
         * @description fetches information on an order made by the user
         * @see https://binance-docs.github.io/apidocs/spot/en/#query-order-user_data
         * @see https://binance-docs.github.io/apidocs/futures/en/#query-order-user_data
         * @see https://binance-docs.github.io/apidocs/delivery/en/#query-order-user_data
         * @see https://binance-docs.github.io/apidocs/voptions/en/#query-single-order-trade
         * @see https://binance-docs.github.io/apidocs/spot/en/#query-margin-account-39-s-order-user_data
         * @param {string} symbol unified symbol of the market the order was made in
         * @param {object} [params] extra parameters specific to the exchange API endpoint
         * @param {string} [params.marginMode] 'cross' or 'isolated', for spot margin trading
         * @returns {object} An [order structure]{@link https://docs.ccxt.com/#/?id=order-structure}
         */
        if (symbol === undefined) {
            throw new ArgumentsRequired (this.id + ' fetchOrder() requires a symbol argument');
        }
        await this.loadMarkets ();
        const market = this.market (symbol);
        const defaultType = this.safeString2 (this.options, 'fetchOrder', 'defaultType', 'spot');
        const type = this.safeString (params, 'type', defaultType);
        const [ marginMode, query ] = this.handleMarginModeAndParams ('fetchOrder', params);
        const request = {
            'symbol': market['id'],
        };
        let method = 'privateGetOrder';
        if (market['option']) {
            method = 'eapiPrivateGetOrder';
        } else if (market['linear']) {
            method = 'fapiPrivateGetOrder';
        } else if (market['inverse']) {
            method = 'dapiPrivateGetOrder';
        } else if (type === 'margin' || marginMode !== undefined) {
            method = 'sapiGetMarginOrder';
            if (marginMode === 'isolated') {
                request['isIsolated'] = true;
            }
        }
        const clientOrderId = this.safeValue2 (params, 'origClientOrderId', 'clientOrderId');
        if (clientOrderId !== undefined) {
            if (market['option']) {
                request['clientOrderId'] = clientOrderId;
            } else {
                request['origClientOrderId'] = clientOrderId;
            }
        } else {
            request['orderId'] = id;
        }
        const requestParams = this.omit (query, [ 'type', 'clientOrderId', 'origClientOrderId' ]);
        const response = await this[method] (this.extend (request, requestParams));
        return this.parseOrder (response, market);
    }

    async fetchOrders (symbol: Str = undefined, since: Int = undefined, limit: Int = undefined, params = {}): Promise<Order[]> {
        /**
         * @method
         * @name binance#fetchOrders
         * @description fetches information on multiple orders made by the user
         * @see https://binance-docs.github.io/apidocs/spot/en/#all-orders-user_data
         * @see https://binance-docs.github.io/apidocs/futures/en/#all-orders-user_data
         * @see https://binance-docs.github.io/apidocs/delivery/en/#all-orders-user_data
         * @see https://binance-docs.github.io/apidocs/voptions/en/#query-option-order-history-trade
         * @see https://binance-docs.github.io/apidocs/spot/en/#query-margin-account-39-s-all-orders-user_data
         * @param {string} symbol unified market symbol of the market orders were made in
         * @param {int} [since] the earliest time in ms to fetch orders for
         * @param {int} [limit] the maximum number of order structures to retrieve
         * @param {object} [params] extra parameters specific to the exchange API endpoint
         * @param {string} [params.marginMode] 'cross' or 'isolated', for spot margin trading
         * @param {int} [params.until] the latest time in ms to fetch orders for
         * @param {boolean} [params.paginate] default false, when true will automatically paginate by calling this endpoint multiple times. See in the docs all the [availble parameters](https://github.com/ccxt/ccxt/wiki/Manual#pagination-params)
         * @returns {Order[]} a list of [order structures]{@link https://docs.ccxt.com/#/?id=order-structure}
         */
        if (symbol === undefined) {
            throw new ArgumentsRequired (this.id + ' fetchOrders() requires a symbol argument');
        }
        await this.loadMarkets ();
        let paginate = false;
        [ paginate, params ] = this.handleOptionAndParams (params, 'fetchOrders', 'paginate');
        if (paginate) {
            return await this.fetchPaginatedCallDynamic ('fetchOrders', symbol, since, limit, params) as Order[];
        }
        const market = this.market (symbol);
        const defaultType = this.safeString2 (this.options, 'fetchOrders', 'defaultType', 'spot');
        const type = this.safeString (params, 'type', defaultType);
        const [ marginMode, query ] = this.handleMarginModeAndParams ('fetchOrders', params);
        const request = {
            'symbol': market['id'],
        };
        let method = 'privateGetAllOrders';
        if (market['option']) {
            method = 'eapiPrivateGetHistoryOrders';
        } else if (market['linear']) {
            method = 'fapiPrivateGetAllOrders';
        } else if (market['inverse']) {
            method = 'dapiPrivateGetAllOrders';
        } else if (type === 'margin' || marginMode !== undefined) {
            method = 'sapiGetMarginAllOrders';
            if (marginMode === 'isolated') {
                request['isIsolated'] = true;
            }
        }
        const until = this.safeInteger (params, 'until');
        if (until !== undefined) {
            params = this.omit (params, 'until');
            request['endTime'] = until;
        }
        if (since !== undefined) {
            request['startTime'] = since;
        }
        if (limit !== undefined) {
            request['limit'] = limit;
        }
        const response = await this[method] (this.extend (request, query));
        //
        //  spot
        //
        //     [
        //         {
        //             "symbol": "LTCBTC",
        //             "orderId": 1,
        //             "clientOrderId": "myOrder1",
        //             "price": "0.1",
        //             "origQty": "1.0",
        //             "executedQty": "0.0",
        //             "cummulativeQuoteQty": "0.0",
        //             "status": "NEW",
        //             "timeInForce": "GTC",
        //             "type": "LIMIT",
        //             "side": "BUY",
        //             "stopPrice": "0.0",
        //             "icebergQty": "0.0",
        //             "time": 1499827319559,
        //             "updateTime": 1499827319559,
        //             "isWorking": true
        //         }
        //     ]
        //
        //  futures
        //
        //     [
        //         {
        //             "symbol": "BTCUSDT",
        //             "orderId": 1,
        //             "clientOrderId": "myOrder1",
        //             "price": "0.1",
        //             "origQty": "1.0",
        //             "executedQty": "1.0",
        //             "cumQuote": "10.0",
        //             "status": "NEW",
        //             "timeInForce": "GTC",
        //             "type": "LIMIT",
        //             "side": "BUY",
        //             "stopPrice": "0.0",
        //             "updateTime": 1499827319559
        //         }
        //     ]
        //
        // options
        //
        //     [
        //         {
        //             "orderId": 4728833085436977152,
        //             "symbol": "ETH-230211-1500-C",
        //             "price": "10.0",
        //             "quantity": "1.00",
        //             "executedQty": "0.00",
        //             "fee": "0",
        //             "side": "BUY",
        //             "type": "LIMIT",
        //             "timeInForce": "GTC",
        //             "reduceOnly": false,
        //             "postOnly": false,
        //             "createTime": 1676083034462,
        //             "updateTime": 1676083034462,
        //             "status": "ACCEPTED",
        //             "avgPrice": "0",
        //             "source": "API",
        //             "clientOrderId": "",
        //             "priceScale": 1,
        //             "quantityScale": 2,
        //             "optionSide": "CALL",
        //             "quoteAsset": "USDT",
        //             "lastTrade": {"id":"69","time":"1676084430567","price":"24.9","qty":"1.00"},
        //             "mmp": false
        //         }
        //     ]
        //
        return this.parseOrders (response, market, since, limit);
    }

    async fetchOpenOrders (symbol: Str = undefined, since: Int = undefined, limit: Int = undefined, params = {}): Promise<Order[]> {
        /**
         * @method
         * @name binance#fetchOpenOrders
         * @see https://binance-docs.github.io/apidocs/spot/en/#cancel-an-existing-order-and-send-a-new-order-trade
         * @see https://binance-docs.github.io/apidocs/futures/en/#current-all-open-orders-user_data
         * @see https://binance-docs.github.io/apidocs/delivery/en/#current-all-open-orders-user_data
         * @see https://binance-docs.github.io/apidocs/voptions/en/#query-current-open-option-orders-user_data
         * @description fetch all unfilled currently open orders
         * @see https://binance-docs.github.io/apidocs/spot/en/#current-open-orders-user_data
         * @see https://binance-docs.github.io/apidocs/futures/en/#current-all-open-orders-user_data
         * @see https://binance-docs.github.io/apidocs/delivery/en/#current-all-open-orders-user_data
         * @see https://binance-docs.github.io/apidocs/voptions/en/#query-current-open-option-orders-user_data
         * @see https://binance-docs.github.io/apidocs/spot/en/#query-margin-account-39-s-open-orders-user_data
         * @param {string} symbol unified market symbol
         * @param {int} [since] the earliest time in ms to fetch open orders for
         * @param {int} [limit] the maximum number of open orders structures to retrieve
         * @param {object} [params] extra parameters specific to the exchange API endpoint
         * @param {string} [params.marginMode] 'cross' or 'isolated', for spot margin trading
         * @returns {Order[]} a list of [order structures]{@link https://docs.ccxt.com/#/?id=order-structure}
         */
        await this.loadMarkets ();
        let market = undefined;
        let type = undefined;
        const request = {};
        let marginMode = undefined;
        let query = undefined;
        [ marginMode, query ] = this.handleMarginModeAndParams ('fetchOpenOrders', params);
        if (symbol !== undefined) {
            market = this.market (symbol);
            request['symbol'] = market['id'];
            const defaultType = this.safeString2 (this.options, 'fetchOpenOrders', 'defaultType', 'spot');
            const marketType = ('type' in market) ? market['type'] : defaultType;
            type = this.safeString (query, 'type', marketType);
        } else if (this.options['warnOnFetchOpenOrdersWithoutSymbol']) {
            const symbols = this.symbols;
            const numSymbols = symbols.length;
            const fetchOpenOrdersRateLimit = this.parseToInt (numSymbols / 2);
            throw new ExchangeError (this.id + ' fetchOpenOrders() WARNING: fetching open orders without specifying a symbol is rate-limited to one call per ' + fetchOpenOrdersRateLimit.toString () + ' seconds. Do not call this method frequently to avoid ban. Set ' + this.id + '.options["warnOnFetchOpenOrdersWithoutSymbol"] = false to suppress this warning message.');
        } else {
            const defaultType = this.safeString2 (this.options, 'fetchOpenOrders', 'defaultType', 'spot');
            type = this.safeString (query, 'type', defaultType);
        }
        let subType = undefined;
        [ subType, query ] = this.handleSubTypeAndParams ('fetchOpenOrders', market, query);
        const requestParams = this.omit (query, 'type');
        let method = 'privateGetOpenOrders';
        if (type === 'option') {
            method = 'eapiPrivateGetOpenOrders';
            if (since !== undefined) {
                request['startTime'] = since;
            }
            if (limit !== undefined) {
                request['limit'] = limit;
            }
        } else if (this.isLinear (type, subType)) {
            method = 'fapiPrivateGetOpenOrders';
        } else if (this.isInverse (type, subType)) {
            method = 'dapiPrivateGetOpenOrders';
        } else if (type === 'margin' || marginMode !== undefined) {
            method = 'sapiGetMarginOpenOrders';
            if (marginMode === 'isolated') {
                request['isIsolated'] = true;
                if (symbol === undefined) {
                    throw new ArgumentsRequired (this.id + ' fetchOpenOrders() requires a symbol argument for isolated markets');
                }
            }
        }
        const response = await this[method] (this.extend (request, requestParams));
        return this.parseOrders (response, market, since, limit);
    }

    async fetchClosedOrders (symbol: Str = undefined, since: Int = undefined, limit: Int = undefined, params = {}): Promise<Order[]> {
        /**
         * @method
         * @name binance#fetchClosedOrders
         * @description fetches information on multiple closed orders made by the user
         * @see https://binance-docs.github.io/apidocs/spot/en/#all-orders-user_data
         * @see https://binance-docs.github.io/apidocs/futures/en/#all-orders-user_data
         * @see https://binance-docs.github.io/apidocs/delivery/en/#all-orders-user_data
         * @see https://binance-docs.github.io/apidocs/voptions/en/#query-option-order-history-trade
         * @see https://binance-docs.github.io/apidocs/spot/en/#query-margin-account-39-s-all-orders-user_data
         * @param {string} symbol unified market symbol of the market orders were made in
         * @param {int} [since] the earliest time in ms to fetch orders for
         * @param {int} [limit] the maximum number of order structures to retrieve
         * @param {object} [params] extra parameters specific to the exchange API endpoint
         * @param {boolean} [params.paginate] default false, when true will automatically paginate by calling this endpoint multiple times. See in the docs all the [availble parameters](https://github.com/ccxt/ccxt/wiki/Manual#pagination-params)
         * @returns {Order[]} a list of [order structures]{@link https://docs.ccxt.com/#/?id=order-structure}
         */
        const orders = await this.fetchOrders (symbol, since, limit, params);
        return this.filterBy (orders, 'status', 'closed') as Order[];
    }

    async fetchCanceledOrders (symbol: Str = undefined, since: Int = undefined, limit: Int = undefined, params = {}) {
        /**
         * @method
         * @name binance#fetchCanceledOrders
         * @description fetches information on multiple canceled orders made by the user
         * @see https://binance-docs.github.io/apidocs/spot/en/#all-orders-user_data
         * @see https://binance-docs.github.io/apidocs/spot/en/#query-margin-account-39-s-all-orders-user_data
         * @see https://binance-docs.github.io/apidocs/voptions/en/#query-option-order-history-trade
         * @param {string} symbol unified market symbol of the market the orders were made in
         * @param {int} [since] the earliest time in ms to fetch orders for
         * @param {int} [limit] the maximum number of order structures to retrieve
         * @param {object} [params] extra parameters specific to the exchange API endpoint
         * @param {boolean} [params.paginate] default false, when true will automatically paginate by calling this endpoint multiple times. See in the docs all the [availble parameters](https://github.com/ccxt/ccxt/wiki/Manual#pagination-params)
         * @returns {object[]} a list of [order structures]{@link https://docs.ccxt.com/#/?id=order-structure}
         */
        if (symbol === undefined) {
            throw new ArgumentsRequired (this.id + ' fetchCanceledOrders() requires a symbol argument');
        }
        await this.loadMarkets ();
        const market = this.market (symbol);
        if (market['swap'] || market['future']) {
            throw new NotSupported (this.id + ' fetchCanceledOrders() supports spot, margin and option markets only');
        }
        params = this.omit (params, 'type');
        const orders = await this.fetchOrders (symbol, since, undefined, params);
        const filteredOrders = this.filterBy (orders, 'status', 'canceled');
        return this.filterByLimit (filteredOrders, limit);
    }

    async cancelOrder (id: string, symbol: Str = undefined, params = {}) {
        /**
         * @method
         * @name binance#cancelOrder
         * @description cancels an open order
         * @see https://binance-docs.github.io/apidocs/spot/en/#cancel-order-trade
         * @see https://binance-docs.github.io/apidocs/futures/en/#cancel-order-trade
         * @see https://binance-docs.github.io/apidocs/delivery/en/#cancel-order-trade
         * @see https://binance-docs.github.io/apidocs/voptions/en/#cancel-option-order-trade
         * @see https://binance-docs.github.io/apidocs/spot/en/#margin-account-cancel-order-trade
         * @param {string} id order id
         * @param {string} symbol unified symbol of the market the order was made in
         * @param {object} [params] extra parameters specific to the exchange API endpoint
         * @returns {object} An [order structure]{@link https://docs.ccxt.com/#/?id=order-structure}
         */
        if (symbol === undefined) {
            throw new ArgumentsRequired (this.id + ' cancelOrder() requires a symbol argument');
        }
        await this.loadMarkets ();
        const market = this.market (symbol);
        const defaultType = this.safeString2 (this.options, 'cancelOrder', 'defaultType', 'spot');
        const type = this.safeString (params, 'type', defaultType);
        const [ marginMode, query ] = this.handleMarginModeAndParams ('cancelOrder', params);
        const request = {
            'symbol': market['id'],
            // 'orderId': id,
            // 'origClientOrderId': id,
        };
        const clientOrderId = this.safeValue2 (params, 'origClientOrderId', 'clientOrderId');
        if (clientOrderId !== undefined) {
            if (market['option']) {
                request['clientOrderId'] = clientOrderId;
            } else {
                request['origClientOrderId'] = clientOrderId;
            }
        } else {
            request['orderId'] = id;
        }
        let method = 'privateDeleteOrder';
        if (market['option']) {
            method = 'eapiPrivateDeleteOrder';
        } else if (market['linear']) {
            method = 'fapiPrivateDeleteOrder';
        } else if (market['inverse']) {
            method = 'dapiPrivateDeleteOrder';
        } else if (type === 'margin' || marginMode !== undefined) {
            method = 'sapiDeleteMarginOrder';
            if (marginMode === 'isolated') {
                request['isIsolated'] = true;
            }
        }
        const requestParams = this.omit (query, [ 'type', 'origClientOrderId', 'clientOrderId' ]);
        const response = await this[method] (this.extend (request, requestParams));
        return this.parseOrder (response, market);
    }

    async cancelAllOrders (symbol: Str = undefined, params = {}) {
        /**
         * @method
         * @name binance#cancelAllOrders
         * @see https://binance-docs.github.io/apidocs/spot/en/#cancel-all-open-orders-on-a-symbol-trade
         * @see https://binance-docs.github.io/apidocs/futures/en/#cancel-all-open-orders-trade
         * @see https://binance-docs.github.io/apidocs/delivery/en/#cancel-all-open-orders-trade
         * @see https://binance-docs.github.io/apidocs/voptions/en/#cancel-all-option-orders-on-specific-symbol-trade
         * @see https://binance-docs.github.io/apidocs/spot/en/#margin-account-cancel-order-trade
         * @description cancel all open orders in a market
         * @param {string} symbol unified market symbol of the market to cancel orders in
         * @param {object} [params] extra parameters specific to the exchange API endpoint
         * @param {string} [params.marginMode] 'cross' or 'isolated', for spot margin trading
         * @returns {object[]} a list of [order structures]{@link https://docs.ccxt.com/#/?id=order-structure}
         */
        if (symbol === undefined) {
            throw new ArgumentsRequired (this.id + ' cancelOrder() requires a symbol argument');
        }
        await this.loadMarkets ();
        const market = this.market (symbol);
        const request = {
            'symbol': market['id'],
        };
        const type = this.safeString (params, 'type', market['type']);
        params = this.omit (params, [ 'type' ]);
        const [ marginMode, query ] = this.handleMarginModeAndParams ('cancelAllOrders', params);
        let method = 'privateDeleteOpenOrders';
        if (market['option']) {
            method = 'eapiPrivateDeleteAllOpenOrders';
        } else if (market['linear']) {
            method = 'fapiPrivateDeleteAllOpenOrders';
        } else if (market['inverse']) {
            method = 'dapiPrivateDeleteAllOpenOrders';
        } else if ((type === 'margin') || (marginMode !== undefined)) {
            method = 'sapiDeleteMarginOpenOrders';
            if (marginMode === 'isolated') {
                request['isIsolated'] = true;
            }
        }
        const response = await this[method] (this.extend (request, query));
        if (Array.isArray (response)) {
            return this.parseOrders (response, market);
        } else {
            return response;
        }
    }

    async cancelOrders (ids: Int[], symbol: Str = undefined, params = {}) {
        /**
         * @method
         * @name binance#cancelOrders
         * @description cancel multiple orders
         * @see https://binance-docs.github.io/apidocs/futures/en/#cancel-multiple-orders-trade
         * @see https://binance-docs.github.io/apidocs/delivery/en/#cancel-multiple-orders-trade
         * @param {string[]} ids order ids
         * @param {string} [symbol] unified market symbol
         * @param {object} [params] extra parameters specific to the exchange API endpoint
         *
         * EXCHANGE SPECIFIC PARAMETERS
         * @param {string[]} [params.origClientOrderIdList] max length 10 e.g. ["my_id_1","my_id_2"], encode the double quotes. No space after comma
         * @param {int[]} [params.recvWindow]
         * @returns {object} an list of [order structures]{@link https://docs.ccxt.com/#/?id=order-structure}
         */
        if (symbol === undefined) {
            throw new ArgumentsRequired (this.id + ' cancelOrders() requires a symbol argument');
        }
        await this.loadMarkets ();
        const market = this.market (symbol);
        if (!market['contract']) {
            throw new BadRequest (this.id + ' cancelOrders is only supported for swap markets.');
        }
        const request = {
            'symbol': market['id'],
            'orderidlist': ids,
        };
        let response = undefined;
        if (market['linear']) {
            response = await this.fapiPrivateDeleteBatchOrders (this.extend (request, params));
        } else if (market['inverse']) {
            response = await this.dapiPrivateDeleteBatchOrders (this.extend (request, params));
        }
        //
        //    [
        //        {
        //            "clientOrderId": "myOrder1",
        //            "cumQty": "0",
        //            "cumQuote": "0",
        //            "executedQty": "0",
        //            "orderId": 283194212,
        //            "origQty": "11",
        //            "origType": "TRAILING_STOP_MARKET",
        //            "price": "0",
        //            "reduceOnly": false,
        //            "side": "BUY",
        //            "positionSide": "SHORT",
        //            "status": "CANCELED",
        //            "stopPrice": "9300",                  // please ignore when order type is TRAILING_STOP_MARKET
        //            "closePosition": false,               // if Close-All
        //            "symbol": "BTCUSDT",
        //            "timeInForce": "GTC",
        //            "type": "TRAILING_STOP_MARKET",
        //            "activatePrice": "9020",              // activation price, only return with TRAILING_STOP_MARKET order
        //            "priceRate": "0.3",                   // callback rate, only return with TRAILING_STOP_MARKET order
        //            "updateTime": 1571110484038,
        //            "workingType": "CONTRACT_PRICE",
        //            "priceProtect": false,                // if conditional order trigger is protected
        //            "priceMatch": "NONE",                 // price match mode
        //            "selfTradePreventionMode": "NONE",    // self trading preventation mode
        //            "goodTillDate": 0                     // order pre-set auot cancel time for TIF GTD order
        //        },
        //        {
        //            "code": -2011,
        //            "msg": "Unknown order sent."
        //        }
        //    ]
        //
        return this.parseOrders (response, market);
    }

    async fetchOrderTrades (id: string, symbol: Str = undefined, since: Int = undefined, limit: Int = undefined, params = {}) {
        /**
         * @method
         * @name binance#fetchOrderTrades
         * @description fetch all the trades made from a single order
         * @see https://binance-docs.github.io/apidocs/spot/en/#account-trade-list-user_data
         * @see https://binance-docs.github.io/apidocs/futures/en/#account-trade-list-user_data
         * @see https://binance-docs.github.io/apidocs/delivery/en/#account-trade-list-user_data
         * @see https://binance-docs.github.io/apidocs/spot/en/#query-margin-account-39-s-trade-list-user_data
         * @param {string} id order id
         * @param {string} symbol unified market symbol
         * @param {int} [since] the earliest time in ms to fetch trades for
         * @param {int} [limit] the maximum number of trades to retrieve
         * @param {object} [params] extra parameters specific to the exchange API endpoint
         * @returns {object[]} a list of [trade structures]{@link https://docs.ccxt.com/#/?id=trade-structure}
         */
        if (symbol === undefined) {
            throw new ArgumentsRequired (this.id + ' fetchOrderTrades() requires a symbol argument');
        }
        await this.loadMarkets ();
        const market = this.market (symbol);
        const type = this.safeString (params, 'type', market['type']);
        params = this.omit (params, 'type');
        if (type !== 'spot') {
            throw new NotSupported (this.id + ' fetchOrderTrades() supports spot markets only');
        }
        const request = {
            'orderId': id,
        };
        return await this.fetchMyTrades (symbol, since, limit, this.extend (request, params));
    }

    async fetchMyTrades (symbol: Str = undefined, since: Int = undefined, limit: Int = undefined, params = {}) {
        /**
         * @method
         * @name binance#fetchMyTrades
         * @description fetch all trades made by the user
         * @see https://binance-docs.github.io/apidocs/spot/en/#account-trade-list-user_data
         * @see https://binance-docs.github.io/apidocs/futures/en/#account-trade-list-user_data
         * @see https://binance-docs.github.io/apidocs/delivery/en/#account-trade-list-user_data
         * @see https://binance-docs.github.io/apidocs/spot/en/#query-margin-account-39-s-trade-list-user_data
         * @param {string} symbol unified market symbol
         * @param {int} [since] the earliest time in ms to fetch trades for
         * @param {int} [limit] the maximum number of trades structures to retrieve
         * @param {object} [params] extra parameters specific to the exchange API endpoint
         * @param {boolean} [params.paginate] default false, when true will automatically paginate by calling this endpoint multiple times. See in the docs all the [availble parameters](https://github.com/ccxt/ccxt/wiki/Manual#pagination-params)
         * @param {int} [params.until] the latest time in ms to fetch entries for
         * @returns {Trade[]} a list of [trade structures]{@link https://docs.ccxt.com/#/?id=trade-structure}
         */
        await this.loadMarkets ();
        let paginate = false;
        [ paginate, params ] = this.handleOptionAndParams (params, 'fetchMyTrades', 'paginate');
        if (paginate) {
            return await this.fetchPaginatedCallDynamic ('fetchMyTrades', symbol, since, limit, params) as Trade[];
        }
        const request = {};
        let market = undefined;
        let type = undefined;
        let method = undefined;
        let marginMode = undefined;
        if (symbol !== undefined) {
            market = this.market (symbol);
            request['symbol'] = market['id'];
        }
        [ type, params ] = this.handleMarketTypeAndParams ('fetchMyTrades', market, params);
        if (type === 'option') {
            method = 'eapiPrivateGetUserTrades';
        } else {
            if (symbol === undefined) {
                throw new ArgumentsRequired (this.id + ' fetchMyTrades() requires a symbol argument');
            }
            [ marginMode, params ] = this.handleMarginModeAndParams ('fetchMyTrades', params);
            if (type === 'spot' || type === 'margin') {
                method = 'privateGetMyTrades';
                if ((type === 'margin') || (marginMode !== undefined)) {
                    method = 'sapiGetMarginMyTrades';
                    if (marginMode === 'isolated') {
                        request['isIsolated'] = true;
                    }
                }
            } else if (market['linear']) {
                method = 'fapiPrivateGetUserTrades';
            } else if (market['inverse']) {
                method = 'dapiPrivateGetUserTrades';
            }
        }
        let endTime = this.safeInteger2 (params, 'until', 'endTime');
        if (since !== undefined) {
            const startTime = since;
            request['startTime'] = startTime;
            // https://binance-docs.github.io/apidocs/futures/en/#account-trade-list-user_data
            // If startTime and endTime are both not sent, then the last 7 days' data will be returned.
            // The time between startTime and endTime cannot be longer than 7 days.
            // The parameter fromId cannot be sent with startTime or endTime.
            const currentTimestamp = this.milliseconds ();
            const oneWeek = 7 * 24 * 60 * 60 * 1000;
            if ((currentTimestamp - startTime) >= oneWeek) {
                if ((endTime === undefined) && market['linear']) {
                    endTime = this.sum (startTime, oneWeek);
                    endTime = Math.min (endTime, currentTimestamp);
                }
            }
        }
        if (endTime !== undefined) {
            request['endTime'] = endTime;
            params = this.omit (params, [ 'endTime', 'until' ]);
        }
        if (limit !== undefined) {
            if ((type === 'option') || market['contract']) {
                limit = Math.min (limit, 1000); // above 1000, returns error
            }
            request['limit'] = limit;
        }
        const response = await this[method] (this.extend (request, params));
        //
        // spot trade
        //
        //     [
        //         {
        //             "symbol": "BNBBTC",
        //             "id": 28457,
        //             "orderId": 100234,
        //             "price": "4.00000100",
        //             "qty": "12.00000000",
        //             "commission": "10.10000000",
        //             "commissionAsset": "BNB",
        //             "time": 1499865549590,
        //             "isBuyer": true,
        //             "isMaker": false,
        //             "isBestMatch": true,
        //         }
        //     ]
        //
        // futures trade
        //
        //     [
        //         {
        //             "accountId": 20,
        //             "buyer": False,
        //             "commission": "-0.07819010",
        //             "commissionAsset": "USDT",
        //             "counterPartyId": 653,
        //             "id": 698759,
        //             "maker": False,
        //             "orderId": 25851813,
        //             "price": "7819.01",
        //             "qty": "0.002",
        //             "quoteQty": "0.01563",
        //             "realizedPnl": "-0.91539999",
        //             "side": "SELL",
        //             "symbol": "BTCUSDT",
        //             "time": 1569514978020
        //         }
        //     ]
        //
        // options (eapi)
        //
        //     [
        //         {
        //             "id": 1125899906844226012,
        //             "tradeId": 73,
        //             "orderId": 4638761100843040768,
        //             "symbol": "ETH-230211-1500-C",
        //             "price": "18.70000000",
        //             "quantity": "-0.57000000",
        //             "fee": "0.17305890",
        //             "realizedProfit": "-3.53400000",
        //             "side": "SELL",
        //             "type": "LIMIT",
        //             "volatility": "0.30000000",
        //             "liquidity": "MAKER",
        //             "time": 1676085216845,
        //             "priceScale": 1,
        //             "quantityScale": 2,
        //             "optionSide": "CALL",
        //             "quoteAsset": "USDT"
        //         }
        //     ]
        //
        return this.parseTrades (response, market, since, limit);
    }

    async fetchMyDustTrades (symbol: Str = undefined, since: Int = undefined, limit: Int = undefined, params = {}) {
        /**
         * @method
         * @name binance#fetchMyDustTrades
         * @description fetch all dust trades made by the user
         * @see https://binance-docs.github.io/apidocs/spot/en/#dustlog-user_data
         * @param {string} symbol not used by binance fetchMyDustTrades ()
         * @param {int} [since] the earliest time in ms to fetch my dust trades for
         * @param {int} [limit] the maximum number of dust trades to retrieve
         * @param {object} [params] extra parameters specific to the exchange API endpoint
         * @returns {object[]} a list of [trade structures]{@link https://docs.ccxt.com/#/?id=trade-structure}
         */
        //
        // Binance provides an opportunity to trade insignificant (i.e. non-tradable and non-withdrawable)
        // token leftovers (of any asset) into `BNB` coin which in turn can be used to pay trading fees with it.
        // The corresponding trades history is called the `Dust Log` and can be requested via the following end-point:
        // https://github.com/binance-exchange/binance-official-api-docs/blob/master/wapi-api.md#dustlog-user_data
        //
        await this.loadMarkets ();
        const request = {};
        if (since !== undefined) {
            request['startTime'] = since;
            request['endTime'] = this.sum (since, 7776000000);
        }
        const response = await this.sapiGetAssetDribblet (this.extend (request, params));
        //     {
        //       "total": "4",
        //       "userAssetDribblets": [
        //         {
        //           "operateTime": "1627575731000",
        //           "totalServiceChargeAmount": "0.00001453",
        //           "totalTransferedAmount": "0.00072693",
        //           "transId": "70899815863",
        //           "userAssetDribbletDetails": [
        //             {
        //               "fromAsset": "LTC",
        //               "amount": "0.000006",
        //               "transferedAmount": "0.00000267",
        //               "serviceChargeAmount": "0.00000005",
        //               "operateTime": "1627575731000",
        //               "transId": "70899815863"
        //             },
        //             {
        //               "fromAsset": "GBP",
        //               "amount": "0.15949157",
        //               "transferedAmount": "0.00072426",
        //               "serviceChargeAmount": "0.00001448",
        //               "operateTime": "1627575731000",
        //               "transId": "70899815863"
        //             }
        //           ]
        //         },
        //       ]
        //     }
        const results = this.safeValue (response, 'userAssetDribblets', []);
        const rows = this.safeInteger (response, 'total', 0);
        const data = [];
        for (let i = 0; i < rows; i++) {
            const logs = this.safeValue (results[i], 'userAssetDribbletDetails', []);
            for (let j = 0; j < logs.length; j++) {
                logs[j]['isDustTrade'] = true;
                data.push (logs[j]);
            }
        }
        const trades = this.parseTrades (data, undefined, since, limit);
        return this.filterBySinceLimit (trades, since, limit);
    }

    parseDustTrade (trade, market: Market = undefined) {
        //
        //     {
        //       "fromAsset": "USDT",
        //       "amount": "0.009669",
        //       "transferedAmount": "0.00002992",
        //       "serviceChargeAmount": "0.00000059",
        //       "operateTime": "1628076010000",
        //       "transId": "71416578712",
        //       "isDustTrade": true
        //     }
        //
        const orderId = this.safeString (trade, 'transId');
        const timestamp = this.safeInteger (trade, 'operateTime');
        const currencyId = this.safeString (trade, 'fromAsset');
        const tradedCurrency = this.safeCurrencyCode (currencyId);
        const bnb = this.currency ('BNB');
        const earnedCurrency = bnb['code'];
        const applicantSymbol = earnedCurrency + '/' + tradedCurrency;
        let tradedCurrencyIsQuote = false;
        if (applicantSymbol in this.markets) {
            tradedCurrencyIsQuote = true;
        }
        const feeCostString = this.safeString (trade, 'serviceChargeAmount');
        const fee = {
            'currency': earnedCurrency,
            'cost': this.parseNumber (feeCostString),
        };
        let symbol = undefined;
        let amountString = undefined;
        let costString = undefined;
        let side = undefined;
        if (tradedCurrencyIsQuote) {
            symbol = applicantSymbol;
            amountString = this.safeString (trade, 'transferedAmount');
            costString = this.safeString (trade, 'amount');
            side = 'buy';
        } else {
            symbol = tradedCurrency + '/' + earnedCurrency;
            amountString = this.safeString (trade, 'amount');
            costString = this.safeString (trade, 'transferedAmount');
            side = 'sell';
        }
        let priceString = undefined;
        if (costString !== undefined) {
            if (amountString) {
                priceString = Precise.stringDiv (costString, amountString);
            }
        }
        const id = undefined;
        const amount = this.parseNumber (amountString);
        const price = this.parseNumber (priceString);
        const cost = this.parseNumber (costString);
        const type = undefined;
        const takerOrMaker = undefined;
        return {
            'id': id,
            'timestamp': timestamp,
            'datetime': this.iso8601 (timestamp),
            'symbol': symbol,
            'order': orderId,
            'type': type,
            'takerOrMaker': takerOrMaker,
            'side': side,
            'amount': amount,
            'price': price,
            'cost': cost,
            'fee': fee,
            'info': trade,
        };
    }

    async fetchDeposits (code: Str = undefined, since: Int = undefined, limit: Int = undefined, params = {}): Promise<Transaction[]> {
        /**
         * @method
         * @name binance#fetchDeposits
         * @see https://binance-docs.github.io/apidocs/spot/en/#get-fiat-deposit-withdraw-history-user_data
         * @description fetch all deposits made to an account
         * @see https://binance-docs.github.io/apidocs/spot/en/#get-fiat-deposit-withdraw-history-user_data
         * @see https://binance-docs.github.io/apidocs/spot/en/#deposit-history-supporting-network-user_data
         * @param {string} code unified currency code
         * @param {int} [since] the earliest time in ms to fetch deposits for
         * @param {int} [limit] the maximum number of deposits structures to retrieve
         * @param {object} [params] extra parameters specific to the exchange API endpoint
         * @param {bool} [params.fiat] if true, only fiat deposits will be returned
         * @param {int} [params.until] the latest time in ms to fetch entries for
         * @param {boolean} [params.paginate] default false, when true will automatically paginate by calling this endpoint multiple times. See in the docs all the [availble parameters](https://github.com/ccxt/ccxt/wiki/Manual#pagination-params)
         * @returns {object[]} a list of [transaction structures]{@link https://docs.ccxt.com/#/?id=transaction-structure}
         */
        await this.loadMarkets ();
        let paginate = false;
        [ paginate, params ] = this.handleOptionAndParams (params, 'fetchDeposits', 'paginate');
        if (paginate) {
            return await this.fetchPaginatedCallDynamic ('fetchDeposits', code, since, limit, params);
        }
        let currency = undefined;
        let response = undefined;
        const request = {};
        const legalMoney = this.safeValue (this.options, 'legalMoney', {});
        const fiatOnly = this.safeValue (params, 'fiat', false);
        params = this.omit (params, 'fiatOnly');
        const until = this.safeInteger (params, 'until');
        params = this.omit (params, 'until');
        if (fiatOnly || (code in legalMoney)) {
            if (code !== undefined) {
                currency = this.currency (code);
            }
            request['transactionType'] = 0;
            if (since !== undefined) {
                request['beginTime'] = since;
            }
            if (until !== undefined) {
                request['endTime'] = until;
            }
            const raw = await this.sapiGetFiatOrders (this.extend (request, params));
            response = this.safeValue (raw, 'data');
            //     {
            //       "code": "000000",
            //       "message": "success",
            //       "data": [
            //         {
            //           "orderNo": "25ced37075c1470ba8939d0df2316e23",
            //           "fiatCurrency": "EUR",
            //           "indicatedAmount": "15.00",
            //           "amount": "15.00",
            //           "totalFee": "0.00",
            //           "method": "card",
            //           "status": "Failed",
            //           "createTime": 1627501026000,
            //           "updateTime": 1627501027000
            //         }
            //       ],
            //       "total": 1,
            //       "success": true
            //     }
        } else {
            if (code !== undefined) {
                currency = this.currency (code);
                request['coin'] = currency['id'];
            }
            if (since !== undefined) {
                request['startTime'] = since;
                // max 3 months range https://github.com/ccxt/ccxt/issues/6495
                let endTime = this.sum (since, 7776000000);
                if (until !== undefined) {
                    endTime = Math.min (endTime, until);
                }
                request['endTime'] = endTime;
            }
            if (limit !== undefined) {
                request['limit'] = limit;
            }
            response = await this.sapiGetCapitalDepositHisrec (this.extend (request, params));
            //     [
            //       {
            //         "amount": "0.01844487",
            //         "coin": "BCH",
            //         "network": "BCH",
            //         "status": 1,
            //         "address": "1NYxAJhW2281HK1KtJeaENBqHeygA88FzR",
            //         "addressTag": "",
            //         "txId": "bafc5902504d6504a00b7d0306a41154cbf1d1b767ab70f3bc226327362588af",
            //         "insertTime": 1610784980000,
            //         "transferType": 0,
            //         "confirmTimes": "2/2"
            //       },
            //       {
            //         "amount": "4500",
            //         "coin": "USDT",
            //         "network": "BSC",
            //         "status": 1,
            //         "address": "0xc9c923c87347ca0f3451d6d308ce84f691b9f501",
            //         "addressTag": "",
            //         "txId": "Internal transfer 51376627901",
            //         "insertTime": 1618394381000,
            //         "transferType": 1,
            //         "confirmTimes": "1/15"
            //     }
            //   ]
        }
        for (let i = 0; i < response.length; i++) {
            response[i]['type'] = 'deposit';
        }
        return this.parseTransactions (response, currency, since, limit);
    }

    async fetchWithdrawals (code: Str = undefined, since: Int = undefined, limit: Int = undefined, params = {}): Promise<Transaction[]> {
        /**
         * @method
         * @name binance#fetchWithdrawals
         * @see https://binance-docs.github.io/apidocs/spot/en/#get-fiat-deposit-withdraw-history-user_data
         * @see https://binance-docs.github.io/apidocs/spot/en/#withdraw-history-supporting-network-user_data
         * @description fetch all withdrawals made from an account
         * @see https://binance-docs.github.io/apidocs/spot/en/#get-fiat-deposit-withdraw-history-user_data
         * @see https://binance-docs.github.io/apidocs/spot/en/#withdraw-history-supporting-network-user_data
         * @param {string} code unified currency code
         * @param {int} [since] the earliest time in ms to fetch withdrawals for
         * @param {int} [limit] the maximum number of withdrawals structures to retrieve
         * @param {object} [params] extra parameters specific to the exchange API endpoint
         * @param {bool} [params.fiat] if true, only fiat withdrawals will be returned
         * @param {int} [params.until] the latest time in ms to fetch withdrawals for
         * @param {boolean} [params.paginate] default false, when true will automatically paginate by calling this endpoint multiple times. See in the docs all the [availble parameters](https://github.com/ccxt/ccxt/wiki/Manual#pagination-params)
         * @returns {object[]} a list of [transaction structures]{@link https://docs.ccxt.com/#/?id=transaction-structure}
         */
        await this.loadMarkets ();
        let paginate = false;
        [ paginate, params ] = this.handleOptionAndParams (params, 'fetchWithdrawals', 'paginate');
        if (paginate) {
            return await this.fetchPaginatedCallDynamic ('fetchWithdrawals', code, since, limit, params);
        }
        const legalMoney = this.safeValue (this.options, 'legalMoney', {});
        const fiatOnly = this.safeValue (params, 'fiat', false);
        params = this.omit (params, 'fiatOnly');
        const request = {};
        const until = this.safeInteger (params, 'until');
        if (until !== undefined) {
            params = this.omit (params, 'until');
            request['endTime'] = until;
        }
        let response = undefined;
        let currency = undefined;
        if (fiatOnly || (code in legalMoney)) {
            if (code !== undefined) {
                currency = this.currency (code);
            }
            request['transactionType'] = 1;
            if (since !== undefined) {
                request['beginTime'] = since;
            }
            const raw = await this.sapiGetFiatOrders (this.extend (request, params));
            response = this.safeValue (raw, 'data');
            //     {
            //       "code": "000000",
            //       "message": "success",
            //       "data": [
            //         {
            //           "orderNo": "CJW706452266115170304",
            //           "fiatCurrency": "GBP",
            //           "indicatedAmount": "10001.50",
            //           "amount": "100.00",
            //           "totalFee": "1.50",
            //           "method": "bank transfer",
            //           "status": "Successful",
            //           "createTime": 1620037745000,
            //           "updateTime": 1620038480000
            //         },
            //         {
            //           "orderNo": "CJW706287492781891584",
            //           "fiatCurrency": "GBP",
            //           "indicatedAmount": "10001.50",
            //           "amount": "100.00",
            //           "totalFee": "1.50",
            //           "method": "bank transfer",
            //           "status": "Successful",
            //           "createTime": 1619998460000,
            //           "updateTime": 1619998823000
            //         }
            //       ],
            //       "total": 39,
            //       "success": true
            //     }
        } else {
            if (code !== undefined) {
                currency = this.currency (code);
                request['coin'] = currency['id'];
            }
            if (since !== undefined) {
                request['startTime'] = since;
                // max 3 months range https://github.com/ccxt/ccxt/issues/6495
                request['endTime'] = this.sum (since, 7776000000);
            }
            if (limit !== undefined) {
                request['limit'] = limit;
            }
            response = await this.sapiGetCapitalWithdrawHistory (this.extend (request, params));
            //     [
            //       {
            //         "id": "69e53ad305124b96b43668ceab158a18",
            //         "amount": "28.75",
            //         "transactionFee": "0.25",
            //         "coin": "XRP",
            //         "status": 6,
            //         "address": "r3T75fuLjX51mmfb5Sk1kMNuhBgBPJsjza",
            //         "addressTag": "101286922",
            //         "txId": "19A5B24ED0B697E4F0E9CD09FCB007170A605BC93C9280B9E6379C5E6EF0F65A",
            //         "applyTime": "2021-04-15 12:09:16",
            //         "network": "XRP",
            //         "transferType": 0
            //       },
            //       {
            //         "id": "9a67628b16ba4988ae20d329333f16bc",
            //         "amount": "20",
            //         "transactionFee": "20",
            //         "coin": "USDT",
            //         "status": 6,
            //         "address": "0x0AB991497116f7F5532a4c2f4f7B1784488628e1",
            //         "txId": "0x77fbf2cf2c85b552f0fd31fd2e56dc95c08adae031d96f3717d8b17e1aea3e46",
            //         "applyTime": "2021-04-15 12:06:53",
            //         "network": "ETH",
            //         "transferType": 0
            //       },
            //       {
            //         "id": "a7cdc0afbfa44a48bd225c9ece958fe2",
            //         "amount": "51",
            //         "transactionFee": "1",
            //         "coin": "USDT",
            //         "status": 6,
            //         "address": "TYDmtuWL8bsyjvcauUTerpfYyVhFtBjqyo",
            //         "txId": "168a75112bce6ceb4823c66726ad47620ad332e69fe92d9cb8ceb76023f9a028",
            //         "applyTime": "2021-04-13 12:46:59",
            //         "network": "TRX",
            //         "transferType": 0
            //       }
            //     ]
        }
        for (let i = 0; i < response.length; i++) {
            response[i]['type'] = 'withdrawal';
        }
        return this.parseTransactions (response, currency, since, limit);
    }

    parseTransactionStatusByType (status, type = undefined) {
        const statusesByType = {
            'deposit': {
                '0': 'pending',
                '1': 'ok',
                '6': 'ok',
                // Fiat
                // Processing, Failed, Successful, Finished, Refunding, Refunded, Refund Failed, Order Partial credit Stopped
                'Processing': 'pending',
                'Failed': 'failed',
                'Successful': 'ok',
                'Refunding': 'canceled',
                'Refunded': 'canceled',
                'Refund Failed': 'failed',
            },
            'withdrawal': {
                '0': 'pending', // Email Sent
                '1': 'canceled', // Cancelled (different from 1 = ok in deposits)
                '2': 'pending', // Awaiting Approval
                '3': 'failed', // Rejected
                '4': 'pending', // Processing
                '5': 'failed', // Failure
                '6': 'ok', // Completed
                // Fiat
                // Processing, Failed, Successful, Finished, Refunding, Refunded, Refund Failed, Order Partial credit Stopped
                'Processing': 'pending',
                'Failed': 'failed',
                'Successful': 'ok',
                'Refunding': 'canceled',
                'Refunded': 'canceled',
                'Refund Failed': 'failed',
            },
        };
        const statuses = this.safeValue (statusesByType, type, {});
        return this.safeString (statuses, status, status);
    }

    parseTransaction (transaction, currency: Currency = undefined): Transaction {
        //
        // fetchDeposits
        //
        //     {
        //       "amount": "4500",
        //       "coin": "USDT",
        //       "network": "BSC",
        //       "status": 1,
        //       "address": "0xc9c923c87347ca0f3451d6d308ce84f691b9f501",
        //       "addressTag": "",
        //       "txId": "Internal transfer 51376627901",
        //       "insertTime": 1618394381000,
        //       "transferType": 1,
        //       "confirmTimes": "1/15"
        //     }
        //
        // fetchWithdrawals
        //
        //     {
        //       "id": "69e53ad305124b96b43668ceab158a18",
        //       "amount": "28.75",
        //       "transactionFee": "0.25",
        //       "coin": "XRP",
        //       "status": 6,
        //       "address": "r3T75fuLjX51mmfb5Sk1kMNuhBgBPJsjza",
        //       "addressTag": "101286922",
        //       "txId": "19A5B24ED0B697E4F0E9CD09FCB007170A605BC93C9280B9E6379C5E6EF0F65A",
        //       "applyTime": "2021-04-15 12:09:16",
        //       "network": "XRP",
        //       "transferType": 0
        //     }
        //
        // fiat transaction
        // withdraw
        //     {
        //       "orderNo": "CJW684897551397171200",
        //       "fiatCurrency": "GBP",
        //       "indicatedAmount": "29.99",
        //       "amount": "28.49",
        //       "totalFee": "1.50",
        //       "method": "bank transfer",
        //       "status": "Successful",
        //       "createTime": 1614898701000,
        //       "updateTime": 1614898820000
        //     }
        //
        // deposit
        //     {
        //       "orderNo": "25ced37075c1470ba8939d0df2316e23",
        //       "fiatCurrency": "EUR",
        //       "transactionType": 0,
        //       "indicatedAmount": "15.00",
        //       "amount": "15.00",
        //       "totalFee": "0.00",
        //       "method": "card",
        //       "status": "Failed",
        //       "createTime": "1627501026000",
        //       "updateTime": "1627501027000"
        //     }
        //
        // withdraw
        //
        //    { id: "9a67628b16ba4988ae20d329333f16bc" }
        //
        const id = this.safeString2 (transaction, 'id', 'orderNo');
        const address = this.safeString (transaction, 'address');
        let tag = this.safeString (transaction, 'addressTag'); // set but unused
        if (tag !== undefined) {
            if (tag.length < 1) {
                tag = undefined;
            }
        }
        let txid = this.safeString (transaction, 'txId');
        if ((txid !== undefined) && (txid.indexOf ('Internal transfer ') >= 0)) {
            txid = txid.slice (18);
        }
        const currencyId = this.safeString2 (transaction, 'coin', 'fiatCurrency');
        let code = this.safeCurrencyCode (currencyId, currency);
        let timestamp = undefined;
        timestamp = this.safeInteger2 (transaction, 'insertTime', 'createTime');
        if (timestamp === undefined) {
            timestamp = this.parse8601 (this.safeString (transaction, 'applyTime'));
        }
        const updated = this.safeInteger2 (transaction, 'successTime', 'updateTime');
        let type = this.safeString (transaction, 'type');
        if (type === undefined) {
            const txType = this.safeString (transaction, 'transactionType');
            if (txType !== undefined) {
                type = (txType === '0') ? 'deposit' : 'withdrawal';
            }
            const legalMoneyCurrenciesById = this.safeValue (this.options, 'legalMoneyCurrenciesById');
            code = this.safeString (legalMoneyCurrenciesById, code, code);
        }
        const status = this.parseTransactionStatusByType (this.safeString (transaction, 'status'), type);
        const amount = this.safeNumber (transaction, 'amount');
        const feeCost = this.safeNumber2 (transaction, 'transactionFee', 'totalFee');
        let fee = undefined;
        if (feeCost !== undefined) {
            fee = { 'currency': code, 'cost': feeCost };
        }
        const internalInteger = this.safeInteger (transaction, 'transferType');
        let internal = undefined;
        if (internalInteger !== undefined) {
            internal = internalInteger ? true : false;
        }
        const network = this.safeString (transaction, 'network');
        return {
            'info': transaction,
            'id': id,
            'txid': txid,
            'timestamp': timestamp,
            'datetime': this.iso8601 (timestamp),
            'network': network,
            'address': address,
            'addressTo': address,
            'addressFrom': undefined,
            'tag': tag,
            'tagTo': tag,
            'tagFrom': undefined,
            'type': type,
            'amount': amount,
            'currency': code,
            'status': status,
            'updated': updated,
            'internal': internal,
            'comment': undefined,
            'fee': fee,
        };
    }

    parseTransferStatus (status) {
        const statuses = {
            'CONFIRMED': 'ok',
        };
        return this.safeString (statuses, status, status);
    }

    parseTransfer (transfer, currency: Currency = undefined) {
        //
        // transfer
        //
        //     {
        //         "tranId":13526853623
        //     }
        //
        // fetchTransfers
        //
        //     {
        //         "timestamp": 1614640878000,
        //         "asset": "USDT",
        //         "amount": "25",
        //         "type": "MAIN_UMFUTURE",
        //         "status": "CONFIRMED",
        //         "tranId": 43000126248
        //     }
        //
        const id = this.safeString (transfer, 'tranId');
        const currencyId = this.safeString (transfer, 'asset');
        const code = this.safeCurrencyCode (currencyId, currency);
        const amount = this.safeNumber (transfer, 'amount');
        const type = this.safeString (transfer, 'type');
        let fromAccount = undefined;
        let toAccount = undefined;
        const accountsById = this.safeValue (this.options, 'accountsById', {});
        if (type !== undefined) {
            const parts = type.split ('_');
            fromAccount = this.safeValue (parts, 0);
            toAccount = this.safeValue (parts, 1);
            fromAccount = this.safeString (accountsById, fromAccount, fromAccount);
            toAccount = this.safeString (accountsById, toAccount, toAccount);
        }
        const timestamp = this.safeInteger (transfer, 'timestamp');
        const status = this.parseTransferStatus (this.safeString (transfer, 'status'));
        return {
            'info': transfer,
            'id': id,
            'timestamp': timestamp,
            'datetime': this.iso8601 (timestamp),
            'currency': code,
            'amount': amount,
            'fromAccount': fromAccount,
            'toAccount': toAccount,
            'status': status,
        };
    }

    parseIncome (income, market: Market = undefined) {
        //
        //     {
        //       "symbol": "ETHUSDT",
        //       "incomeType": "FUNDING_FEE",
        //       "income": "0.00134317",
        //       "asset": "USDT",
        //       "time": "1621584000000",
        //       "info": "FUNDING_FEE",
        //       "tranId": "4480321991774044580",
        //       "tradeId": ""
        //     }
        //
        const marketId = this.safeString (income, 'symbol');
        const symbol = this.safeSymbol (marketId, market, undefined, 'swap');
        const amount = this.safeNumber (income, 'income');
        const currencyId = this.safeString (income, 'asset');
        const code = this.safeCurrencyCode (currencyId);
        const id = this.safeString (income, 'tranId');
        const timestamp = this.safeInteger (income, 'time');
        return {
            'info': income,
            'symbol': symbol,
            'code': code,
            'timestamp': timestamp,
            'datetime': this.iso8601 (timestamp),
            'id': id,
            'amount': amount,
        };
    }

    async transfer (code: string, amount, fromAccount, toAccount, params = {}) {
        /**
         * @method
         * @name binance#transfer
         * @description transfer currency internally between wallets on the same account
         * @see https://binance-docs.github.io/apidocs/spot/en/#user-universal-transfer-user_data
         * @see https://binance-docs.github.io/apidocs/spot/en/#isolated-margin-account-transfer-margin
         * @param {string} code unified currency code
         * @param {float} amount amount to transfer
         * @param {string} fromAccount account to transfer from
         * @param {string} toAccount account to transfer to
         * @param {object} [params] extra parameters specific to the exchange API endpoint
         * @returns {object} a [transfer structure]{@link https://docs.ccxt.com/#/?id=transfer-structure}
         */
        await this.loadMarkets ();
        const currency = this.currency (code);
        const request = {
            'asset': currency['id'],
            'amount': this.currencyToPrecision (code, amount),
        };
        request['type'] = this.safeString (params, 'type');
        let method = 'sapiPostAssetTransfer';
        if (request['type'] === undefined) {
            const symbol = this.safeString (params, 'symbol');
            if (symbol !== undefined) {
                params = this.omit (params, 'symbol');
            }
            let fromId = this.convertTypeToAccount (fromAccount).toUpperCase ();
            let toId = this.convertTypeToAccount (toAccount).toUpperCase ();
            if (fromId === 'ISOLATED') {
                if (symbol === undefined) {
                    throw new ArgumentsRequired (this.id + ' transfer () requires params["symbol"] when fromAccount is ' + fromAccount);
                } else {
                    fromId = this.marketId (symbol);
                }
            }
            if (toId === 'ISOLATED') {
                if (symbol === undefined) {
                    throw new ArgumentsRequired (this.id + ' transfer () requires params["symbol"] when toAccount is ' + toAccount);
                } else {
                    toId = this.marketId (symbol);
                }
            }
            const accountsById = this.safeValue (this.options, 'accountsById', {});
            const fromIsolated = !(fromId in accountsById);
            const toIsolated = !(toId in accountsById);
            if (fromIsolated || toIsolated) { // Isolated margin transfer
                const fromFuture = fromId === 'UMFUTURE' || fromId === 'CMFUTURE';
                const toFuture = toId === 'UMFUTURE' || toId === 'CMFUTURE';
                const fromSpot = fromId === 'MAIN';
                const toSpot = toId === 'MAIN';
                const funding = fromId === 'FUNDING' || toId === 'FUNDING';
                const mining = fromId === 'MINING' || toId === 'MINING';
                const option = fromId === 'OPTION' || toId === 'OPTION';
                const prohibitedWithIsolated = fromFuture || toFuture || mining || funding || option;
                if ((fromIsolated || toIsolated) && prohibitedWithIsolated) {
                    throw new BadRequest (this.id + ' transfer () does not allow transfers between ' + fromAccount + ' and ' + toAccount);
                } else if (toSpot && fromIsolated) {
                    method = 'sapiPostMarginIsolatedTransfer';
                    request['transFrom'] = 'ISOLATED_MARGIN';
                    request['transTo'] = 'SPOT';
                    request['symbol'] = fromId;
                } else if (fromSpot && toIsolated) {
                    method = 'sapiPostMarginIsolatedTransfer';
                    request['transFrom'] = 'SPOT';
                    request['transTo'] = 'ISOLATED_MARGIN';
                    request['symbol'] = toId;
                } else {
                    if (fromIsolated) {
                        request['fromSymbol'] = fromId;
                        fromId = 'ISOLATEDMARGIN';
                    }
                    if (toIsolated) {
                        request['toSymbol'] = toId;
                        toId = 'ISOLATEDMARGIN';
                    }
                    request['type'] = fromId + '_' + toId;
                }
            } else {
                request['type'] = fromId + '_' + toId;
            }
        }
        params = this.omit (params, 'type');
        const response = await this[method] (this.extend (request, params));
        //
        //     {
        //         "tranId":13526853623
        //     }
        //
        return this.parseTransfer (response, currency);
    }

    async fetchTransfers (code: Str = undefined, since: Int = undefined, limit: Int = undefined, params = {}) {
        /**
         * @method
         * @name binance#fetchTransfers
         * @see https://binance-docs.github.io/apidocs/spot/en/#user-universal-transfer-user_data
         * @description fetch a history of internal transfers made on an account
         * @see https://binance-docs.github.io/apidocs/spot/en/#query-user-universal-transfer-history-user_data
         * @param {string} code unified currency code of the currency transferred
         * @param {int} [since] the earliest time in ms to fetch transfers for
         * @param {int} [limit] the maximum number of transfers structures to retrieve
         * @param {object} [params] extra parameters specific to the exchange API endpoint
         * @param {int} [params.until] the latest time in ms to fetch transfers for
         * @param {boolean} [params.paginate] default false, when true will automatically paginate by calling this endpoint multiple times. See in the docs all the [availble parameters](https://github.com/ccxt/ccxt/wiki/Manual#pagination-params)
         * @returns {object[]} a list of [transfer structures]{@link https://docs.ccxt.com/#/?id=transfer-structure}
         */
        await this.loadMarkets ();
        let paginate = false;
        [ paginate, params ] = this.handleOptionAndParams (params, 'fetchTransfers', 'paginate');
        if (paginate) {
            return await this.fetchPaginatedCallDynamic ('fetchTransfers', code, since, limit, params);
        }
        let currency = undefined;
        if (code !== undefined) {
            currency = this.currency (code);
        }
        const defaultType = this.safeString2 (this.options, 'fetchTransfers', 'defaultType', 'spot');
        const fromAccount = this.safeString (params, 'fromAccount', defaultType);
        const defaultTo = (fromAccount === 'future') ? 'spot' : 'future';
        const toAccount = this.safeString (params, 'toAccount', defaultTo);
        let type = this.safeString (params, 'type');
        const accountsByType = this.safeValue (this.options, 'accountsByType', {});
        const fromId = this.safeString (accountsByType, fromAccount);
        const toId = this.safeString (accountsByType, toAccount);
        if (type === undefined) {
            if (fromId === undefined) {
                const keys = Object.keys (accountsByType);
                throw new ExchangeError (this.id + ' fromAccount parameter must be one of ' + keys.join (', '));
            }
            if (toId === undefined) {
                const keys = Object.keys (accountsByType);
                throw new ExchangeError (this.id + ' toAccount parameter must be one of ' + keys.join (', '));
            }
            type = fromId + '_' + toId;
        }
        const request = {
            'type': type,
        };
        if (since !== undefined) {
            request['startTime'] = since;
        }
        if (limit !== undefined) {
            request['size'] = limit;
        }
        const until = this.safeInteger (params, 'until');
        if (until !== undefined) {
            params = this.omit (params, 'until');
            request['endTime'] = until;
        }
        const response = await this.sapiGetAssetTransfer (this.extend (request, params));
        //
        //     {
        //         "total": 3,
        //         "rows": [
        //             {
        //                 "timestamp": 1614640878000,
        //                 "asset": "USDT",
        //                 "amount": "25",
        //                 "type": "MAIN_UMFUTURE",
        //                 "status": "CONFIRMED",
        //                 "tranId": 43000126248
        //             },
        //         ]
        //     }
        //
        const rows = this.safeValue (response, 'rows', []);
        return this.parseTransfers (rows, currency, since, limit);
    }

    async fetchDepositAddress (code: string, params = {}) {
        /**
         * @method
         * @name binance#fetchDepositAddress
         * @description fetch the deposit address for a currency associated with this account
         * @see https://binance-docs.github.io/apidocs/spot/en/#deposit-address-supporting-network-user_data
         * @param {string} code unified currency code
         * @param {object} [params] extra parameters specific to the exchange API endpoint
         * @returns {object} an [address structure]{@link https://docs.ccxt.com/#/?id=address-structure}
         */
        await this.loadMarkets ();
        const currency = this.currency (code);
        const request = {
            'coin': currency['id'],
            // 'network': 'ETH', // 'BSC', 'XMR', you can get network and isDefault in networkList in the response of sapiGetCapitalConfigDetail
        };
        const networks = this.safeValue (this.options, 'networks', {});
        let network = this.safeStringUpper (params, 'network'); // this line allows the user to specify either ERC20 or ETH
        network = this.safeString (networks, network, network); // handle ERC20>ETH alias
        if (network !== undefined) {
            request['network'] = network;
            params = this.omit (params, 'network');
        }
        // has support for the 'network' parameter
        // https://binance-docs.github.io/apidocs/spot/en/#deposit-address-supporting-network-user_data
        const response = await this.sapiGetCapitalDepositAddress (this.extend (request, params));
        //
        //     {
        //         "currency": "XRP",
        //         "address": "rEb8TK3gBgk5auZkwc6sHnwrGVJH8DuaLh",
        //         "tag": "108618262",
        //         "info": {
        //             "coin": "XRP",
        //             "address": "rEb8TK3gBgk5auZkwc6sHnwrGVJH8DuaLh",
        //             "tag": "108618262",
        //             "url": "https://bithomp.com/explorer/rEb8TK3gBgk5auZkwc6sHnwrGVJH8DuaLh"
        //         }
        //     }
        //
        const address = this.safeString (response, 'address');
        let tag = this.safeString (response, 'tag', '');
        if (tag.length === 0) {
            tag = undefined;
        }
        this.checkAddress (address);
        return {
            'currency': code,
            'address': address,
            'tag': tag,
            'info': response,
        };
    }

    async fetchTransactionFees (codes = undefined, params = {}) {
        /**
         * @method
         * @name binance#fetchTransactionFees
         * @deprecated
         * @description please use fetchDepositWithdrawFees instead
         * @see https://binance-docs.github.io/apidocs/spot/en/#all-coins-39-information-user_data
         * @param {string[]|undefined} codes not used by binance fetchTransactionFees ()
         * @param {object} [params] extra parameters specific to the exchange API endpoint
         * @returns {object[]} a list of [fee structures]{@link https://docs.ccxt.com/#/?id=fee-structure}
         */
        await this.loadMarkets ();
        const response = await this.sapiGetCapitalConfigGetall (params);
        //
        //  [
        //     {
        //       "coin": "BAT",
        //       "depositAllEnable": true,
        //       "withdrawAllEnable": true,
        //       "name": "Basic Attention Token",
        //       "free": "0",
        //       "locked": "0",
        //       "freeze": "0",
        //       "withdrawing": "0",
        //       "ipoing": "0",
        //       "ipoable": "0",
        //       "storage": "0",
        //       "isLegalMoney": false,
        //       "trading": true,
        //       "networkList": [
        //         {
        //           "network": "BNB",
        //           "coin": "BAT",
        //           "withdrawIntegerMultiple": "0.00000001",
        //           "isDefault": false,
        //           "depositEnable": true,
        //           "withdrawEnable": true,
        //           "depositDesc": '',
        //           "withdrawDesc": '',
        //           "specialTips": "The name of this asset is Basic Attention Token (BAT). Both a MEMO and an Address are required to successfully deposit your BEP2 tokens to Binance.",
        //           "name": "BEP2",
        //           "resetAddressStatus": false,
        //           "addressRegex": "^(bnb1)[0-9a-z]{38}$",
        //           "memoRegex": "^[0-9A-Za-z\\-_]{1,120}$",
        //           "withdrawFee": "0.27",
        //           "withdrawMin": "0.54",
        //           "withdrawMax": "10000000000",
        //           "minConfirm": "1",
        //           "unLockConfirm": "0"
        //         },
        //         {
        //           "network": "BSC",
        //           "coin": "BAT",
        //           "withdrawIntegerMultiple": "0.00000001",
        //           "isDefault": false,
        //           "depositEnable": true,
        //           "withdrawEnable": true,
        //           "depositDesc": '',
        //           "withdrawDesc": '',
        //           "specialTips": "The name of this asset is Basic Attention Token. Please ensure you are depositing Basic Attention Token (BAT) tokens under the contract address ending in 9766e.",
        //           "name": "BEP20 (BSC)",
        //           "resetAddressStatus": false,
        //           "addressRegex": "^(0x)[0-9A-Fa-f]{40}$",
        //           "memoRegex": '',
        //           "withdrawFee": "0.27",
        //           "withdrawMin": "0.54",
        //           "withdrawMax": "10000000000",
        //           "minConfirm": "15",
        //           "unLockConfirm": "0"
        //         },
        //         {
        //           "network": "ETH",
        //           "coin": "BAT",
        //           "withdrawIntegerMultiple": "0.00000001",
        //           "isDefault": true,
        //           "depositEnable": true,
        //           "withdrawEnable": true,
        //           "depositDesc": '',
        //           "withdrawDesc": '',
        //           "specialTips": "The name of this asset is Basic Attention Token. Please ensure you are depositing Basic Attention Token (BAT) tokens under the contract address ending in 887ef.",
        //           "name": "ERC20",
        //           "resetAddressStatus": false,
        //           "addressRegex": "^(0x)[0-9A-Fa-f]{40}$",
        //           "memoRegex": '',
        //           "withdrawFee": "27",
        //           "withdrawMin": "54",
        //           "withdrawMax": "10000000000",
        //           "minConfirm": "12",
        //           "unLockConfirm": "0"
        //         }
        //       ]
        //     }
        //  ]
        //
        const withdrawFees = {};
        for (let i = 0; i < response.length; i++) {
            const entry = response[i];
            const currencyId = this.safeString (entry, 'coin');
            const code = this.safeCurrencyCode (currencyId);
            const networkList = this.safeValue (entry, 'networkList', []);
            withdrawFees[code] = {};
            for (let j = 0; j < networkList.length; j++) {
                const networkEntry = networkList[j];
                const networkId = this.safeString (networkEntry, 'network');
                const networkCode = this.safeCurrencyCode (networkId);
                const fee = this.safeNumber (networkEntry, 'withdrawFee');
                withdrawFees[code][networkCode] = fee;
            }
        }
        return {
            'withdraw': withdrawFees,
            'deposit': {},
            'info': response,
        };
    }

    async fetchDepositWithdrawFees (codes: Strings = undefined, params = {}) {
        /**
         * @method
         * @name binance#fetchDepositWithdrawFees
         * @description fetch deposit and withdraw fees
         * @see https://binance-docs.github.io/apidocs/spot/en/#all-coins-39-information-user_data
         * @param {string[]|undefined} codes not used by binance fetchDepositWithdrawFees ()
         * @param {object} [params] extra parameters specific to the exchange API endpoint
         * @returns {object[]} a list of [fee structures]{@link https://docs.ccxt.com/#/?id=fee-structure}
         */
        await this.loadMarkets ();
        const response = await this.sapiGetCapitalConfigGetall (params);
        //
        //    [
        //        {
        //            "coin": "BAT",
        //            "depositAllEnable": true,
        //            "withdrawAllEnable": true,
        //            "name": "Basic Attention Token",
        //            "free": "0",
        //            "locked": "0",
        //            "freeze": "0",
        //            "withdrawing": "0",
        //            "ipoing": "0",
        //            "ipoable": "0",
        //            "storage": "0",
        //            "isLegalMoney": false,
        //            "trading": true,
        //            "networkList": [
        //                {
        //                    "network": "BNB",
        //                    "coin": "BAT",
        //                    "withdrawIntegerMultiple": "0.00000001",
        //                    "isDefault": false,
        //                    "depositEnable": true,
        //                    "withdrawEnable": true,
        //                    "depositDesc": '',
        //                    "withdrawDesc": '',
        //                    "specialTips": "The name of this asset is Basic Attention Token (BAT). Both a MEMO and an Address are required to successfully deposit your BEP2 tokens to Binance.",
        //                    "name": "BEP2",
        //                    "resetAddressStatus": false,
        //                    "addressRegex": "^(bnb1)[0-9a-z]{38}$",
        //                    "memoRegex": "^[0-9A-Za-z\\-_]{1,120}$",
        //                    "withdrawFee": "0.27",
        //                    "withdrawMin": "0.54",
        //                    "withdrawMax": "10000000000",
        //                    "minConfirm": "1",
        //                    "unLockConfirm": "0"
        //                },
        //                ...
        //            ]
        //        }
        //    ]
        //
        return this.parseDepositWithdrawFees (response, codes, 'coin');
    }

    parseDepositWithdrawFee (fee, currency: Currency = undefined) {
        //
        //    {
        //        "coin": "BAT",
        //        "depositAllEnable": true,
        //        "withdrawAllEnable": true,
        //        "name": "Basic Attention Token",
        //        "free": "0",
        //        "locked": "0",
        //        "freeze": "0",
        //        "withdrawing": "0",
        //        "ipoing": "0",
        //        "ipoable": "0",
        //        "storage": "0",
        //        "isLegalMoney": false,
        //        "trading": true,
        //        "networkList": [
        //            {
        //                "network": "BNB",
        //                "coin": "BAT",
        //                "withdrawIntegerMultiple": "0.00000001",
        //                "isDefault": false,
        //                "depositEnable": true,
        //                "withdrawEnable": true,
        //                "depositDesc": '',
        //                "withdrawDesc": '',
        //                "specialTips": "The name of this asset is Basic Attention Token (BAT). Both a MEMO and an Address are required to successfully deposit your BEP2 tokens to Binance.",
        //                "name": "BEP2",
        //                "resetAddressStatus": false,
        //                "addressRegex": "^(bnb1)[0-9a-z]{38}$",
        //                "memoRegex": "^[0-9A-Za-z\\-_]{1,120}$",
        //                "withdrawFee": "0.27",
        //                "withdrawMin": "0.54",
        //                "withdrawMax": "10000000000",
        //                "minConfirm": "1",
        //                "unLockConfirm": "0"
        //            },
        //            ...
        //        ]
        //    }
        //
        const networkList = this.safeValue (fee, 'networkList', []);
        const result = this.depositWithdrawFee (fee);
        for (let j = 0; j < networkList.length; j++) {
            const networkEntry = networkList[j];
            const networkId = this.safeString (networkEntry, 'network');
            const networkCode = this.networkIdToCode (networkId);
            const withdrawFee = this.safeNumber (networkEntry, 'withdrawFee');
            const isDefault = this.safeValue (networkEntry, 'isDefault');
            if (isDefault === true) {
                result['withdraw'] = {
                    'fee': withdrawFee,
                    'percentage': undefined,
                };
            }
            result['networks'][networkCode] = {
                'withdraw': {
                    'fee': withdrawFee,
                    'percentage': undefined,
                },
                'deposit': {
                    'fee': undefined,
                    'percentage': undefined,
                },
            };
        }
        return result;
    }

    async withdraw (code: string, amount, address, tag = undefined, params = {}) {
        /**
         * @method
         * @name binance#withdraw
         * @description make a withdrawal
         * @see https://binance-docs.github.io/apidocs/spot/en/#withdraw-user_data
         * @param {string} code unified currency code
         * @param {float} amount the amount to withdraw
         * @param {string} address the address to withdraw to
         * @param {string} tag
         * @param {object} [params] extra parameters specific to the exchange API endpoint
         * @returns {object} a [transaction structure]{@link https://docs.ccxt.com/#/?id=transaction-structure}
         */
        [ tag, params ] = this.handleWithdrawTagAndParams (tag, params);
        this.checkAddress (address);
        await this.loadMarkets ();
        const currency = this.currency (code);
        const request = {
            'forceProxy': true,
            'coin': currency['id'],
            'address': address,
            'amount': amount,
            // https://binance-docs.github.io/apidocs/spot/en/#withdraw-sapi
            // issue sapiGetCapitalConfigGetall () to get networks for withdrawing USDT ERC20 vs USDT Omni
            // 'network': 'ETH', // 'BTC', 'TRX', etc, optional
        };
        if (tag !== undefined) {
            request['addressTag'] = tag;
        }
        const networks = this.safeValue (this.options, 'networks', {});
        let network = this.safeStringUpper (params, 'network'); // this line allows the user to specify either ERC20 or ETH
        network = this.safeString (networks, network, network); // handle ERC20>ETH alias
        if (network !== undefined) {
            request['network'] = network;
            params = this.omit (params, 'network');
        }
        const response = await this.sapiPostCapitalWithdrawApply (this.extend (request, params));
        //     { id: '9a67628b16ba4988ae20d329333f16bc' }
        return this.parseTransaction (response, currency);
    }

    parseTradingFee (fee, market: Market = undefined) {
        //
        // spot
        //     [
        //       {
        //         "symbol": "BTCUSDT",
        //         "makerCommission": "0.001",
        //         "takerCommission": "0.001"
        //       }
        //     ]
        //
        // swap
        //     {
        //         "symbol": "BTCUSD_PERP",
        //         "makerCommissionRate": "0.00015",  // 0.015%
        //         "takerCommissionRate": "0.00040"   // 0.040%
        //     }
        //
        const marketId = this.safeString (fee, 'symbol');
        const symbol = this.safeSymbol (marketId, market, undefined, 'spot');
        return {
            'info': fee,
            'symbol': symbol,
            'maker': this.safeNumber2 (fee, 'makerCommission', 'makerCommissionRate'),
            'taker': this.safeNumber2 (fee, 'takerCommission', 'takerCommissionRate'),
        };
    }

    async fetchTradingFee (symbol: string, params = {}) {
        /**
         * @method
         * @name binance#fetchTradingFee
         * @description fetch the trading fees for a market
         * @see https://binance-docs.github.io/apidocs/spot/en/#trade-fee-user_data
         * @see https://binance-docs.github.io/apidocs/futures/en/#user-commission-rate-user_data
         * @see https://binance-docs.github.io/apidocs/delivery/en/#user-commission-rate-user_data
         * @param {string} symbol unified market symbol
         * @param {object} [params] extra parameters specific to the exchange API endpoint
         * @returns {object} a [fee structure]{@link https://docs.ccxt.com/#/?id=fee-structure}
         */
        await this.loadMarkets ();
        const market = this.market (symbol);
        const defaultType = this.safeString2 (this.options, 'fetchTradingFee', 'defaultType', 'linear');
        const type = this.safeString (params, 'type', defaultType);
        params = this.omit (params, 'type');
        let subType = undefined;
        [ subType, params ] = this.handleSubTypeAndParams ('fetchTradingFee', market, params);
        const isSpotOrMargin = (type === 'spot') || (type === 'margin');
        const isLinear = this.isLinear (type, subType);
        const isInverse = this.isInverse (type, subType);
        const request = {
            'symbol': market['id'],
        };
        let response = undefined;
        if (isSpotOrMargin) {
            response = await this.sapiGetAssetTradeFee (this.extend (request, params));
        } else if (isLinear) {
            response = await this.fapiPrivateGetCommissionRate (this.extend (request, params));
        } else if (isInverse) {
            response = await this.dapiPrivateGetCommissionRate (this.extend (request, params));
        }
        //
        // spot
        //     [
        //       {
        //         "symbol": "BTCUSDT",
        //         "makerCommission": "0.001",
        //         "takerCommission": "0.001"
        //       }
        //     ]
        //
        // swap
        //     {
        //         "symbol": "BTCUSD_PERP",
        //         "makerCommissionRate": "0.00015",  // 0.015%
        //         "takerCommissionRate": "0.00040"   // 0.040%
        //     }
        //
        let data = response;
        if (Array.isArray (data)) {
            data = this.safeValue (data, 0, {});
        }
        return this.parseTradingFee (data);
    }

    async fetchTradingFees (params = {}) {
        /**
         * @method
         * @name binance#fetchTradingFees
         * @description fetch the trading fees for multiple markets
         * @see https://binance-docs.github.io/apidocs/spot/en/#trade-fee-user_data
         * @see https://binance-docs.github.io/apidocs/futures/en/#account-information-v2-user_data
         * @see https://binance-docs.github.io/apidocs/delivery/en/#account-information-user_data
         * @param {object} [params] extra parameters specific to the exchange API endpoint
         * @returns {object} a dictionary of [fee structures]{@link https://docs.ccxt.com/#/?id=fee-structure} indexed by market symbols
         */
        await this.loadMarkets ();
        let method = undefined;
        let type = undefined;
        [ type, params ] = this.handleMarketTypeAndParams ('fetchTradingFees', undefined, params);
        let subType = undefined;
        [ subType, params ] = this.handleSubTypeAndParams ('fetchTradingFees', undefined, params, 'linear');
        const isSpotOrMargin = (type === 'spot') || (type === 'margin');
        const isLinear = this.isLinear (type, subType);
        const isInverse = this.isInverse (type, subType);
        if (isSpotOrMargin) {
            method = 'sapiGetAssetTradeFee';
        } else if (isLinear) {
            method = 'fapiPrivateV2GetAccount';
        } else if (isInverse) {
            method = 'dapiPrivateGetAccount';
        }
        const response = await this[method] (params);
        //
        // sapi / spot
        //
        //    [
        //       {
        //         "symbol": "ZRXBNB",
        //         "makerCommission": "0.001",
        //         "takerCommission": "0.001"
        //       },
        //       {
        //         "symbol": "ZRXBTC",
        //         "makerCommission": "0.001",
        //         "takerCommission": "0.001"
        //       },
        //    ]
        //
        // fapi / future / linear
        //
        //     {
        //         "feeTier": 0,       // account commisssion tier
        //         "canTrade": true,   // if can trade
        //         "canDeposit": true,     // if can transfer in asset
        //         "canWithdraw": true,    // if can transfer out asset
        //         "updateTime": 0,
        //         "totalInitialMargin": "0.00000000",    // total initial margin required with current mark price (useless with isolated positions), only for USDT asset
        //         "totalMaintMargin": "0.00000000",     // total maintenance margin required, only for USDT asset
        //         "totalWalletBalance": "23.72469206",     // total wallet balance, only for USDT asset
        //         "totalUnrealizedProfit": "0.00000000",   // total unrealized profit, only for USDT asset
        //         "totalMarginBalance": "23.72469206",     // total margin balance, only for USDT asset
        //         "totalPositionInitialMargin": "0.00000000",    // initial margin required for positions with current mark price, only for USDT asset
        //         "totalOpenOrderInitialMargin": "0.00000000",   // initial margin required for open orders with current mark price, only for USDT asset
        //         "totalCrossWalletBalance": "23.72469206",      // crossed wallet balance, only for USDT asset
        //         "totalCrossUnPnl": "0.00000000",      // unrealized profit of crossed positions, only for USDT asset
        //         "availableBalance": "23.72469206",       // available balance, only for USDT asset
        //         "maxWithdrawAmount": "23.72469206"     // maximum amount for transfer out, only for USDT asset
        //         ...
        //     }
        //
        // dapi / delivery / inverse
        //
        //     {
        //         "canDeposit": true,
        //         "canTrade": true,
        //         "canWithdraw": true,
        //         "feeTier": 2,
        //         "updateTime": 0
        //     }
        //
        if (isSpotOrMargin) {
            //
            //    [
            //       {
            //         "symbol": "ZRXBNB",
            //         "makerCommission": "0.001",
            //         "takerCommission": "0.001"
            //       },
            //       {
            //         "symbol": "ZRXBTC",
            //         "makerCommission": "0.001",
            //         "takerCommission": "0.001"
            //       },
            //    ]
            //
            const result = {};
            for (let i = 0; i < response.length; i++) {
                const fee = this.parseTradingFee (response[i]);
                const symbol = fee['symbol'];
                result[symbol] = fee;
            }
            return result;
        } else if (isLinear) {
            //
            //     {
            //         "feeTier": 0,       // account commisssion tier
            //         "canTrade": true,   // if can trade
            //         "canDeposit": true,     // if can transfer in asset
            //         "canWithdraw": true,    // if can transfer out asset
            //         "updateTime": 0,
            //         "totalInitialMargin": "0.00000000",    // total initial margin required with current mark price (useless with isolated positions), only for USDT asset
            //         "totalMaintMargin": "0.00000000",     // total maintenance margin required, only for USDT asset
            //         "totalWalletBalance": "23.72469206",     // total wallet balance, only for USDT asset
            //         "totalUnrealizedProfit": "0.00000000",   // total unrealized profit, only for USDT asset
            //         "totalMarginBalance": "23.72469206",     // total margin balance, only for USDT asset
            //         "totalPositionInitialMargin": "0.00000000",    // initial margin required for positions with current mark price, only for USDT asset
            //         "totalOpenOrderInitialMargin": "0.00000000",   // initial margin required for open orders with current mark price, only for USDT asset
            //         "totalCrossWalletBalance": "23.72469206",      // crossed wallet balance, only for USDT asset
            //         "totalCrossUnPnl": "0.00000000",      // unrealized profit of crossed positions, only for USDT asset
            //         "availableBalance": "23.72469206",       // available balance, only for USDT asset
            //         "maxWithdrawAmount": "23.72469206"     // maximum amount for transfer out, only for USDT asset
            //         ...
            //     }
            //
            const symbols = Object.keys (this.markets);
            const result = {};
            const feeTier = this.safeInteger (response, 'feeTier');
            const feeTiers = this.fees['linear']['trading']['tiers'];
            const maker = feeTiers['maker'][feeTier][1];
            const taker = feeTiers['taker'][feeTier][1];
            for (let i = 0; i < symbols.length; i++) {
                const symbol = symbols[i];
                const market = this.markets[symbol];
                if (market['linear']) {
                    result[symbol] = {
                        'info': {
                            'feeTier': feeTier,
                        },
                        'symbol': symbol,
                        'maker': maker,
                        'taker': taker,
                    };
                }
            }
            return result;
        } else if (isInverse) {
            //
            //     {
            //         "canDeposit": true,
            //         "canTrade": true,
            //         "canWithdraw": true,
            //         "feeTier": 2,
            //         "updateTime": 0
            //     }
            //
            const symbols = Object.keys (this.markets);
            const result = {};
            const feeTier = this.safeInteger (response, 'feeTier');
            const feeTiers = this.fees['inverse']['trading']['tiers'];
            const maker = feeTiers['maker'][feeTier][1];
            const taker = feeTiers['taker'][feeTier][1];
            for (let i = 0; i < symbols.length; i++) {
                const symbol = symbols[i];
                const market = this.markets[symbol];
                if (market['inverse']) {
                    result[symbol] = {
                        'info': {
                            'feeTier': feeTier,
                        },
                        'symbol': symbol,
                        'maker': maker,
                        'taker': taker,
                    };
                }
            }
            return result;
        }
        return undefined;
    }

    async futuresTransfer (code: string, amount, type, params = {}) {
        /**
         * @method
         * @name binance#futuresTransfer
         * @description transfer between futures account
         * @see https://binance-docs.github.io/apidocs/spot/en/#new-future-account-transfer-user_data
         * @param {string} code unified currency code
         * @param {float} amount the amount to transfer
         * @param {string} type 1 - transfer from spot account to USDT-Ⓜ futures account, 2 - transfer from USDT-Ⓜ futures account to spot account, 3 - transfer from spot account to COIN-Ⓜ futures account, 4 - transfer from COIN-Ⓜ futures account to spot account
         * @param {object} [params] extra parameters specific to the exchange API endpoint
         * @param {float} params.recvWindow
         * @returns {object} a [transfer structure]{@link https://docs.ccxt.com/#/?id=futures-transfer-structure}
         */
        if ((type < 1) || (type > 4)) {
            throw new ArgumentsRequired (this.id + ' type must be between 1 and 4');
        }
        await this.loadMarkets ();
        const currency = this.currency (code);
        const request = {
            'asset': currency['id'],
            'amount': amount,
            'type': type,
        };
        const response = await this.sapiPostFuturesTransfer (this.extend (request, params));
        //
        //   {
        //       "tranId": 100000001
        //   }
        //
        return this.parseTransfer (response, currency);
    }

    async fetchFundingRate (symbol: string, params = {}) {
        /**
         * @method
         * @name binance#fetchFundingRate
         * @description fetch the current funding rate
         * @see https://binance-docs.github.io/apidocs/futures/en/#mark-price
         * @see https://binance-docs.github.io/apidocs/delivery/en/#index-price-and-mark-price
         * @param {string} symbol unified market symbol
         * @param {object} [params] extra parameters specific to the exchange API endpoint
         * @returns {object} a [funding rate structure]{@link https://docs.ccxt.com/#/?id=funding-rate-structure}
         */
        await this.loadMarkets ();
        const market = this.market (symbol);
        const request = {
            'symbol': market['id'],
        };
        let method = undefined;
        if (market['linear']) {
            method = 'fapiPublicGetPremiumIndex';
        } else if (market['inverse']) {
            method = 'dapiPublicGetPremiumIndex';
        } else {
            throw new NotSupported (this.id + ' fetchFundingRate() supports linear and inverse contracts only');
        }
        let response = await this[method] (this.extend (request, params));
        if (market['inverse']) {
            response = response[0];
        }
        //
        //     {
        //         "symbol": "BTCUSDT",
        //         "markPrice": "45802.81129892",
        //         "indexPrice": "45745.47701915",
        //         "estimatedSettlePrice": "45133.91753671",
        //         "lastFundingRate": "0.00063521",
        //         "interestRate": "0.00010000",
        //         "nextFundingTime": "1621267200000",
        //         "time": "1621252344001"
        //     }
        //
        return this.parseFundingRate (response, market);
    }

    async fetchFundingRateHistory (symbol: Str = undefined, since: Int = undefined, limit: Int = undefined, params = {}) {
        /**
         * @method
         * @name binance#fetchFundingRateHistory
         * @description fetches historical funding rate prices
         * @see https://binance-docs.github.io/apidocs/futures/en/#get-funding-rate-history
         * @see https://binance-docs.github.io/apidocs/delivery/en/#get-funding-rate-history-of-perpetual-futures
         * @param {string} symbol unified symbol of the market to fetch the funding rate history for
         * @param {int} [since] timestamp in ms of the earliest funding rate to fetch
         * @param {int} [limit] the maximum amount of [funding rate structures]{@link https://docs.ccxt.com/#/?id=funding-rate-history-structure} to fetch
         * @param {object} [params] extra parameters specific to the exchange API endpoint
         * @param {int} [params.until] timestamp in ms of the latest funding rate
         * @param {boolean} [params.paginate] default false, when true will automatically paginate by calling this endpoint multiple times. See in the docs all the [availble parameters](https://github.com/ccxt/ccxt/wiki/Manual#pagination-params)
         * @returns {object[]} a list of [funding rate structures]{@link https://docs.ccxt.com/#/?id=funding-rate-history-structure}
         */
        await this.loadMarkets ();
        const request = {};
        let method = undefined;
        let paginate = false;
        [ paginate, params ] = this.handleOptionAndParams (params, 'fetchFundingRateHistory', 'paginate');
        if (paginate) {
            return await this.fetchPaginatedCallDeterministic ('fetchFundingRateHistory', symbol, since, limit, '8h', params) as FundingRateHistory[];
        }
        const defaultType = this.safeString2 (this.options, 'fetchFundingRateHistory', 'defaultType', 'future');
        const type = this.safeString (params, 'type', defaultType);
        let market = undefined;
        if (symbol !== undefined) {
            market = this.market (symbol);
            symbol = market['symbol'];
            request['symbol'] = market['id'];
        }
        let subType = undefined;
        [ subType, params ] = this.handleSubTypeAndParams ('fetchFundingRateHistory', market, params, 'linear');
        params = this.omit (params, 'type');
        if (this.isLinear (type, subType)) {
            method = 'fapiPublicGetFundingRate';
        } else if (this.isInverse (type, subType)) {
            method = 'dapiPublicGetFundingRate';
        }
        if (method === undefined) {
            throw new NotSupported (this.id + ' fetchFundingRateHistory() is not supported for ' + type + ' markets');
        }
        if (since !== undefined) {
            request['startTime'] = since;
        }
        const until = this.safeInteger2 (params, 'until', 'till'); // unified in milliseconds
        const endTime = this.safeInteger (params, 'endTime', until); // exchange-specific in milliseconds
        params = this.omit (params, [ 'endTime', 'till', 'until' ]);
        if (endTime !== undefined) {
            request['endTime'] = endTime;
        }
        if (limit !== undefined) {
            request['limit'] = limit;
        }
        const response = await this[method] (this.extend (request, params));
        //
        //     {
        //         "symbol": "BTCUSDT",
        //         "fundingRate": "0.00063521",
        //         "fundingTime": "1621267200000",
        //     }
        //
        const rates = [];
        for (let i = 0; i < response.length; i++) {
            const entry = response[i];
            const timestamp = this.safeInteger (entry, 'fundingTime');
            rates.push ({
                'info': entry,
                'symbol': this.safeSymbol (this.safeString (entry, 'symbol'), undefined, undefined, 'swap'),
                'fundingRate': this.safeNumber (entry, 'fundingRate'),
                'timestamp': timestamp,
                'datetime': this.iso8601 (timestamp),
            });
        }
        const sorted = this.sortBy (rates, 'timestamp');
        return this.filterBySymbolSinceLimit (sorted, symbol, since, limit) as FundingRateHistory[];
    }

    async fetchFundingRates (symbols: Strings = undefined, params = {}) {
        /**
         * @method
         * @name binance#fetchFundingRates
         * @description fetch the funding rate for multiple markets
         * @see https://binance-docs.github.io/apidocs/futures/en/#mark-price
         * @see https://binance-docs.github.io/apidocs/delivery/en/#index-price-and-mark-price
         * @param {string[]|undefined} symbols list of unified market symbols
         * @param {object} [params] extra parameters specific to the exchange API endpoint
         * @returns {object} a dictionary of [funding rates structures]{@link https://docs.ccxt.com/#/?id=funding-rates-structure}, indexe by market symbols
         */
        await this.loadMarkets ();
        symbols = this.marketSymbols (symbols);
        let method = undefined;
        const defaultType = this.safeString2 (this.options, 'fetchFundingRates', 'defaultType', 'future');
        const type = this.safeString (params, 'type', defaultType);
        let subType = undefined;
        [ subType, params ] = this.handleSubTypeAndParams ('fetchFundingRates', undefined, params, 'linear');
        const query = this.omit (params, 'type');
        if (this.isLinear (type, subType)) {
            method = 'fapiPublicGetPremiumIndex';
        } else if (this.isInverse (type, subType)) {
            method = 'dapiPublicGetPremiumIndex';
        } else {
            throw new NotSupported (this.id + ' fetchFundingRates() supports linear and inverse contracts only');
        }
        const response = await this[method] (query);
        const result = [];
        for (let i = 0; i < response.length; i++) {
            const entry = response[i];
            const parsed = this.parseFundingRate (entry);
            result.push (parsed);
        }
        return this.filterByArray (result, 'symbol', symbols);
    }

    parseFundingRate (contract, market: Market = undefined) {
        // ensure it matches with https://www.binance.com/en/futures/funding-history/0
        //
        //   {
        //     "symbol": "BTCUSDT",
        //     "markPrice": "45802.81129892",
        //     "indexPrice": "45745.47701915",
        //     "estimatedSettlePrice": "45133.91753671",
        //     "lastFundingRate": "0.00063521",
        //     "interestRate": "0.00010000",
        //     "nextFundingTime": "1621267200000",
        //     "time": "1621252344001"
        //  }
        //
        const timestamp = this.safeInteger (contract, 'time');
        const marketId = this.safeString (contract, 'symbol');
        const symbol = this.safeSymbol (marketId, market, undefined, 'contract');
        const markPrice = this.safeNumber (contract, 'markPrice');
        const indexPrice = this.safeNumber (contract, 'indexPrice');
        const interestRate = this.safeNumber (contract, 'interestRate');
        const estimatedSettlePrice = this.safeNumber (contract, 'estimatedSettlePrice');
        const fundingRate = this.safeNumber (contract, 'lastFundingRate');
        const fundingTime = this.safeInteger (contract, 'nextFundingTime');
        return {
            'info': contract,
            'symbol': symbol,
            'markPrice': markPrice,
            'indexPrice': indexPrice,
            'interestRate': interestRate,
            'estimatedSettlePrice': estimatedSettlePrice,
            'timestamp': timestamp,
            'datetime': this.iso8601 (timestamp),
            'fundingRate': fundingRate,
            'fundingTimestamp': fundingTime,
            'fundingDatetime': this.iso8601 (fundingTime),
            'nextFundingRate': undefined,
            'nextFundingTimestamp': undefined,
            'nextFundingDatetime': undefined,
            'previousFundingRate': undefined,
            'previousFundingTimestamp': undefined,
            'previousFundingDatetime': undefined,
        };
    }

    parseAccountPositions (account) {
        const positions = this.safeValue (account, 'positions');
        const assets = this.safeValue (account, 'assets', []);
        const balances = {};
        for (let i = 0; i < assets.length; i++) {
            const entry = assets[i];
            const currencyId = this.safeString (entry, 'asset');
            const code = this.safeCurrencyCode (currencyId);
            const crossWalletBalance = this.safeString (entry, 'crossWalletBalance');
            const crossUnPnl = this.safeString (entry, 'crossUnPnl');
            balances[code] = {
                'crossMargin': Precise.stringAdd (crossWalletBalance, crossUnPnl),
                'crossWalletBalance': crossWalletBalance,
            };
        }
        const result = [];
        for (let i = 0; i < positions.length; i++) {
            const position = positions[i];
            const marketId = this.safeString (position, 'symbol');
            const market = this.safeMarket (marketId, undefined, undefined, 'contract');
            const code = market['linear'] ? market['quote'] : market['base'];
            // sometimes not all the codes are correctly returned...
            if (code in balances) {
                const parsed = this.parseAccountPosition (this.extend (position, {
                    'crossMargin': balances[code]['crossMargin'],
                    'crossWalletBalance': balances[code]['crossWalletBalance'],
                }), market);
                result.push (parsed);
            }
        }
        return result;
    }

    parseAccountPosition (position, market: Market = undefined) {
        //
        // usdm
        //    {
        //       "symbol": "BTCBUSD",
        //       "initialMargin": "0",
        //       "maintMargin": "0",
        //       "unrealizedProfit": "0.00000000",
        //       "positionInitialMargin": "0",
        //       "openOrderInitialMargin": "0",
        //       "leverage": "20",
        //       "isolated": false,
        //       "entryPrice": "0.0000",
        //       "maxNotional": "100000",
        //       "positionSide": "BOTH",
        //       "positionAmt": "0.000",
        //       "notional": "0",
        //       "isolatedWallet": "0",
        //       "updateTime": "0",
        //       "crossMargin": "100.93634809",
        //     }
        //
        // coinm
        //     {
        //       "symbol": "BTCUSD_210625",
        //       "initialMargin": "0.00024393",
        //       "maintMargin": "0.00002439",
        //       "unrealizedProfit": "-0.00000163",
        //       "positionInitialMargin": "0.00024393",
        //       "openOrderInitialMargin": "0",
        //       "leverage": "10",
        //       "isolated": false,
        //       "positionSide": "BOTH",
        //       "entryPrice": "41021.20000069",
        //       "maxQty": "100",
        //       "notionalValue": "0.00243939",
        //       "isolatedWallet": "0",
        //       "crossMargin": "0.314"
        //       "crossWalletBalance": "34",
        //     }
        //
        const marketId = this.safeString (position, 'symbol');
        market = this.safeMarket (marketId, market, undefined, 'contract');
        const symbol = this.safeString (market, 'symbol');
        const leverageString = this.safeString (position, 'leverage');
        const leverage = parseInt (leverageString);
        const initialMarginString = this.safeString (position, 'initialMargin');
        const initialMargin = this.parseNumber (initialMarginString);
        let initialMarginPercentageString = Precise.stringDiv ('1', leverageString, 8);
        const rational = this.isRoundNumber (1000 % leverage);
        if (!rational) {
            initialMarginPercentageString = Precise.stringDiv (Precise.stringAdd (initialMarginPercentageString, '1e-8'), '1', 8);
        }
        // as oppose to notionalValue
        const usdm = ('notional' in position);
        const maintenanceMarginString = this.safeString (position, 'maintMargin');
        const maintenanceMargin = this.parseNumber (maintenanceMarginString);
        const entryPriceString = this.safeString (position, 'entryPrice');
        let entryPrice = this.parseNumber (entryPriceString);
        const notionalString = this.safeString2 (position, 'notional', 'notionalValue');
        const notionalStringAbs = Precise.stringAbs (notionalString);
        const notional = this.parseNumber (notionalStringAbs);
        let contractsString = this.safeString (position, 'positionAmt');
        let contractsStringAbs = Precise.stringAbs (contractsString);
        if (contractsString === undefined) {
            const entryNotional = Precise.stringMul (Precise.stringMul (leverageString, initialMarginString), entryPriceString);
            const contractSizeNew = this.safeString (market, 'contractSize');
            contractsString = Precise.stringDiv (entryNotional, contractSizeNew);
            contractsStringAbs = Precise.stringDiv (Precise.stringAdd (contractsString, '0.5'), '1', 0);
        }
        const contracts = this.parseNumber (contractsStringAbs);
        const leverageBrackets = this.safeValue (this.options, 'leverageBrackets', {});
        const leverageBracket = this.safeValue (leverageBrackets, symbol, []);
        let maintenanceMarginPercentageString = undefined;
        for (let i = 0; i < leverageBracket.length; i++) {
            const bracket = leverageBracket[i];
            if (Precise.stringLt (notionalStringAbs, bracket[0])) {
                break;
            }
            maintenanceMarginPercentageString = bracket[1];
        }
        const maintenanceMarginPercentage = this.parseNumber (maintenanceMarginPercentageString);
        const unrealizedPnlString = this.safeString (position, 'unrealizedProfit');
        const unrealizedPnl = this.parseNumber (unrealizedPnlString);
        let timestamp = this.safeInteger (position, 'updateTime');
        if (timestamp === 0) {
            timestamp = undefined;
        }
        const isolated = this.safeValue (position, 'isolated');
        let marginMode = undefined;
        let collateralString = undefined;
        let walletBalance = undefined;
        if (isolated) {
            marginMode = 'isolated';
            walletBalance = this.safeString (position, 'isolatedWallet');
            collateralString = Precise.stringAdd (walletBalance, unrealizedPnlString);
        } else {
            marginMode = 'cross';
            walletBalance = this.safeString (position, 'crossWalletBalance');
            collateralString = this.safeString (position, 'crossMargin');
        }
        const collateral = this.parseNumber (collateralString);
        let marginRatio = undefined;
        let side = undefined;
        let percentage = undefined;
        let liquidationPriceStringRaw = undefined;
        let liquidationPrice = undefined;
        const contractSize = this.safeValue (market, 'contractSize');
        const contractSizeString = this.numberToString (contractSize);
        if (Precise.stringEquals (notionalString, '0')) {
            entryPrice = undefined;
        } else {
            side = Precise.stringLt (notionalString, '0') ? 'short' : 'long';
            marginRatio = this.parseNumber (Precise.stringDiv (Precise.stringAdd (Precise.stringDiv (maintenanceMarginString, collateralString), '5e-5'), '1', 4));
            percentage = this.parseNumber (Precise.stringMul (Precise.stringDiv (unrealizedPnlString, initialMarginString, 4), '100'));
            if (usdm) {
                // calculate liquidation price
                //
                // liquidationPrice = (walletBalance / (contracts * (±1 + mmp))) + (±entryPrice / (±1 + mmp))
                //
                // mmp = maintenanceMarginPercentage
                // where ± is negative for long and positive for short
                // TODO: calculate liquidation price for coinm contracts
                let onePlusMaintenanceMarginPercentageString = undefined;
                let entryPriceSignString = entryPriceString;
                if (side === 'short') {
                    onePlusMaintenanceMarginPercentageString = Precise.stringAdd ('1', maintenanceMarginPercentageString);
                } else {
                    onePlusMaintenanceMarginPercentageString = Precise.stringAdd ('-1', maintenanceMarginPercentageString);
                    entryPriceSignString = Precise.stringMul ('-1', entryPriceSignString);
                }
                const leftSide = Precise.stringDiv (walletBalance, Precise.stringMul (contractsStringAbs, onePlusMaintenanceMarginPercentageString));
                const rightSide = Precise.stringDiv (entryPriceSignString, onePlusMaintenanceMarginPercentageString);
                liquidationPriceStringRaw = Precise.stringAdd (leftSide, rightSide);
            } else {
                // calculate liquidation price
                //
                // liquidationPrice = (contracts * contractSize(±1 - mmp)) / (±1/entryPrice * contracts * contractSize - walletBalance)
                //
                let onePlusMaintenanceMarginPercentageString = undefined;
                let entryPriceSignString = entryPriceString;
                if (side === 'short') {
                    onePlusMaintenanceMarginPercentageString = Precise.stringSub ('1', maintenanceMarginPercentageString);
                } else {
                    onePlusMaintenanceMarginPercentageString = Precise.stringSub ('-1', maintenanceMarginPercentageString);
                    entryPriceSignString = Precise.stringMul ('-1', entryPriceSignString);
                }
                const size = Precise.stringMul (contractsStringAbs, contractSizeString);
                const leftSide = Precise.stringMul (size, onePlusMaintenanceMarginPercentageString);
                const rightSide = Precise.stringSub (Precise.stringMul (Precise.stringDiv ('1', entryPriceSignString), size), walletBalance);
                liquidationPriceStringRaw = Precise.stringDiv (leftSide, rightSide);
            }
            const pricePrecision = market['precision']['price'];
            const pricePrecisionPlusOne = pricePrecision + 1;
            const pricePrecisionPlusOneString = pricePrecisionPlusOne.toString ();
            // round half up
            const rounder = new Precise ('5e-' + pricePrecisionPlusOneString);
            const rounderString = rounder.toString ();
            const liquidationPriceRoundedString = Precise.stringAdd (rounderString, liquidationPriceStringRaw);
            let truncatedLiquidationPrice = Precise.stringDiv (liquidationPriceRoundedString, '1', pricePrecision);
            if (truncatedLiquidationPrice[0] === '-') {
                // user cannot be liquidated
                // since he has more collateral than the size of the position
                truncatedLiquidationPrice = undefined;
            }
            liquidationPrice = this.parseNumber (truncatedLiquidationPrice);
        }
        const positionSide = this.safeString (position, 'positionSide');
        const hedged = positionSide !== 'BOTH';
        return {
            'info': position,
            'id': undefined,
            'symbol': symbol,
            'timestamp': timestamp,
            'datetime': this.iso8601 (timestamp),
            'initialMargin': initialMargin,
            'initialMarginPercentage': this.parseNumber (initialMarginPercentageString),
            'maintenanceMargin': maintenanceMargin,
            'maintenanceMarginPercentage': maintenanceMarginPercentage,
            'entryPrice': entryPrice,
            'notional': notional,
            'leverage': this.parseNumber (leverageString),
            'unrealizedPnl': unrealizedPnl,
            'contracts': contracts,
            'contractSize': contractSize,
            'marginRatio': marginRatio,
            'liquidationPrice': liquidationPrice,
            'markPrice': undefined,
            'collateral': collateral,
            'marginMode': marginMode,
            'side': side,
            'hedged': hedged,
            'percentage': percentage,
        };
    }

    parsePositionRisk (position, market: Market = undefined) {
        //
        // usdm
        //
        //     {
        //       "symbol": "BTCUSDT",
        //       "positionAmt": "0.001",
        //       "entryPrice": "43578.07000",
        //       "markPrice": "43532.30000000",
        //       "unRealizedProfit": "-0.04577000",
        //       "liquidationPrice": "21841.24993976",
        //       "leverage": "2",
        //       "maxNotionalValue": "300000000",
        //       "marginType": "isolated",
        //       "isolatedMargin": "21.77841506",
        //       "isAutoAddMargin": "false",
        //       "positionSide": "BOTH",
        //       "notional": "43.53230000",
        //       "isolatedWallet": "21.82418506",
        //       "updateTime": "1621358023886"
        //     }
        //
        // coinm
        //
        //     {
        //       "symbol": "BTCUSD_PERP",
        //       "positionAmt": "2",
        //       "entryPrice": "37643.10000021",
        //       "markPrice": "38103.05510455",
        //       "unRealizedProfit": "0.00006413",
        //       "liquidationPrice": "25119.97445760",
        //       "leverage": "2",
        //       "maxQty": "1500",
        //       "marginType": "isolated",
        //       "isolatedMargin": "0.00274471",
        //       "isAutoAddMargin": "false",
        //       "positionSide": "BOTH",
        //       "notionalValue": "0.00524892",
        //       "isolatedWallet": "0.00268058"
        //     }
        //
        const marketId = this.safeString (position, 'symbol');
        market = this.safeMarket (marketId, market, undefined, 'contract');
        const symbol = this.safeString (market, 'symbol');
        const leverageBrackets = this.safeValue (this.options, 'leverageBrackets', {});
        const leverageBracket = this.safeValue (leverageBrackets, symbol, []);
        const notionalString = this.safeString2 (position, 'notional', 'notionalValue');
        const notionalStringAbs = Precise.stringAbs (notionalString);
        let maintenanceMarginPercentageString = undefined;
        for (let i = 0; i < leverageBracket.length; i++) {
            const bracket = leverageBracket[i];
            if (Precise.stringLt (notionalStringAbs, bracket[0])) {
                break;
            }
            maintenanceMarginPercentageString = bracket[1];
        }
        const notional = this.parseNumber (notionalStringAbs);
        const contractsAbs = Precise.stringAbs (this.safeString (position, 'positionAmt'));
        const contracts = this.parseNumber (contractsAbs);
        const unrealizedPnlString = this.safeString (position, 'unRealizedProfit');
        const unrealizedPnl = this.parseNumber (unrealizedPnlString);
        const leverageString = this.safeString (position, 'leverage');
        const leverage = parseInt (leverageString);
        const liquidationPriceString = this.omitZero (this.safeString (position, 'liquidationPrice'));
        const liquidationPrice = this.parseNumber (liquidationPriceString);
        let collateralString = undefined;
        const marginMode = this.safeString (position, 'marginType');
        let side = undefined;
        if (Precise.stringGt (notionalString, '0')) {
            side = 'long';
        } else if (Precise.stringLt (notionalString, '0')) {
            side = 'short';
        }
        const entryPriceString = this.safeString (position, 'entryPrice');
        const entryPrice = this.parseNumber (entryPriceString);
        const contractSize = this.safeValue (market, 'contractSize');
        const contractSizeString = this.numberToString (contractSize);
        // as oppose to notionalValue
        const linear = ('notional' in position);
        if (marginMode === 'cross') {
            // calculate collateral
            const precision = this.safeValue (market, 'precision', {});
            if (linear) {
                // walletBalance = (liquidationPrice * (±1 + mmp) ± entryPrice) * contracts
                let onePlusMaintenanceMarginPercentageString = undefined;
                let entryPriceSignString = entryPriceString;
                if (side === 'short') {
                    onePlusMaintenanceMarginPercentageString = Precise.stringAdd ('1', maintenanceMarginPercentageString);
                    entryPriceSignString = Precise.stringMul ('-1', entryPriceSignString);
                } else {
                    onePlusMaintenanceMarginPercentageString = Precise.stringAdd ('-1', maintenanceMarginPercentageString);
                }
                const inner = Precise.stringMul (liquidationPriceString, onePlusMaintenanceMarginPercentageString);
                const leftSide = Precise.stringAdd (inner, entryPriceSignString);
                const pricePrecision = this.safeInteger (precision, 'price');
                const quotePrecision = this.safeInteger (precision, 'quote', pricePrecision);
                if (quotePrecision !== undefined) {
                    collateralString = Precise.stringDiv (Precise.stringMul (leftSide, contractsAbs), '1', quotePrecision);
                }
            } else {
                // walletBalance = (contracts * contractSize) * (±1/entryPrice - (±1 - mmp) / liquidationPrice)
                let onePlusMaintenanceMarginPercentageString = undefined;
                let entryPriceSignString = entryPriceString;
                if (side === 'short') {
                    onePlusMaintenanceMarginPercentageString = Precise.stringSub ('1', maintenanceMarginPercentageString);
                } else {
                    onePlusMaintenanceMarginPercentageString = Precise.stringSub ('-1', maintenanceMarginPercentageString);
                    entryPriceSignString = Precise.stringMul ('-1', entryPriceSignString);
                }
                const leftSide = Precise.stringMul (contractsAbs, contractSizeString);
                const rightSide = Precise.stringSub (Precise.stringDiv ('1', entryPriceSignString), Precise.stringDiv (onePlusMaintenanceMarginPercentageString, liquidationPriceString));
                const basePrecision = this.safeInteger (precision, 'base');
                if (basePrecision !== undefined) {
                    collateralString = Precise.stringDiv (Precise.stringMul (leftSide, rightSide), '1', basePrecision);
                }
            }
        } else {
            collateralString = this.safeString (position, 'isolatedMargin');
        }
        collateralString = (collateralString === undefined) ? '0' : collateralString;
        const collateral = this.parseNumber (collateralString);
        const markPrice = this.parseNumber (this.omitZero (this.safeString (position, 'markPrice')));
        let timestamp = this.safeInteger (position, 'updateTime');
        if (timestamp === 0) {
            timestamp = undefined;
        }
        const maintenanceMarginPercentage = this.parseNumber (maintenanceMarginPercentageString);
        const maintenanceMarginString = Precise.stringMul (maintenanceMarginPercentageString, notionalStringAbs);
        const maintenanceMargin = this.parseNumber (maintenanceMarginString);
        let initialMarginPercentageString = Precise.stringDiv ('1', leverageString, 8);
        const rational = this.isRoundNumber (1000 % leverage);
        if (!rational) {
            initialMarginPercentageString = Precise.stringAdd (initialMarginPercentageString, '1e-8');
        }
        const initialMarginString = Precise.stringDiv (Precise.stringMul (notionalStringAbs, initialMarginPercentageString), '1', 8);
        const initialMargin = this.parseNumber (initialMarginString);
        let marginRatio = undefined;
        let percentage = undefined;
        if (!Precise.stringEquals (collateralString, '0')) {
            marginRatio = this.parseNumber (Precise.stringDiv (Precise.stringAdd (Precise.stringDiv (maintenanceMarginString, collateralString), '5e-5'), '1', 4));
            percentage = this.parseNumber (Precise.stringMul (Precise.stringDiv (unrealizedPnlString, initialMarginString, 4), '100'));
        }
        const positionSide = this.safeString (position, 'positionSide');
        const hedged = positionSide !== 'BOTH';
        return {
            'info': position,
            'id': undefined,
            'symbol': symbol,
            'contracts': contracts,
            'contractSize': contractSize,
            'unrealizedPnl': unrealizedPnl,
            'leverage': this.parseNumber (leverageString),
            'liquidationPrice': liquidationPrice,
            'collateral': collateral,
            'notional': notional,
            'markPrice': markPrice,
            'entryPrice': entryPrice,
            'timestamp': timestamp,
            'initialMargin': initialMargin,
            'initialMarginPercentage': this.parseNumber (initialMarginPercentageString),
            'maintenanceMargin': maintenanceMargin,
            'maintenanceMarginPercentage': maintenanceMarginPercentage,
            'marginRatio': marginRatio,
            'datetime': this.iso8601 (timestamp),
            'marginMode': marginMode,
            'marginType': marginMode, // deprecated
            'side': side,
            'hedged': hedged,
            'percentage': percentage,
            'stopLossPrice': undefined,
            'takeProfitPrice': undefined,
        };
    }

    async loadLeverageBrackets (reload = false, params = {}) {
        await this.loadMarkets ();
        // by default cache the leverage bracket
        // it contains useful stuff like the maintenance margin and initial margin for positions
        const leverageBrackets = this.safeValue (this.options, 'leverageBrackets');
        if ((leverageBrackets === undefined) || (reload)) {
            let method = undefined;
            const defaultType = this.safeString (this.options, 'defaultType', 'future');
            const type = this.safeString (params, 'type', defaultType);
            const query = this.omit (params, 'type');
            let subType = undefined;
            [ subType, params ] = this.handleSubTypeAndParams ('loadLeverageBrackets', undefined, params, 'linear');
            if (this.isLinear (type, subType)) {
                method = 'fapiPrivateGetLeverageBracket';
            } else if (this.isInverse (type, subType)) {
                method = 'dapiPrivateV2GetLeverageBracket';
            } else {
                throw new NotSupported (this.id + ' loadLeverageBrackets() supports linear and inverse contracts only');
            }
            const response = await this[method] (query);
            this.options['leverageBrackets'] = {};
            for (let i = 0; i < response.length; i++) {
                const entry = response[i];
                const marketId = this.safeString (entry, 'symbol');
                const symbol = this.safeSymbol (marketId, undefined, undefined, 'contract');
                const brackets = this.safeValue (entry, 'brackets', []);
                const result = [];
                for (let j = 0; j < brackets.length; j++) {
                    const bracket = brackets[j];
                    const floorValue = this.safeString2 (bracket, 'notionalFloor', 'qtyFloor');
                    const maintenanceMarginPercentage = this.safeString (bracket, 'maintMarginRatio');
                    result.push ([ floorValue, maintenanceMarginPercentage ]);
                }
                this.options['leverageBrackets'][symbol] = result;
            }
        }
        return this.options['leverageBrackets'];
    }

    async fetchLeverageTiers (symbols: Strings = undefined, params = {}) {
        /**
         * @method
         * @name binance#fetchLeverageTiers
         * @description retrieve information on the maximum leverage, and maintenance margin for trades of varying trade sizes
         * @see https://binance-docs.github.io/apidocs/futures/en/#notional-and-leverage-brackets-user_data
         * @see https://binance-docs.github.io/apidocs/delivery/en/#notional-bracket-for-symbol-user_data
         * @param {string[]|undefined} symbols list of unified market symbols
         * @param {object} [params] extra parameters specific to the exchange API endpoint
         * @returns {object} a dictionary of [leverage tiers structures]{@link https://docs.ccxt.com/#/?id=leverage-tiers-structure}, indexed by market symbols
         */
        await this.loadMarkets ();
        const [ type, query ] = this.handleMarketTypeAndParams ('fetchLeverageTiers', undefined, params);
        let subType = undefined;
        [ subType, params ] = this.handleSubTypeAndParams ('fetchLeverageTiers', undefined, query, 'linear');
        let method = undefined;
        if (this.isLinear (type, subType)) {
            method = 'fapiPrivateGetLeverageBracket';
        } else if (this.isInverse (type, subType)) {
            method = 'dapiPrivateV2GetLeverageBracket';
        } else {
            throw new NotSupported (this.id + ' fetchLeverageTiers() supports linear and inverse contracts only');
        }
        const response = await this[method] (query);
        //
        // usdm
        //
        //    [
        //        {
        //            "symbol": "SUSHIUSDT",
        //            "brackets": [
        //                {
        //                    "bracket": 1,
        //                    "initialLeverage": 50,
        //                    "notionalCap": 50000,
        //                    "notionalFloor": 0,
        //                    "maintMarginRatio": 0.01,
        //                    "cum": 0.0
        //                },
        //                ...
        //            ]
        //        }
        //    ]
        //
        // coinm
        //
        //     [
        //         {
        //             "symbol":"XRPUSD_210326",
        //             "brackets":[
        //                 {
        //                     "bracket":1,
        //                     "initialLeverage":20,
        //                     "qtyCap":500000,
        //                     "qtyFloor":0,
        //                     "maintMarginRatio":0.0185,
        //                     "cum":0.0
        //                 }
        //             ]
        //         }
        //     ]
        //
        return this.parseLeverageTiers (response, symbols, 'symbol');
    }

    parseMarketLeverageTiers (info, market: Market = undefined) {
        /**
         * @ignore
         * @method
         * @param {object} info Exchange response for 1 market
         * @param {object} market CCXT market
         */
        //
        //    {
        //        "symbol": "SUSHIUSDT",
        //        "brackets": [
        //            {
        //                "bracket": 1,
        //                "initialLeverage": 50,
        //                "notionalCap": 50000,
        //                "notionalFloor": 0,
        //                "maintMarginRatio": 0.01,
        //                "cum": 0.0
        //            },
        //            ...
        //        ]
        //    }
        //
        const marketId = this.safeString (info, 'symbol');
        market = this.safeMarket (marketId, market, undefined, 'contract');
        const brackets = this.safeValue (info, 'brackets', []);
        const tiers = [];
        for (let j = 0; j < brackets.length; j++) {
            const bracket = brackets[j];
            tiers.push ({
                'tier': this.safeNumber (bracket, 'bracket'),
                'currency': market['quote'],
                'minNotional': this.safeNumber2 (bracket, 'notionalFloor', 'qtyFloor'),
                'maxNotional': this.safeNumber2 (bracket, 'notionalCap', 'qtyCap'),
                'maintenanceMarginRate': this.safeNumber (bracket, 'maintMarginRatio'),
                'maxLeverage': this.safeNumber (bracket, 'initialLeverage'),
                'info': bracket,
            });
        }
        return tiers;
    }

    async fetchPosition (symbol: string, params = {}) {
        /**
         * @method
         * @name binance#fetchPosition
         * @see https://binance-docs.github.io/apidocs/voptions/en/#option-position-information-user_data
         * @description fetch data on an open position
         * @param {string} symbol unified market symbol of the market the position is held in
         * @param {object} [params] extra parameters specific to the exchange API endpoint
         * @returns {object} a [position structure]{@link https://docs.ccxt.com/#/?id=position-structure}
         */
        await this.loadMarkets ();
        const market = this.market (symbol);
        if (!market['option']) {
            throw new NotSupported (this.id + ' fetchPosition() supports option markets only');
        }
        const request = {
            'symbol': market['id'],
        };
        const response = await this.eapiPrivateGetPosition (this.extend (request, params));
        //
        //     [
        //         {
        //             "entryPrice": "27.70000000",
        //             "symbol": "ETH-230426-1850-C",
        //             "side": "LONG",
        //             "quantity": "0.50000000",
        //             "reducibleQty": "0.50000000",
        //             "markValue": "10.250000000",
        //             "ror": "-0.2599",
        //             "unrealizedPNL": "-3.600000000",
        //             "markPrice": "20.5",
        //             "strikePrice": "1850.00000000",
        //             "positionCost": "13.85000000",
        //             "expiryDate": 1682496000000,
        //             "priceScale": 1,
        //             "quantityScale": 2,
        //             "optionSide": "CALL",
        //             "quoteAsset": "USDT",
        //             "time": 1682492427106
        //         }
        //     ]
        //
        return this.parsePosition (response[0], market);
    }

    async fetchOptionPositions (symbols: Strings = undefined, params = {}) {
        /**
         * @method
         * @name binance#fetchOptionPositions
         * @see https://binance-docs.github.io/apidocs/voptions/en/#option-position-information-user_data
         * @description fetch data on open options positions
         * @param {string[]|undefined} symbols list of unified market symbols
         * @param {object} [params] extra parameters specific to the exchange API endpoint
         * @returns {object[]} a list of [position structures]{@link https://docs.ccxt.com/#/?id=position-structure}
         */
        await this.loadMarkets ();
        symbols = this.marketSymbols (symbols);
        const request = {};
        let market = undefined;
        if (symbols !== undefined) {
            let symbol = undefined;
            if (Array.isArray (symbols)) {
                const symbolsLength = symbols.length;
                if (symbolsLength > 1) {
                    throw new BadRequest (this.id + ' fetchPositions() symbols argument cannot contain more than 1 symbol');
                }
                symbol = symbols[0];
            } else {
                symbol = symbols;
            }
            market = this.market (symbol);
            request['symbol'] = market['id'];
        }
        const response = await this.eapiPrivateGetPosition (this.extend (request, params));
        //
        //     [
        //         {
        //             "entryPrice": "27.70000000",
        //             "symbol": "ETH-230426-1850-C",
        //             "side": "LONG",
        //             "quantity": "0.50000000",
        //             "reducibleQty": "0.50000000",
        //             "markValue": "10.250000000",
        //             "ror": "-0.2599",
        //             "unrealizedPNL": "-3.600000000",
        //             "markPrice": "20.5",
        //             "strikePrice": "1850.00000000",
        //             "positionCost": "13.85000000",
        //             "expiryDate": 1682496000000,
        //             "priceScale": 1,
        //             "quantityScale": 2,
        //             "optionSide": "CALL",
        //             "quoteAsset": "USDT",
        //             "time": 1682492427106
        //         }
        //     ]
        //
        const result = [];
        for (let i = 0; i < response.length; i++) {
            result.push (this.parsePosition (response[i], market));
        }
        return this.filterByArrayPositions (result, 'symbol', symbols, false);
    }

    parsePosition (position, market: Market = undefined) {
        //
        //     {
        //         "entryPrice": "27.70000000",
        //         "symbol": "ETH-230426-1850-C",
        //         "side": "LONG",
        //         "quantity": "0.50000000",
        //         "reducibleQty": "0.50000000",
        //         "markValue": "10.250000000",
        //         "ror": "-0.2599",
        //         "unrealizedPNL": "-3.600000000",
        //         "markPrice": "20.5",
        //         "strikePrice": "1850.00000000",
        //         "positionCost": "13.85000000",
        //         "expiryDate": 1682496000000,
        //         "priceScale": 1,
        //         "quantityScale": 2,
        //         "optionSide": "CALL",
        //         "quoteAsset": "USDT",
        //         "time": 1682492427106
        //     }
        //
        const marketId = this.safeString (position, 'symbol');
        market = this.safeMarket (marketId, market);
        const symbol = market['symbol'];
        const side = this.safeStringLower (position, 'side');
        let quantity = this.safeString (position, 'quantity');
        if (side !== 'long') {
            quantity = Precise.stringMul ('-1', quantity);
        }
        const timestamp = this.safeInteger (position, 'time');
        return this.safePosition ({
            'info': position,
            'id': undefined,
            'symbol': symbol,
            'entryPrice': this.safeNumber (position, 'entryPrice'),
            'markPrice': this.safeNumber (position, 'markPrice'),
            'notional': this.safeNumber (position, 'markValue'),
            'collateral': this.safeNumber (position, 'positionCost'),
            'unrealizedPnl': this.safeNumber (position, 'unrealizedPNL'),
            'side': side,
            'contracts': this.parseNumber (quantity),
            'contractSize': undefined,
            'timestamp': timestamp,
            'datetime': this.iso8601 (timestamp),
            'hedged': undefined,
            'maintenanceMargin': undefined,
            'maintenanceMarginPercentage': undefined,
            'initialMargin': undefined,
            'initialMarginPercentage': undefined,
            'leverage': undefined,
            'liquidationPrice': undefined,
            'marginRatio': undefined,
            'marginMode': undefined,
            'percentage': undefined,
        });
    }

    async fetchPositions (symbols: Strings = undefined, params = {}) {
        /**
         * @method
         * @name binance#fetchPositions
         * @description fetch all open positions
         * @param {string[]|undefined} symbols list of unified market symbols
         * @param {object} [params] extra parameters specific to the exchange API endpoint
         * @returns {object[]} a list of [position structure]{@link https://docs.ccxt.com/#/?id=position-structure}
         */
        const defaultMethod = this.safeString (this.options, 'fetchPositions', 'positionRisk');
        if (defaultMethod === 'positionRisk') {
            return await this.fetchPositionsRisk (symbols, params);
        } else if (defaultMethod === 'account') {
            return await this.fetchAccountPositions (symbols, params);
        } else if (defaultMethod === 'option') {
            return await this.fetchOptionPositions (symbols, params);
        } else {
            throw new NotSupported (this.id + '.options["fetchPositions"] = "' + defaultMethod + '" is invalid, please choose between "account", "positionRisk" and "option"');
        }
    }

    async fetchAccountPositions (symbols: Strings = undefined, params = {}) {
        /**
         * @method
         * @name binance#fetchAccountPositions
         * @description fetch account positions
         * @see https://binance-docs.github.io/apidocs/futures/en/#account-information-v2-user_data
         * @see https://binance-docs.github.io/apidocs/delivery/en/#account-information-user_data
         * @param {string[]|undefined} symbols list of unified market symbols
         * @param {object} [params] extra parameters specific to the exchange API endpoint
         * @returns {object} data on account positions
         */
        if (symbols !== undefined) {
            if (!Array.isArray (symbols)) {
                throw new ArgumentsRequired (this.id + ' fetchPositions() requires an array argument for symbols');
            }
        }
        await this.loadMarkets ();
        await this.loadLeverageBrackets (false, params);
        let method = undefined;
        const defaultType = this.safeString (this.options, 'defaultType', 'future');
        const type = this.safeString (params, 'type', defaultType);
        let query = this.omit (params, 'type');
        let subType = undefined;
        [ subType, query ] = this.handleSubTypeAndParams ('fetchAccountPositions', undefined, params, 'linear');
        if (this.isLinear (type, subType)) {
            method = 'fapiPrivateV2GetAccount';
        } else if (this.isInverse (type, subType)) {
            method = 'dapiPrivateGetAccount';
        } else {
            throw new NotSupported (this.id + ' fetchPositions() supports linear and inverse contracts only');
        }
        const account = await this[method] (query);
        const result = this.parseAccountPositions (account);
        symbols = this.marketSymbols (symbols);
        return this.filterByArrayPositions (result, 'symbol', symbols, false);
    }

    async fetchPositionsRisk (symbols: Strings = undefined, params = {}) {
        /**
         * @method
         * @name binance#fetchPositionsRisk
         * @description fetch positions risk
         * @see https://binance-docs.github.io/apidocs/futures/en/#position-information-v2-user_data
         * @see https://binance-docs.github.io/apidocs/delivery/en/#position-information-user_data
         * @param {string[]|undefined} symbols list of unified market symbols
         * @param {object} [params] extra parameters specific to the exchange API endpoint
         * @returns {object} data on the positions risk
         */
        if (symbols !== undefined) {
            if (!Array.isArray (symbols)) {
                throw new ArgumentsRequired (this.id + ' fetchPositionsRisk() requires an array argument for symbols');
            }
        }
        await this.loadMarkets ();
        await this.loadLeverageBrackets (false, params);
        const request = {};
        let method = undefined;
        let defaultType = 'future';
        defaultType = this.safeString (this.options, 'defaultType', defaultType);
        const type = this.safeString (params, 'type', defaultType);
        let subType = undefined;
        [ subType, params ] = this.handleSubTypeAndParams ('fetchPositionsRisk', undefined, params, 'linear');
        params = this.omit (params, 'type');
        if (this.isLinear (type, subType)) {
            method = 'fapiPrivateV2GetPositionRisk';
            // ### Response examples ###
            //
            // For One-way position mode:
            //     [
            //         {
            //             "entryPrice": "0.00000",
            //             "marginType": "isolated",
            //             "isAutoAddMargin": "false",
            //             "isolatedMargin": "0.00000000",
            //             "leverage": "10",
            //             "liquidationPrice": "0",
            //             "markPrice": "6679.50671178",
            //             "maxNotionalValue": "20000000",
            //             "positionAmt": "0.000",
            //             "symbol": "BTCUSDT",
            //             "unRealizedProfit": "0.00000000",
            //             "positionSide": "BOTH",
            //             "updateTime": 0
            //        }
            //     ]
            //
            // For Hedge position mode:
            //     [
            //         {
            //             "entryPrice": "6563.66500",
            //             "marginType": "isolated",
            //             "isAutoAddMargin": "false",
            //             "isolatedMargin": "15517.54150468",
            //             "leverage": "10",
            //             "liquidationPrice": "5930.78",
            //             "markPrice": "6679.50671178",
            //             "maxNotionalValue": "20000000",
            //             "positionAmt": "20.000",
            //             "symbol": "BTCUSDT",
            //             "unRealizedProfit": "2316.83423560"
            //             "positionSide": "LONG",
            //             "updateTime": 1625474304765
            //         },
            //         {
            //             "entryPrice": "0.00000",
            //             "marginType": "isolated",
            //             "isAutoAddMargin": "false",
            //             "isolatedMargin": "5413.95799991",
            //             "leverage": "10",
            //             "liquidationPrice": "7189.95",
            //             "markPrice": "6679.50671178",
            //             "maxNotionalValue": "20000000",
            //             "positionAmt": "-10.000",
            //             "symbol": "BTCUSDT",
            //             "unRealizedProfit": "-1156.46711780",
            //             "positionSide": "SHORT",
            //             "updateTime": 0
            //         }
            //     ]
        } else if (this.isInverse (type, subType)) {
            method = 'dapiPrivateGetPositionRisk';
        } else {
            throw new NotSupported (this.id + ' fetchPositionsRisk() supports linear and inverse contracts only');
        }
        const response = await this[method] (this.extend (request, params));
        const result = [];
        for (let i = 0; i < response.length; i++) {
            const parsed = this.parsePositionRisk (response[i]);
            result.push (parsed);
        }
        symbols = this.marketSymbols (symbols);
        return this.filterByArrayPositions (result, 'symbol', symbols, false);
    }

    async fetchFundingHistory (symbol: Str = undefined, since: Int = undefined, limit: Int = undefined, params = {}) {
        /**
         * @method
         * @name binance#fetchFundingHistory
         * @description fetch the history of funding payments paid and received on this account
         * @see https://binance-docs.github.io/apidocs/futures/en/#get-income-history-user_data
         * @see https://binance-docs.github.io/apidocs/delivery/en/#get-income-history-user_data
         * @param {string} symbol unified market symbol
         * @param {int} [since] the earliest time in ms to fetch funding history for
         * @param {int} [limit] the maximum number of funding history structures to retrieve
         * @param {object} [params] extra parameters specific to the exchange API endpoint
         * @returns {object} a [funding history structure]{@link https://docs.ccxt.com/#/?id=funding-history-structure}
         */
        await this.loadMarkets ();
        let market = undefined;
        let method = undefined;
        const request = {
            'incomeType': 'FUNDING_FEE', // "TRANSFER"，"WELCOME_BONUS", "REALIZED_PNL"，"FUNDING_FEE", "COMMISSION" and "INSURANCE_CLEAR"
        };
        if (symbol !== undefined) {
            market = this.market (symbol);
            request['symbol'] = market['id'];
            if (!market['swap']) {
                throw new NotSupported (this.id + ' fetchFundingHistory() supports swap contracts only');
            }
        }
        let subType = undefined;
        [ subType, params ] = this.handleSubTypeAndParams ('fetchFundingHistory', market, params, 'linear');
        if (since !== undefined) {
            request['startTime'] = since;
        }
        if (limit !== undefined) {
            request['limit'] = limit;
        }
        const defaultType = this.safeString2 (this.options, 'fetchFundingHistory', 'defaultType', 'future');
        const type = this.safeString (params, 'type', defaultType);
        params = this.omit (params, 'type');
        if (this.isLinear (type, subType)) {
            method = 'fapiPrivateGetIncome';
        } else if (this.isInverse (type, subType)) {
            method = 'dapiPrivateGetIncome';
        } else {
            throw new NotSupported (this.id + ' fetchFundingHistory() supports linear and inverse contracts only');
        }
        const response = await this[method] (this.extend (request, params));
        return this.parseIncomes (response, market, since, limit);
    }

    async setLeverage (leverage, symbol: Str = undefined, params = {}) {
        /**
         * @method
         * @name binance#setLeverage
         * @description set the level of leverage for a market
         * @see https://binance-docs.github.io/apidocs/futures/en/#change-initial-leverage-trade
         * @see https://binance-docs.github.io/apidocs/delivery/en/#change-initial-leverage-trade
         * @param {float} leverage the rate of leverage
         * @param {string} symbol unified market symbol
         * @param {object} [params] extra parameters specific to the exchange API endpoint
         * @returns {object} response from the exchange
         */
        if (symbol === undefined) {
            throw new ArgumentsRequired (this.id + ' setLeverage() requires a symbol argument');
        }
        // WARNING: THIS WILL INCREASE LIQUIDATION PRICE FOR OPEN ISOLATED LONG POSITIONS
        // AND DECREASE LIQUIDATION PRICE FOR OPEN ISOLATED SHORT POSITIONS
        if ((leverage < 1) || (leverage > 125)) {
            throw new BadRequest (this.id + ' leverage should be between 1 and 125');
        }
        await this.loadMarkets ();
        const market = this.market (symbol);
        let method: string;
        if (market['linear']) {
            method = 'fapiPrivatePostLeverage';
        } else if (market['inverse']) {
            method = 'dapiPrivatePostLeverage';
        } else {
            throw new NotSupported (this.id + ' setLeverage() supports linear and inverse contracts only');
        }
        const request = {
            'symbol': market['id'],
            'leverage': leverage,
        };
        return await this[method] (this.extend (request, params));
    }

    async setMarginMode (marginMode: string, symbol: Str = undefined, params = {}) {
        /**
         * @method
         * @name binance#setMarginMode
         * @description set margin mode to 'cross' or 'isolated'
         * @see https://binance-docs.github.io/apidocs/futures/en/#change-margin-type-trade
         * @see https://binance-docs.github.io/apidocs/delivery/en/#change-margin-type-trade
         * @param {string} marginMode 'cross' or 'isolated'
         * @param {string} symbol unified market symbol
         * @param {object} [params] extra parameters specific to the exchange API endpoint
         * @returns {object} response from the exchange
         */
        if (symbol === undefined) {
            throw new ArgumentsRequired (this.id + ' setMarginMode() requires a symbol argument');
        }
        //
        // { "code": -4048 , "msg": "Margin type cannot be changed if there exists position." }
        //
        // or
        //
        // { "code": 200, "msg": "success" }
        //
        marginMode = marginMode.toUpperCase ();
        if (marginMode === 'CROSS') {
            marginMode = 'CROSSED';
        }
        if ((marginMode !== 'ISOLATED') && (marginMode !== 'CROSSED')) {
            throw new BadRequest (this.id + ' marginMode must be either isolated or cross');
        }
        await this.loadMarkets ();
        const market = this.market (symbol);
        let method = undefined;
        if (market['linear']) {
            method = 'fapiPrivatePostMarginType';
        } else if (market['inverse']) {
            method = 'dapiPrivatePostMarginType';
        } else {
            throw new NotSupported (this.id + ' setMarginMode() supports linear and inverse contracts only');
        }
        const request = {
            'symbol': market['id'],
            'marginType': marginMode,
        };
        let response = undefined;
        try {
            response = await this[method] (this.extend (request, params));
        } catch (e) {
            // not an error
            // https://github.com/ccxt/ccxt/issues/11268
            // https://github.com/ccxt/ccxt/pull/11624
            // POST https://fapi.binance.com/fapi/v1/marginType 400 Bad Request
            // binanceusdm
            if (e instanceof MarginModeAlreadySet) {
                const throwMarginModeAlreadySet = this.safeValue (this.options, 'throwMarginModeAlreadySet', false);
                if (throwMarginModeAlreadySet) {
                    throw e;
                } else {
                    response = { 'code': -4046, 'msg': 'No need to change margin type.' };
                }
            } else {
                throw e;
            }
        }
        return response;
    }

    async setPositionMode (hedged, symbol: Str = undefined, params = {}) {
        /**
         * @method
         * @name binance#setPositionMode
         * @description set hedged to true or false for a market
         * @see https://binance-docs.github.io/apidocs/futures/en/#change-position-mode-trade
         * @see https://binance-docs.github.io/apidocs/delivery/en/#change-position-mode-trade
         * @param {bool} hedged set to true to use dualSidePosition
         * @param {string} symbol not used by binance setPositionMode ()
         * @param {object} [params] extra parameters specific to the exchange API endpoint
         * @returns {object} response from the exchange
         */
        const defaultType = this.safeString (this.options, 'defaultType', 'future');
        const type = this.safeString (params, 'type', defaultType);
        params = this.omit (params, [ 'type' ]);
        let dualSidePosition = undefined;
        if (hedged) {
            dualSidePosition = 'true';
        } else {
            dualSidePosition = 'false';
        }
        const request = {
            'dualSidePosition': dualSidePosition,
        };
        let method = undefined;
        if (this.isInverse (type)) {
            method = 'dapiPrivatePostPositionSideDual';
        } else {
            // default to future
            method = 'fapiPrivatePostPositionSideDual';
        }
        //
        //     {
        //       "code": 200,
        //       "msg": "success"
        //     }
        //
        return await this[method] (this.extend (request, params));
    }

    async fetchSettlementHistory (symbol: Str = undefined, since: Int = undefined, limit: Int = undefined, params = {}) {
        /**
         * @method
         * @name binance#fetchSettlementHistory
         * @description fetches historical settlement records
         * @see https://binance-docs.github.io/apidocs/voptions/en/#historical-exercise-records
         * @param {string} symbol unified market symbol of the settlement history
         * @param {int} [since] timestamp in ms
         * @param {int} [limit] number of records, default 100, max 100
         * @param {object} [params] exchange specific params
         * @returns {object[]} a list of [settlement history objects]{@link https://docs.ccxt.com/#/?id=settlement-history-structure}
         */
        await this.loadMarkets ();
        const market = (symbol === undefined) ? undefined : this.market (symbol);
        let type = undefined;
        [ type, params ] = this.handleMarketTypeAndParams ('fetchSettlementHistory', market, params);
        if (type !== 'option') {
            throw new NotSupported (this.id + ' fetchSettlementHistory() supports option markets only');
        }
        const request = {};
        if (symbol !== undefined) {
            symbol = market['symbol'];
            request['underlying'] = market['baseId'] + market['quoteId'];
        }
        if (since !== undefined) {
            request['startTime'] = since;
        }
        if (limit !== undefined) {
            request['limit'] = limit;
        }
        const response = await this.eapiPublicGetExerciseHistory (this.extend (request, params));
        //
        //     [
        //         {
        //             "symbol": "ETH-230223-1900-P",
        //             "strikePrice": "1900",
        //             "realStrikePrice": "1665.5897334",
        //             "expiryDate": 1677139200000,
        //             "strikeResult": "REALISTIC_VALUE_STRICKEN"
        //         }
        //     ]
        //
        const settlements = this.parseSettlements (response, market);
        const sorted = this.sortBy (settlements, 'timestamp');
        return this.filterBySymbolSinceLimit (sorted, symbol, since, limit);
    }

    async fetchMySettlementHistory (symbol: Str = undefined, since: Int = undefined, limit: Int = undefined, params = {}) {
        /**
         * @method
         * @name binance#fetchMySettlementHistory
         * @description fetches historical settlement records of the user
         * @see https://binance-docs.github.io/apidocs/voptions/en/#user-exercise-record-user_data
         * @param {string} symbol unified market symbol of the settlement history
         * @param {int} [since] timestamp in ms
         * @param {int} [limit] number of records
         * @param {object} [params] exchange specific params
         * @returns {object[]} a list of [settlement history objects]
         */
        await this.loadMarkets ();
        const market = (symbol === undefined) ? undefined : this.market (symbol);
        let type = undefined;
        [ type, params ] = this.handleMarketTypeAndParams ('fetchMySettlementHistory', market, params);
        if (type !== 'option') {
            throw new NotSupported (this.id + ' fetchMySettlementHistory() supports option markets only');
        }
        const request = {};
        if (symbol !== undefined) {
            request['symbol'] = market['id'];
        }
        if (since !== undefined) {
            request['startTime'] = since;
        }
        if (limit !== undefined) {
            request['limit'] = limit;
        }
        const response = await this.eapiPrivateGetExerciseRecord (this.extend (request, params));
        //
        //     [
        //         {
        //             "id": "1125899906842897036",
        //             "currency": "USDT",
        //             "symbol": "BTC-230728-30000-C",
        //             "exercisePrice": "30000.00000000",
        //             "markPrice": "29160.71284993",
        //             "quantity": "1.00000000",
        //             "amount": "0.00000000",
        //             "fee": "0.00000000",
        //             "createDate": 1690531200000,
        //             "priceScale": 0,
        //             "quantityScale": 2,
        //             "optionSide": "CALL",
        //             "positionSide": "LONG",
        //             "quoteAsset": "USDT"
        //         }
        //     ]
        //
        const settlements = this.parseSettlements (response, market);
        const sorted = this.sortBy (settlements, 'timestamp');
        return this.filterBySymbolSinceLimit (sorted, market['symbol'], since, limit);
    }

    parseSettlement (settlement, market) {
        //
        // fetchSettlementHistory
        //
        //     {
        //         "symbol": "ETH-230223-1900-P",
        //         "strikePrice": "1900",
        //         "realStrikePrice": "1665.5897334",
        //         "expiryDate": 1677139200000,
        //         "strikeResult": "REALISTIC_VALUE_STRICKEN"
        //     }
        //
        // fetchMySettlementHistory
        //
        //     {
        //         "id": "1125899906842897036",
        //         "currency": "USDT",
        //         "symbol": "BTC-230728-30000-C",
        //         "exercisePrice": "30000.00000000",
        //         "markPrice": "29160.71284993",
        //         "quantity": "1.00000000",
        //         "amount": "0.00000000",
        //         "fee": "0.00000000",
        //         "createDate": 1690531200000,
        //         "priceScale": 0,
        //         "quantityScale": 2,
        //         "optionSide": "CALL",
        //         "positionSide": "LONG",
        //         "quoteAsset": "USDT"
        //     }
        //
        const timestamp = this.safeInteger2 (settlement, 'expiryDate', 'createDate');
        const marketId = this.safeString (settlement, 'symbol');
        return {
            'info': settlement,
            'symbol': this.safeSymbol (marketId, market),
            'price': this.safeNumber2 (settlement, 'realStrikePrice', 'exercisePrice'),
            'timestamp': timestamp,
            'datetime': this.iso8601 (timestamp),
        };
    }

    parseSettlements (settlements, market) {
        //
        // fetchSettlementHistory
        //
        //     [
        //         {
        //             "symbol": "ETH-230223-1900-P",
        //             "strikePrice": "1900",
        //             "realStrikePrice": "1665.5897334",
        //             "expiryDate": 1677139200000,
        //             "strikeResult": "EXTRINSIC_VALUE_EXPIRED"
        //         }
        //     ]
        //
        // fetchMySettlementHistory
        //
        //     [
        //         {
        //             "id": "1125899906842897036",
        //             "currency": "USDT",
        //             "symbol": "BTC-230728-30000-C",
        //             "exercisePrice": "30000.00000000",
        //             "markPrice": "29160.71284993",
        //             "quantity": "1.00000000",
        //             "amount": "0.00000000",
        //             "fee": "0.00000000",
        //             "createDate": 1690531200000,
        //             "priceScale": 0,
        //             "quantityScale": 2,
        //             "optionSide": "CALL",
        //             "positionSide": "LONG",
        //             "quoteAsset": "USDT"
        //         }
        //     ]
        //
        const result = [];
        for (let i = 0; i < settlements.length; i++) {
            result.push (this.parseSettlement (settlements[i], market));
        }
        return result;
    }

    async fetchLedger (code: Str = undefined, since: Int = undefined, limit: Int = undefined, params = {}) {
        /**
         * @method
         * @name binance#fetchLedger
         * @description fetch the history of changes, actions done by the user or operations that altered the balance of the user
         * @see https://binance-docs.github.io/apidocs/voptions/en/#account-funding-flow-user_data
         * @see https://binance-docs.github.io/apidocs/futures/en/#get-income-history-user_data
         * @see https://binance-docs.github.io/apidocs/delivery/en/#get-income-history-user_data
         * @param {string} code unified currency code
         * @param {int} [since] timestamp in ms of the earliest ledger entry
         * @param {int} [limit] max number of ledger entrys to return
         * @param {object} [params] extra parameters specific to the exchange API endpoint
         * @param {int} [params.until] timestamp in ms of the latest ledger entry
         * @param {boolean} [params.paginate] default false, when true will automatically paginate by calling this endpoint multiple times. See in the docs all the [availble parameters](https://github.com/ccxt/ccxt/wiki/Manual#pagination-params)
         * @returns {object} a [ledger structure]{@link https://docs.ccxt.com/#/?id=ledger-structure}
         */
        await this.loadMarkets ();
        let paginate = false;
        [ paginate, params ] = this.handleOptionAndParams (params, 'fetchLedger', 'paginate');
        if (paginate) {
            return await this.fetchPaginatedCallDynamic ('fetchLedger', code, since, limit, params);
        }
        let type = undefined;
        let subType = undefined;
        let currency = undefined;
        if (code !== undefined) {
            currency = this.currency (code);
        }
        let method = undefined;
        const request = {};
        [ type, params ] = this.handleMarketTypeAndParams ('fetchLedger', undefined, params);
        [ subType, params ] = this.handleSubTypeAndParams ('fetchLedger', undefined, params);
        if (type === 'option') {
            this.checkRequiredArgument ('fetchLedger', code, 'code');
            request['currency'] = currency['id'];
            method = 'eapiPrivateGetBill';
        } else if (this.isLinear (type, subType)) {
            method = 'fapiPrivateGetIncome';
        } else if (this.isInverse (type, subType)) {
            method = 'dapiPrivateGetIncome';
        } else {
            throw new NotSupported (this.id + ' fetchLedger() supports contract wallets only');
        }
        if (since !== undefined) {
            request['startTime'] = since;
        }
        if (limit !== undefined) {
            request['limit'] = limit;
        }
        const until = this.safeInteger (params, 'until');
        if (until !== undefined) {
            params = this.omit (params, 'until');
            request['endTime'] = until;
        }
        const response = await this[method] (this.extend (request, params));
        //
        // options (eapi)
        //
        //     [
        //         {
        //             "id": "1125899906845701870",
        //             "asset": "USDT",
        //             "amount": "-0.16518203",
        //             "type": "FEE",
        //             "createDate": 1676621042489
        //         }
        //     ]
        //
        // futures (fapi, dapi)
        //
        //     [
        //         {
        //             "symbol": "",
        //             "incomeType": "TRANSFER",
        //             "income": "10.00000000",
        //             "asset": "USDT",
        //             "time": 1677645250000,
        //             "info": "TRANSFER",
        //             "tranId": 131001573082,
        //             "tradeId": ""
        //         }
        //     ]
        //
        return this.parseLedger (response, currency, since, limit);
    }

    parseLedgerEntry (item, currency: Currency = undefined) {
        //
        // options (eapi)
        //
        //     {
        //         "id": "1125899906845701870",
        //         "asset": "USDT",
        //         "amount": "-0.16518203",
        //         "type": "FEE",
        //         "createDate": 1676621042489
        //     }
        //
        // futures (fapi, dapi)
        //
        //     {
        //         "symbol": "",
        //         "incomeType": "TRANSFER",
        //         "income": "10.00000000",
        //         "asset": "USDT",
        //         "time": 1677645250000,
        //         "info": "TRANSFER",
        //         "tranId": 131001573082,
        //         "tradeId": ""
        //     }
        //
        let amount = this.safeString2 (item, 'amount', 'income');
        let direction = undefined;
        if (Precise.stringLe (amount, '0')) {
            direction = 'out';
            amount = Precise.stringMul ('-1', amount);
        } else {
            direction = 'in';
        }
        const currencyId = this.safeString (item, 'asset');
        const timestamp = this.safeInteger2 (item, 'createDate', 'time');
        const type = this.safeString2 (item, 'type', 'incomeType');
        return {
            'id': this.safeString2 (item, 'id', 'tranId'),
            'direction': direction,
            'account': undefined,
            'referenceAccount': undefined,
            'referenceId': this.safeString (item, 'tradeId'),
            'type': this.parseLedgerEntryType (type),
            'currency': this.safeCurrencyCode (currencyId, currency),
            'amount': this.parseNumber (amount),
            'timestamp': timestamp,
            'datetime': this.iso8601 (timestamp),
            'before': undefined,
            'after': undefined,
            'status': undefined,
            'fee': undefined,
            'info': item,
        };
    }

    parseLedgerEntryType (type) {
        const ledgerType = {
            'FEE': 'fee',
            'FUNDING_FEE': 'fee',
            'OPTIONS_PREMIUM_FEE': 'fee',
            'POSITION_LIMIT_INCREASE_FEE': 'fee',
            'CONTRACT': 'trade',
            'REALIZED_PNL': 'trade',
            'TRANSFER': 'transfer',
            'CROSS_COLLATERAL_TRANSFER': 'transfer',
            'INTERNAL_TRANSFER': 'transfer',
            'COIN_SWAP_DEPOSIT': 'deposit',
            'COIN_SWAP_WITHDRAW': 'withdrawal',
            'OPTIONS_SETTLE_PROFIT': 'settlement',
            'DELIVERED_SETTELMENT': 'settlement',
            'WELCOME_BONUS': 'cashback',
            'CONTEST_REWARD': 'cashback',
            'COMMISSION_REBATE': 'rebate',
            'API_REBATE': 'rebate',
            'REFERRAL_KICKBACK': 'referral',
            'COMMISSION': 'commission',
        };
        return this.safeString (ledgerType, type, type);
    }

    sign (path, api = 'public', method = 'GET', params = {}, headers = undefined, body = undefined) {
        const urls = this.urls as any;
        if (!(api in urls['api'])) {
            throw new NotSupported (this.id + ' does not have a testnet/sandbox URL for ' + api + ' endpoints');
        }
        let url = this.urls['api'][api];
        url += '/' + path;
        if (path === 'historicalTrades') {
            if (this.apiKey) {
                headers = {
                    'X-MBX-APIKEY': this.apiKey,
                };
            } else {
                throw new AuthenticationError (this.id + ' historicalTrades endpoint requires `apiKey` credential');
            }
        }
        const userDataStream = (path === 'userDataStream') || (path === 'listenKey');
        if (userDataStream) {
            if (this.apiKey) {
                // v1 special case for userDataStream
                headers = {
                    'X-MBX-APIKEY': this.apiKey,
                    'Content-Type': 'application/x-www-form-urlencoded',
                };
                if (method !== 'GET') {
                    body = this.urlencode (params);
                }
            } else {
                throw new AuthenticationError (this.id + ' userDataStream endpoint requires `apiKey` credential');
            }
        } else if ((api === 'private') || (api === 'eapiPrivate') || (api === 'sapi' && path !== 'system/status') || (api === 'sapiV2') || (api === 'sapiV3') || (api === 'sapiV4') || (api === 'dapiPrivate') || (api === 'dapiPrivateV2') || (api === 'fapiPrivate') || (api === 'fapiPrivateV2') || (api === 'papi')) {
            this.checkRequiredCredentials ();
            if (method === 'POST' && ((path === 'order') || (path === 'sor/order'))) {
                // inject in implicit API calls
                const newClientOrderId = this.safeString (params, 'newClientOrderId');
                if (newClientOrderId === undefined) {
                    const isSpotOrMargin = (api.indexOf ('sapi') > -1 || api === 'private');
                    const marketType = isSpotOrMargin ? 'spot' : 'future';
                    const defaultId = (!isSpotOrMargin) ? 'x-xcKtGhcu' : 'x-R4BD3S82';
                    const broker = this.safeValue (this.options, 'broker', {});
                    const brokerId = this.safeString (broker, marketType, defaultId);
                    params['newClientOrderId'] = brokerId + this.uuid22 ();
                }
            }
            let query = undefined;
            // handle batchOrders
            if ((path === 'batchOrders') && (method === 'POST')) {
                const batchOrders = this.safeValue (params, 'batchOrders');
                const queryBatch = (this.json (batchOrders));
                params['batchOrders'] = queryBatch;
            }
            const defaultRecvWindow = this.safeInteger (this.options, 'recvWindow');
            let extendedParams = this.extend ({
                'timestamp': this.nonce (),
            }, params);
            if (defaultRecvWindow !== undefined) {
                extendedParams['recvWindow'] = defaultRecvWindow;
            }
            const recvWindow = this.safeInteger (params, 'recvWindow');
            if (recvWindow !== undefined) {
                extendedParams['recvWindow'] = recvWindow;
            }
            if ((api === 'sapi') && (path === 'asset/dust')) {
                query = this.urlencodeWithArrayRepeat (extendedParams);
            } else if ((path === 'batchOrders') || (path.indexOf ('sub-account') >= 0) || (path === 'capital/withdraw/apply') || (path.indexOf ('staking') >= 0)) {
                if ((method === 'DELETE') && (path === 'batchOrders')) {
                    const orderidlist = this.safeValue (extendedParams, 'orderidlist', []);
                    const origclientorderidlist = this.safeValue (extendedParams, 'origclientorderidlist', []);
                    extendedParams = this.omit (extendedParams, [ 'orderidlist', 'origclientorderidlist' ]);
                    query = this.rawencode (extendedParams);
                    const orderidlistLength = orderidlist.length;
                    const origclientorderidlistLength = origclientorderidlist.length;
                    if (orderidlistLength > 0) {
                        query = query + '&' + 'orderidlist=[' + orderidlist.join (',') + ']';
                    }
                    if (origclientorderidlistLength > 0) {
                        query = query + '&' + 'origclientorderidlist=[' + origclientorderidlist.join (',') + ']';
                    }
                } else {
                    query = this.rawencode (extendedParams);
                }
            } else {
                query = this.urlencode (extendedParams);
            }
            let signature = undefined;
            if (this.secret.indexOf ('PRIVATE KEY') > -1) {
                if (this.secret.length > 120) {
                    signature = this.encodeURIComponent (rsa (query, this.secret, sha256));
                } else {
                    signature = this.encodeURIComponent (eddsa (this.encode (query), this.secret, ed25519));
                }
            } else {
                signature = this.hmac (this.encode (query), this.encode (this.secret), sha256);
            }
            query += '&' + 'signature=' + signature;
            headers = {
                'X-MBX-APIKEY': this.apiKey,
            };
            if ((method === 'GET') || (method === 'DELETE')) {
                url += '?' + query;
            } else {
                body = query;
                headers['Content-Type'] = 'application/x-www-form-urlencoded';
            }
        } else {
            if (Object.keys (params).length) {
                url += '?' + this.urlencode (params);
            }
        }
        return { 'url': url, 'method': method, 'body': body, 'headers': headers };
    }

    handleErrors (code, reason, url, method, headers, body, response, requestHeaders, requestBody) {
        if ((code === 418) || (code === 429)) {
            throw new DDoSProtection (this.id + ' ' + code.toString () + ' ' + reason + ' ' + body);
        }
        // error response in a form: { "code": -1013, "msg": "Invalid quantity." }
        // following block cointains legacy checks against message patterns in "msg" property
        // will switch "code" checks eventually, when we know all of them
        if (code >= 400) {
            if (body.indexOf ('Price * QTY is zero or less') >= 0) {
                throw new InvalidOrder (this.id + ' order cost = amount * price is zero or less ' + body);
            }
            if (body.indexOf ('LOT_SIZE') >= 0) {
                throw new InvalidOrder (this.id + ' order amount should be evenly divisible by lot size ' + body);
            }
            if (body.indexOf ('PRICE_FILTER') >= 0) {
                throw new InvalidOrder (this.id + ' order price is invalid, i.e. exceeds allowed price precision, exceeds min price or max price limits or is invalid value in general, use this.priceToPrecision (symbol, amount) ' + body);
            }
        }
        if (response === undefined) {
            return undefined; // fallback to default error handler
        }
        // response in format {'msg': 'The coin does not exist.', 'success': true/false}
        const success = this.safeValue (response, 'success', true);
        if (!success) {
            const messageNew = this.safeString (response, 'msg');
            let parsedMessage = undefined;
            if (messageNew !== undefined) {
                try {
                    parsedMessage = JSON.parse (messageNew);
                } catch (e) {
                    // do nothing
                    parsedMessage = undefined;
                }
                if (parsedMessage !== undefined) {
                    response = parsedMessage;
                }
            }
        }
        const message = this.safeString (response, 'msg');
        if (message !== undefined) {
            this.throwExactlyMatchedException (this.exceptions['exact'], message, this.id + ' ' + message);
            this.throwBroadlyMatchedException (this.exceptions['broad'], message, this.id + ' ' + message);
        }
        // checks against error codes
        const error = this.safeString (response, 'code');
        if (error !== undefined) {
            // https://github.com/ccxt/ccxt/issues/6501
            // https://github.com/ccxt/ccxt/issues/7742
            if ((error === '200') || Precise.stringEquals (error, '0')) {
                return undefined;
            }
            // a workaround for {"code":-2015,"msg":"Invalid API-key, IP, or permissions for action."}
            // despite that their message is very confusing, it is raised by Binance
            // on a temporary ban, the API key is valid, but disabled for a while
            if ((error === '-2015') && this.options['hasAlreadyAuthenticatedSuccessfully']) {
                throw new DDoSProtection (this.id + ' ' + body);
            }
            const feedback = this.id + ' ' + body;
            if (message === 'No need to change margin type.') {
                // not an error
                // https://github.com/ccxt/ccxt/issues/11268
                // https://github.com/ccxt/ccxt/pull/11624
                // POST https://fapi.binance.com/fapi/v1/marginType 400 Bad Request
                // binanceusdm {"code":-4046,"msg":"No need to change margin type."}
                throw new MarginModeAlreadySet (feedback);
            }
            this.throwExactlyMatchedException (this.exceptions['exact'], error, feedback);
            throw new ExchangeError (feedback);
        }
        if (!success) {
            throw new ExchangeError (this.id + ' ' + body);
        }
        if (Array.isArray (response)) {
            // cancelOrders returns an array like this: [{"code":-2011,"msg":"Unknown order sent."}]
            const arrayLength = response.length;
            if (arrayLength === 1) { // when there's a single error we can throw, otherwise we have a partial success
                const element = response[0];
                const errorCode = this.safeString (element, 'code');
                if (errorCode !== undefined) {
                    this.throwExactlyMatchedException (this.exceptions['exact'], errorCode, this.id + ' ' + body);
                }
            }
        }
        return undefined;
    }

    calculateRateLimiterCost (api, method, path, params, config = {}) {
        if (('noCoin' in config) && !('coin' in params)) {
            return config['noCoin'];
        } else if (('noSymbol' in config) && !('symbol' in params)) {
            return config['noSymbol'];
        } else if (('noPoolId' in config) && !('poolId' in params)) {
            return config['noPoolId'];
        } else if (('byLimit' in config) && ('limit' in params)) {
            const limit = params['limit'];
            const byLimit = config['byLimit'] as any;
            for (let i = 0; i < byLimit.length; i++) {
                const entry = byLimit[i];
                if (limit <= entry[0]) {
                    return entry[1];
                }
            }
        }
        return this.safeValue (config, 'cost', 1);
    }

    async request (path, api = 'public', method = 'GET', params = {}, headers = undefined, body = undefined, config = {}, context = {}) {
        const response = await this.fetch2 (path, api, method, params, headers, body, config);
        // a workaround for {"code":-2015,"msg":"Invalid API-key, IP, or permissions for action."}
        if (api === 'private') {
            this.options['hasAlreadyAuthenticatedSuccessfully'] = true;
        }
        return response;
    }

    async modifyMarginHelper (symbol: string, amount, addOrReduce, params = {}) {
        // used to modify isolated positions
        let defaultType = this.safeString (this.options, 'defaultType', 'future');
        if (defaultType === 'spot') {
            defaultType = 'future';
        }
        const type = this.safeString (params, 'type', defaultType);
        if ((type === 'margin') || (type === 'spot')) {
            throw new NotSupported (this.id + ' add / reduce margin only supported with type future or delivery');
        }
        await this.loadMarkets ();
        const market = this.market (symbol);
        amount = this.costToPrecision (symbol, amount);
        const request = {
            'type': addOrReduce,
            'symbol': market['id'],
            'amount': amount,
        };
        let method = undefined;
        let code = undefined;
        if (market['linear']) {
            method = 'fapiPrivatePostPositionMargin';
            code = market['quote'];
        } else {
            method = 'dapiPrivatePostPositionMargin';
            code = market['base'];
        }
        const response = await this[method] (this.extend (request, params));
        //
        //     {
        //         "code": 200,
        //         "msg": "Successfully modify position margin.",
        //         "amount": 0.001,
        //         "type": 1
        //     }
        //
        return this.extend (this.parseMarginModification (response, market), {
            'code': code,
        });
    }

    parseMarginModification (data, market: Market = undefined) {
        const rawType = this.safeInteger (data, 'type');
        const resultType = (rawType === 1) ? 'add' : 'reduce';
        const resultAmount = this.safeNumber (data, 'amount');
        const errorCode = this.safeString (data, 'code');
        const status = (errorCode === '200') ? 'ok' : 'failed';
        return {
            'info': data,
            'type': resultType,
            'amount': resultAmount,
            'code': undefined,
            'symbol': market['symbol'],
            'status': status,
        };
    }

    async reduceMargin (symbol: string, amount, params = {}) {
        /**
         * @method
         * @name binance#reduceMargin
         * @see https://binance-docs.github.io/apidocs/delivery/en/#modify-isolated-position-margin-trade
         * @see https://binance-docs.github.io/apidocs/futures/en/#modify-isolated-position-margin-trade
         * @description remove margin from a position
         * @param {string} symbol unified market symbol
         * @param {float} amount the amount of margin to remove
         * @param {object} [params] extra parameters specific to the exchange API endpoint
         * @returns {object} a [margin structure]{@link https://docs.ccxt.com/#/?id=reduce-margin-structure}
         */
        return await this.modifyMarginHelper (symbol, amount, 2, params);
    }

    async addMargin (symbol: string, amount, params = {}) {
        /**
         * @method
         * @name binance#addMargin
         * @see https://binance-docs.github.io/apidocs/delivery/en/#modify-isolated-position-margin-trade
         * @see https://binance-docs.github.io/apidocs/futures/en/#modify-isolated-position-margin-trade
         * @description add margin
         * @param {string} symbol unified market symbol
         * @param {float} amount amount of margin to add
         * @param {object} [params] extra parameters specific to the exchange API endpoint
         * @returns {object} a [margin structure]{@link https://docs.ccxt.com/#/?id=add-margin-structure}
         */
        return await this.modifyMarginHelper (symbol, amount, 1, params);
    }

    async fetchCrossBorrowRate (code: string, params = {}) {
        /**
         * @method
         * @name binance#fetchCrossBorrowRate
         * @description fetch the rate of interest to borrow a currency for margin trading
         * @see https://binance-docs.github.io/apidocs/spot/en/#query-margin-interest-rate-history-user_data
         * @param {string} code unified currency code
         * @param {object} [params] extra parameters specific to the exchange API endpoint
         * @returns {object} a [borrow rate structure]{@link https://docs.ccxt.com/#/?id=borrow-rate-structure}
         */
        await this.loadMarkets ();
        const currency = this.currency (code);
        const request = {
            'asset': currency['id'],
            // 'vipLevel': this.safeInteger (params, 'vipLevel'),
        };
        const response = await this.sapiGetMarginInterestRateHistory (this.extend (request, params));
        //
        //     [
        //         {
        //             "asset": "USDT",
        //             "timestamp": 1638230400000,
        //             "dailyInterestRate": "0.0006",
        //             "vipLevel": 0
        //         },
        //     ]
        //
        const rate = this.safeValue (response, 0);
        return this.parseBorrowRate (rate);
    }

    async fetchBorrowRateHistory (code: string, since: Int = undefined, limit: Int = undefined, params = {}) {
        /**
         * @method
         * @name binance#fetchBorrowRateHistory
         * @description retrieves a history of a currencies borrow interest rate at specific time slots
         * @see https://binance-docs.github.io/apidocs/spot/en/#query-margin-interest-rate-history-user_data
         * @param {string} code unified currency code
         * @param {int} [since] timestamp for the earliest borrow rate
         * @param {int} [limit] the maximum number of [borrow rate structures]{@link https://docs.ccxt.com/#/?id=borrow-rate-structure} to retrieve
         * @param {object} [params] extra parameters specific to the exchange API endpoint
         * @returns {object[]} an array of [borrow rate structures]{@link https://docs.ccxt.com/#/?id=borrow-rate-structure}
         */
        await this.loadMarkets ();
        if (limit === undefined) {
            limit = 93;
        } else if (limit > 93) {
            // Binance API says the limit is 100, but "Illegal characters found in a parameter." is returned when limit is > 93
            throw new BadRequest (this.id + ' fetchBorrowRateHistory() limit parameter cannot exceed 92');
        }
        const currency = this.currency (code);
        const request = {
            'asset': currency['id'],
            'limit': limit,
        };
        if (since !== undefined) {
            request['startTime'] = since;
            const endTime = this.sum (since, limit * 86400000) - 1; // required when startTime is further than 93 days in the past
            const now = this.milliseconds ();
            request['endTime'] = Math.min (endTime, now); // cannot have an endTime later than current time
        }
        const response = await this.sapiGetMarginInterestRateHistory (this.extend (request, params));
        //
        //     [
        //         {
        //             "asset": "USDT",
        //             "timestamp": 1638230400000,
        //             "dailyInterestRate": "0.0006",
        //             "vipLevel": 0
        //         },
        //     ]
        //
        return this.parseBorrowRateHistory (response, code, since, limit);
    }

    parseBorrowRateHistory (response, code, since, limit) {
        const result = [];
        for (let i = 0; i < response.length; i++) {
            const item = response[i];
            const borrowRate = this.parseBorrowRate (item);
            result.push (borrowRate);
        }
        const sorted = this.sortBy (result, 'timestamp');
        return this.filterByCurrencySinceLimit (sorted, code, since, limit);
    }

    parseBorrowRate (info, currency: Currency = undefined) {
        //
        //    {
        //        "asset": "USDT",
        //        "timestamp": 1638230400000,
        //        "dailyInterestRate": "0.0006",
        //        "vipLevel": 0
        //    }
        //
        const timestamp = this.safeInteger (info, 'timestamp');
        const currencyId = this.safeString (info, 'asset');
        return {
            'currency': this.safeCurrencyCode (currencyId, currency),
            'rate': this.safeNumber (info, 'dailyInterestRate'),
            'period': 86400000,
            'timestamp': timestamp,
            'datetime': this.iso8601 (timestamp),
            'info': info,
        };
    }

    async createGiftCode (code: string, amount, params = {}) {
        /**
         * @method
         * @name binance#createGiftCode
         * @description create gift code
         * @see https://binance-docs.github.io/apidocs/spot/en/#create-a-single-token-gift-card-user_data
         * @param {string} code gift code
         * @param {float} amount amount of currency for the gift
         * @param {object} [params] extra parameters specific to the exchange API endpoint
         * @returns {object} The gift code id, code, currency and amount
         */
        await this.loadMarkets ();
        const currency = this.currency (code);
        // ensure you have enough token in your funding account before calling this code
        const request = {
            'token': currency['id'],
            'amount': amount,
        };
        const response = await this.sapiPostGiftcardCreateCode (this.extend (request, params));
        //
        //     {
        //         "code": "000000",
        //         "message": "success",
        //         "data": { referenceNo: "0033002404219823", code: "AP6EXTLKNHM6CEX7" },
        //         "success": true
        //     }
        //
        const data = this.safeValue (response, 'data');
        const giftcardCode = this.safeString (data, 'code');
        const id = this.safeString (data, 'referenceNo');
        return {
            'info': response,
            'id': id,
            'code': giftcardCode,
            'currency': code,
            'amount': amount,
        };
    }

    async redeemGiftCode (giftcardCode, params = {}) {
        /**
         * @method
         * @name binance#redeemGiftCode
         * @description redeem gift code
         * @see https://binance-docs.github.io/apidocs/spot/en/#redeem-a-binance-gift-card-user_data
         * @param {string} giftcardCode
         * @param {object} [params] extra parameters specific to the exchange API endpoint
         * @returns {object} response from the exchange
         */
        const request = {
            'code': giftcardCode,
        };
        const response = await this.sapiPostGiftcardRedeemCode (this.extend (request, params));
        //
        //     {
        //         "code": "000000",
        //         "message": "success",
        //         "data": {
        //             "referenceNo": "0033002404219823",
        //             "identityNo": "10316431732801474560"
        //         },
        //         "success": true
        //     }
        //
        return response;
    }

    async verifyGiftCode (id: string, params = {}) {
        /**
         * @method
         * @name binance#verifyGiftCode
         * @description verify gift code
         * @see https://binance-docs.github.io/apidocs/spot/en/#verify-binance-gift-card-by-gift-card-number-user_data
         * @param {string} id reference number id
         * @param {object} [params] extra parameters specific to the exchange API endpoint
         * @returns {object} response from the exchange
         */
        const request = {
            'referenceNo': id,
        };
        const response = await this.sapiGetGiftcardVerify (this.extend (request, params));
        //
        //     {
        //         "code": "000000",
        //         "message": "success",
        //         "data": { valid: true },
        //         "success": true
        //     }
        //
        return response;
    }

    async fetchBorrowInterest (code: Str = undefined, symbol: Str = undefined, since: Int = undefined, limit: Int = undefined, params = {}) {
        /**
         * @method
         * @name binance#fetchBorrowInterest
         * @description fetch the interest owed by the user for borrowing currency for margin trading
         * @see https://binance-docs.github.io/apidocs/spot/en/#get-interest-history-user_data
         * @param {string} code unified currency code
         * @param {string} symbol unified market symbol when fetch interest in isolated markets
         * @param {int} [since] the earliest time in ms to fetch borrrow interest for
         * @param {int} [limit] the maximum number of structures to retrieve
         * @param {object} [params] extra parameters specific to the exchange API endpoint
         * @returns {object[]} a list of [borrow interest structures]{@link https://docs.ccxt.com/#/?id=borrow-interest-structure}
         */
        await this.loadMarkets ();
        const request = {};
        let market = undefined;
        if (code !== undefined) {
            const currency = this.currency (code);
            request['asset'] = currency['id'];
        }
        if (since !== undefined) {
            request['startTime'] = since;
        }
        if (limit !== undefined) {
            request['size'] = limit;
        }
        if (symbol !== undefined) { // Isolated
            market = this.market (symbol);
            request['isolatedSymbol'] = market['id'];
        }
        const response = await this.sapiGetMarginInterestHistory (this.extend (request, params));
        //
        //     {
        //         "rows":[
        //             {
        //                 "isolatedSymbol": "BNBUSDT", // isolated symbol, will not be returned for crossed margin
        //                 "asset": "BNB",
        //                 "interest": "0.02414667",
        //                 "interestAccuredTime": 1566813600000,
        //                 "interestRate": "0.01600000",
        //                 "principal": "36.22000000",
        //                 "type": "ON_BORROW"
        //             }
        //         ],
        //         "total": 1
        //     }
        //
        const rows = this.safeValue (response, 'rows');
        const interest = this.parseBorrowInterests (rows, market);
        return this.filterByCurrencySinceLimit (interest, code, since, limit);
    }

    parseBorrowInterest (info, market: Market = undefined) {
        const symbol = this.safeString (info, 'isolatedSymbol');
        const timestamp = this.safeNumber (info, 'interestAccuredTime');
        const marginMode = (symbol === undefined) ? 'cross' : 'isolated';
        return {
            'account': (symbol === undefined) ? 'cross' : symbol,
            'symbol': symbol,
            'marginMode': marginMode,
            'currency': this.safeCurrencyCode (this.safeString (info, 'asset')),
            'interest': this.safeNumber (info, 'interest'),
            'interestRate': this.safeNumber (info, 'interestRate'),
            'amountBorrowed': this.safeNumber (info, 'principal'),
            'timestamp': timestamp,
            'datetime': this.iso8601 (timestamp),
            'info': info,
        };
    }

    async repayCrossMargin (code: string, amount, params = {}) {
        /**
         * @method
         * @name binance#repayCrossMargin
         * @description repay borrowed margin and interest
         * @see https://binance-docs.github.io/apidocs/spot/en/#margin-account-repay-margin
         * @param {string} code unified currency code of the currency to repay
         * @param {float} amount the amount to repay
         * @param {object} [params] extra parameters specific to the exchange API endpoint
         * @returns {object} a [margin loan structure]{@link https://docs.ccxt.com/#/?id=margin-loan-structure}
         */
        await this.loadMarkets ();
        const currency = this.currency (code);
        const request = {
            'asset': currency['id'],
            'amount': this.currencyToPrecision (code, amount),
            'isIsolated': 'FALSE',
        };
        const response = await this.sapiPostMarginRepay (this.extend (request, params));
        //
        //     {
        //         "tranId": 108988250265,
        //         "clientTag":""
        //     }
        //
        return this.parseMarginLoan (response, currency);
    }

    async repayIsolatedMargin (symbol: string, code: string, amount, params = {}) {
        /**
         * @method
         * @name binance#repayIsolatedMargin
         * @description repay borrowed margin and interest
         * @see https://binance-docs.github.io/apidocs/spot/en/#margin-account-repay-margin
         * @param {string} symbol unified market symbol, required for isolated margin
         * @param {string} code unified currency code of the currency to repay
         * @param {float} amount the amount to repay
         * @param {object} [params] extra parameters specific to the exchange API endpoint
         * @returns {object} a [margin loan structure]{@link https://docs.ccxt.com/#/?id=margin-loan-structure}
         */
        await this.loadMarkets ();
        const currency = this.currency (code);
        const market = this.market (symbol);
        const request = {
            'asset': currency['id'],
            'amount': this.currencyToPrecision (code, amount),
            'symbol': market['id'],
            'isIsolated': 'TRUE',
        };
        const response = await this.sapiPostMarginRepay (this.extend (request, params));
        //
        //     {
        //         "tranId": 108988250265,
        //         "clientTag":""
        //     }
        //
        return this.parseMarginLoan (response, currency);
    }

    async borrowCrossMargin (code: string, amount, params = {}) {
        /**
         * @method
         * @name binance#borrowCrossMargin
         * @description create a loan to borrow margin
         * @see https://binance-docs.github.io/apidocs/spot/en/#margin-account-borrow-margin
         * @param {string} code unified currency code of the currency to borrow
         * @param {float} amount the amount to borrow
         * @param {object} [params] extra parameters specific to the exchange API endpoint
         * @returns {object} a [margin loan structure]{@link https://docs.ccxt.com/#/?id=margin-loan-structure}
         */
        await this.loadMarkets ();
        const currency = this.currency (code);
        const request = {
            'asset': currency['id'],
            'amount': this.currencyToPrecision (code, amount),
            'isIsolated': 'FALSE',
        };
        const response = await this.sapiPostMarginLoan (this.extend (request, params));
        //
        //     {
        //         "tranId": 108988250265,
        //         "clientTag":""
        //     }
        //
        return this.parseMarginLoan (response, currency);
    }

    async borrowIsolatedMargin (symbol: string, code: string, amount, params = {}) {
        /**
         * @method
         * @name binance#borrowIsolatedMargin
         * @description create a loan to borrow margin
         * @see https://binance-docs.github.io/apidocs/spot/en/#margin-account-borrow-margin
         * @param {string} symbol unified market symbol, required for isolated margin
         * @param {string} code unified currency code of the currency to borrow
         * @param {float} amount the amount to borrow
         * @param {object} [params] extra parameters specific to the exchange API endpoint
         * @returns {object} a [margin loan structure]{@link https://docs.ccxt.com/#/?id=margin-loan-structure}
         */
        await this.loadMarkets ();
        const currency = this.currency (code);
        const market = this.market (symbol);
        const request = {
            'asset': currency['id'],
            'amount': this.currencyToPrecision (code, amount),
            'symbol': market['id'],
            'isIsolated': 'TRUE',
        };
        const response = await this.sapiPostMarginLoan (this.extend (request, params));
        //
        //     {
        //         "tranId": 108988250265,
        //         "clientTag":""
        //     }
        //
        return this.parseMarginLoan (response, currency);
    }

    parseMarginLoan (info, currency: Currency = undefined) {
        //
        //     {
        //         "tranId": 108988250265,
        //         "clientTag":""
        //     }
        //
        return {
            'id': this.safeInteger (info, 'tranId'),
            'currency': this.safeCurrencyCode (undefined, currency),
            'amount': undefined,
            'symbol': undefined,
            'timestamp': undefined,
            'datetime': undefined,
            'info': info,
        };
    }

    async fetchOpenInterestHistory (symbol: string, timeframe = '5m', since: Int = undefined, limit: Int = undefined, params = {}) {
        /**
         * @method
         * @name binance#fetchOpenInterestHistory
         * @description Retrieves the open interest history of a currency
         * @see https://binance-docs.github.io/apidocs/delivery/en/#open-interest-statistics
         * @see https://binance-docs.github.io/apidocs/futures/en/#open-interest-statistics
         * @param {string} symbol Unified CCXT market symbol
         * @param {string} timeframe "5m","15m","30m","1h","2h","4h","6h","12h", or "1d"
         * @param {int} [since] the time(ms) of the earliest record to retrieve as a unix timestamp
         * @param {int} [limit] default 30, max 500
         * @param {object} [params] exchange specific parameters
         * @param {int} [params.until] the time(ms) of the latest record to retrieve as a unix timestamp
         * @returns {object} an array of [open interest structure]{@link https://docs.ccxt.com/#/?id=open-interest-structure}
         */
        if (timeframe === '1m') {
            throw new BadRequest (this.id + 'fetchOpenInterestHistory cannot use the 1m timeframe');
        }
        await this.loadMarkets ();
        let paginate = false;
        [ paginate, params ] = this.handleOptionAndParams (params, 'fetchOpenInterestHistory', 'paginate', false);
        if (paginate) {
            return await this.fetchPaginatedCallDeterministic ('fetchOpenInterestHistory', symbol, since, limit, timeframe, params, 500) as OpenInterest[];
        }
        const market = this.market (symbol);
        const request = {
            'period': this.safeString (this.timeframes, timeframe, timeframe),
        };
        if (limit !== undefined) {
            request['limit'] = limit;
        }
        const symbolKey = market['linear'] ? 'symbol' : 'pair';
        request[symbolKey] = market['id'];
        if (market['inverse']) {
            request['contractType'] = this.safeString (params, 'contractType', 'CURRENT_QUARTER');
        }
        if (since !== undefined) {
            request['startTime'] = since;
        }
        const until = this.safeInteger2 (params, 'until', 'till'); // unified in milliseconds
        const endTime = this.safeInteger (params, 'endTime', until); // exchange-specific in milliseconds
        params = this.omit (params, [ 'endTime', 'until', 'till' ]);
        if (endTime) {
            request['endTime'] = endTime;
        } else if (since) {
            if (limit === undefined) {
                limit = 30; // Exchange default
            }
            const duration = this.parseTimeframe (timeframe);
            request['endTime'] = this.sum (since, duration * limit * 1000);
        }
        let method = 'fapiDataGetOpenInterestHist';
        if (market['inverse']) {
            method = 'dapiDataGetOpenInterestHist';
        }
        const response = await this[method] (this.extend (request, params));
        //
        //  [
        //      {
        //          "symbol":"BTCUSDT",
        //          "sumOpenInterest":"75375.61700000",
        //          "sumOpenInterestValue":"3248828883.71251440",
        //          "timestamp":1642179900000
        //      },
        //      ...
        //  ]
        //
        return this.parseOpenInterests (response, market, since, limit);
    }

    async fetchOpenInterest (symbol: string, params = {}) {
        /**
         * @method
         * @name binance#fetchOpenInterest
         * @description retrieves the open interest of a contract trading pair
         * @see https://binance-docs.github.io/apidocs/futures/en/#open-interest
         * @see https://binance-docs.github.io/apidocs/delivery/en/#open-interest
         * @see https://binance-docs.github.io/apidocs/voptions/en/#open-interest
         * @param {string} symbol unified CCXT market symbol
         * @param {object} [params] exchange specific parameters
         * @returns {object} an open interest structure{@link https://docs.ccxt.com/#/?id=open-interest-structure}
         */
        await this.loadMarkets ();
        const market = this.market (symbol);
        const request = {};
        if (market['option']) {
            request['underlyingAsset'] = market['baseId'];
            request['expiration'] = this.yymmdd (market['expiry']);
        } else {
            request['symbol'] = market['id'];
        }
        let method = 'fapiPublicGetOpenInterest';
        if (market['option']) {
            method = 'eapiPublicGetOpenInterest';
        } else if (market['inverse']) {
            method = 'dapiPublicGetOpenInterest';
        }
        const response = await this[method] (this.extend (request, params));
        //
        // futures (fapi)
        //
        //     {
        //         "symbol": "ETHUSDT_230331",
        //         "openInterest": "23581.677",
        //         "time": 1677356872265
        //     }
        //
        // futures (dapi)
        //
        //     {
        //         "symbol": "ETHUSD_PERP",
        //         "pair": "ETHUSD",
        //         "openInterest": "26542436",
        //         "contractType": "PERPETUAL",
        //         "time": 1677360272224
        //     }
        //
        // options (eapi)
        //
        //     [
        //         {
        //             "symbol": "ETH-230225-1625-C",
        //             "sumOpenInterest": "460.50",
        //             "sumOpenInterestUsd": "734957.4358092150",
        //             "timestamp": "1677304860000"
        //         }
        //     ]
        //
        if (market['option']) {
            const result = this.parseOpenInterests (response, market);
            for (let i = 0; i < result.length; i++) {
                const item = result[i];
                if (item['symbol'] === symbol) {
                    return item;
                }
            }
        } else {
            return this.parseOpenInterest (response, market);
        }
    }

    parseOpenInterest (interest, market: Market = undefined) {
        const timestamp = this.safeInteger2 (interest, 'timestamp', 'time');
        const id = this.safeString (interest, 'symbol');
        const amount = this.safeNumber2 (interest, 'sumOpenInterest', 'openInterest');
        const value = this.safeNumber2 (interest, 'sumOpenInterestValue', 'sumOpenInterestUsd');
        // Inverse returns the number of contracts different from the base or quote volume in this case
        // compared with https://www.binance.com/en/futures/funding-history/quarterly/4
        return this.safeOpenInterest ({
            'symbol': this.safeSymbol (id, market, undefined, 'contract'),
            'baseVolume': market['inverse'] ? undefined : amount,  // deprecated
            'quoteVolume': value,  // deprecated
            'openInterestAmount': amount,
            'openInterestValue': value,
            'timestamp': timestamp,
            'datetime': this.iso8601 (timestamp),
            'info': interest,
        }, market);
    }

    async fetchMyLiquidations (symbol: Str = undefined, since: Int = undefined, limit: Int = undefined, params = {}) {
        /**
         * @method
         * @name binance#fetchMyLiquidations
         * @description retrieves the users liquidated positions
         * @see https://binance-docs.github.io/apidocs/spot/en/#get-force-liquidation-record-user_data
         * @see https://binance-docs.github.io/apidocs/futures/en/#user-39-s-force-orders-user_data
         * @see https://binance-docs.github.io/apidocs/delivery/en/#user-39-s-force-orders-user_data
         * @param {string} [symbol] unified CCXT market symbol
         * @param {int} [since] the earliest time in ms to fetch liquidations for
         * @param {int} [limit] the maximum number of liquidation structures to retrieve
         * @param {object} [params] exchange specific parameters for the binance api endpoint
         * @param {int} [params.until] timestamp in ms of the latest liquidation
         * @param {boolean} [params.paginate] *spot only* default false, when true will automatically paginate by calling this endpoint multiple times. See in the docs all the [available parameters](https://github.com/ccxt/ccxt/wiki/Manual#pagination-params)
         * @returns {object} an array of [liquidation structures]{@link https://docs.ccxt.com/#/?id=liquidation-structure}
         */
        await this.loadMarkets ();
        let paginate = false;
        [ paginate, params ] = this.handleOptionAndParams (params, 'fetchMyLiquidations', 'paginate');
        if (paginate) {
            return await this.fetchPaginatedCallIncremental ('fetchMyLiquidations', symbol, since, limit, params, 'current', 100) as Liquidation[];
        }
        let market = undefined;
        if (symbol !== undefined) {
            market = this.market (symbol);
        }
        let type = undefined;
        [ type, params ] = this.handleMarketTypeAndParams ('fetchMyLiquidations', market, params);
        let subType = undefined;
        [ subType, params ] = this.handleSubTypeAndParams ('fetchMyLiquidations', market, params, 'linear');
        let request = {};
        if (type !== 'spot') {
            request['autoCloseType'] = 'LIQUIDATION';
        }
        if (market !== undefined) {
            const symbolKey = market['spot'] ? 'isolatedSymbol' : 'symbol';
            request[symbolKey] = market['id'];
        }
        if (since !== undefined) {
            request['startTime'] = since;
        }
        if (limit !== undefined) {
            if (type === 'spot') {
                request['size'] = limit;
            } else {
                request['limit'] = limit;
            }
        }
        [ request, params ] = this.handleUntilOption ('endTime', request, params);
        let response = undefined;
        if (type === 'spot') {
            response = await this.sapiGetMarginForceLiquidationRec (this.extend (request, params));
        } else if (subType === 'linear') {
            response = await this.fapiPrivateGetForceOrders (this.extend (request, params));
        } else if (subType === 'inverse') {
            response = await this.dapiPrivateGetForceOrders (this.extend (request, params));
        } else {
            throw new NotSupported (this.id + ' fetchMyLiquidations() does not support ' + market['type'] + ' markets');
        }
        //
        // margin
        //
        //     {
        //         "rows": [
        //             {
        //                 "avgPrice": "0.00388359",
        //                 "executedQty": "31.39000000",
        //                 "orderId": 180015097,
        //                 "price": "0.00388110",
        //                 "qty": "31.39000000",
        //                 "side": "SELL",
        //                 "symbol": "BNBBTC",
        //                 "timeInForce": "GTC",
        //                 "isIsolated": true,
        //                 "updatedTime": 1558941374745
        //             }
        //         ],
        //         "total": 1
        //     }
        //
        // linear
        //
        //     [
        //         {
        //             "orderId": 6071832819,
        //             "symbol": "BTCUSDT",
        //             "status": "FILLED",
        //             "clientOrderId": "autoclose-1596107620040000020",
        //             "price": "10871.09",
        //             "avgPrice": "10913.21000",
        //             "origQty": "0.001",
        //             "executedQty": "0.001",
        //             "cumQuote": "10.91321",
        //             "timeInForce": "IOC",
        //             "type": "LIMIT",
        //             "reduceOnly": false,
        //             "closePosition": false,
        //             "side": "SELL",
        //             "positionSide": "BOTH",
        //             "stopPrice": "0",
        //             "workingType": "CONTRACT_PRICE",
        //             "origType": "LIMIT",
        //             "time": 1596107620044,
        //             "updateTime": 1596107620087
        //         },
        //     ]
        //
        // inverse
        //
        //     [
        //         {
        //             "orderId": 165123080,
        //             "symbol": "BTCUSD_200925",
        //             "pair": "BTCUSD",
        //             "status": "FILLED",
        //             "clientOrderId": "autoclose-1596542005017000006",
        //             "price": "11326.9",
        //             "avgPrice": "11326.9",
        //             "origQty": "1",
        //             "executedQty": "1",
        //             "cumBase": "0.00882854",
        //             "timeInForce": "IOC",
        //             "type": "LIMIT",
        //             "reduceOnly": false,
        //             "closePosition": false,
        //             "side": "SELL",
        //             "positionSide": "BOTH",
        //             "stopPrice": "0",
        //             "workingType": "CONTRACT_PRICE",
        //             "priceProtect": false,
        //             "origType": "LIMIT",
        //             "time": 1596542005019,
        //             "updateTime": 1596542005050
        //         },
        //     ]
        //
        const liquidations = this.safeValue (response, 'rows', response);
        return this.parseLiquidations (liquidations, market, since, limit);
    }

    parseLiquidation (liquidation, market: Market = undefined) {
        //
        // margin
        //
        //     {
        //         "avgPrice": "0.00388359",
        //         "executedQty": "31.39000000",
        //         "orderId": 180015097,
        //         "price": "0.00388110",
        //         "qty": "31.39000000",
        //         "side": "SELL",
        //         "symbol": "BNBBTC",
        //         "timeInForce": "GTC",
        //         "isIsolated": true,
        //         "updatedTime": 1558941374745
        //     }
        //
        // linear
        //
        //     {
        //         "orderId": 6071832819,
        //         "symbol": "BTCUSDT",
        //         "status": "FILLED",
        //         "clientOrderId": "autoclose-1596107620040000020",
        //         "price": "10871.09",
        //         "avgPrice": "10913.21000",
        //         "origQty": "0.001",
        //         "executedQty": "0.001",
        //         "cumQuote": "10.91321",
        //         "timeInForce": "IOC",
        //         "type": "LIMIT",
        //         "reduceOnly": false,
        //         "closePosition": false,
        //         "side": "SELL",
        //         "positionSide": "BOTH",
        //         "stopPrice": "0",
        //         "workingType": "CONTRACT_PRICE",
        //         "origType": "LIMIT",
        //         "time": 1596107620044,
        //         "updateTime": 1596107620087
        //     }
        //
        // inverse
        //
        //     {
        //         "orderId": 165123080,
        //         "symbol": "BTCUSD_200925",
        //         "pair": "BTCUSD",
        //         "status": "FILLED",
        //         "clientOrderId": "autoclose-1596542005017000006",
        //         "price": "11326.9",
        //         "avgPrice": "11326.9",
        //         "origQty": "1",
        //         "executedQty": "1",
        //         "cumBase": "0.00882854",
        //         "timeInForce": "IOC",
        //         "type": "LIMIT",
        //         "reduceOnly": false,
        //         "closePosition": false,
        //         "side": "SELL",
        //         "positionSide": "BOTH",
        //         "stopPrice": "0",
        //         "workingType": "CONTRACT_PRICE",
        //         "priceProtect": false,
        //         "origType": "LIMIT",
        //         "time": 1596542005019,
        //         "updateTime": 1596542005050
        //     }
        //
        const marketId = this.safeString (liquidation, 'symbol');
        const timestamp = this.safeInteger2 (liquidation, 'updatedTime', 'updateTime');
        return this.safeLiquidation ({
            'info': liquidation,
            'symbol': this.safeSymbol (marketId, market),
            'contracts': this.safeNumber (liquidation, 'executedQty'),
            'contractSize': this.safeNumber (market, 'contractSize'),
            'price': this.safeNumber (liquidation, 'avgPrice'),
            'baseValue': this.safeNumber (liquidation, 'cumBase'),
            'quoteValue': this.safeNumber (liquidation, 'cumQuote'),
            'timestamp': timestamp,
            'datetime': this.iso8601 (timestamp),
        });
    }

    async fetchGreeks (symbol: string, params = {}): Promise<Greeks> {
        /**
         * @method
         * @name binance#fetchGreeks
         * @description fetches an option contracts greeks, financial metrics used to measure the factors that affect the price of an options contract
         * @see https://binance-docs.github.io/apidocs/voptions/en/#option-mark-price
         * @param {string} symbol unified symbol of the market to fetch greeks for
         * @param {object} [params] extra parameters specific to the exchange API endpoint
         * @returns {object} a [greeks structure]{@link https://docs.ccxt.com/#/?id=greeks-structure}
         */
        await this.loadMarkets ();
        const market = this.market (symbol);
        const request = {
            'symbol': market['id'],
        };
        const response = await this.eapiPublicGetMark (this.extend (request, params));
        //
        //     [
        //         {
        //             "symbol": "BTC-231229-40000-C",
        //             "markPrice": "2012",
        //             "bidIV": "0.60236275",
        //             "askIV": "0.62267244",
        //             "markIV": "0.6125176",
        //             "delta": "0.39111646",
        //             "theta": "-32.13948531",
        //             "gamma": "0.00004656",
        //             "vega": "51.70062218",
        //             "highPriceLimit": "6474",
        //             "lowPriceLimit": "5"
        //         }
        //     ]
        //
        return this.parseGreeks (response[0], market);
    }

    parseGreeks (greeks, market: Market = undefined) {
        //
        //     {
        //         "symbol": "BTC-231229-40000-C",
        //         "markPrice": "2012",
        //         "bidIV": "0.60236275",
        //         "askIV": "0.62267244",
        //         "markIV": "0.6125176",
        //         "delta": "0.39111646",
        //         "theta": "-32.13948531",
        //         "gamma": "0.00004656",
        //         "vega": "51.70062218",
        //         "highPriceLimit": "6474",
        //         "lowPriceLimit": "5"
        //     }
        //
        const marketId = this.safeString (greeks, 'symbol');
        const symbol = this.safeSymbol (marketId, market);
        return {
            'symbol': symbol,
            'timestamp': undefined,
            'datetime': undefined,
            'delta': this.safeNumber (greeks, 'delta'),
            'gamma': this.safeNumber (greeks, 'gamma'),
            'theta': this.safeNumber (greeks, 'theta'),
            'vega': this.safeNumber (greeks, 'vega'),
            'rho': undefined,
            'bidSize': undefined,
            'askSize': undefined,
            'bidImpliedVolatility': this.safeNumber (greeks, 'bidIV'),
            'askImpliedVolatility': this.safeNumber (greeks, 'askIV'),
            'markImpliedVolatility': this.safeNumber (greeks, 'markIV'),
            'bidPrice': undefined,
            'askPrice': undefined,
            'markPrice': this.safeNumber (greeks, 'markPrice'),
            'lastPrice': undefined,
            'underlyingPrice': undefined,
            'info': greeks,
        };
    }
}<|MERGE_RESOLUTION|>--- conflicted
+++ resolved
@@ -2548,13 +2548,8 @@
          * @see https://binance-docs.github.io/apidocs/futures/en/#account-information-v2-user_data            // swap
          * @see https://binance-docs.github.io/apidocs/delivery/en/#account-information-user_data              // future
          * @see https://binance-docs.github.io/apidocs/voptions/en/#option-account-information-trade           // option
-<<<<<<< HEAD
-         * @param {object} [params] extra parameters specific to the binance api endpoint
-         * @param {string} [params.type] 'future', 'delivery', 'savings', 'funding', 'option', or 'spot'
-=======
          * @param {object} [params] extra parameters specific to the exchange API endpoint
          * @param {string} [params.type] 'future', 'delivery', 'savings', 'funding', or 'spot'
->>>>>>> 29094333
          * @param {string} [params.marginMode] 'cross' or 'isolated', for margin trading, uses this.options.defaultMarginMode if not passed, defaults to undefined/None/null
          * @param {string[]|undefined} [params.symbols] unified market symbols, only used in isolated margin mode
          * @returns {object} a [balance structure]{@link https://docs.ccxt.com/#/?id=balance-structure}
