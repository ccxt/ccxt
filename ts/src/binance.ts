--- conflicted
+++ resolved
@@ -1808,15 +1808,6 @@
         for (let i = 0; i < fetchMarkets.length; i++) {
             const marketType = fetchMarkets[i];
             if (marketType === 'spot') {
-<<<<<<< HEAD
-                promisesRaw.push ((this as any).publicGetExchangeInfo (params));
-            } else if (marketType === 'linear') {
-                promisesRaw.push ((this as any).fapiPublicGetExchangeInfo (params));
-            } else if (marketType === 'inverse') {
-                promisesRaw.push ((this as any).dapiPublicGetExchangeInfo (params));
-            } else if (marketType === 'option') {
-                promisesRaw.push ((this as any).eapiPublicGetExchangeInfo (params));
-=======
                 promises.push (this.publicGetExchangeInfo (params));
             } else if (marketType === 'linear') {
                 promises.push (this.fapiPublicGetExchangeInfo (params));
@@ -1824,7 +1815,6 @@
                 promises.push (this.dapiPublicGetExchangeInfo (params));
             } else if (marketType === 'option') {
                 promises.push (this.eapiPublicGetExchangeInfo (params));
->>>>>>> 5d7b980d
             } else {
                 throw new ExchangeError (this.id + ' fetchMarkets() this.options fetchMarkets "' + marketType + '" is not a supported market type');
             }
