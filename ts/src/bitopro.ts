
//  ---------------------------------------------------------------------------

import Exchange from './abstract/bitopro.js';
import { ExchangeError, ArgumentsRequired, AuthenticationError, InvalidOrder, InsufficientFunds, BadRequest } from './base/errors.js';
import { Precise } from './base/Precise.js';
import { TICK_SIZE } from './base/functions/number.js';
import { sha384 } from './static_dependencies/noble-hashes/sha512.js';

//  ---------------------------------------------------------------------------

// @ts-expect-error
export default class bitopro extends Exchange {
    describe () {
        return this.deepExtend (super.describe (), {
            'id': 'bitopro',
            'name': 'BitoPro',
            'countries': [ 'TW' ], // Taiwan
            'version': 'v3',
            'rateLimit': 100,
            'pro': true,
            'has': {
                'CORS': undefined,
                'spot': true,
                'margin': false,
                'swap': false,
                'future': false,
                'option': false,
                'cancelAllOrders': true,
                'cancelOrder': true,
                'cancelOrders': true,
                'createOrder': true,
                'editOrder': false,
                'fetchBalance': true,
                'fetchBorrowRate': false,
                'fetchBorrowRateHistories': false,
                'fetchBorrowRateHistory': false,
                'fetchBorrowRates': false,
                'fetchClosedOrders': true,
                'fetchCurrencies': true,
                'fetchDepositAddress': false,
                'fetchDeposits': true,
                'fetchFundingHistory': false,
                'fetchFundingRate': false,
                'fetchFundingRateHistory': false,
                'fetchFundingRates': false,
                'fetchIndexOHLCV': false,
                'fetchMarginMode': false,
                'fetchMarkets': true,
                'fetchMarkOHLCV': false,
                'fetchMyTrades': true,
                'fetchOHLCV': true,
                'fetchOpenInterestHistory': false,
                'fetchOpenOrders': true,
                'fetchOrder': true,
                'fetchOrderBook': true,
                'fetchOrders': false,
                'fetchOrderTrades': false,
                'fetchPositionMode': false,
                'fetchPositions': false,
                'fetchPremiumIndexOHLCV': false,
                'fetchTicker': true,
                'fetchTickers': true,
                'fetchTime': false,
                'fetchTrades': true,
                'fetchTradingFee': false,
                'fetchTradingFees': true,
                'fetchTransactionFees': false,
                'fetchTransactions': false,
                'fetchTransfer': false,
                'fetchTransfers': false,
                'fetchWithdrawal': true,
                'fetchWithdrawals': true,
                'setLeverage': false,
                'setMarginMode': false,
                'transfer': false,
                'withdraw': true,
            },
            'timeframes': {
                '1m': '1m',
                '5m': '5m',
                '15m': '15m',
                '30m': '30m',
                '1h': '1h',
                '3h': '3h',
                '6h': '6h',
                '12h': '12h',
                '1d': '1d',
                '1w': '1w',
                '1M': '1M',
            },
            'urls': {
                'logo': 'https://user-images.githubusercontent.com/1294454/158227251-3a92a220-9222-453c-9277-977c6677fe71.jpg',
                'api': {
                    'rest': 'https://api.bitopro.com/v3',
                },
                'www': 'https://www.bitopro.com',
                'doc': [
                    'https://github.com/bitoex/bitopro-offical-api-docs/blob/master/v3-1/rest-1/rest.md',
                ],
                'fees': 'https://www.bitopro.com/fees',
            },
            'requiredCredentials': {
                'apiKey': true,
                'secret': true,
            },
            'api': {
                'public': {
                    'get': [
                        'order-book/{pair}',
                        'tickers',
                        'tickers/{pair}',
                        'trades/{pair}',
                        'provisioning/currencies',
                        'provisioning/trading-pairs',
                        'provisioning/limitations-and-fees',
                        'trading-history/{pair}',
                    ],
                },
                'private': {
                    'get': [
                        'accounts/balance',
                        'orders/history',
                        'orders/all/{pair}',
                        'orders/trades/{pair}',
                        'orders/{pair}/{orderId}',
                        'wallet/withdraw/{currency}/{serial}',
                        'wallet/withdraw/{currency}/id/{id}',
                        'wallet/depositHistory/{currency}',
                        'wallet/withdrawHistory/{currency}',
                    ],
                    'post': [
                        'orders/{pair}',
                        'orders/batch',
                        'wallet/withdraw/{currency}',
                    ],
                    'put': [
                        'orders',
                    ],
                    'delete': [
                        'orders/{pair}/{id}',
                        'orders/all',
                        'orders/{pair}',
                    ],
                },
            },
            'fees': {
                'trading': {
                    'tierBased': true,
                    'percentage': true,
                    'maker': this.parseNumber ('0.001'),
                    'taker': this.parseNumber ('0.002'),
                    'tiers': {
                        'taker': [
                            [ this.parseNumber ('0'), this.parseNumber ('0.002') ],
                            [ this.parseNumber ('3000000'), this.parseNumber ('0.00194') ],
                            [ this.parseNumber ('5000000'), this.parseNumber ('0.0015') ],
                            [ this.parseNumber ('30000000'), this.parseNumber ('0.0014') ],
                            [ this.parseNumber ('300000000'), this.parseNumber ('0.0013') ],
                            [ this.parseNumber ('550000000'), this.parseNumber ('0.0012') ],
                            [ this.parseNumber ('1300000000'), this.parseNumber ('0.0011') ],
                        ],
                        'maker': [
                            [ this.parseNumber ('0'), this.parseNumber ('0.001') ],
                            [ this.parseNumber ('3000000'), this.parseNumber ('0.00097') ],
                            [ this.parseNumber ('5000000'), this.parseNumber ('0.0007') ],
                            [ this.parseNumber ('30000000'), this.parseNumber ('0.0006') ],
                            [ this.parseNumber ('300000000'), this.parseNumber ('0.0005') ],
                            [ this.parseNumber ('550000000'), this.parseNumber ('0.0004') ],
                            [ this.parseNumber ('1300000000'), this.parseNumber ('0.0003') ],
                        ],
                    },
                },
            },
            'options': {
                'networks': {
                    'ERC20': 'ERC20',
                    'ETH': 'ERC20',
                    'TRX': 'TRX',
                    'TRC20': 'TRX',
                    'BEP20': 'BSC',
                    'BSC': 'BSC',
                },
            },
            'precisionMode': TICK_SIZE,
            'exceptions': {
                'exact': {
                    'Unsupported currency.': BadRequest, // {"error":"Unsupported currency."}
                    'Unsupported order type': BadRequest, // {"error":"Unsupported order type"}
                    'Invalid body': BadRequest, // {"error":"Invalid body"}
                    'Invalid Signature': AuthenticationError, // {"error":"Invalid Signature"}
                    'Address not in whitelist.': BadRequest,
                },
                'broad': {
                    'Invalid amount': InvalidOrder, // {"error":"Invalid amount 0.0000000001, decimal limit is 8."}
                    'Balance for ': InsufficientFunds, // {"error":"Balance for eth not enough, only has 0, but ordered 0.01."}
                    'Invalid ': BadRequest, // {"error":"Invalid price -1."}
                    'Wrong parameter': BadRequest, // {"error":"Wrong parameter: from"}
                },
            },
            'commonCurrencies': {
            },
        });
    }

    async fetchCurrencies (params = {}) {
        /**
         * @method
         * @name bitopro#fetchCurrencies
         * @description fetches all available currencies on an exchange
         * @param {object} params extra parameters specific to the bitopro api endpoint
         * @returns {object} an associative dictionary of currencies
         */
        const response = await this.publicGetProvisioningCurrencies (params);
        const currencies = this.safeValue (response, 'data', []);
        //
        //     {
        //         "data":[
        //             {
        //                 "currency":"eth",
        //                 "withdrawFee":"0.007",
        //                 "minWithdraw":"0.001",
        //                 "maxWithdraw":"1000",
        //                 "maxDailyWithdraw":"2000",
        //                 "withdraw":true,
        //                 "deposit":true,
        //                 "depositConfirmation":"12"
        //             }
        //         ]
        //     }
        //
        const result = {};
        for (let i = 0; i < currencies.length; i++) {
            const currency = currencies[i];
            const currencyId = this.safeString (currency, 'currency');
            const code = this.safeCurrencyCode (currencyId);
            const deposit = this.safeValue (currency, 'deposit');
            const withdraw = this.safeValue (currency, 'withdraw');
            const fee = this.safeNumber (currency, 'withdrawFee');
            const withdrawMin = this.safeNumber (currency, 'minWithdraw');
            const withdrawMax = this.safeNumber (currency, 'maxWithdraw');
            const limits = {
                'withdraw': {
                    'min': withdrawMin,
                    'max': withdrawMax,
                },
                'amount': {
                    'min': undefined,
                    'max': undefined,
                },
            };
            result[code] = {
                'id': currencyId,
                'code': code,
                'info': currency,
                'type': undefined,
                'name': undefined,
                'active': deposit && withdraw,
                'deposit': deposit,
                'withdraw': withdraw,
                'fee': fee,
                'precision': undefined,
                'limits': limits,
            };
        }
        return result;
    }

    async fetchMarkets (params = {}) {
        /**
         * @method
         * @name bitopro#fetchMarkets
         * @description retrieves data on all markets for bitopro
         * @param {object} params extra parameters specific to the exchange api endpoint
         * @returns {[object]} an array of objects representing market data
         */
        const response = await this.publicGetProvisioningTradingPairs ();
        const markets = this.safeValue (response, 'data', []);
        //
        //     {
        //         "data":[
        //             {
        //                 "pair":"shib_twd",
        //                 "base":"shib",
        //                 "quote":"twd",
        //                 "basePrecision":"8",
        //                 "quotePrecision":"6",
        //                 "minLimitBaseAmount":"100000",
        //                 "maxLimitBaseAmount":"5500000000",
        //                 "minMarketBuyQuoteAmount":"1000",
        //                 "orderOpenLimit":"200",
        //                 "maintain":false,
        //                 "orderBookQuotePrecision":"6",
        //                 "orderBookQuoteScaleLevel":"5"
        //             }
        //         ]
        //     }
        //
        const result = [];
        for (let i = 0; i < markets.length; i++) {
            const market = markets[i];
            const active = !this.safeValue (market, 'maintain');
            const id = this.safeString (market, 'pair');
            const uppercaseId = id.toUpperCase ();
            const baseId = this.safeString (market, 'base');
            const quoteId = this.safeString (market, 'quote');
            const base = this.safeCurrencyCode (baseId);
            const quote = this.safeCurrencyCode (quoteId);
            const symbol = base + '/' + quote;
            const limits = {
                'amount': {
                    'min': this.safeNumber (market, 'minLimitBaseAmount'),
                    'max': this.safeNumber (market, 'maxLimitBaseAmount'),
                },
                'price': {
                    'min': undefined,
                    'max': undefined,
                },
                'cost': {
                    'min': undefined,
                    'max': undefined,
                },
                'leverage': {
                    'min': undefined,
                    'max': undefined,
                },
            };
            result.push ({
                'id': id,
                'uppercaseId': uppercaseId,
                'symbol': symbol,
                'base': base,
                'quote': quote,
                'baseId': base,
                'quoteId': quote,
                'settle': undefined,
                'settleId': undefined,
                'type': 'spot',
                'spot': true,
                'margin': false,
                'swap': false,
                'future': false,
                'option': false,
                'derivative': false,
                'contract': false,
                'linear': undefined,
                'inverse': undefined,
                'contractSize': undefined,
                'expiry': undefined,
                'expiryDatetime': undefined,
                'strike': undefined,
                'optionType': undefined,
                'limits': limits,
                'precision': {
                    'price': this.parseNumber (this.parsePrecision (this.safeString (market, 'quotePrecision'))),
                    'amount': this.parseNumber (this.parsePrecision (this.safeString (market, 'basePrecision'))),
                },
                'active': active,
                'info': market,
            });
        }
        return result;
    }

    parseTicker (ticker, market = undefined) {
        //
        //     {
        //         "pair":"btc_twd",
        //         "lastPrice":"1182449.00000000",
        //         "isBuyer":false,
        //         "priceChange24hr":"-1.99",
        //         "volume24hr":"9.13089740",
        //         "high24hr":"1226097.00000000",
        //         "low24hr":"1181000.00000000"
        //     }
        //
        const marketId = this.safeString (ticker, 'pair');
        market = this.safeMarket (marketId, market);
        const symbol = this.safeString (market, 'symbol');
        return this.safeTicker ({
            'symbol': symbol,
            'timestamp': undefined,
            'datetime': undefined,
            'high': this.safeString (ticker, 'high24hr'),
            'low': this.safeString (ticker, 'low24hr'),
            'bid': undefined,
            'bidVolume': undefined,
            'ask': undefined,
            'askVolume': undefined,
            'vwap': undefined,
            'open': undefined,
            'close': this.safeString (ticker, 'lastPrice'),
            'last': this.safeString (ticker, 'lastPrice'),
            'previousClose': undefined,
            'change': undefined,
            'percentage': this.safeString (ticker, 'priceChange24hr'),
            'average': undefined,
            'baseVolume': this.safeString (ticker, 'volume24hr'),
            'quoteVolume': undefined,
            'info': ticker,
        }, market);
    }

    async fetchTicker (symbol, params = {}) {
        /**
         * @method
         * @name bitopro#fetchTicker
         * @description fetches a price ticker, a statistical calculation with the information calculated over the past 24 hours for a specific market
         * @param {string} symbol unified symbol of the market to fetch the ticker for
         * @param {object} params extra parameters specific to the bitopro api endpoint
         * @returns {object} a [ticker structure]{@link https://docs.ccxt.com/#/?id=ticker-structure}
         */
        await this.loadMarkets ();
        const market = this.market (symbol);
        const request = {
            'pair': market['id'],
        };
        const response = await this.publicGetTickersPair (this.extend (request, params));
        const ticker = this.safeValue (response, 'data', {});
        //
        //     {
        //         "data":{
        //             "pair":"btc_twd",
        //             "lastPrice":"1182449.00000000",
        //             "isBuyer":false,
        //             "priceChange24hr":"-1.99",
        //             "volume24hr":"9.13089740",
        //             "high24hr":"1226097.00000000",
        //             "low24hr":"1181000.00000000"
        //         }
        //     }
        //
        return this.parseTicker (ticker, market);
    }

    async fetchTickers (symbols: string[] = undefined, params = {}) {
        /**
         * @method
         * @name bitopro#fetchTickers
         * @description fetches price tickers for multiple markets, statistical calculations with the information calculated over the past 24 hours each market
         * @param {[string]|undefined} symbols unified symbols of the markets to fetch the ticker for, all market tickers are returned if not assigned
         * @param {object} params extra parameters specific to the bitopro api endpoint
         * @returns {object} a dictionary of [ticker structures]{@link https://docs.ccxt.com/#/?id=ticker-structure}
         */
        await this.loadMarkets ();
        const response = await this.publicGetTickers ();
        const tickers = this.safeValue (response, 'data', []);
        //
        //     {
        //         "data":[
        //             {
        //                 "pair":"xrp_twd",
        //                 "lastPrice":"21.26110000",
        //                 "isBuyer":false,
        //                 "priceChange24hr":"-6.53",
        //                 "volume24hr":"102846.47084802",
        //                 "high24hr":"23.24460000",
        //                 "low24hr":"21.13730000"
        //             }
        //         ]
        //     }
        //
        return this.parseTickers (tickers, symbols);
    }

    async fetchOrderBook (symbol, limit = undefined, params = {}) {
        /**
         * @method
         * @name bitopro#fetchOrderBook
         * @description fetches information on open orders with bid (buy) and ask (sell) prices, volumes and other data
         * @param {string} symbol unified symbol of the market to fetch the order book for
         * @param {int|undefined} limit the maximum amount of order book entries to return
         * @param {object} params extra parameters specific to the bitopro api endpoint
         * @returns {object} A dictionary of [order book structures]{@link https://docs.ccxt.com/#/?id=order-book-structure} indexed by market symbols
         */
        await this.loadMarkets ();
        const market = this.market (symbol);
        const request = {
            'pair': market['id'],
        };
        if (limit !== undefined) {
            request['limit'] = limit;
        }
        const response = await this.publicGetOrderBookPair (this.extend (request, params));
        //
        //     {
        //         "bids":[
        //             {
        //                 "price":"1175271",
        //                 "amount":"0.00022804",
        //                 "count":1,
        //                 "total":"0.00022804"
        //             }
        //         ],
        //         "asks":[
        //             {
        //                 "price":"1176906",
        //                 "amount":"0.0496",
        //                 "count":1,
        //                 "total":"0.0496"
        //             }
        //         ]
        //     }
        //
        return this.parseOrderBook (response, market['symbol'], undefined, 'bids', 'asks', 'price', 'amount');
    }

    parseTrade (trade, market = undefined) {
        //
        // fetchTrades
        //         {
        //                 "timestamp":1644651458,
        //                 "price":"1180785.00000000",
        //                 "amount":"0.00020000",
        //                 "isBuyer":false
        //         }
        //
        // fetchMyTrades
        //         {
        //                 "tradeId":"5685030251",
        //                 "orderId":"9669168142",
        //                 "price":"11821.8",
        //                 "action":"SELL",
        //                 "baseAmount":"0.01",
        //                 "quoteAmount":"118.218",
        //                 "fee":"0.236436",
        //                 "feeSymbol":"BNB",
        //                 "isTaker":true,
        //                 "timestamp":1644905714862,
        //                 "createdTimestamp":1644905714862
        //         }
        //
        const id = this.safeString (trade, 'tradeId');
        const orderId = this.safeString (trade, 'orderId');
        let timestamp = undefined;
        if (id === undefined) {
            timestamp = this.safeTimestamp (trade, 'timestamp');
        } else {
            timestamp = this.safeInteger (trade, 'timestamp');
        }
        const marketId = this.safeString (trade, 'pair');
        market = this.safeMarket (marketId, market);
        const symbol = this.safeString (market, 'symbol');
        const price = this.safeString (trade, 'price');
        const type = this.safeStringLower (trade, 'type');
        let side = this.safeStringLower (trade, 'action');
        if (side === undefined) {
            const isBuyer = this.safeValue (trade, 'isBuyer');
            if (isBuyer) {
                side = 'buy';
            } else {
                side = 'sell';
            }
        }
        let amount = this.safeString (trade, 'amount');
        if (amount === undefined) {
            amount = this.safeString (trade, 'baseAmount');
        }
        let fee = undefined;
        const feeAmount = this.safeString (trade, 'fee');
        const feeSymbol = this.safeCurrencyCode (this.safeString (trade, 'feeSymbol'));
        if (feeAmount !== undefined) {
            fee = {
                'cost': feeAmount,
                'currency': feeSymbol,
                'rate': undefined,
            };
        }
        const isTaker = this.safeValue (trade, 'isTaker');
        let takerOrMaker = undefined;
        if (isTaker !== undefined) {
            if (isTaker) {
                takerOrMaker = 'taker';
            } else {
                takerOrMaker = 'maker';
            }
        }
        return this.safeTrade ({
            'id': id,
            'info': trade,
            'order': orderId,
            'timestamp': timestamp,
            'datetime': this.iso8601 (timestamp),
            'symbol': symbol,
            'takerOrMaker': takerOrMaker,
            'type': type,
            'side': side,
            'price': price,
            'amount': amount,
            'cost': undefined,
            'fee': fee,
        }, market);
    }

    async fetchTrades (symbol, since: any = undefined, limit: any = undefined, params = {}) {
        /**
         * @method
         * @name bitopro#fetchTrades
         * @description get the list of most recent trades for a particular symbol
         * @param {string} symbol unified symbol of the market to fetch trades for
         * @param {int|undefined} since timestamp in ms of the earliest trade to fetch
         * @param {int|undefined} limit the maximum amount of trades to fetch
         * @param {object} params extra parameters specific to the bitopro api endpoint
         * @returns {[object]} a list of [trade structures]{@link https://docs.ccxt.com/en/latest/manual.html?#public-trades}
         */
        await this.loadMarkets ();
        const market = this.market (symbol);
        const request = {
            'pair': market['id'],
        };
        const response = await this.publicGetTradesPair (this.extend (request, params));
        const trades = this.safeValue (response, 'data', []);
        //
        //     {
        //         "data":[
        //             {
        //                 "timestamp":1644651458,
        //                 "price":"1180785.00000000",
        //                 "amount":"0.00020000",
        //                 "isBuyer":false
        //             }
        //         ]
        //     }
        //
        return this.parseTrades (trades, market, since, limit);
    }

    async fetchTradingFees (params = {}) {
        /**
         * @method
         * @name bitopro#fetchTradingFees
         * @description fetch the trading fees for multiple markets
         * @param {object} params extra parameters specific to the bitopro api endpoint
         * @returns {object} a dictionary of [fee structures]{@link https://docs.ccxt.com/#/?id=fee-structure} indexed by market symbols
         */
        await this.loadMarkets ();
        const response = await this.publicGetProvisioningLimitationsAndFees (params);
        const tradingFeeRate = this.safeValue (response, 'tradingFeeRate', {});
        const first = this.safeValue (tradingFeeRate, 0);
        //
        //     {
        //         "tradingFeeRate":[
        //             {
        //                 "rank":0,
        //                 "twdVolumeSymbol":"\u003c",
        //                 "twdVolume":"3000000",
        //                 "bitoAmountSymbol":"\u003c",
        //                 "bitoAmount":"7500",
        //                 "makerFee":"0.001",
        //                 "takerFee":"0.002",
        //                 "makerBitoFee":"0.0008",
        //                 "takerBitoFee":"0.0016"
        //             }
        //         ],
        //         "orderFeesAndLimitations":[
        //             {
        //                 "pair":"BTC/TWD",
        //                 "minimumOrderAmount":"0.0001",
        //                 "minimumOrderAmountBase":"BTC",
        //                 "minimumOrderNumberOfDigits":"0"
        //             }
        //         ],
        //         "restrictionsOfWithdrawalFees":[
        //             {
        //                 "currency":"TWD",
        //                 "fee":"15",
        //                 "minimumTradingAmount":"100",
        //                 "maximumTradingAmount":"1000000",
        //                 "dailyCumulativeMaximumAmount":"2000000",
        //                 "remarks":"",
        //                 "protocol":""
        //             }
        //         ],
        //         "cryptocurrencyDepositFeeAndConfirmation":[
        //             {
        //                 "currency":"TWD",
        //                 "generalDepositFees":"0",
        //                 "blockchainConfirmationRequired":""
        //             }
        //         ],
        //         "ttCheckFeesAndLimitationsLevel1":[
        //             {
        //                 "currency":"TWD",
        //                 "redeemDailyCumulativeMaximumAmount":"",
        //                 "generateMinimumTradingAmount":"",
        //                 "generateMaximumTradingAmount":"",
        //                 "generateDailyCumulativeMaximumAmount":""
        //             }
        //         ],
        //         "ttCheckFeesAndLimitationsLevel2":[
        //             {
        //                 "currency":"TWD",
        //                 "redeemDailyCumulativeMaximumAmount":"20000000",
        //                 "generateMinimumTradingAmount":"30",
        //                 "generateMaximumTradingAmount":"10000000",
        //                 "generateDailyCumulativeMaximumAmount":"10000000"
        //             }
        //         ]
        //     }
        //
        const result = {};
        const maker = this.safeNumber (first, 'makerFee');
        const taker = this.safeNumber (first, 'takerFee');
        for (let i = 0; i < this.symbols.length; i++) {
            const symbol = this.symbols[i];
            result[symbol] = {
                'info': first,
                'symbol': symbol,
                'maker': maker,
                'taker': taker,
                'percentage': true,
                'tierBased': true,
            };
        }
        return result;
    }

    parseOHLCV (ohlcv, market = undefined) {
        return [
            this.safeInteger (ohlcv, 'timestamp'),
            this.safeNumber (ohlcv, 'open'),
            this.safeNumber (ohlcv, 'high'),
            this.safeNumber (ohlcv, 'low'),
            this.safeNumber (ohlcv, 'close'),
            this.safeNumber (ohlcv, 'volume'),
        ];
    }

    async fetchOHLCV (symbol, timeframe = '1m', since: any = undefined, limit: any = undefined, params = {}) {
        /**
         * @method
         * @name bitopro#fetchOHLCV
         * @description fetches historical candlestick data containing the open, high, low, and close price, and the volume of a market
         * @param {string} symbol unified symbol of the market to fetch OHLCV data for
         * @param {string} timeframe the length of time each candle represents
         * @param {int|undefined} since timestamp in ms of the earliest candle to fetch
         * @param {int|undefined} limit the maximum amount of candles to fetch
         * @param {object} params extra parameters specific to the bitopro api endpoint
         * @returns {[[int]]} A list of candles ordered as timestamp, open, high, low, close, volume
         */
        await this.loadMarkets ();
        const market = this.market (symbol);
        const resolution = this.safeString (this.timeframes, timeframe, timeframe);
        const request = {
            'pair': market['id'],
            'resolution': resolution,
        };
        // we need to have a limit argument because "to" and "from" are required
        if (limit === undefined) {
            limit = 500;
        }
        const timeframeInSeconds = this.parseTimeframe (timeframe);
        let alignedSince = undefined;
        if (since === undefined) {
            request['to'] = this.seconds ();
            request['from'] = request['to'] - (limit * timeframeInSeconds);
        } else {
            const timeframeInMilliseconds = timeframeInSeconds * 1000;
            alignedSince = Math.floor (since / timeframeInMilliseconds) * timeframeInMilliseconds;
            request['from'] = Math.floor (since / 1000);
            request['to'] = this.sum (request['from'], limit * timeframeInSeconds);
        }
        const response = await this.publicGetTradingHistoryPair (this.extend (request, params));
        const data = this.safeValue (response, 'data', []);
        //
        //     {
        //         "data":[
        //             {
        //                 "timestamp":1644581100000,
        //                 "open":"1214737",
        //                 "high":"1215110",
        //                 "low":"1214737",
        //                 "close":"1215110",
        //                 "volume":"0.08423959"
        //             }
        //         ]
        //     }
        //
        const sparse = this.parseOHLCVs (data, market, timeframe, since, limit);
        return this.insertMissingCandles (sparse, timeframeInSeconds, alignedSince, limit);
    }

    insertMissingCandles (candles, distance, since, limit) {
        // the exchange doesn't send zero volume candles so we emulate them instead
        // otherwise sending a limit arg leads to unexpected results
        const length = candles.length;
        if (length === 0) {
            return candles;
        }
        const result = [];
        let copyFrom = candles[0];
        let timestamp = undefined;
        if (since === undefined) {
            timestamp = copyFrom[0];
        } else {
            timestamp = since;
        }
        let i = 0;
        const candleLength = candles.length;
        let resultLength = 0;
        while ((resultLength < limit) && (i < candleLength)) {
            const candle = candles[i];
            if (candle[0] === timestamp) {
                result.push (candle);
                i = this.sum (i, 1);
            } else {
                const copy = this.arrayConcat ([], copyFrom);
                copy[0] = timestamp;
                // set open, high, low to close
                copy[1] = copy[4];
                copy[2] = copy[4];
                copy[3] = copy[4];
                copy[5] = this.parseNumber ('0');
                result.push (copy);
            }
            timestamp = this.sum (timestamp, distance * 1000);
            resultLength = result.length;
            copyFrom = result[resultLength - 1];
        }
        return result;
    }

    parseBalance (response) {
        //
        //     [{
        //         "currency":"twd",
        //         "amount":"0",
        //         "available":"0",
        //         "stake":"0",
        //         "tradable":true
        //     }]
        //
        const result = {
            'info': response,
        };
        for (let i = 0; i < response.length; i++) {
            const balance = response[i];
            const currencyId = this.safeString (balance, 'currency');
            const code = this.safeCurrencyCode (currencyId);
            const amount = this.safeString (balance, 'amount');
            const available = this.safeString (balance, 'available');
            const account = {
                'free': available,
                'total': amount,
            };
            result[code] = account;
        }
        return this.safeBalance (result);
    }

    async fetchBalance (params = {}) {
        /**
         * @method
         * @name bitopro#fetchBalance
         * @description query for balance and get the amount of funds available for trading or funds locked in orders
         * @param {object} params extra parameters specific to the bitopro api endpoint
         * @returns {object} a [balance structure]{@link https://docs.ccxt.com/en/latest/manual.html?#balance-structure}
         */
        await this.loadMarkets ();
        const response = await this.privateGetAccountsBalance (params);
        const balances = this.safeValue (response, 'data', []);
        //
        //     {
        //         "data":[
        //             {
        //                 "currency":"twd",
        //                 "amount":"0",
        //                 "available":"0",
        //                 "stake":"0",
        //                 "tradable":true
        //             }
        //         ]
        //     }
        //
        return this.parseBalance (balances);
    }

    parseOrderStatus (status) {
        const statuses = {
            '-1': 'open',
            '0': 'open',
            '1': 'open',
            '2': 'closed',
            '3': 'closed',
            '4': 'canceled',
            '6': 'canceled',
        };
        return this.safeString (statuses, status, undefined);
    }

    parseOrder (order, market = undefined) {
        //
        // createOrder
        //         {
        //             orderId: '2220595581',
        //             timestamp: '1644896744886',
        //             action: 'SELL',
        //             amount: '0.01',
        //             price: '15000',
        //             timeInForce: 'GTC'
        //         }
        //
        // fetchOrder
        //         {
        //             "id":"8777138788",
        //             "pair":"bnb_twd",
        //             "price":"16000",
        //             "avgExecutionPrice":"0",
        //             "action":"SELL",
        //             "type":"LIMIT",
        //             "timestamp":1644899002598,
        //             "status":4,
        //             "originalAmount":"0.01",
        //             "remainingAmount":"0.01",
        //             "executedAmount":"0",
        //             "fee":"0",
        //             "feeSymbol":"twd",
        //             "bitoFee":"0",
        //             "total":"0",
        //             "seq":"BNBTWD548774666",
        //             "timeInForce":"GTC",
        //             "createdTimestamp":1644898944074,
        //             "updatedTimestamp":1644899002598
        //         }
        //
        const id = this.safeString2 (order, 'id', 'orderId');
        const timestamp = this.safeInteger2 (order, 'timestamp', 'createdTimestamp');
        let side = this.safeString (order, 'action');
        side = side.toLowerCase ();
        const amount = this.safeString2 (order, 'amount', 'originalAmount');
        const price = this.safeString (order, 'price');
        const marketId = this.safeString (order, 'pair');
        market = this.safeMarket (marketId, market, '_');
        const symbol = this.safeString (market, 'symbol');
        const orderStatus = this.safeString (order, 'status');
        const status = this.parseOrderStatus (orderStatus);
        const type = this.safeStringLower (order, 'type');
        const average = this.safeString (order, 'avgExecutionPrice');
        const filled = this.safeString (order, 'executedAmount');
        const remaining = this.safeString (order, 'remainingAmount');
        const timeInForce = this.safeString (order, 'timeInForce');
        let postOnly = undefined;
        if (timeInForce === 'POST_ONLY') {
            postOnly = true;
        }
        let fee = undefined;
        const feeAmount = this.safeString (order, 'fee');
        const feeSymbol = this.safeCurrencyCode (this.safeString (order, 'feeSymbol'));
        if (Precise.stringGt (feeAmount, '0')) {
            fee = {
                'currency': feeSymbol,
                'cost': feeAmount,
            };
        }
        return this.safeOrder ({
            'id': id,
            'clientOrderId': undefined,
            'timestamp': timestamp,
            'datetime': this.iso8601 (timestamp),
            'lastTradeTimestamp': this.safeInteger (order, 'updatedTimestamp'),
            'symbol': symbol,
            'type': type,
            'timeInForce': timeInForce,
            'postOnly': postOnly,
            'side': side,
            'price': price,
            'stopPrice': undefined,
            'triggerPrice': undefined,
            'amount': amount,
            'cost': undefined,
            'average': average,
            'filled': filled,
            'remaining': remaining,
            'status': status,
            'fee': fee,
            'trades': undefined,
            'info': order,
        }, market);
    }

    async createOrder (symbol, type, side, amount, price = undefined, params = {}) {
        /**
         * @method
         * @name bitopro#createOrder
         * @description create a trade order
         * @param {string} symbol unified symbol of the market to create an order in
         * @param {string} type 'market' or 'limit'
         * @param {string} side 'buy' or 'sell'
         * @param {float} amount how much of currency you want to trade in units of base currency
         * @param {float|undefined} price the price at which the order is to be fullfilled, in units of the quote currency, ignored in market orders
         * @param {object} params extra parameters specific to the bitopro api endpoint
         * @returns {object} an [order structure]{@link https://docs.ccxt.com/#/?id=order-structure}
         */
        await this.loadMarkets ();
        const market = this.market (symbol);
        const request = {
            'type': type,
            'pair': market['id'],
            'action': side,
            'amount': this.amountToPrecision (symbol, amount),
            'timestamp': this.milliseconds (),
        };
        const orderType = type.toUpperCase ();
        if (orderType === 'LIMIT') {
            request['price'] = this.priceToPrecision (symbol, price);
        }
        if (orderType === 'STOP_LIMIT') {
            request['price'] = this.priceToPrecision (symbol, price);
            const stopPrice = this.safeValue2 (params, 'triggerPrice', 'stopPrice');
            params = this.omit (params, [ 'triggerPrice', 'stopPrice' ]);
            if (stopPrice === undefined) {
                throw new InvalidOrder (this.id + ' createOrder() requires a stopPrice parameter for ' + orderType + ' orders');
            } else {
                request['stopPrice'] = this.priceToPrecision (symbol, stopPrice);
            }
            const condition = this.safeString (params, 'condition');
            if (condition === undefined) {
                throw new InvalidOrder (this.id + ' createOrder() requires a condition parameter for ' + orderType + ' orders');
            } else {
                request['condition'] = condition;
            }
        }
        const postOnly = this.isPostOnly (orderType === 'MARKET', undefined, params);
        if (postOnly) {
            request['timeInForce'] = 'POST_ONLY';
        }
<<<<<<< HEAD
        const response = await (this as any).privatePostOrdersPair (this.extend (request, params));
=======
        const response = await this.privatePostOrdersPair (this.extend (request, params));
>>>>>>> 5d7b980d
        //
        //     {
        //         orderId: '2220595581',
        //         timestamp: '1644896744886',
        //         action: 'SELL',
        //         amount: '0.01',
        //         price: '15000',
        //         timeInForce: 'GTC'
        //     }
        //
        return this.parseOrder (response, market);
    }

    async cancelOrder (id, symbol: string = undefined, params = {}) {
        /**
         * @method
         * @name bitopro#cancelOrder
         * @description cancels an open order
         * @param {string} id order id
         * @param {string} symbol unified symbol of the market the order was made in
         * @param {object} params extra parameters specific to the bitopro api endpoint
         * @returns {object} An [order structure]{@link https://docs.ccxt.com/#/?id=order-structure}
         */
        if (symbol === undefined) {
            throw new ArgumentsRequired (this.id + ' cancelOrder() requires the symbol argument');
        }
        await this.loadMarkets ();
        const market = this.market (symbol);
        const request = {
            'id': id,
            'pair': market['id'],
        };
        const response = await this.privateDeleteOrdersPairId (this.extend (request, params));
        //
        //     {
        //         "orderId":"8777138788",
        //         "action":"SELL",
        //         "timestamp":1644899002465,
        //         "price":"16000",
        //         "amount":"0.01"
        //     }
        //
        return this.parseOrder (response, market);
    }

    async cancelOrders (ids, symbol: string = undefined, params = {}) {
        /**
         * @method
         * @name bitopro#cancelOrders
         * @description cancel multiple orders
         * @param {[string]} ids order ids
         * @param {string} symbol unified market symbol
         * @param {object} params extra parameters specific to the bitopro api endpoint
         * @returns {object} an list of [order structures]{@link https://docs.ccxt.com/#/?id=order-structure}
         */
        if (symbol === undefined) {
            throw new ArgumentsRequired (this.id + ' cancelOrders() requires a symbol argument');
        }
        await this.loadMarkets ();
        const market = this.market (symbol);
        const id = market['uppercaseId'];
        const request = {};
        request[id] = ids;
        const response = await this.privatePutOrders (this.extend (request, params));
        //
        //     {
        //         "data":{
        //             "BNB_TWD":[
        //                 "5236347105",
        //                 "359488711"
        //             ]
        //         }
        //     }
        //
        return response;
    }

    async cancelAllOrders (symbol: string = undefined, params = {}) {
        /**
         * @method
         * @name bitopro#cancelAllOrders
         * @description cancel all open orders
         * @param {string|undefined} symbol unified market symbol, only orders in the market of this symbol are cancelled when symbol is not undefined
         * @param {object} params extra parameters specific to the bitopro api endpoint
         * @returns {[object]} a list of [order structures]{@link https://docs.ccxt.com/#/?id=order-structure}
         */
        await this.loadMarkets ();
        const request = {
            // 'pair': market['id'], // optional
        };
        // privateDeleteOrdersAll or privateDeleteOrdersPair
        let method = this.safeString (this.options, 'privateDeleteOrdersPair', 'privateDeleteOrdersAll');
        if (symbol !== undefined) {
            const market = this.market (symbol);
            request['pair'] = market['id'];
            method = 'privateDeleteOrdersPair';
        }
        const response = await this[method] (this.extend (request, params));
        const result = this.safeValue (response, 'data', {});
        //
        //     {
        //         "data":{
        //             "BNB_TWD":[
        //                 "9515988421",
        //                 "4639130027"
        //             ]
        //         }
        //     }
        //
        return result;
    }

    async fetchOrder (id, symbol: string = undefined, params = {}) {
        /**
         * @method
         * @name bitopro#fetchOrder
         * @description fetches information on an order made by the user
         * @param {string} symbol unified symbol of the market the order was made in
         * @param {object} params extra parameters specific to the bitopro api endpoint
         * @returns {object} An [order structure]{@link https://docs.ccxt.com/#/?id=order-structure}
         */
        if (symbol === undefined) {
            throw new ArgumentsRequired (this.id + ' fetchOrder() requires the symbol argument');
        }
        await this.loadMarkets ();
        const market = this.market (symbol);
        const request = {
            'orderId': id,
            'pair': market['id'],
        };
        const response = await this.privateGetOrdersPairOrderId (this.extend (request, params));
        //
        //     {
        //         "id":"8777138788",
        //         "pair":"bnb_twd",
        //         "price":"16000",
        //         "avgExecutionPrice":"0",
        //         "action":"SELL",
        //         "type":"LIMIT",
        //         "timestamp":1644899002598,
        //         "status":4,
        //         "originalAmount":"0.01",
        //         "remainingAmount":"0.01",
        //         "executedAmount":"0",
        //         "fee":"0",
        //         "feeSymbol":"twd",
        //         "bitoFee":"0",
        //         "total":"0",
        //         "seq":"BNBTWD548774666",
        //         "timeInForce":"GTC",
        //         "createdTimestamp":1644898944074,
        //         "updatedTimestamp":1644899002598
        //     }
        //
        return this.parseOrder (response, market);
    }

    async fetchOrders (symbol: string = undefined, since: any = undefined, limit: any = undefined, params = {}) {
        /**
         * @method
         * @name bitopro#fetchOrders
         * @description fetches information on multiple orders made by the user
         * @param {string} symbol unified market symbol of the market orders were made in
         * @param {int|undefined} since the earliest time in ms to fetch orders for
         * @param {int|undefined} limit the maximum number of  orde structures to retrieve
         * @param {object} params extra parameters specific to the bitopro api endpoint
         * @returns {[object]} a list of [order structures]{@link https://docs.ccxt.com/#/?id=order-structure}
         */
        if (symbol === undefined) {
            throw new ArgumentsRequired (this.id + ' fetchOrders() requires the symbol argument');
        }
        await this.loadMarkets ();
        const market = this.market (symbol);
        const request = {
            'pair': market['id'],
            // 'startTimestamp': 0,
            // 'endTimestamp': 0,
            // 'statusKind': '',
            // 'orderId': '',
        };
        if (since !== undefined) {
            request['startTimestamp'] = since;
        }
        if (limit !== undefined) {
            request['limit'] = limit;
        }
        const response = await this.privateGetOrdersAllPair (this.extend (request, params));
        let orders = this.safeValue (response, 'data');
        if (orders === undefined) {
            orders = [];
        }
        //
        //     {
        //         "data":[
        //             {
        //                 "id":"2220595581",
        //                 "pair":"bnb_twd",
        //                 "price":"15000",
        //                 "avgExecutionPrice":"0",
        //                 "action":"SELL",
        //                 "type":"LIMIT",
        //                 "createdTimestamp":1644896744886,
        //                 "updatedTimestamp":1644898706236,
        //                 "status":4,
        //                 "originalAmount":"0.01",
        //                 "remainingAmount":"0.01",
        //                 "executedAmount":"0",
        //                 "fee":"0",
        //                 "feeSymbol":"twd",
        //                 "bitoFee":"0",
        //                 "total":"0",
        //                 "seq":"BNBTWD8540871774",
        //                 "timeInForce":"GTC"
        //             }
        //         ]
        //     }
        //
        return this.parseOrders (orders, market, since, limit);
    }

    fetchOpenOrders (symbol: string = undefined, since: any = undefined, limit: any = undefined, params = {}) {
        const request = {
            'statusKind': 'OPEN',
        };
        return this.fetchOrders (symbol, since, limit, this.extend (request, params));
    }

    async fetchClosedOrders (symbol: string = undefined, since: any = undefined, limit: any = undefined, params = {}) {
        /**
         * @method
         * @name bitopro#fetchClosedOrders
         * @description fetches information on multiple closed orders made by the user
         * @param {string} symbol unified market symbol of the market orders were made in
         * @param {int|undefined} since the earliest time in ms to fetch orders for
         * @param {int|undefined} limit the maximum number of  orde structures to retrieve
         * @param {object} params extra parameters specific to the bitopro api endpoint
         * @returns {[object]} a list of [order structures]{@link https://docs.ccxt.com/#/?id=order-structure}
         */
        const request = {
            'statusKind': 'DONE',
        };
        return this.fetchOrders (symbol, since, limit, this.extend (request, params));
    }

    async fetchMyTrades (symbol: string = undefined, since: any = undefined, limit: any = undefined, params = {}) {
        /**
         * @method
         * @name bitopro#fetchMyTrades
         * @description fetch all trades made by the user
         * @param {string} symbol unified market symbol
         * @param {int|undefined} since the earliest time in ms to fetch trades for
         * @param {int|undefined} limit the maximum number of trades structures to retrieve
         * @param {object} params extra parameters specific to the bitopro api endpoint
         * @returns {[object]} a list of [trade structures]{@link https://docs.ccxt.com/#/?id=trade-structure}
         */
        if (symbol === undefined) {
            throw new ArgumentsRequired (this.id + ' fetchMyTrades() requires the symbol argument');
        }
        await this.loadMarkets ();
        const market = this.market (symbol);
        const request = {
            'pair': market['id'],
        };
        const response = await this.privateGetOrdersTradesPair (this.extend (request, params));
        const trades = this.safeValue (response, 'data', []);
        //
        //     {
        //         "data":[
        //             {
        //                 "tradeId":"5685030251",
        //                 "orderId":"9669168142",
        //                 "price":"11821.8",
        //                 "action":"SELL",
        //                 "baseAmount":"0.01",
        //                 "quoteAmount":"118.218",
        //                 "fee":"0.236436",
        //                 "feeSymbol":"BNB",
        //                 "isTaker":true,
        //                 "timestamp":1644905714862,
        //                 "createdTimestamp":1644905714862
        //             }
        //         ]
        //     }
        //
        return this.parseTrades (trades, market, since, limit);
    }

    parseTransactionStatus (status) {
        const states = {
            'COMPLETE': 'ok',
            'INVALID': 'failed',
            'PROCESSING': 'pending',
            'WAIT_PROCESS': 'pending',
            'FAILED': 'failed',
            'EXPIRED': 'failed',
            'CANCELLED': 'failed',
            'EMAIL_VERIFICATION': 'pending',
            'WAIT_CONFIRMATION': 'pending',
        };
        return this.safeString (states, status, status);
    }

    parseTransaction (transaction, currency = undefined) {
        //
        // fetchDeposits
        //
        //    {
        //        "serial": "20220214X766799",
        //        "timestamp": "1644833015053",
        //        "address": "bnb1xml62k5a9dcewgc542fha75fyxdcp0zv8eqfsh",
        //        "amount": "0.20000000",
        //        "fee": "0.00000000",
        //        "total": "0.20000000",
        //        "status": "COMPLETE",
        //        "txid": "A3CC4F6828CC752B9F3737F48B5826B9EC2857040CB5141D0CC955F7E53DB6D9",
        //        "message": "778553959",
        //        "protocol": "MAIN",
        //        "id": "2905906537"
        //    }
        //
        // fetchWithdrawals || fetchWithdraw
        //
        //    {
        //        "serial": "20220215BW14069838",
        //        "timestamp": "1644907716044",
        //        "address": "TKrwMaZaGiAvtXCFT41xHuusNcs4LPWS7w",
        //        "amount": "8.00000000",
        //        "fee": "2.00000000",
        //        "total": "10.00000000",
        //        "status": "COMPLETE",
        //        "txid": "50bf250c71a582f40cf699fb58bab978437ea9bdf7259ff8072e669aab30c32b",
        //        "protocol": "TRX",
        //        "id": "9925310345"
        //    }
        //
        // withdraw
        //
        //    {
        //        "serial": "20220215BW14069838",
        //        "currency": "USDT",
        //        "protocol": "TRX",
        //        "address": "TKrwMaZaGiAvtXCFT41xHuusNcs4LPWS7w",
        //        "amount": "8",
        //        "fee": "2",
        //        "total": "10"
        //    }
        //
        const currencyId = this.safeString (transaction, 'coin');
        const code = this.safeCurrencyCode (currencyId, currency);
        const timestamp = this.safeInteger (transaction, 'timestamp');
        const address = this.safeString (transaction, 'address');
        const tag = this.safeString (transaction, 'message');
        const status = this.safeString (transaction, 'status');
        let networkId = this.safeString (transaction, 'protocol');
        if (networkId === 'MAIN') {
            networkId = code;
        }
        return {
            'info': transaction,
            'id': this.safeString (transaction, 'serial'),
            'txid': this.safeString (transaction, 'txid'),
            'type': undefined,
            'currency': code,
            'network': this.networkIdToCode (networkId),
            'amount': this.safeNumber (transaction, 'total'),
            'status': this.parseTransactionStatus (status),
            'timestamp': timestamp,
            'datetime': this.iso8601 (timestamp),
            'address': address,
            'addressFrom': undefined,
            'addressTo': address,
            'tag': tag,
            'tagFrom': undefined,
            'tagTo': tag,
            'updated': undefined,
            'comment': undefined,
            'fee': {
                'currency': code,
                'cost': this.safeNumber (transaction, 'fee'),
                'rate': undefined,
            },
        };
    }

    async fetchDeposits (code: string = undefined, since: any = undefined, limit: any = undefined, params = {}) {
        /**
         * @method
         * @name bitopro#fetchDeposits
         * @description fetch all deposits made to an account
         * @param {string} code unified currency code
         * @param {int|undefined} since the earliest time in ms to fetch deposits for
         * @param {int|undefined} limit the maximum number of deposits structures to retrieve
         * @param {object} params extra parameters specific to the bitopro api endpoint
         * @returns {[object]} a list of [transaction structures]{@link https://docs.ccxt.com/#/?id=transaction-structure}
         */
        if (code === undefined) {
            throw new ArgumentsRequired (this.id + ' fetchDeposits() requires the code argument');
        }
        await this.loadMarkets ();
        const currency = this.safeCurrency (code);
        const request = {
            'currency': currency['id'],
            // 'endTimestamp': 0,
            // 'id': '',
            // 'statuses': '', // 'ROCESSING,COMPLETE,INVALID,WAIT_PROCESS,CANCELLED,FAILED'
        };
        if (since !== undefined) {
            request['startTimestamp'] = since;
        }
        if (limit !== undefined) {
            request['limit'] = limit;
        }
        const response = await this.privateGetWalletDepositHistoryCurrency (this.extend (request, params));
        const result = this.safeValue (response, 'data', []);
        //
        //     {
        //         "data":[
        //             {
        //                 "serial":"20220214X766799",
        //                 "timestamp":"1644833015053",
        //                 "address":"bnb1xml62k5a9dcewgc542fha75fyxdcp0zv8eqfsh",
        //                 "amount":"0.20000000",
        //                 "fee":"0.00000000",
        //                 "total":"0.20000000",
        //                 "status":"COMPLETE",
        //                 "txid":"A3CC4F6828CC752B9F3737F48B5826B9EC2857040CB5141D0CC955F7E53DB6D9",
        //                 "message":"778553959",
        //                 "protocol":"MAIN",
        //                 "id":"2905906537"
        //             }
        //         ]
        //     }
        //
        return this.parseTransactions (result, currency, since, limit, { 'type': 'deposit' });
    }

    async fetchWithdrawals (code: string = undefined, since: any = undefined, limit: any = undefined, params = {}) {
        /**
         * @method
         * @name bitopro#fetchWithdrawals
         * @description fetch all withdrawals made from an account
         * @param {string} code unified currency code
         * @param {int|undefined} since the earliest time in ms to fetch withdrawals for
         * @param {int|undefined} limit the maximum number of withdrawals structures to retrieve
         * @param {object} params extra parameters specific to the bitopro api endpoint
         * @returns {[object]} a list of [transaction structures]{@link https://docs.ccxt.com/#/?id=transaction-structure}
         */
        if (code === undefined) {
            throw new ArgumentsRequired (this.id + ' fetchWithdrawals() requires the code argument');
        }
        await this.loadMarkets ();
        const currency = this.safeCurrency (code);
        const request = {
            'currency': currency['id'],
            // 'endTimestamp': 0,
            // 'id': '',
            // 'statuses': '', // 'PROCESSING,COMPLETE,EXPIRED,INVALID,WAIT_PROCESS,WAIT_CONFIRMATION,EMAIL_VERIFICATION,CANCELLED'
        };
        if (since !== undefined) {
            request['startTimestamp'] = since;
        }
        if (limit !== undefined) {
            request['limit'] = limit;
        }
        const response = await this.privateGetWalletWithdrawHistoryCurrency (this.extend (request, params));
        const result = this.safeValue (response, 'data', []);
        //
        //     {
        //         "data":[
        //             {
        //                 "serial":"20220215BW14069838",
        //                 "timestamp":"1644907716044",
        //                 "address":"TKrwMaZaGiAvtXCFT41xHuusNcs4LPWS7w",
        //                 "amount":"8.00000000",
        //                 "fee":"2.00000000",
        //                 "total":"10.00000000",
        //                 "status":"COMPLETE",
        //                 "txid":"50bf250c71a582f40cf699fb58bab978437ea9bdf7259ff8072e669aab30c32b",
        //                 "protocol":"TRX",
        //                 "id":"9925310345"
        //             }
        //         ]
        //     }
        //
        return this.parseTransactions (result, currency, since, limit, { 'type': 'withdrawal' });
    }

    async fetchWithdrawal (id, code = undefined, params = {}) {
        /**
         * @method
         * @name bitopro#fetchWithdrawal
         * @description fetch data on a currency withdrawal via the withdrawal id
         * @param {string} id withdrawal id
         * @param {string} code unified currency code of the currency withdrawn, default is undefined
         * @param {object} params extra parameters specific to the bitopro api endpoint
         * @returns {object} a [transaction structure]{@link https://docs.ccxt.com/#/?id=transaction-structure}
         */
        if (code === undefined) {
            throw new ArgumentsRequired (this.id + ' fetchWithdrawal() requires the code argument');
        }
        await this.loadMarkets ();
        const currency = this.safeCurrency (code);
        const request = {
            'serial': id,
            'currency': currency['id'],
        };
        const response = await this.privateGetWalletWithdrawCurrencySerial (this.extend (request, params));
        const result = this.safeValue (response, 'data', {});
        //
        //     {
        //         "data":{
        //             "serial":"20220215BW14069838",
        //             "address":"TKrwMaZaGiAvtXCFT41xHuusNcs4LPWS7w",
        //             "amount":"8.00000000",
        //             "fee":"2.00000000",
        //             "total":"10.00000000",
        //             "status":"COMPLETE",
        //             "txid":"50bf250c71a582f40cf699fb58bab978437ea9bdf7259ff8072e669aab30c32b",
        //             "protocol":"TRX",
        //             "id":"9925310345",
        //             "timestamp":"1644907716044"
        //         }
        //     }
        //
        return this.parseTransaction (result, currency);
    }

    async withdraw (code, amount, address, tag = undefined, params = {}) {
        /**
         * @method
         * @name bitopro#withdraw
         * @description make a withdrawal
         * @param {string} code unified currency code
         * @param {float} amount the amount to withdraw
         * @param {string} address the address to withdraw to
         * @param {string|undefined} tag
         * @param {object} params extra parameters specific to the bitopro api endpoint
         * @returns {object} a [transaction structure]{@link https://docs.ccxt.com/#/?id=transaction-structure}
         */
        [ tag, params ] = this.handleWithdrawTagAndParams (tag, params);
        await this.loadMarkets ();
        this.checkAddress (address);
        const currency = this.currency (code);
        const request = {
            'currency': currency['id'],
            'amount': this.numberToString (amount),
            'address': address,
        };
        if ('network' in params) {
            const networks = this.safeValue (this.options, 'networks', {});
            const requestedNetwork = this.safeStringUpper (params, 'network');
            params = this.omit (params, [ 'network' ]);
            const networkId = this.safeString (networks, requestedNetwork);
            if (networkId === undefined) {
                throw new ExchangeError (this.id + ' invalid network ' + requestedNetwork);
            }
            request['protocol'] = networkId;
        }
        if (tag !== undefined) {
            request['message'] = tag;
        }
        const response = await this.privatePostWalletWithdrawCurrency (this.extend (request, params));
        const result = this.safeValue (response, 'data', {});
        //
        //     {
        //         "data":{
        //             "serial":"20220215BW14069838",
        //             "currency":"USDT",
        //             "protocol":"TRX",
        //             "address":"TKrwMaZaGiAvtXCFT41xHuusNcs4LPWS7w",
        //             "amount":"8",
        //             "fee":"2",
        //             "total":"10"
        //         }
        //     }
        //
        return this.parseTransaction (result, currency);
    }

    sign (path, api: any = 'public', method = 'GET', params = {}, headers: any = undefined, body: any = undefined) {
        let url = '/' + this.implodeParams (path, params);
        const query = this.omit (params, this.extractParams (path));
        if (headers === undefined) {
            headers = {};
        }
        headers['X-BITOPRO-API'] = 'ccxt';
        if (api === 'private') {
            this.checkRequiredCredentials ();
            if (method === 'POST' || method === 'PUT') {
                body = this.json (params);
                const payload = this.stringToBase64 (body);
                const signature = this.hmac (payload, this.encode (this.secret), sha384);
                headers['X-BITOPRO-APIKEY'] = this.apiKey;
                headers['X-BITOPRO-PAYLOAD'] = payload;
                headers['X-BITOPRO-SIGNATURE'] = signature;
            } else if (method === 'GET' || method === 'DELETE') {
                if (Object.keys (query).length) {
                    url += '?' + this.urlencode (query);
                }
                const nonce = this.milliseconds ();
                const rawData = {
                    'nonce': nonce,
                };
                const data = this.json (rawData);
                const payload = this.stringToBase64 (data);
                const signature = this.hmac (payload, this.encode (this.secret), sha384);
                headers['X-BITOPRO-APIKEY'] = this.apiKey;
                headers['X-BITOPRO-PAYLOAD'] = payload;
                headers['X-BITOPRO-SIGNATURE'] = signature;
            }
        } else if (api === 'public' && method === 'GET') {
            if (Object.keys (query).length) {
                url += '?' + this.urlencode (query);
            }
        }
        url = this.urls['api']['rest'] + url;
        return { 'url': url, 'method': method, 'body': body, 'headers': headers };
    }

    handleErrors (code, reason, url, method, headers, body, response, requestHeaders, requestBody) {
        if (response === undefined) {
            return undefined; // fallback to the default error handler
        }
        if (code >= 200 && code < 300) {
            return undefined;
        }
        const feedback = this.id + ' ' + body;
        const error = this.safeString (response, 'error');
        this.throwExactlyMatchedException (this.exceptions['exact'], error, feedback);
        this.throwBroadlyMatchedException (this.exceptions['broad'], error, feedback);
        throw new ExchangeError (feedback); // unknown message
    }
}<|MERGE_RESOLUTION|>--- conflicted
+++ resolved
@@ -1024,11 +1024,7 @@
         if (postOnly) {
             request['timeInForce'] = 'POST_ONLY';
         }
-<<<<<<< HEAD
-        const response = await (this as any).privatePostOrdersPair (this.extend (request, params));
-=======
         const response = await this.privatePostOrdersPair (this.extend (request, params));
->>>>>>> 5d7b980d
         //
         //     {
         //         orderId: '2220595581',
