--- conflicted
+++ resolved
@@ -6,11 +6,7 @@
 import { Precise } from './base/Precise.js';
 import { TICK_SIZE } from './base/functions/number.js';
 import { sha256 } from './static_dependencies/noble-hashes/sha256.js';
-<<<<<<< HEAD
-import { Balances, Currency, Int, Market, OHLCV, Order, OrderBook, OrderSide, OrderType, Str, Strings, Ticker, Tickers, Trade, Transaction, TransferEntry } from './base/types.js';
-=======
-import type { Balances, Currency, Int, Market, OHLCV, Order, OrderBook, OrderSide, OrderType, Str, Strings, Ticker, Tickers, Trade, Transaction } from './base/types.js';
->>>>>>> cb9c8417
+import type { TransferEntry, Balances, Currency, Int, Market, OHLCV, Order, OrderBook, OrderSide, OrderType, Str, Strings, Ticker, Tickers, Trade, Transaction } from './base/types.js';
 
 //  ---------------------------------------------------------------------------
 
