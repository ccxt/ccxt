
//  ---------------------------------------------------------------------------

import Exchange from './abstract/cex.js';
import { ExchangeError, ArgumentsRequired, AuthenticationError, NullResponse, InvalidOrder, InsufficientFunds, InvalidNonce, OrderNotFound, RateLimitExceeded, DDoSProtection, BadSymbol } from './base/errors.js';
import { Precise } from './base/Precise.js';
import { TICK_SIZE } from './base/functions/number.js';
import { sha256 } from './static_dependencies/noble-hashes/sha256.js';
import { Int, OrderSide, OrderType } from './base/types.js';

//  ---------------------------------------------------------------------------

/**
 * @class cex
 * @extends Exchange
 */
export default class cex extends Exchange {
    describe () {
        return this.deepExtend (super.describe (), {
            'id': 'cex',
            'name': 'CEX.IO',
            'countries': [ 'GB', 'EU', 'CY', 'RU' ],
            'rateLimit': 1500,
            'pro': true,
            'has': {
                'CORS': undefined,
                'spot': true,
                'margin': false, // has but not through api
                'swap': false,
                'future': false,
                'option': false,
                'addMargin': false,
                'cancelAllOrders': true,
                'cancelOrder': true,
                'cancelOrders': false,
                'createDepositAddress': false,
                'createOrder': true,
                'createStopLimitOrder': false,
                'createStopMarketOrder': false,
                'createStopOrder': false,
                'editOrder': true,
                'fetchBalance': true,
                'fetchClosedOrders': true,
                'fetchCurrencies': true,
                'fetchDeposit': false,
                'fetchDepositAddress': true,
                'fetchDepositAddresses': false,
                'fetchDeposits': false,
                'fetchDepositsWithdrawals': false,
                'fetchFundingHistory': false,
                'fetchFundingRate': false,
                'fetchFundingRateHistory': false,
                'fetchFundingRates': false,
                'fetchIndexOHLCV': false,
                'fetchMarginMode': false,
                'fetchMarkets': true,
                'fetchMarkOHLCV': false,
                'fetchOHLCV': true,
                'fetchOpenInterestHistory': false,
                'fetchOpenOrders': true,
                'fetchOrder': true,
                'fetchOrderBook': true,
                'fetchOrders': true,
                'fetchPositionMode': false,
                'fetchPremiumIndexOHLCV': false,
                'fetchTicker': true,
                'fetchTickers': true,
                'fetchTrades': true,
                'fetchTradingFee': false,
                'fetchTradingFees': true,
                'fetchTransactions': false,
                'fetchTransfer': false,
                'fetchTransfers': false,
                'fetchWithdrawal': false,
                'fetchWithdrawals': false,
                'fetchWithdrawalWhitelist': false,
                'reduceMargin': false,
                'setLeverage': false,
                'setMargin': false,
                'setMarginMode': false,
                'transfer': false,
                'withdraw': false,
            },
            'timeframes': {
                '1m': '1m',
                '1h': '1h',
                '1d': '1d',
            },
            'urls': {
                'logo': 'https://user-images.githubusercontent.com/1294454/27766442-8ddc33b0-5ed8-11e7-8b98-f786aef0f3c9.jpg',
                'api': {
                    'rest': 'https://cex.io/api',
                },
                'www': 'https://cex.io',
                'doc': 'https://cex.io/cex-api',
                'fees': [
                    'https://cex.io/fee-schedule',
                    'https://cex.io/limits-commissions',
                ],
                'referral': 'https://cex.io/r/0/up105393824/0/',
            },
            'requiredCredentials': {
                'apiKey': true,
                'secret': true,
                'uid': true,
            },
            'api': {
                'public': {
                    'get': [
                        'currency_profile',
                        'currency_limits/',
                        'last_price/{pair}/',
                        'last_prices/{currencies}/',
                        'ohlcv/hd/{yyyymmdd}/{pair}',
                        'order_book/{pair}/',
                        'ticker/{pair}/',
                        'tickers/{currencies}/',
                        'trade_history/{pair}/',
                    ],
                    'post': [
                        'convert/{pair}',
                        'price_stats/{pair}',
                    ],
                },
                'private': {
                    'post': [
                        'active_orders_status/',
                        'archived_orders/{pair}/',
                        'balance/',
                        'cancel_order/',
                        'cancel_orders/{pair}/',
                        'cancel_replace_order/{pair}/',
                        'close_position/{pair}/',
                        'get_address/',
                        'get_crypto_address',
                        'get_myfee/',
                        'get_order/',
                        'get_order_tx/',
                        'open_orders/{pair}/',
                        'open_orders/',
                        'open_position/{pair}/',
                        'open_positions/{pair}/',
                        'place_order/{pair}/',
                        'raw_tx_history',
                    ],
                },
            },
            'fees': {
                'trading': {
                    'maker': this.parseNumber ('0.0016'),
                    'taker': this.parseNumber ('0.0025'),
                },
                'funding': {
                    'withdraw': {},
                    'deposit': {
                        // 'USD': amount => amount * 0.035 + 0.25,
                        // 'EUR': amount => amount * 0.035 + 0.24,
                        // 'RUB': amount => amount * 0.05 + 15.57,
                        // 'GBP': amount => amount * 0.035 + 0.2,
                        'BTC': 0.0,
                        'ETH': 0.0,
                        'BCH': 0.0,
                        'DASH': 0.0,
                        'BTG': 0.0,
                        'ZEC': 0.0,
                        'XRP': 0.0,
                        'XLM': 0.0,
                    },
                },
            },
            'precisionMode': TICK_SIZE,
            'exceptions': {
                'exact': {},
                'broad': {
                    'Insufficient funds': InsufficientFunds,
                    'Nonce must be incremented': InvalidNonce,
                    'Invalid Order': InvalidOrder,
                    'Order not found': OrderNotFound,
                    'limit exceeded': RateLimitExceeded, // {"error":"rate limit exceeded"}
                    'Invalid API key': AuthenticationError,
                    'There was an error while placing your order': InvalidOrder,
                    'Sorry, too many clients already': DDoSProtection,
                    'Invalid Symbols Pair': BadSymbol,
                    'Wrong currency pair': BadSymbol, // {"error":"There was an error while placing your order: Wrong currency pair.","safe":true}
                },
            },
            'options': {
                'fetchOHLCVWarning': true,
                'createMarketBuyOrderRequiresPrice': true,
                'order': {
                    'status': {
                        'c': 'canceled',
                        'd': 'closed',
                        'cd': 'canceled',
                        'a': 'open',
                    },
                },
                'defaultNetwork': 'ERC20',
                'defaultNetworks': {
                    'USDT': 'TRC20',
                },
                'networks': {
                    'ERC20': 'Ethereum',
                    'BTC': 'BTC',
                    'BEP20': 'Binance Smart Chain',
                    'TRC20': 'Tron',
                },
            },
        });
    }

    async fetchCurrenciesFromCache (params = {}) {
        // this method is now redundant
        // currencies are now fetched before markets
        const options = this.safeValue (this.options, 'fetchCurrencies', {});
        const timestamp = this.safeInteger (options, 'timestamp');
        const expires = this.safeInteger (options, 'expires', 1000);
        const now = this.milliseconds ();
        if ((timestamp === undefined) || ((now - timestamp) > expires)) {
            const response = await this.publicGetCurrencyProfile (params);
            this.options['fetchCurrencies'] = this.extend (options, {
                'response': response,
                'timestamp': now,
            });
        }
        return this.safeValue (this.options['fetchCurrencies'], 'response');
    }

    async fetchCurrencies (params = {}) {
        /**
         * @method
         * @name cex#fetchCurrencies
         * @description fetches all available currencies on an exchange
         * @param {object} [params] extra parameters specific to the cex api endpoint
         * @returns {object} an associative dictionary of currencies
         */
        const response = await this.fetchCurrenciesFromCache (params);
        this.options['currencies'] = {
            'timestamp': this.milliseconds (),
            'response': response,
        };
        //
        //     {
        //         "e":"currency_profile",
        //         "ok":"ok",
        //         "data":{
        //             "symbols":[
        //                 {
        //                     "code":"GHS",
        //                     "contract":true,
        //                     "commodity":true,
        //                     "fiat":false,
        //                     "description":"CEX.IO doesn't provide cloud mining services anymore.",
        //                     "precision":8,
        //                     "scale":0,
        //                     "minimumCurrencyAmount":"0.00000001",
        //                     "minimalWithdrawalAmount":-1
        //                 },
        //                 {
        //                     "code":"BTC",
        //                     "contract":false,
        //                     "commodity":false,
        //                     "fiat":false,
        //                     "description":"",
        //                     "precision":8,
        //                     "scale":0,
        //                     "minimumCurrencyAmount":"0.00000001",
        //                     "minimalWithdrawalAmount":0.002
        //                 },
        //                 {
        //                     "code":"ETH",
        //                     "contract":false,
        //                     "commodity":false,
        //                     "fiat":false,
        //                     "description":"",
        //                     "precision":8,
        //                     "scale":2,
        //                     "minimumCurrencyAmount":"0.00000100",
        //                     "minimalWithdrawalAmount":0.01
        //                 }
        //             ],
        //             "pairs":[
        //                 {
        //                     "symbol1":"BTC",
        //                     "symbol2":"USD",
        //                     "pricePrecision":1,
        //                     "priceScale":"/1000000",
        //                     "minLotSize":0.002,
        //                     "minLotSizeS2":20
        //                 },
        //                 {
        //                     "symbol1":"ETH",
        //                     "symbol2":"USD",
        //                     "pricePrecision":2,
        //                     "priceScale":"/10000",
        //                     "minLotSize":0.1,
        //                     "minLotSizeS2":20
        //                 }
        //             ]
        //         }
        //     }
        //
        const data = this.safeValue (response, 'data', []);
        const currencies = this.safeValue (data, 'symbols', []);
        const result = {};
        for (let i = 0; i < currencies.length; i++) {
            const currency = currencies[i];
            const id = this.safeString (currency, 'code');
            const code = this.safeCurrencyCode (id);
            const active = true;
            result[code] = {
                'id': id,
                'code': code,
                'name': id,
                'active': active,
                'deposit': undefined,
                'withdraw': undefined,
                'precision': this.parseNumber (this.parsePrecision (this.safeString (currency, 'precision'))),
                'fee': undefined,
                'limits': {
                    'amount': {
                        'min': this.safeNumber (currency, 'minimumCurrencyAmount'),
                        'max': undefined,
                    },
                    'withdraw': {
                        'min': this.safeNumber (currency, 'minimalWithdrawalAmount'),
                        'max': undefined,
                    },
                },
                'info': currency,
            };
        }
        return result;
    }

    async fetchMarkets (params = {}) {
        /**
         * @method
         * @name cex#fetchMarkets
         * @description retrieves data on all markets for cex
         * @param {object} [params] extra parameters specific to the exchange api endpoint
         * @returns {object[]} an array of objects representing market data
         */
        const currenciesResponse = await this.fetchCurrenciesFromCache (params);
        const currenciesData = this.safeValue (currenciesResponse, 'data', {});
        const currencies = this.safeValue (currenciesData, 'symbols', []);
        const currenciesById = this.indexBy (currencies, 'code');
        const pairs = this.safeValue (currenciesData, 'pairs', []);
        const response = await this.publicGetCurrencyLimits (params);
        //
        //     {
        //         "e":"currency_limits",
        //         "ok":"ok",
        //         "data": {
        //             "pairs":[
        //                 {
        //                     "symbol1":"BTC",
        //                     "symbol2":"USD",
        //                     "minLotSize":0.002,
        //                     "minLotSizeS2":20,
        //                     "maxLotSize":30,
        //                     "minPrice":"1500",
        //                     "maxPrice":"35000"
        //                 },
        //                 {
        //                     "symbol1":"BCH",
        //                     "symbol2":"EUR",
        //                     "minLotSize":0.1,
        //                     "minLotSizeS2":20,
        //                     "maxLotSize":null,
        //                     "minPrice":"25",
        //                     "maxPrice":"8192"
        //                 }
        //             ]
        //         }
        //     }
        //
        const result = [];
        const markets = this.safeValue (response['data'], 'pairs');
        for (let i = 0; i < markets.length; i++) {
            const market = markets[i];
            const baseId = this.safeString (market, 'symbol1');
            const quoteId = this.safeString (market, 'symbol2');
            const base = this.safeCurrencyCode (baseId);
            const quote = this.safeCurrencyCode (quoteId);
            const baseCurrency = this.safeValue (currenciesById, baseId, {});
            const quoteCurrency = this.safeValue (currenciesById, quoteId, {});
            let pricePrecisionString = this.safeString (quoteCurrency, 'precision', '8');
            for (let j = 0; j < pairs.length; j++) {
                const pair = pairs[j];
                if ((pair['symbol1'] === baseId) && (pair['symbol2'] === quoteId)) {
                    // we might need to account for `priceScale` here
                    pricePrecisionString = this.safeString (pair, 'pricePrecision', pricePrecisionString);
                }
            }
            const baseCurrencyPrecision = this.safeString (baseCurrency, 'precision', '8');
            const baseCurrencyScale = this.safeString (baseCurrency, 'scale', '0');
            const amountPrecisionString = Precise.stringSub (baseCurrencyPrecision, baseCurrencyScale);
            result.push ({
                'id': baseId + '/' + quoteId,
                'symbol': base + '/' + quote,
                'base': base,
                'quote': quote,
                'settle': undefined,
                'baseId': baseId,
                'quoteId': quoteId,
                'settleId': undefined,
                'type': 'spot',
                'spot': true,
                'margin': undefined,
                'swap': false,
                'future': false,
                'option': false,
                'active': undefined,
                'contract': false,
                'linear': undefined,
                'inverse': undefined,
                'contractSize': undefined,
                'expiry': undefined,
                'expiryDatetime': undefined,
                'strike': undefined,
                'optionType': undefined,
                'precision': {
                    'amount': this.parseNumber (this.parsePrecision (amountPrecisionString)),
                    'price': this.parseNumber (this.parsePrecision (pricePrecisionString)),
                },
                'limits': {
                    'leverage': {
                        'min': undefined,
                        'max': undefined,
                    },
                    'amount': {
                        'min': this.safeNumber (market, 'minLotSize'),
                        'max': this.safeNumber (market, 'maxLotSize'),
                    },
                    'price': {
                        'min': this.safeNumber (market, 'minPrice'),
                        'max': this.safeNumber (market, 'maxPrice'),
                    },
                    'cost': {
                        'min': this.safeNumber (market, 'minLotSizeS2'),
                        'max': undefined,
                    },
                },
                'info': market,
            });
        }
        return result;
    }

    parseBalance (response) {
        const result = { 'info': response };
        const ommited = [ 'username', 'timestamp' ];
        const balances = this.omit (response, ommited);
        const currencyIds = Object.keys (balances);
        for (let i = 0; i < currencyIds.length; i++) {
            const currencyId = currencyIds[i];
            const balance = this.safeValue (balances, currencyId, {});
            const account = this.account ();
            account['free'] = this.safeString (balance, 'available');
            // https://github.com/ccxt/ccxt/issues/5484
            account['used'] = this.safeString (balance, 'orders', '0');
            const code = this.safeCurrencyCode (currencyId);
            result[code] = account;
        }
        return this.safeBalance (result);
    }

    async fetchBalance (params = {}) {
        /**
         * @method
         * @name cex#fetchBalance
         * @see https://docs.cex.io/#account-balance
         * @description query for balance and get the amount of funds available for trading or funds locked in orders
         * @param {object} [params] extra parameters specific to the cex api endpoint
         * @returns {object} a [balance structure]{@link https://docs.ccxt.com/en/latest/manual.html?#balance-structure}
         */
        await this.loadMarkets ();
        const response = await this.privatePostBalance (params);
        return this.parseBalance (response);
    }

    async fetchOrderBook (symbol: string, limit: Int = undefined, params = {}) {
        /**
         * @method
         * @name cex#fetchOrderBook
         * @see https://docs.cex.io/#orderbook
         * @description fetches information on open orders with bid (buy) and ask (sell) prices, volumes and other data
         * @param {string} symbol unified symbol of the market to fetch the order book for
         * @param {int} [limit] the maximum amount of order book entries to return
         * @param {object} [params] extra parameters specific to the cex api endpoint
         * @returns {object} A dictionary of [order book structures]{@link https://docs.ccxt.com/#/?id=order-book-structure} indexed by market symbols
         */
        await this.loadMarkets ();
        const market = this.market (symbol);
        const request = {
            'pair': market['id'],
        };
        if (limit !== undefined) {
            request['depth'] = limit;
        }
        const response = await this.publicGetOrderBookPair (this.extend (request, params));
        const timestamp = this.safeTimestamp (response, 'timestamp');
        return this.parseOrderBook (response, market['symbol'], timestamp);
    }

    parseOHLCV (ohlcv, market = undefined) {
        //
        //     [
        //         1591403940,
        //         0.024972,
        //         0.024972,
        //         0.024969,
        //         0.024969,
        //         0.49999900
        //     ]
        //
        return [
            this.safeTimestamp (ohlcv, 0),
            this.safeNumber (ohlcv, 1),
            this.safeNumber (ohlcv, 2),
            this.safeNumber (ohlcv, 3),
            this.safeNumber (ohlcv, 4),
            this.safeNumber (ohlcv, 5),
        ];
    }

    async fetchOHLCV (symbol: string, timeframe = '1m', since: Int = undefined, limit: Int = undefined, params = {}) {
        /**
         * @method
         * @name cex#fetchOHLCV
         * @see https://docs.cex.io/#historical-ohlcv-chart
         * @description fetches historical candlestick data containing the open, high, low, and close price, and the volume of a market
         * @param {string} symbol unified symbol of the market to fetch OHLCV data for
         * @param {string} timeframe the length of time each candle represents
         * @param {int} [since] timestamp in ms of the earliest candle to fetch
         * @param {int} [limit] the maximum amount of candles to fetch
         * @param {object} [params] extra parameters specific to the cex api endpoint
         * @returns {int[][]} A list of candles ordered as timestamp, open, high, low, close, volume
         */
        await this.loadMarkets ();
        const market = this.market (symbol);
        if (since === undefined) {
            since = this.milliseconds () - 86400000; // yesterday
        } else {
            if (this.options['fetchOHLCVWarning']) {
                throw new ExchangeError (this.id + " fetchOHLCV warning: CEX can return historical candles for a certain date only, this might produce an empty or null reply. Set exchange.options['fetchOHLCVWarning'] = false or add ({ 'options': { 'fetchOHLCVWarning': false }}) to constructor params to suppress this warning message.");
            }
        }
        const request = {
            'pair': market['id'],
            'yyyymmdd': this.yyyymmdd (since, ''),
        };
        try {
            const response = await this.publicGetOhlcvHdYyyymmddPair (this.extend (request, params));
            //
            //     {
            //         "time":20200606,
            //         "data1m":"[[1591403940,0.024972,0.024972,0.024969,0.024969,0.49999900]]",
            //     }
            //
            const key = 'data' + this.safeString (this.timeframes, timeframe, timeframe);
            const data = this.safeString (response, key);
            const ohlcvs = JSON.parse (data);
            return this.parseOHLCVs (ohlcvs, market, timeframe, since, limit);
        } catch (e) {
            if (e instanceof NullResponse) {
                return [];
            }
        }
        return undefined;
    }

    parseTicker (ticker, market = undefined) {
        const timestamp = this.safeTimestamp (ticker, 'timestamp');
        const volume = this.safeString (ticker, 'volume');
        const high = this.safeString (ticker, 'high');
        const low = this.safeString (ticker, 'low');
        const bid = this.safeString (ticker, 'bid');
        const ask = this.safeString (ticker, 'ask');
        const last = this.safeString (ticker, 'last');
        const symbol = this.safeSymbol (undefined, market);
        return this.safeTicker ({
            'symbol': symbol,
            'timestamp': timestamp,
            'datetime': this.iso8601 (timestamp),
            'high': high,
            'low': low,
            'bid': bid,
            'bidVolume': undefined,
            'ask': ask,
            'askVolume': undefined,
            'vwap': undefined,
            'open': undefined,
            'close': last,
            'last': last,
            'previousClose': undefined,
            'change': undefined,
            'percentage': undefined,
            'average': undefined,
            'baseVolume': volume,
            'quoteVolume': undefined,
            'info': ticker,
        }, market);
    }

    async fetchTickers (symbols: string[] = undefined, params = {}) {
        /**
         * @method
         * @name cex#fetchTickers
         * @see https://docs.cex.io/#tickers-for-all-pairs-by-markets
         * @description fetches price tickers for multiple markets, statistical calculations with the information calculated over the past 24 hours each market
         * @param {string[]|undefined} symbols unified symbols of the markets to fetch the ticker for, all market tickers are returned if not assigned
         * @param {object} [params] extra parameters specific to the cex api endpoint
         * @returns {object} a dictionary of [ticker structures]{@link https://docs.ccxt.com/#/?id=ticker-structure}
         */
        await this.loadMarkets ();
        symbols = this.marketSymbols (symbols);
        const currencies = Object.keys (this.currencies);
        const request = {
            'currencies': currencies.join ('/'),
        };
        const response = await this.publicGetTickersCurrencies (this.extend (request, params));
        const tickers = this.safeValue (response, 'data', []);
        const result = {};
        for (let t = 0; t < tickers.length; t++) {
            const ticker = tickers[t];
            const marketId = this.safeString (ticker, 'pair');
            const market = this.safeMarket (marketId, undefined, ':');
            const symbol = market['symbol'];
            result[symbol] = this.parseTicker (ticker, market);
        }
        return this.filterByArray (result, 'symbol', symbols);
    }

    async fetchTicker (symbol: string, params = {}) {
        /**
         * @method
         * @name cex#fetchTicker
         * @see https://docs.cex.io/#ticker
         * @description fetches a price ticker, a statistical calculation with the information calculated over the past 24 hours for a specific market
         * @param {string} symbol unified symbol of the market to fetch the ticker for
         * @param {object} [params] extra parameters specific to the cex api endpoint
         * @returns {object} a [ticker structure]{@link https://docs.ccxt.com/#/?id=ticker-structure}
         */
        await this.loadMarkets ();
        const market = this.market (symbol);
        const request = {
            'pair': market['id'],
        };
        const ticker = await this.publicGetTickerPair (this.extend (request, params));
        return this.parseTicker (ticker, market);
    }

    parseTrade (trade, market = undefined) {
        //
        // fetchTrades (public)
        //
        //      {
        //          "type": "sell",
        //          "date": "1638401878",
        //          "amount": "0.401000",
        //          "price": "249",
        //          "tid": "11922"
        //      }
        //
        const timestamp = this.safeTimestamp (trade, 'date');
        const id = this.safeString (trade, 'tid');
        const type = undefined;
        const side = this.safeString (trade, 'type');
        const priceString = this.safeString (trade, 'price');
        const amountString = this.safeString (trade, 'amount');
        market = this.safeMarket (undefined, market);
        return this.safeTrade ({
            'info': trade,
            'id': id,
            'timestamp': timestamp,
            'datetime': this.iso8601 (timestamp),
            'symbol': market['symbol'],
            'type': type,
            'side': side,
            'order': undefined,
            'takerOrMaker': undefined,
            'price': priceString,
            'amount': amountString,
            'cost': undefined,
            'fee': undefined,
        }, market);
    }

    async fetchTrades (symbol: string, since: Int = undefined, limit: Int = undefined, params = {}) {
        /**
         * @method
         * @name cex#fetchTrades
         * @see https://docs.cex.io/#trade-history
         * @description get the list of most recent trades for a particular symbol
         * @param {string} symbol unified symbol of the market to fetch trades for
         * @param {int} [since] timestamp in ms of the earliest trade to fetch
         * @param {int} [limit] the maximum amount of trades to fetch
         * @param {object} [params] extra parameters specific to the cex api endpoint
         * @returns {Trade[]} a list of [trade structures]{@link https://docs.ccxt.com/en/latest/manual.html?#public-trades}
         */
        await this.loadMarkets ();
        const market = this.market (symbol);
        const request = {
            'pair': market['id'],
        };
        const response = await this.publicGetTradeHistoryPair (this.extend (request, params));
        return this.parseTrades (response, market, since, limit);
    }

    async fetchTradingFees (params = {}) {
        /**
         * @method
         * @name cex#fetchTradingFees
         * @see https://docs.cex.io/#get-my-fee
         * @description fetch the trading fees for multiple markets
         * @param {object} [params] extra parameters specific to the cex api endpoint
         * @returns {object} a dictionary of [fee structures]{@link https://docs.ccxt.com/#/?id=fee-structure} indexed by market symbols
         */
        await this.loadMarkets ();
        const response = await this.privatePostGetMyfee (params);
        //
        //      {
        //          e: 'get_myfee',
        //          ok: 'ok',
        //          data: {
        //            'BTC:USD': { buy: '0.25', sell: '0.25', buyMaker: '0.15', sellMaker: '0.15' },
        //            'ETH:USD': { buy: '0.25', sell: '0.25', buyMaker: '0.15', sellMaker: '0.15' },
        //            ..
        //          }
        //      }
        //
        const data = this.safeValue (response, 'data', {});
        const result = {};
        for (let i = 0; i < this.symbols.length; i++) {
            const symbol = this.symbols[i];
            const market = this.market (symbol);
            const fee = this.safeValue (data, market['id'], {});
            const makerString = this.safeString (fee, 'buyMaker');
            const takerString = this.safeString (fee, 'buy');
            const maker = this.parseNumber (Precise.stringDiv (makerString, '100'));
            const taker = this.parseNumber (Precise.stringDiv (takerString, '100'));
            result[symbol] = {
                'info': fee,
                'symbol': symbol,
                'maker': maker,
                'taker': taker,
                'percentage': true,
            };
        }
        return result;
    }

    async createOrder (symbol: string, type: OrderType, side: OrderSide, amount, price = undefined, params = {}) {
        /**
         * @method
         * @name cex#createOrder
         * @see https://docs.cex.io/#place-order
         * @description create a trade order
         * @see https://cex.io/rest-api#place-order
         * @param {string} symbol unified symbol of the market to create an order in
         * @param {string} type 'market' or 'limit'
         * @param {string} side 'buy' or 'sell'
         * @param {float} amount how much of currency you want to trade in units of base currency
         * @param {float} price the price at which the order is to be fullfilled, in units of the quote currency, ignored in market orders
         * @param {object} [params] extra parameters specific to the cex api endpoint
         * @returns {object} an [order structure]{@link https://docs.ccxt.com/#/?id=order-structure}
         */
        // for market buy it requires the amount of quote currency to spend
        if ((type === 'market') && (side === 'buy')) {
            if (this.options['createMarketBuyOrderRequiresPrice']) {
                if (price === undefined) {
                    throw new InvalidOrder (this.id + " createOrder() requires the price argument with market buy orders to calculate total order cost (amount to spend), where cost = amount * price. Supply a price argument to createOrder() call if you want the cost to be calculated for you from price and amount, or, alternatively, add .options['createMarketBuyOrderRequiresPrice'] = false to supply the cost in the amount argument (the exchange-specific behaviour)");
                } else {
                    const amountString = this.numberToString (amount);
                    const priceString = this.numberToString (price);
                    const baseAmount = Precise.stringMul (amountString, priceString);
                    amount = this.parseNumber (baseAmount);
                }
            }
        }
        await this.loadMarkets ();
        const market = this.market (symbol);
        const request = {
            'pair': market['id'],
            'type': side,
            'amount': amount,
        };
        if (type === 'limit') {
            request['price'] = price;
        } else {
            request['order_type'] = type;
        }
        const response = await this.privatePostPlaceOrderPair (this.extend (request, params));
        //
        //     {
        //         "id": "12978363524",
        //         "time": 1586610022259,
        //         "type": "buy",
        //         "price": "0.033934",
        //         "amount": "0.10722802",
        //         "pending": "0.10722802",
        //         "complete": false
        //     }
        //
        const placedAmount = this.safeString (response, 'amount');
        const remaining = this.safeString (response, 'pending');
        const timestamp = this.safeValue (response, 'time');
        const complete = this.safeValue (response, 'complete');
        const status = complete ? 'closed' : 'open';
        let filled = undefined;
        if ((placedAmount !== undefined) && (remaining !== undefined)) {
            filled = Precise.stringMax (Precise.stringSub (placedAmount, remaining), '0');
        }
        return this.safeOrder ({
            'id': this.safeString (response, 'id'),
            'info': response,
            'clientOrderId': undefined,
            'timestamp': timestamp,
            'datetime': this.iso8601 (timestamp),
            'lastTradeTimestamp': undefined,
            'type': type,
            'side': this.safeString (response, 'type'),
            'symbol': market['symbol'],
            'status': status,
            'price': this.safeString (response, 'price'),
            'amount': placedAmount,
            'cost': undefined,
            'average': undefined,
            'remaining': remaining,
            'filled': filled,
            'fee': undefined,
            'trades': undefined,
        });
    }

    async cancelOrder (id: string, symbol: string = undefined, params = {}) {
        /**
         * @method
         * @name cex#cancelOrder
         * @see https://docs.cex.io/#cancel-order
         * @description cancels an open order
         * @param {string} id order id
         * @param {string} symbol not used by cex cancelOrder ()
         * @param {object} [params] extra parameters specific to the cex api endpoint
         * @returns {object} An [order structure]{@link https://docs.ccxt.com/#/?id=order-structure}
         */
        await this.loadMarkets ();
        const request = {
            'id': id,
        };
        const response = await this.privatePostCancelOrder (this.extend (request, params));
        // 'true'
        return this.extend (this.parseOrder ({}), { 'info': response, 'type': undefined, 'id': id, 'status': 'canceled' });
    }

    async cancelAllOrders (symbol: string = undefined, params = {}) {
        /**
         * @method
         * @name cex#cancelAllOrders
         * @see https://docs.cex.io/#cancel-all-orders-for-given-pair
         * @description cancel all open orders in a market
         * @param {string} symbol unified market symbol of the market to cancel orders in
         * @param {object} [params] extra parameters specific to the cex api endpoint
         * @param {string} [params.marginMode] 'cross' or 'isolated', for spot margin trading
         * @returns {object[]} a list of [order structures]{@link https://docs.ccxt.com/#/?id=order-structure}
         */
        if (symbol === undefined) {
            throw new ArgumentsRequired (this.id + ' cancelAllOrders requires a symbol.');
        }
        await this.loadMarkets ();
        const market = this.market (symbol);
        const request = {
            'pair': market['id'],
        };
        const orders = await this.privatePostCancelOrdersPair (this.extend (request, params));
        //
        //  {
        //      "e":"cancel_orders",
        //      "ok":"ok",
        //      "data":[
        //      ]
        //   }
        //
        return orders;
    }

    parseOrder (order, market = undefined) {
        // ws response
        //    {
        //        "complete":false,
        //        "id":"69150338125",
        //        "time":1691081223864,
        //        "pending":"0.15000000",
        //        "amount":"0.15000000",
        //        "type":"sell",
        //        "price":"100"
        //    }
        // Depending on the call, 'time' can be a unix int, unix string or ISO string
        // Yes, really
        let timestamp = this.safeValue (order, 'time');
        if (typeof timestamp === 'string' && timestamp.indexOf ('T') >= 0) {
            // ISO8601 string
            timestamp = this.parse8601 (timestamp);
        } else if (timestamp !== undefined) {
            // either integer or string integer
            timestamp = parseInt (timestamp);
        }
        let symbol = undefined;
        const baseId = this.safeString (order, 'symbol1');
        const quoteId = this.safeString (order, 'symbol2');
        if (market === undefined && baseId !== undefined && quoteId !== undefined) {
            const base = this.safeCurrencyCode (baseId);
            const quote = this.safeCurrencyCode (quoteId);
            if ((base !== undefined) && (quote !== undefined)) {
                symbol = base + '/' + quote;
            }
            if (symbol in this.markets) {
                market = this.market (symbol);
            }
        }
        const status = this.parseOrderStatus (this.safeString (order, 'status'));
        const price = this.safeString (order, 'price');
        let amount = this.omitZero (this.safeString (order, 'amount'));
        // sell orders can have a negative amount
        // https://github.com/ccxt/ccxt/issues/5338
        if (amount !== undefined) {
            amount = Precise.stringAbs (amount);
        } else if (market !== undefined) {
            const amountKey = 'a:' + market['base'] + 'cds:';
            amount = Precise.stringAbs (this.safeString (order, amountKey));
        }
<<<<<<< HEAD
        const remaining = this.safeNumber2 (order, 'pending', 'remains');
        let filled = undefined;
        if (amount !== undefined && remaining !== undefined) {
            filled = amount - remaining;
        }
=======
        const remaining = this.safeString2 (order, 'pending', 'remains');
        const filled = Precise.stringSub (amount, remaining);
>>>>>>> 1f9b632e
        let fee = undefined;
        let cost = undefined;
        if (market !== undefined) {
            symbol = market['symbol'];
            const taCost = this.safeString (order, 'ta:' + market['quote']);
            const ttaCost = this.safeString (order, 'tta:' + market['quote']);
            cost = Precise.stringAdd (taCost, ttaCost);
            const baseFee = 'fa:' + market['base'];
            const baseTakerFee = 'tfa:' + market['base'];
            const quoteFee = 'fa:' + market['quote'];
            const quoteTakerFee = 'tfa:' + market['quote'];
            let feeRate = this.safeString (order, 'tradingFeeMaker');
            if (!feeRate) {
                feeRate = this.safeString (order, 'tradingFeeTaker', feeRate);
            }
            if (feeRate) {
                feeRate = Precise.stringDiv (feeRate, '100'); // convert to mathematically-correct percentage coefficients: 1.0 = 100%
            }
            if ((baseFee in order) || (baseTakerFee in order)) {
                const baseFeeCost = this.safeNumber2 (order, baseFee, baseTakerFee);
                fee = {
                    'currency': market['base'],
                    'rate': this.parseNumber (feeRate),
                    'cost': baseFeeCost,
                };
            } else if ((quoteFee in order) || (quoteTakerFee in order)) {
                const quoteFeeCost = this.safeNumber2 (order, quoteFee, quoteTakerFee);
                fee = {
                    'currency': market['quote'],
                    'rate': this.parseNumber (feeRate),
                    'cost': quoteFeeCost,
                };
            }
        }
<<<<<<< HEAD
        if (!cost && price !== undefined && filled !== undefined) {
            cost = price * filled;
        }
        const side = this.safeString (order, 'type');
        let trades = undefined;
        const orderId = this.safeString2 (order, 'id', 'order_id');
=======
        if (!cost) {
            cost = Precise.stringMul (price, filled);
        }
        const side = this.safeString (order, 'type');
        let trades = undefined;
        const orderId = this.safeString (order, 'id');
>>>>>>> 1f9b632e
        if ('vtx' in order) {
            trades = [];
            for (let i = 0; i < order['vtx'].length; i++) {
                const item = order['vtx'][i];
                const tradeSide = this.safeString (item, 'type');
                if (tradeSide === 'cancel') {
                    // looks like this might represent the cancelled part of an order
                    //   { id: '4426729543',
                    //     type: 'cancel',
                    //     time: '2017-09-22T00:24:30.476Z',
                    //     user: 'up106404164',
                    //     c: 'user:up106404164:a:BCH',
                    //     d: 'order:4426728375:a:BCH',
                    //     a: '0.09935956',
                    //     amount: '0.09935956',
                    //     balance: '0.42580261',
                    //     symbol: 'BCH',
                    //     order: '4426728375',
                    //     buy: null,
                    //     sell: null,
                    //     pair: null,
                    //     pos: null,
                    //     cs: '0.42580261',
                    //     ds: 0 }
                    continue;
                }
                const tradePrice = this.safeString (item, 'price');
                if (tradePrice === undefined) {
                    // this represents the order
                    //   {
                    //     "a": "0.47000000",
                    //     "c": "user:up106404164:a:EUR",
                    //     "d": "order:6065499239:a:EUR",
                    //     "cs": "1432.93",
                    //     "ds": "476.72",
                    //     "id": "6065499249",
                    //     "buy": null,
                    //     "pos": null,
                    //     "pair": null,
                    //     "sell": null,
                    //     "time": "2018-04-22T13:07:22.152Z",
                    //     "type": "buy",
                    //     "user": "up106404164",
                    //     "order": "6065499239",
                    //     "amount": "-715.97000000",
                    //     "symbol": "EUR",
                    //     "balance": "1432.93000000" }
                    continue;
                }
                // todo: deal with these
                if (tradeSide === 'costsNothing') {
                    continue;
                }
                // --
                // if (side !== tradeSide)
                //     throw new Error (JSON.stringify (order, null, 2));
                // if (orderId !== item['order'])
                //     throw new Error (JSON.stringify (order, null, 2));
                // --
                // partial buy trade
                //   {
                //     "a": "0.01589885",
                //     "c": "user:up106404164:a:BTC",
                //     "d": "order:6065499239:a:BTC",
                //     "cs": "0.36300000",
                //     "ds": 0,
                //     "id": "6067991213",
                //     "buy": "6065499239",
                //     "pos": null,
                //     "pair": null,
                //     "sell": "6067991206",
                //     "time": "2018-04-22T23:09:11.773Z",
                //     "type": "buy",
                //     "user": "up106404164",
                //     "order": "6065499239",
                //     "price": 7146.5,
                //     "amount": "0.01589885",
                //     "symbol": "BTC",
                //     "balance": "0.36300000",
                //     "symbol2": "EUR",
                //     "fee_amount": "0.19" }
                // --
                // trade with zero amount, but non-zero fee
                //   {
                //     "a": "0.00000000",
                //     "c": "user:up106404164:a:EUR",
                //     "d": "order:5840654423:a:EUR",
                //     "cs": 559744,
                //     "ds": 0,
                //     "id": "5840654429",
                //     "buy": "5807238573",
                //     "pos": null,
                //     "pair": null,
                //     "sell": "5840654423",
                //     "time": "2018-03-15T03:20:14.010Z",
                //     "type": "sell",
                //     "user": "up106404164",
                //     "order": "5840654423",
                //     "price": 730,
                //     "amount": "0.00000000",
                //     "symbol": "EUR",
                //     "balance": "5597.44000000",
                //     "symbol2": "BCH",
                //     "fee_amount": "0.01" }
                // --
                // trade which should have an amount of exactly 0.002BTC
                //   {
                //     "a": "16.70000000",
                //     "c": "user:up106404164:a:GBP",
                //     "d": "order:9927386681:a:GBP",
                //     "cs": "86.90",
                //     "ds": 0,
                //     "id": "9927401610",
                //     "buy": "9927401601",
                //     "pos": null,
                //     "pair": null,
                //     "sell": "9927386681",
                //     "time": "2019-08-21T15:25:37.777Z",
                //     "type": "sell",
                //     "user": "up106404164",
                //     "order": "9927386681",
                //     "price": 8365,
                //     "amount": "16.70000000",
                //     "office": "UK",
                //     "symbol": "GBP",
                //     "balance": "86.90000000",
                //     "symbol2": "BTC",
                //     "fee_amount": "0.03"
                //   }
                const tradeTimestamp = this.parse8601 (this.safeString (item, 'time'));
                const tradeAmount = this.safeString (item, 'amount');
                const feeCost = this.safeString (item, 'fee_amount');
                let absTradeAmount = Precise.stringAbs (tradeAmount);
                let tradeCost = undefined;
                if (tradeSide === 'sell') {
                    tradeCost = absTradeAmount;
                    absTradeAmount = Precise.stringDiv (Precise.stringAdd (feeCost, tradeCost), tradePrice);
                } else {
                    tradeCost = Precise.stringMul (absTradeAmount, tradePrice);
                }
                trades.push ({
                    'id': this.safeString (item, 'id'),
                    'timestamp': tradeTimestamp,
                    'datetime': this.iso8601 (tradeTimestamp),
                    'order': orderId,
                    'symbol': symbol,
                    'price': this.parseNumber (tradePrice),
                    'amount': this.parseNumber (absTradeAmount),
                    'cost': this.parseNumber (tradeCost),
                    'side': tradeSide,
                    'fee': {
                        'cost': this.parseNumber (feeCost),
                        'currency': market['quote'],
                    },
                    'info': item,
                    'type': undefined,
                    'takerOrMaker': undefined,
                });
            }
        }
        return this.safeOrder ({
            'info': order,
            'id': orderId,
            'clientOrderId': undefined,
            'datetime': this.iso8601 (timestamp),
            'timestamp': timestamp,
            'lastTradeTimestamp': undefined,
            'status': status,
            'symbol': symbol,
            'type': (price === undefined) ? 'market' : 'limit',
            'timeInForce': undefined,
            'postOnly': undefined,
            'side': side,
            'price': price,
            'stopPrice': undefined,
            'triggerPrice': undefined,
            'cost': cost,
            'amount': amount,
            'filled': filled,
            'remaining': remaining,
            'trades': trades,
            'fee': fee,
            'average': undefined,
        });
    }

    async fetchOpenOrders (symbol: string = undefined, since: Int = undefined, limit: Int = undefined, params = {}) {
        /**
         * @method
         * @name cex#fetchOpenOrders
         * @see https://docs.cex.io/#open-orders
         * @description fetch all unfilled currently open orders
         * @param {string} symbol unified market symbol
         * @param {int} [since] the earliest time in ms to fetch open orders for
         * @param {int} [limit] the maximum number of  open orders structures to retrieve
         * @param {object} [params] extra parameters specific to the cex api endpoint
         * @returns {Order[]} a list of [order structures]{@link https://docs.ccxt.com/#/?id=order-structure}
         */
        await this.loadMarkets ();
        const request = {};
        let method = 'privatePostOpenOrders';
        let market = undefined;
        if (symbol !== undefined) {
            market = this.market (symbol);
            request['pair'] = market['id'];
            method += 'Pair';
        }
        const orders = await this[method] (this.extend (request, params));
        for (let i = 0; i < orders.length; i++) {
            orders[i] = this.extend (orders[i], { 'status': 'open' });
        }
        return this.parseOrders (orders, market, since, limit);
    }

    async fetchClosedOrders (symbol: string = undefined, since: Int = undefined, limit: Int = undefined, params = {}) {
        /**
         * @method
         * @name cex#fetchClosedOrders
         * @see https://docs.cex.io/#archived-orders
         * @description fetches information on multiple closed orders made by the user
         * @param {string} symbol unified market symbol of the market orders were made in
         * @param {int} [since] the earliest time in ms to fetch orders for
         * @param {int} [limit] the maximum number of  orde structures to retrieve
         * @param {object} [params] extra parameters specific to the cex api endpoint
         * @returns {Order[]} a list of [order structures]{@link https://docs.ccxt.com/#/?id=order-structure}
         */
        await this.loadMarkets ();
        const method = 'privatePostArchivedOrdersPair';
        if (symbol === undefined) {
            throw new ArgumentsRequired (this.id + ' fetchClosedOrders() requires a symbol argument');
        }
        const market = this.market (symbol);
        const request = { 'pair': market['id'] };
        const response = await this[method] (this.extend (request, params));
        return this.parseOrders (response, market, since, limit);
    }

    async fetchOrder (id: string, symbol: string = undefined, params = {}) {
        /**
         * @method
         * @name cex#fetchOrder
         * @see https://docs.cex.io/?python#get-order-details
         * @description fetches information on an order made by the user
         * @param {string} symbol not used by cex fetchOrder
         * @param {object} [params] extra parameters specific to the cex api endpoint
         * @returns {object} An [order structure]{@link https://docs.ccxt.com/#/?id=order-structure}
         */
        await this.loadMarkets ();
        const request = {
            'id': id.toString (),
        };
        const response = await this.privatePostGetOrderTx (this.extend (request, params));
        const data = this.safeValue (response, 'data', {});
        //
        //     {
        //         "id": "5442731603",
        //         "type": "sell",
        //         "time": 1516132358071,
        //         "lastTxTime": 1516132378452,
        //         "lastTx": "5442734452",
        //         "pos": null,
        //         "user": "up106404164",
        //         "status": "d",
        //         "symbol1": "ETH",
        //         "symbol2": "EUR",
        //         "amount": "0.50000000",
        //         "kind": "api",
        //         "price": "923.3386",
        //         "tfacf": "1",
        //         "fa:EUR": "0.55",
        //         "ta:EUR": "369.77",
        //         "remains": "0.00000000",
        //         "tfa:EUR": "0.22",
        //         "tta:EUR": "91.95",
        //         "a:ETH:cds": "0.50000000",
        //         "a:EUR:cds": "461.72",
        //         "f:EUR:cds": "0.77",
        //         "tradingFeeMaker": "0.15",
        //         "tradingFeeTaker": "0.23",
        //         "tradingFeeStrategy": "userVolumeAmount",
        //         "tradingFeeUserVolumeAmount": "2896912572",
        //         "orderId": "5442731603",
        //         "next": false,
        //         "vtx": [
        //             {
        //                 "id": "5442734452",
        //                 "type": "sell",
        //                 "time": "2018-01-16T19:52:58.452Z",
        //                 "user": "up106404164",
        //                 "c": "user:up106404164:a:EUR",
        //                 "d": "order:5442731603:a:EUR",
        //                 "a": "104.53000000",
        //                 "amount": "104.53000000",
        //                 "balance": "932.71000000",
        //                 "symbol": "EUR",
        //                 "order": "5442731603",
        //                 "buy": "5442734443",
        //                 "sell": "5442731603",
        //                 "pair": null,
        //                 "pos": null,
        //                 "office": null,
        //                 "cs": "932.71",
        //                 "ds": 0,
        //                 "price": 923.3386,
        //                 "symbol2": "ETH",
        //                 "fee_amount": "0.16"
        //             },
        //             {
        //                 "id": "5442731609",
        //                 "type": "sell",
        //                 "time": "2018-01-16T19:52:38.071Z",
        //                 "user": "up106404164",
        //                 "c": "user:up106404164:a:EUR",
        //                 "d": "order:5442731603:a:EUR",
        //                 "a": "91.73000000",
        //                 "amount": "91.73000000",
        //                 "balance": "563.49000000",
        //                 "symbol": "EUR",
        //                 "order": "5442731603",
        //                 "buy": "5442618127",
        //                 "sell": "5442731603",
        //                 "pair": null,
        //                 "pos": null,
        //                 "office": null,
        //                 "cs": "563.49",
        //                 "ds": 0,
        //                 "price": 924.0092,
        //                 "symbol2": "ETH",
        //                 "fee_amount": "0.22"
        //             },
        //             {
        //                 "id": "5442731604",
        //                 "type": "sell",
        //                 "time": "2018-01-16T19:52:38.071Z",
        //                 "user": "up106404164",
        //                 "c": "order:5442731603:a:ETH",
        //                 "d": "user:up106404164:a:ETH",
        //                 "a": "0.50000000",
        //                 "amount": "-0.50000000",
        //                 "balance": "15.80995000",
        //                 "symbol": "ETH",
        //                 "order": "5442731603",
        //                 "buy": null,
        //                 "sell": null,
        //                 "pair": null,
        //                 "pos": null,
        //                 "office": null,
        //                 "cs": "0.50000000",
        //                 "ds": "15.80995000"
        //             }
        //         ]
        //     }
        //
        return this.parseOrder (data);
    }

    async fetchOrders (symbol: string = undefined, since: Int = undefined, limit: Int = undefined, params = {}) {
        /**
         * @method
         * @name cex#fetchOrders
         * @see https://docs.cex.io/#archived-orders
         * @description fetches information on multiple orders made by the user
         * @param {string} symbol unified market symbol of the market orders were made in
         * @param {int} [since] the earliest time in ms to fetch orders for
         * @param {int} [limit] the maximum number of  orde structures to retrieve
         * @param {object} [params] extra parameters specific to the cex api endpoint
         * @returns {Order[]} a list of [order structures]{@link https://docs.ccxt.com/#/?id=order-structure}
         */
        await this.loadMarkets ();
        const market = this.market (symbol);
        const request = {
            'limit': limit,
            'pair': market['id'],
            'dateFrom': since,
        };
        const response = await this.privatePostArchivedOrdersPair (this.extend (request, params));
        const results = [];
        for (let i = 0; i < response.length; i++) {
            // cancelled (unfilled):
            //    { id: '4005785516',
            //     type: 'sell',
            //     time: '2017-07-18T19:08:34.223Z',
            //     lastTxTime: '2017-07-18T19:08:34.396Z',
            //     lastTx: '4005785522',
            //     pos: null,
            //     status: 'c',
            //     symbol1: 'ETH',
            //     symbol2: 'GBP',
            //     amount: '0.20000000',
            //     price: '200.5625',
            //     remains: '0.20000000',
            //     'a:ETH:cds': '0.20000000',
            //     tradingFeeMaker: '0',
            //     tradingFeeTaker: '0.16',
            //     tradingFeeUserVolumeAmount: '10155061217',
            //     orderId: '4005785516' }
            // --
            // cancelled (partially filled buy):
            //    { id: '4084911657',
            //     type: 'buy',
            //     time: '2017-08-05T03:18:39.596Z',
            //     lastTxTime: '2019-03-19T17:37:46.404Z',
            //     lastTx: '8459265833',
            //     pos: null,
            //     status: 'cd',
            //     symbol1: 'BTC',
            //     symbol2: 'GBP',
            //     amount: '0.05000000',
            //     price: '2241.4692',
            //     tfacf: '1',
            //     remains: '0.03910535',
            //     'tfa:GBP': '0.04',
            //     'tta:GBP': '24.39',
            //     'a:BTC:cds': '0.01089465',
            //     'a:GBP:cds': '112.26',
            //     'f:GBP:cds': '0.04',
            //     tradingFeeMaker: '0',
            //     tradingFeeTaker: '0.16',
            //     tradingFeeUserVolumeAmount: '13336396963',
            //     orderId: '4084911657' }
            // --
            // cancelled (partially filled sell):
            //    { id: '4426728375',
            //     type: 'sell',
            //     time: '2017-09-22T00:24:20.126Z',
            //     lastTxTime: '2017-09-22T00:24:30.476Z',
            //     lastTx: '4426729543',
            //     pos: null,
            //     status: 'cd',
            //     symbol1: 'BCH',
            //     symbol2: 'BTC',
            //     amount: '0.10000000',
            //     price: '0.11757182',
            //     tfacf: '1',
            //     remains: '0.09935956',
            //     'tfa:BTC': '0.00000014',
            //     'tta:BTC': '0.00007537',
            //     'a:BCH:cds': '0.10000000',
            //     'a:BTC:cds': '0.00007537',
            //     'f:BTC:cds': '0.00000014',
            //     tradingFeeMaker: '0',
            //     tradingFeeTaker: '0.18',
            //     tradingFeeUserVolumeAmount: '3466715450',
            //     orderId: '4426728375' }
            // --
            // filled:
            //    { id: '5342275378',
            //     type: 'sell',
            //     time: '2018-01-04T00:28:12.992Z',
            //     lastTxTime: '2018-01-04T00:28:12.992Z',
            //     lastTx: '5342275393',
            //     pos: null,
            //     status: 'd',
            //     symbol1: 'BCH',
            //     symbol2: 'BTC',
            //     amount: '0.10000000',
            //     kind: 'api',
            //     price: '0.17',
            //     remains: '0.00000000',
            //     'tfa:BTC': '0.00003902',
            //     'tta:BTC': '0.01699999',
            //     'a:BCH:cds': '0.10000000',
            //     'a:BTC:cds': '0.01699999',
            //     'f:BTC:cds': '0.00003902',
            //     tradingFeeMaker: '0.15',
            //     tradingFeeTaker: '0.23',
            //     tradingFeeUserVolumeAmount: '1525951128',
            //     orderId: '5342275378' }
            // --
            // market order (buy):
            //    { "id": "6281946200",
            //     "pos": null,
            //     "time": "2018-05-23T11:55:43.467Z",
            //     "type": "buy",
            //     "amount": "0.00000000",
            //     "lastTx": "6281946210",
            //     "status": "d",
            //     "amount2": "20.00",
            //     "orderId": "6281946200",
            //     "remains": "0.00000000",
            //     "symbol1": "ETH",
            //     "symbol2": "EUR",
            //     "tfa:EUR": "0.05",
            //     "tta:EUR": "19.94",
            //     "a:ETH:cds": "0.03764100",
            //     "a:EUR:cds": "20.00",
            //     "f:EUR:cds": "0.05",
            //     "lastTxTime": "2018-05-23T11:55:43.467Z",
            //     "tradingFeeTaker": "0.25",
            //     "tradingFeeUserVolumeAmount": "55998097" }
            // --
            // market order (sell):
            //   { "id": "6282200948",
            //     "pos": null,
            //     "time": "2018-05-23T12:42:58.315Z",
            //     "type": "sell",
            //     "amount": "-0.05000000",
            //     "lastTx": "6282200958",
            //     "status": "d",
            //     "orderId": "6282200948",
            //     "remains": "0.00000000",
            //     "symbol1": "ETH",
            //     "symbol2": "EUR",
            //     "tfa:EUR": "0.07",
            //     "tta:EUR": "26.49",
            //     "a:ETH:cds": "0.05000000",
            //     "a:EUR:cds": "26.49",
            //     "f:EUR:cds": "0.07",
            //     "lastTxTime": "2018-05-23T12:42:58.315Z",
            //     "tradingFeeTaker": "0.25",
            //     "tradingFeeUserVolumeAmount": "56294576" }
            const order = response[i];
            const status = this.parseOrderStatus (this.safeString (order, 'status'));
            const baseId = this.safeString (order, 'symbol1');
            const quoteId = this.safeString (order, 'symbol2');
            const base = this.safeCurrencyCode (baseId);
            const quote = this.safeCurrencyCode (quoteId);
            const symbolInner = base + '/' + quote;
            const side = this.safeString (order, 'type');
            const baseAmount = this.safeNumber (order, 'a:' + baseId + ':cds');
            const quoteAmount = this.safeNumber (order, 'a:' + quoteId + ':cds');
            const fee = this.safeNumber (order, 'f:' + quoteId + ':cds');
            const amount = this.safeString (order, 'amount');
            const price = this.safeString (order, 'price');
            const remaining = this.safeString (order, 'remains');
            const filled = Precise.stringSub (amount, remaining);
            let orderAmount = undefined;
            let cost = undefined;
            let average = undefined;
            let type = undefined;
            if (!price) {
                type = 'market';
                orderAmount = baseAmount;
                cost = quoteAmount;
                average = Precise.stringDiv (orderAmount, cost);
            } else {
                const ta = this.safeString (order, 'ta:' + quoteId, '0');
                const tta = this.safeString (order, 'tta:' + quoteId, '0');
                const fa = this.safeString (order, 'fa:' + quoteId, '0');
                const tfa = this.safeString (order, 'tfa:' + quoteId, '0');
                if (side === 'sell') {
                    cost = Precise.stringAdd (Precise.stringAdd (ta, tta), Precise.stringAdd (fa, tfa));
                } else {
                    cost = Precise.stringSub (Precise.stringAdd (ta, tta), Precise.stringAdd (fa, tfa));
                }
                type = 'limit';
                orderAmount = amount;
                average = Precise.stringDiv (cost, filled);
            }
            const time = this.safeString (order, 'time');
            const lastTxTime = this.safeString (order, 'lastTxTime');
            const timestamp = this.parse8601 (time);
            const safeOrder = this.safeOrder ({
                'info': order,
                'id': this.safeString (order, 'id'),
                'timestamp': timestamp,
                'datetime': this.iso8601 (timestamp),
                'lastUpdated': this.parse8601 (lastTxTime),
                'status': status,
                'symbol': symbolInner,
                'side': side,
                'price': price,
                'amount': orderAmount,
                'average': average,
                'type': type,
                'filled': filled,
                'cost': cost,
                'remaining': remaining,
                'fee': {
                    'cost': fee,
                    'currency': quote,
                },
            });
            results.push (safeOrder);
        }
        return results;
    }

    parseOrderStatus (status) {
        return this.safeString (this.options['order']['status'], status, status);
    }

    async editOrder (id: string, symbol, type, side, amount = undefined, price = undefined, params = {}) {
        /**
         * @method
         * @name cex#editOrderWs
         * @description edit a trade order
         * @see https://docs.cex.io/#cancel-replace-order
         * @param {string} id order id
         * @param {string} symbol unified symbol of the market to create an order in
         * @param {string} type 'market' or 'limit'
         * @param {string} side 'buy' or 'sell'
         * @param {float} amount how much of the currency you want to trade in units of the base currency
         * @param {float|undefined} [price] the price at which the order is to be fullfilled, in units of the quote currency, ignored in market orders
         * @param {object} [params] extra parameters specific to the cex api endpoint
         * @returns {object} an [order structure]{@link https://docs.ccxt.com/en/latest/manual.html#order-structure}
         */
        if (amount === undefined) {
            throw new ArgumentsRequired (this.id + ' editOrder() requires a amount argument');
        }
        if (price === undefined) {
            throw new ArgumentsRequired (this.id + ' editOrder() requires a price argument');
        }
        await this.loadMarkets ();
        const market = this.market (symbol);
        // see: https://cex.io/rest-api#/definitions/CancelReplaceOrderRequest
        const request = {
            'pair': market['id'],
            'type': side,
            'amount': amount,
            'price': price,
            'order_id': id,
        };
        const response = await this.privatePostCancelReplaceOrderPair (this.extend (request, params));
        return this.parseOrder (response, market);
    }

    async fetchDepositAddress (code: string, params = {}) {
        /**
         * @method
         * @name cex#fetchDepositAddress
         * @see https://docs.cex.io/#get-crypto-address
         * @description fetch the deposit address for a currency associated with this account
         * @param {string} code unified currency code
         * @param {object} [params] extra parameters specific to the cex api endpoint
         * @returns {object} an [address structure]{@link https://docs.ccxt.com/#/?id=address-structure}
         */
        await this.loadMarkets ();
        const currency = this.currency (code);
        const request = {
            'currency': currency['id'],
        };
        const [ networkCode, query ] = this.handleNetworkCodeAndParams (params);
        // atm, cex doesn't support network in the request
        const response = await this.privatePostGetCryptoAddress (this.extend (request, query));
        //
        //    {
        //         "e": "get_crypto_address",
        //         "ok": "ok",
        //         "data": {
        //             "name": "BTC",
        //             "addresses": [
        //                 {
        //                     "blockchain": "Bitcoin",
        //                     "address": "2BvKwe1UwrdTjq2nzhscFYXwqCjCaaHCeq"
        //
        //                     // for others coins (i.e. XRP, XLM) other keys are present:
        //                     //     "destination": "rF1sdh25BJX3qFwneeTBwaq3zPEWYcwjp2",
        //                     //     "destinationTag": "7519113655",
        //                     //     "memo": "XLM-memo12345",
        //                 }
        //             ]
        //         }
        //     }
        //
        const data = this.safeValue (response, 'data', {});
        const addresses = this.safeValue (data, 'addresses', []);
        const chainsIndexedById = this.indexBy (addresses, 'blockchain');
        const selectedNetworkId = this.selectNetworkIdFromRawNetworks (code, networkCode, chainsIndexedById);
        const addressObject = this.safeValue (chainsIndexedById, selectedNetworkId, {});
        const address = this.safeString2 (addressObject, 'address', 'destination');
        this.checkAddress (address);
        return {
            'currency': code,
            'address': address,
            'tag': this.safeString2 (addressObject, 'destinationTag', 'memo'),
            'network': this.networkIdToCode (selectedNetworkId),
            'info': data,
        };
    }

    nonce () {
        return this.milliseconds ();
    }

    sign (path, api = 'public', method = 'GET', params = {}, headers = undefined, body = undefined) {
        let url = this.urls['api']['rest'] + '/' + this.implodeParams (path, params);
        const query = this.omit (params, this.extractParams (path));
        if (api === 'public') {
            if (Object.keys (query).length) {
                url += '?' + this.urlencode (query);
            }
        } else {
            this.checkRequiredCredentials ();
            const nonce = this.nonce ().toString ();
            const auth = nonce + this.uid + this.apiKey;
            const signature = this.hmac (this.encode (auth), this.encode (this.secret), sha256);
            body = this.json (this.extend ({
                'key': this.apiKey,
                'signature': signature.toUpperCase (),
                'nonce': nonce,
            }, query));
            headers = {
                'Content-Type': 'application/json',
            };
        }
        return { 'url': url, 'method': method, 'body': body, 'headers': headers };
    }

    handleErrors (code, reason, url, method, headers, body, response, requestHeaders, requestBody) {
        if (Array.isArray (response)) {
            return response; // public endpoints may return []-arrays
        }
        if (body === 'true') {
            return undefined;
        }
        if (response === undefined) {
            throw new NullResponse (this.id + ' returned ' + this.json (response));
        }
        if ('e' in response) {
            if ('ok' in response) {
                if (response['ok'] === 'ok') {
                    return undefined;
                }
            }
        }
        if ('error' in response) {
            const message = this.safeString (response, 'error');
            const feedback = this.id + ' ' + body;
            this.throwExactlyMatchedException (this.exceptions['exact'], message, feedback);
            this.throwBroadlyMatchedException (this.exceptions['broad'], message, feedback);
            throw new ExchangeError (feedback);
        }
        return undefined;
    }
}<|MERGE_RESOLUTION|>--- conflicted
+++ resolved
@@ -931,16 +931,8 @@
             const amountKey = 'a:' + market['base'] + 'cds:';
             amount = Precise.stringAbs (this.safeString (order, amountKey));
         }
-<<<<<<< HEAD
-        const remaining = this.safeNumber2 (order, 'pending', 'remains');
-        let filled = undefined;
-        if (amount !== undefined && remaining !== undefined) {
-            filled = amount - remaining;
-        }
-=======
         const remaining = this.safeString2 (order, 'pending', 'remains');
         const filled = Precise.stringSub (amount, remaining);
->>>>>>> 1f9b632e
         let fee = undefined;
         let cost = undefined;
         if (market !== undefined) {
@@ -975,21 +967,12 @@
                 };
             }
         }
-<<<<<<< HEAD
-        if (!cost && price !== undefined && filled !== undefined) {
-            cost = price * filled;
-        }
-        const side = this.safeString (order, 'type');
-        let trades = undefined;
-        const orderId = this.safeString2 (order, 'id', 'order_id');
-=======
         if (!cost) {
             cost = Precise.stringMul (price, filled);
         }
         const side = this.safeString (order, 'type');
         let trades = undefined;
         const orderId = this.safeString (order, 'id');
->>>>>>> 1f9b632e
         if ('vtx' in order) {
             trades = [];
             for (let i = 0; i < order['vtx'].length; i++) {
