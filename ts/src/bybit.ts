--- conflicted
+++ resolved
@@ -1054,83 +1054,18 @@
                     'FUND': 'fund',
                 },
                 'networks': {
-                    'BTC': 'BTC',
-                    'ETH': 'ETH',
                     'ERC20': 'ETH',
                     'TRC20': 'TRX',
                     'BEP20': 'BSC',
-                    'ACA': 'ACA',
-                    'ADA': 'ADA',
-                    'ALGO': 'ALGO',
-                    'APT': 'APTOS',
-                    'AR': 'AR',
-                    'ARBONE': 'ARBI',
-                    'AVAXC': 'CAVAX',
-                    'AVAXX': 'XAVAX',
-                    'ATOM': 'ATOM',
-                    'BCH': 'BCH',
-                    'BEP2': 'BNB',
-                    'CHZ': 'CHZ',
-                    'DCR': 'DCR',
-                    'DGB': 'DGB',
-                    'DOGE': 'DOGE',
-                    'DOT': 'DOT',
-                    'EGLD': 'EGLD',
-                    'EOS': 'EOS',
-                    'ETC': 'ETC',
-                    'ETHF': 'ETHF',
-                    'ETHW': 'ETHW',
-                    'FIL': 'FIL',
-                    'STEP': 'FITFI',
-                    'FLOW': 'FLOW',
-                    'FTM': 'FTM',
-                    'GLMR': 'GLMR',
-                    'HBAR': 'HBAR',
-                    'HNT': 'HNT',
-                    'ICP': 'ICP',
-                    'ICX': 'ICX',
-                    'KDA': 'KDA',
-                    'KLAY': 'KLAY',
-                    'KMA': 'KMA',
-                    'KSM': 'KSM',
-                    'LTC': 'LTC',
-                    // 'TERRA': 'LUNANEW',
-                    // 'TERRACLASSIC': 'LUNA',
-                    'MATIC': 'MATIC',
-                    'MINA': 'MINA',
-                    'MOVR': 'MOVR',
-                    'NEAR': 'NEAR',
-                    'NEM': 'NEM',
-                    'OASYS': 'OAS',
-                    'OASIS': 'ROSE',
                     'OMNI': 'OMNI',
-                    'ONE': 'ONE',
-                    'OPTIMISM': 'OP',
-                    'POKT': 'POKT',
-                    'QTUM': 'QTUM',
-                    'RVN': 'RVN',
-                    'SC': 'SC',
-                    'SCRT': 'SCRT',
-                    'SOL': 'SOL',
-                    'STX': 'STX',
-                    'THETA': 'THETA',
-                    'TON': 'TON',
-                    'WAVES': 'WAVES',
-                    'WAX': 'WAXP',
-                    'XDC': 'XDC',
-                    'XEC': 'XEC',
-                    'XLM': 'XLM',
-                    'XRP': 'XRP',
-                    'XTZ': 'XTZ',
-                    'XYM': 'XYM',
-                    'ZEN': 'ZEN',
-                    'ZIL': 'ZIL',
-                    'ZKSYNC': 'ZKSYNC',
-                    // todo: uncomment after consensus
-                    // 'CADUCEUS': 'CMP',
-                    // 'KON': 'KON', // konpay, "konchain"
-                    // 'AURORA': 'AURORA',
-                    // 'BITCOINGOLD': 'BTG',
+                    'SPL': 'SOL',
+                },
+                'networksById': {
+                    'ETH': 'ERC20',
+                    'TRX': 'TRC20',
+                    'BSC': 'BEP20',
+                    'OMNI': 'OMNI',
+                    'SPL': 'SOL',
                 },
                 'defaultNetwork': 'ERC20',
                 'defaultNetworks': {
@@ -5398,6 +5333,7 @@
         //     }
         //
         const address = this.safeString (depositAddress, 'addressDeposit');
+        const tag = this.safeString (depositAddress, 'tagDeposit');
         const code = this.safeString (currency, 'code');
         const chain = this.safeString (depositAddress, 'chain');
         this.checkAddress (address);
@@ -5406,15 +5342,8 @@
             'currency': code,
             'network': chain,
             'address': address,
-<<<<<<< HEAD
-            'tag': this.safeString (depositAddress, 'tagDeposit'),
-            'network': this.networkIdToCode (chain, code),
-            'info': depositAddress,
-        };
-=======
             'tag': tag,
         } as DepositAddress;
->>>>>>> 98e4b0ed
     }
 
     /**
@@ -5432,11 +5361,6 @@
         const request: Dict = {
             'coin': currency['id'],
         };
-        let networkCode = undefined;
-        [ networkCode, params ] = this.handleNetworkCodeAndParams (params);
-        if (networkCode !== undefined) {
-            request['chainType'] = this.networkCodeToId (networkCode, code);
-        }
         const response = await this.privateGetV5AssetDepositQueryAddress (this.extend (request, params));
         //
         //     {
@@ -5478,13 +5402,9 @@
      */
     async fetchDepositAddress (code: string, params = {}): Promise<DepositAddress> {
         await this.loadMarkets ();
+        const [ networkCode, query ] = this.handleNetworkCodeAndParams (params);
+        const networkId = this.networkCodeToId (networkCode);
         const currency = this.currency (code);
-<<<<<<< HEAD
-        const [ networkCode, paramsOmited ] = this.handleNetworkCodeAndParams (params);
-        const indexedAddresses = await this.fetchDepositAddressesByNetwork (code, paramsOmited);
-        const selectedNetworkCode = this.selectNetworkCodeFromUnifiedNetworks (currency['code'], networkCode, indexedAddresses);
-        return indexedAddresses[selectedNetworkCode];
-=======
         const request: Dict = {
             'coin': currency['id'],
         };
@@ -5517,7 +5437,6 @@
         const selectedNetworkId = this.selectNetworkIdFromRawNetworks (code, networkCode, chainsIndexedById);
         const addressObject = this.safeDict (chainsIndexedById, selectedNetworkId, {});
         return this.parseDepositAddress (addressObject, currency);
->>>>>>> 98e4b0ed
     }
 
     /**
@@ -6087,8 +6006,9 @@
             request['tag'] = tag;
         }
         const [ networkCode, query ] = this.handleNetworkCodeAndParams (params);
-        if (networkCode !== undefined) {
-            request['chain'] = this.networkCodeToId (networkCode);
+        const networkId = this.networkCodeToId (networkCode);
+        if (networkId !== undefined) {
+            request['chain'] = networkId.toUpperCase ();
         }
         const response = await this.privatePostV5AssetWithdrawCreate (this.extend (request, query));
         //
