
//  ---------------------------------------------------------------------------

import Exchange from './abstract/bybit.js';
import { TICK_SIZE } from './base/functions/number.js';
import { AuthenticationError, ExchangeError, ArgumentsRequired, PermissionDenied, InvalidOrder, OrderNotFound, InsufficientFunds, BadRequest, RateLimitExceeded, InvalidNonce, NotSupported, RequestTimeout } from './base/errors.js';
import { Precise } from './base/Precise.js';
import { sha256 } from './static_dependencies/noble-hashes/sha256.js';
import { rsa } from './base/functions/rsa.js';

//  ---------------------------------------------------------------------------

export default class bybit extends Exchange {
    describe () {
        return this.deepExtend (super.describe (), {
            'id': 'bybit',
            'name': 'Bybit',
            'countries': [ 'VG' ], // British Virgin Islands
            'version': 'v5',
            'userAgent': undefined,
            'rateLimit': 20,
            'hostname': 'bybit.com', // bybit.com, bytick.com
            'pro': true,
            'certified': true,
            'has': {
                'CORS': true,
                'spot': true,
                'margin': true,
                'swap': true,
                'future': true,
                'option': undefined,
                'cancelAllOrders': true,
                'cancelOrder': true,
                'createOrder': true,
                'createPostOnlyOrder': true,
                'createReduceOnlyOrder': true,
                'createStopLimitOrder': true,
                'createStopMarketOrder': true,
                'createStopOrder': true,
                'editOrder': true,
                'fetchBalance': true,
                'fetchBorrowInterest': true,
                'fetchBorrowRate': true,
                'fetchBorrowRateHistories': false,
                'fetchBorrowRateHistory': false,
                'fetchBorrowRates': false,
                'fetchCanceledOrders': true,
                'fetchClosedOrders': true,
                'fetchCurrencies': true,
                'fetchDeposit': false,
                'fetchDepositAddress': true,
                'fetchDepositAddresses': false,
                'fetchDepositAddressesByNetwork': true,
                'fetchDeposits': true,
                'fetchFundingRate': true, // emulated in exchange
                'fetchFundingRateHistory': true,
                'fetchFundingRates': true,
                'fetchIndexOHLCV': true,
                'fetchLedger': true,
                'fetchMarketLeverageTiers': true,
                'fetchMarkets': true,
                'fetchMarkOHLCV': true,
                'fetchMyTrades': true,
                'fetchOHLCV': true,
                'fetchOpenInterest': true,
                'fetchOpenInterestHistory': true,
                'fetchOpenOrders': true,
                'fetchOrder': true,
                'fetchOrderBook': true,
                'fetchOrders': true,
                'fetchOrderTrades': true,
                'fetchPosition': true,
                'fetchPositions': true,
                'fetchPremiumIndexOHLCV': true,
                'fetchTicker': true,
                'fetchTickers': true,
                'fetchTime': true,
                'fetchTrades': true,
                'fetchTradingFee': true,
                'fetchTradingFees': true,
                'fetchTransactions': false,
                'fetchTransfers': true,
                'fetchWithdrawals': true,
                'setLeverage': true,
                'setMarginMode': true,
                'setPositionMode': true,
                'transfer': true,
                'withdraw': true,
            },
            'timeframes': {
                '1m': '1',
                '3m': '3',
                '5m': '5',
                '15m': '15',
                '30m': '30',
                '1h': '60',
                '2h': '120',
                '4h': '240',
                '6h': '360',
                '12h': '720',
                '1d': 'D',
                '1w': 'W',
                '1M': 'M',
            },
            'urls': {
                'test': {
                    'spot': 'https://api-testnet.{hostname}',
                    'futures': 'https://api-testnet.{hostname}',
                    'v2': 'https://api-testnet.{hostname}',
                    'public': 'https://api-testnet.{hostname}',
                    'private': 'https://api-testnet.{hostname}',
                },
                'logo': 'https://user-images.githubusercontent.com/51840849/76547799-daff5b80-649e-11ea-87fb-3be9bac08954.jpg',
                'api': {
                    'spot': 'https://api.{hostname}',
                    'futures': 'https://api.{hostname}',
                    'v2': 'https://api.{hostname}',
                    'public': 'https://api.{hostname}',
                    'private': 'https://api.{hostname}',
                },
                'www': 'https://www.bybit.com',
                'doc': [
                    'https://bybit-exchange.github.io/docs/inverse/',
                    'https://bybit-exchange.github.io/docs/linear/',
                    'https://github.com/bybit-exchange',
                ],
                'fees': 'https://help.bybit.com/hc/en-us/articles/360039261154',
                'referral': 'https://www.bybit.com/register?affiliate_id=35953',
            },
            'api': {
                'public': {
                    'get': {
                        // inverse swap
                        'v2/public/orderBook/L2': 1,
                        'v2/public/kline/list': 3,
                        'v2/public/tickers': 1,
                        'v2/public/trading-records': 1,
                        'v2/public/symbols': 1,
                        'v2/public/mark-price-kline': 3,
                        'v2/public/index-price-kline': 3,
                        'v2/public/premium-index-kline': 2,
                        'v2/public/open-interest': 1,
                        'v2/public/big-deal': 1,
                        'v2/public/account-ratio': 1,
                        'v2/public/funding-rate': 1,
                        'v2/public/elite-ratio': 1,
                        'v2/public/funding/prev-funding-rate': 1,
                        'v2/public/risk-limit/list': 1,
                        // linear swap USDT
                        'public/linear/kline': 3,
                        'public/linear/recent-trading-records': 1,
                        'public/linear/risk-limit': 1,
                        'public/linear/funding/prev-funding-rate': 1,
                        'public/linear/mark-price-kline': 1,
                        'public/linear/index-price-kline': 1,
                        'public/linear/premium-index-kline': 1,
                        // spot
                        'spot/v1/time': 1,
                        'spot/v1/symbols': 1,
                        'spot/quote/v1/depth': 1,
                        'spot/quote/v1/depth/merged': 1,
                        'spot/quote/v1/trades': 1,
                        'spot/quote/v1/kline': 1,
                        'spot/quote/v1/ticker/24hr': 1,
                        'spot/quote/v1/ticker/price': 1,
                        'spot/quote/v1/ticker/book_ticker': 1,
                        'spot/v3/public/symbols': 1,
                        'spot/v3/public/quote/depth': 1,
                        'spot/v3/public/quote/depth/merged': 1,
                        'spot/v3/public/quote/trades': 1,
                        'spot/v3/public/quote/kline': 1,
                        'spot/v3/public/quote/ticker/24hr': 1,
                        'spot/v3/public/quote/ticker/price': 1,
                        'spot/v3/public/quote/ticker/bookTicker': 1,
                        'spot/v3/public/server-time': 1,
                        'spot/v3/public/infos': 1,
                        'spot/v3/public/margin-product-infos': 1,
                        'spot/v3/public/margin-ensure-tokens': 1,
                        // data
                        'v2/public/time': 1,
                        'v3/public/time': 1,
                        'v2/public/announcement': 1,
                        // USDC endpoints
                        // option USDC
                        'option/usdc/openapi/public/v1/order-book': 1,
                        'option/usdc/openapi/public/v1/symbols': 1,
                        'option/usdc/openapi/public/v1/tick': 1,
                        'option/usdc/openapi/public/v1/delivery-price': 1,
                        'option/usdc/openapi/public/v1/query-trade-latest': 1,
                        'option/usdc/openapi/public/v1/query-historical-volatility': 1,
                        'option/usdc/openapi/public/v1/all-tickers': 1,
                        // perpetual swap USDC
                        'perpetual/usdc/openapi/public/v1/order-book': 1,
                        'perpetual/usdc/openapi/public/v1/symbols': 1,
                        'perpetual/usdc/openapi/public/v1/tick': 1,
                        'perpetual/usdc/openapi/public/v1/kline/list': 1,
                        'perpetual/usdc/openapi/public/v1/mark-price-kline': 1,
                        'perpetual/usdc/openapi/public/v1/index-price-kline': 1,
                        'perpetual/usdc/openapi/public/v1/premium-index-kline': 1,
                        'perpetual/usdc/openapi/public/v1/open-interest': 1,
                        'perpetual/usdc/openapi/public/v1/big-deal': 1,
                        'perpetual/usdc/openapi/public/v1/account-ratio': 1,
                        'perpetual/usdc/openapi/public/v1/prev-funding-rate': 1,
                        'perpetual/usdc/openapi/public/v1/risk-limit/list': 1,
                        // account
                        'asset/v1/public/deposit/allowed-deposit-list': 1,
                        'contract/v3/public/copytrading/symbol/list': 1,
                        // derivative
                        'derivatives/v3/public/order-book/L2': 1,
                        'derivatives/v3/public/kline': 1,
                        'derivatives/v3/public/tickers': 1,
                        'derivatives/v3/public/instruments-info': 1,
                        'derivatives/v3/public/mark-price-kline': 1,
                        'derivatives/v3/public/index-price-kline': 1,
                        'derivatives/v3/public/funding/history-funding-rate': 1,
                        'derivatives/v3/public/risk-limit/list': 1,
                        'derivatives/v3/public/delivery-price': 1,
                        'derivatives/v3/public/recent-trade': 1,
                        'derivatives/v3/public/open-interest': 1,
                        'derivatives/v3/public/insurance': 1,
                        // v5
                        'v5/market/kline': 1,
                        'v5/market/mark-price-kline': 1,
                        'v5/market/index-price-kline': 1,
                        'v5/market/premium-index-price-kline': 1,
                        'v5/market/instruments-info': 1,
                        'v5/market/orderbook': 1,
                        'v5/market/tickers': 1,
                        'v5/market/funding/history': 1,
                        'v5/market/recent-trade': 1,
                        'v5/market/open-interest': 1,
                        'v5/market/historical-volatility': 1,
                        'v5/market/insurance': 1,
                        'v5/market/risk-limit': 1,
                        'v5/market/delivery-price': 1,
                        'v5/spot-lever-token/info': 1,
                        'v5/spot-lever-token/reference': 1,
<<<<<<< HEAD
                        'v5/ins-loan/product-infos': 1,
                        'v5/ins-loan/ensure-tokens': 1,
=======
                        'v5/announcements/index': 1,
>>>>>>> ca1f33be
                    },
                },
                'private': {
                    'get': {
                        // inverse swap
                        'v2/private/order/list': 5,
                        'v2/private/order': 5,
                        'v2/private/stop-order/list': 5,
                        'v2/private/stop-order': 1,
                        'v2/private/position/list': 25,
                        'v2/private/position/fee-rate': 40,
                        'v2/private/execution/list': 25,
                        'v2/private/trade/closed-pnl/list': 1,
                        'v2/public/risk-limit/list': 1, // TODO check
                        'v2/public/funding/prev-funding-rate': 25, // TODO check
                        'v2/private/funding/prev-funding': 25,
                        'v2/private/funding/predicted-funding': 25,
                        'v2/private/account/api-key': 5,
                        'v2/private/account/lcp': 1,
                        'v2/private/wallet/balance': 25, // 120 per minute = 2 per second => cost = 50 / 2 = 25
                        'v2/private/wallet/fund/records': 25,
                        'v2/private/wallet/withdraw/list': 25,
                        'v2/private/exchange-order/list': 1,
                        // linear swap USDT
                        'private/linear/order/list': 5, // 600 per minute = 10 per second => cost = 50 / 10 =  5
                        'private/linear/order/search': 5,
                        'private/linear/stop-order/list': 5,
                        'private/linear/stop-order/search': 5,
                        'private/linear/position/list': 25,
                        'private/linear/trade/execution/list': 25,
                        'private/linear/trade/closed-pnl/list': 25,
                        'public/linear/risk-limit': 1,
                        'private/linear/funding/predicted-funding': 25,
                        'private/linear/funding/prev-funding': 25,
                        // inverse futures
                        'futures/private/order/list': 5,
                        'futures/private/order': 5,
                        'futures/private/stop-order/list': 5,
                        'futures/private/stop-order': 5,
                        'futures/private/position/list': 25,
                        'futures/private/execution/list': 25,
                        'futures/private/trade/closed-pnl/list': 1,
                        // spot
                        'spot/v1/account': 2.5,
                        'spot/v1/order': 2.5,
                        'spot/v1/open-orders': 2.5,
                        'spot/v1/history-orders': 2.5,
                        'spot/v1/myTrades': 2.5,
                        'spot/v1/cross-margin/order': 10,
                        'spot/v1/cross-margin/accounts/balance': 10,
                        'spot/v1/cross-margin/loan-info': 10,
                        'spot/v1/cross-margin/repay/history': 10,
                        'spot/v3/private/order': 2.5,
                        'spot/v3/private/open-orders': 2.5,
                        'spot/v3/private/history-orders': 2.5,
                        'spot/v3/private/my-trades': 2.5,
                        'spot/v3/private/account': 2.5,
                        'spot/v3/private/reference': 2.5,
                        'spot/v3/private/record': 2.5,
                        'spot/v3/private/cross-margin-orders': 10,
                        'spot/v3/private/cross-margin-account': 10,
                        'spot/v3/private/cross-margin-loan-info': 10,
                        'spot/v3/private/cross-margin-repay-history': 10,
                        'spot/v3/private/margin-loan-infos': 10,
                        'spot/v3/private/margin-repaid-infos': 10,
                        'spot/v3/private/margin-ltv': 10,
                        // account
                        'asset/v1/private/transfer/list': 50, // 60 per minute = 1 per second => cost = 50 / 1 = 50
                        'asset/v3/private/transfer/inter-transfer/list/query': 0.84, // 60/s
                        'asset/v1/private/sub-member/transfer/list': 50,
                        'asset/v3/private/transfer/sub-member/list/query': 0.84, // 60/s
                        'asset/v3/private/transfer/sub-member-transfer/list/query': 0.84, // 60/s
                        'asset/v3/private/transfer/universal-transfer/list/query': 0.84, // 60/s
                        'asset/v1/private/sub-member/member-ids': 50,
                        'asset/v1/private/deposit/record/query': 50,
                        'asset/v1/private/withdraw/record/query': 25,
                        'asset/v1/private/coin-info/query': 25,
                        'asset/v3/private/coin-info/query': 25, // 2/s
                        'asset/v1/private/asset-info/query': 50,
                        'asset/v1/private/deposit/address': 100,
                        'asset/v3/private/deposit/address/query': 0.17, // 300/s
                        'asset/v1/private/universal/transfer/list': 50,
                        'contract/v3/private/copytrading/order/list': 1,
                        'contract/v3/private/copytrading/position/list': 1,
                        'contract/v3/private/copytrading/wallet/balance': 1,
                        'contract/v3/private/position/limit-info': 25, // 120 per minute = 2 per second => cost = 50 / 2 = 25
                        'contract/v3/private/order/unfilled-orders': 1,
                        'contract/v3/private/order/list': 1,
                        'contract/v3/private/position/list': 1,
                        'contract/v3/private/execution/list': 1,
                        'contract/v3/private/position/closed-pnl': 1,
                        'contract/v3/private/account/wallet/balance': 1,
                        'contract/v3/private/account/fee-rate': 1,
                        'contract/v3/private/account/wallet/fund-records': 1,
                        // derivative
                        'unified/v3/private/order/unfilled-orders': 1,
                        'unified/v3/private/order/list': 1,
                        'unified/v3/private/position/list': 1,
                        'unified/v3/private/execution/list': 1,
                        'unified/v3/private/delivery-record': 1,
                        'unified/v3/private/settlement-record': 1,
                        'unified/v3/private/account/wallet/balance': 1,
                        'unified/v3/private/account/transaction-log': 1,
                        'asset/v2/private/exchange/exchange-order-all': 1,
                        'unified/v3/private/account/borrow-history': 1,
                        'unified/v3/private/account/borrow-rate': 1,
                        'unified/v3/private/account/info': 1,
                        'user/v3/private/frozen-sub-member': 10, // 5/s
                        'user/v3/private/query-sub-members': 5, // 10/s
                        'user/v3/private/query-api': 5, // 10/s
                        'asset/v3/private/transfer/transfer-coin/list/query': 0.84, // 60/s
                        'asset/v3/private/transfer/account-coin/balance/query': 0.84, // 60/s
                        'asset/v3/private/transfer/account-coins/balance/query': 50,
                        'asset/v3/private/transfer/asset-info/query': 0.84, // 60/s
                        'asset/v3/public/deposit/allowed-deposit-list/query': 0.17, // 300/s
                        'asset/v3/private/deposit/record/query': 0.17, // 300/s
                        'asset/v3/private/withdraw/record/query': 0.17, // 300/s
                        // v5
                        'v5/order/history': 2.5,
                        'v5/order/spot-borrow-check': 2.5,
                        'v5/order/realtime': 2.5,
                        'v5/position/list': 2.5,
                        'v5/execution/list': 2.5,
                        'v5/position/closed-pnl': 2.5,
                        'v5/account/wallet-balance': 2.5,
                        'v5/account/borrow-history': 2.5,
                        'v5/account/collateral-info': 2.5,
                        'v5/account/mmp-state': 2.5,
                        'v5/asset/coin-greeks': 2.5,
                        'v5/account/info': 2.5,
                        'v5/account/transaction-log': 2.5,
                        'v5/account/fee-rate': 1,
                        'v5/asset/exchange/order-record': 2.5,
                        'v5/asset/delivery-record': 2.5,
                        'v5/asset/settlement-record': 2.5,
                        'v5/asset/transfer/query-asset-info': 2.5,
                        'v5/asset/transfer/query-account-coin-balance': 2.5,
                        'v5/asset/transfer/query-transfer-coin-list': 2.5,
                        'v5/asset/transfer/query-inter-transfer-list': 2.5,
                        'v5/asset/transfer/query-sub-member-list': 2.5,
                        'v5/asset/transfer/query-universal-transfer-list': 1,
                        'v5/asset/deposit/query-allowed-list': 2.5,
                        'v5/asset/deposit/query-record': 2.5,
                        'v5/asset/deposit/query-sub-member-record': 2.5,
                        'v5/asset/deposit/query-address': 2.5,
                        'v5/asset/deposit/query-sub-member-address': 2.5,
                        'v5/asset/deposit/query-internal-record': 2.5,
                        'v5/asset/coin/query-info': 2.5,
                        'v5/asset/withdraw/query-record': 2.5,
                        'v5/asset/withdraw/withdrawable-amount': 2.5,
                        'v5/asset/transfer/query-account-coins-balance': 2.5,
                        // user
                        'v5/user/query-sub-members': 10,
                        'v5/user/query-api': 10,
                        'v5/spot-cross-margin-trade/loan-info': 1,
                        'v5/spot-cross-margin-trade/account': 1,
                        'v5/spot-cross-margin-trade/orders': 1,
                        'v5/spot-cross-margin-trade/repay-history': 1,
                        'v5/spot-cross-margin-trade/pledge-token': 1,
                        'v5/spot-cross-margin-trade/borrow-token': 1,
                        'v5/ins-loan/loan-order': 2.5,
                        'v5/ins-loan/repaid-history': 2.5,
                        'v5/ins-loan/ltv': 2.5,
                    },
                    'post': {
                        // inverse swap
                        'v2/private/order/create': 30,
                        'v2/private/order/cancel': 30,
                        'v2/private/order/cancelAll': 300, // 100 per minute + 'consumes 10 requests'
                        'v2/private/order/replace': 30,
                        'v2/private/stop-order/create': 30,
                        'v2/private/stop-order/cancel': 30,
                        'v2/private/stop-order/cancelAll': 300,
                        'v2/private/stop-order/replace': 30,
                        'v2/private/position/change-position-margin': 40,
                        'v2/private/position/trading-stop': 40,
                        'v2/private/position/leverage/save': 40,
                        'v2/private/tpsl/switch-mode': 40,
                        'v2/private/position/switch-isolated': 2.5,
                        'v2/private/position/risk-limit': 2.5,
                        'v2/private/position/switch-mode': 2.5,
                        // linear swap USDT
                        'private/linear/order/create': 30, // 100 per minute = 1.666 per second => cost = 50 / 1.6666 = 30
                        'private/linear/order/cancel': 30,
                        'private/linear/order/cancel-all': 300, // 100 per minute + 'consumes 10 requests'
                        'private/linear/order/replace': 30,
                        'private/linear/stop-order/create': 30,
                        'private/linear/stop-order/cancel': 30,
                        'private/linear/stop-order/cancel-all': 300,
                        'private/linear/stop-order/replace': 30,
                        'private/linear/position/set-auto-add-margin': 40,
                        'private/linear/position/switch-isolated': 40,
                        'private/linear/position/switch-mode': 40,
                        'private/linear/tpsl/switch-mode': 2.5,
                        'private/linear/position/add-margin': 40,
                        'private/linear/position/set-leverage': 40, // 75 per minute = 1.25 per second => cost = 50 / 1.25 = 40
                        'private/linear/position/trading-stop': 40,
                        'private/linear/position/set-risk': 2.5,
                        // inverse futures
                        'futures/private/order/create': 30,
                        'futures/private/order/cancel': 30,
                        'futures/private/order/cancelAll': 30,
                        'futures/private/order/replace': 30,
                        'futures/private/stop-order/create': 30,
                        'futures/private/stop-order/cancel': 30,
                        'futures/private/stop-order/cancelAll': 30,
                        'futures/private/stop-order/replace': 30,
                        'futures/private/position/change-position-margin': 40,
                        'futures/private/position/trading-stop': 40,
                        'futures/private/position/leverage/save': 40,
                        'futures/private/position/switch-mode': 40,
                        'futures/private/tpsl/switch-mode': 40,
                        'futures/private/position/switch-isolated': 40,
                        'futures/private/position/risk-limit': 2.5,
                        // spot
                        'spot/v1/order': 2.5,
                        'spot/v1/cross-margin/loan': 10,
                        'spot/v1/cross-margin/repay': 10,
                        'spot/v3/private/order': 2.5,
                        'spot/v3/private/cancel-order': 2.5,
                        'spot/v3/private/cancel-orders': 2.5,
                        'spot/v3/private/cancel-orders-by-ids': 2.5,
                        'spot/v3/private/purchase': 2.5,
                        'spot/v3/private/redeem': 2.5,
                        'spot/v3/private/cross-margin-loan': 10,
                        'spot/v3/private/cross-margin-repay': 10,
                        // account
                        'asset/v1/private/transfer': 150, // 20 per minute = 0.333 per second => cost = 50 / 0.3333 = 150
                        'asset/v3/private/transfer/inter-transfer': 2.5, // 20/s
                        'asset/v1/private/sub-member/transfer': 150,
                        'asset/v1/private/withdraw': 50,
                        'asset/v3/private/withdraw/create': 1, // 10/s
                        'asset/v1/private/withdraw/cancel': 50,
                        'asset/v3/private/withdraw/cancel': 0.84, // 60/s
                        'asset/v1/private/transferable-subs/save': 3000,
                        'asset/v1/private/universal/transfer': 1500,
                        'asset/v3/private/transfer/sub-member-transfer': 2.5, // 20/s
                        'asset/v3/private/transfer/transfer-sub-member-save': 2.5, // 20/s
                        'asset/v3/private/transfer/universal-transfer': 2.5, // 20/s
                        'user/v3/private/create-sub-member': 10, // 5/s
                        'user/v3/private/create-sub-api': 10, // 5/s
                        'user/v3/private/update-api': 10, // 5/s
                        'user/v3/private/delete-api': 10, // 5/s
                        'user/v3/private/update-sub-api': 10, // 5/s
                        'user/v3/private/delete-sub-api': 10, // 5/s
                        // USDC endpoints
                        // option USDC
                        'option/usdc/openapi/private/v1/place-order': 2.5,
                        'option/usdc/openapi/private/v1/batch-place-order': 2.5,
                        'option/usdc/openapi/private/v1/replace-order': 2.5,
                        'option/usdc/openapi/private/v1/batch-replace-orders': 2.5,
                        'option/usdc/openapi/private/v1/cancel-order': 2.5,
                        'option/usdc/openapi/private/v1/batch-cancel-orders': 2.5,
                        'option/usdc/openapi/private/v1/cancel-all': 2.5,
                        'option/usdc/openapi/private/v1/query-active-orders': 2.5,
                        'option/usdc/openapi/private/v1/query-order-history': 2.5,
                        'option/usdc/openapi/private/v1/execution-list': 2.5,
                        'option/usdc/openapi/private/v1/query-transaction-log': 2.5,
                        'option/usdc/openapi/private/v1/query-wallet-balance': 2.5,
                        'option/usdc/openapi/private/v1/query-asset-info': 2.5,
                        'option/usdc/openapi/private/v1/query-margin-info': 2.5,
                        'option/usdc/openapi/private/v1/query-position': 2.5,
                        'option/usdc/openapi/private/v1/query-delivery-list': 2.5,
                        'option/usdc/openapi/private/v1/query-position-exp-date': 2.5,
                        'option/usdc/openapi/private/v1/mmp-modify': 2.5,
                        'option/usdc/openapi/private/v1/mmp-reset': 2.5,
                        // perpetual swap USDC
                        'perpetual/usdc/openapi/private/v1/place-order': 2.5,
                        'perpetual/usdc/openapi/private/v1/replace-order': 2.5,
                        'perpetual/usdc/openapi/private/v1/cancel-order': 2.5,
                        'perpetual/usdc/openapi/private/v1/cancel-all': 2.5,
                        'perpetual/usdc/openapi/private/v1/position/leverage/save': 2.5,
                        'option/usdc/openapi/private/v1/session-settlement': 2.5,
                        'option/usdc/private/asset/account/setMarginMode': 2.5,
                        'perpetual/usdc/openapi/public/v1/risk-limit/list': 2.5,
                        'perpetual/usdc/openapi/private/v1/position/set-risk-limit': 2.5,
                        'perpetual/usdc/openapi/private/v1/predicted-funding': 2.5,
                        'contract/v3/private/copytrading/order/create': 2.5,
                        'contract/v3/private/copytrading/order/cancel': 2.5,
                        'contract/v3/private/copytrading/order/close': 2.5,
                        'contract/v3/private/copytrading/position/close': 2.5,
                        'contract/v3/private/copytrading/position/set-leverage': 2.5,
                        'contract/v3/private/copytrading/wallet/transfer': 2.5,
                        'contract/v3/private/copytrading/order/trading-stop': 2.5,
                        'contract/v3/private/order/create': 1,
                        'contract/v3/private/order/cancel': 1,
                        'contract/v3/private/order/cancel-all': 1,
                        'contract/v3/private/order/replace': 1,
                        'contract/v3/private/position/set-auto-add-margin': 1,
                        'contract/v3/private/position/switch-isolated': 1,
                        'contract/v3/private/position/switch-mode': 1,
                        'contract/v3/private/position/switch-tpsl-mode': 1,
                        'contract/v3/private/position/set-leverage': 1,
                        'contract/v3/private/position/trading-stop': 1,
                        'contract/v3/private/position/set-risk-limit': 1,
                        'contract/v3/private/account/setMarginMode': 1,
                        // derivative
                        'unified/v3/private/order/create': 2.5,
                        'unified/v3/private/order/replace': 2.5,
                        'unified/v3/private/order/cancel': 2.5,
                        'unified/v3/private/order/create-batch': 2.5,
                        'unified/v3/private/order/replace-batch': 2.5,
                        'unified/v3/private/order/cancel-batch': 2.5,
                        'unified/v3/private/order/cancel-all': 2.5,
                        'unified/v3/private/position/set-leverage': 2.5,
                        'unified/v3/private/position/tpsl/switch-mode': 2.5,
                        'unified/v3/private/position/set-risk-limit': 2.5,
                        'unified/v3/private/position/trading-stop': 2.5,
                        'unified/v3/private/account/upgrade-unified-account': 2.5,
                        'unified/v3/private/account/setMarginMode': 2.5,
                        // tax
                        'fht/compliance/tax/v3/private/registertime': 50,
                        'fht/compliance/tax/v3/private/create': 50,
                        'fht/compliance/tax/v3/private/status': 50,
                        'fht/compliance/tax/v3/private/url': 50,
                        // v5
                        'v5/order/create': 2.5,
                        'v5/order/amend': 2.5,
                        'v5/order/cancel': 2.5,
                        'v5/order/cancel-all': 2.5,
                        'v5/order/create-batch': 2.5,
                        'v5/order/amend-batch': 2.5,
                        'v5/order/cancel-batch': 2.5,
                        'v5/order/disconnected-cancel-all': 2.5,
                        'v5/position/set-leverage': 2.5,
                        'v5/position/set-tpsl-mode': 2.5,
                        'v5/position/set-risk-limit': 2.5,
                        'v5/position/trading-stop': 2.5,
                        'v5/account/upgrade-to-uta': 2.5,
                        'v5/account/set-margin-mode': 2.5,
                        'v5/asset/transfer/inter-transfer': 2.5,
                        'v5/asset/transfer/save-transfer-sub-member': 2.5,
                        'v5/asset/transfer/universal-transfer': 2.5,
                        'v5/asset/deposit/deposit-to-account': 2.5,
                        'v5/asset/withdraw/create': 2.5,
                        'v5/asset/withdraw/cancel': 2.5,
                        'v5/spot-lever-token/purchase': 2.5,
                        'v5/spot-lever-token/redeem': 2.5,
                        'v5/spot-lever-token/order-record': 2.5,
                        'v5/spot-margin-trade/switch-mode': 2.5,
                        'v5/spot-margin-trade/set-leverage': 2.5,
                        'v5/spot-cross-margin-trade/loan': 2.5,
                        'v5/spot-cross-margin-trade/repay': 2.5,
                        'v5/spot-cross-margin-trade/switch': 2.5,
                        // user
                        'v5/user/create-sub-member': 10,
                        'v5/user/create-sub-api': 10,
                        'v5/user/frozen-sub-member': 10,
                        'v5/user/update-api': 10,
                        'v5/user/update-sub-api': 10,
                        'v5/user/delete-api': 10,
                        'v5/user/delete-sub-api': 10,
                    },
                    'delete': {
                        // spot
                        'spot/v1/order': 2.5,
                        'spot/v1/order/fast': 2.5,
                        'spot/order/batch-cancel': 2.5,
                        'spot/order/batch-fast-cancel': 2.5,
                        'spot/order/batch-cancel-by-ids': 2.5,
                    },
                },
            },
            'httpExceptions': {
                '403': RateLimitExceeded, // Forbidden -- You request too many times
            },
            'exceptions': {
                // Uncodumented explanation of error strings:
                // - oc_diff: order cost needed to place this order
                // - new_oc: total order cost of open orders including the order you are trying to open
                // - ob: order balance - the total cost of current open orders
                // - ab: available balance
                'exact': {
                    '-10009': BadRequest, // {"ret_code":-10009,"ret_msg":"Invalid period!","result":null,"token":null}
                    '-1004': BadRequest, // {"ret_code":-1004,"ret_msg":"Missing required parameter \u0027symbol\u0027","ext_code":null,"ext_info":null,"result":null}
                    '-1021': BadRequest, // {"ret_code":-1021,"ret_msg":"Timestamp for this request is outside of the recvWindow.","ext_code":null,"ext_info":null,"result":null}
                    '-1103': BadRequest, // An unknown parameter was sent.
                    '-1140': InvalidOrder, // {"ret_code":-1140,"ret_msg":"Transaction amount lower than the minimum.","result":{},"ext_code":"","ext_info":null,"time_now":"1659204910.248576"}
                    '-1197': InvalidOrder, // {"ret_code":-1197,"ret_msg":"Your order quantity to buy is too large. The filled price may deviate significantly from the market price. Please try again","result":{},"ext_code":"","ext_info":null,"time_now":"1659204531.979680"}
                    '-2013': InvalidOrder, // {"ret_code":-2013,"ret_msg":"Order does not exist.","ext_code":null,"ext_info":null,"result":null}
                    '-2015': AuthenticationError, // Invalid API-key, IP, or permissions for action.
                    '-6017': BadRequest, // Repayment amount has exceeded the total liability
                    '-6025': BadRequest, // Amount to borrow cannot be lower than the min. amount to borrow (per transaction)
                    '-6029': BadRequest, // Amount to borrow has exceeded the user's estimated max amount to borrow
                    '5004': ExchangeError, // {"retCode":5004,"retMsg":"Server Timeout","result":null,"retExtInfo":{},"time":1667577060106}
                    '7001': BadRequest, // {"retCode":7001,"retMsg":"request params type error"}
                    '10001': BadRequest, // parameter error
                    '10002': InvalidNonce, // request expired, check your timestamp and recv_window
                    '10003': AuthenticationError, // Invalid apikey
                    '10004': AuthenticationError, // invalid sign
                    '10005': PermissionDenied, // permission denied for current apikey
                    '10006': RateLimitExceeded, // too many requests
                    '10007': AuthenticationError, // api_key not found in your request parameters
                    '10008': AuthenticationError, // User had been banned
                    '10009': AuthenticationError, // IP had been banned
                    '10010': PermissionDenied, // request ip mismatch
                    '10014': BadRequest, // Request is duplicate
                    '10016': ExchangeError, // {"retCode":10016,"retMsg":"System error. Please try again later."}
                    '10017': BadRequest, // request path not found or request method is invalid
                    '10018': RateLimitExceeded, // exceed ip rate limit
                    '10020': PermissionDenied, // {"retCode":10020,"retMsg":"your account is not a unified margin account, please update your account","result":null,"retExtInfo":null,"time":1664783731123}
                    '10024': PermissionDenied, // Compliance rules triggered
                    '10027': PermissionDenied, // Trading Banned
                    '10028': PermissionDenied, // The API can only be accessed by unified account users.
                    '10029': PermissionDenied, // The requested symbol is invalid, please check symbol whitelist
                    '12201': BadRequest, // {"retCode":12201,"retMsg":"Invalid orderCategory parameter.","result":{},"retExtInfo":null,"time":1666699391220}
                    '100028': PermissionDenied, // The API cannot be accessed by unified account users.
                    '110001': InvalidOrder, // Order does not exist
                    '110003': InvalidOrder, // Order price is out of permissible range
                    '110004': InsufficientFunds, // Insufficient wallet balance
                    '110005': InvalidOrder, // position status
                    '110006': InsufficientFunds, // cannot afford estimated position_margin
                    '110007': InsufficientFunds, // {"retCode":110007,"retMsg":"ab not enough for new order","result":{},"retExtInfo":{},"time":1668838414793}
                    '110008': InvalidOrder, // Order has been finished or canceled
                    '110009': InvalidOrder, // The number of stop orders exceeds maximum limit allowed
                    '110010': InvalidOrder, // Order already cancelled
                    '110011': InvalidOrder, // Any adjustments made will trigger immediate liquidation
                    '110012': InsufficientFunds, // Available balance not enough
                    '110013': BadRequest, // Due to risk limit, cannot set leverage
                    '110014': InsufficientFunds, // Available balance not enough to add margin
                    '110015': BadRequest, // the position is in cross_margin
                    '110016': InvalidOrder, // Requested quantity of contracts exceeds risk limit, please adjust your risk limit level before trying again
                    '110017': InvalidOrder, // Reduce-only rule not satisfied
                    '110018': BadRequest, // userId illegal
                    '110019': InvalidOrder, // orderId illegal
                    '110020': InvalidOrder, // number of active orders greater than 500
                    '110021': InvalidOrder, // Open Interest exceeded
                    '110022': InvalidOrder, // qty has been limited, cannot modify the order to add qty
                    '110023': InvalidOrder, // This contract only supports position reduction operation, please contact customer service for details
                    '110024': InvalidOrder, // You have an existing position, so position mode cannot be switched
                    '110025': InvalidOrder, // Position mode is not modified
                    '110026': InvalidOrder, // Cross/isolated margin mode is not modified
                    '110027': InvalidOrder, // Margin is not modified
                    '110028': InvalidOrder, // Open orders exist, so you cannot change position mode
                    '110029': InvalidOrder, // Hedge mode is not available for this symbol
                    '110030': InvalidOrder, // Duplicate orderId
                    '110031': InvalidOrder, // risk limit info does not exists
                    '110032': InvalidOrder, // Illegal order
                    '110033': InvalidOrder, // Margin cannot be set without open position
                    '110034': InvalidOrder, // There is no net position
                    '110035': InvalidOrder, // Cancel order is not completed before liquidation
                    '110036': InvalidOrder, // Cross margin mode is not allowed to change leverage
                    '110037': InvalidOrder, // User setting list does not have this symbol
                    '110038': InvalidOrder, // Portfolio margin mode is not allowed to change leverage
                    '110039': InvalidOrder, // Maintain margin rate is too high, which may trigger liquidation
                    '110040': InvalidOrder, // Order will trigger forced liquidation, please resubmit the order
                    '110041': InvalidOrder, // Skip liquidation is not allowed when a position or maker order exists
                    '110042': InvalidOrder, // Pre-delivery status can only reduce positions
                    '110043': BadRequest, // Set leverage not modified
                    '110044': InsufficientFunds, // Insufficient available margin
                    '110045': InsufficientFunds, // Insufficient wallet balance
                    '110046': BadRequest, // Any adjustments made will trigger immediate liquidation
                    '110047': BadRequest, // Risk limit cannot be adjusted due to insufficient available margin
                    '110048': BadRequest, // Risk limit cannot be adjusted as the current/expected position value held exceeds the revised risk limit
                    '110049': BadRequest, // Tick notes can only be numbers
                    '110050': BadRequest, // Coin is not in the range of selected
                    '110051': InsufficientFunds, // The user's available balance cannot cover the lowest price of the current market
                    '110052': InsufficientFunds, // User's available balance is insufficient to set a price
                    '110053': InsufficientFunds, // The user's available balance cannot cover the current market price and upper limit price
                    '110054': InvalidOrder, // This position has at least one take profit link order, so the take profit and stop loss mode cannot be switched
                    '110055': InvalidOrder, // This position has at least one stop loss link order, so the take profit and stop loss mode cannot be switched
                    '110056': InvalidOrder, // This position has at least one trailing stop link order, so the take profit and stop loss mode cannot be switched
                    '110057': InvalidOrder, // Conditional order or limit order contains TP/SL related params
                    '110058': InvalidOrder, // Insufficient number of remaining position size to set take profit and stop loss
                    '110059': InvalidOrder, // In the case of partial filled of the open order, it is not allowed to modify the take profit and stop loss settings of the open order
                    '110060': BadRequest, // Under full TP/SL mode, it is not allowed to modify TP/SL
                    '110061': BadRequest, // Under partial TP/SL mode, TP/SL set more than 20
                    '110062': BadRequest, // Institution MMP profile not found.
                    '110063': ExchangeError, // Settlement in progress! xxx not available for trades.
                    '110064': InvalidOrder, // The number of contracts modified cannot be less than or equal to the filled quantity
                    '110065': PermissionDenied, // MMP hasn't yet been enabled for your account. Please contact your BD manager.
                    '110066': ExchangeError, // No trading is allowed at the current time
                    '110067': PermissionDenied, // unified account is not support
                    '110068': PermissionDenied, // Leveraged user trading is not allowed
                    '110069': PermissionDenied, // Do not allow OTC lending users to trade
                    '110070': InvalidOrder, // ETP symbols are not allowed to be traded
                    '110071': ExchangeError, // Sorry, we're revamping the Unified Margin Account! Currently, new upgrades are not supported. If you have any questions, please contact our 24/7 customer support.
                    '110072': InvalidOrder, // OrderLinkedID is duplicate
                    '110073': ExchangeError, // Set margin mode failed
                    '130006': InvalidOrder, // {"ret_code":130006,"ret_msg":"The number of contracts exceeds maximum limit allowed: too large","ext_code":"","ext_info":"","result":null,"time_now":"1658397095.099030","rate_limit_status":99,"rate_limit_reset_ms":1658397095097,"rate_limit":100}
                    '130021': InsufficientFunds, // {"ret_code":130021,"ret_msg":"orderfix price failed for CannotAffordOrderCost.","ext_code":"","ext_info":"","result":null,"time_now":"1644588250.204878","rate_limit_status":98,"rate_limit_reset_ms":1644588250200,"rate_limit":100} |  {"ret_code":130021,"ret_msg":"oc_diff[1707966351], new_oc[1707966351] with ob[....]+AB[....]","ext_code":"","ext_info":"","result":null,"time_now":"1658395300.872766","rate_limit_status":99,"rate_limit_reset_ms":1658395300855,"rate_limit":100} caused issues/9149#issuecomment-1146559498
                    '130074': InvalidOrder, // {"ret_code":130074,"ret_msg":"expect Rising, but trigger_price[190000000] \u003c= current[211280000]??LastPrice","ext_code":"","ext_info":"","result":null,"time_now":"1655386638.067076","rate_limit_status":97,"rate_limit_reset_ms":1655386638065,"rate_limit":100}
                    '131001': InsufficientFunds, // {"retCode":131001,"retMsg":"the available balance is not sufficient to cover the handling fee","result":{},"retExtInfo":{},"time":1666892821245}
                    '131084': ExchangeError, // Withdraw failed because of Uta Upgrading
                    '131200': ExchangeError, // Service error
                    '131201': ExchangeError, // Internal error
                    '131202': BadRequest, // Invalid memberId
                    '131203': BadRequest, // Request parameter error
                    '131204': BadRequest, // Account info error
                    '131205': BadRequest, // Query transfer error
                    '131206': ExchangeError, // Fail to transfer
                    '131207': BadRequest, // Account not exist
                    '131208': ExchangeError, // Forbid transfer
                    '131209': BadRequest, // Get subMember relation error
                    '131210': BadRequest, // Amount accuracy error
                    '131211': BadRequest, // fromAccountType can't be the same as toAccountType
                    '131212': InsufficientFunds, // Insufficient balance
                    '131213': BadRequest, // TransferLTV check error
                    '131214': BadRequest, // TransferId exist
                    '131215': BadRequest, // Amount error
                    '131216': ExchangeError, // Query balance error
                    '131217': ExchangeError, // Risk check error
                    '131002': BadRequest, // Parameter error
                    '131003': ExchangeError, // Interal error
                    '131004': AuthenticationError, // KYC needed
                    '131085': InsufficientFunds, // Withdrawal amount is greater than your availale balance (the deplayed withdrawal is triggered)
                    '131086': BadRequest, // Withdrawal amount exceeds risk limit (the risk limit of margin trade is triggered)
                    '131088': BadRequest, // The withdrawal amount exceeds the remaining withdrawal limit of your identity verification level. The current available amount for withdrawal : %s
                    '131089': BadRequest, // User sensitive operation, withdrawal is prohibited within 24 hours
                    '131090': ExchangeError, // User withdraw has been banned
                    '131091': ExchangeError, // Blocked login status does not allow withdrawals
                    '131092': ExchangeError, // User status is abnormal
                    '131093': ExchangeError, // The withdrawal address is not in the whitelist
                    '131094': BadRequest, // UserId is not in the whitelist
                    '131095': BadRequest, // Withdrawl amount exceeds the 24 hour platform limit
                    '131096': BadRequest, // Withdraw amount does not satify the lower limit or upper limit
                    '131097': ExchangeError, // Withdrawal of this currency has been closed
                    '131098': ExchangeError, // Withdrawal currently is not availble from new address
                    '131099': ExchangeError, // Hot wallet status can cancel the withdraw
                    '140001': OrderNotFound, // Order does not exist
                    '140003': InvalidOrder, // Order price is out of permissible range
                    '140004': InsufficientFunds, // Insufficient wallet balance
                    '140005': InvalidOrder, // position status
                    '140006': InsufficientFunds, // cannot afford estimated position_margin
                    '140007': InsufficientFunds, // Insufficient available balance
                    '140008': InvalidOrder, // Order has been finished or canceled
                    '140009': InvalidOrder, // The number of stop orders exceeds maximum limit allowed
                    '140010': InvalidOrder, // Order already cancelled
                    '140011': InvalidOrder, // Any adjustments made will trigger immediate liquidation
                    '140012': InsufficientFunds, // Available balance not enough
                    '140013': BadRequest, // Due to risk limit, cannot set leverage
                    '140014': InsufficientFunds, // Available balance not enough to add margin
                    '140015': InvalidOrder, // the position is in cross_margin
                    '140016': InvalidOrder, // Requested quantity of contracts exceeds risk limit, please adjust your risk limit level before trying again
                    '140017': InvalidOrder, // Reduce-only rule not satisfied
                    '140018': BadRequest, // userId illegal
                    '140019': InvalidOrder, // orderId illegal
                    '140020': InvalidOrder, // number of active orders greater than 500
                    '140021': InvalidOrder, // Open Interest exceeded
                    '140022': InvalidOrder, // qty has been limited, cannot modify the order to add qty
                    '140023': InvalidOrder, // This contract only supports position reduction operation, please contact customer service for details
                    '140024': BadRequest, // You have an existing position, so position mode cannot be switched
                    '140025': BadRequest, // Position mode is not modified
                    '140026': BadRequest, // Cross/isolated margin mode is not modified
                    '140027': BadRequest, // Margin is not modified
                    '140028': InvalidOrder, // Open orders exist, so you cannot change position mode
                    '140029': BadRequest, // Hedge mode is not available for this symbol
                    '140030': InvalidOrder, // Duplicate orderId
                    '140031': BadRequest, // risk limit info does not exists
                    '140032': InvalidOrder, // Illegal order
                    '140033': InvalidOrder, // Margin cannot be set without open position
                    '140034': InvalidOrder, // There is no net position
                    '140035': InvalidOrder, // Cancel order is not completed before liquidation
                    '140036': BadRequest, // Cross margin mode is not allowed to change leverage
                    '140037': InvalidOrder, // User setting list does not have this symbol
                    '140038': BadRequest, // Portfolio margin mode is not allowed to change leverage
                    '140039': BadRequest, // Maintain margin rate is too high, which may trigger liquidation
                    '140040': InvalidOrder, // Order will trigger forced liquidation, please resubmit the order
                    '140041': InvalidOrder, // Skip liquidation is not allowed when a position or maker order exists
                    '140042': InvalidOrder, // Pre-delivery status can only reduce positions
                    '140043': BadRequest, // Set leverage not modified
                    '140044': InsufficientFunds, // Insufficient available margin
                    '140045': InsufficientFunds, // Insufficient wallet balance
                    '140046': BadRequest, // Any adjustments made will trigger immediate liquidation
                    '140047': BadRequest, // Risk limit cannot be adjusted due to insufficient available margin
                    '140048': BadRequest, // Risk limit cannot be adjusted as the current/expected position value held exceeds the revised risk limit
                    '140049': BadRequest, // Tick notes can only be numbers
                    '140050': InvalidOrder, // Coin is not in the range of selected
                    '140051': InsufficientFunds, // The user's available balance cannot cover the lowest price of the current market
                    '140052': InsufficientFunds, // User's available balance is insufficient to set a price
                    '140053': InsufficientFunds, // The user's available balance cannot cover the current market price and upper limit price
                    '140054': InvalidOrder, // This position has at least one take profit link order, so the take profit and stop loss mode cannot be switched
                    '140055': InvalidOrder, // This position has at least one stop loss link order, so the take profit and stop loss mode cannot be switched
                    '140056': InvalidOrder, // This position has at least one trailing stop link order, so the take profit and stop loss mode cannot be switched
                    '140057': InvalidOrder, // Conditional order or limit order contains TP/SL related params
                    '140058': InvalidOrder, // Insufficient number of remaining position size to set take profit and stop loss
                    '140059': InvalidOrder, // In the case of partial filled of the open order, it is not allowed to modify the take profit and stop loss settings of the open order
                    '140060': BadRequest, // Under full TP/SL mode, it is not allowed to modify TP/SL
                    '140061': BadRequest, // Under partial TP/SL mode, TP/SL set more than 20
                    '140062': BadRequest, // Institution MMP profile not found.
                    '140063': ExchangeError, // Settlement in progress! xxx not available for trades.
                    '140064': InvalidOrder, // The number of contracts modified cannot be less than or equal to the filled quantity
                    '140065': PermissionDenied, // MMP hasn't yet been enabled for your account. Please contact your BD manager.
                    '140066': ExchangeError, // No trading is allowed at the current time
                    '140067': PermissionDenied, // unified account is not support
                    '140068': PermissionDenied, // Leveraged user trading is not allowed
                    '140069': PermissionDenied, // Do not allow OTC lending users to trade
                    '140070': InvalidOrder, // ETP symbols are not allowed to be traded
                    '170001': ExchangeError, // Internal error.
                    '170007': RequestTimeout, // Timeout waiting for response from backend server.
                    '170005': InvalidOrder, // Too many new orders; current limit is %s orders per %s.
                    '170031': ExchangeError, // The feature has been suspended
                    '170032': ExchangeError, // Network error. Please try again later
                    '170033': InsufficientFunds, // margin Insufficient account balance
                    '170034': InsufficientFunds, // Liability over flow in spot leverage trade!
                    '170035': BadRequest, // Submitted to the system for processing!
                    '170036': BadRequest, // You haven't enabled Cross Margin Trading yet. To do so, please head to the PC trading site or the Bybit app
                    '170037': BadRequest, // Cross Margin Trading not yet supported by the selected coin
                    '170105': BadRequest, // Parameter '%s' was empty.
                    '170115': InvalidOrder, // Invalid timeInForce.
                    '170116': InvalidOrder, // Invalid orderType.
                    '170117': InvalidOrder, // Invalid side.
                    '170121': InvalidOrder, // Invalid symbol.
                    '170130': BadRequest, // Data sent for paramter '%s' is not valid.
                    '170131': InsufficientFunds, // Balance insufficient
                    '170132': InvalidOrder, // Order price too high.
                    '170133': InvalidOrder, // Order price lower than the minimum.
                    '170134': InvalidOrder, // Order price decimal too long.
                    '170135': InvalidOrder, // Order quantity too large.
                    '170136': InvalidOrder, // Order quantity lower than the minimum.
                    '170137': InvalidOrder, // Order volume decimal too long
                    '170139': InvalidOrder, // Order has been filled.
                    '170140': InvalidOrder, // Transaction amount lower than the minimum.
                    '170124': InvalidOrder, // Order amount too large.
                    '170141': InvalidOrder, // Duplicate clientOrderId
                    '170142': InvalidOrder, // Order has been canceled
                    '170143': InvalidOrder, // Cannot be found on order book
                    '170144': InvalidOrder, // Order has been locked
                    '170145': InvalidOrder, // This order type does not support cancellation
                    '170146': InvalidOrder, // Order creation timeout
                    '170147': InvalidOrder, // Order cancellation timeout
                    '170148': InvalidOrder, // Market order amount decimal too long
                    '170149': ExchangeError, // Create order failed
                    '170150': ExchangeError, // Cancel order failed
                    '170151': InvalidOrder, // The trading pair is not open yet
                    '170157': InvalidOrder, // The trading pair is not available for api trading
                    '170159': InvalidOrder, // Market Order is not supported within the first %s minutes of newly launched pairs due to risk control.
                    '170190': InvalidOrder, // Cancel order has been finished
                    '170191': InvalidOrder, // Can not cancel order, please try again later
                    '170192': InvalidOrder, // Order price cannot be higher than %s .
                    '170193': InvalidOrder, // Buy order price cannot be higher than %s.
                    '170194': InvalidOrder, // Sell order price cannot be lower than %s.
                    '170195': InvalidOrder, // Please note that your order may not be filled
                    '170196': InvalidOrder, // Please note that your order may not be filled
                    '170197': InvalidOrder, // Your order quantity to buy is too large. The filled price may deviate significantly from the market price. Please try again
                    '170198': InvalidOrder, // Your order quantity to sell is too large. The filled price may deviate significantly from the market price. Please try again
                    '170199': InvalidOrder, // Your order quantity to buy is too large. The filled price may deviate significantly from the nav. Please try again.
                    '170200': InvalidOrder, // Your order quantity to sell is too large. The filled price may deviate significantly from the nav. Please try again.
                    '170221': BadRequest, // This coin does not exist.
                    '170222': RateLimitExceeded, // Too many requests in this time frame.
                    '170223': InsufficientFunds, // Your Spot Account with Institutional Lending triggers an alert or liquidation.
                    '170224': PermissionDenied, // You're not a user of the Innovation Zone.
                    '170226': InsufficientFunds, // Your Spot Account for Margin Trading is being liquidated.
                    '170227': ExchangeError, // This feature is not supported.
                    '170228': InvalidOrder, // The purchase amount of each order exceeds the estimated maximum purchase amount.
                    '170229': InvalidOrder, // The sell quantity per order exceeds the estimated maximum sell quantity.
                    '170234': ExchangeError, // System Error
                    '170210': InvalidOrder, // New order rejected.
                    '170213': OrderNotFound, // Order does not exist.
                    '170217': InvalidOrder, // Only LIMIT-MAKER order is supported for the current pair.
                    '170218': InvalidOrder, // The LIMIT-MAKER order is rejected due to invalid price.
                    '170010': InvalidOrder, // Purchase failed: Exceed the maximum position limit of leveraged tokens, the current available limit is %s USDT
                    '170011': InvalidOrder, // "Purchase failed: Exceed the maximum position limit of innovation tokens,
                    '170019': InvalidOrder, // the current available limit is replaceKey0 USDT"
                    '170201': PermissionDenied, // Your account has been restricted for trades. If you have any questions, please email us at support@bybit.com
                    '170202': InvalidOrder, // Invalid orderFilter parameter.
                    '170203': InvalidOrder, // Please enter the TP/SL price.
                    '170204': InvalidOrder, // trigger price cannot be higher than 110% price.
                    '170206': InvalidOrder, // trigger price cannot be lower than 90% of qty.
                    '175000': InvalidOrder, // The serialNum is already in use.
                    '175001': InvalidOrder, // Daily purchase limit has been exceeded. Please try again later.
                    '175002': InvalidOrder, // There's a large number of purchase orders. Please try again later.
                    '175003': InsufficientFunds, // Insufficient available balance. Please make a deposit and try again.
                    '175004': InvalidOrder, // Daily redemption limit has been exceeded. Please try again later.
                    '175005': InvalidOrder, // There's a large number of redemption orders. Please try again later.
                    '175006': InsufficientFunds, // Insufficient available balance. Please make a deposit and try again.
                    '175007': InvalidOrder, // Order not found.
                    '175008': InvalidOrder, // Purchase period hasn't started yet.
                    '175009': InvalidOrder, // Purchase amount has exceeded the upper limit.
                    '175010': PermissionDenied, // You haven't passed the quiz yet! To purchase and/or redeem an LT, please complete the quiz first.
                    '175012': InvalidOrder, // Redemption period hasn't started yet.
                    '175013': InvalidOrder, // Redemption amount has exceeded the upper limit.
                    '175014': InvalidOrder, // Purchase of the LT has been temporarily suspended.
                    '175015': InvalidOrder, // Redemption of the LT has been temporarily suspended.
                    '175016': InvalidOrder, // Invalid format. Please check the length and numeric precision.
                    '175017': InvalidOrder, // Failed to place order：Exceed the maximum position limit of leveraged tokens, the current available limit is XXXX USDT
                    '175027': ExchangeError, // Subscriptions and redemptions are temporarily unavailable while account upgrade is in progress
                    '176002': BadRequest, // Query user account info error
                    '176004': BadRequest, // Query order history start time exceeds end time
                    '176003': BadRequest, // Query user loan history error
                    '176006': BadRequest, // Repayment Failed
                    '176005': BadRequest, // Failed to borrow
                    '176008': BadRequest, // You haven't enabled Cross Margin Trading yet. To do so
                    '176007': BadRequest, // User not found
                    '176010': BadRequest, // Failed to locate the coins to borrow
                    '176009': BadRequest, // You haven't enabled Cross Margin Trading yet. To do so
                    '176012': BadRequest, // Pair not available
                    '176011': BadRequest, // Cross Margin Trading not yet supported by the selected coin
                    '176014': BadRequest, // Repeated repayment requests
                    '176013': BadRequest, // Cross Margin Trading not yet supported by the selected pair
                    '176015': InsufficientFunds, // Insufficient available balance
                    '176016': BadRequest, // No repayment required
                    '176017': BadRequest, // Repayment amount has exceeded the total liability
                    '176018': BadRequest, // Settlement in progress
                    '176019': BadRequest, // Liquidation in progress
                    '176020': BadRequest, // Failed to locate repayment history
                    '176021': BadRequest, // Repeated borrowing requests
                    '176022': BadRequest, // Coins to borrow not generally available yet
                    '176023': BadRequest, // Pair to borrow not generally available yet
                    '176024': BadRequest, // Invalid user status
                    '176025': BadRequest, // Amount to borrow cannot be lower than the min. amount to borrow (per transaction)
                    '176026': BadRequest, // Amount to borrow cannot be larger than the max. amount to borrow (per transaction)
                    '176027': BadRequest, // Amount to borrow cannot be higher than the max. amount to borrow per user
                    '176028': BadRequest, // Amount to borrow has exceeded Bybit's max. amount to borrow
                    '176029': BadRequest, // Amount to borrow has exceeded the user's estimated max. amount to borrow
                    '176030': BadRequest, // Query user loan info error
                    '176031': BadRequest, // Number of decimals has exceeded the maximum precision
                    '176034': BadRequest, // The leverage ratio is out of range
                    '176035': PermissionDenied, // Failed to close the leverage switch during liquidation
                    '176036': PermissionDenied, // Failed to adjust leverage switch during forced liquidation
                    '176037': PermissionDenied, // For non-unified transaction users, the operation failed
                    '176038': BadRequest, // The spot leverage is closed and the current operation is not allowed
                    '176039': BadRequest, // Borrowing, current operation is not allowed
                    '176040': BadRequest, // There is a spot leverage order, and the adjustment of the leverage switch failed!
                    '181000': BadRequest, // category is null
                    '181001': BadRequest, // category only support linear or option or spot.
                    '181002': InvalidOrder, // symbol is null.
                    '181003': InvalidOrder, // side is null.
                    '181004': InvalidOrder, // side only support Buy or Sell.
                    '182000': InvalidOrder, // symbol related quote price is null
                    '20001': OrderNotFound, // Order not exists
                    '20003': InvalidOrder, // missing parameter side
                    '20004': InvalidOrder, // invalid parameter side
                    '20005': InvalidOrder, // missing parameter symbol
                    '20006': InvalidOrder, // invalid parameter symbol
                    '20007': InvalidOrder, // missing parameter order_type
                    '20008': InvalidOrder, // invalid parameter order_type
                    '20009': InvalidOrder, // missing parameter qty
                    '20010': InvalidOrder, // qty must be greater than 0
                    '20011': InvalidOrder, // qty must be an integer
                    '20012': InvalidOrder, // qty must be greater than zero and less than 1 million
                    '20013': InvalidOrder, // missing parameter price
                    '20014': InvalidOrder, // price must be greater than 0
                    '20015': InvalidOrder, // missing parameter time_in_force
                    '20016': InvalidOrder, // invalid value for parameter time_in_force
                    '20017': InvalidOrder, // missing parameter order_id
                    '20018': InvalidOrder, // invalid date format
                    '20019': InvalidOrder, // missing parameter stop_px
                    '20020': InvalidOrder, // missing parameter base_price
                    '20021': InvalidOrder, // missing parameter stop_order_id
                    '20022': BadRequest, // missing parameter leverage
                    '20023': BadRequest, // leverage must be a number
                    '20031': BadRequest, // leverage must be greater than zero
                    '20070': BadRequest, // missing parameter margin
                    '20071': BadRequest, // margin must be greater than zero
                    '20084': BadRequest, // order_id or order_link_id is required
                    '30001': BadRequest, // order_link_id is repeated
                    '30003': InvalidOrder, // qty must be more than the minimum allowed
                    '30004': InvalidOrder, // qty must be less than the maximum allowed
                    '30005': InvalidOrder, // price exceeds maximum allowed
                    '30007': InvalidOrder, // price exceeds minimum allowed
                    '30008': InvalidOrder, // invalid order_type
                    '30009': ExchangeError, // no position found
                    '30010': InsufficientFunds, // insufficient wallet balance
                    '30011': PermissionDenied, // operation not allowed as position is undergoing liquidation
                    '30012': PermissionDenied, // operation not allowed as position is undergoing ADL
                    '30013': PermissionDenied, // position is in liq or adl status
                    '30014': InvalidOrder, // invalid closing order, qty should not greater than size
                    '30015': InvalidOrder, // invalid closing order, side should be opposite
                    '30016': ExchangeError, // TS and SL must be cancelled first while closing position
                    '30017': InvalidOrder, // estimated fill price cannot be lower than current Buy liq_price
                    '30018': InvalidOrder, // estimated fill price cannot be higher than current Sell liq_price
                    '30019': InvalidOrder, // cannot attach TP/SL params for non-zero position when placing non-opening position order
                    '30020': InvalidOrder, // position already has TP/SL params
                    '30021': InvalidOrder, // cannot afford estimated position_margin
                    '30022': InvalidOrder, // estimated buy liq_price cannot be higher than current mark_price
                    '30023': InvalidOrder, // estimated sell liq_price cannot be lower than current mark_price
                    '30024': InvalidOrder, // cannot set TP/SL/TS for zero-position
                    '30025': InvalidOrder, // trigger price should bigger than 10% of last price
                    '30026': InvalidOrder, // price too high
                    '30027': InvalidOrder, // price set for Take profit should be higher than Last Traded Price
                    '30028': InvalidOrder, // price set for Stop loss should be between Liquidation price and Last Traded Price
                    '30029': InvalidOrder, // price set for Stop loss should be between Last Traded Price and Liquidation price
                    '30030': InvalidOrder, // price set for Take profit should be lower than Last Traded Price
                    '30031': InsufficientFunds, // insufficient available balance for order cost
                    '30032': InvalidOrder, // order has been filled or cancelled
                    '30033': RateLimitExceeded, // The number of stop orders exceeds maximum limit allowed
                    '30034': OrderNotFound, // no order found
                    '30035': RateLimitExceeded, // too fast to cancel
                    '30036': ExchangeError, // the expected position value after order execution exceeds the current risk limit
                    '30037': InvalidOrder, // order already cancelled
                    '30041': ExchangeError, // no position found
                    '30042': InsufficientFunds, // insufficient wallet balance
                    '30043': InvalidOrder, // operation not allowed as position is undergoing liquidation
                    '30044': InvalidOrder, // operation not allowed as position is undergoing AD
                    '30045': InvalidOrder, // operation not allowed as position is not normal status
                    '30049': InsufficientFunds, // insufficient available balance
                    '30050': ExchangeError, // any adjustments made will trigger immediate liquidation
                    '30051': ExchangeError, // due to risk limit, cannot adjust leverage
                    '30052': ExchangeError, // leverage can not less than 1
                    '30054': ExchangeError, // position margin is invalid
                    '30057': ExchangeError, // requested quantity of contracts exceeds risk limit
                    '30063': ExchangeError, // reduce-only rule not satisfied
                    '30067': InsufficientFunds, // insufficient available balance
                    '30068': ExchangeError, // exit value must be positive
                    '30074': InvalidOrder, // can't create the stop order, because you expect the order will be triggered when the LastPrice(or IndexPrice、 MarkPrice, determined by trigger_by) is raising to stop_px, but the LastPrice(or IndexPrice、 MarkPrice) is already equal to or greater than stop_px, please adjust base_price or stop_px
                    '30075': InvalidOrder, // can't create the stop order, because you expect the order will be triggered when the LastPrice(or IndexPrice、 MarkPrice, determined by trigger_by) is falling to stop_px, but the LastPrice(or IndexPrice、 MarkPrice) is already equal to or less than stop_px, please adjust base_price or stop_px
                    '30078': ExchangeError, // {"ret_code":30078,"ret_msg":"","ext_code":"","ext_info":"","result":null,"time_now":"1644853040.916000","rate_limit_status":73,"rate_limit_reset_ms":1644853040912,"rate_limit":75}
                    // '30084': BadRequest, // Isolated not modified, see handleErrors below
                    '33004': AuthenticationError, // apikey already expired
                    '34026': ExchangeError, // the limit is no change
                    '34036': BadRequest, // {"ret_code":34036,"ret_msg":"leverage not modified","ext_code":"","ext_info":"","result":null,"time_now":"1652376449.258918","rate_limit_status":74,"rate_limit_reset_ms":1652376449255,"rate_limit":75}
                    '35015': BadRequest, // {"ret_code":35015,"ret_msg":"Qty not in range","ext_code":"","ext_info":"","result":null,"time_now":"1652277215.821362","rate_limit_status":99,"rate_limit_reset_ms":1652277215819,"rate_limit":100}
                    '340099': ExchangeError, // Server error
                    '3400045': ExchangeError, // Set margin mode failed
                    '3100116': BadRequest, // {"retCode":3100116,"retMsg":"Order quantity below the lower limit 0.01.","result":null,"retExtMap":{"key0":"0.01"}}
                    '3100198': BadRequest, // {"retCode":3100198,"retMsg":"orderLinkId can not be empty.","result":null,"retExtMap":{}}
                    '3200300': InsufficientFunds, // {"retCode":3200300,"retMsg":"Insufficient margin balance.","result":null,"retExtMap":{}}
                },
                'broad': {
                    'Request timeout': RequestTimeout, // {"retCode":10016,"retMsg":"Request timeout, please try again later","result":{},"retExtInfo":{},"time":1675307914985}
                    'unknown orderInfo': OrderNotFound, // {"ret_code":-1,"ret_msg":"unknown orderInfo","ext_code":"","ext_info":"","result":null,"time_now":"1584030414.005545","rate_limit_status":99,"rate_limit_reset_ms":1584030414003,"rate_limit":100}
                    'invalid api_key': AuthenticationError, // {"ret_code":10003,"ret_msg":"invalid api_key","ext_code":"","ext_info":"","result":null,"time_now":"1599547085.415797"}
                    // the below two issues are caused as described: issues/9149#issuecomment-1146559498, when response is such:  {"ret_code":130021,"ret_msg":"oc_diff[1707966351], new_oc[1707966351] with ob[....]+AB[....]","ext_code":"","ext_info":"","result":null,"time_now":"1658395300.872766","rate_limit_status":99,"rate_limit_reset_ms":1658395300855,"rate_limit":100}
                    'oc_diff': InsufficientFunds,
                    'new_oc': InsufficientFunds,
                    'openapi sign params error!': AuthenticationError, // {"retCode":10001,"retMsg":"empty value: apiTimestamp[] apiKey[] apiSignature[xxxxxxxxxxxxxxxxxxxxxxx]: openapi sign params error!","result":null,"retExtInfo":null,"time":1664789597123}
                },
            },
            'precisionMode': TICK_SIZE,
            'options': {
                'enableUnifiedMargin': undefined,
                'enableUnifiedAccount': undefined,
                'createMarketBuyOrderRequiresPrice': true,
                'createUnifiedMarginAccount': false,
                'defaultType': 'swap',  // 'swap', 'future', 'option', 'spot'
                'defaultSubType': 'linear',  // 'linear', 'inverse'
                'defaultSettle': 'USDT', // USDC for USDC settled markets
                'code': 'BTC',
                'recvWindow': 5 * 1000, // 5 sec default
                'timeDifference': 0, // the difference between system clock and exchange server clock
                'adjustForTimeDifference': false, // controls the adjustment logic upon instantiation
                'brokerId': 'CCXT',
                'accountsByType': {
                    'spot': 'SPOT',
                    'margin': 'SPOT',
                    'future': 'CONTRACT',
                    'swap': 'CONTRACT',
                    'option': 'OPTION',
                    'investment': 'INVESTMENT',
                    'unified': 'UNIFIED',
                    'funding': 'FUND',
                    'fund': 'FUND',
                    'contract': 'CONTRACT',
                },
                'accountsById': {
                    'SPOT': 'spot',
                    'MARGIN': 'spot',
                    'CONTRACT': 'contract',
                    'OPTION': 'option',
                    'INVESTMENT': 'investment',
                    'UNIFIED': 'unified',
                },
                'networks': {
                    'ERC20': 'ETH',
                    'TRC20': 'TRX',
                    'BEP20': 'BSC',
                    'OMNI': 'OMNI',
                    'SPL': 'SOL',
                },
                'networksById': {
                    'ETH': 'ERC20',
                    'TRX': 'TRC20',
                    'BSC': 'BEP20',
                    'OMNI': 'OMNI',
                    'SPL': 'SOL',
                },
                'defaultNetwork': 'ERC20',
                'defaultNetworks': {
                    'USDT': 'TRC20',
                },
                'intervals': {
                    '5m': '5min',
                    '15m': '15min',
                    '30m': '30min',
                    '1h': '1h',
                    '4h': '4h',
                    '1d': '1d',
                },
            },
            'fees': {
                'trading': {
                    'feeSide': 'get',
                    'tierBased': true,
                    'percentage': true,
                    'taker': 0.00075,
                    'maker': 0.0001,
                },
                'funding': {
                    'tierBased': false,
                    'percentage': false,
                    'withdraw': {},
                    'deposit': {},
                },
            },
            'commonCurrencies': {
                'GAS': 'GASDAO',
            },
        });
    }

    nonce () {
        return this.milliseconds () - this.options['timeDifference'];
    }

    async isUnifiedEnabled (params = {}) {
        // The API key of user id must own one of permissions will be allowed to call following API endpoints.
        // SUB UID: "Account Transfer"
        // MASTER UID: "Account Transfer", "Subaccount Transfer", "Withdrawal"
        const enableUnifiedMargin = this.safeValue (this.options, 'enableUnifiedMargin');
        const enableUnifiedAccount = this.safeValue (this.options, 'enableUnifiedAccount');
        if (enableUnifiedMargin === undefined || enableUnifiedAccount === undefined) {
            const response = await this.privateGetUserV3PrivateQueryApi (params);
            //
            //     {
            //         "retCode":0,
            //         "retMsg":"OK",
            //         "result":{
            //             "id":"88888888",
            //             "note":"ccxt-moon",
            //             "apiKey":"8s8c808v8u8",
            //             "readOnly":0,
            //             "secret":"",
            //             "permissions":{
            //                 "ContractTrade":[""],
            //                 "Spot":[""],
            //                 "Wallet":[""],
            //                 "Options":[""],
            //                 "Derivatives":[""],
            //                 "CopyTrading":[""],
            //                 "BlockTrade":[],
            //                 "Exchange":[""],
            //                 "NFT":[""]
            //             },
            //             "ips":[""],
            //             "type":1,
            //             "deadlineDay":27,
            //             "expiredAt":"",
            //             "createdAt":"",
            //             "unified":1,
            //             "uta": 1
            //         },
            //         "retExtInfo":null,
            //         "time":1669735171649
            //     }
            //
            const result = this.safeValue (response, 'result', {});
            this.options['enableUnifiedMargin'] = this.safeInteger (result, 'unified') === 1;
            this.options['enableUnifiedAccount'] = this.safeInteger (result, 'uta') === 1;
        }
        return [ this.options['enableUnifiedMargin'], this.options['enableUnifiedAccount'] ];
    }

    async upgradeUnifiedAccount (params = {}) {
        const createUnifiedMarginAccount = this.safeValue (this.options, 'createUnifiedMarginAccount');
        if (!createUnifiedMarginAccount) {
            throw new NotSupported (this.id + ' upgradeUnifiedAccount() warning this method can only be called once, it is not reverseable and you will be stuck with a unified margin account, you also need at least 5000 USDT in your bybit account to do this. If you want to disable this warning set exchange.options["createUnifiedMarginAccount"]=true.');
        }
        return await this.privatePostUnifiedV3PrivateAccountUpgradeUnifiedAccount (params);
    }

    async upgradeUnifiedTradeAccount (params = {}) {
        return await this.privatePostV5AccountUpgradeToUta (params);
    }

    async fetchTime (params = {}) {
        /**
         * @method
         * @name bybit#fetchTime
         * @description fetches the current integer timestamp in milliseconds from the exchange server
         * @see https://bybit-exchange.github.io/docs/v3/server-time
         * @param {object} params extra parameters specific to the bybit api endpoint
         * @returns {int} the current integer timestamp in milliseconds from the exchange server
         */
        const response = await this.publicGetV3PublicTime (params);
        //
        //    {
        //         "retCode": "0",
        //         "retMsg": "OK",
        //         "result": {
        //             "timeSecond": "1666879482",
        //             "timeNano": "1666879482792685914"
        //         },
        //         "retExtInfo": {},
        //         "time": "1666879482792"
        //     }
        //
        return this.safeInteger (response, 'time');
    }

    async fetchCurrencies (params = {}) {
        /**
         * @method
         * @name bybit#fetchCurrencies
         * @description fetches all available currencies on an exchange
         * @see https://bybit-exchange.github.io/docs/v5/asset/coin-info
         * @param {object} params extra parameters specific to the bybit api endpoint
         * @returns {object} an associative dictionary of currencies
         */
        if (!this.checkRequiredCredentials (false)) {
            return undefined;
        }
        const response = await this.privateGetV5AssetCoinQueryInfo (params);
        //
        //     {
        //         "retCode": 0,
        //         "retMsg": "",
        //         "result": {
        //             "rows": [
        //                 {
        //                     "name": "BTC",
        //                     "coin": "BTC",
        //                     "remainAmount": "150",
        //                     "chains": [
        //                         {
        //                             "chainType": "BTC",
        //                             "confirmation": "10000",
        //                             "withdrawFee": "0.0005",
        //                             "depositMin": "0.0005",
        //                             "withdrawMin": "0.001",
        //                             "chain": "BTC",
        //                             "chainDeposit": "1",
        //                             "chainWithdraw": "1",
        //                             "minAccuracy": "8"
        //                         }
        //                     ]
        //                 }
        //             ]
        //         },
        //         "retExtInfo": {},
        //         "time": 1672194582264
        //     }
        //
        const data = this.safeValue (response, 'result', []);
        const rows = this.safeValue (data, 'rows', []);
        const result = {};
        for (let i = 0; i < rows.length; i++) {
            const currency = rows[i];
            const currencyId = this.safeString (currency, 'coin');
            const code = this.safeCurrencyCode (currencyId);
            const name = this.safeString (currency, 'name');
            const chains = this.safeValue (currency, 'chains', []);
            const networks = {};
            let minPrecision = undefined;
            for (let j = 0; j < chains.length; j++) {
                const chain = chains[j];
                const networkId = this.safeString (chain, 'chain');
                const networkCode = this.networkIdToCode (networkId);
                const precision = this.parseNumber (this.parsePrecision (this.safeString (chain, 'minAccuracy')));
                minPrecision = (minPrecision === undefined) ? precision : Math.min (minPrecision, precision);
                const depositAllowed = this.safeInteger (chain, 'chainDeposit') === 1;
                const withdrawAllowed = this.safeInteger (chain, 'chainWithdraw') === 1;
                networks[networkCode] = {
                    'info': chain,
                    'id': networkId,
                    'network': networkCode,
                    'active': undefined,
                    'deposit': depositAllowed,
                    'withdraw': withdrawAllowed,
                    'fee': this.safeNumber (chain, 'withdrawFee'),
                    'precision': precision,
                    'limits': {
                        'withdraw': {
                            'min': this.safeNumber (chain, 'withdrawMin'),
                            'max': undefined,
                        },
                        'deposit': {
                            'min': this.safeNumber (chain, 'depositMin'),
                            'max': undefined,
                        },
                    },
                };
            }
            result[code] = {
                'info': currency,
                'code': code,
                'id': currencyId,
                'name': name,
                'active': undefined,
                'deposit': undefined,
                'withdraw': undefined,
                'fee': undefined,
                'precision': minPrecision,
                'limits': {
                    'amount': {
                        'min': undefined,
                        'max': undefined,
                    },
                },
                'networks': networks,
            };
        }
        return result;
    }

    async fetchMarkets (params = {}) {
        /**
         * @method
         * @name bybit#fetchMarkets
         * @description retrieves data on all markets for bybit
         * @see https://bybit-exchange.github.io/docs/v5/market/instrument
         * @param {object} params extra parameters specific to the exchange api endpoint
         * @returns {[object]} an array of objects representing market data
         */
        if (this.options['adjustForTimeDifference']) {
            await this.loadTimeDifference ();
        }
        const promisesUnresolved = [
            this.fetchSpotMarkets (params),
            this.fetchDerivativesMarkets ({ 'category': 'linear' }),
            this.fetchDerivativesMarkets ({ 'category': 'inverse' }),
        ];
        const promises = await Promise.all (promisesUnresolved);
        const spotMarkets = promises[0];
        const linearMarkets = promises[1];
        const inverseMarkets = promises[2];
        let markets = spotMarkets;
        markets = this.arrayConcat (markets, linearMarkets);
        return this.arrayConcat (markets, inverseMarkets);
    }

    async fetchSpotMarkets (params) {
        const request = {
            'category': 'spot',
        };
        const response = await this.publicGetV5MarketInstrumentsInfo (this.extend (request, params));
        //
        //     {
        //         "retCode": 0,
        //         "retMsg": "OK",
        //         "result": {
        //             "category": "spot",
        //             "list": [
        //                 {
        //                     "symbol": "BTCUSDT",
        //                     "baseCoin": "BTC",
        //                     "quoteCoin": "USDT",
        //                     "innovation": "0",
        //                     "status": "Trading",
        //                     "lotSizeFilter": {
        //                         "basePrecision": "0.000001",
        //                         "quotePrecision": "0.00000001",
        //                         "minOrderQty": "0.00004",
        //                         "maxOrderQty": "63.01197227",
        //                         "minOrderAmt": "1",
        //                         "maxOrderAmt": "100000"
        //                     },
        //                     "priceFilter": {
        //                         "tickSize": "0.01"
        //                     }
        //                 }
        //             ]
        //         },
        //         "retExtInfo": {},
        //         "time": 1672712468011
        //     }
        //
        const responseResult = this.safeValue (response, 'result', {});
        const markets = this.safeValue (responseResult, 'list', []);
        const result = [];
        const takerFee = this.parseNumber ('0.001');
        const makerFee = this.parseNumber ('0.001');
        for (let i = 0; i < markets.length; i++) {
            const market = markets[i];
            const id = this.safeString (market, 'symbol');
            const baseId = this.safeString (market, 'baseCoin');
            const quoteId = this.safeString (market, 'quoteCoin');
            const base = this.safeCurrencyCode (baseId);
            const quote = this.safeCurrencyCode (quoteId);
            const symbol = base + '/' + quote;
            const status = this.safeString (market, 'status');
            const active = (status === 'Trading');
            const lotSizeFilter = this.safeValue (market, 'lotSizeFilter');
            const priceFilter = this.safeValue (market, 'priceFilter');
            const quotePrecision = this.safeNumber (lotSizeFilter, 'quotePrecision');
            result.push ({
                'id': id,
                'symbol': symbol,
                'base': base,
                'quote': quote,
                'settle': undefined,
                'baseId': baseId,
                'quoteId': quoteId,
                'settleId': undefined,
                'type': 'spot',
                'spot': true,
                'margin': undefined,
                'swap': false,
                'future': false,
                'option': false,
                'active': active,
                'contract': false,
                'linear': undefined,
                'inverse': undefined,
                'taker': takerFee,
                'maker': makerFee,
                'contractSize': undefined,
                'expiry': undefined,
                'expiryDatetime': undefined,
                'strike': undefined,
                'optionType': undefined,
                'precision': {
                    'amount': this.safeNumber (lotSizeFilter, 'basePrecision'),
                    'price': this.safeNumber (priceFilter, 'tickSize', quotePrecision),
                },
                'limits': {
                    'leverage': {
                        'min': this.parseNumber ('1'),
                        'max': undefined,
                    },
                    'amount': {
                        'min': this.safeNumber (lotSizeFilter, 'minOrderQty'),
                        'max': this.safeNumber (lotSizeFilter, 'maxOrderQty'),
                    },
                    'price': {
                        'min': undefined,
                        'max': undefined,
                    },
                    'cost': {
                        'min': this.safeNumber (lotSizeFilter, 'minOrderAmt'),
                        'max': this.safeNumber (lotSizeFilter, 'maxOrderAmt'),
                    },
                },
                'info': market,
            });
        }
        return result;
    }

    async fetchDerivativesMarkets (params) {
        params['limit'] = 1000; // minimize number of requests
        const response = await this.publicGetV5MarketInstrumentsInfo (params);
        const data = this.safeValue (response, 'result', {});
        let markets = this.safeValue (data, 'list', []);
        let paginationCursor = this.safeString (data, 'nextPageCursor');
        if (paginationCursor !== undefined) {
            while (paginationCursor !== undefined) {
                params['cursor'] = paginationCursor;
                const response = await this.publicGetDerivativesV3PublicInstrumentsInfo (params);
                const data = this.safeValue (response, 'result', {});
                const rawMarkets = this.safeValue (data, 'list', []);
                const rawMarketsLength = rawMarkets.length;
                if (rawMarketsLength === 0) {
                    break;
                }
                markets = this.arrayConcat (rawMarkets, markets);
                paginationCursor = this.safeString (data, 'nextPageCursor');
            }
        }
        //
        // linear response
        //
        //     {
        //         "retCode": 0,
        //         "retMsg": "OK",
        //         "result": {
        //             "category": "linear",
        //             "list": [
        //                 {
        //                     "symbol": "BTCUSDT",
        //                     "contractType": "LinearPerpetual",
        //                     "status": "Trading",
        //                     "baseCoin": "BTC",
        //                     "quoteCoin": "USDT",
        //                     "launchTime": "1585526400000",
        //                     "deliveryTime": "0",
        //                     "deliveryFeeRate": "",
        //                     "priceScale": "2",
        //                     "leverageFilter": {
        //                         "minLeverage": "1",
        //                         "maxLeverage": "100.00",
        //                         "leverageStep": "0.01"
        //                     },
        //                     "priceFilter": {
        //                         "minPrice": "0.50",
        //                         "maxPrice": "999999.00",
        //                         "tickSize": "0.50"
        //                     },
        //                     "lotSizeFilter": {
        //                         "maxOrderQty": "100.000",
        //                         "minOrderQty": "0.001",
        //                         "qtyStep": "0.001",
        //                         "postOnlyMaxOrderQty": "1000.000"
        //                     },
        //                     "unifiedMarginTrade": true,
        //                     "fundingInterval": 480,
        //                     "settleCoin": "USDT"
        //                 }
        //             ],
        //             "nextPageCursor": ""
        //         },
        //         "retExtInfo": {},
        //         "time": 1672712495660
        //     }
        //
        // option response
        //
        //     {
        //         "retCode": 0,
        //         "retMsg": "OK",
        //         "result": {
        //             "category": "option",
        //             "nextPageCursor": "",
        //             "list": [
        //                 {
        //                     "category": "option",
        //                     "symbol": "ETH-3JAN23-1250-P",
        //                     "status": "ONLINE",
        //                     "baseCoin": "ETH",
        //                     "quoteCoin": "USD",
        //                     "settleCoin": "USDC",
        //                     "optionsType": "Put",
        //                     "launchTime": "1672560000000",
        //                     "deliveryTime": "1672732800000",
        //                     "deliveryFeeRate": "0.00015",
        //                     "priceFilter": {
        //                         "minPrice": "0.1",
        //                         "maxPrice": "10000000",
        //                         "tickSize": "0.1"
        //                     },
        //                     "lotSizeFilter": {
        //                         "maxOrderQty": "1500",
        //                         "minOrderQty": "0.1",
        //                         "qtyStep": "0.1"
        //                     }
        //                 }
        //             ]
        //         },
        //         "retExtInfo": {},
        //         "time": 1672712537130
        //     }
        //
        const result = [];
        let category = this.safeString (data, 'category');
        for (let i = 0; i < markets.length; i++) {
            const market = markets[i];
            if (category === undefined) {
                category = this.safeString (market, 'category');
            }
            const linear = (category === 'linear');
            const inverse = (category === 'inverse');
            const contractType = this.safeString (market, 'contractType');
            const inverseFutures = (contractType === 'InverseFutures');
            const linearFutures = (contractType === 'LinearFutures');
            const linearPerpetual = (contractType === 'LinearPerpetual');
            const inversePerpetual = (contractType === 'InversePerpetual');
            const id = this.safeString (market, 'symbol');
            const baseId = this.safeString (market, 'baseCoin');
            const quoteId = this.safeString (market, 'quoteCoin');
            const defaultSettledId = linear ? quoteId : baseId;
            const settleId = this.safeString (market, 'settleCoin', defaultSettledId);
            const base = this.safeCurrencyCode (baseId);
            const quote = this.safeCurrencyCode (quoteId);
            let settle = undefined;
            if (linearPerpetual && (settleId === 'USD')) {
                settle = 'USDC';
            } else {
                settle = this.safeCurrencyCode (settleId);
            }
            let symbol = base + '/' + quote;
            const lotSizeFilter = this.safeValue (market, 'lotSizeFilter', {});
            const priceFilter = this.safeValue (market, 'priceFilter', {});
            const leverage = this.safeValue (market, 'leverageFilter', {});
            const status = this.safeString (market, 'status');
            const active = (status === 'Trading');
            const swap = linearPerpetual || inversePerpetual;
            const future = inverseFutures || linearFutures;
            const option = (category === 'option');
            let type = undefined;
            if (swap) {
                type = 'swap';
            } else if (future) {
                type = 'future';
            } else if (option) {
                type = 'option';
            }
            let expiry = this.omitZero (this.safeString (market, 'deliveryTime'));
            if (expiry !== undefined) {
                expiry = parseInt (expiry);
            }
            const expiryDatetime = this.iso8601 (expiry);
            let strike = undefined;
            let optionType = undefined;
            symbol = symbol + ':' + settle;
            if (expiry !== undefined) {
                symbol = symbol + '-' + this.yymmdd (expiry);
                if (option) {
                    const splitId = id.split ('-');
                    strike = this.safeString (splitId, 2);
                    const optionLetter = this.safeString (splitId, 3);
                    symbol = symbol + '-' + strike + '-' + optionLetter;
                    if (optionLetter === 'P') {
                        optionType = 'put';
                    } else if (optionLetter === 'C') {
                        optionType = 'call';
                    }
                }
            }
            const contractSize = inverse ? this.safeNumber2 (lotSizeFilter, 'minTradingQty', 'minOrderQty') : this.parseNumber ('1');
            result.push ({
                'id': id,
                'symbol': symbol,
                'base': base,
                'quote': quote,
                'settle': settle,
                'baseId': baseId,
                'quoteId': quoteId,
                'settleId': settleId,
                'type': type,
                'spot': false,
                'margin': undefined,
                'swap': swap,
                'future': future,
                'option': option,
                'active': active,
                'contract': true,
                'linear': linear,
                'inverse': inverse,
                'taker': this.safeNumber (market, 'takerFee', this.parseNumber ('0.0006')),
                'maker': this.safeNumber (market, 'makerFee', this.parseNumber ('0.0001')),
                'contractSize': contractSize,
                'expiry': expiry,
                'expiryDatetime': expiryDatetime,
                'strike': strike,
                'optionType': optionType,
                'precision': {
                    'amount': this.safeNumber (lotSizeFilter, 'qtyStep'),
                    'price': this.safeNumber (priceFilter, 'tickSize'),
                },
                'limits': {
                    'leverage': {
                        'min': this.safeNumber (leverage, 'minLeverage'),
                        'max': this.safeNumber (leverage, 'maxLeverage'),
                    },
                    'amount': {
                        'min': this.safeNumber2 (lotSizeFilter, 'minTradingQty', 'minOrderQty'),
                        'max': this.safeNumber2 (lotSizeFilter, 'maxTradingQty', 'maxOrderQty'),
                    },
                    'price': {
                        'min': this.safeNumber (priceFilter, 'minPrice'),
                        'max': this.safeNumber (priceFilter, 'maxPrice'),
                    },
                    'cost': {
                        'min': undefined,
                        'max': undefined,
                    },
                },
                'info': market,
            });
        }
        return result;
    }

    parseTicker (ticker, market = undefined) {
        //
        // spot
        //
        //     {
        //         "symbol": "BTCUSDT",
        //         "bid1Price": "20517.96",
        //         "bid1Size": "2",
        //         "ask1Price": "20527.77",
        //         "ask1Size": "1.862172",
        //         "lastPrice": "20533.13",
        //         "prevPrice24h": "20393.48",
        //         "price24hPcnt": "0.0068",
        //         "highPrice24h": "21128.12",
        //         "lowPrice24h": "20318.89",
        //         "turnover24h": "243765620.65899866",
        //         "volume24h": "11801.27771",
        //         "usdIndexPrice": "20784.12009279"
        //     }
        //
        // linear/inverse
        //
        //     {
        //         "symbol": "BTCUSD",
        //         "lastPrice": "16597.00",
        //         "indexPrice": "16598.54",
        //         "markPrice": "16596.00",
        //         "prevPrice24h": "16464.50",
        //         "price24hPcnt": "0.008047",
        //         "highPrice24h": "30912.50",
        //         "lowPrice24h": "15700.00",
        //         "prevPrice1h": "16595.50",
        //         "openInterest": "373504107",
        //         "openInterestValue": "22505.67",
        //         "turnover24h": "2352.94950046",
        //         "volume24h": "49337318",
        //         "fundingRate": "-0.001034",
        //         "nextFundingTime": "1672387200000",
        //         "predictedDeliveryPrice": "",
        //         "basisRate": "",
        //         "deliveryFeeRate": "",
        //         "deliveryTime": "0",
        //         "ask1Size": "1",
        //         "bid1Price": "16596.00",
        //         "ask1Price": "16597.50",
        //         "bid1Size": "1"
        //     }
        //
        // option
        //
        //     {
        //         "symbol": "BTC-30DEC22-18000-C",
        //         "bid1Price": "0",
        //         "bid1Size": "0",
        //         "bid1Iv": "0",
        //         "ask1Price": "435",
        //         "ask1Size": "0.66",
        //         "ask1Iv": "5",
        //         "lastPrice": "435",
        //         "highPrice24h": "435",
        //         "lowPrice24h": "165",
        //         "markPrice": "0.00000009",
        //         "indexPrice": "16600.55",
        //         "markIv": "0.7567",
        //         "underlyingPrice": "16590.42",
        //         "openInterest": "6.3",
        //         "turnover24h": "2482.73",
        //         "volume24h": "0.15",
        //         "totalVolume": "99",
        //         "totalTurnover": "1967653",
        //         "delta": "0.00000001",
        //         "gamma": "0.00000001",
        //         "vega": "0.00000004",
        //         "theta": "-0.00000152",
        //         "predictedDeliveryPrice": "0",
        //         "change24h": "86"
        //     }
        //
        const timestamp = this.safeInteger (ticker, 'time');
        const marketId = this.safeString (ticker, 'symbol');
        const defaultType = this.safeString (this.options, 'defaultType', 'spot');
        market = this.safeMarket (marketId, market, undefined, defaultType);
        const symbol = this.safeSymbol (marketId, market, undefined, defaultType);
        const last = this.safeString (ticker, 'lastPrice');
        const open = this.safeString (ticker, 'prevPrice24h');
        let percentage = this.safeString (ticker, 'price24hPcnt');
        percentage = Precise.stringMul (percentage, '100');
        const quoteVolume = this.safeString (ticker, 'turnover24h');
        const baseVolume = this.safeString (ticker, 'volume24h');
        const bid = this.safeString (ticker, 'bid1Price');
        const ask = this.safeString (ticker, 'ask1Price');
        const high = this.safeString (ticker, 'highPrice24h');
        const low = this.safeString (ticker, 'lowPrice24h');
        return this.safeTicker ({
            'symbol': symbol,
            'timestamp': timestamp,
            'datetime': this.iso8601 (timestamp),
            'high': high,
            'low': low,
            'bid': bid,
            'bidVolume': this.safeString2 (ticker, 'bidSize', 'bid1Size'),
            'ask': ask,
            'askVolume': this.safeString2 (ticker, 'askSize', 'ask1Size'),
            'vwap': undefined,
            'open': open,
            'close': last,
            'last': last,
            'previousClose': undefined,
            'change': undefined,
            'percentage': percentage,
            'average': undefined,
            'baseVolume': baseVolume,
            'quoteVolume': quoteVolume,
            'info': ticker,
        }, market);
    }

    async fetchTicker (symbol, params = {}) {
        /**
         * @method
         * @name bybit#fetchTicker
         * @description fetches a price ticker, a statistical calculation with the information calculated over the past 24 hours for a specific market
         * @see https://bybit-exchange.github.io/docs/v5/market/tickers
         * @param {string} symbol unified symbol of the market to fetch the ticker for
         * @param {object} params extra parameters specific to the bybit api endpoint
         * @returns {object} a [ticker structure]{@link https://docs.ccxt.com/#/?id=ticker-structure}
         */
        this.checkRequiredSymbol ('fetchTicker', symbol);
        await this.loadMarkets ();
        const market = this.market (symbol);
        const request = {
            'symbol': market['id'],
            // 'baseCoin': '', Base coin. For option only
            // 'expDate': '', Expiry date. e.g., 25DEC22. For option only
        };
        if (market['spot']) {
            request['category'] = 'spot';
        } else {
            if (market['option']) {
                request['category'] = 'option';
            } else if (market['linear']) {
                request['category'] = 'linear';
            } else if (market['inverse']) {
                request['category'] = 'inverse';
            }
        }
        const response = await this.publicGetV5MarketTickers (this.extend (request, params));
        //
        //     {
        //         "retCode": 0,
        //         "retMsg": "OK",
        //         "result": {
        //             "category": "inverse",
        //             "list": [
        //                 {
        //                     "symbol": "BTCUSD",
        //                     "lastPrice": "16597.00",
        //                     "indexPrice": "16598.54",
        //                     "markPrice": "16596.00",
        //                     "prevPrice24h": "16464.50",
        //                     "price24hPcnt": "0.008047",
        //                     "highPrice24h": "30912.50",
        //                     "lowPrice24h": "15700.00",
        //                     "prevPrice1h": "16595.50",
        //                     "openInterest": "373504107",
        //                     "openInterestValue": "22505.67",
        //                     "turnover24h": "2352.94950046",
        //                     "volume24h": "49337318",
        //                     "fundingRate": "-0.001034",
        //                     "nextFundingTime": "1672387200000",
        //                     "predictedDeliveryPrice": "",
        //                     "basisRate": "",
        //                     "deliveryFeeRate": "",
        //                     "deliveryTime": "0",
        //                     "ask1Size": "1",
        //                     "bid1Price": "16596.00",
        //                     "ask1Price": "16597.50",
        //                     "bid1Size": "1"
        //                 }
        //             ]
        //         },
        //         "retExtInfo": {},
        //         "time": 1672376496682
        //     }
        //
        const result = this.safeValue (response, 'result', []);
        const tickers = this.safeValue (result, 'list', []);
        const rawTicker = this.safeValue (tickers, 0);
        return this.parseTicker (rawTicker, market);
    }

    async fetchTickers (symbols: string[] = undefined, params = {}) {
        /**
         * @method
         * @name bybit#fetchTickers
         * @description fetches price tickers for multiple markets, statistical calculations with the information calculated over the past 24 hours each market
         * @see https://bybit-exchange.github.io/docs/v5/market/tickers
         * @param {[string]|undefined} symbols unified symbols of the markets to fetch the ticker for, all market tickers are returned if not assigned
         * @param {object} params extra parameters specific to the bybit api endpoint
         * @returns {object} an array of [ticker structures]{@link https://docs.ccxt.com/#/?id=ticker-structure}
         */
        await this.loadMarkets ();
        let market = undefined;
        if (symbols !== undefined) {
            symbols = this.marketSymbols (symbols);
            market = this.market (symbols[0]);
        }
        const request = {
            // 'symbol': market['id'],
            // 'baseCoin': '', Base coin. For option only
            // 'expDate': '', Expiry date. e.g., 25DEC22. For option only
        };
        let type = undefined;
        const isTypeInParams = ('type' in params);
        [ type, params ] = this.handleMarketTypeAndParams ('fetchTickers', market, params);
        if (type === 'spot') {
            request['category'] = 'spot';
        } else if (type === 'swap' || type === 'future') {
            let subType = undefined;
            [ subType, params ] = this.handleSubTypeAndParams ('fetchTickers', market, params, 'linear');
            request['category'] = subType;
        } else if (type === 'option') {
            request['category'] = 'option';
        }
        const response = await this.publicGetV5MarketTickers (this.extend (request, params));
        //
        //     {
        //         "retCode": 0,
        //         "retMsg": "OK",
        //         "result": {
        //             "category": "inverse",
        //             "list": [
        //                 {
        //                     "symbol": "BTCUSD",
        //                     "lastPrice": "16597.00",
        //                     "indexPrice": "16598.54",
        //                     "markPrice": "16596.00",
        //                     "prevPrice24h": "16464.50",
        //                     "price24hPcnt": "0.008047",
        //                     "highPrice24h": "30912.50",
        //                     "lowPrice24h": "15700.00",
        //                     "prevPrice1h": "16595.50",
        //                     "openInterest": "373504107",
        //                     "openInterestValue": "22505.67",
        //                     "turnover24h": "2352.94950046",
        //                     "volume24h": "49337318",
        //                     "fundingRate": "-0.001034",
        //                     "nextFundingTime": "1672387200000",
        //                     "predictedDeliveryPrice": "",
        //                     "basisRate": "",
        //                     "deliveryFeeRate": "",
        //                     "deliveryTime": "0",
        //                     "ask1Size": "1",
        //                     "bid1Price": "16596.00",
        //                     "ask1Price": "16597.50",
        //                     "bid1Size": "1"
        //                 }
        //             ]
        //         },
        //         "retExtInfo": {},
        //         "time": 1672376496682
        //     }
        //
        const result = this.safeValue (response, 'result', {});
        const tickerList = this.safeValue (result, 'list', []);
        const tickers = {};
        if (market === undefined && isTypeInParams) {
            // create a "fake" market for the type
            market = {
                'type': (type === 'swap' || type === 'future') ? 'swap' : type,
            };
        }
        for (let i = 0; i < tickerList.length; i++) {
            const ticker = this.parseTicker (tickerList[i], market);
            const symbol = ticker['symbol'];
            // this is needed because bybit returns
            // futures with type = swap
            const marketInner = this.market (symbol);
            if (marketInner['type'] === type) {
                tickers[symbol] = ticker;
            }
        }
        return this.filterByArray (tickers, 'symbol', symbols);
    }

    parseOHLCV (ohlcv, market = undefined) {
        //
        //     [
        //         "1621162800",
        //         "49592.43",
        //         "49644.91",
        //         "49342.37",
        //         "49349.42",
        //         "1451.59",
        //         "2.4343353100000003"
        //     ]
        //
        const volumeIndex = (market['inverse']) ? 6 : 5;
        return [
            this.safeInteger (ohlcv, 0),
            this.safeNumber (ohlcv, 1),
            this.safeNumber (ohlcv, 2),
            this.safeNumber (ohlcv, 3),
            this.safeNumber (ohlcv, 4),
            this.safeNumber (ohlcv, volumeIndex),
        ];
    }

    async fetchOHLCV (symbol, timeframe = '1m', since: any = undefined, limit: any = undefined, params = {}) {
        /**
         * @method
         * @name bybit#fetchOHLCV
         * @description fetches historical candlestick data containing the open, high, low, and close price, and the volume of a market
         * @see https://bybit-exchange.github.io/docs/v5/market/kline
         * @see https://bybit-exchange.github.io/docs/v5/market/mark-kline
         * @see https://bybit-exchange.github.io/docs/v5/market/index-kline
         * @see https://bybit-exchange.github.io/docs/v5/market/preimum-index-kline
         * @param {string} symbol unified symbol of the market to fetch OHLCV data for
         * @param {string} timeframe the length of time each candle represents
         * @param {int|undefined} since timestamp in ms of the earliest candle to fetch
         * @param {int|undefined} limit the maximum amount of candles to fetch
         * @param {object} params extra parameters specific to the bybit api endpoint
         * @returns {[[int]]} A list of candles ordered as timestamp, open, high, low, close, volume
         */
        this.checkRequiredSymbol ('fetchOHLCV', symbol);
        await this.loadMarkets ();
        const market = this.market (symbol);
        const request = {
            'symbol': market['id'],
        };
        if (limit === undefined) {
            limit = 200; // default is 200 when requested with `since`
        }
        if (since !== undefined) {
            request['start'] = since;
        }
        if (limit !== undefined) {
            request['limit'] = limit; // max 1000, default 1000
        }
        request['interval'] = this.safeString (this.timeframes, timeframe, timeframe);
        let method = undefined;
        if (market['spot']) {
            request['category'] = 'spot';
            method = 'publicGetV5MarketKline';
        } else {
            const price = this.safeString (params, 'price');
            params = this.omit (params, 'price');
            const methods = {
                'mark': 'publicGetV5MarketMarkPriceKline',
                'index': 'publicGetV5MarketIndexPriceKline',
                'premiumIndex': 'publicGetV5MarketPremiumIndexPriceKline',
            };
            method = this.safeValue (methods, price, 'publicGetV5MarketKline');
            if (market['linear']) {
                request['category'] = 'linear';
            } else if (market['inverse']) {
                request['category'] = 'inverse';
            } else {
                throw new NotSupported (this.id + ' fetchOHLCV() is not supported for option markets');
            }
        }
        const response = await this[method] (this.extend (request, params));
        //
        //     {
        //         "retCode": 0,
        //         "retMsg": "OK",
        //         "result": {
        //             "symbol": "BTCUSD",
        //             "category": "inverse",
        //             "list": [
        //                 [
        //                     "1670608800000",
        //                     "17071",
        //                     "17073",
        //                     "17027",
        //                     "17055.5",
        //                     "268611",
        //                     "15.74462667"
        //                 ],
        //                 [
        //                     "1670605200000",
        //                     "17071.5",
        //                     "17071.5",
        //                     "17061",
        //                     "17071",
        //                     "4177",
        //                     "0.24469757"
        //                 ],
        //                 [
        //                     "1670601600000",
        //                     "17086.5",
        //                     "17088",
        //                     "16978",
        //                     "17071.5",
        //                     "6356",
        //                     "0.37288112"
        //                 ]
        //             ]
        //         },
        //         "retExtInfo": {},
        //         "time": 1672025956592
        //     }
        //
        const result = this.safeValue (response, 'result', {});
        const ohlcvs = this.safeValue (result, 'list', []);
        return this.parseOHLCVs (ohlcvs, market, timeframe, since, limit);
    }

    parseFundingRate (ticker, market = undefined) {
        //     {
        //         "symbol": "BTCUSDT",
        //         "bidPrice": "19255",
        //         "askPrice": "19255.5",
        //         "lastPrice": "19255.50",
        //         "lastTickDirection": "ZeroPlusTick",
        //         "prevPrice24h": "18634.50",
        //         "price24hPcnt": "0.033325",
        //         "highPrice24h": "19675.00",
        //         "lowPrice24h": "18610.00",
        //         "prevPrice1h": "19278.00",
        //         "markPrice": "19255.00",
        //         "indexPrice": "19260.68",
        //         "openInterest": "48069.549",
        //         "turnover24h": "4686694853.047006",
        //         "volume24h": "243730.252",
        //         "fundingRate": "0.0001",
        //         "nextFundingTime": "1663689600000",
        //         "predictedDeliveryPrice": "",
        //         "basisRate": "",
        //         "deliveryFeeRate": "",
        //         "deliveryTime": "0"
        //     }
        //
        const timestamp = this.safeInteger (ticker, 'timestamp'); // added artificially to avoid changing the signature
        ticker = this.omit (ticker, 'timestamp');
        const marketId = this.safeString (ticker, 'symbol');
        const symbol = this.safeSymbol (marketId, market, undefined, 'swap');
        const fundingRate = this.safeNumber (ticker, 'fundingRate');
        const fundingTimestamp = this.safeInteger (ticker, 'nextFundingTime');
        const markPrice = this.safeNumber (ticker, 'markPrice');
        const indexPrice = this.safeNumber (ticker, 'indexPrice');
        return {
            'info': ticker,
            'symbol': symbol,
            'markPrice': markPrice,
            'indexPrice': indexPrice,
            'interestRate': undefined,
            'estimatedSettlePrice': undefined,
            'timestamp': timestamp,
            'datetime': this.iso8601 (timestamp),
            'fundingRate': fundingRate,
            'fundingTimestamp': fundingTimestamp,
            'fundingDatetime': this.iso8601 (fundingTimestamp),
            'nextFundingRate': undefined,
            'nextFundingTimestamp': undefined,
            'nextFundingDatetime': undefined,
            'previousFundingRate': undefined,
            'previousFundingTimestamp': undefined,
            'previousFundingDatetime': undefined,
        };
    }

    async fetchFundingRates (symbols: string[] = undefined, params = {}) {
        /**
         * @method
         * @name bybit#fetchFundingRates
         * @description fetches funding rates for multiple markets
         * @see https://bybit-exchange.github.io/docs/v5/market/tickers
         * @param {[string]|undefined} symbols unified symbols of the markets to fetch the funding rates for, all market funding rates are returned if not assigned
         * @param {object} params extra parameters specific to the bybit api endpoint
         * @returns {object} an array of [funding rate structures]{@link https://docs.ccxt.com/#/?id=funding-rate-structure}
         */
        await this.loadMarkets ();
        let market = undefined;
        const request = {};
        if (symbols !== undefined) {
            symbols = this.marketSymbols (symbols);
            market = this.market (symbols[0]);
            if (symbols.length === 1) {
                request['symbol'] = market['id'];
            }
        }
        let type = undefined;
        [ type, params ] = this.handleMarketTypeAndParams ('fetchFundingRates', market, params);
        if (type !== 'swap') {
            throw new NotSupported (this.id + ' fetchFundingRates() does not support ' + type + ' markets');
        } else {
            let subType = undefined;
            [ subType, params ] = this.handleSubTypeAndParams ('fetchFundingRates', market, params, 'linear');
            request['category'] = subType;
        }
        const response = await this.publicGetV5MarketTickers (this.extend (request, params));
        //
        //     {
        //         "retCode": 0,
        //         "retMsg": "OK",
        //         "result": {
        //             "category": "linear",
        //             "list": [
        //                 {
        //                     "symbol": "BTCUSDT",
        //                     "bidPrice": "19255",
        //                     "askPrice": "19255.5",
        //                     "lastPrice": "19255.50",
        //                     "lastTickDirection": "ZeroPlusTick",
        //                     "prevPrice24h": "18634.50",
        //                     "price24hPcnt": "0.033325",
        //                     "highPrice24h": "19675.00",
        //                     "lowPrice24h": "18610.00",
        //                     "prevPrice1h": "19278.00",
        //                     "markPrice": "19255.00",
        //                     "indexPrice": "19260.68",
        //                     "openInterest": "48069.549",
        //                     "turnover24h": "4686694853.047006",
        //                     "volume24h": "243730.252",
        //                     "fundingRate": "0.0001",
        //                     "nextFundingTime": "1663689600000",
        //                     "predictedDeliveryPrice": "",
        //                     "basisRate": "",
        //                     "deliveryFeeRate": "",
        //                     "deliveryTime": "0"
        //                 }
        //             ]
        //         },
        //         "retExtInfo": null,
        //         "time": 1663670053454
        //     }
        //
        let tickerList = this.safeValue (response, 'result', []);
        const timestamp = this.safeInteger (response, 'time');
        tickerList = this.safeValue (tickerList, 'list');
        const fundingRates = {};
        for (let i = 0; i < tickerList.length; i++) {
            const rawTicker = tickerList[i];
            rawTicker['timestamp'] = timestamp; // will be removed inside the parser
            const ticker = this.parseFundingRate (tickerList[i], undefined);
            const symbol = ticker['symbol'];
            fundingRates[symbol] = ticker;
        }
        return this.filterByArray (fundingRates, 'symbol', symbols);
    }

    async fetchFundingRateHistory (symbol: string = undefined, since: any = undefined, limit: any = undefined, params = {}) {
        /**
         * @method
         * @name bybit#fetchFundingRateHistory
         * @description fetches historical funding rate prices
         * @see https://bybit-exchange.github.io/docs/v5/market/history-fund-rate
         * @param {string|undefined} symbol unified symbol of the market to fetch the funding rate history for
         * @param {int|undefined} since timestamp in ms of the earliest funding rate to fetch
         * @param {int|undefined} limit the maximum amount of [funding rate structures]{@link https://docs.ccxt.com/en/latest/manual.html?#funding-rate-history-structure} to fetch
         * @param {object} params extra parameters specific to the bybit api endpoint
         * @param {int|undefined} params.until timestamp in ms of the latest funding rate
         * @returns {[object]} a list of [funding rate structures]{@link https://docs.ccxt.com/en/latest/manual.html?#funding-rate-history-structure}
         */
        this.checkRequiredSymbol ('fetchFundingRateHistory', symbol);
        await this.loadMarkets ();
        const request = {
            // 'category': '', // Product type. linear,inverse
            // 'symbol': '', // Symbol name
            // 'startTime': 0, // The start timestamp (ms)
            // 'endTime': 0, // The end timestamp (ms)
            // 'limit': 0, // Limit for data size per page. [1, 200]. Default: 200
        };
        const market = this.market (symbol);
        symbol = market['symbol'];
        request['symbol'] = market['id'];
        if (market['option']) {
            throw new NotSupported (this.id + ' fetchFundingRateHistory() is not supported for option markets');
        } else if (market['linear']) {
            request['category'] = 'linear';
        } else if (market['inverse']) {
            request['category'] = 'inverse';
        }
        if (since !== undefined) {
            request['startTime'] = since;
        }
        const until = this.safeInteger2 (params, 'until', 'till'); // unified in milliseconds
        const endTime = this.safeInteger (params, 'endTime', until); // exchange-specific in milliseconds
        params = this.omit (params, [ 'endTime', 'till', 'until' ]);
        if (endTime !== undefined) {
            request['endTime'] = endTime;
        }
        if (limit !== undefined) {
            request['limit'] = limit;
        }
        const response = await this.publicGetV5MarketFundingHistory (this.extend (request, params));
        //
        //     {
        //         "retCode": 0,
        //         "retMsg": "OK",
        //         "result": {
        //             "category": "linear",
        //             "list": [
        //                 {
        //                     "symbol": "ETHPERP",
        //                     "fundingRate": "0.0001",
        //                     "fundingRateTimestamp": "1672041600000"
        //                 }
        //             ]
        //         },
        //         "retExtInfo": {},
        //         "time": 1672051897447
        //     }
        //
        const rates = [];
        const result = this.safeValue (response, 'result');
        const resultList = this.safeValue (result, 'list');
        for (let i = 0; i < resultList.length; i++) {
            const entry = resultList[i];
            const timestamp = this.safeInteger (entry, 'fundingRateTimestamp');
            rates.push ({
                'info': entry,
                'symbol': this.safeSymbol (this.safeString (entry, 'symbol'), undefined, undefined, 'swap'),
                'fundingRate': this.safeNumber (entry, 'fundingRate'),
                'timestamp': timestamp,
                'datetime': this.iso8601 (timestamp),
            });
        }
        const sorted = this.sortBy (rates, 'timestamp');
        return this.filterBySymbolSinceLimit (sorted, symbol, since, limit);
    }

    parseTrade (trade, market = undefined) {
        const isSpotTrade = ('isBuyerMaker' in trade) || ('feeTokenId' in trade);
        if (isSpotTrade) {
            return this.parseSpotTrade (trade, market);
        } else {
            return this.parseContractTrade (trade, market);
        }
    }

    parseSpotTrade (trade, market = undefined) {
        //
        //   public:
        //     {
        //        "price": "39548.68",
        //        "time": "1651748717850",
        //        "qty": "0.166872",
        //        "isBuyerMaker": 0
        //     }
        //
        //   private:
        //     {
        //         "orderPrice": "82.5",
        //         "creatTime": "1666702226326",
        //         "orderQty": "0.016",
        //         "isBuyer": "0",
        //         "isMaker": "0",
        //         "symbol": "AAVEUSDT",
        //         "id": "1274785101965716992",
        //         "orderId": "1274784252359089664",
        //         "tradeId": "2270000000031365639",
        //         "execFee": "0",
        //         "feeTokenId": "AAVE",
        //         "matchOrderId": "1274785101865076224",
        //         "makerRebate": "0",
        //         "executionTime": "1666702226335"
        //     }
        //
        const timestamp = this.safeIntegerN (trade, [ 'time', 'creatTime' ]);
        let takerOrMaker = undefined;
        let side = undefined;
        const isBuyerMaker = this.safeInteger (trade, 'isBuyerMaker');
        if (isBuyerMaker !== undefined) {
            // if public response
            side = (isBuyerMaker === 1) ? 'buy' : 'sell';
        } else {
            // if private response
            const isBuyer = this.safeInteger (trade, 'isBuyer');
            const isMaker = this.safeInteger (trade, 'isMaker');
            takerOrMaker = (isMaker === 0) ? 'maker' : 'taker';
            side = (isBuyer === 0) ? 'buy' : 'sell';
        }
        const marketId = this.safeString (trade, 'symbol');
        market = this.safeMarket (marketId, market, undefined, 'spot');
        let fee = undefined;
        const feeCost = this.safeString (trade, 'execFee');
        if (feeCost !== undefined) {
            const feeToken = this.safeString (trade, 'feeTokenId');
            const feeCurrency = this.safeCurrencyCode (feeToken);
            fee = {
                'cost': feeCost,
                'currency': feeCurrency,
            };
        }
        return this.safeTrade ({
            'id': this.safeString (trade, 'tradeId'),
            'info': trade,
            'timestamp': timestamp,
            'datetime': this.iso8601 (timestamp),
            'symbol': market['symbol'],
            'order': this.safeString (trade, 'orderId'),
            'type': undefined,
            'side': side,
            'takerOrMaker': takerOrMaker,
            'price': this.safeString2 (trade, 'price', 'orderPrice'),
            'amount': this.safeString2 (trade, 'qty', 'orderQty'),
            'cost': undefined,
            'fee': fee,
        }, market);
    }

    parseContractTrade (trade, market = undefined) {
        //
        // public contract
        //
        //     {
        //         "execId": "666042b4-50c6-58f3-bd9c-89b2088663ff",
        //         "symbol": "ETHUSD",
        //         "price": "1162.95",
        //         "size": "1",
        //         "side": "Sell",
        //         "time": "1669191277315",
        //         "isBlockTrade": false
        //     }
        //
        // public unified margin
        //
        //     {
        //         "execId": "da66abbc-f358-5864-8d34-84ef7274d853",
        //         "symbol": "BTCUSDT",
        //         "price": "20802.50",
        //         "size": "0.200",
        //         "side": "Sell",
        //         "time": "1657870316630"
        //     }
        //
        // private contract trades
        //
        //     {
        //         "symbol": "ETHUSD",
        //         "execFee": "0.00005484",
        //         "execId": "acf78206-d464-589b-b888-51bd130821c1",
        //         "execPrice": "1367.80",
        //         "execQty": "100",
        //         "execType": "Trade",
        //         "execValue": "0.0731101",
        //         "feeRate": "0.00075",
        //         "lastLiquidityInd": "RemovedLiquidity",
        //         "leavesQty": "0",
        //         "orderId": "fdc584c3-be5d-41ff-8f54-5be7649b1d1c",
        //         "orderLinkId": "",
        //         "orderPrice": "1299.50",
        //         "orderQty": "100",
        //         "orderType": "Market",
        //         "stopOrderType": "UNKNOWN",
        //         "side": "Sell",
        //         "execTime": "1611528105547",
        //         "closedSize": "100"
        //     }
        //
        // private unified margin
        //
        //     {
        //         "symbol": "AAVEUSDT",
        //         "id": "1274785101965716992",
        //         "orderId": "1274784252359089664",
        //         "tradeId": "2270000000031365639",
        //         "orderPrice": "82.5",
        //         "orderQty": "0.016",
        //         "execFee": "0",
        //         "feeTokenId": "AAVE",
        //         "creatTime": "1666702226326",
        //         "isBuyer": "0",
        //         "isMaker": "0",
        //         "matchOrderId": "1274785101865076224",
        //         "makerRebate": "0",
        //         "executionTime": "1666702226335"
        //     }
        //
        // private USDC settled trades
        //
        //     {
        //         "symbol": "ETHPERP",
        //         "orderLinkId": "",
        //         "side": "Buy",
        //         "orderId": "aad0ee44-ce12-4112-aeee-b7829f6c3a26",
        //         "execFee": "0.0210",
        //         "feeRate": "0.000600",
        //         "blockTradeId": "",
        //         "tradeTime": "1669196417930",
        //         "execPrice": "1162.15",
        //         "lastLiquidityInd": "TAKER",
        //         "execValue": "34.8645",
        //         "execType": "Trade",
        //         "execQty": "0.030",
        //         "tradeId": "0e94eaf5-b08e-5505-b43f-7f1f30b1ca80"
        //     }
        //
        const id = this.safeStringN (trade, [ 'execId', 'id', 'tradeId' ]);
        const marketId = this.safeString (trade, 'symbol');
        let marketType = 'contract';
        if (market !== undefined) {
            marketType = market['type'];
        }
        const category = this.safeString (trade, 'category');
        if (category !== undefined) {
            if (category === 'spot') {
                marketType = 'spot';
            }
        }
        market = this.safeMarket (marketId, market, undefined, marketType);
        const symbol = market['symbol'];
        const amountString = this.safeStringN (trade, [ 'execQty', 'orderQty', 'size' ]);
        const priceString = this.safeStringN (trade, [ 'execPrice', 'orderPrice', 'price' ]);
        const costString = this.safeString (trade, 'execValue');
        const timestamp = this.safeIntegerN (trade, [ 'time', 'execTime', 'tradeTime' ]);
        let side = this.safeStringLower (trade, 'side');
        if (side === undefined) {
            const isBuyer = this.safeInteger (trade, 'isBuyer');
            if (isBuyer !== undefined) {
                side = isBuyer ? 'buy' : 'sell';
            }
        }
        const isMaker = this.safeValue (trade, 'isMaker');
        let takerOrMaker = undefined;
        if (isMaker !== undefined) {
            takerOrMaker = isMaker ? 'maker' : 'taker';
        } else {
            let lastLiquidityInd = this.safeString (trade, 'lastLiquidityInd');
            if (lastLiquidityInd === 'UNKNOWN') {
                lastLiquidityInd = undefined;
            }
            if (lastLiquidityInd !== undefined) {
                if ((lastLiquidityInd === 'TAKER') || (lastLiquidityInd === 'MAKER')) {
                    takerOrMaker = lastLiquidityInd.toLowerCase ();
                } else {
                    takerOrMaker = (lastLiquidityInd === 'AddedLiquidity') ? 'maker' : 'taker';
                }
            }
        }
        let orderType = this.safeStringLower (trade, 'orderType');
        if (orderType === 'unknown') {
            orderType = undefined;
        }
        const feeCostString = this.safeString (trade, 'execFee');
        let fee = undefined;
        if (feeCostString !== undefined) {
            let feeCurrencyCode = undefined;
            if (market['spot']) {
                feeCurrencyCode = this.safeString (trade, 'commissionAsset');
            } else {
                feeCurrencyCode = market['inverse'] ? market['base'] : market['settle'];
            }
            fee = {
                'cost': feeCostString,
                'currency': feeCurrencyCode,
            };
        }
        return this.safeTrade ({
            'id': id,
            'info': trade,
            'timestamp': timestamp,
            'datetime': this.iso8601 (timestamp),
            'symbol': symbol,
            'order': this.safeString (trade, 'orderId'),
            'type': orderType,
            'side': side,
            'takerOrMaker': takerOrMaker,
            'price': priceString,
            'amount': amountString,
            'cost': costString,
            'fee': fee,
        }, market);
    }

    async fetchTrades (symbol, since: any = undefined, limit: any = undefined, params = {}) {
        /**
         * @method
         * @name bybit#fetchTrades
         * @description get the list of most recent trades for a particular symbol
         * @see https://bybit-exchange.github.io/docs/v5/market/recent-trade
         * @param {string} symbol unified symbol of the market to fetch trades for
         * @param {int|undefined} since timestamp in ms of the earliest trade to fetch
         * @param {int|undefined} limit the maximum amount of trades to fetch
         * @param {object} params extra parameters specific to the bybit api endpoint
         * @returns {[object]} a list of [trade structures]{@link https://docs.ccxt.com/en/latest/manual.html?#public-trades}
         */
        this.checkRequiredSymbol ('fetchTrades', symbol);
        await this.loadMarkets ();
        const market = this.market (symbol);
        const request = {
            'symbol': market['id'],
            // 'baseCoin': '', // Base coin. For option only. If not passed, return BTC data by default
            // 'optionType': 'Call', // Option type. Call or Put. For option only
        };
        if (limit !== undefined) {
            // spot: [1,60], default: 60.
            // others: [1,1000], default: 500
            request['limit'] = limit;
        }
        if (market['type'] === 'spot') {
            request['category'] = 'spot';
        } else {
            if (market['option']) {
                request['category'] = 'option';
            } else if (market['linear']) {
                request['category'] = 'linear';
            } else if (market['inverse']) {
                request['category'] = 'inverse';
            }
        }
        const response = await this.publicGetV5MarketRecentTrade (this.extend (request, params));
        //
        //     {
        //         "retCode": 0,
        //         "retMsg": "OK",
        //         "result": {
        //             "category": "spot",
        //             "list": [
        //                 {
        //                     "execId": "2100000000007764263",
        //                     "symbol": "BTCUSDT",
        //                     "price": "16618.49",
        //                     "size": "0.00012",
        //                     "side": "Buy",
        //                     "time": "1672052955758",
        //                     "isBlockTrade": false
        //                 }
        //             ]
        //         },
        //         "retExtInfo": {},
        //         "time": 1672053054358
        //     }
        //
        const result = this.safeValue (response, 'result', {});
        const trades = this.safeValue (result, 'list', []);
        return this.parseTrades (trades, market, since, limit);
    }

    async fetchOrderBook (symbol, limit = undefined, params = {}) {
        /**
         * @method
         * @name bybit#fetchOrderBook
         * @description fetches information on open orders with bid (buy) and ask (sell) prices, volumes and other data
         * @see https://bybit-exchange.github.io/docs/v5/market/orderbook
         * @param {string} symbol unified symbol of the market to fetch the order book for
         * @param {int|undefined} limit the maximum amount of order book entries to return
         * @param {object} params extra parameters specific to the bybit api endpoint
         * @returns {object} A dictionary of [order book structures]{@link https://docs.ccxt.com/#/?id=order-book-structure} indexed by market symbols
         */
        this.checkRequiredSymbol ('fetchOrderBook', symbol);
        await this.loadMarkets ();
        const market = this.market (symbol);
        const request = {
            'symbol': market['id'],
        };
        let defaultLimit = 25;
        if (market['spot']) {
            // limit: [1, 50]. Default: 1
            defaultLimit = 50;
            request['category'] = 'spot';
        } else {
            if (market['option']) {
                // limit: [1, 25]. Default: 1
                request['category'] = 'option';
            } else if (market['linear']) {
                // limit: [1, 200]. Default: 25
                request['category'] = 'linear';
            } else if (market['inverse']) {
                // limit: [1, 200]. Default: 25
                request['category'] = 'inverse';
            }
        }
        request['limit'] = (limit !== undefined) ? limit : defaultLimit;
        const response = await this.publicGetV5MarketOrderbook (this.extend (request, params));
        //
        //     {
        //         "retCode": 0,
        //         "retMsg": "OK",
        //         "result": {
        //             "s": "BTCUSDT",
        //             "a": [
        //                 [
        //                     "16638.64",
        //                     "0.008479"
        //                 ]
        //             ],
        //             "b": [
        //                 [
        //                     "16638.27",
        //                     "0.305749"
        //                 ]
        //             ],
        //             "ts": 1672765737733,
        //             "u": 5277055
        //         },
        //         "retExtInfo": {},
        //         "time": 1672765737734
        //     }
        //
        const result = this.safeValue (response, 'result', []);
        const timestamp = this.safeInteger (result, 'ts');
        return this.parseOrderBook (result, symbol, timestamp, 'b', 'a');
    }

    parseBalance (response) {
        //
        // margin wallet
        //     [
        //         {
        //             "free": "0.001143855",
        //             "interest": "0",
        //             "loan": "0",
        //             "locked": "0",
        //             "tokenId": "BTC",
        //             "total": "0.001143855"
        //         },
        //         {
        //             "free": "200.00005568",
        //             "interest": "0.0008391",
        //             "loan": "200",
        //             "locked": "0",
        //             "tokenId": "USDT",
        //             "total": "200.00005568"
        //         },
        //     ]
        //
        // usdc wallet
        //    {
        //      "result": {
        //           "walletBalance": "10.0000",
        //           "accountMM": "0.0000",
        //           "bonus": "0.0000",
        //           "accountIM": "0.0000",
        //           "totalSessionRPL": "0.0000",
        //           "equity": "10.0000",
        //           "totalRPL": "0.0000",
        //           "marginBalance": "10.0000",
        //           "availableBalance": "10.0000",
        //           "totalSessionUPL": "0.0000"
        //       },
        //       "retCode": "0",
        //       "retMsg": "Success."
        //    }
        //
        // Unified Margin
        //
        //     {
        //         "retCode": 0,
        //         "retMsg": "Success",
        //         "result": {
        //             "totalEquity": "112.21267421",
        //             "accountIMRate": "0.6895",
        //             "totalMarginBalance": "80.37711012",
        //             "totalInitialMargin": "55.42180254",
        //             "totalAvailableBalance": "24.95530758",
        //             "accountMMRate": "0.0459",
        //             "totalPerpUPL": "-16.69586570",
        //             "totalWalletBalance": "97.07311619",
        //             "totalMaintenanceMargin": "3.68580537",
        //             "coin": [
        //                 {
        //                     "currencyCoin": "ETH",
        //                     "availableToBorrow": "0.00000000",
        //                     "borrowSize": "0.00000000",
        //                     "bonus": "0.00000000",
        //                     "accruedInterest": "0.00000000",
        //                     "availableBalanceWithoutConvert": "0.00000000",
        //                     "totalOrderIM": "",
        //                     "equity": "0.00000000",
        //                     "totalPositionMM": "",
        //                     "usdValue": "0.00000000",
        //                     "availableBalance": "0.02441165",
        //                     "unrealisedPnl": "",
        //                     "totalPositionIM": "",
        //                     "marginBalanceWithoutConvert": "0.00000000",
        //                     "walletBalance": "0.00000000",
        //                     "cumRealisedPnl": "",
        //                     "marginBalance": "0.07862610"
        //                 }
        //             ]
        //         },
        //         "time": 1657716037033
        //     }
        //
        // contract v3
        //
        //     [
        //         {
        //             "coin": "BTC",
        //             "equity": "0.00000002",
        //             "walletBalance": "0.00000002",
        //             "positionMargin": "0",
        //             "availableBalance": "0.00000002",
        //             "orderMargin": "0",
        //             "occClosingFee": "0",
        //             "occFundingFee": "0",
        //             "unrealisedPnl": "0",
        //             "cumRealisedPnl": "-0.00010941",
        //             "givenCash": "0",
        //             "serviceCash": "0"
        //         },
        //         {
        //             "coin": "USDT",
        //             "equity": "3662.81038535",
        //             "walletBalance": "3662.81038535",
        //             "positionMargin": "0",
        //             "availableBalance": "3662.81038535",
        //             "orderMargin": "0",
        //             "occClosingFee": "0",
        //             "occFundingFee": "0",
        //             "unrealisedPnl": "0",
        //             "cumRealisedPnl": "-36.01761465",
        //             "givenCash": "0",
        //             "serviceCash": "0"
        //         }
        //     ]
        // spot
        //     {
        //       retCode: '0',
        //       retMsg: 'OK',
        //       result: {
        //         balances: [
        //           {
        //             coin: 'BTC',
        //             coinId: 'BTC',
        //             total: '0.00977041118',
        //             free: '0.00877041118',
        //             locked: '0.001'
        //           },
        //           {
        //             coin: 'EOS',
        //             coinId: 'EOS',
        //             total: '2000',
        //             free: '2000',
        //             locked: '0'
        //           }
        //         ]
        //       },
        //       retExtInfo: {},
        //       time: '1670002625754'
        //  }
        //
        // Unified trade account
        //     {
        //         "retCode": 0,
        //         "retMsg": "OK",
        //         "result": {
        //             "list": [
        //                 {
        //                     "totalEquity": "18070.32797922",
        //                     "accountIMRate": "0.0101",
        //                     "totalMarginBalance": "18070.32797922",
        //                     "totalInitialMargin": "182.60183684",
        //                     "accountType": "UNIFIED",
        //                     "totalAvailableBalance": "17887.72614237",
        //                     "accountMMRate": "0",
        //                     "totalPerpUPL": "-0.11001349",
        //                     "totalWalletBalance": "18070.43799271",
        //                     "totalMaintenanceMargin": "0.38106773",
        //                     "coin": [
        //                         {
        //                             "availableToBorrow": "2.5",
        //                             "accruedInterest": "0",
        //                             "availableToWithdraw": "0.805994",
        //                             "totalOrderIM": "0",
        //                             "equity": "0.805994",
        //                             "totalPositionMM": "0",
        //                             "usdValue": "12920.95352538",
        //                             "unrealisedPnl": "0",
        //                             "borrowAmount": "0",
        //                             "totalPositionIM": "0",
        //                             "walletBalance": "0.805994",
        //                             "cumRealisedPnl": "0",
        //                             "coin": "BTC"
        //                         }
        //                     ]
        //                 }
        //             ]
        //         },
        //         "retExtInfo": {},
        //         "time": 1672125441042
        //     }
        //
        // funding v5
        //    {
        //        retCode: '0',
        //        retMsg: 'success',
        //        result: {
        //          memberId: '452265',
        //          accountType: 'FUND',
        //          balance: [
        //            {
        //              coin: 'BTC',
        //              transferBalance: '0.2',
        //              walletBalance: '0.2',
        //              bonus: ''
        //            }
        //          ]
        //        },
        //        retExtInfo: {},
        //        time: '1677781902858'
        //    }
        //
        // all coins balance
        //     {
        //         "retCode": 0,
        //         "retMsg": "success",
        //         "result": {
        //             "memberId": "533285",
        //             "accountType": "FUND",
        //             "balance": [
        //                 {
        //                     "coin": "USDT",
        //                     "transferBalance": "1010",
        //                     "walletBalance": "1010",
        //                     "bonus": ""
        //                 },
        //                 {
        //                     "coin": "USDC",
        //                     "transferBalance": "0",
        //                     "walletBalance": "0",
        //                     "bonus": ""
        //                 }
        //             ]
        //         },
        //         "retExtInfo": {},
        //         "time": 1675865290069
        //     }
        //
        const result = {
            'info': response,
        };
        const responseResult = this.safeValue (response, 'result', {});
        const currencyList = this.safeValueN (responseResult, [ 'loanAccountList', 'list', 'coin', 'balances', 'balance' ]);
        if (currencyList === undefined) {
            // usdc wallet
            const code = 'USDC';
            const account = this.account ();
            account['free'] = this.safeString (responseResult, 'availableBalance');
            account['total'] = this.safeString (responseResult, 'walletBalance');
            result[code] = account;
        } else {
            for (let i = 0; i < currencyList.length; i++) {
                const entry = currencyList[i];
                const accountType = this.safeString (entry, 'accountType');
                if (accountType === 'UNIFIED' || accountType === 'CONTRACT') {
                    const coins = this.safeValue (entry, 'coin');
                    for (let j = 0; j < coins.length; j++) {
                        const account = this.account ();
                        const coinEntry = coins[j];
                        const loan = this.safeString (coinEntry, 'borrowAmount');
                        const interest = this.safeString (coinEntry, 'accruedInterest');
                        if ((loan !== undefined) && (interest !== undefined)) {
                            account['debt'] = Precise.stringAdd (loan, interest);
                        }
                        account['total'] = this.safeString (coinEntry, 'walletBalance');
                        account['free'] = this.safeString (coinEntry, 'availableToWithdraw');
                        // account['used'] = this.safeString (coinEntry, 'locked');
                        const currencyId = this.safeString (coinEntry, 'coin');
                        const code = this.safeCurrencyCode (currencyId);
                        result[code] = account;
                    }
                } else {
                    const account = this.account ();
                    const loan = this.safeString (entry, 'loan');
                    const interest = this.safeString (entry, 'interest');
                    if ((loan !== undefined) && (interest !== undefined)) {
                        account['debt'] = Precise.stringAdd (loan, interest);
                    }
                    account['total'] = this.safeString2 (entry, 'total', 'walletBalance');
                    account['free'] = this.safeStringN (entry, [ 'free', 'availableBalanceWithoutConvert', 'availableBalance', 'transferBalance' ]);
                    account['used'] = this.safeString (entry, 'locked');
                    const currencyId = this.safeStringN (entry, [ 'tokenId', 'coin', 'currencyCoin' ]);
                    const code = this.safeCurrencyCode (currencyId);
                    result[code] = account;
                }
            }
        }
        return this.safeBalance (result);
    }

    async fetchBalance (params = {}) {
        /**
         * @method
         * @name bybit#fetchBalance
         * @description query for balance and get the amount of funds available for trading or funds locked in orders
         * @param {object} params extra parameters specific to the bybit api endpoint
         * @returns {object} a [balance structure]{@link https://docs.ccxt.com/en/latest/manual.html?#balance-structure}
         */
        await this.loadMarkets ();
        const request = {};
        let method = undefined;
        const [ enableUnifiedMargin, enableUnifiedAccount ] = await this.isUnifiedEnabled ();
        let type = undefined;
        [ type, params ] = this.handleMarketTypeAndParams ('fetchBalance', undefined, params);
        const isSpot = (type === 'spot');
        if (isSpot) {
            if (enableUnifiedAccount || enableUnifiedMargin) {
                method = 'privateGetSpotV3PrivateAccount';
            } else {
                let marginMode = undefined;
                [ marginMode, params ] = this.handleMarginModeAndParams ('fetchBalance', params);
                if (marginMode !== undefined) {
                    method = 'privateGetV5SpotCrossMarginTradeAccount';
                } else {
                    method = 'privateGetSpotV3PrivateAccount';
                }
            }
        } else if (enableUnifiedAccount || enableUnifiedMargin) {
            if (type === 'swap') {
                type = 'unified';
            }
        } else {
            if (type === 'swap') {
                type = 'contract';
            }
        }
        if (!isSpot) {
            const accountTypes = this.safeValue (this.options, 'accountsByType', {});
            const unifiedType = this.safeStringUpper (accountTypes, type, type);
            if (unifiedType === 'FUND') {
                // use this endpoint only we have no other choice
                // because it requires transfer permission
                method = 'privateGetAssetV3PrivateTransferAccountCoinsBalanceQuery';
            } else {
                if (enableUnifiedAccount) {
                    method = 'privateGetV5AccountWalletBalance';
                } else {
                    method = 'privateGetContractV3PrivateAccountWalletBalance';
                }
            }
            request['accountType'] = unifiedType;
        }
        const response = await this[method] (this.extend (request, params));
        //
        // spot wallet
        //     {
        //       retCode: '0',
        //       retMsg: 'OK',
        //       result: {
        //         balances: [
        //           {
        //             coin: 'BTC',
        //             coinId: 'BTC',
        //             total: '0.00977041118',
        //             free: '0.00877041118',
        //             locked: '0.001'
        //           },
        //           {
        //             coin: 'EOS',
        //             coinId: 'EOS',
        //             total: '2000',
        //             free: '2000',
        //             locked: '0'
        //           }
        //         ]
        //       },
        //       retExtInfo: {},
        //       time: '1670002625754'
        //     }
        // cross
        //     {
        //         "retCode": 0,
        //         "retMsg": "success",
        //         "result": {
        //             "acctBalanceSum": "0.122995614474732872",
        //             "debtBalanceSum": "0.011734191124529754",
        //             "loanAccountList": [
        //                 {
        //                     "free": "0.001143855",
        //                     "interest": "0",
        //                     "loan": "0",
        //                     "locked": "0",
        //                     "tokenId": "BTC",
        //                     "total": "0.001143855"
        //                 },
        //                 {
        //                     "free": "200.00005568",
        //                     "interest": "0.0008391",
        //                     "loan": "200",
        //                     "locked": "0",
        //                     "tokenId": "USDT",
        //                     "total": "200.00005568"
        //                 },
        //             ],
        //             "riskRate": "0.0954",
        //             "status": 1
        //         },
        //         "retExtInfo": {},
        //         "time": 1669843584123
        //     }
        //
        // all coins balance
        //     {
        //         "retCode": 0,
        //         "retMsg": "success",
        //         "result": {
        //             "memberId": "533285",
        //             "accountType": "FUND",
        //             "balance": [
        //                 {
        //                     "coin": "USDT",
        //                     "transferBalance": "1010",
        //                     "walletBalance": "1010",
        //                     "bonus": ""
        //                 },
        //                 {
        //                     "coin": "USDC",
        //                     "transferBalance": "0",
        //                     "walletBalance": "0",
        //                     "bonus": ""
        //                 }
        //             ]
        //         },
        //         "retExtInfo": {},
        //         "time": 1675865290069
        //     }
        //
        return this.parseBalance (response);
    }

    parseOrderStatus (status) {
        const statuses = {
            // v3 spot
            'NEW': 'open',
            'PARTIALLY_FILLED': 'open',
            'FILLED': 'closed',
            'CANCELED': 'canceled',
            'PENDING_CANCEL': 'open',
            'PENDING_NEW': 'open',
            'REJECTED': 'rejected',
            'PARTIALLY_FILLED_CANCELLED': 'canceled',
            // v3 contract / unified margin / unified account
            'Created': 'open',
            'New': 'open',
            'Rejected': 'rejected', // order is triggered but failed upon being placed
            'PartiallyFilled': 'open',
            'PartiallyFilledCanceled': 'canceled',
            'Filled': 'closed',
            'PendingCancel': 'open',
            'Cancelled': 'canceled',
            // below this line the status only pertains to conditional orders
            'Untriggered': 'open',
            'Deactivated': 'canceled',
            'Triggered': 'open',
            'Active': 'open',
        };
        return this.safeString (statuses, status, status);
    }

    parseTimeInForce (timeInForce) {
        const timeInForces = {
            'GoodTillCancel': 'GTC',
            'ImmediateOrCancel': 'IOC',
            'FillOrKill': 'FOK',
            'PostOnly': 'PO',
        };
        return this.safeString (timeInForces, timeInForce, timeInForce);
    }

    parseOrder (order, market = undefined) {
        const orderCategoryExists = ('orderCategory' in order);
        if (orderCategoryExists) {
            return this.parseSpotOrder (order, market);
        }
        return this.parseContractOrder (order, market);
    }

    parseContractOrder (order, market = undefined) {
        //
        // contract v3
        //
        //     {
        //         "symbol": "XRPUSDT",
        //         "side": "Buy",
        //         "orderType": "Market",
        //         "price": "0.3431",
        //         "qty": "65",
        //         "reduceOnly": true,
        //         "timeInForce": "ImmediateOrCancel",
        //         "orderStatus": "Filled",
        //         "leavesQty": "0",
        //         "leavesValue": "0",
        //         "cumExecQty": "65",
        //         "cumExecValue": "21.3265",
        //         "cumExecFee": "0.0127959",
        //         "lastPriceOnCreated": "0.0000",
        //         "rejectReason": "EC_NoError",
        //         "orderLinkId": "",
        //         "createdTime": "1657526321499",
        //         "updatedTime": "1657526321504",
        //         "orderId": "ac0a8134-acb3-4ee1-a2d4-41891c9c46d7",
        //         "stopOrderType": "UNKNOWN",
        //         "takeProfit": "0.0000",
        //         "stopLoss": "0.0000",
        //         "tpTriggerBy": "UNKNOWN",
        //         "slTriggerBy": "UNKNOWN",
        //         "triggerPrice": "0.0000",
        //         "closeOnTrigger": true,
        //         "triggerDirection": 0,
        //         "positionIdx": 2
        //     }
        //
        const marketId = this.safeString (order, 'symbol');
        let marketType = 'contract';
        if (market !== undefined) {
            marketType = market['type'];
        }
        const category = this.safeString (order, 'category');
        if (category !== undefined) {
            if (category === 'spot') {
                marketType = 'spot';
            }
        }
        market = this.safeMarket (marketId, market, undefined, marketType);
        const symbol = market['symbol'];
        const timestamp = this.safeInteger (order, 'createdTime');
        const id = this.safeString (order, 'orderId');
        const type = this.safeStringLower (order, 'orderType');
        const price = this.safeString (order, 'price');
        const amount = this.safeString (order, 'qty');
        const cost = this.safeString (order, 'cumExecValue');
        const filled = this.safeString (order, 'cumExecQty');
        const remaining = this.safeString (order, 'leavesQty');
        const lastTradeTimestamp = this.safeInteger (order, 'updateTime');
        const rawStatus = this.safeString (order, 'orderStatus');
        const status = this.parseOrderStatus (rawStatus);
        const side = this.safeStringLower (order, 'side');
        let fee = undefined;
        const feeCostString = this.safeString (order, 'cumExecFee');
        if (feeCostString !== undefined) {
            fee = {
                'cost': feeCostString,
                'currency': market['settle'],
            };
        }
        let clientOrderId = this.safeString (order, 'orderLinkId');
        if ((clientOrderId !== undefined) && (clientOrderId.length < 1)) {
            clientOrderId = undefined;
        }
        const rawTimeInForce = this.safeString (order, 'timeInForce');
        const timeInForce = this.parseTimeInForce (rawTimeInForce);
        const stopPrice = this.omitZero (this.safeString (order, 'triggerPrice'));
        const average = this.safeStringLower (order, 'avgPrice');
        return this.safeOrder ({
            'info': order,
            'id': id,
            'clientOrderId': clientOrderId,
            'timestamp': timestamp,
            'datetime': this.iso8601 (timestamp),
            'lastTradeTimestamp': lastTradeTimestamp,
            'symbol': symbol,
            'type': type,
            'timeInForce': timeInForce,
            'postOnly': undefined,
            'reduceOnly': this.safeValue (order, 'reduceOnly'),
            'side': side,
            'price': price,
            'stopPrice': stopPrice,
            'triggerPrice': stopPrice,
            'amount': amount,
            'cost': cost,
            'average': average,
            'filled': filled,
            'remaining': remaining,
            'status': status,
            'fee': fee,
            'trades': undefined,
        }, market);
    }

    parseSpotOrder (order, market = undefined) {
        //
        //  createOrder, cancelOrer
        //
        //     {
        //         "orderId": "1274754916287346280",
        //         "orderLinkId": "1666798627015730",
        //         "symbol": "AAVEUSDT",
        //         "createTime": "1666698629821",
        //         "orderPrice": "80",
        //         "orderQty": "0.11",
        //         "orderType": "LIMIT",
        //         "side": "BUY",
        //         "status": "NEW",
        //         "timeInForce": "GTC",
        //         "accountId": "13380434",
        //         "execQty": "0",
        //         "orderCategory": "0"
        //     }
        //
        //     fetchOrder, fetchOpenOrders, fetchClosedOrders (and also for conditional orders) there are also present these additional fields:
        //     {
        //         "cummulativeQuoteQty": "0",
        //         "avgPrice": "0",
        //         "stopPrice": "0.0",
        //         "icebergQty": "0.0",
        //         "updateTime": "1666733357444",
        //         "isWorking": "1",
        //         "locked": "8.8",
        //         "executedOrderId": "1279094037543962113", // in conditional order
        //         "triggerPrice": "0.99", // in conditional order
        //     }
        //
        const marketId = this.safeString (order, 'symbol');
        market = this.safeMarket (marketId, market, undefined, 'spot');
        const timestamp = this.safeInteger (order, 'createTime');
        const type = this.safeStringLower (order, 'orderType');
        let price = this.safeString (order, 'orderPrice');
        if (price === '0' && type === 'market') {
            price = undefined;
        }
        const filled = this.safeString (order, 'execQty');
        const side = this.safeStringLower (order, 'side');
        const timeInForce = this.parseTimeInForce (this.safeString (order, 'timeInForce'));
        const triggerPrice = this.safeString (order, 'triggerPrice');
        const postOnly = (timeInForce === 'PO');
        let amount = undefined;
        if (market['spot'] && type === 'market' && side === 'buy') {
            amount = filled;
        } else {
            amount = this.safeString (order, 'orderQty');
        }
        return this.safeOrder ({
            'id': this.safeString (order, 'orderId'),
            'clientOrderId': this.safeString (order, 'orderLinkId'),
            'timestamp': timestamp,
            'datetime': this.iso8601 (timestamp),
            'lastTradeTimestamp': this.safeInteger (order, 'updateTime'),
            'symbol': market['symbol'],
            'type': type,
            'timeInForce': timeInForce,
            'postOnly': postOnly,
            'side': side,
            'price': price,
            'triggerPrice': triggerPrice,
            'stopPrice': triggerPrice, // deprecated field
            'amount': amount,
            'cost': this.safeString (order, 'cummulativeQuoteQty'),
            'average': this.safeString (order, 'avgPrice'),
            'filled': filled,
            'remaining': undefined,
            'status': this.parseOrderStatus (this.safeString (order, 'status')),
            'fee': undefined,
            'trades': undefined,
            'info': order,
        }, market);
    }

    async fetchOrder (id, symbol: string = undefined, params = {}) {
        /**
         * @method
         * @name bybit#fetchOrder
         * @description fetches information on an order made by the user
         * @param {string|undefined} symbol unified symbol of the market the order was made in
         * @param {object} params extra parameters specific to the bybit api endpoint
         * @returns {object} An [order structure]{@link https://docs.ccxt.com/#/?id=order-structure}
         */
        const accounts = await this.isUnifiedEnabled ();
        const isUnifiedAccount = this.safeValue (accounts, 1, false);
        if (isUnifiedAccount) {
            throw new NotSupported (this.id + ' fetchOrder() does not support unified account. Please consider using fetchOpenOrders() or fetchClosedOrders()');
        }
<<<<<<< HEAD
        this.checkRequiredSymbol ('fetchOrder', symbol);
        const request = {
            'orderId': id,
        };
        const result = await this.fetchOrders (symbol, undefined, undefined, this.extend (request, params));
        const length = result.length;
        if (length === 0) {
            throw new OrderNotFound ('Order ' + id + ' does not exist.');
        }
        if (length > 1) {
            throw new InvalidOrder (this.id + ' returned more than one order');
=======
        if (type === 'spot') {
            // only spot markets have a dedicated endpoint for fetching a order
            const request = {
                'orderId': id,
            };
            const response = await this.privateGetSpotV3PrivateOrder (this.extend (params, request));
            //
            //    {
            //        "retCode": "0",
            //        "retMsg": "OK",
            //        "result": {
            //            "accountId": "13380434",
            //            "symbol": "AAVEUSDT",
            //            "orderLinkId": "1666733357434617",
            //            "orderId": "1275046248585414144",
            //            "orderPrice": "80",
            //            "orderQty": "0.11",
            //            "execQty": "0",
            //            "cummulativeQuoteQty": "0",
            //            "avgPrice": "0",
            //            "status": "NEW",
            //            "timeInForce": "GTC",
            //            "orderType": "LIMIT",
            //            "side": "BUY",
            //            "stopPrice": "0.0",
            //            "icebergQty": "0.0",
            //            "createTime": "1666733357438",
            //            "updateTime": "1666733357444",
            //            "isWorking": "1",
            //            "locked": "8.8",
            //            "orderCategory": "0"
            //        },
            //        "retExtMap": {},
            //        "retExtInfo": null,
            //        "time": "1666733357744"
            //    }
            //
            const result = this.safeValue (response, 'result', {});
            return this.parseOrder (result, market);
        } else {
            this.checkRequiredSymbol ('fetchOrder', symbol);
            const request = {
                'orderId': id,
            };
            const result = await this.fetchOrders (symbol, undefined, undefined, this.extend (request, params));
            const length = result.length;
            if (length === 0) {
                throw new OrderNotFound ('Order ' + id + ' does not exist.');
            }
            if (length > 1) {
                throw new InvalidOrder (this.id + ' returned more than one order');
            }
            return this.safeValue (result, 0);
>>>>>>> ca1f33be
        }
        return this.safeValue (result, 0);
    }

    async createOrder (symbol, type, side, amount, price = undefined, params = {}) {
        /**
         * @method
         * @name bybit#createOrder
         * @description create a trade order
         * @see https://bybit-exchange.github.io/docs/v5/order/create-order
         * @see https://bybit-exchange.github.io/docs/derivatives/unified/place-order
         * @see https://bybit-exchange.github.io/docs/derivatives/contract/place-order
         * @param {string} symbol unified symbol of the market to create an order in
         * @param {string} type 'market' or 'limit'
         * @param {string} side 'buy' or 'sell'
         * @param {float} amount how much of currency you want to trade in units of base currency
         * @param {float|undefined} price the price at which the order is to be fullfilled, in units of the quote currency, ignored in market orders
         * @param {object} params extra parameters specific to the bybit api endpoint
         * @returns {object} an [order structure]{@link https://docs.ccxt.com/#/?id=order-structure}
         */
        await this.loadMarkets ();
        this.checkRequiredSymbol ('createOrder', symbol);
        const market = this.market (symbol);
        symbol = market['symbol'];
        const [ enableUnifiedMargin, enableUnifiedAccount ] = await this.isUnifiedEnabled ();
        const isUSDCSettled = market['settle'] === 'USDC';
        if (!(enableUnifiedMargin || enableUnifiedAccount) && isUSDCSettled) {
            return await this.createUsdcOrder (symbol, type, side, amount, price, params);
        } else {
            return await this.createUnifiedAccountOrder (symbol, type, side, amount, price, params);
        }
    }

    async createUnifiedAccountOrder (symbol, type, side, amount, price = undefined, params = {}) {
        await this.loadMarkets ();
        const market = this.market (symbol);
        const lowerCaseType = type.toLowerCase ();
        if ((price === undefined) && (lowerCaseType === 'limit')) {
            throw new ArgumentsRequired (this.id + ' createOrder requires a price argument for limit orders');
        }
        const request = {
            'symbol': market['id'],
            'side': this.capitalize (side),
            'orderType': this.capitalize (lowerCaseType), // limit or market
            // 'timeInForce': 'GTC', // IOC, FOK, PostOnly
            // 'takeProfit': 123.45, // take profit price, only take effect upon opening the position
            // 'stopLoss': 123.45, // stop loss price, only take effect upon opening the position
            // 'reduceOnly': false, // reduce only, required for linear orders
            // when creating a closing order, bybit recommends a True value for
            //  closeOnTrigger to avoid failing due to insufficient available margin
            // 'closeOnTrigger': false, required for linear orders
            // 'orderLinkId': 'string', // unique client order id, max 36 characters
            // 'triggerPrice': 123.45, // trigger price, required for conditional orders
            // 'triggerBy': 'MarkPrice', // IndexPrice, MarkPrice, LastPrice
            // 'tpTriggerby': 'MarkPrice', // IndexPrice, MarkPrice, LastPrice
            // 'slTriggerBy': 'MarkPrice', // IndexPrice, MarkPrice, LastPrice
            // 'mmp': false // market maker protection
            // 'positionIdx': 0, // Position mode. Unified account has one-way mode only (0)
            // 'triggerDirection': 1, // Conditional order param. Used to identify the expected direction of the conditional order. 1: triggered when market price rises to triggerPrice 2: triggered when market price falls to triggerPrice
            // Valid for spot only.
            // 'isLeverage': 0, // Whether to borrow. 0(default): false, 1: true
            // 'orderFilter': 'Order' // Order,tpslOrder. If not passed, Order by default
            // Valid for option only.
            // 'orderIv': '0', // Implied volatility; parameters are passed according to the real value; for example, for 10%, 0.1 is passed
        };
        if (market['spot']) {
            request['category'] = 'spot';
        } else if (market['linear']) {
            request['category'] = 'linear';
        } else if (market['option']) {
            request['category'] = 'option';
        } else {
            request['category'] = 'inverse';
        }
        if (market['spot'] && (type === 'market') && (side === 'buy')) {
            // for market buy it requires the amount of quote currency to spend
            if (this.options['createMarketBuyOrderRequiresPrice']) {
                const cost = this.safeNumber (params, 'cost');
                params = this.omit (params, 'cost');
                if (price === undefined && cost === undefined) {
                    throw new InvalidOrder (this.id + " createOrder() requires the price argument with market buy orders to calculate total order cost (amount to spend), where cost = amount * price. Supply a price argument to createOrder() call if you want the cost to be calculated for you from price and amount, or, alternatively, add .options['createMarketBuyOrderRequiresPrice'] = false to supply the cost in the amount argument (the exchange-specific behaviour)");
                } else {
                    const amountString = this.numberToString (amount);
                    const priceString = this.numberToString (price);
                    const quoteAmount = Precise.stringMul (amountString, priceString);
                    amount = (cost !== undefined) ? cost : this.parseNumber (quoteAmount);
                    request['qty'] = this.costToPrecision (symbol, amount);
                }
            }
        } else {
            request['qty'] = this.amountToPrecision (symbol, amount);
        }
        const isMarket = lowerCaseType === 'market';
        const isLimit = lowerCaseType === 'limit';
        if (isLimit) {
            request['price'] = this.priceToPrecision (symbol, price);
        }
        const exchangeSpecificParam = this.safeString (params, 'time_in_force');
        const timeInForce = this.safeStringLower (params, 'timeInForce');
        const postOnly = this.isPostOnly (isMarket, exchangeSpecificParam === 'PostOnly', params);
        if (postOnly) {
            request['timeInForce'] = 'PostOnly';
        } else if (timeInForce === 'gtc') {
            request['timeInForce'] = 'GTC';
        } else if (timeInForce === 'fok') {
            request['timeInForce'] = 'FOK';
        } else if (timeInForce === 'ioc') {
            request['timeInForce'] = 'IOC';
        }
        let triggerPrice = this.safeNumber2 (params, 'triggerPrice', 'stopPrice');
        const stopLossTriggerPrice = this.safeNumber (params, 'stopLossPrice');
        const takeProfitTriggerPrice = this.safeNumber (params, 'takeProfitPrice');
        const stopLoss = this.safeNumber (params, 'stopLoss');
        const takeProfit = this.safeNumber (params, 'takeProfit');
        const isStopLossTriggerOrder = stopLossTriggerPrice !== undefined;
        const isTakeProfitTriggerOrder = takeProfitTriggerPrice !== undefined;
        const isStopLoss = stopLoss !== undefined;
        const isTakeProfit = takeProfit !== undefined;
        const isBuy = side === 'buy';
        const ascending = stopLossTriggerPrice ? !isBuy : isBuy;
        if (triggerPrice !== undefined) {
            request['triggerDirection'] = ascending ? 2 : 1;
            request['triggerPrice'] = this.priceToPrecision (symbol, triggerPrice);
        } else if (isStopLossTriggerOrder || isTakeProfitTriggerOrder) {
            request['triggerDirection'] = ascending ? 2 : 1;
            triggerPrice = isStopLossTriggerOrder ? stopLossTriggerPrice : takeProfitTriggerPrice;
            request['triggerPrice'] = this.priceToPrecision (symbol, triggerPrice);
            request['reduceOnly'] = true;
        } else if (isStopLoss || isTakeProfit) {
            if (isStopLoss) {
                request['stopLoss'] = this.priceToPrecision (symbol, stopLoss);
            }
            if (isTakeProfit) {
                request['takeProfit'] = this.priceToPrecision (symbol, takeProfit);
            }
        }
        if (market['spot']) {
            // only works for spot market
            if (triggerPrice !== undefined || stopLossTriggerPrice !== undefined || takeProfitTriggerPrice !== undefined || isStopLoss || isTakeProfit) {
                request['orderFilter'] = 'tpslOrder';
            }
        }
        const clientOrderId = this.safeString (params, 'clientOrderId');
        if (clientOrderId !== undefined) {
            request['orderLinkId'] = clientOrderId;
        } else if (market['option']) {
            // mandatory field for options
            request['orderLinkId'] = this.uuid16 ();
        }
        params = this.omit (params, [ 'stopPrice', 'timeInForce', 'stopLossPrice', 'takeProfitPrice', 'postOnly', 'clientOrderId' ]);
        const response = await this.privatePostV5OrderCreate (this.extend (request, params));
        //
        //     {
        //         "retCode": 0,
        //         "retMsg": "OK",
        //         "result": {
        //             "orderId": "1321003749386327552",
        //             "orderLinkId": "spot-test-postonly"
        //         },
        //         "retExtInfo": {},
        //         "time": 1672211918471
        //     }
        //
        const order = this.safeValue (response, 'result', {});
        return this.parseOrder (order);
    }

<<<<<<< HEAD
=======
    async createSpotOrder (symbol, type, side, amount, price = undefined, params = {}) {
        await this.loadMarkets ();
        const market = this.market (symbol);
        const upperCaseType = type.toUpperCase ();
        const request = {
            'symbol': market['id'],
            'side': this.capitalize (side),
            'orderType': upperCaseType, // limit, market or limit_maker
            'timeInForce': 'GTC', // FOK, IOC
            // 'orderLinkId': 'string', // unique client order id, max 36 characters
        };
        if ((type === 'market') && (side === 'buy')) {
            // for market buy it requires the amount of quote currency to spend
            if (this.options['createMarketBuyOrderRequiresPrice']) {
                const cost = this.safeNumber (params, 'cost');
                params = this.omit (params, 'cost');
                if (price === undefined && cost === undefined) {
                    throw new InvalidOrder (this.id + " createOrder() requires the price argument with market buy orders to calculate total order cost (amount to spend), where cost = amount * price. Supply a price argument to createOrder() call if you want the cost to be calculated for you from price and amount, or, alternatively, add .options['createMarketBuyOrderRequiresPrice'] = false to supply the cost in the amount argument (the exchange-specific behaviour)");
                } else {
                    const amountString = this.numberToString (amount);
                    const priceString = this.numberToString (price);
                    const quoteAmount = Precise.stringMul (amountString, priceString);
                    amount = (cost !== undefined) ? cost : this.parseNumber (quoteAmount);
                    request['orderQty'] = this.costToPrecision (symbol, amount);
                }
            }
        } else {
            request['orderQty'] = this.amountToPrecision (symbol, amount);
        }
        if ((upperCaseType === 'LIMIT') || (upperCaseType === 'LIMIT_MAKER')) {
            if (price === undefined) {
                throw new InvalidOrder (this.id + ' createOrder requires a price argument for a ' + type + ' order');
            }
            request['orderPrice'] = this.priceToPrecision (symbol, price);
        }
        const isPostOnly = this.isPostOnly (upperCaseType === 'MARKET', type === 'LIMIT_MAKER', params);
        if (isPostOnly) {
            request['orderType'] = 'LIMIT_MAKER';
        }
        const clientOrderId = this.safeString2 (params, 'clientOrderId', 'orderLinkId');
        if (clientOrderId !== undefined) {
            request['orderLinkId'] = clientOrderId;
        }
        params = this.omit (params, [ 'clientOrderId', 'orderLinkId', 'postOnly' ]);
        const brokerId = this.safeString (this.options, 'brokerId');
        if (brokerId !== undefined) {
            request['agentSource'] = brokerId;
        }
        const triggerPrice = this.safeNumber2 (params, 'triggerPrice', 'stopPrice');
        if (triggerPrice !== undefined) {
            request['triggerPrice'] = this.priceToPrecision (symbol, triggerPrice);
        }
        params = this.omit (params, 'stopPrice');
        const response = await this.privatePostSpotV3PrivateOrder (this.extend (request, params));
        //
        //    {
        //        "retCode": "0",
        //        "retMsg": "OK",
        //        "result": {
        //            "orderId": "1274754916287346280",
        //            "orderLinkId": "1666798627015730",
        //            "symbol": "AAVEUSDT",
        //            "createTime": "1666698629821",
        //            "orderPrice": "80",
        //            "orderQty": "0.11",
        //            "orderType": "LIMIT",
        //            "side": "BUY",
        //            "status": "NEW",
        //            "timeInForce": "GTC",
        //            "accountId": "13380434",
        //            "execQty": "0",
        //            "orderCategory": "0"
        //        },
        //        "retExtMap": {},
        //        "retExtInfo": null,
        //        "time": "1666698627926"
        //    }
        //
        const order = this.safeValue (response, 'result', {});
        return this.parseOrder (order);
    }

    async createUnifiedMarginOrder (symbol, type, side, amount, price = undefined, params = {}) {
        await this.loadMarkets ();
        const market = this.market (symbol);
        if (!market['linear'] && !market['option']) {
            throw new NotSupported (this.id + ' createOrder does not allow inverse market orders for ' + symbol + ' markets');
        }
        const lowerCaseType = type.toLowerCase ();
        if ((price === undefined) && (lowerCaseType === 'limit')) {
            throw new ArgumentsRequired (this.id + ' createOrder requires a price argument for limit orders');
        }
        const request = {
            'symbol': market['id'],
            'side': this.capitalize (side),
            'orderType': this.capitalize (lowerCaseType), // limit or market
            'timeInForce': 'GoodTillCancel', // ImmediateOrCancel, FillOrKill, PostOnly
            'qty': this.amountToPrecision (symbol, amount),
            // 'takeProfit': 123.45, // take profit price, only take effect upon opening the position
            // 'stopLoss': 123.45, // stop loss price, only take effect upon opening the position
            // 'reduceOnly': false, // reduce only, required for linear orders
            // when creating a closing order, bybit recommends a True value for
            //  closeOnTrigger to avoid failing due to insufficient available margin
            // 'closeOnTrigger': false, required for linear orders
            // 'orderLinkId': 'string', // unique client order id, max 36 characters
            // 'triggerPrice': 123.45, // trigger price, required for conditional orders
            // 'triggerBy': 'MarkPrice', // IndexPrice, MarkPrice
            // 'tptriggerby': 'MarkPrice', // IndexPrice, MarkPrice
            // 'slTriggerBy': 'MarkPrice', // IndexPrice, MarkPrice
            // 'mmp': false // market maker protection
            // 'positionIdx': 0, // Position mode. unified margin account is only available in One-Way mode, which is 0
            // 'basePrice': '0', // It will be used to compare with the value of triggerPrice, to decide whether your conditional order will be triggered by crossing trigger price from upper side or lower side. Mainly used to identify the expected direction of the current conditional order.
            // 'iv': '0', // Implied volatility, for options only; parameters are passed according to the real value; for example, for 10%, 0.1 is passed
        };
        if (market['linear']) {
            request['category'] = 'linear';
        } else {
            request['category'] = 'option';
        }
        const isMarket = lowerCaseType === 'market';
        const isLimit = lowerCaseType === 'limit';
        if (isLimit) {
            request['price'] = this.priceToPrecision (symbol, price);
        }
        const exchangeSpecificParam = this.safeString (params, 'time_in_force');
        const timeInForce = this.safeStringLower (params, 'timeInForce');
        const postOnly = this.isPostOnly (isMarket, exchangeSpecificParam === 'PostOnly', params);
        if (postOnly) {
            request['timeInForce'] = 'PostOnly';
        } else if (timeInForce === 'gtc') {
            request['timeInForce'] = 'GoodTillCancel';
        } else if (timeInForce === 'fok') {
            request['timeInForce'] = 'FillOrKill';
        } else if (timeInForce === 'ioc') {
            request['timeInForce'] = 'ImmediateOrCancel';
        }
        const triggerPrice = this.safeNumber2 (params, 'stopPrice', 'triggerPrice');
        const stopLossTriggerPrice = this.safeNumber (params, 'stopLossPrice', triggerPrice);
        const takeProfitTriggerPrice = this.safeNumber (params, 'takeProfitPrice');
        const stopLoss = this.safeNumber (params, 'stopLoss');
        const takeProfit = this.safeNumber (params, 'takeProfit');
        const isStopLossTriggerOrder = stopLossTriggerPrice !== undefined;
        const isTakeProfitTriggerOrder = takeProfitTriggerPrice !== undefined;
        const isStopLoss = stopLoss !== undefined;
        const isTakeProfit = takeProfit !== undefined;
        if (isStopLossTriggerOrder || isTakeProfitTriggerOrder) {
            request['triggerBy'] = 'LastPrice';
            const triggerAt = isStopLossTriggerOrder ? stopLossTriggerPrice : takeProfitTriggerPrice;
            const preciseTriggerPrice = this.priceToPrecision (symbol, triggerAt);
            request['triggerPrice'] = preciseTriggerPrice;
            const isBuy = side === 'buy';
            // logical xor
            const ascending = stopLossTriggerPrice ? !isBuy : isBuy;
            const delta = this.numberToString (market['precision']['price']);
            request['basePrice'] = ascending ? Precise.stringAdd (preciseTriggerPrice, delta) : Precise.stringSub (preciseTriggerPrice, delta);
        } else if (isStopLoss || isTakeProfit) {
            if (isStopLoss) {
                request['stopLoss'] = this.priceToPrecision (symbol, stopLoss);
            }
            if (isTakeProfit) {
                request['takeProfit'] = this.priceToPrecision (symbol, takeProfit);
            }
        }
        const clientOrderId = this.safeString (params, 'clientOrderId');
        if (clientOrderId !== undefined) {
            request['orderLinkId'] = clientOrderId;
        } else if (market['option']) {
            // mandatory field for options
            request['orderLinkId'] = this.uuid16 ();
        }
        params = this.omit (params, [ 'stopPrice', 'timeInForce', 'triggerPrice', 'stopLossPrice', 'takeProfitPrice', 'postOnly', 'clientOrderId' ]);
        const response = await this.privatePostUnifiedV3PrivateOrderCreate (this.extend (request, params));
        //
        //     {
        //         "retCode": 0,
        //         "retMsg": "OK",
        //         "result": {
        //             "orderId": "e10b0716-7c91-4091-b98a-1fa0f401c7d5",
        //             "orderLinkId": "test0000003"
        //         },
        //         "retExtInfo": null,
        //         "time": 1664441344238
        //     }
        //
        const order = this.safeValue (response, 'result', {});
        return this.parseOrder (order);
    }

    async createContractV3Order (symbol, type, side, amount, price = undefined, params = {}) {
        await this.loadMarkets ();
        const market = this.market (symbol);
        const lowerCaseType = type.toLowerCase ();
        if ((price === undefined) && (lowerCaseType === 'limit')) {
            throw new ArgumentsRequired (this.id + ' createContractV3Order requires a price argument for limit orders');
        }
        const request = {
            'symbol': market['id'],
            'side': this.capitalize (side),
            'orderType': this.capitalize (lowerCaseType), // limit or market
            'timeInForce': 'GoodTillCancel', // ImmediateOrCancel, FillOrKill, PostOnly
            'qty': this.amountToPrecision (symbol, amount),
            // 'takeProfit': 123.45, // take profit price, only take effect upon opening the position
            // 'stopLoss': 123.45, // stop loss price, only take effect upon opening the position
            // 'reduceOnly': false, // reduce only, required for linear orders
            // when creating a closing order, bybit recommends a True value for
            //  closeOnTrigger to avoid failing due to insufficient available margin
            // 'closeOnTrigger': false, required for linear orders
            // 'orderLinkId': 'string', // unique client order id, max 36 characters
            // 'triggerPrice': 123.45, // trigger price, required for conditional orders
            // 'triggerBy': 'MarkPrice', // IndexPrice, MarkPrice
            // 'tptriggerby': 'MarkPrice', // IndexPrice, MarkPrice
            // 'slTriggerBy': 'MarkPrice', // IndexPrice, MarkPrice
            // 'positionIdx': 0, // Position mode. unified margin account is only available in One-Way mode, which is 0
            // 'triggerDirection': 1, // Trigger direction. Mainly used in conditional order. Trigger the order when market price rises to triggerPrice or falls to triggerPrice. 1: rise; 2: fall
        };
        if (market['future']) {
            const positionIdx = this.safeInteger (params, 'position_idx', 0); // 0 One-Way Mode, 1 Buy-side, 2 Sell-side
            request['position_idx'] = positionIdx;
            params = this.omit (params, 'position_idx');
        }
        const isMarket = lowerCaseType === 'market';
        const isLimit = lowerCaseType === 'limit';
        if (isLimit) {
            request['price'] = this.priceToPrecision (symbol, price);
        }
        const exchangeSpecificParam = this.safeString (params, 'time_in_force');
        const timeInForce = this.safeStringLower (params, 'timeInForce');
        const postOnly = this.isPostOnly (isMarket, exchangeSpecificParam === 'PostOnly', params);
        if (postOnly) {
            request['timeInForce'] = 'PostOnly';
        } else if (timeInForce === 'gtc') {
            request['timeInForce'] = 'GoodTillCancel';
        } else if (timeInForce === 'fok') {
            request['timeInForce'] = 'FillOrKill';
        } else if (timeInForce === 'ioc') {
            request['timeInForce'] = 'ImmediateOrCancel';
        }
        let triggerPrice = this.safeNumber2 (params, 'triggerPrice', 'stopPrice');
        const stopLossTriggerPrice = this.safeNumber (params, 'stopLossPrice');
        const takeProfitTriggerPrice = this.safeNumber (params, 'takeProfitPrice');
        const stopLoss = this.safeNumber (params, 'stopLoss');
        const takeProfit = this.safeNumber (params, 'takeProfit');
        const isStopLossTriggerOrder = stopLossTriggerPrice !== undefined;
        const isTakeProfitTriggerOrder = takeProfitTriggerPrice !== undefined;
        const isStopLoss = stopLoss !== undefined;
        const isTakeProfit = takeProfit !== undefined;
        const isBuy = side === 'buy';
        const ascending = stopLossTriggerPrice ? !isBuy : isBuy;
        if (triggerPrice !== undefined) {
            request['triggerDirection'] = ascending ? 2 : 1;
            request['triggerPrice'] = this.priceToPrecision (symbol, triggerPrice);
        } else if (isStopLossTriggerOrder || isTakeProfitTriggerOrder) {
            request['triggerDirection'] = ascending ? 2 : 1;
            triggerPrice = isStopLossTriggerOrder ? stopLossTriggerPrice : takeProfitTriggerPrice;
            request['triggerPrice'] = this.priceToPrecision (symbol, triggerPrice);
            request['reduceOnly'] = true;
        } else if (isStopLoss || isTakeProfit) {
            if (isStopLoss) {
                request['stopLoss'] = this.priceToPrecision (symbol, stopLoss);
            }
            if (isTakeProfit) {
                request['takeProfit'] = this.priceToPrecision (symbol, takeProfit);
            }
        }
        const clientOrderId = this.safeString (params, 'clientOrderId');
        if (clientOrderId !== undefined) {
            request['orderLinkId'] = clientOrderId;
        } else if (market['option']) {
            // mandatory field for options
            request['orderLinkId'] = this.uuid16 ();
        }
        params = this.omit (params, [ 'stopPrice', 'timeInForce', 'stopLossPrice', 'takeProfitPrice', 'postOnly', 'clientOrderId' ]);
        const response = await this.privatePostContractV3PrivateOrderCreate (this.extend (request, params));
        //
        //     {
        //         "retCode": 0,
        //         "retMsg": "OK",
        //         "result": {
        //             "orderId": "e10b0716-7c91-4091-b98a-1fa0f401c7d5",
        //             "orderLinkId": "test0000003"
        //         },
        //         "retExtInfo": null,
        //         "time": 1664441344238
        //     }
        //
        const order = this.safeValue (response, 'result', {});
        return this.parseOrder (order);
    }

>>>>>>> ca1f33be
    async createUsdcOrder (symbol, type, side, amount, price = undefined, params = {}) {
        await this.loadMarkets ();
        const market = this.market (symbol);
        if (type === 'market') {
            throw new NotSupported (this.id + ' createOrder does not allow market orders for ' + symbol + ' markets');
        }
        const lowerCaseType = type.toLowerCase ();
        if ((price === undefined) && (lowerCaseType === 'limit')) {
            throw new ArgumentsRequired (this.id + ' createOrder requires a price argument for limit orders');
        }
        const request = {
            'symbol': market['id'],
            'side': this.capitalize (side),
            'orderType': this.capitalize (lowerCaseType), // limit or market
            'timeInForce': 'GoodTillCancel', // ImmediateOrCancel, FillOrKill, PostOnly
            'orderQty': this.amountToPrecision (symbol, amount),
            // 'takeProfit': 123.45, // take profit price, only take effect upon opening the position
            // 'stopLoss': 123.45, // stop loss price, only take effect upon opening the position
            // 'reduceOnly': false, // reduce only, required for linear orders
            // when creating a closing order, bybit recommends a True value for
            //  closeOnTrigger to avoid failing due to insufficient available margin
            // 'closeOnTrigger': false, required for linear orders
            // 'orderLinkId': 'string', // unique client order id, max 36 characters
            // 'triggerPrice': 123.45, // trigger price, required for conditional orders
            // 'trigger_by': 'MarkPrice', // IndexPrice, MarkPrice
            // 'tptriggerby': 'MarkPrice', // IndexPrice, MarkPrice
            // 'slTriggerBy': 'MarkPrice', // IndexPrice, MarkPrice
            // 'orderFilter': 'Order' or 'StopOrder'
            // 'mmp': false // market maker protection
        };
        const isMarket = lowerCaseType === 'market';
        const isLimit = lowerCaseType === 'limit';
        if (isLimit !== undefined) {
            request['orderPrice'] = this.priceToPrecision (symbol, price);
        }
        const exchangeSpecificParam = this.safeString (params, 'time_in_force');
        const timeInForce = this.safeStringLower (params, 'timeInForce');
        const postOnly = this.isPostOnly (isMarket, exchangeSpecificParam === 'PostOnly', params);
        if (postOnly) {
            request['time_in_force'] = 'PostOnly';
        } else if (timeInForce === 'gtc') {
            request['time_in_force'] = 'GoodTillCancel';
        } else if (timeInForce === 'fok') {
            request['time_in_force'] = 'FillOrKill';
        } else if (timeInForce === 'ioc') {
            request['time_in_force'] = 'ImmediateOrCancel';
        }
        if (market['swap']) {
            const triggerPrice = this.safeNumber2 (params, 'stopPrice', 'triggerPrice');
            const stopLossTriggerPrice = this.safeNumber (params, 'stopLossPrice', triggerPrice);
            const takeProfitTriggerPrice = this.safeNumber (params, 'takeProfitPrice');
            const stopLoss = this.safeNumber (params, 'stopLoss');
            const takeProfit = this.safeNumber (params, 'takeProfit');
            const isStopLossTriggerOrder = stopLossTriggerPrice !== undefined;
            const isTakeProfitTriggerOrder = takeProfitTriggerPrice !== undefined;
            const isStopLoss = stopLoss !== undefined;
            const isTakeProfit = takeProfit !== undefined;
            const isStopOrder = isStopLossTriggerOrder || isTakeProfitTriggerOrder;
            if (isStopOrder) {
                request['orderFilter'] = 'StopOrder';
                request['trigger_by'] = 'LastPrice';
                const stopPx = isStopLossTriggerOrder ? stopLossTriggerPrice : takeProfitTriggerPrice;
                const preciseStopPrice = this.priceToPrecision (symbol, stopPx);
                request['triggerPrice'] = preciseStopPrice;
                const delta = this.numberToString (market['precision']['price']);
                request['basePrice'] = isStopLossTriggerOrder ? Precise.stringSub (preciseStopPrice, delta) : Precise.stringAdd (preciseStopPrice, delta);
            } else if (isStopLoss || isTakeProfit) {
                if (isStopLoss) {
                    request['stopLoss'] = this.priceToPrecision (symbol, stopLoss);
                }
                if (isTakeProfit) {
                    request['takeProfit'] = this.priceToPrecision (symbol, takeProfit);
                }
            } else {
                request['orderFilter'] = 'Order';
            }
        }
        const clientOrderId = this.safeString (params, 'clientOrderId');
        if (clientOrderId !== undefined) {
            request['orderLinkId'] = clientOrderId;
        } else if (market['option']) {
            // mandatory field for options
            request['orderLinkId'] = this.uuid16 ();
        }
        params = this.omit (params, [ 'stopPrice', 'timeInForce', 'triggerPrice', 'stopLossPrice', 'takeProfitPrice', 'postOnly', 'clientOrderId' ]);
        const method = market['option'] ? 'privatePostOptionUsdcOpenapiPrivateV1PlaceOrder' : 'privatePostPerpetualUsdcOpenapiPrivateV1PlaceOrder';
        const response = await this[method] (this.extend (request, params));
        //
        //     {
        //         "retCode":0,
        //         "retMsg":"",
        //         "result":{
        //            "orderId":"34450a59-325e-4296-8af0-63c7c524ae33",
        //            "orderLinkId":"",
        //            "mmp":false,
        //            "symbol":"BTCPERP",
        //            "orderType":"Limit",
        //            "side":"Buy",
        //            "orderQty":"0.00100000",
        //            "orderPrice":"20000.00",
        //            "iv":"0",
        //            "timeInForce":"GoodTillCancel",
        //            "orderStatus":"Created",
        //            "createdAt":"1652261746007873",
        //            "basePrice":"0.00",
        //            "triggerPrice":"0.00",
        //            "takeProfit":"0.00",
        //            "stopLoss":"0.00",
        //            "slTriggerBy":"UNKNOWN",
        //            "tpTriggerBy":"UNKNOWN"
        //     }
        //
        const order = this.safeValue (response, 'result', {});
        return this.parseOrder (order);
    }

    async editUnifiedAccountOrder (id, symbol, type, side, amount = undefined, price = undefined, params = {}) {
        await this.loadMarkets ();
        const market = this.market (symbol);
        if (market['spot']) {
            throw new NotSupported (this.id + ' editOrder does not allow spot market orders for ' + symbol + ' markets');
        }
        const request = {
            'symbol': market['id'],
            'orderId': id,
            'qty': this.amountToPrecision (symbol, amount),
            // 'orderLinkId': 'string', // unique client order id, max 36 characters
            // 'takeProfit': 123.45, // take profit price, only take effect upon opening the position
            // 'stopLoss': 123.45, // stop loss price, only take effect upon opening the position
            // 'triggerPrice': 123.45, // trigger price, required for conditional orders
            // 'triggerBy': 'MarkPrice', // IndexPrice, MarkPrice, LastPrice
            // 'tpTriggerby': 'MarkPrice', // IndexPrice, MarkPrice, LastPrice
            // 'slTriggerBy': 'MarkPrice', // IndexPrice, MarkPrice, LastPrice
            // Valid for option only.
            // 'orderIv': '0', // Implied volatility; parameters are passed according to the real value; for example, for 10%, 0.1 is passed
        };
        if (market['linear']) {
            request['category'] = 'linear';
        } else if (market['option']) {
            request['category'] = 'option';
        } else {
            request['category'] = 'inverse';
        }
        if (price !== undefined) {
            request['price'] = this.priceToPrecision (symbol, price);
        }
        const triggerPrice = this.safeValue2 (params, 'stopPrice', 'triggerPrice');
        const stopLossPrice = this.safeValue (params, 'stopLossPrice');
        const isStopLossOrder = stopLossPrice !== undefined;
        const takeProfitPrice = this.safeValue (params, 'takeProfitPrice');
        const isTakeProfitOrder = takeProfitPrice !== undefined;
        if (isStopLossOrder) {
            request['stopLoss'] = this.priceToPrecision (symbol, stopLossPrice);
        }
        if (isTakeProfitOrder) {
            request['takeProfit'] = this.priceToPrecision (symbol, takeProfitPrice);
        }
        if (triggerPrice !== undefined) {
            request['triggerPrice'] = this.priceToPrecision (symbol, triggerPrice);
        }
        params = this.omit (params, [ 'stopPrice', 'triggerPrice', 'stopLossPrice', 'takeProfitPrice' ]);
        const response = await this.privatePostV5OrderAmend (this.extend (request, params));
        //
        //     {
        //         "retCode": 0,
        //         "retMsg": "OK",
        //         "result": {
        //             "orderId": "c6f055d9-7f21-4079-913d-e6523a9cfffa",
        //             "orderLinkId": "linear-004"
        //         },
        //         "retExtInfo": {},
        //         "time": 1672217093461
        //     }
        //
        const result = this.safeValue (response, 'result', {});
        return this.parseOrder (result);
    }

<<<<<<< HEAD
=======
    async editUnifiedMarginOrder (id, symbol, type, side, amount, price = undefined, params = {}) {
        await this.loadMarkets ();
        const market = this.market (symbol);
        if (!market['linear'] && !market['option']) {
            throw new NotSupported (this.id + ' editOrder does not allow inverse market orders for ' + symbol + ' markets');
        }
        const lowerCaseType = type.toLowerCase ();
        if ((price === undefined) && (lowerCaseType === 'limit')) {
            throw new ArgumentsRequired (this.id + ' editOrder requires a price argument for limit orders');
        }
        const request = {
            'orderId': id,
            'symbol': market['id'],
            'side': this.capitalize (side),
            'orderType': this.capitalize (lowerCaseType), // limit or market
            'timeInForce': 'GoodTillCancel', // ImmediateOrCancel, FillOrKill, PostOnly
            'qty': this.amountToPrecision (symbol, amount),
            // 'takeProfit': 123.45, // take profit price, only take effect upon opening the position
            // 'stopLoss': 123.45, // stop loss price, only take effect upon opening the position
            // 'orderLinkId': 'string', // unique client order id, max 36 characters
            // 'triggerPrice': 123.45, // trigger price, required for conditional orders
            // 'triggerBy': 'MarkPrice', // IndexPrice, MarkPrice
            // 'tptriggerby': 'MarkPrice', // IndexPrice, MarkPrice
            // 'slTriggerBy': 'MarkPrice', // IndexPrice, MarkPrice
            // 'iv': '0', // Implied volatility, for options only; parameters are passed according to the real value; for example, for 10%, 0.1 is passed
        };
        if (market['linear']) {
            request['category'] = 'linear';
        } else {
            request['category'] = 'option';
        }
        const isMarket = lowerCaseType === 'market';
        const isLimit = lowerCaseType === 'limit';
        if (isLimit) {
            request['price'] = this.priceToPrecision (symbol, price);
        }
        const exchangeSpecificParam = this.safeString (params, 'time_in_force');
        const timeInForce = this.safeStringLower (params, 'timeInForce');
        const postOnly = this.isPostOnly (isMarket, exchangeSpecificParam === 'PostOnly', params);
        if (postOnly) {
            request['timeInForce'] = 'PostOnly';
        } else if (timeInForce === 'gtc') {
            request['timeInForce'] = 'GoodTillCancel';
        } else if (timeInForce === 'fok') {
            request['timeInForce'] = 'FillOrKill';
        } else if (timeInForce === 'ioc') {
            request['timeInForce'] = 'ImmediateOrCancel';
        }
        const triggerPrice = this.safeValue2 (params, 'stopPrice', 'triggerPrice');
        const stopLossPrice = this.safeValue (params, 'stopLossPrice');
        const isStopLossOrder = stopLossPrice !== undefined;
        const takeProfitPrice = this.safeValue (params, 'takeProfitPrice');
        const isTakeProfitOrder = takeProfitPrice !== undefined;
        if (isStopLossOrder) {
            request['stopLoss'] = this.priceToPrecision (symbol, stopLossPrice);
        }
        if (isTakeProfitOrder) {
            request['takeProfit'] = this.priceToPrecision (symbol, takeProfitPrice);
        }
        if (triggerPrice !== undefined) {
            request['triggerBy'] = 'LastPrice';
            request['triggerPrice'] = this.priceToPrecision (symbol, triggerPrice);
        }
        const clientOrderId = this.safeString (params, 'clientOrderId');
        if (clientOrderId !== undefined) {
            request['orderLinkId'] = clientOrderId;
        }
        params = this.omit (params, [ 'stopPrice', 'timeInForce', 'triggerPrice', 'stopLossPrice', 'takeProfitPrice', 'postOnly', 'clientOrderId' ]);
        const response = await this.privatePostUnifiedV3PrivateOrderReplace (this.extend (request, params));
        //
        //     {
        //         "retCode": 0,
        //         "retMsg": "OK",
        //         "result": {
        //             "orderId": "42c86d66331e41998d12c2440ce90c1a",
        //             "orderLinkId": "e80d558e-ed"
        //         }
        //     }
        //
        const order = this.safeValue (response, 'result', {});
        return this.parseOrder (order);
    }

>>>>>>> ca1f33be
    async editContractV3Order (id, symbol, type, side, amount = undefined, price = undefined, params = {}) {
        await this.loadMarkets ();
        const market = this.market (symbol);
        const request = {
            'symbol': market['id'],
            'orderId': id,
            'qty': this.amountToPrecision (symbol, amount),
        };
        if (price !== undefined) {
            request['price'] = this.priceToPrecision (symbol, price);
        }
        const triggerPrice = this.safeValue2 (params, 'stopPrice', 'triggerPrice');
        const stopLossPrice = this.safeValue (params, 'stopLossPrice');
        const isStopLossOrder = stopLossPrice !== undefined;
        const takeProfitPrice = this.safeValue (params, 'takeProfitPrice');
        const isTakeProfitOrder = takeProfitPrice !== undefined;
        if (isStopLossOrder) {
            request['stopLoss'] = this.priceToPrecision (symbol, stopLossPrice);
        }
        if (isTakeProfitOrder) {
            request['takeProfit'] = this.priceToPrecision (symbol, takeProfitPrice);
        }
        if (triggerPrice !== undefined) {
            request['triggerPrice'] = this.priceToPrecision (symbol, triggerPrice);
        }
        params = this.omit (params, [ 'stopPrice', 'triggerPrice', 'stopLossPrice', 'takeProfitPrice' ]);
        const response = await this.privatePostContractV3PrivateOrderReplace (this.extend (request, params));
        //
        // contract v3
        //
        //     {
        //         "retCode": 0,
        //         "retMsg": "OK",
        //         "result": {
        //             "orderId": "db8b74b3-72d3-4264-bf3f-52d39b41956e",
        //             "orderLinkId": "x002"
        //         },
        //         "retExtInfo": {},
        //         "time": 1658902610749
        //     }
        //
        const result = this.safeValue (response, 'result', {});
        return {
            'info': response,
            'id': this.safeString (result, 'orderId'),
        };
    }

    async editOrder (id, symbol, type, side, amount = undefined, price = undefined, params = {}) {
        if (symbol === undefined) {
            throw new ArgumentsRequired (this.id + ' editOrder() requires an symbol argument');
        }
        await this.loadMarkets ();
        const market = this.market (symbol);
        const [ enableUnifiedMargin, enableUnifiedAccount ] = await this.isUnifiedEnabled ();
        const isUSDCSettled = market['settle'] === 'USDC';
        if (market['spot']) {
            throw new NotSupported (this.id + ' editOrder() does not support spot markets');
        } else if (!(enableUnifiedMargin || enableUnifiedAccount) && isUSDCSettled) {
            return await this.editContractV3Order (id, symbol, type, side, amount, price, params);
        } else {
            return await this.editUnifiedAccountOrder (id, symbol, type, side, amount, price, params);
        }
    }

    async cancelUnifiedAccountOrder (id, symbol: string = undefined, params = {}) {
        if (symbol === undefined) {
            throw new ArgumentsRequired (this.id + ' cancelOrder() requires a symbol argument');
        }
        await this.loadMarkets ();
        const market = this.market (symbol);
        const request = {
            'symbol': market['id'],
            // 'orderLinkId': 'string',
            // 'orderId': id,
            // conditional orders
            // 'orderFilter': '', // Valid for spot only. Order,tpslOrder. If not passed, Order by default
        };
        if (market['spot']) {
            // only works for spot market
            const isStop = this.safeValue (params, 'stop', false);
            params = this.omit (params, [ 'stop' ]);
            request['orderFilter'] = isStop ? 'tpslOrder' : 'Order';
        }
        if (id !== undefined) { // The user can also use argument params["orderLinkId"]
            request['orderId'] = id;
        }
        if (market['spot']) {
            request['category'] = 'spot';
        } else if (market['option']) {
            request['category'] = 'option';
        } else if (market['linear']) {
            request['category'] = 'linear';
        } else {
            request['category'] = 'inverse';
        }
        const response = await this.privatePostV5OrderCancel (this.extend (request, params));
        //
        //     {
        //         "retCode": 0,
        //         "retMsg": "OK",
        //         "result": {
        //             "orderId": "c6f055d9-7f21-4079-913d-e6523a9cfffa",
        //             "orderLinkId": "linear-004"
        //         },
        //         "retExtInfo": {},
        //         "time": 1672217377164
        //     }
        //
        const result = this.safeValue (response, 'result', {});
        return this.parseOrder (result, market);
    }

<<<<<<< HEAD
    async cancelUSDCOrder (id, symbol = undefined, params = {}) {
=======
    async cancelSpotOrder (id, symbol: string = undefined, params = {}) {
        await this.loadMarkets ();
        const market = this.market (symbol);
        const request = {
            // 'order_link_id': 'string', // one of order_id, stop_order_id or order_link_id is required
            // 'orderId': id
        };
        if (id !== undefined) { // The user can also use argument params["order_link_id"]
            request['orderId'] = id;
        }
        const response = await this.privatePostSpotV3PrivateCancelOrder (this.extend (request, params));
        //
        //     {
        //         "retCode": "0",
        //         "retMsg": "OK",
        //         "result": {
        //             "orderId": "1275046248585414144",
        //             "orderLinkId": "1666733357434617",
        //             "symbol": "AAVEUSDT",
        //             "status": "NEW",
        //             "accountId": "13380434",
        //             "createTime": "1666733357438",
        //             "orderPrice": "80",
        //             "orderQty": "0.11",
        //             "execQty": "0",
        //             "timeInForce": "GTC",
        //             "orderType": "LIMIT",
        //             "side": "BUY",
        //             "orderCategory": "0"
        //         },
        //         "retExtMap": {},
        //         "retExtInfo": null,
        //         "time": "1666733839493"
        //     }
        //
        const result = this.safeValue (response, 'result', {});
        return this.parseOrder (result, market);
    }

    async cancelUnifiedMarginOrder (id, symbol: string = undefined, params = {}) {
        if (symbol === undefined) {
            throw new ArgumentsRequired (this.id + ' cancelUnifiedMarginOrder() requires a symbol argument');
        }
        await this.loadMarkets ();
        const market = this.market (symbol);
        const request = {
            'symbol': market['id'],
            // 'orderLinkId': 'string',
            // 'orderId': id,
            // conditional orders
            // 'orderFilter': '',
            // 'category': '',
        };
        const isStop = this.safeValue (params, 'stop', false);
        params = this.omit (params, [ 'stop' ]);
        request['orderFilter'] = isStop ? 'StopOrder' : 'Order';
        if (id !== undefined) { // The user can also use argument params["orderLinkId"]
            request['orderId'] = id;
        }
        if (market['option']) {
            request['category'] = 'option';
        } else if (market['linear']) {
            request['category'] = 'linear';
        } else {
            throw new NotSupported (this.id + ' cancelUnifiedMarginOrder() does not allow inverse market orders for ' + symbol + ' markets');
        }
        const response = await this.privatePostUnifiedV3PrivateOrderCancel (this.extend (request, params));
        //
        //     {
        //         "retCode": 0,
        //         "retMsg": "OK",
        //         "result": {
        //             "orderId": "42c86d66331e41998d12c2440ce90c1a",
        //             "orderLinkId": "e80d558e-ed"
        //         }
        //     }
        //
        const result = this.safeValue (response, 'result', {});
        return this.parseOrder (result, market);
    }

    async cancelUSDCOrder (id, symbol: string = undefined, params = {}) {
>>>>>>> ca1f33be
        if (symbol === undefined) {
            throw new ArgumentsRequired (this.id + ' cancelUSDCOrder() requires a symbol argument');
        }
        await this.loadMarkets ();
        const market = this.market (symbol);
        const request = {
            'symbol': market['id'],
            // 'orderLinkId': 'string', // one of order_id, stop_order_id or order_link_id is required
            // 'orderId': id,
        };
        const isStop = this.safeValue (params, 'stop', false);
        params = this.omit (params, [ 'stop' ]);
        let method = undefined;
        if (id !== undefined) { // The user can also use argument params["order_link_id"]
            request['orderId'] = id;
        }
        if (market['option']) {
            method = 'privatePostOptionUsdcOpenapiPrivateV1CancelOrder';
        } else {
            method = 'privatePostPerpetualUsdcOpenapiPrivateV1CancelOrder';
            request['orderFilter'] = isStop ? 'StopOrder' : 'Order';
        }
        const response = await this[method] (this.extend (request, params));
        //
        //     {
        //         "retCode": 0,
        //         "retMsg": "OK",
        //         "result": {
        //             "outRequestId": "",
        //             "symbol": "BTC-13MAY22-40000-C",
        //             "orderId": "8c65df91-91fc-461d-9b14-786379ef138c",
        //             "orderLinkId": ""
        //         },
        //         "retExtMap": {}
        //     }
        //
        const result = this.safeValue (response, 'result', {});
        return this.parseOrder (result, market);
    }

<<<<<<< HEAD
    async cancelOrder (id, symbol = undefined, params = {}) {
=======
    async cancelDerivativesOrder (id, symbol: string = undefined, params = {}) {
        if (symbol === undefined) {
            throw new ArgumentsRequired (this.id + ' cancelDerivativesOrder() requires a symbol argument');
        }
        await this.loadMarkets ();
        const market = this.market (symbol);
        const request = {
            'symbol': market['id'],
            'orderId': id,
        };
        const response = await this.privatePostContractV3PrivateOrderCancel (this.extend (request, params));
        //
        // contract v3
        //
        //     {
        //         "retCode":0,
        //         "retMsg":"OK",
        //         "result":{
        //             "orderId": "4030430d-1dba-4134-ac77-3d81c14aaa00",
        //             "orderLinkId": ""
        //         },
        //         "retExtInfo":null,
        //         "time":1658850321861
        //     }
        //
        const result = this.safeValue (response, 'result', {});
        return this.parseOrder (result, market);
    }

    async cancelOrder (id, symbol: string = undefined, params = {}) {
>>>>>>> ca1f33be
        /**
         * @method
         * @name bybit#cancelOrder
         * @description cancels an open order
         * @see https://bybit-exchange.github.io/docs/derivatives/contract/cancel
         * @see https://bybit-exchange.github.io/docs-legacy/usdc/perpetual/#t-usdccancelorder
         * @param {string} id order id
         * @param {string} symbol unified symbol of the market the order was made in
         * @param {object} params extra parameters specific to the bybit api endpoint
         * @returns {object} An [order structure]{@link https://docs.ccxt.com/#/?id=order-structure}
         */
        if (symbol === undefined) {
            throw new ArgumentsRequired (this.id + ' cancelOrder() requires a symbol argument');
        }
        await this.loadMarkets ();
        const market = this.market (symbol);
        const [ enableUnifiedMargin, enableUnifiedAccount ] = await this.isUnifiedEnabled ();
        const isUSDCSettled = market['settle'] === 'USDC';
        if (!(enableUnifiedMargin || enableUnifiedAccount) && isUSDCSettled) {
            return await this.cancelUSDCOrder (id, symbol, params);
        } else {
            return await this.cancelUnifiedAccountOrder (id, symbol, params);
        }
    }

    async cancelAllUnifiedAccountOrders (symbol: string = undefined, params = {}) {
        await this.loadMarkets ();
        let market = undefined;
        let settle = undefined;
        let type = undefined;
        let subType = undefined;
        const request = {};
        if (symbol !== undefined) {
            market = this.market (symbol);
            settle = market['settle'];
            request['symbol'] = market['id'];
        } else {
            [ settle, params ] = this.handleOptionAndParams (params, 'cancelAllOrders', 'settle', 'USDT');
        }
        [ type, params ] = this.handleMarketTypeAndParams ('cancelAllOrders', market, params);
        [ subType, params ] = this.handleSubTypeAndParams ('cancelAllOrders', market, params, 'linear');
        if (type === 'spot') {
            request['category'] = 'spot';
        } else if (type === 'option') {
            request['category'] = 'option';
        } else if (subType === 'linear') {
            request['category'] = 'linear';
        } else {
            request['category'] = 'inverse';
        }
        if (type !== 'spot') {
            request['settleCoin'] = settle;
        }
        const isStop = this.safeValue (params, 'stop', false);
        params = this.omit (params, [ 'stop' ]);
        if (isStop) {
            request['orderFilter'] = 'tpslOrder';
        }
        const response = await this.privatePostV5OrderCancelAll (this.extend (request, params));
        //
        //     {
        //         "retCode": 0,
        //         "retMsg": "OK",
        //         "result": {
        //             "list": [
        //                 {
        //                     "orderId": "f6a73e1f-39b5-4dee-af21-1460b2e3b27c",
        //                     "orderLinkId": "a001"
        //                 }
        //             ]
        //         },
        //         "retExtInfo": {},
        //         "time": 1672219780463
        //     }
        //
        const result = this.safeValue (response, 'result', []);
        const orders = this.safeValue (result, 'list');
        if (!Array.isArray (orders)) {
            return response;
        }
        return this.parseOrders (orders, market);
    }

<<<<<<< HEAD
=======
    async cancelAllSpotOrders (symbol: string = undefined, params = {}) {
        if (symbol === undefined) {
            throw new ArgumentsRequired (this.id + ' cancelAllSpotOrders() requires a symbol argument');
        }
        await this.loadMarkets ();
        const market = this.market (symbol);
        const request = {
            'symbol': market['id'],
        };
        const response = await this.privateDeleteSpotOrderBatchCancel (this.extend (request, params));
        //
        //    {
        //        "ret_code": 0,
        //        "ret_msg": "",
        //        "ext_code": null,
        //        "ext_info": null,
        //        "result": {
        //            "success": true
        //        }
        //    }
        //
        const result = this.safeValue (response, 'result', []);
        if (!Array.isArray (result)) {
            return response;
        }
        return this.parseOrders (result, market);
    }

    async cancelAllUnifiedMarginOrders (symbol: string = undefined, params = {}) {
        await this.loadMarkets ();
        let market = undefined;
        let settle = undefined;
        const request = {};
        if (symbol !== undefined) {
            market = this.market (symbol);
            settle = market['settle'];
            request['symbol'] = market['id'];
        }
        let subType = undefined;
        [ subType, params ] = this.handleSubTypeAndParams ('cancelAllOrders', market, params, 'linear');
        request['category'] = subType;
        [ settle, params ] = this.handleOptionAndParams (params, 'cancelAllOrders', 'settle', settle);
        if (settle !== undefined) {
            request['settleCoin'] = settle;
        }
        const isStop = this.safeValue (params, 'stop', false);
        params = this.omit (params, [ 'stop' ]);
        if (isStop) {
            request['orderFilter'] = 'StopOrder';
        }
        const response = await this.privatePostUnifiedV3PrivateOrderCancelAll (this.extend (request, params));
        //
        //     {
        //         "retCode": 0,
        //         "retMsg": "OK",
        //         "result": {
        //             "list": [{
        //                     "category": "option",
        //                     "symbol": "BTC-24JUN22-45000-P",
        //                     "orderId": "bd5f3b34-d64d-4b60-8188-438fbea4c552",
        //                     "orderLinkId": "ac4e3b34-d64d-4b60-8188-438fbea4c552",
        //                 }, {
        //                     "category": "option",
        //                     "symbol": "BTC-24JUN22-45000-P",
        //                     "orderId": "4ddd727a-2af8-430e-a293-42895e594d18",
        //                     "orderLinkId": "5cee727a-2af8-430e-a293-42895e594d18",
        //                 }
        //             ]
        //         },
        //         "retExtInfo": {
        //             "list": [{
        //                 "code": 0,
        //                 "msg": "OK"
        //             }, {
        //                 "code": 0,
        //                 "msg": "OK"
        //             }]
        //         },
        //         "time": 1657200736570
        //     }
        //
        const result = this.safeValue (response, 'result', []);
        const orders = this.safeValue (result, 'list');
        if (!Array.isArray (orders)) {
            return response;
        }
        return this.parseOrders (orders, market);
    }

>>>>>>> ca1f33be
    async cancelAllUSDCOrders (symbol: string = undefined, params = {}) {
        if (symbol === undefined) {
            throw new ArgumentsRequired (this.id + ' cancelAllUSDCOrders() requires a symbol argument');
        }
        await this.loadMarkets ();
        const market = this.market (symbol);
        let method = undefined;
        const request = {
            'symbol': market['id'],
        };
        if (market['option']) {
            method = 'privatePostOptionUsdcOpenapiPrivateV1CancelAll';
        } else {
            method = 'privatePostPerpetualUsdcOpenapiPrivateV1CancelAll';
            const isStop = this.safeValue (params, 'stop', false);
            if (isStop) {
                request['orderFilter'] = 'StopOrder';
            } else {
                request['orderFilter'] = 'Order';
            }
            params = this.omit (params, [ 'stop' ]);
        }
        const response = await this[method] (this.extend (request, params));
        //
        //     {
        //         "retCode": 0,
        //         "retMsg": "OK",
        //         "retExtMap": {},
        //         "result": [
        //             {
        //                 "outRequestId": "cancelAll-290119-1652176443114-0",
        //                 "symbol": "BTC-13MAY22-40000-C",
        //                 "orderId": "fa6cd740-56ed-477d-9385-90ccbfee49ca",
        //                 "orderLinkId": "",
        //                 "errorCode": 0,
        //                 "errorDesc": ""
        //             }
        //         ]
        //     }
        //
        const result = this.safeValue (response, 'result', []);
        if (!Array.isArray (result)) {
            return response;
        }
        return this.parseOrders (result, market);
    }

<<<<<<< HEAD
=======
    async cancelAllDerivativesOrders (symbol: string = undefined, params = {}) {
        await this.loadMarkets ();
        let market = undefined;
        let settle = undefined;
        const request = {};
        if (symbol !== undefined) {
            market = this.market (symbol);
            settle = market['settle'];
            request['symbol'] = market['id'];
        }
        [ settle, params ] = this.handleOptionAndParams (params, 'cancelAllOrders', 'settle', settle);
        if (settle !== undefined) {
            request['settleCoin'] = settle;
        }
        const response = await this.privatePostContractV3PrivateOrderCancelAll (this.extend (request, params));
        //
        // contract v3
        //
        //     {
        //         "retCode": 0,
        //         "retMsg": "OK",
        //         "result": {
        //             "list": [
        //                 {
        //                     "orderId": "4030430d-1dba-4134-ac77-3d81c14aaa00",
        //                     "orderLinkId": "x001"
        //                 }
        //             ]
        //         },
        //         "retExtInfo": {},
        //         "time": 1658901359225
        //     }
        //
        const result = this.safeValue (response, 'result', []);
        const orders = this.safeValue (result, 'list', []);
        return this.parseOrders (orders, market);
    }

>>>>>>> ca1f33be
    async cancelAllOrders (symbol: string = undefined, params = {}) {
        /**
         * @method
         * @name bybit#cancelAllOrders
         * @description cancel all open orders
         * @see https://bybit-exchange.github.io/docs/v5/order/cancel-all
         * @see https://bybit-exchange.github.io/docs-legacy/usdc/perpetual/#t-usdccancelall
         * @param {string|undefined} symbol unified market symbol, only orders in the market of this symbol are cancelled when symbol is not undefined
         * @param {object} params extra parameters specific to the bybit api endpoint
         * @returns {[object]} a list of [order structures]{@link https://docs.ccxt.com/#/?id=order-structure}
         */
        await this.loadMarkets ();
        let market = undefined;
        let settle = this.safeString (params, 'settleCoin');
        if (settle === undefined) {
            [ settle, params ] = this.handleOptionAndParams (params, 'cancelAllOrders', 'settle', settle);
        }
        if (symbol !== undefined) {
            market = this.market (symbol);
            settle = market['settle'];
        }
        let subType = undefined;
        [ subType, params ] = this.handleSubTypeAndParams ('cancelAllOrders', market, params);
        const isUSDCSettled = settle === 'USDC';
        const isInverse = subType === 'inverse';
        const isLinearSettle = isUSDCSettled || (settle === 'USDT');
        if (isInverse && isLinearSettle) {
            throw new ArgumentsRequired (this.id + ' cancelAllOrders with inverse subType requires settle to not be USDT or USDC');
        }
        const [ enableUnifiedMargin, enableUnifiedAccount ] = await this.isUnifiedEnabled ();
        if (!(enableUnifiedMargin || enableUnifiedAccount) && isUSDCSettled) {
            return await this.cancelAllUSDCOrders (symbol, params);
        } else {
            return await this.cancelAllUnifiedAccountOrders (symbol, params);
        }
    }

    async fetchUnifiedAccountOrders (symbol: string = undefined, since: any = undefined, limit: any = undefined, params = {}) {
        await this.loadMarkets ();
        const request = {
            // 'symbol': market['id'],
            // 'category': string, Type of derivatives product: spot, linear or option.
            // 'baseCoin': string, Base coin. When category=option. If not passed, BTC by default; when category=linear, if BTC passed, BTCPERP & BTCUSDT returned.
            // 'orderId': string, Order ID
            // 'orderLinkId': string, Unique user-set order ID
            // 'orderStatus': string, // Return all status orders if not passed
            // 'orderFilter': string, Conditional order or active order
            // 'limit': number, Data quantity per page: Max data value per page is 50, and default value at 20.
            // 'cursor': string, API pass-through. accountType + category + cursor +. If inconsistent, the following should be returned: The account type does not match the service inquiry.
        };
        let market = undefined;
        if (symbol === undefined) {
            let type = undefined;
            [ type, params ] = this.handleMarketTypeAndParams ('fetchOrders', market, params);
            // option, spot
            request['category'] = type;
            if (type === 'swap') {
                let subType = undefined;
                [ subType, params ] = this.handleSubTypeAndParams ('fetchOrders', market, params, 'linear');
                request['category'] = subType;
            }
        } else {
            market = this.market (symbol);
            request['symbol'] = market['id'];
            if (market['spot']) {
                request['category'] = 'spot';
            } else if (market['option']) {
                request['category'] = 'option';
            } else if (market['linear']) {
                request['category'] = 'linear';
            } else {
                request['category'] = 'inverse';
            }
        }
        const isStop = this.safeValue (params, 'stop', false);
        params = this.omit (params, [ 'stop' ]);
        if (isStop) {
            if (market['spot']) {
                request['orderFilter'] = 'tpslOrder';
            } else {
                request['orderFilter'] = 'StopOrder';
            }
        }
        if (limit !== undefined) {
            request['limit'] = limit;
        }
        const response = await this.privateGetV5OrderHistory (this.extend (request, params));
        //
        //     {
        //         "retCode": 0,
        //         "retMsg": "OK",
        //         "result": {
        //             "nextPageCursor": "03234de9-1332-41eb-b805-4a9f42c136a3%3A1672220109387%2C03234de9-1332-41eb-b805-4a9f42c136a3%3A1672220109387",
        //             "category": "linear",
        //             "list": [
        //                 {
        //                     "symbol": "BTCUSDT",
        //                     "orderType": "Limit",
        //                     "orderLinkId": "test-001",
        //                     "orderId": "03234de9-1332-41eb-b805-4a9f42c136a3",
        //                     "cancelType": "CancelByUser",
        //                     "avgPrice": "0",
        //                     "stopOrderType": "UNKNOWN",
        //                     "lastPriceOnCreated": "16656.5",
        //                     "orderStatus": "Cancelled",
        //                     "takeProfit": "",
        //                     "cumExecValue": "0",
        //                     "triggerDirection": 0,
        //                     "blockTradeId": "",
        //                     "rejectReason": "EC_PerCancelRequest",
        //                     "isLeverage": "",
        //                     "price": "18000",
        //                     "orderIv": "",
        //                     "createdTime": "1672220109387",
        //                     "tpTriggerBy": "UNKNOWN",
        //                     "positionIdx": 0,
        //                     "timeInForce": "GoodTillCancel",
        //                     "leavesValue": "0",
        //                     "updatedTime": "1672220114123",
        //                     "side": "Sell",
        //                     "triggerPrice": "",
        //                     "cumExecFee": "0",
        //                     "slTriggerBy": "UNKNOWN",
        //                     "leavesQty": "0",
        //                     "closeOnTrigger": false,
        //                     "cumExecQty": "0",
        //                     "reduceOnly": false,
        //                     "qty": "0.1",
        //                     "stopLoss": "",
        //                     "triggerBy": "UNKNOWN"
        //                 }
        //             ]
        //         },
        //         "retExtInfo": {},
        //         "time": 1672221263862
        //     }
        //
        const result = this.safeValue (response, 'result', {});
        const data = this.safeValue (result, 'list', []);
        return this.parseOrders (data, market, since, limit);
    }

    async fetchUSDCOrders (symbol: string = undefined, since: any = undefined, limit: any = undefined, params = {}) {
        await this.loadMarkets ();
        let market = undefined;
        const request = {
            // 'category': '', // Type. PERPETUAL, OPTION
            // 'symbol': '', // Contract name
            // 'baseCoin': '', // Base currency
            // 'orderId': '', // Order ID
            // 'orderLinkId': '', // Custom ID used for cross-platform strategy remarks; a max. of 32 characters
            // 'orderStatus': '', // Order status
            // 'orderFilter': '', // refer to Order Filter
            // 'direction': '', // prev: prev page, next: next page.
            // 'limit': 0, // Limit for data size per page, max size is 50. Default as showing 20 pieces of data per page
            // 'cursor': '', // API pass-through
        };
        if (symbol !== undefined) {
            market = this.market (symbol);
            request['symbol'] = market['id'];
        }
        let type = undefined;
        [ type, params ] = this.handleMarketTypeAndParams ('fetchOrders', market, params);
        if (type === 'swap') {
            request['category'] = 'PERPETUAL';
        } else {
            request['category'] = 'OPTION';
        }
        const isStop = this.safeValue (params, 'stop', false);
        params = this.omit (params, [ 'stop' ]);
        if (isStop) {
            request['orderFilter'] = 'StopOrder';
        }
        if (limit !== undefined) {
            request['limit'] = limit;
        }
<<<<<<< HEAD
        const response = await (this as any).privatePostOptionUsdcOpenapiPrivateV1QueryOrderHistory (this.extend (request, params));
=======
        const response = await this.privateGetUnifiedV3PrivateOrderList (this.extend (request, params));
>>>>>>> ca1f33be
        //
        //     {
        //         "result": {
        //         "cursor": "640034d1-97ec-4382-9983-694898c03ba3%3A1640854950675%2C640034d1-97ec-4382-9983-694898c03ba3%3A1640854950675",
        //             "resultTotalSize": 1,
        //             "dataList": [
        //             {
        //                 "symbol": "ETHPERP",
        //                 "orderType": "Limit",
        //                 "orderLinkId": "",
        //                 "orderId": "c04ad17d-ca85-45d1-859e-561e7236f6db",
        //                 "cancelType": "UNKNOWN",
        //                 "stopOrderType": "UNKNOWN",
        //                 "orderStatus": "Filled",
        //                 "updateTimeStamp": "1666178097006",
        //                 "takeProfit": "0.0000",
        //                 "cumExecValue": "12.9825",
        //                 "createdAt": "1666178096996",
        //                 "blockTradeId": "",
        //                 "orderPnl": "",
        //                 "price": "1300.0",
        //                 "tpTriggerBy": "UNKNOWN",
        //                 "timeInForce": "GoodTillCancel",
        //                 "updatedAt": "1666178097006",
        //                 "basePrice": "",
        //                 "realisedPnl": "0.0000",
        //                 "side": "Buy",
        //                 "triggerPrice": "0.0",
        //                 "cumExecFee": "0.0078",
        //                 "leavesQty": "0.000",
        //                 "cashFlow": "",
        //                 "slTriggerBy": "UNKNOWN",
        //                 "iv": "",
        //                 "closeOnTrigger": "UNKNOWN",
        //                 "cumExecQty": "0.010",
        //                 "reduceOnly": 0,
        //                 "qty": "0.010",
        //                 "stopLoss": "0.0000",
        //                 "triggerBy": "UNKNOWN",
        //                 "orderIM": ""
        //             }
        //         ]
        //         },
<<<<<<< HEAD
=======
        //         "time": 1657713451741
        //     }
        //
        const result = this.safeValue (response, 'result', {});
        const data = this.safeValue (result, 'list', []);
        return this.parseOrders (data, market, since, limit);
    }

    async fetchDerivativesOrders (symbol: string = undefined, since: any = undefined, limit: any = undefined, params = {}) {
        await this.loadMarkets ();
        let market = undefined;
        const request = {
            // 'symbol': market['id'],
            // 'category': string, Type of derivatives product: spot, linear or option.
            // 'baseCoin': string, Base coin. When category=option. If not passed, BTC by default; when category=linear, if BTC passed, BTCPERP & BTCUSDT returned.
            // 'orderId': string, Order ID
            // 'orderLinkId': string, Unique user-set order ID
            // 'orderStatus': string, // Return all status orders if not passed
            // 'orderFilter': string, Conditional order or active order
            // 'limit': number, Data quantity per page: Max data value per page is 50, and default value at 20.
            // 'cursor': string, API pass-through. accountType + category + cursor +. If inconsistent, the following should be returned: The account type does not match the service inquiry.
        };
        if (symbol === undefined) {
            let type = undefined;
            [ type, params ] = this.handleMarketTypeAndParams ('fetchOrders', market, params);
            request['category'] = type;
            if (type === 'swap') {
                let subType = undefined;
                [ subType, params ] = this.handleSubTypeAndParams ('fetchOrders', market, params, 'linear');
                request['category'] = subType;
            }
        } else {
            market = this.market (symbol);
            request['symbol'] = market['id'];
            if (market['linear']) {
                request['category'] = 'linear';
            } else {
                request['category'] = 'inverse';
            }
        }
        const isStop = this.safeValue (params, 'stop', false);
        params = this.omit (params, [ 'stop' ]);
        if (isStop) {
            request['orderFilter'] = 'StopOrder';
        }
        if (limit !== undefined) {
            request['limit'] = limit;
        }
        const response = await this.privateGetV5OrderHistory (this.extend (request, params));
        //
        //     {
>>>>>>> ca1f33be
        //         "retCode": 0,
        //         "retMsg": "Success."
        //     }
        //
        const result = this.safeValue (response, 'result', {});
        const data = this.safeValue (result, 'dataList', []);
        return this.parseOrders (data, market, since, limit);
    }

    async fetchOrders (symbol: string = undefined, since: any = undefined, limit: any = undefined, params = {}) {
        /**
         * @method
         * @name bybit#fetchOrders
         * @description fetches information on multiple orders made by the user
         * @see https://bybit-exchange.github.io/docs/v5/order/order-list
         * @see https://bybit-exchange.github.io/docs-legacy/usdc/perpetual/#t-usdcqryorderhistory
         * @param {string} symbol unified market symbol of the market orders were made in
         * @param {int|undefined} since the earliest time in ms to fetch orders for
         * @param {int|undefined} limit the maximum number of  orde structures to retrieve
         * @param {object} params extra parameters specific to the bybit api endpoint
         * @returns {[object]} a list of [order structures]{@link https://docs.ccxt.com/#/?id=order-structure}
         */
        await this.loadMarkets ();
        let market = undefined;
        let settle = this.safeString (params, 'settleCoin');
        if (settle === undefined) {
            [ settle, params ] = this.handleOptionAndParams (params, 'fetchOrders', 'settle', settle);
        }
        if (symbol !== undefined) {
            market = this.market (symbol);
            settle = market['settle'];
        }
        let subType = undefined;
        [ subType, params ] = this.handleSubTypeAndParams ('fetchOrders', market, params);
        const isInverse = subType === 'inverse';
        const isUSDCSettled = settle === 'USDC';
        const isLinearSettle = isUSDCSettled || (settle === 'USDT');
        if (isInverse && isLinearSettle) {
            throw new ArgumentsRequired (this.id + ' fetchOrders with inverse subType requires settle to not be USDT or USDC');
        }
        const [ enableUnifiedMargin, enableUnifiedAccount ] = await this.isUnifiedEnabled ();
        if (!(enableUnifiedMargin || enableUnifiedAccount) && isUSDCSettled) {
            return await this.fetchUSDCOrders (symbol, since, limit, params);
        } else {
            return await this.fetchUnifiedAccountOrders (symbol, since, limit, params);
        }
    }

    async fetchSpotClosedOrders (symbol: string = undefined, since: any = undefined, limit: any = undefined, params = {}) {
        await this.loadMarkets ();
        let market = undefined;
        if (symbol !== undefined) {
            market = this.market (symbol);
        }
        const request = {};
        if (symbol !== undefined) {
            request['symbol'] = market['id'];
        }
        if (limit !== undefined) {
            request['limit'] = limit;
        }
        if (since !== undefined) {
            request['startTime'] = since;
        }
        const response = await this.privateGetSpotV3PrivateHistoryOrders (this.extend (request, params));
        const result = this.safeValue (response, 'result', {});
        //
        //    {
        //        "retCode": "0",
        //        "retMsg": "OK",
        //        "result": {
        //            "list": [
        //                {
        //                    "accountId": "13380434",
        //                    "symbol": "AAVEUSDT",
        //                    "orderLinkId": "1666697847966604",
        //                    "orderId": "1274748373594828288",
        //                    "orderPrice": "80",
        //                    "orderQty": "0.11",
        //                    "execQty": "0",
        //                    "cummulativeQuoteQty": "0",
        //                    "avgPrice": "0",
        //                    "status": "CANCELED",
        //                    "timeInForce": "GTC",
        //                    "orderType": "LIMIT",
        //                    "side": "BUY",
        //                    "stopPrice": "0.0",
        //                    "icebergQty": "0.0",
        //                    "createTime": "1666697847972",
        //                    "updateTime": "1666697865809",
        //                    "isWorking": "1",
        //                    "orderCategory": "0"
        //                },
        //            ]
        //        },
        //        "retExtInfo": null,
        //        "time": "1666732287588"
        //    }
        //
        const orders = this.safeValue (result, 'list', []);
        return this.parseOrders (orders, market, since, limit);
    }

    async fetchClosedOrders (symbol: string = undefined, since: any = undefined, limit: any = undefined, params = {}) {
        /**
         * @method
         * @name bybit#fetchClosedOrders
         * @description fetches information on multiple closed orders made by the user
         * @param {string|undefined} symbol unified market symbol of the market orders were made in
         * @param {int|undefined} since the earliest time in ms to fetch orders for
         * @param {int|undefined} limit the maximum number of  orde structures to retrieve
         * @param {object} params extra parameters specific to the bybit api endpoint
         * @returns {[object]} a list of [order structures]{@link https://docs.ccxt.com/#/?id=order-structure}
         */
        await this.loadMarkets ();
        let market = undefined;
        if (symbol !== undefined) {
            market = this.market (symbol);
        }
        let type = undefined;
        [ type, params ] = this.handleMarketTypeAndParams ('fetchClosedOrders', market, params);
        const enableUnified = await this.isUnifiedEnabled ();
        const request = {};
        if ((type === 'spot') && !enableUnified[1]) {
            return await this.fetchSpotClosedOrders (symbol, since, limit, params);
        } else {
            request['orderStatus'] = 'Filled';
        }
        return await this.fetchOrders (symbol, since, limit, this.extend (request, params));
    }

    async fetchCanceledOrders (symbol: string = undefined, since: any = undefined, limit: any = undefined, params = {}) {
        /**
         * @method
         * @name bybit#fetchCanceledOrders
         * @description fetches information on multiple canceled orders made by the user
         * @param {string} symbol unified market symbol of the market orders were made in
         * @param {int|undefined} since timestamp in ms of the earliest order, default is undefined
         * @param {int|undefined} limit max number of orders to return, default is undefined
         * @param {object} params extra parameters specific to the bybit api endpoint
         * @returns {object} a list of [order structures]{@link https://docs.ccxt.com/#/?id=order-structure}
         */
        await this.loadMarkets ();
        let market = undefined;
        if (symbol !== undefined) {
            market = this.market (symbol);
<<<<<<< HEAD
=======
        }
        let type = undefined;
        [ type, params ] = this.handleMarketTypeAndParams ('fetchCanceledOrders', market, params);
        const enableUnified = await this.isUnifiedEnabled ();
        const request = {};
        if ((type === 'spot') && !enableUnified[1]) {
            throw new NotSupported (this.id + ' fetchCanceledOrders() only allow spot market orders for unified trade account, use exchange.fetchOpenOrders () and exchange.fetchClosedOrders () instead');
        } else {
            request['orderStatus'] = 'Cancelled';
        }
        return await this.fetchOrders (symbol, since, limit, this.extend (request, params));
    }

    async fetchUnifiedAccountOpenOrders (symbol: string = undefined, since: any = undefined, limit: any = undefined, params = {}) {
        await this.loadMarkets ();
        const request = {
            // 'symbol': market['id'],
            // 'category': string, Type of derivatives product: linear or option.
            // 'baseCoin': string, Base coin. When category=option. If not passed, BTC by default; when category=linear, if BTC passed, BTCPERP & BTCUSDT returned.
            // 'settleCoin': string, Settle coin. For linear, either symbol or settleCoin is required
            // 'orderId': string, Order ID
            // 'orderLinkId': string, Unique user-set order ID
            // 'orderFilter': string, Conditional order or active order
            // 'limit': number, Data quantity per page: Max data value per page is 50, and default value at 20.
            // 'cursor': string, API pass-through. accountType + category + cursor +. If inconsistent, the following should be returned: The account type does not match the service inquiry.
            // 'openOnly': 0,
        };
        let market = undefined;
        if (symbol === undefined) {
            let type = undefined;
            [ type, params ] = this.handleMarketTypeAndParams ('fetchOpenOrders', market, params);
            let subType = undefined;
            [ subType, params ] = this.handleSubTypeAndParams ('fetchOpenOrders', market, params, 'linear');
            request['category'] = type;
            if (type === 'swap') {
                if (subType === 'linear') {
                    this.checkRequiredSymbol ('fetchOpenOrders', symbol);
                } else if (subType === 'inverse') {
                    throw new NotSupported (this.id + ' fetchOpenOrders() does not allow inverse market orders for ' + symbol + ' markets');
                }
                request['category'] = subType;
            }
        } else {
            market = this.market (symbol);
            request['symbol'] = market['id'];
            if (market['spot']) {
                request['category'] = 'spot';
            } else if (market['option']) {
                request['category'] = 'option';
            } else if (market['linear']) {
                request['category'] = 'linear';
            } else {
                throw new NotSupported (this.id + ' fetchOpenOrders() does not allow inverse market orders for ' + symbol + ' markets');
            }
        }
        const isStop = this.safeValue (params, 'stop', false);
        params = this.omit (params, [ 'stop' ]);
        if (isStop) {
            if (market['spot']) {
                request['orderFilter'] = 'tpslOrder';
            } else {
                request['orderFilter'] = 'StopOrder';
            }
        }
        if (limit !== undefined) {
            request['limit'] = limit;
        }
        const response = await this.privateGetV5OrderRealtime (this.extend (request, params));
        //
        //     {
        //         "retCode": 0,
        //         "retMsg": "OK",
        //         "result": {
        //             "nextPageCursor": "1321052653536515584%3A1672217748287%2C1321052653536515584%3A1672217748287",
        //             "category": "spot",
        //             "list": [
        //                 {
        //                     "symbol": "ETHUSDT",
        //                     "orderType": "Limit",
        //                     "orderLinkId": "1672217748277652",
        //                     "orderId": "1321052653536515584",
        //                     "cancelType": "UNKNOWN",
        //                     "avgPrice": "",
        //                     "stopOrderType": "tpslOrder",
        //                     "lastPriceOnCreated": "",
        //                     "orderStatus": "Cancelled",
        //                     "takeProfit": "",
        //                     "cumExecValue": "0",
        //                     "triggerDirection": 0,
        //                     "isLeverage": "0",
        //                     "rejectReason": "",
        //                     "price": "1000",
        //                     "orderIv": "",
        //                     "createdTime": "1672217748287",
        //                     "tpTriggerBy": "",
        //                     "positionIdx": 0,
        //                     "timeInForce": "GTC",
        //                     "leavesValue": "500",
        //                     "updatedTime": "1672217748287",
        //                     "side": "Buy",
        //                     "triggerPrice": "1500",
        //                     "cumExecFee": "0",
        //                     "leavesQty": "0",
        //                     "slTriggerBy": "",
        //                     "closeOnTrigger": false,
        //                     "cumExecQty": "0",
        //                     "reduceOnly": false,
        //                     "qty": "0.5",
        //                     "stopLoss": "",
        //                     "triggerBy": "1192.5"
        //                 }
        //             ]
        //         },
        //         "retExtInfo": {},
        //         "time": 1672219526294
        //     }
        //
        const result = this.safeValue (response, 'result', {});
        const data = this.safeValue (result, 'list', []);
        return this.parseOrders (data, market, since, limit);
    }

    async fetchSpotOpenOrders (symbol: string = undefined, since: any = undefined, limit: any = undefined, params = {}) {
        await this.loadMarkets ();
        const request = {};
        let market = undefined;
        if (symbol !== undefined) {
            market = this.market (symbol);
            request['symbol'] = market['id'];
        }
        if (limit !== undefined) {
            request['limit'] = limit;
        }
        const response = await this.privateGetSpotV3PrivateOpenOrders (this.extend (request, params));
        //
        //    {
        //         "retCode": "0",
        //         "retMsg": "OK",
        //         "result": {
        //             "list": [
        //                 {
        //                     "accountId": "13380434",
        //                     "symbol": "AAVEUSDT",
        //                     "orderLinkId": "1666734005300717",
        //                     "orderId": "1275051683279281664",
        //                     "orderPrice": "80",
        //                     "orderQty": "0.11",
        //                     "execQty": "0",
        //                     "cummulativeQuoteQty": "0",
        //                     "avgPrice": "0",
        //                     "status": "NEW",
        //                     "timeInForce": "GTC",
        //                     "orderType": "LIMIT",
        //                     "side": "BUY",
        //                     "stopPrice": "0.0",
        //                     "icebergQty": "0.0",
        //                     "createTime": "1666734005304",
        //                     "updateTime": "1666734005309",
        //                     "isWorking": "1",
        //                     "orderCategory": "0"
        //                 }
        //             ]
        //         },
        //         "retExtInfo": null,
        //         "time": "1666734031592"
        //     }
        //
        const result = this.safeValue (response, 'result', {});
        const orders = this.safeValue (result, 'list', []);
        return this.parseOrders (orders, market, since, limit);
    }

    async fetchUnifiedMarginOpenOrders (symbol: string = undefined, since: any = undefined, limit: any = undefined, params = {}) {
        await this.loadMarkets ();
        const request = {};
        let market = undefined;
        if (symbol === undefined) {
            let subType = undefined;
            [ subType, params ] = this.handleSubTypeAndParams ('fetchUnifiedMarginOrders', market, params, 'linear');
            request['category'] = subType;
        } else {
            market = this.market (symbol);
            request['symbol'] = market['id'];
            if (market['option']) {
                request['category'] = 'option';
            } else if (market['linear']) {
                request['category'] = 'linear';
            } else {
                throw new NotSupported (this.id + ' fetchUnifiedMarginOpenOrders() does not allow inverse market orders for ' + symbol + ' markets');
            }
        }
        let type = undefined;
        [ type, params ] = this.handleMarketTypeAndParams ('fetchUnifiedMarginOpenOrders', market, params);
        const isStop = this.safeValue (params, 'stop', false);
        const isConditional = isStop || (type === 'stop') || (type === 'conditional');
        params = this.omit (params, [ 'stop' ]);
        if (isConditional) {
            request['orderFilter'] = 'StopOrder';
>>>>>>> ca1f33be
        }
        let type = undefined;
        [ type, params ] = this.handleMarketTypeAndParams ('fetchCanceledOrders', market, params);
        const enableUnified = await this.isUnifiedEnabled ();
        const request = {};
        if ((type === 'spot') && !enableUnified[1]) {
            throw new NotSupported (this.id + ' fetchCanceledOrders() only allow spot market orders for unified trade account, use exchange.fetchOpenOrders () and exchange.fetchClosedOrders () instead');
        } else {
            request['orderStatus'] = 'Cancelled';
        }
<<<<<<< HEAD
        return await this.fetchOrders (symbol, since, limit, this.extend (request, params));
=======
        const response = await this.privateGetUnifiedV3PrivateOrderUnfilledOrders (this.extend (request, params));
        //
        //     {
        //         "retCode": 0,
        //         "retMsg": "Success",
        //         "result": {
        //             "nextPageCursor": "135ccc0d-8136-4e1b-8af3-07b11ee158d1%3A1665565610526%2C135ccc0d-8136-4e1b-8af3-07b11ee158d1%3A1665565610526",
        //             "category": "linear",
        //             "list": [
        //                 {
        //                     "symbol": "ETHUSDT",
        //                     "orderType": "Limit",
        //                     "orderLinkId": "test0000005",
        //                     "orderId": "135ccc0d-8136-4e1b-8af3-07b11ee158d1",
        //                     "stopOrderType": "UNKNOWN",
        //                     "orderStatus": "New",
        //                     "takeProfit": "",
        //                     "cumExecValue": "0.00000000",
        //                     "blockTradeId": "",
        //                     "price": "700.00000000",
        //                     "createdTime": 1665565610526,
        //                     "tpTriggerBy": "UNKNOWN",
        //                     "timeInForce": "GoodTillCancel",
        //                     "basePrice": "",
        //                     "updatedTime": 1665565610533,
        //                     "side": "Buy",
        //                     "triggerPrice": "",
        //                     "cumExecFee": "0.00000000",
        //                     "slTriggerBy": "UNKNOWN",
        //                     "leavesQty": "0.1000",
        //                     "closeOnTrigger": false,
        //                     "cumExecQty": "0.00000000",
        //                     "reduceOnly": false,
        //                     "qty": "0.1000",
        //                     "stopLoss": "",
        //                     "triggerBy": "UNKNOWN",
        //                     "orderIM": "0.00000000"
        //                 }
        //             ]
        //         },
        //         "retExtInfo": null,
        //         "time": 1665565614320
        //     }
        //
        const result = this.safeValue (response, 'result', {});
        const orders = this.safeValue (result, 'list', []);
        return this.parseOrders (orders, market, since, limit);
>>>>>>> ca1f33be
    }

    async fetchUnifiedAccountOpenOrders (symbol: string = undefined, since: any = undefined, limit: any = undefined, params = {}) {
        await this.loadMarkets ();
        const request = {
            // 'symbol': market['id'],
            // 'category': string, Type of derivatives product: linear or option.
            // 'baseCoin': string, Base coin. When category=option. If not passed, BTC by default; when category=linear, if BTC passed, BTCPERP & BTCUSDT returned.
            // 'settleCoin': string, Settle coin. For linear, either symbol or settleCoin is required
            // 'orderId': string, Order ID
            // 'orderLinkId': string, Unique user-set order ID
            // 'orderFilter': string, Conditional order or active order
            // 'limit': number, Data quantity per page: Max data value per page is 50, and default value at 20.
            // 'cursor': string, API pass-through. accountType + category + cursor +. If inconsistent, the following should be returned: The account type does not match the service inquiry.
            // 'openOnly': 0,
        };
        let market = undefined;
        if (symbol === undefined) {
            let type = undefined;
            [ type, params ] = this.handleMarketTypeAndParams ('fetchOpenOrders', market, params);
            let subType = undefined;
            [ subType, params ] = this.handleSubTypeAndParams ('fetchOpenOrders', market, params, 'linear');
            request['category'] = type;
            if (type === 'swap') {
                if (subType === 'linear') {
                    this.checkRequiredSymbol ('fetchOpenOrders', symbol);
                } else if (subType === 'inverse') {
                    throw new NotSupported (this.id + ' fetchOpenOrders() does not allow inverse market orders for ' + symbol + ' markets');
                }
                request['category'] = subType;
            }
        } else {
            market = this.market (symbol);
            request['symbol'] = market['id'];
            if (market['spot']) {
                request['category'] = 'spot';
            } else if (market['option']) {
                request['category'] = 'option';
            } else if (market['linear']) {
                request['category'] = 'linear';
            } else {
                request['category'] = 'inverse';
            }
        }
        const isStop = this.safeValue (params, 'stop', false);
        params = this.omit (params, [ 'stop' ]);
        if (isStop) {
            if (market['spot']) {
                request['orderFilter'] = 'tpslOrder';
            } else {
                request['orderFilter'] = 'StopOrder';
            }
        }
        if (limit !== undefined) {
            request['limit'] = limit;
        }
        const response = await this.privateGetV5OrderRealtime (this.extend (request, params));
        //
        //     {
        //         "retCode": 0,
        //         "retMsg": "OK",
        //         "result": {
        //             "nextPageCursor": "1321052653536515584%3A1672217748287%2C1321052653536515584%3A1672217748287",
        //             "category": "spot",
        //             "list": [
        //                 {
        //                     "symbol": "ETHUSDT",
        //                     "orderType": "Limit",
        //                     "orderLinkId": "1672217748277652",
        //                     "orderId": "1321052653536515584",
        //                     "cancelType": "UNKNOWN",
        //                     "avgPrice": "",
        //                     "stopOrderType": "tpslOrder",
        //                     "lastPriceOnCreated": "",
        //                     "orderStatus": "Cancelled",
        //                     "takeProfit": "",
        //                     "cumExecValue": "0",
        //                     "triggerDirection": 0,
        //                     "isLeverage": "0",
        //                     "rejectReason": "",
        //                     "price": "1000",
        //                     "orderIv": "",
        //                     "createdTime": "1672217748287",
        //                     "tpTriggerBy": "",
        //                     "positionIdx": 0,
        //                     "timeInForce": "GTC",
        //                     "leavesValue": "500",
        //                     "updatedTime": "1672217748287",
        //                     "side": "Buy",
        //                     "triggerPrice": "1500",
        //                     "cumExecFee": "0",
        //                     "leavesQty": "0",
        //                     "slTriggerBy": "",
        //                     "closeOnTrigger": false,
        //                     "cumExecQty": "0",
        //                     "reduceOnly": false,
        //                     "qty": "0.5",
        //                     "stopLoss": "",
        //                     "triggerBy": "1192.5"
        //                 }
        //             ]
        //         },
        //         "retExtInfo": {},
        //         "time": 1672219526294
        //     }
        //
        const result = this.safeValue (response, 'result', {});
        const data = this.safeValue (result, 'list', []);
        return this.parseOrders (data, market, since, limit);
    }

    async fetchSpotOpenOrders (symbol = undefined, since = undefined, limit = undefined, params = {}) {
        await this.loadMarkets ();
        const request = {};
        let market = undefined;
        if (symbol !== undefined) {
            market = this.market (symbol);
            request['symbol'] = market['id'];
        }
        if (limit !== undefined) {
            request['limit'] = limit;
        }
        const response = await (this as any).privateGetSpotV3PrivateOpenOrders (this.extend (request, params));
        //
        //    {
        //         "retCode": "0",
        //         "retMsg": "OK",
        //         "result": {
        //             "list": [
        //                 {
        //                     "accountId": "13380434",
        //                     "symbol": "AAVEUSDT",
        //                     "orderLinkId": "1666734005300717",
        //                     "orderId": "1275051683279281664",
        //                     "orderPrice": "80",
        //                     "orderQty": "0.11",
        //                     "execQty": "0",
        //                     "cummulativeQuoteQty": "0",
        //                     "avgPrice": "0",
        //                     "status": "NEW",
        //                     "timeInForce": "GTC",
        //                     "orderType": "LIMIT",
        //                     "side": "BUY",
        //                     "stopPrice": "0.0",
        //                     "icebergQty": "0.0",
        //                     "createTime": "1666734005304",
        //                     "updateTime": "1666734005309",
        //                     "isWorking": "1",
        //                     "orderCategory": "0"
        //                 }
        //             ]
        //         },
        //         "retExtInfo": null,
        //         "time": "1666734031592"
        //     }
        //
        const result = this.safeValue (response, 'result', {});
        const orders = this.safeValue (result, 'list', []);
        return this.parseOrders (orders, market, since, limit);
    }

    async fetchUSDCOpenOrders (symbol: string = undefined, since: any = undefined, limit: any = undefined, params = {}) {
        await this.loadMarkets ();
        const request = {};
        let market = undefined;
        if (symbol !== undefined) {
            market = this.market (symbol);
            request['symbol'] = market['id'];
        }
        let type = undefined;
        [ type, params ] = this.handleMarketTypeAndParams ('fetchUSDCOpenOrders', market, params);
        request['category'] = (type === 'swap') ? 'perpetual' : 'option';
        const response = await this.privatePostOptionUsdcOpenapiPrivateV1QueryActiveOrders (this.extend (request, params));
        const result = this.safeValue (response, 'result', {});
        const orders = this.safeValue (result, 'dataList', []);
        //
        //     {
        //         "retCode": 0,
        //         "retMsg": "OK",
        //         "result": {
        //             "resultTotalSize": 1,
        //             "cursor": "id%3D1662019818569%23df31e03b-fc00-4b4c-bd1c-b97fd72b5c5c",
        //             "dataList": [
        //                 {
        //                     "orderId": "df31e03b-fc00-4b4c-bd1c-b97fd72b5c5c",
        //                     "orderLinkId": "",
        //                     "symbol": "BTC-2SEP22-18000-C",
        //                     "orderStatus": "New",
        //                     "orderPrice": "500",
        //                     "side": "Buy",
        //                     "remainingQty": "0.1",
        //                     "orderType": "Limit",
        //                     "qty": "0.1",
        //                     "iv": "0.0000",
        //                     "cancelType": "",
        //                     "updateTimestamp": "1662019818579"
        //                 }
        //             ]
        //         }
        //     }
        //
        return this.parseOrders (orders, market, since, limit);
    }

    async fetchOpenOrders (symbol: string = undefined, since: any = undefined, limit: any = undefined, params = {}) {
        /**
         * @method
         * @name bybit#fetchOpenOrders
         * @description fetch all unfilled currently open orders
         * @see https://bybit-exchange.github.io/docs/v5/order/open-order
         * @see https://bybit-exchange.github.io/docs-legacy/usdc/perpetual/#t-usdcqryunorpartfilled
         * @see https://bybit-exchange.github.io/docs-legacy/spot/v3/#t-openorders
         * @param {string|undefined} symbol unified market symbol
         * @param {int|undefined} since the earliest time in ms to fetch open orders for
         * @param {int|undefined} limit the maximum number of  open orders structures to retrieve
         * @param {object} params extra parameters specific to the bybit api endpoint
         * @returns {[object]} a list of [order structures]{@link https://docs.ccxt.com/#/?id=order-structure}
         */
        await this.loadMarkets ();
        let market = undefined;
        let settle = this.safeString (params, 'settleCoin');
        if (settle === undefined) {
            [ settle, params ] = this.handleOptionAndParams (params, 'fetchOpenOrders', 'settle', settle);
        }
        if (symbol !== undefined) {
            market = this.market (symbol);
            settle = market['settle'];
        }
        let subType = undefined;
        [ subType, params ] = this.handleSubTypeAndParams ('fetchOpenOrders', market, params);
        const isInverse = subType === 'inverse';
        const isUsdcSettled = settle === 'USDC';
        const isLinearSettle = isUsdcSettled || (settle === 'USDT');
        if (isInverse && isLinearSettle) {
            throw new ArgumentsRequired (this.id + ' fetchOpenOrders with inverse subType requires settle to not be USDT or USDC');
        }
        const [ type, query ] = this.handleMarketTypeAndParams ('fetchOpenOrders', market, params);
        const [ enableUnifiedMargin, enableUnifiedAccount ] = await this.isUnifiedEnabled ();
        if (!(enableUnifiedMargin || enableUnifiedAccount) && isUsdcSettled) {
            return await this.fetchUSDCOpenOrders (symbol, since, limit, query);
        } else if (type === 'spot' && enableUnifiedMargin) {
            // unified margin account can fetch open spot orders by v3 api
            return await this.fetchSpotOpenOrders (symbol, since, limit, query);
        } else {
            return await this.fetchUnifiedAccountOpenOrders (symbol, since, limit, query);
        }
    }

    async fetchOrderTrades (id, symbol: string = undefined, since: any = undefined, limit: any = undefined, params = {}) {
        /**
         * @method
         * @name bybit#fetchOrderTrades
         * @description fetch all the trades made from a single order
         * @param {string} id order id
         * @param {string|undefined} symbol unified market symbol
         * @param {int|undefined} since the earliest time in ms to fetch trades for
         * @param {int|undefined} limit the maximum number of trades to retrieve
         * @param {object} params extra parameters specific to the bybit api endpoint
         * @returns {[object]} a list of [trade structures]{@link https://docs.ccxt.com/#/?id=trade-structure}
         */
        const request = {
            'orderId': id,
        };
        return await this.fetchMyTrades (symbol, since, limit, this.extend (request, params));
    }

    async fetchMyUnifiedTrades (symbol: string = undefined, since: any = undefined, limit: any = undefined, params = {}) {
        await this.loadMarkets ();
        let market = undefined;
        const request = {
            // 'symbol': market['id'],
            // 'category': '', // Product type. spot,linear,option
            // 'orderId': '', // Order ID
            // 'orderLinkId': '', // User customised order ID
            // 'baseCoin': '', // Base coin
            // 'startTime': 0, // The start timestamp (ms)
            // 'endTime': 0, // The end timestamp (ms)
            // 'execType': '', // Execution type
            // 'limit': 0, // Limit for data size per page. [1, 100]. Default: 50
            // 'cursor': '', // Cursor. Used for pagination
        };
        if (symbol !== undefined) {
            market = this.market (symbol);
            request['symbol'] = market['id'];
        }
        let type = undefined;
        [ type, params ] = this.handleMarketTypeAndParams ('fetchMyTrades', market, params);
        if (type === 'spot') {
            request['category'] = 'spot';
        } else {
            let subType = undefined;
            [ subType, params ] = this.handleSubTypeAndParams ('fetchMyTrades', market, params);
            request['category'] = subType;
        }
        if (since !== undefined) {
            request['startTime'] = since;
        }
        if (limit !== undefined) {
            request['limit'] = limit; // default 20, max 50
        }
        const response = await this.privateGetV5ExecutionList (this.extend (request, params));
        //
        //     {
        //         "retCode": 0,
        //         "retMsg": "OK",
        //         "result": {
        //             "nextPageCursor": "132766%3A2%2C132766%3A2",
        //             "category": "linear",
        //             "list": [
        //                 {
        //                     "symbol": "ETHPERP",
        //                     "orderType": "Market",
        //                     "underlyingPrice": "",
        //                     "orderLinkId": "",
        //                     "side": "Buy",
        //                     "indexPrice": "",
        //                     "orderId": "8c065341-7b52-4ca9-ac2c-37e31ac55c94",
        //                     "stopOrderType": "UNKNOWN",
        //                     "leavesQty": "0",
        //                     "execTime": "1672282722429",
        //                     "isMaker": false,
        //                     "execFee": "0.071409",
        //                     "feeRate": "0.0006",
        //                     "execId": "e0cbe81d-0f18-5866-9415-cf319b5dab3b",
        //                     "tradeIv": "",
        //                     "blockTradeId": "",
        //                     "markPrice": "1183.54",
        //                     "execPrice": "1190.15",
        //                     "markIv": "",
        //                     "orderQty": "0.1",
        //                     "orderPrice": "1236.9",
        //                     "execValue": "119.015",
        //                     "execType": "Trade",
        //                     "execQty": "0.1"
        //                 }
        //             ]
        //         },
        //         "retExtInfo": {},
        //         "time": 1672283754510
        //     }
        //
        const result = this.safeValue (response, 'result', {});
        const trades = this.safeValue (result, 'list', []);
        return this.parseTrades (trades, market, since, limit);
    }

<<<<<<< HEAD
=======
    async fetchMySpotTrades (symbol: string = undefined, since: any = undefined, limit: any = undefined, params = {}) {
        if (symbol === undefined) {
            throw new ArgumentsRequired (this.id + ' fetchMySpotTrades() requires a symbol argument');
        }
        await this.loadMarkets ();
        const market = this.market (symbol);
        const request = {
            'symbol': market['id'],
            // 'orderId': 'f185806b-b801-40ff-adec-52289370ed62', // if not provided will return user's trading records
            // 'startTime': parseInt (since / 1000),
            // 'endTime': 0,
            // 'fromTradeId': '',
            // 'toTradeId': '',
            // 'limit' 20, // max 50
        };
        if (since !== undefined) {
            request['startTime'] = since;
        }
        if (limit !== undefined) {
            request['limit'] = limit; // default 20, max 50
        }
        const response = await this.privateGetSpotV3PrivateMyTrades (this.extend (request, params));
        //
        //    {
        //         "retCode": "0",
        //         "retMsg": "OK",
        //         "result": {
        //             "list": [
        //                 {
        //                     "symbol": "AAVEUSDT",
        //                     "id": "1274785101965716992",
        //                     "orderId": "1274784252359089664",
        //                     "tradeId": "2270000000031365639",
        //                     "orderPrice": "82.5",
        //                     "orderQty": "0.016",
        //                     "execFee": "0",
        //                     "feeTokenId": "AAVE",
        //                     "creatTime": "1666702226326",
        //                     "isBuyer": "0",
        //                     "isMaker": "0",
        //                     "matchOrderId": "1274785101865076224",
        //                     "makerRebate": "0",
        //                     "executionTime": "1666702226335"
        //                 },
        //             ]
        //         },
        //         "retExtMap": {},
        //         "retExtInfo": null,
        //         "time": "1666768215157"
        //     }
        //
        const result = this.safeValue (response, 'result', {});
        const trades = this.safeValue (result, 'list', []);
        return this.parseTrades (trades, market, since, limit);
    }

>>>>>>> ca1f33be
    async fetchMyUnifiedMarginTrades (symbol: string = undefined, since: any = undefined, limit: any = undefined, params = {}) {
        await this.loadMarkets ();
        let market = undefined;
        let settle = undefined;
        const request = {
            // 'symbol': market['id'],
            // 'orderId': 'f185806b-b801-40ff-adec-52289370ed62', // if not provided will return user's trading records
            // 'startTime': parseInt (since / 1000),
            // 'endTime': 0,
            // 'category': ''
            // 'limit' 20, // max 50
        };
        if (symbol !== undefined) {
            market = this.market (symbol);
            settle = market['settle'];
            request['symbol'] = market['id'];
        }
        let subType = undefined;
        [ subType, params ] = this.handleSubTypeAndParams ('fetchMyTrades', market, params, 'linear');
        request['category'] = subType;
        [ settle, params ] = this.handleOptionAndParams (params, 'cancelAllOrders', 'settle', settle);
        if (settle !== undefined) {
            request['settleCoin'] = settle;
        }
        if (since !== undefined) {
            request['startTime'] = since;
        }
        if (limit !== undefined) {
            request['limit'] = limit; // default 20, max 50
        }
        const response = await this.privateGetUnifiedV3PrivateExecutionList (this.extend (request, params));
        //
        //     {
        //         "retCode": 0,
        //         "retMsg": "Success",
        //         "result": {
        //             "nextPageCursor": "1565%3A0%2C1565%3A0",
        //             "category": "option",
        //             "list": [
        //                 {
        //                     "orderType": "Limit",
        //                     "symbol": "BTC-14JUL22-17500-C",
        //                     "orderLinkId": "188889689-yuanzhen-558998998899",
        //                     "side": "Buy",
        //                     "orderId": "09c5836f-81ef-4208-a5b4-43135d3e02a2",
        //                     "leavesQty": "0.0000",
        //                     "execTime": 1657714122417,
        //                     "execFee": "0.11897082",
        //                     "feeRate": "0.000300",
        //                     "execId": "6e492560-78b4-5d2b-b331-22921d3173c9",
        //                     "blockTradeId": "",
        //                     "execPrice": "2360.00000000",
        //                     "lastLiquidityInd": "TAKER",
        //                     "orderQty": "0.0200",
        //                     "orderPrice": "2360.00000000",
        //                     "execValue": "47.20000000",
        //                     "execType": "Trade",
        //                     "execQty": "0.0200"
        //                 }
        //             ]
        //         },
        //         "time": 1657714292783
        //     }
        //
        const result = this.safeValue (response, 'result', {});
        const trades = this.safeValue (result, 'list', []);
        return this.parseTrades (trades, market, since, limit);
    }

<<<<<<< HEAD
=======
    async fetchMyContractTrades (symbol: string = undefined, since: any = undefined, limit: any = undefined, params = {}) {
        if (symbol === undefined) {
            throw new ArgumentsRequired (this.id + ' fetchMyContractTrades() requires a symbol argument');
        }
        await this.loadMarkets ();
        let market = undefined;
        const request = {
            // 'symbol': market['id'],
            // 'category': '', // Product type. spot,linear,option
            // 'orderId': '', // Order ID
            // 'orderLinkId': '', // User customised order ID
            // 'baseCoin': '', // Base coin
            // 'startTime': 0, // The start timestamp (ms)
            // 'endTime': 0, // The end timestamp (ms)
            // 'execType': '', // Execution type
            // 'limit': 0, // Limit for data size per page. [1, 100]. Default: 50
            // 'cursor': '', // Cursor. Used for pagination
        };
        if (symbol !== undefined) {
            market = this.market (symbol);
            request['symbol'] = market['id'];
        }
        let subType = undefined;
        [ subType, params ] = this.handleSubTypeAndParams ('fetchMyTrades', market, params);
        request['category'] = subType;
        if (since !== undefined) {
            request['startTime'] = since;
        }
        if (limit !== undefined) {
            request['limit'] = limit; // default 50, max 100
        }
        const response = await this.privateGetV5ExecutionList (this.extend (request, params));
        //
        //     {
        //         "retCode": 0,
        //         "retMsg": "OK",
        //         "result": {
        //             "nextPageCursor": "132766%3A2%2C132766%3A2",
        //             "category": "linear",
        //             "list": [
        //                 {
        //                     "symbol": "ETHPERP",
        //                     "orderType": "Market",
        //                     "underlyingPrice": "",
        //                     "orderLinkId": "",
        //                     "side": "Buy",
        //                     "indexPrice": "",
        //                     "orderId": "8c065341-7b52-4ca9-ac2c-37e31ac55c94",
        //                     "stopOrderType": "UNKNOWN",
        //                     "leavesQty": "0",
        //                     "execTime": "1672282722429",
        //                     "isMaker": false,
        //                     "execFee": "0.071409",
        //                     "feeRate": "0.0006",
        //                     "execId": "e0cbe81d-0f18-5866-9415-cf319b5dab3b",
        //                     "tradeIv": "",
        //                     "blockTradeId": "",
        //                     "markPrice": "1183.54",
        //                     "execPrice": "1190.15",
        //                     "markIv": "",
        //                     "orderQty": "0.1",
        //                     "orderPrice": "1236.9",
        //                     "execValue": "119.015",
        //                     "execType": "Trade",
        //                     "execQty": "0.1"
        //                 }
        //             ]
        //         },
        //         "retExtInfo": {},
        //         "time": 1672283754510
        //     }
        //
        const result = this.safeValue (response, 'result', {});
        const trades = this.safeValue (result, 'list', []);
        return this.parseTrades (trades, market, since, limit);
    }

>>>>>>> ca1f33be
    async fetchMyUsdcTrades (symbol: string = undefined, since: any = undefined, limit: any = undefined, params = {}) {
        await this.loadMarkets ();
        let market = undefined;
        const request = {};
        if (symbol !== undefined) {
            market = this.market (symbol);
            request['symbol'] = market['id'];
            request['category'] = market['option'] ? 'OPTION' : 'PERPETUAL';
        } else {
            request['category'] = 'PERPETUAL';
        }
        const response = await this.privatePostOptionUsdcOpenapiPrivateV1ExecutionList (this.extend (request, params));
        //
        //     {
        //       "result": {
        //         "cursor": "29%3A1%2C28%3A1",
        //         "resultTotalSize": 2,
        //         "dataList": [
        //           {
        //             "symbol": "ETHPERP",
        //             "orderLinkId": "",
        //             "side": "Sell",
        //             "orderId": "d83f8b4d-2f60-4e04-a64a-a3f207989dc6",
        //             "execFee": "0.0210",
        //             "feeRate": "0.000600",
        //             "blockTradeId": "",
        //             "tradeTime": "1669196423581",
        //             "execPrice": "1161.45",
        //             "lastLiquidityInd": "TAKER",
        //             "execValue": "34.8435",
        //             "execType": "Trade",
        //             "execQty": "0.030",
        //             "tradeId": "d9aa8590-9e6a-575e-a1be-d6261e6ed2e5"
        //           }, ...
        //         ]
        //       },
        //       "retCode": 0,
        //       "retMsg": "Success."
        //     }
        //
        const result = this.safeValue (response, 'result', {});
        const dataList = this.safeValue (result, 'dataList', []);
        return this.parseTrades (dataList, market, since, limit);
    }

    async fetchMyTrades (symbol: string = undefined, since: any = undefined, limit: any = undefined, params = {}) {
        /**
         * @method
         * @name bybit#fetchMyTrades
         * @description fetch all trades made by the user
         * @param {string} symbol unified market symbol
         * @param {int|undefined} since the earliest time in ms to fetch trades for
         * @param {int|undefined} limit the maximum number of trades structures to retrieve
         * @param {object} params extra parameters specific to the bybit api endpoint
         * @returns {[object]} a list of [trade structures]{@link https://docs.ccxt.com/#/?id=trade-structure}
         */
        await this.loadMarkets ();
        let market = undefined;
        let settle = this.safeString (params, 'settleCoin');
        if (settle === undefined) {
            [ settle, params ] = this.handleOptionAndParams (params, 'fetchMyTrades', 'settle', settle);
        }
        if (symbol !== undefined) {
            market = this.market (symbol);
            settle = market['settle'];
        }
        let subType = undefined;
        [ subType, params ] = this.handleSubTypeAndParams ('fetchMyTrades', market, params);
        const isInverse = subType === 'inverse';
        const isUsdcSettled = settle === 'USDC';
        const isLinearSettle = isUsdcSettled || (settle === 'USDT');
        if (isInverse && isLinearSettle) {
            throw new ArgumentsRequired (this.id + ' fetchMyTrades with inverse subType requires settle to not be USDT or USDC');
        }
        const [ type, query ] = this.handleMarketTypeAndParams ('fetchMyTrades', market, params);
        const [ enableUnifiedMargin, enableUnifiedAccount ] = await this.isUnifiedEnabled ();
        if (!(enableUnifiedMargin || enableUnifiedAccount) && isUsdcSettled) {
            return await this.fetchMyUsdcTrades (symbol, since, limit, query);
        } else if (type === 'spot' && enableUnifiedMargin) {
            return await this.fetchMyUnifiedMarginTrades (symbol, since, limit, query);
        } else {
            const orderId = this.safeString (params, 'orderId');
            if (orderId === undefined && type !== 'spot') {
                this.checkRequiredSymbol ('fetchMyTrades', symbol);
            }
            return await this.fetchMyUnifiedTrades (symbol, since, limit, query);
        }
    }

    parseDepositAddress (depositAddress, currency = undefined) {
        //
        //     {
        //         chainType: 'ERC20',
        //         addressDeposit: '0xf56297c6717c1d1c42c30324468ed50a9b7402ee',
        //         tagDeposit: '',
        //         chain: 'ETH'
        //     }
        //
        const address = this.safeString (depositAddress, 'addressDeposit');
        const tag = this.safeString (depositAddress, 'tagDeposit');
        const code = this.safeString (currency, 'code');
        const chain = this.safeString (depositAddress, 'chain');
        this.checkAddress (address);
        return {
            'currency': code,
            'address': address,
            'tag': tag,
            'network': chain,
            'info': depositAddress,
        };
    }

    async fetchDepositAddressesByNetwork (code, params = {}) {
        /**
         * @method
         * @name bybit#fetchDepositAddressesByNetwork
         * @description fetch a dictionary of addresses for a currency, indexed by network
         * @see https://bybit-exchange.github.io/docs/v5/asset/master-deposit-addr
         * @param {string} code unified currency code of the currency for the deposit address
         * @param {object} params extra parameters specific to the bybit api endpoint
         * @returns {object} a dictionary of [address structures]{@link https://docs.ccxt.com/#/?id=address-structure} indexed by the network
         */
        await this.loadMarkets ();
        let currency = this.currency (code);
        const request = {
            'coin': currency['id'],
        };
        const response = await this.privateGetV5AssetDepositQueryAddress (this.extend (request, params));
        //
        //     {
        //         "retCode": 0,
        //         "retMsg": "success",
        //         "result": {
        //             "coin": "USDT",
        //             "chains": [
        //                 {
        //                     "chainType": "ERC20",
        //                     "addressDeposit": "0xd9e1cd77afa0e50b452a62fbb68a3340602286c3",
        //                     "tagDeposit": "",
        //                     "chain": "ETH"
        //                 }
        //             ]
        //         },
        //         "retExtInfo": {},
        //         "time": 1672192792860
        //     }
        //
        const result = this.safeValue (response, 'result', []);
        const chains = this.safeValue (result, 'chains', []);
        const coin = this.safeString (result, 'coin');
        currency = this.currency (coin);
        const parsed = this.parseDepositAddresses (chains, [ currency['code'] ], false, {
            'currency': currency['id'],
        });
        return this.indexBy (parsed, 'network');
    }

    async fetchDepositAddress (code, params = {}) {
        /**
         * @method
         * @name bybit#fetchDepositAddress
         * @description fetch the deposit address for a currency associated with this account
         * @see https://bybit-exchange.github.io/docs/v5/asset/master-deposit-addr
         * @param {string} code unified currency code
         * @param {object} params extra parameters specific to the bybit api endpoint
         * @returns {object} an [address structure]{@link https://docs.ccxt.com/#/?id=address-structure}
         */
        await this.loadMarkets ();
        const [ networkCode, query ] = this.handleNetworkCodeAndParams (params);
        const networkId = this.networkCodeToId (networkCode);
        const currency = this.currency (code);
        const request = {
            'coin': currency['id'],
        };
        if (networkId !== undefined) {
            request['chainType'] = networkId;
        }
        const response = await this.privateGetV5AssetDepositQueryAddress (this.extend (request, query));
        //
        //     {
        //         "retCode": 0,
        //         "retMsg": "success",
        //         "result": {
        //             "coin": "USDT",
        //             "chains": [
        //                 {
        //                     "chainType": "ERC20",
        //                     "addressDeposit": "0xd9e1cd77afa0e50b452a62fbb68a3340602286c3",
        //                     "tagDeposit": "",
        //                     "chain": "ETH"
        //                 }
        //             ]
        //         },
        //         "retExtInfo": {},
        //         "time": 1672192792860
        //     }
        //
        const result = this.safeValue (response, 'result', {});
        const chains = this.safeValue (result, 'chains', []);
        const chainsIndexedById = this.indexBy (chains, 'chain');
        const selectedNetworkId = this.selectNetworkIdFromRawNetworks (code, networkCode, chainsIndexedById);
        const addressObject = this.safeValue (chainsIndexedById, selectedNetworkId, {});
        return this.parseDepositAddress (addressObject, currency);
    }

    async fetchDeposits (code: string = undefined, since: any = undefined, limit: any = undefined, params = {}) {
        /**
         * @method
         * @name bybit#fetchDeposits
         * @description fetch all deposits made to an account
         * @see https://bybit-exchange.github.io/docs/v5/asset/deposit-record
         * @param {string|undefined} code unified currency code
         * @param {int|undefined} since the earliest time in ms to fetch deposits for, default = 30 days before the current time
         * @param {int|undefined} limit the maximum number of deposits structures to retrieve, default = 50, max = 50
         * @param {object} params extra parameters specific to the bybit api endpoint
         * @param {int|undefined} params.until the latest time in ms to fetch deposits for, default = 30 days after since
         *
         * EXCHANGE SPECIFIC PARAMETERS
         * @param {string|undefined} params.cursor used for pagination
         * @returns {[object]} a list of [transaction structures]{@link https://docs.ccxt.com/#/?id=transaction-structure}
        */
        await this.loadMarkets ();
        const request = {
            // 'coin': currency['id'],
            // 'limit': 20, // max 50
            // 'cursor': '',
        };
        let currency = undefined;
        if (code !== undefined) {
            currency = this.currency (code);
            request['coin'] = currency['id'];
        }
        if (since !== undefined) {
            request['startTime'] = since;
        }
        if (limit !== undefined) {
            request['limit'] = limit;
        }
        const response = await this.privateGetV5AssetDepositQueryRecord (this.extend (request, params));
        //
        //     {
        //         "retCode": 0,
        //         "retMsg": "success",
        //         "result": {
        //             "rows": [
        //                 {
        //                     "coin": "USDT",
        //                     "chain": "ETH",
        //                     "amount": "10000",
        //                     "txID": "skip-notification-scene-test-amount-202212270944-533285-USDT",
        //                     "status": 3,
        //                     "toAddress": "test-amount-address",
        //                     "tag": "",
        //                     "depositFee": "",
        //                     "successAt": "1672134274000",
        //                     "confirmations": "10000",
        //                     "txIndex": "",
        //                     "blockHash": ""
        //                 }
        //             ],
        //             "nextPageCursor": "eyJtaW5JRCI6MTA0NjA0MywibWF4SUQiOjEwNDYwNDN9"
        //         },
        //         "retExtInfo": {},
        //         "time": 1672191992512
        //     }
        //
        const result = this.safeValue (response, 'result', {});
        const data = this.safeValue (result, 'rows', []);
        return this.parseTransactions (data, currency, since, limit);
    }

    async fetchWithdrawals (code: string = undefined, since: any = undefined, limit: any = undefined, params = {}) {
        /**
         * @method
         * @name bybit#fetchWithdrawals
         * @description fetch all withdrawals made from an account
         * @see https://bybit-exchange.github.io/docs/v5/asset/withdraw-record
         * @param {string} code unified currency code
         * @param {int|undefined} since the earliest time in ms to fetch withdrawals for
         * @param {int|undefined} limit the maximum number of withdrawals structures to retrieve
         * @param {object} params extra parameters specific to the bybit api endpoint
         * @returns {[object]} a list of [transaction structures]{@link https://docs.ccxt.com/#/?id=transaction-structure}
         */
        await this.loadMarkets ();
        const request = {
            // 'coin': currency['id'],
            // 'limit': 20, // max 50
            // 'cusor': '',
        };
        let currency = undefined;
        if (code !== undefined) {
            currency = this.currency (code);
            request['coin'] = currency['id'];
        }
        if (since !== undefined) {
            request['startTime'] = since;
        }
        if (limit !== undefined) {
            request['limit'] = limit;
        }
        const response = await this.privateGetV5AssetWithdrawQueryRecord (this.extend (request, params));
        //
        //     {
        //         "retCode": 0,
        //         "retMsg": "success",
        //         "result": {
        //             "rows": [
        //                 {
        //                     "coin": "USDT",
        //                     "chain": "ETH",
        //                     "amount": "77",
        //                     "txID": "",
        //                     "status": "SecurityCheck",
        //                     "toAddress": "0x99ced129603abc771c0dabe935c326ff6c86645d",
        //                     "tag": "",
        //                     "withdrawFee": "10",
        //                     "createTime": "1670922217000",
        //                     "updateTime": "1670922217000",
        //                     "withdrawId": "9976",
        //                     "withdrawType": 0
        //                 },
        //                 {
        //                     "coin": "USDT",
        //                     "chain": "ETH",
        //                     "amount": "26",
        //                     "txID": "",
        //                     "status": "success",
        //                     "toAddress": "15638072681@163.com",
        //                     "tag": "",
        //                     "withdrawFee": "0",
        //                     "createTime": "1669711121000",
        //                     "updateTime": "1669711380000",
        //                     "withdrawId": "9801",
        //                     "withdrawType": 1
        //                 }
        //             ],
        //             "nextPageCursor": "eyJtaW5JRCI6OTgwMSwibWF4SUQiOjk5NzZ9"
        //         },
        //         "retExtInfo": {},
        //         "time": 1672194949928
        //     }
        //
        const result = this.safeValue (response, 'result', {});
        const data = this.safeValue (result, 'rows', []);
        return this.parseTransactions (data, currency, since, limit);
    }

    parseTransactionStatus (status) {
        const statuses = {
            // v1/v2
            'ToBeConfirmed': 'pending',
            'UnderReview': 'pending',
            'Success': 'ok',
            'Expire': 'expired',
            // v3 deposit status
            '0': 'unknown',
            '1': 'pending',
            '2': 'processing',
            '3': 'ok',
            '4': 'fail',
            // v3 withdrawal status
            'SecurityCheck': 'pending',
            'Pending': 'pending',
            'success': 'ok',
            'CancelByUser': 'canceled',
            'Reject': 'rejected',
            'Fail': 'failed',
            'BlockchainConfirmed': 'ok',
        };
        return this.safeString (statuses, status, status);
    }

    parseTransaction (transaction, currency = undefined) {
        //
        // fetchWithdrawals
        //
        //     {
        //         "coin": "USDT",
        //         "chain": "TRX",
        //         "amount": "12.34",
        //         "txID": "de5ea0a2f2e59dc9a714837dd3ddc6d5e151b56ec5d786d351c4f52336f80d3c",
        //         "status": "success",
        //         "toAddress": "TQdmFKUoe1Lk2iwZuwRJEHJreTUBoN3BAw",
        //         "tag": "",
        //         "withdrawFee": "0.5",
        //         "createTime": "1665144183000",
        //         "updateTime": "1665144256000",
        //         "withdrawId": "8839035"
        //     }
        //
        // fetchDeposits
        //
        //     {
        //         "coin": "USDT",
        //         "chain": "TRX",
        //         "amount": "44",
        //         "txID": "0b038ea12fa1575e2d66693db3c346b700d4b28347afc39f80321cf089acc960",
        //         "status": "3",
        //         "toAddress": "TC6NCAC5WSVCCiaD3kWZXyW91ZKKhLm53b",
        //         "tag": "",
        //         "depositFee": "",
        //         "successAt": "1665142507000",
        //         "confirmations": "100",
        //         "txIndex": "0",
        //         "blockHash": "0000000002ac3b1064aee94bca1bd0b58c4c09c65813b084b87a2063d961129e"
        //     }
        //
        // withdraw
        //
        //     {
        //         "id": "9377266"
        //     }
        //
        const currencyId = this.safeString (transaction, 'coin');
        const code = this.safeCurrencyCode (currencyId, currency);
        const timestamp = this.safeInteger2 (transaction, 'createTime', 'successAt');
        const updated = this.safeInteger (transaction, 'updateTime');
        const status = this.parseTransactionStatus (this.safeString (transaction, 'status'));
        const feeCost = this.safeNumber2 (transaction, 'depositFee', 'withdrawFee', 0);
        const type = ('depositFee' in transaction) ? 'deposit' : 'withdrawal';
        let fee = undefined;
        if (feeCost !== undefined) {
            fee = {
                'cost': feeCost,
                'currency': code,
            };
        }
        const toAddress = this.safeString (transaction, 'toAddress');
        return {
            'info': transaction,
            'id': this.safeString2 (transaction, 'id', 'withdrawId'),
            'txid': this.safeString (transaction, 'txID'),
            'timestamp': timestamp,
            'datetime': this.iso8601 (timestamp),
            'network': this.networkIdToCode (this.safeString (transaction, 'chain')),
            'address': undefined,
            'addressTo': toAddress,
            'addressFrom': undefined,
            'tag': this.safeString (transaction, 'tag'),
            'tagTo': undefined,
            'tagFrom': undefined,
            'type': type,
            'amount': this.safeNumber (transaction, 'amount'),
            'currency': code,
            'status': status,
            'updated': updated,
            'fee': fee,
        };
    }

    async fetchLedger (code: string = undefined, since: any = undefined, limit: any = undefined, params = {}) {
        /**
         * @method
         * @name bybit#fetchLedger
         * @description fetch the history of changes, actions done by the user or operations that altered balance of the user
         * @see https://bybit-exchange.github.io/docs/v5/account/transaction-log
         * @param {string|undefined} code unified currency code, default is undefined
         * @param {int|undefined} since timestamp in ms of the earliest ledger entry, default is undefined
         * @param {int|undefined} limit max number of ledger entrys to return, default is undefined
         * @param {object} params extra parameters specific to the bybit api endpoint
         * @returns {object} a [ledger structure]{@link https://docs.ccxt.com/#/?id=ledger-structure}
         */
        await this.loadMarkets ();
        const request = {
            // 'coin': currency['id'],
            // 'currency': currency['id'], // alias
            // 'start_date': this.iso8601 (since),
            // 'end_date': this.iso8601 (till),
            // 'wallet_fund_type': 'Deposit', // Withdraw, RealisedPNL, Commission, Refund, Prize, ExchangeOrderWithdraw, ExchangeOrderDeposit
            // 'page': 1,
            // 'limit': 20, // max 50
            // v5 transaction log
            // 'accountType': '', Account Type. UNIFIED
            // 'category': '', Product type. spot,linear,option
            // 'currency': '', Currency
            // 'baseCoin': '', BaseCoin. e.g., BTC of BTCPERP
            // 'type': '', Types of transaction logs
            // 'startTime': 0, The start timestamp (ms)
            // 'endTime': 0, The end timestamp (ms)
            // 'limit': 0, Limit for data size per page. [1, 50]. Default: 20
            // 'cursor': '', Cursor. Used for pagination
        };
        const enableUnified = await this.isUnifiedEnabled ();
        let currency = undefined;
        let currencyKey = 'coin';
        if (enableUnified[1]) {
            currencyKey = 'currency';
            if (since !== undefined) {
                request['startTime'] = since;
            }
        } else {
            if (since !== undefined) {
                request['start_date'] = this.yyyymmdd (since);
            }
        }
        const method = (enableUnified[1]) ? 'privateGetV5AccountTransactionLog' : 'privateGetV2PrivateWalletFundRecords';
        if (code !== undefined) {
            currency = this.currency (code);
            request[currencyKey] = currency['id'];
        }
        if (limit !== undefined) {
            request['limit'] = limit;
        }
        const response = await this[method] (this.extend (request, params));
        //
        //     {
        //         "ret_code": 0,
        //         "ret_msg": "ok",
        //         "ext_code": "",
        //         "result": {
        //             "data": [
        //                 {
        //                     "id": 234467,
        //                     "user_id": 1,
        //                     "coin": "BTC",
        //                     "wallet_id": 27913,
        //                     "type": "Realized P&L",
        //                     "amount": "-0.00000006",
        //                     "tx_id": "",
        //                     "address": "BTCUSD",
        //                     "wallet_balance": "0.03000330",
        //                     "exec_time": "2019-12-09T00:00:25.000Z",
        //                     "cross_seq": 0
        //                 }
        //             ]
        //         },
        //         "ext_info": null,
        //         "time_now": "1577481867.115552",
        //         "rate_limit_status": 119,
        //         "rate_limit_reset_ms": 1577481867122,
        //         "rate_limit": 120
        //     }
        //
        // v5 transaction log
        //
        //     {
        //         "retCode": 0,
        //         "retMsg": "OK",
        //         "result": {
        //             "nextPageCursor": "21963%3A1%2C14954%3A1",
        //             "list": [
        //                 {
        //                     "symbol": "XRPUSDT",
        //                     "side": "Buy",
        //                     "funding": "-0.003676",
        //                     "orderLinkId": "",
        //                     "orderId": "1672128000-8-592324-1-2",
        //                     "fee": "0.00000000",
        //                     "change": "-0.003676",
        //                     "cashFlow": "0",
        //                     "transactionTime": "1672128000000",
        //                     "type": "SETTLEMENT",
        //                     "feeRate": "0.0001",
        //                     "size": "100",
        //                     "qty": "100",
        //                     "cashBalance": "5086.55825002",
        //                     "currency": "USDT",
        //                     "category": "linear",
        //                     "tradePrice": "0.3676",
        //                     "tradeId": "534c0003-4bf7-486f-aa02-78cee36825e4"
        //                 },
        //                 {
        //                     "symbol": "XRPUSDT",
        //                     "side": "Buy",
        //                     "funding": "",
        //                     "orderLinkId": "linear-order",
        //                     "orderId": "592b7e41-78fd-42e2-9aa3-91e1835ef3e1",
        //                     "fee": "0.01908720",
        //                     "change": "-0.0190872",
        //                     "cashFlow": "0",
        //                     "transactionTime": "1672121182224",
        //                     "type": "TRADE",
        //                     "feeRate": "0.0006",
        //                     "size": "100",
        //                     "qty": "88",
        //                     "cashBalance": "5086.56192602",
        //                     "currency": "USDT",
        //                     "category": "linear",
        //                     "tradePrice": "0.3615",
        //                     "tradeId": "5184f079-88ec-54c7-8774-5173cafd2b4e"
        //                 },
        //                 {
        //                     "symbol": "XRPUSDT",
        //                     "side": "Buy",
        //                     "funding": "",
        //                     "orderLinkId": "linear-order",
        //                     "orderId": "592b7e41-78fd-42e2-9aa3-91e1835ef3e1",
        //                     "fee": "0.00260280",
        //                     "change": "-0.0026028",
        //                     "cashFlow": "0",
        //                     "transactionTime": "1672121182224",
        //                     "type": "TRADE",
        //                     "feeRate": "0.0006",
        //                     "size": "12",
        //                     "qty": "12",
        //                     "cashBalance": "5086.58101322",
        //                     "currency": "USDT",
        //                     "category": "linear",
        //                     "tradePrice": "0.3615",
        //                     "tradeId": "8569c10f-5061-5891-81c4-a54929847eb3"
        //                 }
        //             ]
        //         },
        //         "retExtInfo": {},
        //         "time": 1672132481405
        //     }
        //
        const result = this.safeValue (response, 'result', {});
        const data = this.safeValue2 (result, 'data', 'list', []);
        return this.parseLedger (data, currency, since, limit);
    }

    parseLedgerEntry (item, currency = undefined) {
        //
        //     {
        //         "id": 234467,
        //         "user_id": 1,
        //         "coin": "BTC",
        //         "wallet_id": 27913,
        //         "type": "Realized P&L",
        //         "amount": "-0.00000006",
        //         "tx_id": "",
        //         "address": "BTCUSD",
        //         "wallet_balance": "0.03000330",
        //         "exec_time": "2019-12-09T00:00:25.000Z",
        //         "cross_seq": 0
        //     }
        //
        //     {
        //         "symbol": "XRPUSDT",
        //         "side": "Buy",
        //         "funding": "",
        //         "orderLinkId": "linear-order",
        //         "orderId": "592b7e41-78fd-42e2-9aa3-91e1835ef3e1",
        //         "fee": "0.00260280",
        //         "change": "-0.0026028",
        //         "cashFlow": "0",
        //         "transactionTime": "1672121182224",
        //         "type": "TRADE",
        //         "feeRate": "0.0006",
        //         "size": "12",
        //         "qty": "12",
        //         "cashBalance": "5086.58101322",
        //         "currency": "USDT",
        //         "category": "linear",
        //         "tradePrice": "0.3615",
        //         "tradeId": "8569c10f-5061-5891-81c4-a54929847eb3"
        //     }
        //
        const currencyId = this.safeString2 (item, 'coin', 'currency');
        const code = this.safeCurrencyCode (currencyId, currency);
        const amount = this.safeString2 (item, 'amount', 'change');
        const after = this.safeString2 (item, 'wallet_balance', 'cashBalance');
        const direction = Precise.stringLt (amount, '0') ? 'out' : 'in';
        let before = undefined;
        if (after !== undefined && amount !== undefined) {
            const difference = (direction === 'out') ? amount : Precise.stringNeg (amount);
            before = Precise.stringAdd (after, difference);
        }
        let timestamp = this.parse8601 (this.safeString (item, 'exec_time'));
        if (timestamp === undefined) {
            timestamp = this.safeInteger (item, 'transactionTime');
        }
        const type = this.parseLedgerEntryType (this.safeString (item, 'type'));
        const id = this.safeString (item, 'id');
        const referenceId = this.safeString (item, 'tx_id');
        return {
            'id': id,
            'currency': code,
            'account': this.safeString (item, 'wallet_id'),
            'referenceAccount': undefined,
            'referenceId': referenceId,
            'status': undefined,
            'amount': this.parseNumber (amount),
            'before': this.parseNumber (before),
            'after': this.parseNumber (after),
            'fee': this.parseNumber (this.safeString (item, 'fee')),
            'direction': direction,
            'timestamp': timestamp,
            'datetime': this.iso8601 (timestamp),
            'type': type,
            'info': item,
        };
    }

    parseLedgerEntryType (type) {
        const types = {
            'Deposit': 'transaction',
            'Withdraw': 'transaction',
            'RealisedPNL': 'trade',
            'Commission': 'fee',
            'Refund': 'cashback',
            'Prize': 'prize', // ?
            'ExchangeOrderWithdraw': 'transaction',
            'ExchangeOrderDeposit': 'transaction',
            // v5
            'TRANSFER_IN': 'transaction',
            'TRANSFER_OUT': 'transaction',
            'TRADE': 'trade',
            'SETTLEMENT': 'trade',
            'DELIVERY': 'trade',
            'LIQUIDATION': 'trade',
            'BONUS': 'Prize',
            'FEE_REFUND': 'cashback',
            'INTEREST': 'transaction',
            'CURRENCY_BUY': 'trade',
            'CURRENCY_SELL': 'trade',
        };
        return this.safeString (types, type, type);
    }

    async withdraw (code, amount, address, tag = undefined, params = {}) {
        /**
         * @method
         * @name bybit#withdraw
         * @description make a withdrawal
         * @see https://bybit-exchange.github.io/docs/v5/asset/withdraw
         * @param {string} code unified currency code
         * @param {float} amount the amount to withdraw
         * @param {string} address the address to withdraw to
         * @param {string|undefined} tag
         * @param {object} params extra parameters specific to the bybit api endpoint
         * @returns {object} a [transaction structure]{@link https://docs.ccxt.com/#/?id=transaction-structure}
         */
        [ tag, params ] = this.handleWithdrawTagAndParams (tag, params);
        await this.loadMarkets ();
        this.checkAddress (address);
        const currency = this.currency (code);
        const request = {
            'coin': currency['id'],
            'amount': this.numberToString (amount),
            'address': address,
        };
        if (tag !== undefined) {
            request['tag'] = tag;
        }
        const [ networkCode, query ] = this.handleNetworkCodeAndParams (params);
        const networkId = this.networkCodeToId (networkCode);
        if (networkId !== undefined) {
            request['chain'] = networkId.toUpperCase ();
        }
        const enableUnified = await this.isUnifiedEnabled ();
        const method = (enableUnified[1]) ? 'privatePostV5AssetWithdrawCreate' : 'privatePostAssetV3PrivateWithdrawCreate';
        const response = await this[method] (this.extend (request, query));
        //
        //    {
        //         "retCode": "0",
        //         "retMsg": "success",
        //         "result": {
        //             "id": "9377266"
        //         },
        //         "retExtInfo": {},
        //         "time": "1666892894902"
        //     }
        //
        const result = this.safeValue (response, 'result', {});
        return this.parseTransaction (result, currency);
    }

    async fetchPosition (symbol, params = {}) {
        /**
         * @method
         * @name bybit#fetchPosition
         * @description fetch data on a single open contract trade position
         * @param {string} symbol unified market symbol of the market the position is held in, default is undefined
         * @param {object} params extra parameters specific to the bybit api endpoint
         * @returns {object} a [position structure]{@link https://docs.ccxt.com/#/?id=position-structure}
         */
        this.checkRequiredSymbol ('fetchPosition', symbol);
        await this.loadMarkets ();
        const market = this.market (symbol);
        const request = {
            'symbol': market['id'],
        };
        let method = undefined;
        const [ enableUnifiedMargin, enableUnifiedAccount ] = await this.isUnifiedEnabled ();
        const isUsdcSettled = market['settle'] === 'USDC';
        if (enableUnifiedMargin || enableUnifiedAccount) {
            method = (enableUnifiedAccount) ? 'privateGetV5PositionList' : 'privateGetUnifiedV3PrivatePositionList';
            if (market['option']) {
                request['category'] = 'option';
            } else if (market['linear']) {
                request['category'] = 'linear';
            } else {
                throw new NotSupported (this.id + ' fetchPosition() does not allow inverse market orders for ' + symbol + ' markets');
            }
        } else if (isUsdcSettled) {
            method = 'privatePostOptionUsdcOpenapiPrivateV1QueryPosition';
            if (market['option']) {
                request['category'] = 'OPTION';
            } else if (market['linear']) {
                request['category'] = 'PERPETUAL';
            }
        } else {
            if (market['linear']) {
                request['category'] = 'linear';
            } else if (market['inverse']) {
                request['category'] = 'inverse';
            } else {
                throw new NotSupported (this.id + ' fetchPosition() does not allow option market orders for ' + symbol + ' markets');
            }
            method = 'privateGetV5PositionList';
        }
        const response = await this[method] (this.extend (request, params));
        //
        // unified account
        //
        //     {
        //         "retCode": 0,
        //         "retMsg": "OK",
        //         "result": {
        //             "nextPageCursor": "updateAt%3D1672279322668",
        //             "category": "linear",
        //             "list": [
        //                 {
        //                     "symbol": "XRPUSDT",
        //                     "leverage": "10",
        //                     "avgPrice": "0.3615",
        //                     "liqPrice": "0.0001",
        //                     "riskLimitValue": "200000",
        //                     "takeProfit": "",
        //                     "positionValue": "36.15",
        //                     "tpslMode": "Full",
        //                     "riskId": 41,
        //                     "trailingStop": "0",
        //                     "unrealisedPnl": "-1.83",
        //                     "markPrice": "0.3432",
        //                     "cumRealisedPnl": "0.48805876",
        //                     "positionMM": "0.381021",
        //                     "createdTime": "1672121182216",
        //                     "positionIdx": 0,
        //                     "positionIM": "3.634521",
        //                     "updatedTime": "1672279322668",
        //                     "side": "Buy",
        //                     "bustPrice": "",
        //                     "size": "100",
        //                     "positionStatus": "Normal",
        //                     "stopLoss": "",
        //                     "tradeMode": 0
        //                 }
        //             ]
        //         },
        //         "retExtInfo": {},
        //         "time": 1672280219169
        //     }
        //
        // unified margin
        //
        //     {
        //         "retCode": 0,
        //         "retMsg": "Success",
        //         "result": {
        //             "nextPageCursor": "0%3A1657711949945%2C0%3A1657711949945",
        //             "category": "linear",
        //             "list": [
        //                 {
        //                     "symbol": "ETHUSDT",
        //                     "leverage": "10",
        //                     "updatedTime": 1657711949945,
        //                     "side": "Buy",
        //                     "positionValue": "536.92500000",
        //                     "takeProfit": "",
        //                     "tpslMode": "Full",
        //                     "riskId": 11,
        //                     "trailingStop": "",
        //                     "entryPrice": "1073.85000000",
        //                     "unrealisedPnl": "",
        //                     "markPrice": "1080.65000000",
        //                     "size": "0.5000",
        //                     "positionStatus": "normal",
        //                     "stopLoss": "",
        //                     "cumRealisedPnl": "-0.32215500",
        //                     "positionMM": "2.97456450",
        //                     "createdTime": 1657711949928,
        //                     "positionIdx": 0,
        //                     "positionIM": "53.98243950"
        //                 }
        //             ]
        //         },
        //         "time": 1657713693182
        //     }
        //
        // contract v3
        //
        //     {
        //         "retCode": 0,
        //         "retMsg": "OK",
        //         "result": {
        //             "list": [
        //                 {
        //                     "positionIdx": 1,
        //                     "riskId": "41",
        //                     "symbol": "XRPUSDT",
        //                     "side": "Buy",
        //                     "size": "0",
        //                     "positionValue": "0",
        //                     "entryPrice": "0",
        //                     "tradeMode": 0,
        //                     "autoAddMargin": 0,
        //                     "leverage": "10",
        //                     "positionBalance": "0",
        //                     "liqPrice": "0.0000",
        //                     "bustPrice": "0.0000",
        //                     "takeProfit": "0.0000",
        //                     "stopLoss": "0.0000",
        //                     "trailingStop": "0.0000",
        //                     "unrealisedPnl": "0",
        //                     "createdTime": "1658827444328",
        //                     "updatedTime": "1658904863412",
        //                     "tpSlMode": "Full",
        //                     "riskLimitValue": "200000",
        //                     "activePrice": "0.0000"
        //                 },
        //                 {
        //                     "positionIdx": 2,
        //                     "riskId": "41",
        //                     "symbol": "XRPUSDT",
        //                     "side": "Sell",
        //                     "size": "50",
        //                     "positionValue": "16.68",
        //                     "entryPrice": "0.3336",
        //                     "tradeMode": 0,
        //                     "autoAddMargin": 0,
        //                     "leverage": "10",
        //                     "positionBalance": "1.6790088",
        //                     "liqPrice": "12.4835",
        //                     "bustPrice": "12.4869",
        //                     "takeProfit": "0.0000",
        //                     "stopLoss": "0.0000",
        //                     "trailingStop": "0.0000",
        //                     "unrealisedPnl": "0",
        //                     "createdTime": "1658827444328",
        //                     "updatedTime": "1658904863412",
        //                     "tpSlMode": "Full",
        //                     "riskLimitValue": "200000",
        //                     "activePrice": "0.0000"
        //                 }
        //             ]
        //         },
        //         "retExtInfo": null,
        //         "time": 1658904877942
        //     }
        //
        const result = this.safeValue (response, 'result', {});
        const positions = this.safeValue2 (result, 'list', 'dataList', []);
        const timestamp = this.safeInteger (response, 'time');
        const first = this.safeValue (positions, 0);
        const position = this.parsePosition (first, market);
        return this.extend (position, {
            'timestamp': timestamp,
            'datetime': this.iso8601 (timestamp),
        });
    }

    async fetchUnifiedPositions (symbols: string[] = undefined, params = {}) {
        await this.loadMarkets ();
        const request = {};
        let type = undefined;
        let settle = undefined;
        const enableUnified = await this.isUnifiedEnabled ();
        if (Array.isArray (symbols)) {
            const symbolsLength = symbols.length;
            if (symbolsLength > 1) {
                throw new ArgumentsRequired (this.id + ' fetchPositions() does not accept an array with more than one symbol');
            }
            const market = this.market (symbols[0]);
            settle = market['settle'];
        } else if (symbols !== undefined) {
            symbols = [ symbols ];
        }
        symbols = this.marketSymbols (symbols);
        if (symbols === undefined) {
            [ settle, params ] = this.handleOptionAndParams (params, 'fetchPositions', 'settle', 'USDT');
        } else {
            const first = this.safeValue (symbols, 0);
            const market = this.market (first);
            settle = market['settle'];
            request['symbol'] = market['id'];
        }
        if (enableUnified[1]) {
            request['settleCoin'] = settle;
            request['limit'] = 200;
        }
        // market undefined
        [ type, params ] = this.handleMarketTypeAndParams ('fetchPositions', undefined, params);
        let subType = undefined;
        [ subType, params ] = this.handleSubTypeAndParams ('fetchPositions', undefined, params, 'linear');
        request['category'] = subType;
        if (type === 'option') {
            request['category'] = 'option';
        }
        const method = (enableUnified[1]) ? 'privateGetV5PositionList' : 'privateGetUnifiedV3PrivatePositionList';
        const response = await this[method] (this.extend (request, params));
        //
        //     {
        //         "retCode": 0,
        //         "retMsg": "Success",
        //         "result": {
        //             "nextPageCursor": "0%3A1657711949945%2C0%3A1657711949945",
        //             "category": "linear",
        //             "list": [
        //                 {
        //                     "symbol": "ETHUSDT",
        //                     "leverage": "10",
        //                     "updatedTime": 1657711949945,
        //                     "side": "Buy",
        //                     "positionValue": "536.92500000",
        //                     "takeProfit": "",
        //                     "tpslMode": "Full",
        //                     "riskId": 11,
        //                     "trailingStop": "",
        //                     "entryPrice": "1073.85000000",
        //                     "unrealisedPnl": "",
        //                     "markPrice": "1080.65000000",
        //                     "size": "0.5000",
        //                     "positionStatus": "normal",
        //                     "stopLoss": "",
        //                     "cumRealisedPnl": "-0.32215500",
        //                     "positionMM": "2.97456450",
        //                     "createdTime": 1657711949928,
        //                     "positionIdx": 0,
        //                     "positionIM": "53.98243950"
        //                 }
        //             ]
        //         },
        //         "time": 1657713693182
        //     }
        //
        const result = this.safeValue (response, 'result', {});
        const positions = this.safeValue (result, 'list', []);
        const results = [];
        for (let i = 0; i < positions.length; i++) {
            let rawPosition = positions[i];
            if (('data' in rawPosition) && ('is_valid' in rawPosition)) {
                // futures only
                rawPosition = this.safeValue (rawPosition, 'data');
            }
            results.push (this.parsePosition (rawPosition));
        }
        return this.filterByArray (results, 'symbol', symbols, false);
    }

    async fetchUSDCPositions (symbols: string[] = undefined, params = {}) {
        await this.loadMarkets ();
        symbols = this.marketSymbols (symbols);
        const request = {};
        let market = undefined;
        let type = undefined;
        if (Array.isArray (symbols)) {
            const length = symbols.length;
            if (length !== 1) {
                throw new ArgumentsRequired (this.id + ' fetchUSDCPositions() takes an array with exactly one symbol');
            }
            const symbol = this.safeString (symbols, 0);
            market = this.market (symbol);
            request['symbol'] = market['id'];
        } else if (symbols !== undefined) {
            market = this.market (symbols);
            request['symbol'] = market['id'];
        }
        [ type, params ] = this.handleMarketTypeAndParams ('fetchUSDCPositions', market, params);
        request['category'] = (type === 'option') ? 'OPTION' : 'PERPETUAL';
        const response = await this.privatePostOptionUsdcOpenapiPrivateV1QueryPosition (this.extend (request, params));
        //
        //     {
        //         "result": {
        //             "cursor": "BTC-31DEC21-24000-P%3A1640834421431%2CBTC-31DEC21-24000-P%3A1640834421431",
        //             "resultTotalSize": 1,
        //             "dataList": [
        //                 {
        //                 "symbol": "BTC-31DEC21-24000-P",
        //                 "leverage": "",
        //                 "occClosingFee": "",
        //                 "liqPrice": "",
        //                 "positionValue": "",
        //                 "takeProfit": "",
        //                 "riskId": "",
        //                 "trailingStop": "",
        //                 "unrealisedPnl": "",
        //                 "createdAt": "1640834421431",
        //                 "markPrice": "0.00",
        //                 "cumRealisedPnl": "",
        //                 "positionMM": "359.5271",
        //                 "positionIM": "467.0633",
        //                 "updatedAt": "1640834421431",
        //                 "tpSLMode": "",
        //                 "side": "Sell",
        //                 "bustPrice": "",
        //                 "deleverageIndicator": 0,
        //                 "entryPrice": "1.4",
        //                 "size": "-0.100",
        //                 "sessionRPL": "",
        //                 "positionStatus": "",
        //                 "sessionUPL": "",
        //                 "stopLoss": "",
        //                 "orderMargin": "",
        //                 "sessionAvgPrice": "1.5"
        //                 }
        //             ]
        //         },
        //         "retCode": 0,
        //         "retMsg": "Success."
        //     }
        //
        const result = this.safeValue (response, 'result', {});
        const positions = this.safeValue (result, 'dataList', []);
        const results = [];
        for (let i = 0; i < positions.length; i++) {
            let rawPosition = positions[i];
            if (('data' in rawPosition) && ('is_valid' in rawPosition)) {
                // futures only
                rawPosition = this.safeValue (rawPosition, 'data');
            }
            results.push (this.parsePosition (rawPosition, market));
        }
        return this.filterByArray (results, 'symbol', symbols, false);
    }

    async fetchDerivativesPositions (symbols: string[] = undefined, params = {}) {
        await this.loadMarkets ();
        const request = {};
        let market = undefined;
        let settle = undefined;
        if (Array.isArray (symbols)) {
            const symbolsLength = symbols.length;
            if (symbolsLength > 1) {
                throw new ArgumentsRequired (this.id + ' fetchPositions() does not accept an array with more than one symbol');
            }
            if (symbolsLength === 1) {
                market = this.market (symbols[0]);
                settle = market['settle'];
                request['symbol'] = market['id'];
            }
        }
        [ settle, params ] = this.handleOptionAndParams (params, 'fetchPositions', 'settle', settle);
        if (settle !== undefined) {
            request['settleCoin'] = settle;
        }
        let subType = undefined;
        [ subType, params ] = this.handleSubTypeAndParams ('fetchPositions', market, params, 'linear');
        request['category'] = subType;
        const response = await this.privateGetV5PositionList (this.extend (request, params));
        //
        //     {
        //         "retCode": 0,
        //         "retMsg": "OK",
        //         "result": {
        //             "nextPageCursor": "updateAt%3D1672279322668",
        //             "category": "linear",
        //             "list": [
        //                 {
        //                     "symbol": "XRPUSDT",
        //                     "leverage": "10",
        //                     "avgPrice": "0.3615",
        //                     "liqPrice": "0.0001",
        //                     "riskLimitValue": "200000",
        //                     "takeProfit": "",
        //                     "positionValue": "36.15",
        //                     "tpslMode": "Full",
        //                     "riskId": 41,
        //                     "trailingStop": "0",
        //                     "unrealisedPnl": "-1.83",
        //                     "markPrice": "0.3432",
        //                     "cumRealisedPnl": "0.48805876",
        //                     "positionMM": "0.381021",
        //                     "createdTime": "1672121182216",
        //                     "positionIdx": 0,
        //                     "positionIM": "3.634521",
        //                     "updatedTime": "1672279322668",
        //                     "side": "Buy",
        //                     "bustPrice": "",
        //                     "size": "100",
        //                     "positionStatus": "Normal",
        //                     "stopLoss": "",
        //                     "tradeMode": 0
        //                 }
        //             ]
        //         },
        //         "retExtInfo": {},
        //         "time": 1672280219169
        //     }
        //
        const result = this.safeValue (response, 'result', {});
        const positions = this.safeValue (result, 'list', []);
        return this.parsePositions (positions, symbols, params);
    }

    async fetchPositions (symbols: string[] = undefined, params = {}) {
        /**
         * @method
         * @name bybit#fetchPositions
         * @description fetch all open positions
         * @param {[string]|undefined} symbols list of unified market symbols
         * @param {object} params extra parameters specific to the bybit api endpoint
         * @returns {[object]} a list of [position structure]{@link https://docs.ccxt.com/#/?id=position-structure}
         */
        if (Array.isArray (symbols)) {
            const symbolsLength = symbols.length;
            if (symbolsLength > 1) {
                throw new ArgumentsRequired (this.id + ' fetchPositions() does not accept an array with more than one symbol');
            }
        } else if (symbols !== undefined) {
            symbols = [ symbols ];
        }
        await this.loadMarkets ();
        symbols = this.marketSymbols (symbols);
        const [ enableUnifiedMargin, enableUnifiedAccount ] = await this.isUnifiedEnabled ();
        let settle = this.safeString (params, 'settleCoin');
        if (settle === undefined) {
            [ settle, params ] = this.handleOptionAndParams (params, 'fetchPositions', 'settle', settle);
        }
        const isUsdcSettled = settle === 'USDC';
        const [ subType, query ] = this.handleSubTypeAndParams ('fetchPositions', undefined, params);
        const isInverse = subType === 'inverse';
        const isLinearSettle = isUsdcSettled || (settle === 'USDT');
        if (isInverse && isLinearSettle) {
            throw new ArgumentsRequired (this.id + ' fetchPositions with inverse subType requires settle to not be USDT or USDC');
        }
        if ((enableUnifiedMargin || enableUnifiedAccount) && !isInverse) {
            return await this.fetchUnifiedPositions (symbols, query);
        } else if (isUsdcSettled) {
            return await this.fetchUSDCPositions (symbols, query);
        } else {
            return await this.fetchDerivativesPositions (symbols, query);
        }
    }

    parsePosition (position, market = undefined) {
        //
        // linear swap
        //
        //     {
        //         "positionIdx": 0,
        //         "riskId": "11",
        //         "symbol": "ETHUSDT",
        //         "side": "Buy",
        //         "size": "0.10",
        //         "positionValue": "119.845",
        //         "entryPrice": "1198.45",
        //         "tradeMode": 1,
        //         "autoAddMargin": 0,
        //         "leverage": "4.2",
        //         "positionBalance": "28.58931118",
        //         "liqPrice": "919.10",
        //         "bustPrice": "913.15",
        //         "takeProfit": "0.00",
        //         "stopLoss": "0.00",
        //         "trailingStop": "0.00",
        //         "unrealisedPnl": "0.083",
        //         "createdTime": "1669097244192",
        //         "updatedTime": "1669413126190",
        //         "tpSlMode": "Full",
        //         "riskLimitValue": "900000",
        //         "activePrice": "0.00"
        //     }
        //
        // usdc
        //    {
        //       "symbol":"BTCPERP",
        //       "leverage":"1.00",
        //       "occClosingFee":"0.0000",
        //       "liqPrice":"",
        //       "positionValue":"30.8100",
        //       "takeProfit":"0.0",
        //       "riskId":"10001",
        //       "trailingStop":"0.0000",
        //       "unrealisedPnl":"0.0000",
        //       "createdAt":"1652451795305",
        //       "markPrice":"30809.41",
        //       "cumRealisedPnl":"0.0000",
        //       "positionMM":"0.1541",
        //       "positionIM":"30.8100",
        //       "updatedAt":"1652451795305",
        //       "tpSLMode":"UNKNOWN",
        //       "side":"Buy",
        //       "bustPrice":"",
        //       "deleverageIndicator":"0",
        //       "entryPrice":"30810.0",
        //       "size":"0.001",
        //       "sessionRPL":"0.0000",
        //       "positionStatus":"NORMAL",
        //       "sessionUPL":"-0.0006",
        //       "stopLoss":"0.0",
        //       "orderMargin":"0.0000",
        //       "sessionAvgPrice":"30810.0"
        //    }
        //
        // unified margin
        //
        //     {
        //         "symbol": "ETHUSDT",
        //         "leverage": "10",
        //         "updatedTime": 1657711949945,
        //         "side": "Buy",
        //         "positionValue": "536.92500000",
        //         "takeProfit": "",
        //         "tpslMode": "Full",
        //         "riskId": 11,
        //         "trailingStop": "",
        //         "entryPrice": "1073.85000000",
        //         "unrealisedPnl": "",
        //         "markPrice": "1080.65000000",
        //         "size": "0.5000",
        //         "positionStatus": "normal",
        //         "stopLoss": "",
        //         "cumRealisedPnl": "-0.32215500",
        //         "positionMM": "2.97456450",
        //         "createdTime": 1657711949928,
        //         "positionIdx": 0,
        //         "positionIM": "53.98243950"
        //     }
        //
        // unified account
        //
        //     {
        //         "symbol": "XRPUSDT",
        //         "leverage": "10",
        //         "avgPrice": "0.3615",
        //         "liqPrice": "0.0001",
        //         "riskLimitValue": "200000",
        //         "takeProfit": "",
        //         "positionValue": "36.15",
        //         "tpslMode": "Full",
        //         "riskId": 41,
        //         "trailingStop": "0",
        //         "unrealisedPnl": "-1.83",
        //         "markPrice": "0.3432",
        //         "cumRealisedPnl": "0.48805876",
        //         "positionMM": "0.381021",
        //         "createdTime": "1672121182216",
        //         "positionIdx": 0,
        //         "positionIM": "3.634521",
        //         "updatedTime": "1672279322668",
        //         "side": "Buy",
        //         "bustPrice": "",
        //         "size": "100",
        //         "positionStatus": "Normal",
        //         "stopLoss": "",
        //         "tradeMode": 0
        //     }
        //
        const contract = this.safeString (position, 'symbol');
        market = this.safeMarket (contract, market, undefined, 'contract');
        const size = Precise.stringAbs (this.safeString (position, 'size'));
        let side = this.safeString (position, 'side');
        if (side !== undefined) {
            if (side === 'Buy') {
                side = 'long';
            } else if (side === 'Sell') {
                side = 'short';
            } else {
                side = undefined;
            }
        }
        const notional = this.safeString (position, 'positionValue');
        const unrealisedPnl = this.omitZero (this.safeString (position, 'unrealisedPnl'));
        let initialMarginString = this.safeString (position, 'positionIM');
        let maintenanceMarginString = this.safeString (position, 'positionMM');
        let timestamp = this.parse8601 (this.safeString (position, 'updated_at'));
        if (timestamp === undefined) {
            timestamp = this.safeInteger (position, 'updatedAt');
        }
        // default to cross of USDC margined positions
        const tradeMode = this.safeInteger (position, 'tradeMode', 0);
        const marginMode = tradeMode ? 'isolated' : 'cross';
        let collateralString = this.safeString (position, 'positionBalance');
        const entryPrice = this.omitZero (this.safeString2 (position, 'entryPrice', 'avgPrice'));
        const liquidationPrice = this.omitZero (this.safeString (position, 'liqPrice'));
        const leverage = this.safeString (position, 'leverage');
        if (liquidationPrice !== undefined) {
            if (market['settle'] === 'USDC') {
                //  (Entry price - Liq price) * Contracts + Maintenance Margin + (unrealised pnl) = Collateral
                const difference = Precise.stringAbs (Precise.stringSub (entryPrice, liquidationPrice));
                collateralString = Precise.stringAdd (Precise.stringAdd (Precise.stringMul (difference, size), maintenanceMarginString), unrealisedPnl);
            } else {
                const bustPrice = this.safeString (position, 'bustPrice');
                if (market['linear']) {
                    // derived from the following formulas
                    //  (Entry price - Bust price) * Contracts = Collateral
                    //  (Entry price - Liq price) * Contracts = Collateral - Maintenance Margin
                    // Maintenance Margin = (Bust price - Liq price) x Contracts
                    const maintenanceMarginPriceDifference = Precise.stringAbs (Precise.stringSub (liquidationPrice, bustPrice));
                    maintenanceMarginString = Precise.stringMul (maintenanceMarginPriceDifference, size);
                    // Initial Margin = Contracts x Entry Price / Leverage
                    if (entryPrice !== undefined) {
                        initialMarginString = Precise.stringDiv (Precise.stringMul (size, entryPrice), leverage);
                    }
                } else {
                    // Contracts * (1 / Entry price - 1 / Bust price) = Collateral
                    // Contracts * (1 / Entry price - 1 / Liq price) = Collateral - Maintenance Margin
                    // Maintenance Margin = Contracts * (1 / Liq price - 1 / Bust price)
                    // Maintenance Margin = Contracts * (Bust price - Liq price) / (Liq price x Bust price)
                    const difference = Precise.stringAbs (Precise.stringSub (bustPrice, liquidationPrice));
                    const multiply = Precise.stringMul (bustPrice, liquidationPrice);
                    maintenanceMarginString = Precise.stringDiv (Precise.stringMul (size, difference), multiply);
                    // Initial Margin = Leverage x Contracts / EntryPrice
                    if (entryPrice !== undefined) {
                        initialMarginString = Precise.stringDiv (size, Precise.stringMul (entryPrice, leverage));
                    }
                }
            }
        }
        const maintenanceMarginPercentage = Precise.stringDiv (maintenanceMarginString, notional);
        const percentage = Precise.stringMul (Precise.stringDiv (unrealisedPnl, initialMarginString), '100');
        const marginRatio = Precise.stringDiv (maintenanceMarginString, collateralString, 4);
        return {
            'info': position,
            'id': undefined,
            'symbol': market['symbol'],
            'timestamp': timestamp,
            'datetime': this.iso8601 (timestamp),
            'initialMargin': this.parseNumber (initialMarginString),
            'initialMarginPercentage': this.parseNumber (Precise.stringDiv (initialMarginString, notional)),
            'maintenanceMargin': this.parseNumber (maintenanceMarginString),
            'maintenanceMarginPercentage': this.parseNumber (maintenanceMarginPercentage),
            'entryPrice': this.parseNumber (entryPrice),
            'notional': this.parseNumber (notional),
            'leverage': this.parseNumber (leverage),
            'unrealizedPnl': this.parseNumber (unrealisedPnl),
            'contracts': this.parseNumber (size), // in USD for inverse swaps
            'contractSize': this.safeNumber (market, 'contractSize'),
            'marginRatio': this.parseNumber (marginRatio),
            'liquidationPrice': this.parseNumber (liquidationPrice),
            'markPrice': this.safeNumber (position, 'markPrice'),
            'collateral': this.parseNumber (collateralString),
            'marginMode': marginMode,
            'side': side,
            'percentage': this.parseNumber (percentage),
        };
    }

    async setMarginMode (marginMode, symbol: string = undefined, params = {}) {
        await this.loadMarkets ();
        const values = await this.isUnifiedEnabled ();
        const isUnifiedAccount = this.safeValue (values, 1);
        if (isUnifiedAccount) {
            return await this.setUnifiedMarginMode (marginMode, symbol, params);
        }
        return await this.setDerivativesMarginMode (marginMode, symbol, params);
    }

    async setUnifiedMarginMode (marginMode, symbol: string = undefined, params = {}) {
        await this.loadMarkets ();
        if ((marginMode !== 'REGULAR_MARGIN') && (marginMode !== 'PORTFOLIO_MARGIN')) {
            throw new BadRequest (this.id + ' setMarginMode() marginMode must be either REGULAR_MARGIN or PORTFOLIO_MARGIN');
        }
        const request = {
            'setMarginMode': marginMode,
        };
        const response = await this.privatePostV5AccountSetMarginMode (this.extend (request, params));
        //
        //  {
        //      "setMarginMode": "PORTFOLIO_MARGIN"
        //  }
        //
        return response;
    }

    async setDerivativesMarginMode (marginMode, symbol: string = undefined, params = {}) {
        this.checkRequiredSymbol ('setMarginMode', symbol);
        await this.loadMarkets ();
        const market = this.market (symbol);
        if (market['settle'] === 'USDC') {
            throw new NotSupported (this.id + ' setMarginMode() does not support market ' + symbol + '');
        }
        marginMode = marginMode.toUpperCase ();
        if ((marginMode !== 'ISOLATED') && (marginMode !== 'CROSS')) {
            throw new BadRequest (this.id + ' setMarginMode() marginMode must be either isolated or cross');
        }
        const leverage = this.safeString (params, 'leverage');
        let sellLeverage = undefined;
        let buyLeverage = undefined;
        if (leverage === undefined) {
            sellLeverage = this.safeString2 (params, 'sell_leverage', 'sellLeverage');
            buyLeverage = this.safeString2 (params, 'buy_leverage', 'buyLeverage');
            if (sellLeverage === undefined && buyLeverage === undefined) {
                throw new ArgumentsRequired (this.id + ' setMarginMode() requires a leverage parameter or sell_leverage and buy_leverage parameters');
            }
            if (buyLeverage === undefined) {
                buyLeverage = sellLeverage;
            }
            if (sellLeverage === undefined) {
                sellLeverage = buyLeverage;
            }
            params = this.omit (params, [ 'buy_leverage', 'sell_leverage', 'sellLeverage', 'buyLeverage' ]);
        } else {
            params = this.omit (params, 'leverage');
            sellLeverage = leverage;
            buyLeverage = leverage;
        }
        const tradeMode = (marginMode === 'ISOLATED') ? 1 : 0;
        const request = {
            'symbol': market['id'],
            'tradeMode': tradeMode,
            'buyLeverage': buyLeverage,
            'sellLeverage': sellLeverage,
        };
        const response = await this.privatePostContractV3PrivatePositionSwitchIsolated (this.extend (request, params));
        //
        //     {
        //         "retCode": 0,
        //         "retMsg": "OK",
        //         "result": {},
        //         "retExtInfo": null,
        //         "time": 1658908532580
        //     }
        //
        return response;
    }

    async setLeverage (leverage, symbol: string = undefined, params = {}) {
        /**
         * @method
         * @name bybit#setLeverage
         * @description set the level of leverage for a market
         * @param {float} leverage the rate of leverage
         * @param {string} symbol unified market symbol
         * @param {object} params extra parameters specific to the bybit api endpoint
         * @returns {object} response from the exchange
         */
        this.checkRequiredSymbol ('setLeverage', symbol);
        await this.loadMarkets ();
        const market = this.market (symbol);
        // WARNING: THIS WILL INCREASE LIQUIDATION PRICE FOR OPEN ISOLATED LONG POSITIONS
        // AND DECREASE LIQUIDATION PRICE FOR OPEN ISOLATED SHORT POSITIONS
        const isUsdcSettled = market['settle'] === 'USDC';
        const [ enableUnifiedMargin, enableUnifiedAccount ] = await this.isUnifiedEnabled ();
        // engage in leverage setting
        // we reuse the code here instead of having two methods
        leverage = this.numberToString (leverage);
        let method = undefined;
        let request = undefined;
        if (enableUnifiedMargin || enableUnifiedAccount || !isUsdcSettled) {
            request = {
                'symbol': market['id'],
                'buyLeverage': leverage,
                'sellLeverage': leverage,
            };
            if (enableUnifiedAccount) {
                if (market['linear']) {
                    request['category'] = 'linear';
                } else {
                    throw new NotSupported (this.id + ' setUnifiedMarginLeverage() leverage doesn\'t support inverse and option market in unified account');
                }
                method = 'privatePostV5PositionSetLeverage';
            } else if (enableUnifiedMargin) {
                if (market['option']) {
                    request['category'] = 'option';
                } else if (market['linear']) {
                    request['category'] = 'linear';
                } else {
                    throw new NotSupported (this.id + ' setUnifiedMarginLeverage() leverage doesn\'t support inverse market in unified margin');
                }
                method = 'privatePostUnifiedV3PrivatePositionSetLeverage';
            } else {
                method = 'privatePostContractV3PrivatePositionSetLeverage';
            }
        } else {
            request = {
                'symbol': market['id'],
                'leverage': leverage,
            };
            method = 'privatePostPerpetualUsdcOpenapiPrivateV1PositionLeverageSave';
        }
        return await this[method] (this.extend (request, params));
    }

    async setPositionMode (hedged, symbol: string = undefined, params = {}) {
        await this.loadMarkets ();
        let mode = undefined;
        if (hedged) {
            mode = 3;
        } else {
            mode = 0;
        }
        const request = {
            'mode': mode,
        };
        if (symbol === undefined) {
            request['coin'] = 'USDT';
        } else {
            const market = this.market (symbol);
            request['symbol'] = market['id'];
        }
        //
        //     {
        //         "ret_code": 0,
        //         "ret_msg": "ok",
        //         "ext_code": "",
        //         "result": null,
        //         "ext_info": null,
        //         "time_now": "1577477968.175013",
        //         "rate_limit_status": 74,
        //         "rate_limit_reset_ms": 1577477968183,
        //         "rate_limit": 75
        //     }
        //
        return await this.privatePostContractV3PrivatePositionSwitchMode (this.extend (request, params));
    }

    async fetchDerivativesOpenInterestHistory (symbol, timeframe = '1h', since: any = undefined, limit: any = undefined, params = {}) {
        await this.loadMarkets ();
        let market = this.market (symbol);
        const subType = market['linear'] ? 'linear' : 'inverse';
        const category = this.safeString (params, 'category', subType);
        const intervals = this.safeValue (this.options, 'intervals');
        const interval = this.safeString (intervals, timeframe); // 5min,15min,30min,1h,4h,1d
        if (interval === undefined) {
            throw new BadRequest (this.id + ' fetchOpenInterestHistory() cannot use the ' + timeframe + ' timeframe');
        }
        const request = {
            'symbol': market['id'],
            'intervalTime': interval,
            'category': category,
        };
        if (since !== undefined) {
            request['startTime'] = since;
        }
        if (limit !== undefined) {
            request['limit'] = limit;
        }
        const response = await this.publicGetV5MarketOpenInterest (this.extend (request, params));
        //
        //     {
        //         "retCode": 0,
        //         "retMsg": "OK",
        //         "result": {
        //             "symbol": "BTCUSD",
        //             "category": "inverse",
        //             "list": [
        //                 {
        //                     "openInterest": "461134384.00000000",
        //                     "timestamp": "1669571400000"
        //                 },
        //                 {
        //                     "openInterest": "461134292.00000000",
        //                     "timestamp": "1669571100000"
        //                 }
        //             ],
        //             "nextPageCursor": ""
        //         },
        //         "retExtInfo": {},
        //         "time": 1672053548579
        //     }
        //
        const result = this.safeValue (response, 'result', {});
        const id = this.safeString (result, 'symbol');
        market = this.safeMarket (id, market, undefined, 'contract');
        const data = this.safeValue (result, 'list', []);
        return this.parseOpenInterests (data, market, since, limit);
    }

    async fetchOpenInterest (symbol, params = {}) {
        /**
         * @method
         * @name bybit#fetchOpenInterest
         * @description Retrieves the open interest of a derivative trading pair
         * @see https://bybit-exchange.github.io/docs/v5/market/open-interest
         * @param {string} symbol Unified CCXT market symbol
         * @param {object} params exchange specific parameters
         * @param {string|undefined} params.interval 5m, 15m, 30m, 1h, 4h, 1d
         * @param {string|undefined} params.category "linear" or "inverse"
         * @returns {object} an open interest structure{@link https://docs.ccxt.com/#/?id=interest-history-structure}
         */
        await this.loadMarkets ();
        let market = this.market (symbol);
        if (!market['contract']) {
            throw new BadRequest (this.id + ' fetchOpenInterest() supports contract markets only');
        }
        const timeframe = this.safeString (params, 'interval', '1h');
        const intervals = this.safeValue (this.options, 'intervals');
        const interval = this.safeString (intervals, timeframe); // 5min,15min,30min,1h,4h,1d
        if (interval === undefined) {
            throw new BadRequest (this.id + ' fetchOpenInterest() cannot use the ' + timeframe + ' timeframe');
        }
        const subType = market['linear'] ? 'linear' : 'inverse';
        const category = this.safeString (params, 'category', subType);
        const request = {
            'symbol': market['id'],
            'intervalTime': interval,
            'category': category,
        };
        const response = await this.publicGetV5MarketOpenInterest (this.extend (request, params));
        //
        //     {
        //         "retCode": 0,
        //         "retMsg": "OK",
        //         "result": {
        //             "symbol": "BTCUSD",
        //             "category": "inverse",
        //             "list": [
        //                 {
        //                     "openInterest": "461134384.00000000",
        //                     "timestamp": "1669571400000"
        //                 },
        //                 {
        //                     "openInterest": "461134292.00000000",
        //                     "timestamp": "1669571100000"
        //                 }
        //             ],
        //             "nextPageCursor": ""
        //         },
        //         "retExtInfo": {},
        //         "time": 1672053548579
        //     }
        //
        const result = this.safeValue (response, 'result', {});
        const id = this.safeString (result, 'symbol');
        market = this.safeMarket (id, market, undefined, 'contract');
        const data = this.safeValue (result, 'list', []);
        return this.parseOpenInterest (data[0], market);
    }

    async fetchOpenInterestHistory (symbol, timeframe = '1h', since: any = undefined, limit: any = undefined, params = {}) {
        /**
         * @method
         * @name bybit#fetchOpenInterestHistory
         * @description Gets the total amount of unsettled contracts. In other words, the total number of contracts held in open positions
         * @see https://bybit-exchange.github.io/docs/v5/market/open-interest
         * @param {string} symbol Unified market symbol
         * @param {string} timeframe "5m", 15m, 30m, 1h, 4h, 1d
         * @param {int} since Not used by Bybit
         * @param {int} limit The number of open interest structures to return. Max 200, default 50
         * @param {object} params Exchange specific parameters
         * @returns An array of open interest structures
         */
        if (timeframe === '1m') {
            throw new BadRequest (this.id + 'fetchOpenInterestHistory cannot use the 1m timeframe');
        }
        await this.loadMarkets ();
        const market = this.market (symbol);
        if (market['spot'] || market['option']) {
            throw new BadRequest (this.id + ' fetchOpenInterestHistory() symbol does not support market ' + symbol);
        }
        const request = {
            'symbol': market['id'],
        };
        if (limit !== undefined) {
            request['limit'] = limit;
        }
        return await this.fetchDerivativesOpenInterestHistory (symbol, timeframe, since, limit, params);
    }

    parseOpenInterest (interest, market = undefined) {
        //
        //    {
        //        "openInterest": 64757.62400000,
        //        "timestamp": 1665784800000,
        //    }
        //
        const timestamp = this.safeInteger (interest, 'timestamp');
        const value = this.safeNumber2 (interest, 'open_interest', 'openInterest');
        return {
            'symbol': market['symbol'],
            'openInterestAmount': undefined,
            'openInterestValue': value,
            'timestamp': timestamp,
            'datetime': this.iso8601 (timestamp),
            'info': interest,
        };
    }

    async fetchBorrowRate (code, params = {}) {
        /**
         * @method
         * @name bybit#fetchBorrowRate
         * @description fetch the rate of interest to borrow a currency for margin trading
         * @see https://bybit-exchange.github.io/docs/spot/v3/#t-queryinterestquota
         * @param {string} code unified currency code
         * @param {object} params extra parameters specific to the bybit api endpoint
         * @returns {object} a [borrow rate structure]{@link https://docs.ccxt.com/#/?id=borrow-rate-structure}
         */
        await this.loadMarkets ();
        const currency = this.currency (code);
        const request = {
            'coin': currency['id'],
        };
<<<<<<< HEAD
        const response = await (this as any).privateGetV5SpotCrossMarginTradeLoanInfo (this.extend (request, params));
=======
        const response = await this.privateGetSpotV3PrivateCrossMarginLoanInfo (this.extend (request, params));
>>>>>>> ca1f33be
        //
        //    {
        //         "retCode": "0",
        //         "retMsg": "success",
        //         "result": {
        //             "coin": "USDT",
        //             "interestRate": "0.000107000000",
        //             "loanAbleAmount": "",
        //             "maxLoanAmount": "79999.999"
        //         },
        //         "retExtInfo": null,
        //         "time": "1666734490778"
        //     }
        //
        const data = this.safeValue (response, 'result', {});
        return this.parseBorrowRate (data, currency);
    }

    parseBorrowRate (info, currency = undefined) {
        //
        //     {
        //         "coin": "USDT",
        //         "interestRate": "0.000107000000",
        //         "loanAbleAmount": "",
        //         "maxLoanAmount": "79999.999"
        //     }
        //
        const timestamp = this.milliseconds ();
        const currencyId = this.safeString (info, 'coin');
        return {
            'currency': this.safeCurrencyCode (currencyId, currency),
            'rate': this.safeNumber (info, 'interestRate'),
            'period': 86400000, // Daily
            'timestamp': timestamp,
            'datetime': this.iso8601 (timestamp),
            'info': info,
        };
    }

    async fetchBorrowInterest (code: string = undefined, symbol: string = undefined, since: any = undefined, limit: any = undefined, params = {}) {
        /**
         * @method
         * @name bybit#fetchBorrowInterest
         * @description fetch the interest owed by the user for borrowing currency for margin trading
         * @see https://bybit-exchange.github.io/docs/v5/spot-margin-normal/account-info
         * @param {string|undefined} code unified currency code
         * @param {string|undefined} symbol unified market symbol when fetch interest in isolated markets
         * @param {number|undefined} since the earliest time in ms to fetch borrrow interest for
         * @param {number|undefined} limit the maximum number of structures to retrieve
         * @param {object} params extra parameters specific to the bybit api endpoint
         * @returns {[object]} a list of [borrow interest structures]{@link https://docs.ccxt.com/#/?id=borrow-interest-structure}
         */
        await this.loadMarkets ();
        const request = {};
<<<<<<< HEAD
        const response = await (this as any).privateGetV5SpotCrossMarginTradeAccount (this.extend (request, params));
=======
        const response = await this.privateGetSpotV3PrivateCrossMarginAccount (this.extend (request, params));
>>>>>>> ca1f33be
        //
        //     {
        //         "ret_code": 0,
        //         "ret_msg": "",
        //         "ext_code": null,
        //         "ext_info": null,
        //         "result": {
        //             "status": "1",
        //             "riskRate": "0",
        //             "acctBalanceSum": "0.000486213817680857",
        //             "debtBalanceSum": "0",
        //             "loanAccountList": [
        //                 {
        //                     "tokenId": "BTC",
        //                     "total": "0.00048621",
        //                     "locked": "0",
        //                     "loan": "0",
        //                     "interest": "0",
        //                     "free": "0.00048621"
        //                 },
        //                 ...
        //             ]
        //         }
        //     }
        //
        const data = this.safeValue (response, 'result', {});
        const rows = this.safeValue (data, 'loanAccountList', []);
        const interest = this.parseBorrowInterests (rows, undefined);
        return this.filterByCurrencySinceLimit (interest, code, since, limit);
    }

    parseBorrowInterest (info, market = undefined) {
        //
        //     {
        //         "tokenId": "BTC",
        //         "total": "0.00048621",
        //         "locked": "0",
        //         "loan": "0",
        //         "interest": "0",
        //         "free": "0.00048621"
        //     },
        //
        return {
            'symbol': undefined,
            'marginMode': 'cross',
            'currency': this.safeCurrencyCode (this.safeString (info, 'tokenId')),
            'interest': this.safeNumber (info, 'interest'),
            'interestRate': undefined,
            'amountBorrowed': this.safeNumber (info, 'loan'),
            'timestamp': undefined,
            'datetime': undefined,
            'info': info,
        };
    }

    async transfer (code, amount, fromAccount, toAccount, params = {}) {
        /**
         * @method
         * @name bybit#transfer
         * @description transfer currency internally between wallets on the same account
         * @see https://bybit-exchange.github.io/docs/account_asset/#t-createinternaltransfer
         * @see https://bybit-exchange.github.io/docs/account_asset/v3/#t-createinternaltransfer
         * @param {string} code unified currency code
         * @param {float} amount amount to transfer
         * @param {string} fromAccount account to transfer from
         * @param {string} toAccount account to transfer to
         * @param {object} params extra parameters specific to the bybit api endpoint
         * @param {string} params.transferId UUID, which is unique across the platform
         * @returns {object} a [transfer structure]{@link https://docs.ccxt.com/#/?id=transfer-structure}
         */
        await this.loadMarkets ();
        const transferId = this.safeString (params, 'transferId', this.uuid ());
        const accountTypes = this.safeValue (this.options, 'accountsByType', {});
        const fromId = this.safeString (accountTypes, fromAccount, fromAccount);
        const toId = this.safeString (accountTypes, toAccount, toAccount);
        const currency = this.currency (code);
        const amountToPrecision = this.currencyToPrecision (code, amount);
        let method = undefined;
        [ method, params ] = this.handleOptionAndParams (params, 'transfer', 'method', 'privatePostAssetV1PrivateTransfer'); // v1 preferred atm, because it supports funding
        let request = undefined;
        if (method === 'privatePostAssetV3PrivateTransferInterTransfer' || method === 'privatePostV5AssetTransferInterTransfer') {
            request = {
                'transferId': transferId,
                'fromAccountType': fromId,
                'toAccountType': toId,
                'coin': currency['id'],
                'amount': amountToPrecision,
            };
        } else {
            request = {
                'transfer_id': transferId,
                'from_account_type': fromId,
                'to_account_type': toId,
                'coin': currency['id'],
                'amount': amountToPrecision,
            };
        }
        const response = await this[method] (this.extend (request, params));
        //
        // {
        //     "retCode": 0,
        //     "retMsg": "success",
        //     "result": {
        //         "transferId": "4244af44-f3b0-4cf6-a743-b56560e987bc" // transfer_id in v1
        //     },
        //     "retExtInfo": {},
        //     "time": 1666875857205
        // }
        //
        const timestamp = this.safeInteger2 (response, 'time', 'time_now');
        const transfer = this.safeValue (response, 'result', {});
        const statusRaw = this.safeStringN (response, [ 'retCode', 'retMsg', 'ret_code', 'ret_msg' ]);
        const status = this.parseTransferStatus (statusRaw);
        return this.extend (this.parseTransfer (transfer, currency), {
            'timestamp': timestamp,
            'datetime': this.iso8601 (timestamp),
            'amount': this.parseNumber (amountToPrecision),
            'fromAccount': fromAccount,
            'toAccount': toAccount,
            'status': status,
        });
    }

    async fetchTransfers (code: string = undefined, since: any = undefined, limit: any = undefined, params = {}) {
        /**
         * @method
         * @name bybit#fetchTransfers
         * @description fetch a history of internal transfers made on an account
         * @see https://bybit-exchange.github.io/docs/v5/asset/inter-transfer-list
         * @param {string|undefined} code unified currency code of the currency transferred
         * @param {int|undefined} since the earliest time in ms to fetch transfers for
         * @param {int|undefined} limit the maximum number of  transfers structures to retrieve
         * @param {object} params extra parameters specific to the bybit api endpoint
         * @returns {[object]} a list of [transfer structures]{@link https://docs.ccxt.com/#/?id=transfer-structure}
         */
        await this.loadMarkets ();
        let currency = undefined;
        const request = {};
        if (code !== undefined) {
            currency = this.safeCurrencyCode (code);
            request['coin'] = currency;
        }
        if (since !== undefined) {
            request['startTime'] = since;
        }
        if (limit !== undefined) {
            request['limit'] = limit;
        }
        const response = await this.privateGetV5AssetTransferQueryInterTransferList (this.extend (request, params));
        //
        //     {
        //         "retCode": 0,
        //         "retMsg": "success",
        //         "result": {
        //             "list": [
        //                 {
        //                     "transferId": "selfTransfer_a1091cc7-9364-4b74-8de1-18f02c6f2d5c",
        //                     "coin": "USDT",
        //                     "amount": "5000",
        //                     "fromAccountType": "SPOT",
        //                     "toAccountType": "UNIFIED",
        //                     "timestamp": "1667283263000",
        //                     "status": "SUCCESS"
        //                 }
        //             ],
        //             "nextPageCursor": "eyJtaW5JRCI6MTM1ODQ2OCwibWF4SUQiOjEzNTg0Njh9"
        //         },
        //         "retExtInfo": {},
        //         "time": 1670988271677
        //     }
        //
        const data = this.safeValue (response, 'result', {});
        const transfers = this.safeValue (data, 'list', []);
        return this.parseTransfers (transfers, currency, since, limit);
    }

    async borrowMargin (code, amount, symbol: string = undefined, params = {}) {
        /**
         * @method
         * @name bybit#borrowMargin
         * @description create a loan to borrow margin
         * @see https://bybit-exchange.github.io/docs/v5/spot-margin-normal/borrow
         * @param {string} code unified currency code of the currency to borrow
         * @param {float} amount the amount to borrow
         * @param {string|undefined} symbol not used by bybit.borrowMargin ()
         * @param {object} params extra parameters specific to the bybit api endpoint
         * @returns {object} a [margin loan structure]{@link https://docs.ccxt.com/#/?id=margin-loan-structure}
         */
        await this.loadMarkets ();
        const currency = this.currency (code);
        const [ marginMode, query ] = this.handleMarginModeAndParams ('borrowMargin', params);
        if (marginMode === 'isolated') {
            throw new NotSupported (this.id + ' borrowMargin () cannot use isolated margin');
        }
        const request = {
            'coin': currency['id'],
            'qty': this.currencyToPrecision (code, amount),
        };
<<<<<<< HEAD
        const response = await (this as any).privatePostV5SpotCrossMarginTradeLoan (this.extend (request, query));
=======
        const response = await this.privatePostSpotV3PrivateCrossMarginLoan (this.extend (request, query));
>>>>>>> ca1f33be
        //
        //     {
        //         "retCode": 0,
        //         "retMsg": "success",
        //         "result": {
        //             "transactId": "14143"
        //         },
        //         "retExtInfo": null,
        //         "time": 1662617848970
        //     }
        //
        const result = this.safeValue (response, 'result', {});
        const transaction = this.parseMarginLoan (result, currency);
        return this.extend (transaction, {
            'symbol': symbol,
            'amount': amount,
        });
    }

    async repayMargin (code, amount, symbol: string = undefined, params = {}) {
        /**
         * @method
         * @name bybit#repayMargin
         * @description repay borrowed margin and interest
         * @see https://bybit-exchange.github.io/docs/v5/spot-margin-normal/repay
         * @param {string} code unified currency code of the currency to repay
         * @param {float} amount the amount to repay
         * @param {string|undefined} symbol not used by bybit.repayMargin ()
         * @param {object} params extra parameters specific to the bybit api endpoint
         * @returns {object} a [margin loan structure]{@link https://docs.ccxt.com/#/?id=margin-loan-structure}
         */
        await this.loadMarkets ();
        const currency = this.currency (code);
        const [ marginMode, query ] = this.handleMarginModeAndParams ('repayMargin', params);
        if (marginMode === 'isolated') {
            throw new NotSupported (this.id + ' repayMargin () cannot use isolated margin');
        }
        const request = {
            'coin': currency['id'],
            'qty': this.numberToString (amount),
            // 'completeRepayment': 0, // Whether to pay off all debts. 0(default): false, 1: true
        };
<<<<<<< HEAD
        const response = await (this as any).privatePostV5SpotCrossMarginTradeRepay (this.extend (request, query));
=======
        const response = await this.privatePostSpotV3PrivateCrossMarginRepay (this.extend (request, query));
>>>>>>> ca1f33be
        //
        //     {
        //         "retCode": 0,
        //         "retMsg": "success",
        //         "result": {
        //            "repayId": "12128"
        //         },
        //         "retExtInfo": null,
        //         "time": 1662618298452
        //     }
        //
        const result = this.safeValue (response, 'result', {});
        const transaction = this.parseMarginLoan (result, currency);
        return this.extend (transaction, {
            'symbol': symbol,
            'amount': amount,
        });
    }

    parseMarginLoan (info, currency = undefined) {
        //
        // borrowMargin
        //
        //     {
        //         "transactId": "14143"
        //     }
        //
        // repayMargin
        //
        //     {
        //         "repayId": "12128"
        //     }
        //
        return {
            'id': this.safeString2 (info, 'transactId', 'repayId'),
            'currency': this.safeString (currency, 'code'),
            'amount': undefined,
            'symbol': undefined,
            'timestamp': undefined,
            'datetime': undefined,
            'info': info,
        };
    }

    parseTransferStatus (status) {
        const statuses = {
            '0': 'ok',
            'OK': 'ok',
            'SUCCESS': 'ok',
        };
        return this.safeString (statuses, status, status);
    }

    parseTransfer (transfer, currency = undefined) {
        //
        // transfer
        //
        //     {
        //         "transferId": "22c2bc11-ed5b-49a4-8647-c4e0f5f6f2b2" // transfer_id in v1
        //     }
        //
        // fetchTransfers
        //
        //     {
        //         "transferId": "e9c421c4-b010-4b16-abd6-106179f27702", // transfer_id in v1
        //         "coin": "USDT",
        //         "amount": "8",
        //         "fromAccountType": "FUND", // from_account_type in v1
        //         "toAccountType": "SPOT", // to_account_type in v1
        //         "timestamp": "1666879426000",
        //         "status": "SUCCESS"
        //      }
        //
        const currencyId = this.safeString (transfer, 'coin');
        const timestamp = this.safeInteger (transfer, 'timestamp');
        const fromAccountId = this.safeString2 (transfer, 'fromAccountType', 'from_account_type');
        const toAccountId = this.safeString2 (transfer, 'toAccountType', 'to_account_type');
        const accountIds = this.safeValue (this.options, 'accountsById', {});
        const fromAccount = this.safeString (accountIds, fromAccountId, fromAccountId);
        const toAccount = this.safeString (accountIds, toAccountId, toAccountId);
        return {
            'info': transfer,
            'id': this.safeString2 (transfer, 'transferId', 'transfer_id'),
            'timestamp': timestamp,
            'datetime': this.iso8601 (timestamp),
            'currency': this.safeCurrencyCode (currencyId, currency),
            'amount': this.safeNumber (transfer, 'amount'),
            'fromAccount': fromAccount,
            'toAccount': toAccount,
            'status': this.parseTransferStatus (this.safeString (transfer, 'status')),
        };
    }

    async fetchDerivativesMarketLeverageTiers (symbol, params = {}) {
        await this.loadMarkets ();
        const market = this.market (symbol);
        const request = {
            'symbol': market['id'],
        };
        if (market['linear']) {
            request['category'] = 'linear';
        } else if (market['inverse']) {
            request['category'] = 'inverse';
        }
        const response = await this.publicGetV5MarketRiskLimit (this.extend (request, params));
        //
        //     {
        //         "retCode": 0,
        //         "retMsg": "OK",
        //         "result": {
        //             "category": "inverse",
        //             "list": [
        //                 {
        //                     "id": 1,
        //                     "symbol": "BTCUSD",
        //                     "riskLimitValue": "150",
        //                     "maintenanceMargin": "0.5",
        //                     "initialMargin": "1",
        //                     "isLowestRisk": 1,
        //                     "maxLeverage": "100.00"
        //                 },
        //             ....
        //             ]
        //         },
        //         "retExtInfo": {},
        //         "time": 1672054488010
        //     }
        //
        const result = this.safeValue (response, 'result');
        const tiers = this.safeValue (result, 'list');
        return this.parseMarketLeverageTiers (tiers, market);
    }

    async fetchMarketLeverageTiers (symbol, params = {}) {
        /**
         * @method
         * @name bybit#fetchMarketLeverageTiers
         * @description retrieve information on the maximum leverage, and maintenance margin for trades of varying trade sizes for a single market
         * @see https://bybit-exchange.github.io/docs/v5/market/risk-limit
         * @param {string} symbol unified market symbol
         * @param {object} params extra parameters specific to the bybit api endpoint
         * @returns {object} a [leverage tiers structure]{@link https://docs.ccxt.com/#/?id=leverage-tiers-structure}
         */
        await this.loadMarkets ();
        const request = {};
        let market = undefined;
        market = this.market (symbol);
        if (market['spot'] || market['option']) {
            throw new BadRequest (this.id + ' fetchMarketLeverageTiers() symbol does not support market ' + symbol);
        }
        request['symbol'] = market['id'];
        return await this.fetchDerivativesMarketLeverageTiers (symbol, params);
    }

    parseMarketLeverageTiers (info, market = undefined) {
        //
        //     {
        //         "id": 1,
        //         "symbol": "BTCUSD",
        //         "riskLimitValue": "150",
        //         "maintenanceMargin": "0.5",
        //         "initialMargin": "1",
        //         "isLowestRisk": 1,
        //         "maxLeverage": "100.00"
        //     }
        //
        let minNotional = 0;
        const tiers = [];
        for (let i = 0; i < info.length; i++) {
            const item = info[i];
            const maxNotional = this.safeNumber (item, 'riskLimitValue');
            tiers.push ({
                'tier': this.sum (i, 1),
                'currency': market['base'],
                'minNotional': minNotional,
                'maxNotional': maxNotional,
                'maintenanceMarginRate': this.safeNumber (item, 'maintenanceMargin'),
                'maxLeverage': this.safeNumber (item, 'maxLeverage'),
                'info': item,
            });
            minNotional = maxNotional;
        }
        return tiers;
    }

    parseTradingFee (fee, market = undefined) {
        //
        //     {
        //         "symbol": "ETHUSDT",
        //         "makerFeeRate": 0.001,
        //         "takerFeeRate": 0.001
        //     }
        //
        const marketId = this.safeString (fee, 'symbol');
        const symbol = this.safeSymbol (marketId, undefined, undefined, 'contract');
        return {
            'info': fee,
            'symbol': symbol,
            'maker': this.safeNumber (fee, 'makerFeeRate'),
            'taker': this.safeNumber (fee, 'takerFeeRate'),
        };
    }

    async fetchTradingFee (symbol, params = {}) {
        /**
         * @method
         * @name bybit#fetchTradingFee
         * @description fetch the trading fees for a market
         * @see https://bybit-exchange.github.io/docs/v5/account/fee-rate
         * @param {string} symbol unified market symbol
         * @param {object} params extra parameters specific to the bybit api endpoint
         * @returns {object} a [fee structure]{@link https://docs.ccxt.com/#/?id=fee-structure}
         */
        await this.loadMarkets ();
        const market = this.market (symbol);
        if (market['spot']) {
            throw new NotSupported (this.id + ' fetchTradingFee() is not supported for spot market');
        }
        const request = {
            'symbol': market['id'],
        };
        const response = await this.privateGetV5AccountFeeRate (this.extend (request, params));
        //
        //     {
        //         "retCode": 0,
        //         "retMsg": "OK",
        //         "result": {
        //             "list": [
        //                 {
        //                     "symbol": "ETHUSDT",
        //                     "takerFeeRate": "0.0006",
        //                     "makerFeeRate": "0.0001"
        //                 }
        //             ]
        //         },
        //         "retExtInfo": {},
        //         "time": 1676360412576
        //     }
        //
        const result = this.safeValue (response, 'result', {});
        const fees = this.safeValue (result, 'list', []);
        const first = this.safeValue (fees, 0, {});
        return this.parseTradingFee (first);
    }

    async fetchTradingFees (params = {}) {
        /**
         * @method
         * @name bybit#fetchTradingFees
         * @description fetch the trading fees for multiple markets
         * @see https://bybit-exchange.github.io/docs/v5/account/fee-rate
         * @param {object} params extra parameters specific to the bybit api endpoint
         * @returns {object} a dictionary of [fee structures]{@link https://docs.ccxt.com/#/?id=fee-structure} indexed by market symbols
         */
        await this.loadMarkets ();
        let type = undefined;
        [ type, params ] = this.handleOptionAndParams (params, 'fetchTradingFees', 'type', 'future');
        if (type === 'spot') {
            throw new NotSupported (this.id + ' fetchTradingFees() is not supported for spot market');
        }
        const response = await this.privateGetV5AccountFeeRate (params);
        //
        //     {
        //         "retCode": 0,
        //         "retMsg": "OK",
        //         "result": {
        //             "list": [
        //                 {
        //                     "symbol": "ETHUSDT",
        //                     "takerFeeRate": "0.0006",
        //                     "makerFeeRate": "0.0001"
        //                 }
        //             ]
        //         },
        //         "retExtInfo": {},
        //         "time": 1676360412576
        //     }
        //
        let fees = this.safeValue (response, 'result', {});
        fees = this.safeValue (fees, 'list', []);
        const result = {};
        for (let i = 0; i < fees.length; i++) {
            const fee = this.parseTradingFee (fees[i]);
            const symbol = fee['symbol'];
            result[symbol] = fee;
        }
        return result;
    }

    sign (path, api: any = 'public', method = 'GET', params = {}, headers: any = undefined, body: any = undefined) {
        let url = this.implodeHostname (this.urls['api'][api]) + '/' + path;
        if (api === 'public') {
            if (Object.keys (params).length) {
                url += '?' + this.rawencode (params);
            }
        } else if (api === 'private') {
            this.checkRequiredCredentials ();
            const isOpenapi = url.indexOf ('openapi') >= 0;
            const isV3UnifiedMargin = url.indexOf ('unified/v3') >= 0;
            const isV3Contract = url.indexOf ('contract/v3') >= 0;
            const isV5UnifiedAccount = url.indexOf ('v5') >= 0;
            const timestamp = this.nonce ().toString ();
            if (isOpenapi) {
                if (Object.keys (params).length) {
                    body = this.json (params);
                } else {
                    // this fix for PHP is required otherwise it generates
                    // '[]' on empty arrays even when forced to use objects
                    body = '{}';
                }
                const payload = timestamp + this.apiKey + body;
                const signature = this.hmac (this.encode (payload), this.encode (this.secret), sha256, 'hex');
                headers = {
                    'Content-Type': 'application/json',
                    'X-BAPI-API-KEY': this.apiKey,
                    'X-BAPI-TIMESTAMP': timestamp,
                    'X-BAPI-SIGN': signature,
                };
            } else if (isV3UnifiedMargin || isV3Contract || isV5UnifiedAccount) {
                headers = {
                    'Content-Type': 'application/json',
                    'X-BAPI-API-KEY': this.apiKey,
                    'X-BAPI-TIMESTAMP': timestamp,
                    'X-BAPI-RECV-WINDOW': this.options['recvWindow'].toString (),
                };
                if (isV3UnifiedMargin || isV3Contract) {
                    headers['X-BAPI-SIGN-TYPE'] = '2';
                }
                const query = this.extend ({}, params);
                const queryEncoded = this.rawencode (query);
                const auth_base = timestamp.toString () + this.apiKey + this.options['recvWindow'].toString ();
                let authFull = undefined;
                if (method === 'POST') {
                    body = this.json (query);
                    authFull = auth_base + body;
                } else {
                    authFull = auth_base + queryEncoded;
                    url += '?' + this.rawencode (query);
                }
                let signature = undefined;
                if (this.secret.indexOf ('PRIVATE KEY') > -1) {
                    signature = rsa (authFull, this.secret, sha256);
                } else {
                    signature = this.hmac (this.encode (authFull), this.encode (this.secret), sha256);
                }
                headers['X-BAPI-SIGN'] = signature;
            } else {
                const query = this.extend (params, {
                    'api_key': this.apiKey,
                    'recv_window': this.options['recvWindow'],
                    'timestamp': timestamp,
                });
                const sortedQuery = this.keysort (query);
                const auth = this.rawencode (sortedQuery);
                let signature = undefined;
                if (this.secret.indexOf ('PRIVATE KEY') > -1) {
                    signature = rsa (auth, this.secret, sha256);
                } else {
                    signature = this.hmac (this.encode (auth), this.encode (this.secret), sha256);
                }
                if (method === 'POST') {
                    const isSpot = url.indexOf ('spot') >= 0;
                    const extendedQuery = this.extend (query, {
                        'sign': signature,
                    });
                    if (isSpot) {
                        body = this.urlencode (extendedQuery);
                        headers = {
                            'Content-Type': 'application/x-www-form-urlencoded',
                        };
                    } else {
                        body = this.json (extendedQuery);
                        headers = {
                            'Content-Type': 'application/json',
                        };
                    }
                } else {
                    url += '?' + this.rawencode (sortedQuery);
                    url += '&sign=' + signature;
                }
            }
        }
        if (method === 'POST') {
            const brokerId = this.safeString (this.options, 'brokerId');
            if (brokerId !== undefined) {
                headers['Referer'] = brokerId;
            }
        }
        return { 'url': url, 'method': method, 'body': body, 'headers': headers };
    }

    handleErrors (httpCode, reason, url, method, headers, body, response, requestHeaders, requestBody) {
        if (!response) {
            return; // fallback to default error handler
        }
        //
        //     {
        //         ret_code: 10001,
        //         ret_msg: 'ReadMapCB: expect { or n, but found \u0000, error ' +
        //         'found in #0 byte of ...||..., bigger context ' +
        //         '...||...',
        //         ext_code: '',
        //         ext_info: '',
        //         result: null,
        //         time_now: '1583934106.590436'
        //     }
        //
        //     {
        //         "retCode":10001,
        //         "retMsg":"symbol params err",
        //         "result":{"symbol":"","bid":"","bidIv":"","bidSize":"","ask":"","askIv":"","askSize":"","lastPrice":"","openInterest":"","indexPrice":"","markPrice":"","markPriceIv":"","change24h":"","high24h":"","low24h":"","volume24h":"","turnover24h":"","totalVolume":"","totalTurnover":"","fundingRate":"","predictedFundingRate":"","nextFundingTime":"","countdownHour":"0","predictedDeliveryPrice":"","underlyingPrice":"","delta":"","gamma":"","vega":"","theta":""}
        //     }
        //
        const errorCode = this.safeString2 (response, 'ret_code', 'retCode');
        if (errorCode !== '0') {
            if (errorCode === '30084') {
                // not an error
                // https://github.com/ccxt/ccxt/issues/11268
                // https://github.com/ccxt/ccxt/pull/11624
                // POST https://api.bybit.com/v2/private/position/switch-isolated 200 OK
                // {"ret_code":30084,"ret_msg":"Isolated not modified","ext_code":"","ext_info":"","result":null,"time_now":"1642005219.937988","rate_limit_status":73,"rate_limit_reset_ms":1642005219894,"rate_limit":75}
                return undefined;
            }
            let feedback = undefined;
            if (errorCode === '10005') {
                feedback = this.id + ' private api uses /user/v3/private/query-api to check if you have a unified account. The API key of user id must own one of permissions: "Account Transfer", "Subaccount Transfer", "Withdrawal" ' + body;
            } else {
                feedback = this.id + ' ' + body;
            }
            this.throwBroadlyMatchedException (this.exceptions['broad'], body, feedback);
            this.throwExactlyMatchedException (this.exceptions['exact'], errorCode, feedback);
            throw new ExchangeError (feedback); // unknown message
        }
    }
}<|MERGE_RESOLUTION|>--- conflicted
+++ resolved
@@ -235,12 +235,9 @@
                         'v5/market/delivery-price': 1,
                         'v5/spot-lever-token/info': 1,
                         'v5/spot-lever-token/reference': 1,
-<<<<<<< HEAD
                         'v5/ins-loan/product-infos': 1,
                         'v5/ins-loan/ensure-tokens': 1,
-=======
                         'v5/announcements/index': 1,
->>>>>>> ca1f33be
                     },
                 },
                 'private': {
@@ -3350,7 +3347,6 @@
         if (isUnifiedAccount) {
             throw new NotSupported (this.id + ' fetchOrder() does not support unified account. Please consider using fetchOpenOrders() or fetchClosedOrders()');
         }
-<<<<<<< HEAD
         this.checkRequiredSymbol ('fetchOrder', symbol);
         const request = {
             'orderId': id,
@@ -3362,61 +3358,6 @@
         }
         if (length > 1) {
             throw new InvalidOrder (this.id + ' returned more than one order');
-=======
-        if (type === 'spot') {
-            // only spot markets have a dedicated endpoint for fetching a order
-            const request = {
-                'orderId': id,
-            };
-            const response = await this.privateGetSpotV3PrivateOrder (this.extend (params, request));
-            //
-            //    {
-            //        "retCode": "0",
-            //        "retMsg": "OK",
-            //        "result": {
-            //            "accountId": "13380434",
-            //            "symbol": "AAVEUSDT",
-            //            "orderLinkId": "1666733357434617",
-            //            "orderId": "1275046248585414144",
-            //            "orderPrice": "80",
-            //            "orderQty": "0.11",
-            //            "execQty": "0",
-            //            "cummulativeQuoteQty": "0",
-            //            "avgPrice": "0",
-            //            "status": "NEW",
-            //            "timeInForce": "GTC",
-            //            "orderType": "LIMIT",
-            //            "side": "BUY",
-            //            "stopPrice": "0.0",
-            //            "icebergQty": "0.0",
-            //            "createTime": "1666733357438",
-            //            "updateTime": "1666733357444",
-            //            "isWorking": "1",
-            //            "locked": "8.8",
-            //            "orderCategory": "0"
-            //        },
-            //        "retExtMap": {},
-            //        "retExtInfo": null,
-            //        "time": "1666733357744"
-            //    }
-            //
-            const result = this.safeValue (response, 'result', {});
-            return this.parseOrder (result, market);
-        } else {
-            this.checkRequiredSymbol ('fetchOrder', symbol);
-            const request = {
-                'orderId': id,
-            };
-            const result = await this.fetchOrders (symbol, undefined, undefined, this.extend (request, params));
-            const length = result.length;
-            if (length === 0) {
-                throw new OrderNotFound ('Order ' + id + ' does not exist.');
-            }
-            if (length > 1) {
-                throw new InvalidOrder (this.id + ' returned more than one order');
-            }
-            return this.safeValue (result, 0);
->>>>>>> ca1f33be
         }
         return this.safeValue (result, 0);
     }
@@ -3584,298 +3525,6 @@
         return this.parseOrder (order);
     }
 
-<<<<<<< HEAD
-=======
-    async createSpotOrder (symbol, type, side, amount, price = undefined, params = {}) {
-        await this.loadMarkets ();
-        const market = this.market (symbol);
-        const upperCaseType = type.toUpperCase ();
-        const request = {
-            'symbol': market['id'],
-            'side': this.capitalize (side),
-            'orderType': upperCaseType, // limit, market or limit_maker
-            'timeInForce': 'GTC', // FOK, IOC
-            // 'orderLinkId': 'string', // unique client order id, max 36 characters
-        };
-        if ((type === 'market') && (side === 'buy')) {
-            // for market buy it requires the amount of quote currency to spend
-            if (this.options['createMarketBuyOrderRequiresPrice']) {
-                const cost = this.safeNumber (params, 'cost');
-                params = this.omit (params, 'cost');
-                if (price === undefined && cost === undefined) {
-                    throw new InvalidOrder (this.id + " createOrder() requires the price argument with market buy orders to calculate total order cost (amount to spend), where cost = amount * price. Supply a price argument to createOrder() call if you want the cost to be calculated for you from price and amount, or, alternatively, add .options['createMarketBuyOrderRequiresPrice'] = false to supply the cost in the amount argument (the exchange-specific behaviour)");
-                } else {
-                    const amountString = this.numberToString (amount);
-                    const priceString = this.numberToString (price);
-                    const quoteAmount = Precise.stringMul (amountString, priceString);
-                    amount = (cost !== undefined) ? cost : this.parseNumber (quoteAmount);
-                    request['orderQty'] = this.costToPrecision (symbol, amount);
-                }
-            }
-        } else {
-            request['orderQty'] = this.amountToPrecision (symbol, amount);
-        }
-        if ((upperCaseType === 'LIMIT') || (upperCaseType === 'LIMIT_MAKER')) {
-            if (price === undefined) {
-                throw new InvalidOrder (this.id + ' createOrder requires a price argument for a ' + type + ' order');
-            }
-            request['orderPrice'] = this.priceToPrecision (symbol, price);
-        }
-        const isPostOnly = this.isPostOnly (upperCaseType === 'MARKET', type === 'LIMIT_MAKER', params);
-        if (isPostOnly) {
-            request['orderType'] = 'LIMIT_MAKER';
-        }
-        const clientOrderId = this.safeString2 (params, 'clientOrderId', 'orderLinkId');
-        if (clientOrderId !== undefined) {
-            request['orderLinkId'] = clientOrderId;
-        }
-        params = this.omit (params, [ 'clientOrderId', 'orderLinkId', 'postOnly' ]);
-        const brokerId = this.safeString (this.options, 'brokerId');
-        if (brokerId !== undefined) {
-            request['agentSource'] = brokerId;
-        }
-        const triggerPrice = this.safeNumber2 (params, 'triggerPrice', 'stopPrice');
-        if (triggerPrice !== undefined) {
-            request['triggerPrice'] = this.priceToPrecision (symbol, triggerPrice);
-        }
-        params = this.omit (params, 'stopPrice');
-        const response = await this.privatePostSpotV3PrivateOrder (this.extend (request, params));
-        //
-        //    {
-        //        "retCode": "0",
-        //        "retMsg": "OK",
-        //        "result": {
-        //            "orderId": "1274754916287346280",
-        //            "orderLinkId": "1666798627015730",
-        //            "symbol": "AAVEUSDT",
-        //            "createTime": "1666698629821",
-        //            "orderPrice": "80",
-        //            "orderQty": "0.11",
-        //            "orderType": "LIMIT",
-        //            "side": "BUY",
-        //            "status": "NEW",
-        //            "timeInForce": "GTC",
-        //            "accountId": "13380434",
-        //            "execQty": "0",
-        //            "orderCategory": "0"
-        //        },
-        //        "retExtMap": {},
-        //        "retExtInfo": null,
-        //        "time": "1666698627926"
-        //    }
-        //
-        const order = this.safeValue (response, 'result', {});
-        return this.parseOrder (order);
-    }
-
-    async createUnifiedMarginOrder (symbol, type, side, amount, price = undefined, params = {}) {
-        await this.loadMarkets ();
-        const market = this.market (symbol);
-        if (!market['linear'] && !market['option']) {
-            throw new NotSupported (this.id + ' createOrder does not allow inverse market orders for ' + symbol + ' markets');
-        }
-        const lowerCaseType = type.toLowerCase ();
-        if ((price === undefined) && (lowerCaseType === 'limit')) {
-            throw new ArgumentsRequired (this.id + ' createOrder requires a price argument for limit orders');
-        }
-        const request = {
-            'symbol': market['id'],
-            'side': this.capitalize (side),
-            'orderType': this.capitalize (lowerCaseType), // limit or market
-            'timeInForce': 'GoodTillCancel', // ImmediateOrCancel, FillOrKill, PostOnly
-            'qty': this.amountToPrecision (symbol, amount),
-            // 'takeProfit': 123.45, // take profit price, only take effect upon opening the position
-            // 'stopLoss': 123.45, // stop loss price, only take effect upon opening the position
-            // 'reduceOnly': false, // reduce only, required for linear orders
-            // when creating a closing order, bybit recommends a True value for
-            //  closeOnTrigger to avoid failing due to insufficient available margin
-            // 'closeOnTrigger': false, required for linear orders
-            // 'orderLinkId': 'string', // unique client order id, max 36 characters
-            // 'triggerPrice': 123.45, // trigger price, required for conditional orders
-            // 'triggerBy': 'MarkPrice', // IndexPrice, MarkPrice
-            // 'tptriggerby': 'MarkPrice', // IndexPrice, MarkPrice
-            // 'slTriggerBy': 'MarkPrice', // IndexPrice, MarkPrice
-            // 'mmp': false // market maker protection
-            // 'positionIdx': 0, // Position mode. unified margin account is only available in One-Way mode, which is 0
-            // 'basePrice': '0', // It will be used to compare with the value of triggerPrice, to decide whether your conditional order will be triggered by crossing trigger price from upper side or lower side. Mainly used to identify the expected direction of the current conditional order.
-            // 'iv': '0', // Implied volatility, for options only; parameters are passed according to the real value; for example, for 10%, 0.1 is passed
-        };
-        if (market['linear']) {
-            request['category'] = 'linear';
-        } else {
-            request['category'] = 'option';
-        }
-        const isMarket = lowerCaseType === 'market';
-        const isLimit = lowerCaseType === 'limit';
-        if (isLimit) {
-            request['price'] = this.priceToPrecision (symbol, price);
-        }
-        const exchangeSpecificParam = this.safeString (params, 'time_in_force');
-        const timeInForce = this.safeStringLower (params, 'timeInForce');
-        const postOnly = this.isPostOnly (isMarket, exchangeSpecificParam === 'PostOnly', params);
-        if (postOnly) {
-            request['timeInForce'] = 'PostOnly';
-        } else if (timeInForce === 'gtc') {
-            request['timeInForce'] = 'GoodTillCancel';
-        } else if (timeInForce === 'fok') {
-            request['timeInForce'] = 'FillOrKill';
-        } else if (timeInForce === 'ioc') {
-            request['timeInForce'] = 'ImmediateOrCancel';
-        }
-        const triggerPrice = this.safeNumber2 (params, 'stopPrice', 'triggerPrice');
-        const stopLossTriggerPrice = this.safeNumber (params, 'stopLossPrice', triggerPrice);
-        const takeProfitTriggerPrice = this.safeNumber (params, 'takeProfitPrice');
-        const stopLoss = this.safeNumber (params, 'stopLoss');
-        const takeProfit = this.safeNumber (params, 'takeProfit');
-        const isStopLossTriggerOrder = stopLossTriggerPrice !== undefined;
-        const isTakeProfitTriggerOrder = takeProfitTriggerPrice !== undefined;
-        const isStopLoss = stopLoss !== undefined;
-        const isTakeProfit = takeProfit !== undefined;
-        if (isStopLossTriggerOrder || isTakeProfitTriggerOrder) {
-            request['triggerBy'] = 'LastPrice';
-            const triggerAt = isStopLossTriggerOrder ? stopLossTriggerPrice : takeProfitTriggerPrice;
-            const preciseTriggerPrice = this.priceToPrecision (symbol, triggerAt);
-            request['triggerPrice'] = preciseTriggerPrice;
-            const isBuy = side === 'buy';
-            // logical xor
-            const ascending = stopLossTriggerPrice ? !isBuy : isBuy;
-            const delta = this.numberToString (market['precision']['price']);
-            request['basePrice'] = ascending ? Precise.stringAdd (preciseTriggerPrice, delta) : Precise.stringSub (preciseTriggerPrice, delta);
-        } else if (isStopLoss || isTakeProfit) {
-            if (isStopLoss) {
-                request['stopLoss'] = this.priceToPrecision (symbol, stopLoss);
-            }
-            if (isTakeProfit) {
-                request['takeProfit'] = this.priceToPrecision (symbol, takeProfit);
-            }
-        }
-        const clientOrderId = this.safeString (params, 'clientOrderId');
-        if (clientOrderId !== undefined) {
-            request['orderLinkId'] = clientOrderId;
-        } else if (market['option']) {
-            // mandatory field for options
-            request['orderLinkId'] = this.uuid16 ();
-        }
-        params = this.omit (params, [ 'stopPrice', 'timeInForce', 'triggerPrice', 'stopLossPrice', 'takeProfitPrice', 'postOnly', 'clientOrderId' ]);
-        const response = await this.privatePostUnifiedV3PrivateOrderCreate (this.extend (request, params));
-        //
-        //     {
-        //         "retCode": 0,
-        //         "retMsg": "OK",
-        //         "result": {
-        //             "orderId": "e10b0716-7c91-4091-b98a-1fa0f401c7d5",
-        //             "orderLinkId": "test0000003"
-        //         },
-        //         "retExtInfo": null,
-        //         "time": 1664441344238
-        //     }
-        //
-        const order = this.safeValue (response, 'result', {});
-        return this.parseOrder (order);
-    }
-
-    async createContractV3Order (symbol, type, side, amount, price = undefined, params = {}) {
-        await this.loadMarkets ();
-        const market = this.market (symbol);
-        const lowerCaseType = type.toLowerCase ();
-        if ((price === undefined) && (lowerCaseType === 'limit')) {
-            throw new ArgumentsRequired (this.id + ' createContractV3Order requires a price argument for limit orders');
-        }
-        const request = {
-            'symbol': market['id'],
-            'side': this.capitalize (side),
-            'orderType': this.capitalize (lowerCaseType), // limit or market
-            'timeInForce': 'GoodTillCancel', // ImmediateOrCancel, FillOrKill, PostOnly
-            'qty': this.amountToPrecision (symbol, amount),
-            // 'takeProfit': 123.45, // take profit price, only take effect upon opening the position
-            // 'stopLoss': 123.45, // stop loss price, only take effect upon opening the position
-            // 'reduceOnly': false, // reduce only, required for linear orders
-            // when creating a closing order, bybit recommends a True value for
-            //  closeOnTrigger to avoid failing due to insufficient available margin
-            // 'closeOnTrigger': false, required for linear orders
-            // 'orderLinkId': 'string', // unique client order id, max 36 characters
-            // 'triggerPrice': 123.45, // trigger price, required for conditional orders
-            // 'triggerBy': 'MarkPrice', // IndexPrice, MarkPrice
-            // 'tptriggerby': 'MarkPrice', // IndexPrice, MarkPrice
-            // 'slTriggerBy': 'MarkPrice', // IndexPrice, MarkPrice
-            // 'positionIdx': 0, // Position mode. unified margin account is only available in One-Way mode, which is 0
-            // 'triggerDirection': 1, // Trigger direction. Mainly used in conditional order. Trigger the order when market price rises to triggerPrice or falls to triggerPrice. 1: rise; 2: fall
-        };
-        if (market['future']) {
-            const positionIdx = this.safeInteger (params, 'position_idx', 0); // 0 One-Way Mode, 1 Buy-side, 2 Sell-side
-            request['position_idx'] = positionIdx;
-            params = this.omit (params, 'position_idx');
-        }
-        const isMarket = lowerCaseType === 'market';
-        const isLimit = lowerCaseType === 'limit';
-        if (isLimit) {
-            request['price'] = this.priceToPrecision (symbol, price);
-        }
-        const exchangeSpecificParam = this.safeString (params, 'time_in_force');
-        const timeInForce = this.safeStringLower (params, 'timeInForce');
-        const postOnly = this.isPostOnly (isMarket, exchangeSpecificParam === 'PostOnly', params);
-        if (postOnly) {
-            request['timeInForce'] = 'PostOnly';
-        } else if (timeInForce === 'gtc') {
-            request['timeInForce'] = 'GoodTillCancel';
-        } else if (timeInForce === 'fok') {
-            request['timeInForce'] = 'FillOrKill';
-        } else if (timeInForce === 'ioc') {
-            request['timeInForce'] = 'ImmediateOrCancel';
-        }
-        let triggerPrice = this.safeNumber2 (params, 'triggerPrice', 'stopPrice');
-        const stopLossTriggerPrice = this.safeNumber (params, 'stopLossPrice');
-        const takeProfitTriggerPrice = this.safeNumber (params, 'takeProfitPrice');
-        const stopLoss = this.safeNumber (params, 'stopLoss');
-        const takeProfit = this.safeNumber (params, 'takeProfit');
-        const isStopLossTriggerOrder = stopLossTriggerPrice !== undefined;
-        const isTakeProfitTriggerOrder = takeProfitTriggerPrice !== undefined;
-        const isStopLoss = stopLoss !== undefined;
-        const isTakeProfit = takeProfit !== undefined;
-        const isBuy = side === 'buy';
-        const ascending = stopLossTriggerPrice ? !isBuy : isBuy;
-        if (triggerPrice !== undefined) {
-            request['triggerDirection'] = ascending ? 2 : 1;
-            request['triggerPrice'] = this.priceToPrecision (symbol, triggerPrice);
-        } else if (isStopLossTriggerOrder || isTakeProfitTriggerOrder) {
-            request['triggerDirection'] = ascending ? 2 : 1;
-            triggerPrice = isStopLossTriggerOrder ? stopLossTriggerPrice : takeProfitTriggerPrice;
-            request['triggerPrice'] = this.priceToPrecision (symbol, triggerPrice);
-            request['reduceOnly'] = true;
-        } else if (isStopLoss || isTakeProfit) {
-            if (isStopLoss) {
-                request['stopLoss'] = this.priceToPrecision (symbol, stopLoss);
-            }
-            if (isTakeProfit) {
-                request['takeProfit'] = this.priceToPrecision (symbol, takeProfit);
-            }
-        }
-        const clientOrderId = this.safeString (params, 'clientOrderId');
-        if (clientOrderId !== undefined) {
-            request['orderLinkId'] = clientOrderId;
-        } else if (market['option']) {
-            // mandatory field for options
-            request['orderLinkId'] = this.uuid16 ();
-        }
-        params = this.omit (params, [ 'stopPrice', 'timeInForce', 'stopLossPrice', 'takeProfitPrice', 'postOnly', 'clientOrderId' ]);
-        const response = await this.privatePostContractV3PrivateOrderCreate (this.extend (request, params));
-        //
-        //     {
-        //         "retCode": 0,
-        //         "retMsg": "OK",
-        //         "result": {
-        //             "orderId": "e10b0716-7c91-4091-b98a-1fa0f401c7d5",
-        //             "orderLinkId": "test0000003"
-        //         },
-        //         "retExtInfo": null,
-        //         "time": 1664441344238
-        //     }
-        //
-        const order = this.safeValue (response, 'result', {});
-        return this.parseOrder (order);
-    }
-
->>>>>>> ca1f33be
     async createUsdcOrder (symbol, type, side, amount, price = undefined, params = {}) {
         await this.loadMarkets ();
         const market = this.market (symbol);
@@ -4054,92 +3703,6 @@
         return this.parseOrder (result);
     }
 
-<<<<<<< HEAD
-=======
-    async editUnifiedMarginOrder (id, symbol, type, side, amount, price = undefined, params = {}) {
-        await this.loadMarkets ();
-        const market = this.market (symbol);
-        if (!market['linear'] && !market['option']) {
-            throw new NotSupported (this.id + ' editOrder does not allow inverse market orders for ' + symbol + ' markets');
-        }
-        const lowerCaseType = type.toLowerCase ();
-        if ((price === undefined) && (lowerCaseType === 'limit')) {
-            throw new ArgumentsRequired (this.id + ' editOrder requires a price argument for limit orders');
-        }
-        const request = {
-            'orderId': id,
-            'symbol': market['id'],
-            'side': this.capitalize (side),
-            'orderType': this.capitalize (lowerCaseType), // limit or market
-            'timeInForce': 'GoodTillCancel', // ImmediateOrCancel, FillOrKill, PostOnly
-            'qty': this.amountToPrecision (symbol, amount),
-            // 'takeProfit': 123.45, // take profit price, only take effect upon opening the position
-            // 'stopLoss': 123.45, // stop loss price, only take effect upon opening the position
-            // 'orderLinkId': 'string', // unique client order id, max 36 characters
-            // 'triggerPrice': 123.45, // trigger price, required for conditional orders
-            // 'triggerBy': 'MarkPrice', // IndexPrice, MarkPrice
-            // 'tptriggerby': 'MarkPrice', // IndexPrice, MarkPrice
-            // 'slTriggerBy': 'MarkPrice', // IndexPrice, MarkPrice
-            // 'iv': '0', // Implied volatility, for options only; parameters are passed according to the real value; for example, for 10%, 0.1 is passed
-        };
-        if (market['linear']) {
-            request['category'] = 'linear';
-        } else {
-            request['category'] = 'option';
-        }
-        const isMarket = lowerCaseType === 'market';
-        const isLimit = lowerCaseType === 'limit';
-        if (isLimit) {
-            request['price'] = this.priceToPrecision (symbol, price);
-        }
-        const exchangeSpecificParam = this.safeString (params, 'time_in_force');
-        const timeInForce = this.safeStringLower (params, 'timeInForce');
-        const postOnly = this.isPostOnly (isMarket, exchangeSpecificParam === 'PostOnly', params);
-        if (postOnly) {
-            request['timeInForce'] = 'PostOnly';
-        } else if (timeInForce === 'gtc') {
-            request['timeInForce'] = 'GoodTillCancel';
-        } else if (timeInForce === 'fok') {
-            request['timeInForce'] = 'FillOrKill';
-        } else if (timeInForce === 'ioc') {
-            request['timeInForce'] = 'ImmediateOrCancel';
-        }
-        const triggerPrice = this.safeValue2 (params, 'stopPrice', 'triggerPrice');
-        const stopLossPrice = this.safeValue (params, 'stopLossPrice');
-        const isStopLossOrder = stopLossPrice !== undefined;
-        const takeProfitPrice = this.safeValue (params, 'takeProfitPrice');
-        const isTakeProfitOrder = takeProfitPrice !== undefined;
-        if (isStopLossOrder) {
-            request['stopLoss'] = this.priceToPrecision (symbol, stopLossPrice);
-        }
-        if (isTakeProfitOrder) {
-            request['takeProfit'] = this.priceToPrecision (symbol, takeProfitPrice);
-        }
-        if (triggerPrice !== undefined) {
-            request['triggerBy'] = 'LastPrice';
-            request['triggerPrice'] = this.priceToPrecision (symbol, triggerPrice);
-        }
-        const clientOrderId = this.safeString (params, 'clientOrderId');
-        if (clientOrderId !== undefined) {
-            request['orderLinkId'] = clientOrderId;
-        }
-        params = this.omit (params, [ 'stopPrice', 'timeInForce', 'triggerPrice', 'stopLossPrice', 'takeProfitPrice', 'postOnly', 'clientOrderId' ]);
-        const response = await this.privatePostUnifiedV3PrivateOrderReplace (this.extend (request, params));
-        //
-        //     {
-        //         "retCode": 0,
-        //         "retMsg": "OK",
-        //         "result": {
-        //             "orderId": "42c86d66331e41998d12c2440ce90c1a",
-        //             "orderLinkId": "e80d558e-ed"
-        //         }
-        //     }
-        //
-        const order = this.safeValue (response, 'result', {});
-        return this.parseOrder (order);
-    }
-
->>>>>>> ca1f33be
     async editContractV3Order (id, symbol, type, side, amount = undefined, price = undefined, params = {}) {
         await this.loadMarkets ();
         const market = this.market (symbol);
@@ -4253,92 +3816,7 @@
         return this.parseOrder (result, market);
     }
 
-<<<<<<< HEAD
-    async cancelUSDCOrder (id, symbol = undefined, params = {}) {
-=======
-    async cancelSpotOrder (id, symbol: string = undefined, params = {}) {
-        await this.loadMarkets ();
-        const market = this.market (symbol);
-        const request = {
-            // 'order_link_id': 'string', // one of order_id, stop_order_id or order_link_id is required
-            // 'orderId': id
-        };
-        if (id !== undefined) { // The user can also use argument params["order_link_id"]
-            request['orderId'] = id;
-        }
-        const response = await this.privatePostSpotV3PrivateCancelOrder (this.extend (request, params));
-        //
-        //     {
-        //         "retCode": "0",
-        //         "retMsg": "OK",
-        //         "result": {
-        //             "orderId": "1275046248585414144",
-        //             "orderLinkId": "1666733357434617",
-        //             "symbol": "AAVEUSDT",
-        //             "status": "NEW",
-        //             "accountId": "13380434",
-        //             "createTime": "1666733357438",
-        //             "orderPrice": "80",
-        //             "orderQty": "0.11",
-        //             "execQty": "0",
-        //             "timeInForce": "GTC",
-        //             "orderType": "LIMIT",
-        //             "side": "BUY",
-        //             "orderCategory": "0"
-        //         },
-        //         "retExtMap": {},
-        //         "retExtInfo": null,
-        //         "time": "1666733839493"
-        //     }
-        //
-        const result = this.safeValue (response, 'result', {});
-        return this.parseOrder (result, market);
-    }
-
-    async cancelUnifiedMarginOrder (id, symbol: string = undefined, params = {}) {
-        if (symbol === undefined) {
-            throw new ArgumentsRequired (this.id + ' cancelUnifiedMarginOrder() requires a symbol argument');
-        }
-        await this.loadMarkets ();
-        const market = this.market (symbol);
-        const request = {
-            'symbol': market['id'],
-            // 'orderLinkId': 'string',
-            // 'orderId': id,
-            // conditional orders
-            // 'orderFilter': '',
-            // 'category': '',
-        };
-        const isStop = this.safeValue (params, 'stop', false);
-        params = this.omit (params, [ 'stop' ]);
-        request['orderFilter'] = isStop ? 'StopOrder' : 'Order';
-        if (id !== undefined) { // The user can also use argument params["orderLinkId"]
-            request['orderId'] = id;
-        }
-        if (market['option']) {
-            request['category'] = 'option';
-        } else if (market['linear']) {
-            request['category'] = 'linear';
-        } else {
-            throw new NotSupported (this.id + ' cancelUnifiedMarginOrder() does not allow inverse market orders for ' + symbol + ' markets');
-        }
-        const response = await this.privatePostUnifiedV3PrivateOrderCancel (this.extend (request, params));
-        //
-        //     {
-        //         "retCode": 0,
-        //         "retMsg": "OK",
-        //         "result": {
-        //             "orderId": "42c86d66331e41998d12c2440ce90c1a",
-        //             "orderLinkId": "e80d558e-ed"
-        //         }
-        //     }
-        //
-        const result = this.safeValue (response, 'result', {});
-        return this.parseOrder (result, market);
-    }
-
     async cancelUSDCOrder (id, symbol: string = undefined, params = {}) {
->>>>>>> ca1f33be
         if (symbol === undefined) {
             throw new ArgumentsRequired (this.id + ' cancelUSDCOrder() requires a symbol argument');
         }
@@ -4379,40 +3857,7 @@
         return this.parseOrder (result, market);
     }
 
-<<<<<<< HEAD
-    async cancelOrder (id, symbol = undefined, params = {}) {
-=======
-    async cancelDerivativesOrder (id, symbol: string = undefined, params = {}) {
-        if (symbol === undefined) {
-            throw new ArgumentsRequired (this.id + ' cancelDerivativesOrder() requires a symbol argument');
-        }
-        await this.loadMarkets ();
-        const market = this.market (symbol);
-        const request = {
-            'symbol': market['id'],
-            'orderId': id,
-        };
-        const response = await this.privatePostContractV3PrivateOrderCancel (this.extend (request, params));
-        //
-        // contract v3
-        //
-        //     {
-        //         "retCode":0,
-        //         "retMsg":"OK",
-        //         "result":{
-        //             "orderId": "4030430d-1dba-4134-ac77-3d81c14aaa00",
-        //             "orderLinkId": ""
-        //         },
-        //         "retExtInfo":null,
-        //         "time":1658850321861
-        //     }
-        //
-        const result = this.safeValue (response, 'result', {});
-        return this.parseOrder (result, market);
-    }
-
     async cancelOrder (id, symbol: string = undefined, params = {}) {
->>>>>>> ca1f33be
         /**
          * @method
          * @name bybit#cancelOrder
@@ -4496,98 +3941,6 @@
         return this.parseOrders (orders, market);
     }
 
-<<<<<<< HEAD
-=======
-    async cancelAllSpotOrders (symbol: string = undefined, params = {}) {
-        if (symbol === undefined) {
-            throw new ArgumentsRequired (this.id + ' cancelAllSpotOrders() requires a symbol argument');
-        }
-        await this.loadMarkets ();
-        const market = this.market (symbol);
-        const request = {
-            'symbol': market['id'],
-        };
-        const response = await this.privateDeleteSpotOrderBatchCancel (this.extend (request, params));
-        //
-        //    {
-        //        "ret_code": 0,
-        //        "ret_msg": "",
-        //        "ext_code": null,
-        //        "ext_info": null,
-        //        "result": {
-        //            "success": true
-        //        }
-        //    }
-        //
-        const result = this.safeValue (response, 'result', []);
-        if (!Array.isArray (result)) {
-            return response;
-        }
-        return this.parseOrders (result, market);
-    }
-
-    async cancelAllUnifiedMarginOrders (symbol: string = undefined, params = {}) {
-        await this.loadMarkets ();
-        let market = undefined;
-        let settle = undefined;
-        const request = {};
-        if (symbol !== undefined) {
-            market = this.market (symbol);
-            settle = market['settle'];
-            request['symbol'] = market['id'];
-        }
-        let subType = undefined;
-        [ subType, params ] = this.handleSubTypeAndParams ('cancelAllOrders', market, params, 'linear');
-        request['category'] = subType;
-        [ settle, params ] = this.handleOptionAndParams (params, 'cancelAllOrders', 'settle', settle);
-        if (settle !== undefined) {
-            request['settleCoin'] = settle;
-        }
-        const isStop = this.safeValue (params, 'stop', false);
-        params = this.omit (params, [ 'stop' ]);
-        if (isStop) {
-            request['orderFilter'] = 'StopOrder';
-        }
-        const response = await this.privatePostUnifiedV3PrivateOrderCancelAll (this.extend (request, params));
-        //
-        //     {
-        //         "retCode": 0,
-        //         "retMsg": "OK",
-        //         "result": {
-        //             "list": [{
-        //                     "category": "option",
-        //                     "symbol": "BTC-24JUN22-45000-P",
-        //                     "orderId": "bd5f3b34-d64d-4b60-8188-438fbea4c552",
-        //                     "orderLinkId": "ac4e3b34-d64d-4b60-8188-438fbea4c552",
-        //                 }, {
-        //                     "category": "option",
-        //                     "symbol": "BTC-24JUN22-45000-P",
-        //                     "orderId": "4ddd727a-2af8-430e-a293-42895e594d18",
-        //                     "orderLinkId": "5cee727a-2af8-430e-a293-42895e594d18",
-        //                 }
-        //             ]
-        //         },
-        //         "retExtInfo": {
-        //             "list": [{
-        //                 "code": 0,
-        //                 "msg": "OK"
-        //             }, {
-        //                 "code": 0,
-        //                 "msg": "OK"
-        //             }]
-        //         },
-        //         "time": 1657200736570
-        //     }
-        //
-        const result = this.safeValue (response, 'result', []);
-        const orders = this.safeValue (result, 'list');
-        if (!Array.isArray (orders)) {
-            return response;
-        }
-        return this.parseOrders (orders, market);
-    }
-
->>>>>>> ca1f33be
     async cancelAllUSDCOrders (symbol: string = undefined, params = {}) {
         if (symbol === undefined) {
             throw new ArgumentsRequired (this.id + ' cancelAllUSDCOrders() requires a symbol argument');
@@ -4635,47 +3988,6 @@
         return this.parseOrders (result, market);
     }
 
-<<<<<<< HEAD
-=======
-    async cancelAllDerivativesOrders (symbol: string = undefined, params = {}) {
-        await this.loadMarkets ();
-        let market = undefined;
-        let settle = undefined;
-        const request = {};
-        if (symbol !== undefined) {
-            market = this.market (symbol);
-            settle = market['settle'];
-            request['symbol'] = market['id'];
-        }
-        [ settle, params ] = this.handleOptionAndParams (params, 'cancelAllOrders', 'settle', settle);
-        if (settle !== undefined) {
-            request['settleCoin'] = settle;
-        }
-        const response = await this.privatePostContractV3PrivateOrderCancelAll (this.extend (request, params));
-        //
-        // contract v3
-        //
-        //     {
-        //         "retCode": 0,
-        //         "retMsg": "OK",
-        //         "result": {
-        //             "list": [
-        //                 {
-        //                     "orderId": "4030430d-1dba-4134-ac77-3d81c14aaa00",
-        //                     "orderLinkId": "x001"
-        //                 }
-        //             ]
-        //         },
-        //         "retExtInfo": {},
-        //         "time": 1658901359225
-        //     }
-        //
-        const result = this.safeValue (response, 'result', []);
-        const orders = this.safeValue (result, 'list', []);
-        return this.parseOrders (orders, market);
-    }
-
->>>>>>> ca1f33be
     async cancelAllOrders (symbol: string = undefined, params = {}) {
         /**
          * @method
@@ -4852,11 +4164,7 @@
         if (limit !== undefined) {
             request['limit'] = limit;
         }
-<<<<<<< HEAD
         const response = await (this as any).privatePostOptionUsdcOpenapiPrivateV1QueryOrderHistory (this.extend (request, params));
-=======
-        const response = await this.privateGetUnifiedV3PrivateOrderList (this.extend (request, params));
->>>>>>> ca1f33be
         //
         //     {
         //         "result": {
@@ -4900,60 +4208,6 @@
         //             }
         //         ]
         //         },
-<<<<<<< HEAD
-=======
-        //         "time": 1657713451741
-        //     }
-        //
-        const result = this.safeValue (response, 'result', {});
-        const data = this.safeValue (result, 'list', []);
-        return this.parseOrders (data, market, since, limit);
-    }
-
-    async fetchDerivativesOrders (symbol: string = undefined, since: any = undefined, limit: any = undefined, params = {}) {
-        await this.loadMarkets ();
-        let market = undefined;
-        const request = {
-            // 'symbol': market['id'],
-            // 'category': string, Type of derivatives product: spot, linear or option.
-            // 'baseCoin': string, Base coin. When category=option. If not passed, BTC by default; when category=linear, if BTC passed, BTCPERP & BTCUSDT returned.
-            // 'orderId': string, Order ID
-            // 'orderLinkId': string, Unique user-set order ID
-            // 'orderStatus': string, // Return all status orders if not passed
-            // 'orderFilter': string, Conditional order or active order
-            // 'limit': number, Data quantity per page: Max data value per page is 50, and default value at 20.
-            // 'cursor': string, API pass-through. accountType + category + cursor +. If inconsistent, the following should be returned: The account type does not match the service inquiry.
-        };
-        if (symbol === undefined) {
-            let type = undefined;
-            [ type, params ] = this.handleMarketTypeAndParams ('fetchOrders', market, params);
-            request['category'] = type;
-            if (type === 'swap') {
-                let subType = undefined;
-                [ subType, params ] = this.handleSubTypeAndParams ('fetchOrders', market, params, 'linear');
-                request['category'] = subType;
-            }
-        } else {
-            market = this.market (symbol);
-            request['symbol'] = market['id'];
-            if (market['linear']) {
-                request['category'] = 'linear';
-            } else {
-                request['category'] = 'inverse';
-            }
-        }
-        const isStop = this.safeValue (params, 'stop', false);
-        params = this.omit (params, [ 'stop' ]);
-        if (isStop) {
-            request['orderFilter'] = 'StopOrder';
-        }
-        if (limit !== undefined) {
-            request['limit'] = limit;
-        }
-        const response = await this.privateGetV5OrderHistory (this.extend (request, params));
-        //
-        //     {
->>>>>>> ca1f33be
         //         "retCode": 0,
         //         "retMsg": "Success."
         //     }
@@ -5100,8 +4354,6 @@
         let market = undefined;
         if (symbol !== undefined) {
             market = this.market (symbol);
-<<<<<<< HEAD
-=======
         }
         let type = undefined;
         [ type, params ] = this.handleMarketTypeAndParams ('fetchCanceledOrders', market, params);
@@ -5154,7 +4406,7 @@
             } else if (market['linear']) {
                 request['category'] = 'linear';
             } else {
-                throw new NotSupported (this.id + ' fetchOpenOrders() does not allow inverse market orders for ' + symbol + ' markets');
+                request['category'] = 'inverse';
             }
         }
         const isStop = this.safeValue (params, 'stop', false);
@@ -5224,255 +4476,6 @@
         return this.parseOrders (data, market, since, limit);
     }
 
-    async fetchSpotOpenOrders (symbol: string = undefined, since: any = undefined, limit: any = undefined, params = {}) {
-        await this.loadMarkets ();
-        const request = {};
-        let market = undefined;
-        if (symbol !== undefined) {
-            market = this.market (symbol);
-            request['symbol'] = market['id'];
-        }
-        if (limit !== undefined) {
-            request['limit'] = limit;
-        }
-        const response = await this.privateGetSpotV3PrivateOpenOrders (this.extend (request, params));
-        //
-        //    {
-        //         "retCode": "0",
-        //         "retMsg": "OK",
-        //         "result": {
-        //             "list": [
-        //                 {
-        //                     "accountId": "13380434",
-        //                     "symbol": "AAVEUSDT",
-        //                     "orderLinkId": "1666734005300717",
-        //                     "orderId": "1275051683279281664",
-        //                     "orderPrice": "80",
-        //                     "orderQty": "0.11",
-        //                     "execQty": "0",
-        //                     "cummulativeQuoteQty": "0",
-        //                     "avgPrice": "0",
-        //                     "status": "NEW",
-        //                     "timeInForce": "GTC",
-        //                     "orderType": "LIMIT",
-        //                     "side": "BUY",
-        //                     "stopPrice": "0.0",
-        //                     "icebergQty": "0.0",
-        //                     "createTime": "1666734005304",
-        //                     "updateTime": "1666734005309",
-        //                     "isWorking": "1",
-        //                     "orderCategory": "0"
-        //                 }
-        //             ]
-        //         },
-        //         "retExtInfo": null,
-        //         "time": "1666734031592"
-        //     }
-        //
-        const result = this.safeValue (response, 'result', {});
-        const orders = this.safeValue (result, 'list', []);
-        return this.parseOrders (orders, market, since, limit);
-    }
-
-    async fetchUnifiedMarginOpenOrders (symbol: string = undefined, since: any = undefined, limit: any = undefined, params = {}) {
-        await this.loadMarkets ();
-        const request = {};
-        let market = undefined;
-        if (symbol === undefined) {
-            let subType = undefined;
-            [ subType, params ] = this.handleSubTypeAndParams ('fetchUnifiedMarginOrders', market, params, 'linear');
-            request['category'] = subType;
-        } else {
-            market = this.market (symbol);
-            request['symbol'] = market['id'];
-            if (market['option']) {
-                request['category'] = 'option';
-            } else if (market['linear']) {
-                request['category'] = 'linear';
-            } else {
-                throw new NotSupported (this.id + ' fetchUnifiedMarginOpenOrders() does not allow inverse market orders for ' + symbol + ' markets');
-            }
-        }
-        let type = undefined;
-        [ type, params ] = this.handleMarketTypeAndParams ('fetchUnifiedMarginOpenOrders', market, params);
-        const isStop = this.safeValue (params, 'stop', false);
-        const isConditional = isStop || (type === 'stop') || (type === 'conditional');
-        params = this.omit (params, [ 'stop' ]);
-        if (isConditional) {
-            request['orderFilter'] = 'StopOrder';
->>>>>>> ca1f33be
-        }
-        let type = undefined;
-        [ type, params ] = this.handleMarketTypeAndParams ('fetchCanceledOrders', market, params);
-        const enableUnified = await this.isUnifiedEnabled ();
-        const request = {};
-        if ((type === 'spot') && !enableUnified[1]) {
-            throw new NotSupported (this.id + ' fetchCanceledOrders() only allow spot market orders for unified trade account, use exchange.fetchOpenOrders () and exchange.fetchClosedOrders () instead');
-        } else {
-            request['orderStatus'] = 'Cancelled';
-        }
-<<<<<<< HEAD
-        return await this.fetchOrders (symbol, since, limit, this.extend (request, params));
-=======
-        const response = await this.privateGetUnifiedV3PrivateOrderUnfilledOrders (this.extend (request, params));
-        //
-        //     {
-        //         "retCode": 0,
-        //         "retMsg": "Success",
-        //         "result": {
-        //             "nextPageCursor": "135ccc0d-8136-4e1b-8af3-07b11ee158d1%3A1665565610526%2C135ccc0d-8136-4e1b-8af3-07b11ee158d1%3A1665565610526",
-        //             "category": "linear",
-        //             "list": [
-        //                 {
-        //                     "symbol": "ETHUSDT",
-        //                     "orderType": "Limit",
-        //                     "orderLinkId": "test0000005",
-        //                     "orderId": "135ccc0d-8136-4e1b-8af3-07b11ee158d1",
-        //                     "stopOrderType": "UNKNOWN",
-        //                     "orderStatus": "New",
-        //                     "takeProfit": "",
-        //                     "cumExecValue": "0.00000000",
-        //                     "blockTradeId": "",
-        //                     "price": "700.00000000",
-        //                     "createdTime": 1665565610526,
-        //                     "tpTriggerBy": "UNKNOWN",
-        //                     "timeInForce": "GoodTillCancel",
-        //                     "basePrice": "",
-        //                     "updatedTime": 1665565610533,
-        //                     "side": "Buy",
-        //                     "triggerPrice": "",
-        //                     "cumExecFee": "0.00000000",
-        //                     "slTriggerBy": "UNKNOWN",
-        //                     "leavesQty": "0.1000",
-        //                     "closeOnTrigger": false,
-        //                     "cumExecQty": "0.00000000",
-        //                     "reduceOnly": false,
-        //                     "qty": "0.1000",
-        //                     "stopLoss": "",
-        //                     "triggerBy": "UNKNOWN",
-        //                     "orderIM": "0.00000000"
-        //                 }
-        //             ]
-        //         },
-        //         "retExtInfo": null,
-        //         "time": 1665565614320
-        //     }
-        //
-        const result = this.safeValue (response, 'result', {});
-        const orders = this.safeValue (result, 'list', []);
-        return this.parseOrders (orders, market, since, limit);
->>>>>>> ca1f33be
-    }
-
-    async fetchUnifiedAccountOpenOrders (symbol: string = undefined, since: any = undefined, limit: any = undefined, params = {}) {
-        await this.loadMarkets ();
-        const request = {
-            // 'symbol': market['id'],
-            // 'category': string, Type of derivatives product: linear or option.
-            // 'baseCoin': string, Base coin. When category=option. If not passed, BTC by default; when category=linear, if BTC passed, BTCPERP & BTCUSDT returned.
-            // 'settleCoin': string, Settle coin. For linear, either symbol or settleCoin is required
-            // 'orderId': string, Order ID
-            // 'orderLinkId': string, Unique user-set order ID
-            // 'orderFilter': string, Conditional order or active order
-            // 'limit': number, Data quantity per page: Max data value per page is 50, and default value at 20.
-            // 'cursor': string, API pass-through. accountType + category + cursor +. If inconsistent, the following should be returned: The account type does not match the service inquiry.
-            // 'openOnly': 0,
-        };
-        let market = undefined;
-        if (symbol === undefined) {
-            let type = undefined;
-            [ type, params ] = this.handleMarketTypeAndParams ('fetchOpenOrders', market, params);
-            let subType = undefined;
-            [ subType, params ] = this.handleSubTypeAndParams ('fetchOpenOrders', market, params, 'linear');
-            request['category'] = type;
-            if (type === 'swap') {
-                if (subType === 'linear') {
-                    this.checkRequiredSymbol ('fetchOpenOrders', symbol);
-                } else if (subType === 'inverse') {
-                    throw new NotSupported (this.id + ' fetchOpenOrders() does not allow inverse market orders for ' + symbol + ' markets');
-                }
-                request['category'] = subType;
-            }
-        } else {
-            market = this.market (symbol);
-            request['symbol'] = market['id'];
-            if (market['spot']) {
-                request['category'] = 'spot';
-            } else if (market['option']) {
-                request['category'] = 'option';
-            } else if (market['linear']) {
-                request['category'] = 'linear';
-            } else {
-                request['category'] = 'inverse';
-            }
-        }
-        const isStop = this.safeValue (params, 'stop', false);
-        params = this.omit (params, [ 'stop' ]);
-        if (isStop) {
-            if (market['spot']) {
-                request['orderFilter'] = 'tpslOrder';
-            } else {
-                request['orderFilter'] = 'StopOrder';
-            }
-        }
-        if (limit !== undefined) {
-            request['limit'] = limit;
-        }
-        const response = await this.privateGetV5OrderRealtime (this.extend (request, params));
-        //
-        //     {
-        //         "retCode": 0,
-        //         "retMsg": "OK",
-        //         "result": {
-        //             "nextPageCursor": "1321052653536515584%3A1672217748287%2C1321052653536515584%3A1672217748287",
-        //             "category": "spot",
-        //             "list": [
-        //                 {
-        //                     "symbol": "ETHUSDT",
-        //                     "orderType": "Limit",
-        //                     "orderLinkId": "1672217748277652",
-        //                     "orderId": "1321052653536515584",
-        //                     "cancelType": "UNKNOWN",
-        //                     "avgPrice": "",
-        //                     "stopOrderType": "tpslOrder",
-        //                     "lastPriceOnCreated": "",
-        //                     "orderStatus": "Cancelled",
-        //                     "takeProfit": "",
-        //                     "cumExecValue": "0",
-        //                     "triggerDirection": 0,
-        //                     "isLeverage": "0",
-        //                     "rejectReason": "",
-        //                     "price": "1000",
-        //                     "orderIv": "",
-        //                     "createdTime": "1672217748287",
-        //                     "tpTriggerBy": "",
-        //                     "positionIdx": 0,
-        //                     "timeInForce": "GTC",
-        //                     "leavesValue": "500",
-        //                     "updatedTime": "1672217748287",
-        //                     "side": "Buy",
-        //                     "triggerPrice": "1500",
-        //                     "cumExecFee": "0",
-        //                     "leavesQty": "0",
-        //                     "slTriggerBy": "",
-        //                     "closeOnTrigger": false,
-        //                     "cumExecQty": "0",
-        //                     "reduceOnly": false,
-        //                     "qty": "0.5",
-        //                     "stopLoss": "",
-        //                     "triggerBy": "1192.5"
-        //                 }
-        //             ]
-        //         },
-        //         "retExtInfo": {},
-        //         "time": 1672219526294
-        //     }
-        //
-        const result = this.safeValue (response, 'result', {});
-        const data = this.safeValue (result, 'list', []);
-        return this.parseOrders (data, market, since, limit);
-    }
-
     async fetchSpotOpenOrders (symbol = undefined, since = undefined, limit = undefined, params = {}) {
         await this.loadMarkets ();
         const request = {};
@@ -5708,65 +4711,6 @@
         return this.parseTrades (trades, market, since, limit);
     }
 
-<<<<<<< HEAD
-=======
-    async fetchMySpotTrades (symbol: string = undefined, since: any = undefined, limit: any = undefined, params = {}) {
-        if (symbol === undefined) {
-            throw new ArgumentsRequired (this.id + ' fetchMySpotTrades() requires a symbol argument');
-        }
-        await this.loadMarkets ();
-        const market = this.market (symbol);
-        const request = {
-            'symbol': market['id'],
-            // 'orderId': 'f185806b-b801-40ff-adec-52289370ed62', // if not provided will return user's trading records
-            // 'startTime': parseInt (since / 1000),
-            // 'endTime': 0,
-            // 'fromTradeId': '',
-            // 'toTradeId': '',
-            // 'limit' 20, // max 50
-        };
-        if (since !== undefined) {
-            request['startTime'] = since;
-        }
-        if (limit !== undefined) {
-            request['limit'] = limit; // default 20, max 50
-        }
-        const response = await this.privateGetSpotV3PrivateMyTrades (this.extend (request, params));
-        //
-        //    {
-        //         "retCode": "0",
-        //         "retMsg": "OK",
-        //         "result": {
-        //             "list": [
-        //                 {
-        //                     "symbol": "AAVEUSDT",
-        //                     "id": "1274785101965716992",
-        //                     "orderId": "1274784252359089664",
-        //                     "tradeId": "2270000000031365639",
-        //                     "orderPrice": "82.5",
-        //                     "orderQty": "0.016",
-        //                     "execFee": "0",
-        //                     "feeTokenId": "AAVE",
-        //                     "creatTime": "1666702226326",
-        //                     "isBuyer": "0",
-        //                     "isMaker": "0",
-        //                     "matchOrderId": "1274785101865076224",
-        //                     "makerRebate": "0",
-        //                     "executionTime": "1666702226335"
-        //                 },
-        //             ]
-        //         },
-        //         "retExtMap": {},
-        //         "retExtInfo": null,
-        //         "time": "1666768215157"
-        //     }
-        //
-        const result = this.safeValue (response, 'result', {});
-        const trades = this.safeValue (result, 'list', []);
-        return this.parseTrades (trades, market, since, limit);
-    }
-
->>>>>>> ca1f33be
     async fetchMyUnifiedMarginTrades (symbol: string = undefined, since: any = undefined, limit: any = undefined, params = {}) {
         await this.loadMarkets ();
         let market = undefined;
@@ -5836,86 +4780,6 @@
         return this.parseTrades (trades, market, since, limit);
     }
 
-<<<<<<< HEAD
-=======
-    async fetchMyContractTrades (symbol: string = undefined, since: any = undefined, limit: any = undefined, params = {}) {
-        if (symbol === undefined) {
-            throw new ArgumentsRequired (this.id + ' fetchMyContractTrades() requires a symbol argument');
-        }
-        await this.loadMarkets ();
-        let market = undefined;
-        const request = {
-            // 'symbol': market['id'],
-            // 'category': '', // Product type. spot,linear,option
-            // 'orderId': '', // Order ID
-            // 'orderLinkId': '', // User customised order ID
-            // 'baseCoin': '', // Base coin
-            // 'startTime': 0, // The start timestamp (ms)
-            // 'endTime': 0, // The end timestamp (ms)
-            // 'execType': '', // Execution type
-            // 'limit': 0, // Limit for data size per page. [1, 100]. Default: 50
-            // 'cursor': '', // Cursor. Used for pagination
-        };
-        if (symbol !== undefined) {
-            market = this.market (symbol);
-            request['symbol'] = market['id'];
-        }
-        let subType = undefined;
-        [ subType, params ] = this.handleSubTypeAndParams ('fetchMyTrades', market, params);
-        request['category'] = subType;
-        if (since !== undefined) {
-            request['startTime'] = since;
-        }
-        if (limit !== undefined) {
-            request['limit'] = limit; // default 50, max 100
-        }
-        const response = await this.privateGetV5ExecutionList (this.extend (request, params));
-        //
-        //     {
-        //         "retCode": 0,
-        //         "retMsg": "OK",
-        //         "result": {
-        //             "nextPageCursor": "132766%3A2%2C132766%3A2",
-        //             "category": "linear",
-        //             "list": [
-        //                 {
-        //                     "symbol": "ETHPERP",
-        //                     "orderType": "Market",
-        //                     "underlyingPrice": "",
-        //                     "orderLinkId": "",
-        //                     "side": "Buy",
-        //                     "indexPrice": "",
-        //                     "orderId": "8c065341-7b52-4ca9-ac2c-37e31ac55c94",
-        //                     "stopOrderType": "UNKNOWN",
-        //                     "leavesQty": "0",
-        //                     "execTime": "1672282722429",
-        //                     "isMaker": false,
-        //                     "execFee": "0.071409",
-        //                     "feeRate": "0.0006",
-        //                     "execId": "e0cbe81d-0f18-5866-9415-cf319b5dab3b",
-        //                     "tradeIv": "",
-        //                     "blockTradeId": "",
-        //                     "markPrice": "1183.54",
-        //                     "execPrice": "1190.15",
-        //                     "markIv": "",
-        //                     "orderQty": "0.1",
-        //                     "orderPrice": "1236.9",
-        //                     "execValue": "119.015",
-        //                     "execType": "Trade",
-        //                     "execQty": "0.1"
-        //                 }
-        //             ]
-        //         },
-        //         "retExtInfo": {},
-        //         "time": 1672283754510
-        //     }
-        //
-        const result = this.safeValue (response, 'result', {});
-        const trades = this.safeValue (result, 'list', []);
-        return this.parseTrades (trades, market, since, limit);
-    }
-
->>>>>>> ca1f33be
     async fetchMyUsdcTrades (symbol: string = undefined, since: any = undefined, limit: any = undefined, params = {}) {
         await this.loadMarkets ();
         let market = undefined;
@@ -7693,11 +6557,7 @@
         const request = {
             'coin': currency['id'],
         };
-<<<<<<< HEAD
         const response = await (this as any).privateGetV5SpotCrossMarginTradeLoanInfo (this.extend (request, params));
-=======
-        const response = await this.privateGetSpotV3PrivateCrossMarginLoanInfo (this.extend (request, params));
->>>>>>> ca1f33be
         //
         //    {
         //         "retCode": "0",
@@ -7752,11 +6612,7 @@
          */
         await this.loadMarkets ();
         const request = {};
-<<<<<<< HEAD
         const response = await (this as any).privateGetV5SpotCrossMarginTradeAccount (this.extend (request, params));
-=======
-        const response = await this.privateGetSpotV3PrivateCrossMarginAccount (this.extend (request, params));
->>>>>>> ca1f33be
         //
         //     {
         //         "ret_code": 0,
@@ -7955,11 +6811,7 @@
             'coin': currency['id'],
             'qty': this.currencyToPrecision (code, amount),
         };
-<<<<<<< HEAD
         const response = await (this as any).privatePostV5SpotCrossMarginTradeLoan (this.extend (request, query));
-=======
-        const response = await this.privatePostSpotV3PrivateCrossMarginLoan (this.extend (request, query));
->>>>>>> ca1f33be
         //
         //     {
         //         "retCode": 0,
@@ -8002,11 +6854,7 @@
             'qty': this.numberToString (amount),
             // 'completeRepayment': 0, // Whether to pay off all debts. 0(default): false, 1: true
         };
-<<<<<<< HEAD
         const response = await (this as any).privatePostV5SpotCrossMarginTradeRepay (this.extend (request, query));
-=======
-        const response = await this.privatePostSpotV3PrivateCrossMarginRepay (this.extend (request, query));
->>>>>>> ca1f33be
         //
         //     {
         //         "retCode": 0,
