
//  ---------------------------------------------------------------------------

import Exchange from './abstract/bybit.js';
import { TICK_SIZE } from './base/functions/number.js';
import { AuthenticationError, ExchangeError, ArgumentsRequired, PermissionDenied, InvalidOrder, OrderNotFound, InsufficientFunds, BadRequest, RateLimitExceeded, InvalidNonce, NotSupported, RequestTimeout, BadSymbol, MarginModeAlreadySet, NoChange } from './base/errors.js';
import { Precise } from './base/Precise.js';
import { sha256 } from './static_dependencies/noble-hashes/sha256.js';
import { rsa } from './base/functions/rsa.js';
import { Int, OrderSide, OrderType, Trade, Order, OHLCV, FundingRateHistory, OpenInterest, OrderRequest, Balances, Str, Transaction, Ticker, OrderBook, Tickers, Greeks, Strings, Market, Currency, MarketInterface } from './base/types.js';

//  ---------------------------------------------------------------------------

/**
 * @class bybit
 * @extends Exchange
 */
export default class bybit extends Exchange {
    describe () {
        return this.deepExtend (super.describe (), {
            'id': 'bybit',
            'name': 'Bybit',
            'countries': [ 'VG' ], // British Virgin Islands
            'version': 'v5',
            'userAgent': undefined,
            'rateLimit': 20,
            'hostname': 'bybit.com', // bybit.com, bytick.com
            'pro': true,
            'certified': true,
            'has': {
                'CORS': true,
                'spot': true,
                'margin': true,
                'swap': true,
                'future': true,
                'option': true,
                'borrowCrossMargin': true,
                'cancelAllOrders': true,
                'cancelOrder': true,
                'createOrder': true,
                'createOrders': true,
                'createPostOnlyOrder': true,
                'createReduceOnlyOrder': true,
                'createStopLimitOrder': true,
                'createStopMarketOrder': true,
                'createStopOrder': true,
                'editOrder': true,
                'fetchBalance': true,
                'fetchBorrowInterest': false, // temporarily disabled, as it doesn't work
                'fetchBorrowRateHistories': false,
                'fetchBorrowRateHistory': false,
                'fetchCanceledOrders': true,
                'fetchClosedOrders': true,
                'fetchCrossBorrowRate': true,
                'fetchCrossBorrowRates': false,
                'fetchCurrencies': true,
                'fetchDeposit': false,
                'fetchDepositAddress': true,
                'fetchDepositAddresses': false,
                'fetchDepositAddressesByNetwork': true,
                'fetchDeposits': true,
                'fetchDepositWithdrawFee': 'emulated',
                'fetchDepositWithdrawFees': true,
                'fetchFundingRate': true, // emulated in exchange
                'fetchFundingRateHistory': true,
                'fetchFundingRates': true,
                'fetchGreeks': true,
                'fetchIndexOHLCV': true,
                'fetchIsolatedBorrowRate': false,
                'fetchIsolatedBorrowRates': false,
                'fetchLedger': true,
                'fetchMarketLeverageTiers': true,
                'fetchMarkets': true,
                'fetchMarkOHLCV': true,
                'fetchMySettlementHistory': true,
                'fetchMyTrades': true,
                'fetchOHLCV': true,
                'fetchOpenInterest': true,
                'fetchOpenInterestHistory': true,
                'fetchOpenOrders': true,
                'fetchOrder': true,
                'fetchOrderBook': true,
                'fetchOrders': true,
                'fetchOrderTrades': true,
                'fetchPosition': true,
                'fetchPositions': true,
                'fetchPositionsForSymbol': true,
                'fetchPremiumIndexOHLCV': true,
                'fetchSettlementHistory': true,
                'fetchTicker': true,
                'fetchTickers': true,
                'fetchTime': true,
                'fetchTrades': true,
                'fetchTradingFee': true,
                'fetchTradingFees': true,
                'fetchTransactions': false,
                'fetchTransfers': true,
                'fetchUnderlyingAssets': false,
                'fetchVolatilityHistory': true,
                'fetchWithdrawals': true,
                'repayCrossMargin': true,
                'setLeverage': true,
                'setMarginMode': true,
                'setPositionMode': true,
                'transfer': true,
                'withdraw': true,
            },
            'timeframes': {
                '1m': '1',
                '3m': '3',
                '5m': '5',
                '15m': '15',
                '30m': '30',
                '1h': '60',
                '2h': '120',
                '4h': '240',
                '6h': '360',
                '12h': '720',
                '1d': 'D',
                '1w': 'W',
                '1M': 'M',
            },
            'urls': {
                'test': {
                    'spot': 'https://api-testnet.{hostname}',
                    'futures': 'https://api-testnet.{hostname}',
                    'v2': 'https://api-testnet.{hostname}',
                    'public': 'https://api-testnet.{hostname}',
                    'private': 'https://api-testnet.{hostname}',
                },
                'logo': 'https://user-images.githubusercontent.com/51840849/76547799-daff5b80-649e-11ea-87fb-3be9bac08954.jpg',
                'api': {
                    'spot': 'https://api.{hostname}',
                    'futures': 'https://api.{hostname}',
                    'v2': 'https://api.{hostname}',
                    'public': 'https://api.{hostname}',
                    'private': 'https://api.{hostname}',
                },
                'www': 'https://www.bybit.com',
                'doc': [
                    'https://bybit-exchange.github.io/docs/inverse/',
                    'https://bybit-exchange.github.io/docs/linear/',
                    'https://github.com/bybit-exchange',
                ],
                'fees': 'https://help.bybit.com/hc/en-us/articles/360039261154',
                'referral': 'https://www.bybit.com/register?affiliate_id=35953',
            },
            'api': {
                'public': {
                    'get': {
                        // spot
                        'spot/v3/public/symbols': 1,
                        'spot/v3/public/quote/depth': 1,
                        'spot/v3/public/quote/depth/merged': 1,
                        'spot/v3/public/quote/trades': 1,
                        'spot/v3/public/quote/kline': 1,
                        'spot/v3/public/quote/ticker/24hr': 1,
                        'spot/v3/public/quote/ticker/price': 1,
                        'spot/v3/public/quote/ticker/bookTicker': 1,
                        'spot/v3/public/server-time': 1,
                        'spot/v3/public/infos': 1,
                        'spot/v3/public/margin-product-infos': 1,
                        'spot/v3/public/margin-ensure-tokens': 1,
                        // data
                        'v3/public/time': 1,
                        'contract/v3/public/copytrading/symbol/list': 1,
                        // derivative
                        'derivatives/v3/public/order-book/L2': 1,
                        'derivatives/v3/public/kline': 1,
                        'derivatives/v3/public/tickers': 1,
                        'derivatives/v3/public/instruments-info': 1,
                        'derivatives/v3/public/mark-price-kline': 1,
                        'derivatives/v3/public/index-price-kline': 1,
                        'derivatives/v3/public/funding/history-funding-rate': 1,
                        'derivatives/v3/public/risk-limit/list': 1,
                        'derivatives/v3/public/delivery-price': 1,
                        'derivatives/v3/public/recent-trade': 1,
                        'derivatives/v3/public/open-interest': 1,
                        'derivatives/v3/public/insurance': 1,
                        // v5
                        'v5/announcements/index': 5, // 10/s = 1000 / (20 * 5)
                        // market
                        'v5/market/time': 5,
                        'v5/market/kline': 5,
                        'v5/market/mark-price-kline': 5,
                        'v5/market/index-price-kline': 5,
                        'v5/market/premium-index-price-kline': 5,
                        'v5/market/instruments-info': 5,
                        'v5/market/orderbook': 5,
                        'v5/market/tickers': 5,
                        'v5/market/funding/history': 5,
                        'v5/market/recent-trade': 5,
                        'v5/market/open-interest': 5,
                        'v5/market/historical-volatility': 5,
                        'v5/market/insurance': 5,
                        'v5/market/risk-limit': 5,
                        'v5/market/delivery-price': 5,
                        'v5/market/account-ratio': 5,
                        // spot leverage token
                        'v5/spot-lever-token/info': 5,
                        'v5/spot-lever-token/reference': 5,
                        // spot margin trade
                        'v5/spot-margin-trade/data': 5,
                        'v5/spot-cross-margin-trade/data': 5,
                        'v5/spot-cross-margin-trade/pledge-token': 5,
                        'v5/spot-cross-margin-trade/borrow-token': 5,
                        // institutional lending
                        'v5/ins-loan/product-infos': 5,
                        'v5/ins-loan/ensure-tokens-convert': 5,
                    },
                },
                'private': {
                    'get': {
                        // Legacy inverse swap
                        'v2/private/wallet/fund/records': 25, // 120 per minute = 2 per second => cost = 50 / 2 = 25
                        // spot
                        'spot/v3/private/order': 2.5,
                        'spot/v3/private/open-orders': 2.5,
                        'spot/v3/private/history-orders': 2.5,
                        'spot/v3/private/my-trades': 2.5,
                        'spot/v3/private/account': 2.5,
                        'spot/v3/private/reference': 2.5,
                        'spot/v3/private/record': 2.5,
                        'spot/v3/private/cross-margin-orders': 10,
                        'spot/v3/private/cross-margin-account': 10,
                        'spot/v3/private/cross-margin-loan-info': 10,
                        'spot/v3/private/cross-margin-repay-history': 10,
                        'spot/v3/private/margin-loan-infos': 10,
                        'spot/v3/private/margin-repaid-infos': 10,
                        'spot/v3/private/margin-ltv': 10,
                        // account
                        'asset/v3/private/transfer/inter-transfer/list/query': 50, // 60 per minute = 1 per second => cost = 50 / 1 = 50
                        'asset/v3/private/transfer/sub-member/list/query': 50,
                        'asset/v3/private/transfer/sub-member-transfer/list/query': 50,
                        'asset/v3/private/transfer/universal-transfer/list/query': 25,
                        'asset/v3/private/coin-info/query': 25, // 2/s
                        'asset/v3/private/deposit/address/query': 10,
                        'contract/v3/private/copytrading/order/list': 30, // 100 req/min = 1000 / (20 * 30) = 1.66666666667/s
                        'contract/v3/private/copytrading/position/list': 40, // 75 req/min = 1000 / (20 * 40) = 1.25/s
                        'contract/v3/private/copytrading/wallet/balance': 25, // 120 req/min = 1000 / (20 * 25) = 2/s
                        'contract/v3/private/position/limit-info': 25, // 120 per minute = 2 per second => cost = 50 / 2 = 25
                        'contract/v3/private/order/unfilled-orders': 1,
                        'contract/v3/private/order/list': 1,
                        'contract/v3/private/position/list': 1,
                        'contract/v3/private/execution/list': 1,
                        'contract/v3/private/position/closed-pnl': 1,
                        'contract/v3/private/account/wallet/balance': 1,
                        'contract/v3/private/account/fee-rate': 1,
                        'contract/v3/private/account/wallet/fund-records': 1,
                        // derivative
                        'unified/v3/private/order/unfilled-orders': 1,
                        'unified/v3/private/order/list': 1,
                        'unified/v3/private/position/list': 1,
                        'unified/v3/private/execution/list': 1,
                        'unified/v3/private/delivery-record': 1,
                        'unified/v3/private/settlement-record': 1,
                        'unified/v3/private/account/wallet/balance': 1,
                        'unified/v3/private/account/transaction-log': 1,
                        'unified/v3/private/account/borrow-history': 1,
                        'unified/v3/private/account/borrow-rate': 1,
                        'unified/v3/private/account/info': 1,
                        'user/v3/private/frozen-sub-member': 10, // 5/s
                        'user/v3/private/query-sub-members': 5, // 10/s
                        'user/v3/private/query-api': 5, // 10/s
                        'user/v3/private/get-member-type': 1,
                        'asset/v3/private/transfer/transfer-coin/list/query': 50,
                        'asset/v3/private/transfer/account-coin/balance/query': 50,
                        'asset/v3/private/transfer/account-coins/balance/query': 25,
                        'asset/v3/private/transfer/asset-info/query': 50,
                        'asset/v3/public/deposit/allowed-deposit-list/query': 0.17, // 300/s
                        'asset/v3/private/deposit/record/query': 10,
                        'asset/v3/private/withdraw/record/query': 10,
                        // v5
                        // trade
                        'v5/order/realtime': 5, // 10/s => cost = 50 / 10 = 5
                        'v5/order/history': 5, // 10/s => cost = 50 / 10 = 5
                        'v5/order/spot-borrow-check': 1, // 50/s = 1000 / (20 * 1)
                        // position
                        'v5/position/list': 5, // 10/s => cost = 50 / 10 = 5
                        'v5/execution/list': 5, // 10/s => cost = 50 / 10 = 5
                        'v5/position/closed-pnl': 5, // 10/s => cost = 50 / 10 = 5
                        // pre-upgrade
                        'v5/pre-upgrade/order/history': 5,
                        'v5/pre-upgrade/execution/list': 5,
                        'v5/pre-upgrade/position/closed-pnl': 5,
                        'v5/pre-upgrade/account/transaction-log': 5,
                        'v5/pre-upgrade/asset/delivery-record': 5,
                        'v5/pre-upgrade/asset/settlement-record': 5,
                        // account
                        'v5/account/wallet-balance': 1,
                        'v5/account/borrow-history': 1,
                        'v5/account/set-collateral-switch': 5,
                        'v5/account/collateral-info': 1,
                        'v5/asset/coin-greeks': 1,
                        'v5/account/fee-rate': 10, // 5/s = 1000 / (20 * 10)
                        'v5/account/info': 5,
                        'v5/account/transaction-log': 1,
                        'v5/account/mmp-state': 5,
                        // asset
                        'v5/asset/exchange/order-record': 5, // 10/s => cost = 50 / 10 = 5
                        'v5/asset/delivery-record': 5,
                        'v5/asset/settlement-record': 5,
                        'v5/asset/transfer/query-asset-info': 50, // 1/s => cost = 50 / 1 = 50
                        'v5/asset/transfer/query-account-coins-balance': 25, // 2/s => cost = 50 / 2 = 25
                        'v5/asset/transfer/query-account-coin-balance': 50, // 1/s => cost = 50 / 1 = 50
                        'v5/asset/transfer/query-transfer-coin-list': 50, // 1/s => cost = 50 / 1 = 50
                        'v5/asset/transfer/query-inter-transfer-list': 50, // 1/s => cost = 50 / 1 = 50
                        'v5/asset/transfer/query-sub-member-list': 50, // 1/s => cost = 50 / 1 = 50
                        'v5/asset/transfer/query-universal-transfer-list': 25, // 2/s => cost = 50 / 2 = 25
                        'v5/asset/deposit/query-allowed-list': 5,
                        'v5/asset/deposit/query-record': 10, // 5/s => cost = 50 / 5 = 10
                        'v5/asset/deposit/query-sub-member-record': 10, // 5/s => cost = 50 / 5 = 10
                        'v5/asset/deposit/query-internal-record': 5,
                        'v5/asset/deposit/query-address': 10, // 5/s => cost = 50 / 5 = 10
                        'v5/asset/deposit/query-sub-member-address': 10, // 5/s => cost = 50 / 5 = 10
                        'v5/asset/coin/query-info': 25, // 2/s => cost = 50 / 2 = 25
                        'v5/asset/withdraw/query-record': 10, // 5/s => cost = 50 / 5 = 10
                        'v5/asset/withdraw/withdrawable-amount': 5,
                        // user
                        'v5/user/query-sub-members': 5, // 10/s => cost = 50 / 10 = 5
                        'v5/user/query-api': 5, // 10/s => cost = 50 / 10 = 5
                        'v5/user/sub-apikeys': 5,
                        'v5/user/get-member-type': 5,
                        'v5/user/aff-customer-info': 5,
                        'v5/user/del-submember': 5,
                        // spot leverage token
                        'v5/spot-lever-token/order-record': 1, // 50/s => cost = 50 / 50 = 1
                        // spot margin trade
                        'v5/spot-margin-trade/state': 5,
                        'v5/spot-cross-margin-trade/loan-info': 1, // 50/s => cost = 50 / 50 = 1
                        'v5/spot-cross-margin-trade/account': 1, // 50/s => cost = 50 / 50 = 1
                        'v5/spot-cross-margin-trade/orders': 1, // 50/s => cost = 50 / 50 = 1
                        'v5/spot-cross-margin-trade/repay-history': 1, // 50/s => cost = 50 / 50 = 1
                        // institutional lending
                        'v5/ins-loan/product-infos': 5,
                        'v5/ins-loan/ensure-tokens-convert': 5,
                        'v5/ins-loan/loan-order': 5,
                        'v5/ins-loan/repaid-history': 5,
                        'v5/ins-loan/ltv-convert': 5,
                        // c2c lending
                        'v5/lending/info': 5,
                        'v5/lending/history-order': 5,
                        'v5/lending/account': 5,
                        // broker
                        'v5/broker/earning-record': 5,
                    },
                    'post': {
                        // Legacy option USDC
                        'option/usdc/openapi/private/v1/place-order': 2.5,
                        'option/usdc/openapi/private/v1/replace-order': 2.5,
                        'option/usdc/openapi/private/v1/cancel-order': 2.5,
                        'option/usdc/openapi/private/v1/cancel-all': 2.5,
                        'option/usdc/openapi/private/v1/query-active-orders': 2.5,
                        'option/usdc/openapi/private/v1/query-order-history': 2.5,
                        'option/usdc/openapi/private/v1/execution-list': 2.5,
                        'option/usdc/openapi/private/v1/query-position': 2.5,
                        // Legacy perpetual swap USDC
                        'perpetual/usdc/openapi/private/v1/place-order': 2.5,
                        'perpetual/usdc/openapi/private/v1/replace-order': 2.5,
                        'perpetual/usdc/openapi/private/v1/cancel-order': 2.5,
                        'perpetual/usdc/openapi/private/v1/cancel-all': 2.5,
                        'perpetual/usdc/openapi/private/v1/position/leverage/save': 2.5,
                        // spot
                        'spot/v3/private/order': 2.5,
                        'spot/v3/private/cancel-order': 2.5,
                        'spot/v3/private/cancel-orders': 2.5,
                        'spot/v3/private/cancel-orders-by-ids': 2.5,
                        'spot/v3/private/purchase': 2.5,
                        'spot/v3/private/redeem': 2.5,
                        'spot/v3/private/cross-margin-loan': 10,
                        'spot/v3/private/cross-margin-repay': 10,
                        // account
                        'asset/v3/private/transfer/inter-transfer': 150, // 20 per minute = 0.333 per second => cost = 50 / 0.3333 = 150
                        'asset/v3/private/withdraw/create': 300,
                        'asset/v3/private/withdraw/cancel': 50,
                        'asset/v3/private/transfer/sub-member-transfer': 150,
                        'asset/v3/private/transfer/transfer-sub-member-save': 150,
                        'asset/v3/private/transfer/universal-transfer': 10, // 5/s
                        'user/v3/private/create-sub-member': 10, // 5/s
                        'user/v3/private/create-sub-api': 10, // 5/s
                        'user/v3/private/update-api': 10, // 5/s
                        'user/v3/private/delete-api': 10, // 5/s
                        'user/v3/private/update-sub-api': 10, // 5/s
                        'user/v3/private/delete-sub-api': 10, // 5/s
                        // contract
                        'contract/v3/private/copytrading/order/create': 30, // 100 req/min = 1000 / (20 * 30) = 1.66666666667/s
                        'contract/v3/private/copytrading/order/cancel': 30,
                        'contract/v3/private/copytrading/order/close': 30,
                        'contract/v3/private/copytrading/position/close': 40, // 75 req/min = 1000 / (20 * 40) = 1.25/s
                        'contract/v3/private/copytrading/position/set-leverage': 40,
                        'contract/v3/private/copytrading/wallet/transfer': 25, // 120 req/min = 1000 / (20 * 25) = 2/s
                        'contract/v3/private/copytrading/order/trading-stop': 2.5,
                        'contract/v3/private/order/create': 1,
                        'contract/v3/private/order/cancel': 1,
                        'contract/v3/private/order/cancel-all': 1,
                        'contract/v3/private/order/replace': 1,
                        'contract/v3/private/position/set-auto-add-margin': 1,
                        'contract/v3/private/position/switch-isolated': 1,
                        'contract/v3/private/position/switch-mode': 1,
                        'contract/v3/private/position/switch-tpsl-mode': 1,
                        'contract/v3/private/position/set-leverage': 1,
                        'contract/v3/private/position/trading-stop': 1,
                        'contract/v3/private/position/set-risk-limit': 1,
                        'contract/v3/private/account/setMarginMode': 1,
                        // derivative
                        'unified/v3/private/order/create': 30, // 100 req/min (shared) = 1000 / (20 * 30) = 1.66666666667/s
                        'unified/v3/private/order/replace': 30,
                        'unified/v3/private/order/cancel': 30,
                        'unified/v3/private/order/create-batch': 30,
                        'unified/v3/private/order/replace-batch': 30,
                        'unified/v3/private/order/cancel-batch': 30,
                        'unified/v3/private/order/cancel-all': 30,
                        'unified/v3/private/position/set-leverage': 2.5,
                        'unified/v3/private/position/tpsl/switch-mode': 2.5,
                        'unified/v3/private/position/set-risk-limit': 2.5,
                        'unified/v3/private/position/trading-stop': 2.5,
                        'unified/v3/private/account/upgrade-unified-account': 2.5,
                        'unified/v3/private/account/setMarginMode': 2.5,
                        // tax
                        'fht/compliance/tax/v3/private/registertime': 50,
                        'fht/compliance/tax/v3/private/create': 50,
                        'fht/compliance/tax/v3/private/status': 50,
                        'fht/compliance/tax/v3/private/url': 50,
                        // v5
                        // trade
                        'v5/order/create': 2.5, // 20/s = 1000 / (20 * 2.5)
                        'v5/order/amend': 5, // 10/s => cost = 50 / 10 = 5
                        'v5/order/cancel': 2.5,
                        'v5/order/cancel-all': 50, // 1/s = 1000 / (20 * 50)
                        'v5/order/create-batch': 5, // 10/s => cost = 50 / 10 = 5
                        'v5/order/amend-batch': 5, // 10/s => cost = 50 / 10 = 5
                        'v5/order/cancel-batch': 5, // 10/s => cost = 50 / 10 = 5
                        'v5/order/disconnected-cancel-all': 5,
                        // position
                        'v5/position/set-leverage': 5, // 10/s => cost = 50 / 10 = 5
                        'v5/position/switch-isolated': 5,
                        'v5/position/set-tpsl-mode': 5, // 10/s => cost = 50 / 10 = 5
                        'v5/position/switch-mode': 5,
                        'v5/position/set-risk-limit': 5, // 10/s => cost = 50 / 10 = 5
                        'v5/position/trading-stop': 5, // 10/s => cost = 50 / 10 = 5
                        'v5/position/set-auto-add-margin': 5,
                        'v5/position/add-margin': 5,
                        'v5/position/confirm-pending-mmr': 5,
                        // account
                        'v5/account/upgrade-to-uta': 5,
                        'v5/account/set-margin-mode': 5,
                        'v5/account/set-hedging-mode': 5,
                        'v5/account/mmp-modify': 5,
                        'v5/account/mmp-reset': 5,
                        // asset
                        'v5/asset/transfer/inter-transfer': 150, // 1/3/s => cost = 50 / 1/3 = 150
                        'v5/asset/transfer/save-transfer-sub-member': 150, // 1/3/s => cost = 50 / 1/3 = 150
                        'v5/asset/transfer/universal-transfer': 10, // 5/s => cost = 50 / 5 = 10
                        'v5/asset/deposit/deposit-to-account': 5,
                        'v5/asset/withdraw/create': 50, // 1/s => cost = 50 / 1 = 50
                        'v5/asset/withdraw/cancel': 50, // 1/s => cost = 50 / 1 = 50
                        // user
                        'v5/user/create-sub-member': 10, // 5/s => cost = 50 / 5 = 10
                        'v5/user/create-sub-api': 10, // 5/s => cost = 50 / 5 = 10
                        'v5/user/frozen-sub-member': 10, // 5/s => cost = 50 / 5 = 10
                        'v5/user/update-api': 10, // 5/s => cost = 50 / 5 = 10
                        'v5/user/update-sub-api': 10, // 5/s => cost = 50 / 5 = 10
                        'v5/user/delete-api': 10, // 5/s => cost = 50 / 5 = 10
                        'v5/user/delete-sub-api': 10, // 5/s => cost = 50 / 5 = 10
                        // spot leverage token
                        'v5/spot-lever-token/purchase': 2.5, // 20/s => cost = 50 / 20 = 2.5
                        'v5/spot-lever-token/redeem': 2.5, // 20/s => cost = 50 / 20 = 2.5
                        // spot margin trade
                        'v5/spot-margin-trade/switch-mode': 5,
                        'v5/spot-margin-trade/set-leverage': 5,
                        'v5/spot-cross-margin-trade/loan': 2.5, // 20/s => cost = 50 / 20 = 2.5
                        'v5/spot-cross-margin-trade/repay': 2.5, // 20/s => cost = 50 / 20 = 2.5
                        'v5/spot-cross-margin-trade/switch': 2.5, // 20/s => cost = 50 / 20 = 2.5
                        // institutional lending
                        'v5/ins-loan/association-uid': 5,
                        // c2c lending
                        'v5/lending/purchase': 5,
                        'v5/lending/redeem': 5,
                        'v5/lending/redeem-cancel': 5,
                    },
                },
            },
            'httpExceptions': {
                '403': RateLimitExceeded, // Forbidden -- You request too many times
            },
            'exceptions': {
                // Uncodumented explanation of error strings:
                // - oc_diff: order cost needed to place this order
                // - new_oc: total order cost of open orders including the order you are trying to open
                // - ob: order balance - the total cost of current open orders
                // - ab: available balance
                'exact': {
                    '-10009': BadRequest, // {"ret_code":-10009,"ret_msg":"Invalid period!","result":null,"token":null}
                    '-1004': BadRequest, // {"ret_code":-1004,"ret_msg":"Missing required parameter \u0027symbol\u0027","ext_code":null,"ext_info":null,"result":null}
                    '-1021': BadRequest, // {"ret_code":-1021,"ret_msg":"Timestamp for this request is outside of the recvWindow.","ext_code":null,"ext_info":null,"result":null}
                    '-1103': BadRequest, // An unknown parameter was sent.
                    '-1140': InvalidOrder, // {"ret_code":-1140,"ret_msg":"Transaction amount lower than the minimum.","result":{},"ext_code":"","ext_info":null,"time_now":"1659204910.248576"}
                    '-1197': InvalidOrder, // {"ret_code":-1197,"ret_msg":"Your order quantity to buy is too large. The filled price may deviate significantly from the market price. Please try again","result":{},"ext_code":"","ext_info":null,"time_now":"1659204531.979680"}
                    '-2013': InvalidOrder, // {"ret_code":-2013,"ret_msg":"Order does not exist.","ext_code":null,"ext_info":null,"result":null}
                    '-2015': AuthenticationError, // Invalid API-key, IP, or permissions for action.
                    '-6017': BadRequest, // Repayment amount has exceeded the total liability
                    '-6025': BadRequest, // Amount to borrow cannot be lower than the min. amount to borrow (per transaction)
                    '-6029': BadRequest, // Amount to borrow has exceeded the user's estimated max amount to borrow
                    '5004': ExchangeError, // {"retCode":5004,"retMsg":"Server Timeout","result":null,"retExtInfo":{},"time":1667577060106}
                    '7001': BadRequest, // {"retCode":7001,"retMsg":"request params type error"}
                    '10001': BadRequest, // parameter error
                    '10002': InvalidNonce, // request expired, check your timestamp and recv_window
                    '10003': AuthenticationError, // Invalid apikey
                    '10004': AuthenticationError, // invalid sign
                    '10005': PermissionDenied, // permission denied for current apikey
                    '10006': RateLimitExceeded, // too many requests
                    '10007': AuthenticationError, // api_key not found in your request parameters
                    '10008': AuthenticationError, // User had been banned
                    '10009': AuthenticationError, // IP had been banned
                    '10010': PermissionDenied, // request ip mismatch
                    '10014': BadRequest, // Request is duplicate
                    '10016': ExchangeError, // {"retCode":10016,"retMsg":"System error. Please try again later."}
                    '10017': BadRequest, // request path not found or request method is invalid
                    '10018': RateLimitExceeded, // exceed ip rate limit
                    '10020': PermissionDenied, // {"retCode":10020,"retMsg":"your account is not a unified margin account, please update your account","result":null,"retExtInfo":null,"time":1664783731123}
                    '10024': PermissionDenied, // Compliance rules triggered
                    '10027': PermissionDenied, // Trading Banned
                    '10028': PermissionDenied, // The API can only be accessed by unified account users.
                    '10029': PermissionDenied, // The requested symbol is invalid, please check symbol whitelist
                    '12137': InvalidOrder, // {"retCode":12137,"retMsg":"Order quantity has too many decimals.","result":{},"retExtInfo":{},"time":1695900943033}
                    '12201': BadRequest, // {"retCode":12201,"retMsg":"Invalid orderCategory parameter.","result":{},"retExtInfo":null,"time":1666699391220}
                    '12141': BadRequest, // "retCode":12141,"retMsg":"Duplicate clientOrderId.","result":{},"retExtInfo":{},"time":1686134298989}
                    '100028': PermissionDenied, // The API cannot be accessed by unified account users.
                    '110001': OrderNotFound, // Order does not exist
                    '110003': InvalidOrder, // Order price is out of permissible range
                    '110004': InsufficientFunds, // Insufficient wallet balance
                    '110005': InvalidOrder, // position status
                    '110006': InsufficientFunds, // cannot afford estimated position_margin
                    '110007': InsufficientFunds, // {"retCode":110007,"retMsg":"ab not enough for new order","result":{},"retExtInfo":{},"time":1668838414793}
                    '110008': InvalidOrder, // Order has been finished or canceled
                    '110009': InvalidOrder, // The number of stop orders exceeds maximum limit allowed
                    '110010': InvalidOrder, // Order already cancelled
                    '110011': InvalidOrder, // Any adjustments made will trigger immediate liquidation
                    '110012': InsufficientFunds, // Available balance not enough
                    '110013': BadRequest, // Due to risk limit, cannot set leverage
                    '110014': InsufficientFunds, // Available balance not enough to add margin
                    '110015': BadRequest, // the position is in cross_margin
                    '110016': InvalidOrder, // Requested quantity of contracts exceeds risk limit, please adjust your risk limit level before trying again
                    '110017': InvalidOrder, // Reduce-only rule not satisfied
                    '110018': BadRequest, // userId illegal
                    '110019': InvalidOrder, // orderId illegal
                    '110020': InvalidOrder, // number of active orders greater than 500
                    '110021': InvalidOrder, // Open Interest exceeded
                    '110022': InvalidOrder, // qty has been limited, cannot modify the order to add qty
                    '110023': InvalidOrder, // This contract only supports position reduction operation, please contact customer service for details
                    '110024': BadRequest, // You have an existing position, so position mode cannot be switched
                    '110025': NoChange, // Position mode is not modified
                    '110026': MarginModeAlreadySet, // Cross/isolated margin mode is not modified
                    '110027': NoChange, // Margin is not modified
                    '110028': BadRequest, // Open orders exist, so you cannot change position mode
                    '110029': BadRequest, // Hedge mode is not available for this symbol
                    '110030': InvalidOrder, // Duplicate orderId
                    '110031': InvalidOrder, // risk limit info does not exists
                    '110032': InvalidOrder, // Illegal order
                    '110033': InvalidOrder, // Margin cannot be set without open position
                    '110034': InvalidOrder, // There is no net position
                    '110035': InvalidOrder, // Cancel order is not completed before liquidation
                    '110036': InvalidOrder, // Cross margin mode is not allowed to change leverage
                    '110037': InvalidOrder, // User setting list does not have this symbol
                    '110038': InvalidOrder, // Portfolio margin mode is not allowed to change leverage
                    '110039': InvalidOrder, // Maintain margin rate is too high, which may trigger liquidation
                    '110040': InvalidOrder, // Order will trigger forced liquidation, please resubmit the order
                    '110041': InvalidOrder, // Skip liquidation is not allowed when a position or maker order exists
                    '110042': InvalidOrder, // Pre-delivery status can only reduce positions
                    '110043': BadRequest, // Set leverage not modified
                    '110044': InsufficientFunds, // Insufficient available margin
                    '110045': InsufficientFunds, // Insufficient wallet balance
                    '110046': BadRequest, // Any adjustments made will trigger immediate liquidation
                    '110047': BadRequest, // Risk limit cannot be adjusted due to insufficient available margin
                    '110048': BadRequest, // Risk limit cannot be adjusted as the current/expected position value held exceeds the revised risk limit
                    '110049': BadRequest, // Tick notes can only be numbers
                    '110050': BadRequest, // Coin is not in the range of selected
                    '110051': InsufficientFunds, // The user's available balance cannot cover the lowest price of the current market
                    '110052': InsufficientFunds, // User's available balance is insufficient to set a price
                    '110053': InsufficientFunds, // The user's available balance cannot cover the current market price and upper limit price
                    '110054': InvalidOrder, // This position has at least one take profit link order, so the take profit and stop loss mode cannot be switched
                    '110055': InvalidOrder, // This position has at least one stop loss link order, so the take profit and stop loss mode cannot be switched
                    '110056': InvalidOrder, // This position has at least one trailing stop link order, so the take profit and stop loss mode cannot be switched
                    '110057': InvalidOrder, // Conditional order or limit order contains TP/SL related params
                    '110058': InvalidOrder, // Insufficient number of remaining position size to set take profit and stop loss
                    '110059': InvalidOrder, // In the case of partial filled of the open order, it is not allowed to modify the take profit and stop loss settings of the open order
                    '110060': BadRequest, // Under full TP/SL mode, it is not allowed to modify TP/SL
                    '110061': BadRequest, // Under partial TP/SL mode, TP/SL set more than 20
                    '110062': BadRequest, // Institution MMP profile not found.
                    '110063': ExchangeError, // Settlement in progress! xxx not available for trades.
                    '110064': InvalidOrder, // The number of contracts modified cannot be less than or equal to the filled quantity
                    '110065': PermissionDenied, // MMP hasn't yet been enabled for your account. Please contact your BD manager.
                    '110066': ExchangeError, // No trading is allowed at the current time
                    '110067': PermissionDenied, // unified account is not support
                    '110068': PermissionDenied, // Leveraged user trading is not allowed
                    '110069': PermissionDenied, // Do not allow OTC lending users to trade
                    '110070': InvalidOrder, // ETP symbols are not allowed to be traded
                    '110071': ExchangeError, // Sorry, we're revamping the Unified Margin Account! Currently, new upgrades are not supported. If you have any questions, please contact our 24/7 customer support.
                    '110072': InvalidOrder, // OrderLinkedID is duplicate
                    '110073': ExchangeError, // Set margin mode failed
                    '130006': InvalidOrder, // {"ret_code":130006,"ret_msg":"The number of contracts exceeds maximum limit allowed: too large","ext_code":"","ext_info":"","result":null,"time_now":"1658397095.099030","rate_limit_status":99,"rate_limit_reset_ms":1658397095097,"rate_limit":100}
                    '130021': InsufficientFunds, // {"ret_code":130021,"ret_msg":"orderfix price failed for CannotAffordOrderCost.","ext_code":"","ext_info":"","result":null,"time_now":"1644588250.204878","rate_limit_status":98,"rate_limit_reset_ms":1644588250200,"rate_limit":100} |  {"ret_code":130021,"ret_msg":"oc_diff[1707966351], new_oc[1707966351] with ob[....]+AB[....]","ext_code":"","ext_info":"","result":null,"time_now":"1658395300.872766","rate_limit_status":99,"rate_limit_reset_ms":1658395300855,"rate_limit":100} caused issues/9149#issuecomment-1146559498
                    '130074': InvalidOrder, // {"ret_code":130074,"ret_msg":"expect Rising, but trigger_price[190000000] \u003c= current[211280000]??LastPrice","ext_code":"","ext_info":"","result":null,"time_now":"1655386638.067076","rate_limit_status":97,"rate_limit_reset_ms":1655386638065,"rate_limit":100}
                    '131001': InsufficientFunds, // {"retCode":131001,"retMsg":"the available balance is not sufficient to cover the handling fee","result":{},"retExtInfo":{},"time":1666892821245}
                    '131084': ExchangeError, // Withdraw failed because of Uta Upgrading
                    '131200': ExchangeError, // Service error
                    '131201': ExchangeError, // Internal error
                    '131202': BadRequest, // Invalid memberId
                    '131203': BadRequest, // Request parameter error
                    '131204': BadRequest, // Account info error
                    '131205': BadRequest, // Query transfer error
                    '131206': ExchangeError, // Fail to transfer
                    '131207': BadRequest, // Account not exist
                    '131208': ExchangeError, // Forbid transfer
                    '131209': BadRequest, // Get subMember relation error
                    '131210': BadRequest, // Amount accuracy error
                    '131211': BadRequest, // fromAccountType can't be the same as toAccountType
                    '131212': InsufficientFunds, // Insufficient balance
                    '131213': BadRequest, // TransferLTV check error
                    '131214': BadRequest, // TransferId exist
                    '131215': BadRequest, // Amount error
                    '131216': ExchangeError, // Query balance error
                    '131217': ExchangeError, // Risk check error
                    '131002': BadRequest, // Parameter error
                    '131003': ExchangeError, // Interal error
                    '131004': AuthenticationError, // KYC needed
                    '131085': InsufficientFunds, // Withdrawal amount is greater than your availale balance (the deplayed withdrawal is triggered)
                    '131086': BadRequest, // Withdrawal amount exceeds risk limit (the risk limit of margin trade is triggered)
                    '131088': BadRequest, // The withdrawal amount exceeds the remaining withdrawal limit of your identity verification level. The current available amount for withdrawal : %s
                    '131089': BadRequest, // User sensitive operation, withdrawal is prohibited within 24 hours
                    '131090': ExchangeError, // User withdraw has been banned
                    '131091': ExchangeError, // Blocked login status does not allow withdrawals
                    '131092': ExchangeError, // User status is abnormal
                    '131093': ExchangeError, // The withdrawal address is not in the whitelist
                    '131094': BadRequest, // UserId is not in the whitelist
                    '131095': BadRequest, // Withdrawl amount exceeds the 24 hour platform limit
                    '131096': BadRequest, // Withdraw amount does not satify the lower limit or upper limit
                    '131097': ExchangeError, // Withdrawal of this currency has been closed
                    '131098': ExchangeError, // Withdrawal currently is not availble from new address
                    '131099': ExchangeError, // Hot wallet status can cancel the withdraw
                    '140001': OrderNotFound, // Order does not exist
                    '140003': InvalidOrder, // Order price is out of permissible range
                    '140004': InsufficientFunds, // Insufficient wallet balance
                    '140005': InvalidOrder, // position status
                    '140006': InsufficientFunds, // cannot afford estimated position_margin
                    '140007': InsufficientFunds, // Insufficient available balance
                    '140008': InvalidOrder, // Order has been finished or canceled
                    '140009': InvalidOrder, // The number of stop orders exceeds maximum limit allowed
                    '140010': InvalidOrder, // Order already cancelled
                    '140011': InvalidOrder, // Any adjustments made will trigger immediate liquidation
                    '140012': InsufficientFunds, // Available balance not enough
                    '140013': BadRequest, // Due to risk limit, cannot set leverage
                    '140014': InsufficientFunds, // Available balance not enough to add margin
                    '140015': InvalidOrder, // the position is in cross_margin
                    '140016': InvalidOrder, // Requested quantity of contracts exceeds risk limit, please adjust your risk limit level before trying again
                    '140017': InvalidOrder, // Reduce-only rule not satisfied
                    '140018': BadRequest, // userId illegal
                    '140019': InvalidOrder, // orderId illegal
                    '140020': InvalidOrder, // number of active orders greater than 500
                    '140021': InvalidOrder, // Open Interest exceeded
                    '140022': InvalidOrder, // qty has been limited, cannot modify the order to add qty
                    '140023': InvalidOrder, // This contract only supports position reduction operation, please contact customer service for details
                    '140024': BadRequest, // You have an existing position, so position mode cannot be switched
                    '140025': BadRequest, // Position mode is not modified
                    '140026': BadRequest, // Cross/isolated margin mode is not modified
                    '140027': BadRequest, // Margin is not modified
                    '140028': InvalidOrder, // Open orders exist, so you cannot change position mode
                    '140029': BadRequest, // Hedge mode is not available for this symbol
                    '140030': InvalidOrder, // Duplicate orderId
                    '140031': BadRequest, // risk limit info does not exists
                    '140032': InvalidOrder, // Illegal order
                    '140033': InvalidOrder, // Margin cannot be set without open position
                    '140034': InvalidOrder, // There is no net position
                    '140035': InvalidOrder, // Cancel order is not completed before liquidation
                    '140036': BadRequest, // Cross margin mode is not allowed to change leverage
                    '140037': InvalidOrder, // User setting list does not have this symbol
                    '140038': BadRequest, // Portfolio margin mode is not allowed to change leverage
                    '140039': BadRequest, // Maintain margin rate is too high, which may trigger liquidation
                    '140040': InvalidOrder, // Order will trigger forced liquidation, please resubmit the order
                    '140041': InvalidOrder, // Skip liquidation is not allowed when a position or maker order exists
                    '140042': InvalidOrder, // Pre-delivery status can only reduce positions
                    '140043': BadRequest, // Set leverage not modified
                    '140044': InsufficientFunds, // Insufficient available margin
                    '140045': InsufficientFunds, // Insufficient wallet balance
                    '140046': BadRequest, // Any adjustments made will trigger immediate liquidation
                    '140047': BadRequest, // Risk limit cannot be adjusted due to insufficient available margin
                    '140048': BadRequest, // Risk limit cannot be adjusted as the current/expected position value held exceeds the revised risk limit
                    '140049': BadRequest, // Tick notes can only be numbers
                    '140050': InvalidOrder, // Coin is not in the range of selected
                    '140051': InsufficientFunds, // The user's available balance cannot cover the lowest price of the current market
                    '140052': InsufficientFunds, // User's available balance is insufficient to set a price
                    '140053': InsufficientFunds, // The user's available balance cannot cover the current market price and upper limit price
                    '140054': InvalidOrder, // This position has at least one take profit link order, so the take profit and stop loss mode cannot be switched
                    '140055': InvalidOrder, // This position has at least one stop loss link order, so the take profit and stop loss mode cannot be switched
                    '140056': InvalidOrder, // This position has at least one trailing stop link order, so the take profit and stop loss mode cannot be switched
                    '140057': InvalidOrder, // Conditional order or limit order contains TP/SL related params
                    '140058': InvalidOrder, // Insufficient number of remaining position size to set take profit and stop loss
                    '140059': InvalidOrder, // In the case of partial filled of the open order, it is not allowed to modify the take profit and stop loss settings of the open order
                    '140060': BadRequest, // Under full TP/SL mode, it is not allowed to modify TP/SL
                    '140061': BadRequest, // Under partial TP/SL mode, TP/SL set more than 20
                    '140062': BadRequest, // Institution MMP profile not found.
                    '140063': ExchangeError, // Settlement in progress! xxx not available for trades.
                    '140064': InvalidOrder, // The number of contracts modified cannot be less than or equal to the filled quantity
                    '140065': PermissionDenied, // MMP hasn't yet been enabled for your account. Please contact your BD manager.
                    '140066': ExchangeError, // No trading is allowed at the current time
                    '140067': PermissionDenied, // unified account is not support
                    '140068': PermissionDenied, // Leveraged user trading is not allowed
                    '140069': PermissionDenied, // Do not allow OTC lending users to trade
                    '140070': InvalidOrder, // ETP symbols are not allowed to be traded
                    '170001': ExchangeError, // Internal error.
                    '170007': RequestTimeout, // Timeout waiting for response from backend server.
                    '170005': InvalidOrder, // Too many new orders; current limit is %s orders per %s.
                    '170031': ExchangeError, // The feature has been suspended
                    '170032': ExchangeError, // Network error. Please try again later
                    '170033': InsufficientFunds, // margin Insufficient account balance
                    '170034': InsufficientFunds, // Liability over flow in spot leverage trade!
                    '170035': BadRequest, // Submitted to the system for processing!
                    '170036': BadRequest, // You haven't enabled Cross Margin Trading yet. To do so, please head to the PC trading site or the Bybit app
                    '170037': BadRequest, // Cross Margin Trading not yet supported by the selected coin
                    '170105': BadRequest, // Parameter '%s' was empty.
                    '170115': InvalidOrder, // Invalid timeInForce.
                    '170116': InvalidOrder, // Invalid orderType.
                    '170117': InvalidOrder, // Invalid side.
                    '170121': InvalidOrder, // Invalid symbol.
                    '170130': BadRequest, // Data sent for paramter '%s' is not valid.
                    '170131': InsufficientFunds, // Balance insufficient
                    '170132': InvalidOrder, // Order price too high.
                    '170133': InvalidOrder, // Order price lower than the minimum.
                    '170134': InvalidOrder, // Order price decimal too long.
                    '170135': InvalidOrder, // Order quantity too large.
                    '170136': InvalidOrder, // Order quantity lower than the minimum.
                    '170137': InvalidOrder, // Order volume decimal too long
                    '170139': InvalidOrder, // Order has been filled.
                    '170140': InvalidOrder, // Transaction amount lower than the minimum.
                    '170124': InvalidOrder, // Order amount too large.
                    '170141': InvalidOrder, // Duplicate clientOrderId
                    '170142': InvalidOrder, // Order has been canceled
                    '170143': InvalidOrder, // Cannot be found on order book
                    '170144': InvalidOrder, // Order has been locked
                    '170145': InvalidOrder, // This order type does not support cancellation
                    '170146': InvalidOrder, // Order creation timeout
                    '170147': InvalidOrder, // Order cancellation timeout
                    '170148': InvalidOrder, // Market order amount decimal too long
                    '170149': ExchangeError, // Create order failed
                    '170150': ExchangeError, // Cancel order failed
                    '170151': InvalidOrder, // The trading pair is not open yet
                    '170157': InvalidOrder, // The trading pair is not available for api trading
                    '170159': InvalidOrder, // Market Order is not supported within the first %s minutes of newly launched pairs due to risk control.
                    '170190': InvalidOrder, // Cancel order has been finished
                    '170191': InvalidOrder, // Can not cancel order, please try again later
                    '170192': InvalidOrder, // Order price cannot be higher than %s .
                    '170193': InvalidOrder, // Buy order price cannot be higher than %s.
                    '170194': InvalidOrder, // Sell order price cannot be lower than %s.
                    '170195': InvalidOrder, // Please note that your order may not be filled
                    '170196': InvalidOrder, // Please note that your order may not be filled
                    '170197': InvalidOrder, // Your order quantity to buy is too large. The filled price may deviate significantly from the market price. Please try again
                    '170198': InvalidOrder, // Your order quantity to sell is too large. The filled price may deviate significantly from the market price. Please try again
                    '170199': InvalidOrder, // Your order quantity to buy is too large. The filled price may deviate significantly from the nav. Please try again.
                    '170200': InvalidOrder, // Your order quantity to sell is too large. The filled price may deviate significantly from the nav. Please try again.
                    '170221': BadRequest, // This coin does not exist.
                    '170222': RateLimitExceeded, // Too many requests in this time frame.
                    '170223': InsufficientFunds, // Your Spot Account with Institutional Lending triggers an alert or liquidation.
                    '170224': PermissionDenied, // You're not a user of the Innovation Zone.
                    '170226': InsufficientFunds, // Your Spot Account for Margin Trading is being liquidated.
                    '170227': ExchangeError, // This feature is not supported.
                    '170228': InvalidOrder, // The purchase amount of each order exceeds the estimated maximum purchase amount.
                    '170229': InvalidOrder, // The sell quantity per order exceeds the estimated maximum sell quantity.
                    '170234': ExchangeError, // System Error
                    '170210': InvalidOrder, // New order rejected.
                    '170213': OrderNotFound, // Order does not exist.
                    '170217': InvalidOrder, // Only LIMIT-MAKER order is supported for the current pair.
                    '170218': InvalidOrder, // The LIMIT-MAKER order is rejected due to invalid price.
                    '170010': InvalidOrder, // Purchase failed: Exceed the maximum position limit of leveraged tokens, the current available limit is %s USDT
                    '170011': InvalidOrder, // "Purchase failed: Exceed the maximum position limit of innovation tokens,
                    '170019': InvalidOrder, // the current available limit is replaceKey0 USDT"
                    '170201': PermissionDenied, // Your account has been restricted for trades. If you have any questions, please email us at support@bybit.com
                    '170202': InvalidOrder, // Invalid orderFilter parameter.
                    '170203': InvalidOrder, // Please enter the TP/SL price.
                    '170204': InvalidOrder, // trigger price cannot be higher than 110% price.
                    '170206': InvalidOrder, // trigger price cannot be lower than 90% of qty.
                    '175000': InvalidOrder, // The serialNum is already in use.
                    '175001': InvalidOrder, // Daily purchase limit has been exceeded. Please try again later.
                    '175002': InvalidOrder, // There's a large number of purchase orders. Please try again later.
                    '175003': InsufficientFunds, // Insufficient available balance. Please make a deposit and try again.
                    '175004': InvalidOrder, // Daily redemption limit has been exceeded. Please try again later.
                    '175005': InvalidOrder, // There's a large number of redemption orders. Please try again later.
                    '175006': InsufficientFunds, // Insufficient available balance. Please make a deposit and try again.
                    '175007': InvalidOrder, // Order not found.
                    '175008': InvalidOrder, // Purchase period hasn't started yet.
                    '175009': InvalidOrder, // Purchase amount has exceeded the upper limit.
                    '175010': PermissionDenied, // You haven't passed the quiz yet! To purchase and/or redeem an LT, please complete the quiz first.
                    '175012': InvalidOrder, // Redemption period hasn't started yet.
                    '175013': InvalidOrder, // Redemption amount has exceeded the upper limit.
                    '175014': InvalidOrder, // Purchase of the LT has been temporarily suspended.
                    '175015': InvalidOrder, // Redemption of the LT has been temporarily suspended.
                    '175016': InvalidOrder, // Invalid format. Please check the length and numeric precision.
                    '175017': InvalidOrder, // Failed to place order：Exceed the maximum position limit of leveraged tokens, the current available limit is XXXX USDT
                    '175027': ExchangeError, // Subscriptions and redemptions are temporarily unavailable while account upgrade is in progress
                    '176002': BadRequest, // Query user account info error
                    '176004': BadRequest, // Query order history start time exceeds end time
                    '176003': BadRequest, // Query user loan history error
                    '176006': BadRequest, // Repayment Failed
                    '176005': BadRequest, // Failed to borrow
                    '176008': BadRequest, // You haven't enabled Cross Margin Trading yet. To do so
                    '176007': BadRequest, // User not found
                    '176010': BadRequest, // Failed to locate the coins to borrow
                    '176009': BadRequest, // You haven't enabled Cross Margin Trading yet. To do so
                    '176012': BadRequest, // Pair not available
                    '176011': BadRequest, // Cross Margin Trading not yet supported by the selected coin
                    '176014': BadRequest, // Repeated repayment requests
                    '176013': BadRequest, // Cross Margin Trading not yet supported by the selected pair
                    '176015': InsufficientFunds, // Insufficient available balance
                    '176016': BadRequest, // No repayment required
                    '176017': BadRequest, // Repayment amount has exceeded the total liability
                    '176018': BadRequest, // Settlement in progress
                    '176019': BadRequest, // Liquidation in progress
                    '176020': BadRequest, // Failed to locate repayment history
                    '176021': BadRequest, // Repeated borrowing requests
                    '176022': BadRequest, // Coins to borrow not generally available yet
                    '176023': BadRequest, // Pair to borrow not generally available yet
                    '176024': BadRequest, // Invalid user status
                    '176025': BadRequest, // Amount to borrow cannot be lower than the min. amount to borrow (per transaction)
                    '176026': BadRequest, // Amount to borrow cannot be larger than the max. amount to borrow (per transaction)
                    '176027': BadRequest, // Amount to borrow cannot be higher than the max. amount to borrow per user
                    '176028': BadRequest, // Amount to borrow has exceeded Bybit's max. amount to borrow
                    '176029': BadRequest, // Amount to borrow has exceeded the user's estimated max. amount to borrow
                    '176030': BadRequest, // Query user loan info error
                    '176031': BadRequest, // Number of decimals has exceeded the maximum precision
                    '176034': BadRequest, // The leverage ratio is out of range
                    '176035': PermissionDenied, // Failed to close the leverage switch during liquidation
                    '176036': PermissionDenied, // Failed to adjust leverage switch during forced liquidation
                    '176037': PermissionDenied, // For non-unified transaction users, the operation failed
                    '176038': BadRequest, // The spot leverage is closed and the current operation is not allowed
                    '176039': BadRequest, // Borrowing, current operation is not allowed
                    '176040': BadRequest, // There is a spot leverage order, and the adjustment of the leverage switch failed!
                    '181000': BadRequest, // category is null
                    '181001': BadRequest, // category only support linear or option or spot.
                    '181002': InvalidOrder, // symbol is null.
                    '181003': InvalidOrder, // side is null.
                    '181004': InvalidOrder, // side only support Buy or Sell.
                    '182000': InvalidOrder, // symbol related quote price is null
                    '20001': OrderNotFound, // Order not exists
                    '20003': InvalidOrder, // missing parameter side
                    '20004': InvalidOrder, // invalid parameter side
                    '20005': InvalidOrder, // missing parameter symbol
                    '20006': InvalidOrder, // invalid parameter symbol
                    '20007': InvalidOrder, // missing parameter order_type
                    '20008': InvalidOrder, // invalid parameter order_type
                    '20009': InvalidOrder, // missing parameter qty
                    '20010': InvalidOrder, // qty must be greater than 0
                    '20011': InvalidOrder, // qty must be an integer
                    '20012': InvalidOrder, // qty must be greater than zero and less than 1 million
                    '20013': InvalidOrder, // missing parameter price
                    '20014': InvalidOrder, // price must be greater than 0
                    '20015': InvalidOrder, // missing parameter time_in_force
                    '20016': InvalidOrder, // invalid value for parameter time_in_force
                    '20017': InvalidOrder, // missing parameter order_id
                    '20018': InvalidOrder, // invalid date format
                    '20019': InvalidOrder, // missing parameter stop_px
                    '20020': InvalidOrder, // missing parameter base_price
                    '20021': InvalidOrder, // missing parameter stop_order_id
                    '20022': BadRequest, // missing parameter leverage
                    '20023': BadRequest, // leverage must be a number
                    '20031': BadRequest, // leverage must be greater than zero
                    '20070': BadRequest, // missing parameter margin
                    '20071': BadRequest, // margin must be greater than zero
                    '20084': BadRequest, // order_id or order_link_id is required
                    '30001': BadRequest, // order_link_id is repeated
                    '30003': InvalidOrder, // qty must be more than the minimum allowed
                    '30004': InvalidOrder, // qty must be less than the maximum allowed
                    '30005': InvalidOrder, // price exceeds maximum allowed
                    '30007': InvalidOrder, // price exceeds minimum allowed
                    '30008': InvalidOrder, // invalid order_type
                    '30009': ExchangeError, // no position found
                    '30010': InsufficientFunds, // insufficient wallet balance
                    '30011': PermissionDenied, // operation not allowed as position is undergoing liquidation
                    '30012': PermissionDenied, // operation not allowed as position is undergoing ADL
                    '30013': PermissionDenied, // position is in liq or adl status
                    '30014': InvalidOrder, // invalid closing order, qty should not greater than size
                    '30015': InvalidOrder, // invalid closing order, side should be opposite
                    '30016': ExchangeError, // TS and SL must be cancelled first while closing position
                    '30017': InvalidOrder, // estimated fill price cannot be lower than current Buy liq_price
                    '30018': InvalidOrder, // estimated fill price cannot be higher than current Sell liq_price
                    '30019': InvalidOrder, // cannot attach TP/SL params for non-zero position when placing non-opening position order
                    '30020': InvalidOrder, // position already has TP/SL params
                    '30021': InvalidOrder, // cannot afford estimated position_margin
                    '30022': InvalidOrder, // estimated buy liq_price cannot be higher than current mark_price
                    '30023': InvalidOrder, // estimated sell liq_price cannot be lower than current mark_price
                    '30024': InvalidOrder, // cannot set TP/SL/TS for zero-position
                    '30025': InvalidOrder, // trigger price should bigger than 10% of last price
                    '30026': InvalidOrder, // price too high
                    '30027': InvalidOrder, // price set for Take profit should be higher than Last Traded Price
                    '30028': InvalidOrder, // price set for Stop loss should be between Liquidation price and Last Traded Price
                    '30029': InvalidOrder, // price set for Stop loss should be between Last Traded Price and Liquidation price
                    '30030': InvalidOrder, // price set for Take profit should be lower than Last Traded Price
                    '30031': InsufficientFunds, // insufficient available balance for order cost
                    '30032': InvalidOrder, // order has been filled or cancelled
                    '30033': RateLimitExceeded, // The number of stop orders exceeds maximum limit allowed
                    '30034': OrderNotFound, // no order found
                    '30035': RateLimitExceeded, // too fast to cancel
                    '30036': ExchangeError, // the expected position value after order execution exceeds the current risk limit
                    '30037': InvalidOrder, // order already cancelled
                    '30041': ExchangeError, // no position found
                    '30042': InsufficientFunds, // insufficient wallet balance
                    '30043': InvalidOrder, // operation not allowed as position is undergoing liquidation
                    '30044': InvalidOrder, // operation not allowed as position is undergoing AD
                    '30045': InvalidOrder, // operation not allowed as position is not normal status
                    '30049': InsufficientFunds, // insufficient available balance
                    '30050': ExchangeError, // any adjustments made will trigger immediate liquidation
                    '30051': ExchangeError, // due to risk limit, cannot adjust leverage
                    '30052': ExchangeError, // leverage can not less than 1
                    '30054': ExchangeError, // position margin is invalid
                    '30057': ExchangeError, // requested quantity of contracts exceeds risk limit
                    '30063': ExchangeError, // reduce-only rule not satisfied
                    '30067': InsufficientFunds, // insufficient available balance
                    '30068': ExchangeError, // exit value must be positive
                    '30074': InvalidOrder, // can't create the stop order, because you expect the order will be triggered when the LastPrice(or IndexPrice、 MarkPrice, determined by trigger_by) is raising to stop_px, but the LastPrice(or IndexPrice、 MarkPrice) is already equal to or greater than stop_px, please adjust base_price or stop_px
                    '30075': InvalidOrder, // can't create the stop order, because you expect the order will be triggered when the LastPrice(or IndexPrice、 MarkPrice, determined by trigger_by) is falling to stop_px, but the LastPrice(or IndexPrice、 MarkPrice) is already equal to or less than stop_px, please adjust base_price or stop_px
                    '30078': ExchangeError, // {"ret_code":30078,"ret_msg":"","ext_code":"","ext_info":"","result":null,"time_now":"1644853040.916000","rate_limit_status":73,"rate_limit_reset_ms":1644853040912,"rate_limit":75}
                    // '30084': BadRequest, // Isolated not modified, see handleErrors below
                    '33004': AuthenticationError, // apikey already expired
                    '34026': ExchangeError, // the limit is no change
                    '34036': BadRequest, // {"ret_code":34036,"ret_msg":"leverage not modified","ext_code":"","ext_info":"","result":null,"time_now":"1652376449.258918","rate_limit_status":74,"rate_limit_reset_ms":1652376449255,"rate_limit":75}
                    '35015': BadRequest, // {"ret_code":35015,"ret_msg":"Qty not in range","ext_code":"","ext_info":"","result":null,"time_now":"1652277215.821362","rate_limit_status":99,"rate_limit_reset_ms":1652277215819,"rate_limit":100}
                    '340099': ExchangeError, // Server error
                    '3400045': ExchangeError, // Set margin mode failed
                    '3100116': BadRequest, // {"retCode":3100116,"retMsg":"Order quantity below the lower limit 0.01.","result":null,"retExtMap":{"key0":"0.01"}}
                    '3100198': BadRequest, // {"retCode":3100198,"retMsg":"orderLinkId can not be empty.","result":null,"retExtMap":{}}
                    '3200300': InsufficientFunds, // {"retCode":3200300,"retMsg":"Insufficient margin balance.","result":null,"retExtMap":{}}
                },
                'broad': {
                    'Request timeout': RequestTimeout, // {"retCode":10016,"retMsg":"Request timeout, please try again later","result":{},"retExtInfo":{},"time":1675307914985}
                    'unknown orderInfo': OrderNotFound, // {"ret_code":-1,"ret_msg":"unknown orderInfo","ext_code":"","ext_info":"","result":null,"time_now":"1584030414.005545","rate_limit_status":99,"rate_limit_reset_ms":1584030414003,"rate_limit":100}
                    'invalid api_key': AuthenticationError, // {"ret_code":10003,"ret_msg":"invalid api_key","ext_code":"","ext_info":"","result":null,"time_now":"1599547085.415797"}
                    // the below two issues are caused as described: issues/9149#issuecomment-1146559498, when response is such:  {"ret_code":130021,"ret_msg":"oc_diff[1707966351], new_oc[1707966351] with ob[....]+AB[....]","ext_code":"","ext_info":"","result":null,"time_now":"1658395300.872766","rate_limit_status":99,"rate_limit_reset_ms":1658395300855,"rate_limit":100}
                    'oc_diff': InsufficientFunds,
                    'new_oc': InsufficientFunds,
                    'openapi sign params error!': AuthenticationError, // {"retCode":10001,"retMsg":"empty value: apiTimestamp[] apiKey[] apiSignature[xxxxxxxxxxxxxxxxxxxxxxx]: openapi sign params error!","result":null,"retExtInfo":null,"time":1664789597123}
                },
            },
            'precisionMode': TICK_SIZE,
            'options': {
                'enableUnifiedMargin': undefined,
                'enableUnifiedAccount': undefined,
                'createMarketBuyOrderRequiresPrice': true,
                'createUnifiedMarginAccount': false,
                'defaultType': 'swap',  // 'swap', 'future', 'option', 'spot'
                'defaultSubType': 'linear',  // 'linear', 'inverse'
                'defaultSettle': 'USDT', // USDC for USDC settled markets
                'code': 'BTC',
                'recvWindow': 5 * 1000, // 5 sec default
                'timeDifference': 0, // the difference between system clock and exchange server clock
                'adjustForTimeDifference': false, // controls the adjustment logic upon instantiation
                'loadAllOptions': false, // load all possible option markets, adds signficant load time
                'loadExpiredOptions': false, // loads expired options, to load all possible expired options set loadAllOptions to true
                'brokerId': 'CCXT',
                'accountsByType': {
                    'spot': 'SPOT',
                    'margin': 'SPOT',
                    'future': 'CONTRACT',
                    'swap': 'CONTRACT',
                    'option': 'OPTION',
                    'investment': 'INVESTMENT',
                    'unified': 'UNIFIED',
                    'funding': 'FUND',
                    'fund': 'FUND',
                    'contract': 'CONTRACT',
                },
                'accountsById': {
                    'SPOT': 'spot',
                    'MARGIN': 'spot',
                    'CONTRACT': 'contract',
                    'OPTION': 'option',
                    'INVESTMENT': 'investment',
                    'UNIFIED': 'unified',
                    'FUND': 'fund',
                },
                'networks': {
                    'ERC20': 'ETH',
                    'TRC20': 'TRX',
                    'BEP20': 'BSC',
                    'OMNI': 'OMNI',
                    'SPL': 'SOL',
                },
                'networksById': {
                    'ETH': 'ERC20',
                    'TRX': 'TRC20',
                    'BSC': 'BEP20',
                    'OMNI': 'OMNI',
                    'SPL': 'SOL',
                },
                'defaultNetwork': 'ERC20',
                'defaultNetworks': {
                    'USDT': 'TRC20',
                },
                'intervals': {
                    '5m': '5min',
                    '15m': '15min',
                    '30m': '30min',
                    '1h': '1h',
                    '4h': '4h',
                    '1d': '1d',
                },
            },
            'fees': {
                'trading': {
                    'feeSide': 'get',
                    'tierBased': true,
                    'percentage': true,
                    'taker': 0.00075,
                    'maker': 0.0001,
                },
                'funding': {
                    'tierBased': false,
                    'percentage': false,
                    'withdraw': {},
                    'deposit': {},
                },
            },
        });
    }

    nonce () {
        return this.milliseconds () - this.options['timeDifference'];
    }

    addPaginationCursorToResult (response) {
        const result = this.safeValue (response, 'result', {});
        const data = this.safeValueN (result, [ 'list', 'rows', 'data', 'dataList' ], []);
        const paginationCursor = this.safeString2 (result, 'nextPageCursor', 'cursor');
        const dataLength = data.length;
        if ((paginationCursor !== undefined) && (dataLength > 0)) {
            const first = data[0];
            first['nextPageCursor'] = paginationCursor;
            data[0] = first;
        }
        return data;
    }

    async isUnifiedEnabled (params = {}) {
        // The API key of user id must own one of permissions will be allowed to call following API endpoints.
        // SUB UID: "Account Transfer"
        // MASTER UID: "Account Transfer", "Subaccount Transfer", "Withdrawal"
        const enableUnifiedMargin = this.safeValue (this.options, 'enableUnifiedMargin');
        const enableUnifiedAccount = this.safeValue (this.options, 'enableUnifiedAccount');
        if (enableUnifiedMargin === undefined || enableUnifiedAccount === undefined) {
            const response = await this.privateGetV5UserQueryApi (params);
            //
            //     {
            //         "retCode": 0,
            //         "retMsg": "",
            //         "result": {
            //             "id": "13770661",
            //             "note": "XXXXXX",
            //             "apiKey": "XXXXXX",
            //             "readOnly": 0,
            //             "secret": "",
            //             "permissions": {
            //                 "ContractTrade": [...],
            //                 "Spot": [...],
            //                 "Wallet": [...],
            //                 "Options": [...],
            //                 "Derivatives": [...],
            //                 "CopyTrading": [...],
            //                 "BlockTrade": [...],
            //                 "Exchange": [...],
            //                 "NFT": [...],
            //             },
            //             "ips": [...],
            //             "type": 1,
            //             "deadlineDay": 83,
            //             "expiredAt": "2023-05-15T03:21:05Z",
            //             "createdAt": "2022-10-16T02:24:40Z",
            //             "unified": 0,
            //             "uta": 0,
            //             "userID": 24600000,
            //             "inviterID": 0,
            //             "vipLevel": "No VIP",
            //             "mktMakerLevel": "0",
            //             "affiliateID": 0,
            //             "rsaPublicKey": "",
            //             "isMaster": false
            //         },
            //         "retExtInfo": {},
            //         "time": 1676891757649
            //     }
            //
            const result = this.safeValue (response, 'result', {});
            this.options['enableUnifiedMargin'] = this.safeInteger (result, 'unified') === 1;
            this.options['enableUnifiedAccount'] = this.safeInteger (result, 'uta') === 1;
        }
        return [ this.options['enableUnifiedMargin'], this.options['enableUnifiedAccount'] ];
    }

    async upgradeUnifiedTradeAccount (params = {}) {
        return await this.privatePostV5AccountUpgradeToUta (params);
    }

    convertExpireDate (date) {
        // parse YYMMDD to timestamp
        const year = date.slice (0, 2);
        const month = date.slice (2, 4);
        const day = date.slice (4, 6);
        const reconstructedDate = '20' + year + '-' + month + '-' + day + 'T00:00:00Z';
        return reconstructedDate;
    }

    convertExpireDateToMarketIdDate (date) {
        // parse 231229 to 29DEC23
        const year = date.slice (0, 2);
        const monthRaw = date.slice (2, 4);
        let month = undefined;
        const day = date.slice (4, 6);
        if (monthRaw === '01') {
            month = 'JAN';
        } else if (monthRaw === '02') {
            month = 'FEB';
        } else if (monthRaw === '03') {
            month = 'MAR';
        } else if (monthRaw === '04') {
            month = 'APR';
        } else if (monthRaw === '05') {
            month = 'MAY';
        } else if (monthRaw === '06') {
            month = 'JUN';
        } else if (monthRaw === '07') {
            month = 'JUL';
        } else if (monthRaw === '08') {
            month = 'AUG';
        } else if (monthRaw === '09') {
            month = 'SEP';
        } else if (monthRaw === '10') {
            month = 'OCT';
        } else if (monthRaw === '11') {
            month = 'NOV';
        } else if (monthRaw === '12') {
            month = 'DEC';
        }
        const reconstructedDate = day + month + year;
        return reconstructedDate;
    }

    convertMarketIdExpireDate (date) {
        // parse 22JAN23 to 230122
        const monthMappping = {
            'JAN': '01',
            'FEB': '02',
            'MAR': '03',
            'APR': '04',
            'MAY': '05',
            'JUN': '06',
            'JUL': '07',
            'AUG': '08',
            'SEP': '09',
            'OCT': '10',
            'NOV': '11',
            'DEC': '12',
        };
        const year = date.slice (0, 2);
        const monthName = date.slice (2, 5);
        const month = this.safeString (monthMappping, monthName);
        const day = date.slice (5, 7);
        const reconstructedDate = day + month + year;
        return reconstructedDate;
    }

    createExpiredOptionMarket (symbol) {
        // support expired option contracts
        const quote = 'USD';
        const settle = 'USDC';
        const optionParts = symbol.split ('-');
        const symbolBase = symbol.split ('/');
        let base = undefined;
        let expiry = undefined;
        if (symbol.indexOf ('/') > -1) {
            base = this.safeString (symbolBase, 0);
            expiry = this.safeString (optionParts, 1);
        } else {
            base = this.safeString (optionParts, 0);
            expiry = this.convertMarketIdExpireDate (this.safeString (optionParts, 1));
        }
        const strike = this.safeString (optionParts, 2);
        const optionType = this.safeString (optionParts, 3);
        const datetime = this.convertExpireDate (expiry);
        const timestamp = this.parse8601 (datetime);
        return {
            'id': base + '-' + this.convertExpireDateToMarketIdDate (expiry) + '-' + strike + '-' + optionType,
            'symbol': base + '/' + quote + ':' + settle + '-' + expiry + '-' + strike + '-' + optionType,
            'base': base,
            'quote': quote,
            'settle': settle,
            'baseId': base,
            'quoteId': quote,
            'settleId': settle,
            'active': false,
            'type': 'option',
            'linear': undefined,
            'inverse': undefined,
            'spot': false,
            'swap': false,
            'future': false,
            'option': true,
            'margin': false,
            'contract': true,
            'contractSize': undefined,
            'expiry': timestamp,
            'expiryDatetime': datetime,
            'optionType': (optionType === 'C') ? 'call' : 'put',
            'strike': this.parseNumber (strike),
            'precision': {
                'amount': undefined,
                'price': undefined,
            },
            'limits': {
                'amount': {
                    'min': undefined,
                    'max': undefined,
                },
                'price': {
                    'min': undefined,
                    'max': undefined,
                },
                'cost': {
                    'min': undefined,
                    'max': undefined,
                },
            },
            'info': undefined,
        } as MarketInterface;
    }

    market (symbol) {
        if (this.markets === undefined) {
            throw new ExchangeError (this.id + ' markets not loaded');
        }
        if (typeof symbol === 'string') {
            if (symbol in this.markets) {
                return this.markets[symbol];
            } else if (symbol in this.markets_by_id) {
                const markets = this.markets_by_id[symbol];
                let defaultType = this.safeString2 (this.options, 'defaultType', 'defaultSubType', 'spot');
                if (defaultType === 'future') {
                    defaultType = 'contract';
                }
                for (let i = 0; i < markets.length; i++) {
                    const market = markets[i];
                    if (market[defaultType]) {
                        return market;
                    }
                }
                return markets[0];
            } else if ((symbol.indexOf ('-C') > -1) || (symbol.indexOf ('-P') > -1)) {
                return this.createExpiredOptionMarket (symbol);
            }
        }
        throw new BadSymbol (this.id + ' does not have market symbol ' + symbol);
    }

    safeMarket (marketId = undefined, market = undefined, delimiter = undefined, marketType = undefined) {
        const isOption = (marketId !== undefined) && ((marketId.indexOf ('-C') > -1) || (marketId.indexOf ('-P') > -1));
        if (isOption && !(marketId in this.markets_by_id)) {
            // handle expired option contracts
            return this.createExpiredOptionMarket (marketId);
        }
        return super.safeMarket (marketId, market, delimiter, marketType);
    }

    getBybitType (method, market, params = {}) {
        let type = undefined;
        [ type, params ] = this.handleMarketTypeAndParams (method, market, params);
        let subType = undefined;
        [ subType, params ] = this.handleSubTypeAndParams (method, market, params);
        if (type === 'option' || type === 'spot') {
            return [ type, params ];
        }
        return [ subType, params ];
    }

    async fetchTime (params = {}) {
        /**
         * @method
         * @name bybit#fetchTime
         * @description fetches the current integer timestamp in milliseconds from the exchange server
         * @see https://bybit-exchange.github.io/docs/v5/market/time
         * @param {object} [params] extra parameters specific to the bybit api endpoint
         * @returns {int} the current integer timestamp in milliseconds from the exchange server
         */
        const response = await this.publicGetV5MarketTime (params);
        //
        //    {
        //         "retCode": "0",
        //         "retMsg": "OK",
        //         "result": {
        //             "timeSecond": "1666879482",
        //             "timeNano": "1666879482792685914"
        //         },
        //         "retExtInfo": {},
        //         "time": "1666879482792"
        //     }
        //
        return this.safeInteger (response, 'time');
    }

    async fetchCurrencies (params = {}) {
        /**
         * @method
         * @name bybit#fetchCurrencies
         * @description fetches all available currencies on an exchange
         * @see https://bybit-exchange.github.io/docs/v5/asset/coin-info
         * @param {object} [params] extra parameters specific to the bybit api endpoint
         * @returns {object} an associative dictionary of currencies
         */
        if (!this.checkRequiredCredentials (false)) {
            return undefined;
        }
        const response = await this.privateGetV5AssetCoinQueryInfo (params);
        //
        //     {
        //         "retCode": 0,
        //         "retMsg": "",
        //         "result": {
        //             "rows": [
        //                 {
        //                     "name": "BTC",
        //                     "coin": "BTC",
        //                     "remainAmount": "150",
        //                     "chains": [
        //                         {
        //                             "chainType": "BTC",
        //                             "confirmation": "10000",
        //                             "withdrawFee": "0.0005",
        //                             "depositMin": "0.0005",
        //                             "withdrawMin": "0.001",
        //                             "chain": "BTC",
        //                             "chainDeposit": "1",
        //                             "chainWithdraw": "1",
        //                             "minAccuracy": "8"
        //                         }
        //                     ]
        //                 }
        //             ]
        //         },
        //         "retExtInfo": {},
        //         "time": 1672194582264
        //     }
        //
        const data = this.safeValue (response, 'result', []);
        const rows = this.safeValue (data, 'rows', []);
        const result = {};
        for (let i = 0; i < rows.length; i++) {
            const currency = rows[i];
            const currencyId = this.safeString (currency, 'coin');
            const code = this.safeCurrencyCode (currencyId);
            const name = this.safeString (currency, 'name');
            const chains = this.safeValue (currency, 'chains', []);
            const networks = {};
            let minPrecision = undefined;
            let minWithdrawFeeString = undefined;
            let minWithdrawString = undefined;
            let minDepositString = undefined;
            let deposit = false;
            let withdraw = false;
            for (let j = 0; j < chains.length; j++) {
                const chain = chains[j];
                const networkId = this.safeString (chain, 'chain');
                const networkCode = this.networkIdToCode (networkId);
                const precision = this.parseNumber (this.parsePrecision (this.safeString (chain, 'minAccuracy')));
                minPrecision = (minPrecision === undefined) ? precision : Math.min (minPrecision, precision);
                const depositAllowed = this.safeInteger (chain, 'chainDeposit') === 1;
                deposit = (depositAllowed) ? depositAllowed : deposit;
                const withdrawAllowed = this.safeInteger (chain, 'chainWithdraw') === 1;
                withdraw = (withdrawAllowed) ? withdrawAllowed : withdraw;
                const withdrawFeeString = this.safeString (chain, 'withdrawFee');
                if (withdrawFeeString !== undefined) {
                    minWithdrawFeeString = (minWithdrawFeeString === undefined) ? withdrawFeeString : Precise.stringMin (withdrawFeeString, minWithdrawFeeString);
                }
                const minNetworkWithdrawString = this.safeString (chain, 'withdrawMin');
                if (minNetworkWithdrawString !== undefined) {
                    minWithdrawString = (minWithdrawString === undefined) ? minNetworkWithdrawString : Precise.stringMin (minNetworkWithdrawString, minWithdrawString);
                }
                const minNetworkDepositString = this.safeString (chain, 'depositMin');
                if (minNetworkDepositString !== undefined) {
                    minDepositString = (minDepositString === undefined) ? minNetworkDepositString : Precise.stringMin (minNetworkDepositString, minDepositString);
                }
                networks[networkCode] = {
                    'info': chain,
                    'id': networkId,
                    'network': networkCode,
                    'active': depositAllowed && withdrawAllowed,
                    'deposit': depositAllowed,
                    'withdraw': withdrawAllowed,
                    'fee': this.parseNumber (withdrawFeeString),
                    'precision': precision,
                    'limits': {
                        'withdraw': {
                            'min': this.parseNumber (minNetworkWithdrawString),
                            'max': undefined,
                        },
                        'deposit': {
                            'min': this.parseNumber (minNetworkDepositString),
                            'max': undefined,
                        },
                    },
                };
            }
            result[code] = {
                'info': currency,
                'code': code,
                'id': currencyId,
                'name': name,
                'active': deposit && withdraw,
                'deposit': deposit,
                'withdraw': withdraw,
                'fee': this.parseNumber (minWithdrawFeeString),
                'precision': minPrecision,
                'limits': {
                    'amount': {
                        'min': undefined,
                        'max': undefined,
                    },
                    'withdraw': {
                        'min': this.parseNumber (minWithdrawString),
                        'max': undefined,
                    },
                    'deposit': {
                        'min': this.parseNumber (minDepositString),
                        'max': undefined,
                    },
                },
                'networks': networks,
            };
        }
        return result;
    }

    async fetchMarkets (params = {}) {
        /**
         * @method
         * @name bybit#fetchMarkets
         * @description retrieves data on all markets for bybit
         * @see https://bybit-exchange.github.io/docs/v5/market/instrument
         * @param {object} [params] extra parameters specific to the exchange api endpoint
         * @returns {object[]} an array of objects representing market data
         */
        if (this.options['adjustForTimeDifference']) {
            await this.loadTimeDifference ();
        }
        const promisesUnresolved = [
            this.fetchSpotMarkets (params),
            this.fetchFutureMarkets ({ 'category': 'linear' }),
            this.fetchFutureMarkets ({ 'category': 'inverse' }),
            this.fetchOptionMarkets ({ 'baseCoin': 'BTC' }),
            this.fetchOptionMarkets ({ 'baseCoin': 'ETH' }),
            this.fetchOptionMarkets ({ 'baseCoin': 'SOL' }),
        ];
        const promises = await Promise.all (promisesUnresolved);
        const spotMarkets = promises[0];
        const linearMarkets = promises[1];
        const inverseMarkets = promises[2];
        const btcOptionMarkets = promises[3];
        const ethOptionMarkets = promises[4];
        const solOptionMarkets = promises[5];
        const futureMarkets = this.arrayConcat (linearMarkets, inverseMarkets);
        let optionMarkets = this.arrayConcat (btcOptionMarkets, ethOptionMarkets);
        optionMarkets = this.arrayConcat (optionMarkets, solOptionMarkets);
        const derivativeMarkets = this.arrayConcat (futureMarkets, optionMarkets);
        return this.arrayConcat (spotMarkets, derivativeMarkets);
    }

    async fetchSpotMarkets (params) {
        const request = {
            'category': 'spot',
        };
        const response = await this.publicGetV5MarketInstrumentsInfo (this.extend (request, params));
        //
        //     {
        //         "retCode": 0,
        //         "retMsg": "OK",
        //         "result": {
        //             "category": "spot",
        //             "list": [
        //                 {
        //                     "symbol": "BTCUSDT",
        //                     "baseCoin": "BTC",
        //                     "quoteCoin": "USDT",
        //                     "innovation": "0",
        //                     "status": "Trading",
        //                     "lotSizeFilter": {
        //                         "basePrecision": "0.000001",
        //                         "quotePrecision": "0.00000001",
        //                         "minOrderQty": "0.00004",
        //                         "maxOrderQty": "63.01197227",
        //                         "minOrderAmt": "1",
        //                         "maxOrderAmt": "100000"
        //                     },
        //                     "priceFilter": {
        //                         "tickSize": "0.01"
        //                     }
        //                 }
        //             ]
        //         },
        //         "retExtInfo": {},
        //         "time": 1672712468011
        //     }
        //
        const responseResult = this.safeValue (response, 'result', {});
        const markets = this.safeValue (responseResult, 'list', []);
        const result = [];
        const takerFee = this.parseNumber ('0.001');
        const makerFee = this.parseNumber ('0.001');
        for (let i = 0; i < markets.length; i++) {
            const market = markets[i];
            const id = this.safeString (market, 'symbol');
            const baseId = this.safeString (market, 'baseCoin');
            const quoteId = this.safeString (market, 'quoteCoin');
            const base = this.safeCurrencyCode (baseId);
            const quote = this.safeCurrencyCode (quoteId);
            const symbol = base + '/' + quote;
            const status = this.safeString (market, 'status');
            const active = (status === 'Trading');
            const lotSizeFilter = this.safeValue (market, 'lotSizeFilter');
            const priceFilter = this.safeValue (market, 'priceFilter');
            const quotePrecision = this.safeNumber (lotSizeFilter, 'quotePrecision');
            result.push ({
                'id': id,
                'symbol': symbol,
                'base': base,
                'quote': quote,
                'settle': undefined,
                'baseId': baseId,
                'quoteId': quoteId,
                'settleId': undefined,
                'type': 'spot',
                'spot': true,
                'margin': undefined,
                'swap': false,
                'future': false,
                'option': false,
                'active': active,
                'contract': false,
                'linear': undefined,
                'inverse': undefined,
                'taker': takerFee,
                'maker': makerFee,
                'contractSize': undefined,
                'expiry': undefined,
                'expiryDatetime': undefined,
                'strike': undefined,
                'optionType': undefined,
                'precision': {
                    'amount': this.safeNumber (lotSizeFilter, 'basePrecision'),
                    'price': this.safeNumber (priceFilter, 'tickSize', quotePrecision),
                },
                'limits': {
                    'leverage': {
                        'min': this.parseNumber ('1'),
                        'max': undefined,
                    },
                    'amount': {
                        'min': this.safeNumber (lotSizeFilter, 'minOrderQty'),
                        'max': this.safeNumber (lotSizeFilter, 'maxOrderQty'),
                    },
                    'price': {
                        'min': undefined,
                        'max': undefined,
                    },
                    'cost': {
                        'min': this.safeNumber (lotSizeFilter, 'minOrderAmt'),
                        'max': this.safeNumber (lotSizeFilter, 'maxOrderAmt'),
                    },
                },
                'created': undefined,
                'info': market,
            });
        }
        return result;
    }

    async fetchFutureMarkets (params) {
        params = this.extend (params);
        params['limit'] = 1000; // minimize number of requests
        const response = await this.publicGetV5MarketInstrumentsInfo (params);
        const data = this.safeValue (response, 'result', {});
        let markets = this.safeValue (data, 'list', []);
        let paginationCursor = this.safeString (data, 'nextPageCursor');
        if (paginationCursor !== undefined) {
            while (paginationCursor !== undefined) {
                params['cursor'] = paginationCursor;
                const responseInner = await this.publicGetV5MarketInstrumentsInfo (params);
                const dataNew = this.safeValue (responseInner, 'result', {});
                const rawMarkets = this.safeValue (dataNew, 'list', []);
                const rawMarketsLength = rawMarkets.length;
                if (rawMarketsLength === 0) {
                    break;
                }
                markets = this.arrayConcat (rawMarkets, markets);
                paginationCursor = this.safeString (dataNew, 'nextPageCursor');
            }
        }
        //
        //     {
        //         "retCode": 0,
        //         "retMsg": "OK",
        //         "result": {
        //             "category": "linear",
        //             "list": [
        //                 {
        //                     "symbol": "BTCUSDT",
        //                     "contractType": "LinearPerpetual",
        //                     "status": "Trading",
        //                     "baseCoin": "BTC",
        //                     "quoteCoin": "USDT",
        //                     "launchTime": "1585526400000",
        //                     "deliveryTime": "0",
        //                     "deliveryFeeRate": "",
        //                     "priceScale": "2",
        //                     "leverageFilter": {
        //                         "minLeverage": "1",
        //                         "maxLeverage": "100.00",
        //                         "leverageStep": "0.01"
        //                     },
        //                     "priceFilter": {
        //                         "minPrice": "0.50",
        //                         "maxPrice": "999999.00",
        //                         "tickSize": "0.50"
        //                     },
        //                     "lotSizeFilter": {
        //                         "maxOrderQty": "100.000",
        //                         "minOrderQty": "0.001",
        //                         "qtyStep": "0.001",
        //                         "postOnlyMaxOrderQty": "1000.000"
        //                     },
        //                     "unifiedMarginTrade": true,
        //                     "fundingInterval": 480,
        //                     "settleCoin": "USDT"
        //                 }
        //             ],
        //             "nextPageCursor": ""
        //         },
        //         "retExtInfo": {},
        //         "time": 1672712495660
        //     }
        //
        const result = [];
        let category = this.safeString (data, 'category');
        for (let i = 0; i < markets.length; i++) {
            const market = markets[i];
            if (category === undefined) {
                category = this.safeString (market, 'category');
            }
            const linear = (category === 'linear');
            const inverse = (category === 'inverse');
            const contractType = this.safeString (market, 'contractType');
            const inverseFutures = (contractType === 'InverseFutures');
            const linearFutures = (contractType === 'LinearFutures');
            const linearPerpetual = (contractType === 'LinearPerpetual');
            const inversePerpetual = (contractType === 'InversePerpetual');
            const id = this.safeString (market, 'symbol');
            const baseId = this.safeString (market, 'baseCoin');
            const quoteId = this.safeString (market, 'quoteCoin');
            const defaultSettledId = linear ? quoteId : baseId;
            const settleId = this.safeString (market, 'settleCoin', defaultSettledId);
            const base = this.safeCurrencyCode (baseId);
            const quote = this.safeCurrencyCode (quoteId);
            let settle = undefined;
            if (linearPerpetual && (settleId === 'USD')) {
                settle = 'USDC';
            } else {
                settle = this.safeCurrencyCode (settleId);
            }
            let symbol = base + '/' + quote;
            const lotSizeFilter = this.safeValue (market, 'lotSizeFilter', {});
            const priceFilter = this.safeValue (market, 'priceFilter', {});
            const leverage = this.safeValue (market, 'leverageFilter', {});
            const status = this.safeString (market, 'status');
            const swap = linearPerpetual || inversePerpetual;
            const future = inverseFutures || linearFutures;
            let type = undefined;
            if (swap) {
                type = 'swap';
            } else if (future) {
                type = 'future';
            }
            let expiry = undefined;
            // some swaps have deliveryTime meaning delisting time
            if (!swap) {
                expiry = this.omitZero (this.safeString (market, 'deliveryTime'));
                if (expiry !== undefined) {
                    expiry = parseInt (expiry);
                }
            }
            const expiryDatetime = this.iso8601 (expiry);
            symbol = symbol + ':' + settle;
            if (expiry !== undefined) {
                symbol = symbol + '-' + this.yymmdd (expiry);
            }
            const contractSize = inverse ? this.safeNumber2 (lotSizeFilter, 'minTradingQty', 'minOrderQty') : this.parseNumber ('1');
            result.push ({
                'id': id,
                'symbol': symbol,
                'base': base,
                'quote': quote,
                'settle': settle,
                'baseId': baseId,
                'quoteId': quoteId,
                'settleId': settleId,
                'type': type,
                'spot': false,
                'margin': undefined,
                'swap': swap,
                'future': future,
                'option': false,
                'active': (status === 'Trading'),
                'contract': true,
                'linear': linear,
                'inverse': inverse,
                'taker': this.safeNumber (market, 'takerFee', this.parseNumber ('0.0006')),
                'maker': this.safeNumber (market, 'makerFee', this.parseNumber ('0.0001')),
                'contractSize': contractSize,
                'expiry': expiry,
                'expiryDatetime': expiryDatetime,
                'strike': undefined,
                'optionType': undefined,
                'precision': {
                    'amount': this.safeNumber (lotSizeFilter, 'qtyStep'),
                    'price': this.safeNumber (priceFilter, 'tickSize'),
                },
                'limits': {
                    'leverage': {
                        'min': this.safeNumber (leverage, 'minLeverage'),
                        'max': this.safeNumber (leverage, 'maxLeverage'),
                    },
                    'amount': {
                        'min': this.safeNumber2 (lotSizeFilter, 'minTradingQty', 'minOrderQty'),
                        'max': this.safeNumber2 (lotSizeFilter, 'maxTradingQty', 'maxOrderQty'),
                    },
                    'price': {
                        'min': this.safeNumber (priceFilter, 'minPrice'),
                        'max': this.safeNumber (priceFilter, 'maxPrice'),
                    },
                    'cost': {
                        'min': undefined,
                        'max': undefined,
                    },
                },
                'created': this.safeInteger (market, 'launchTime'),
                'info': market,
            });
        }
        return result;
    }

    async fetchOptionMarkets (params) {
        const request = {
            'category': 'option',
        };
        const response = await this.publicGetV5MarketInstrumentsInfo (this.extend (request, params));
        const data = this.safeValue (response, 'result', {});
        let markets = this.safeValue (data, 'list', []);
        if (this.options['loadAllOptions']) {
            request['limit'] = 1000;
            let paginationCursor = this.safeString (data, 'nextPageCursor');
            if (paginationCursor !== undefined) {
                while (paginationCursor !== undefined) {
                    request['cursor'] = paginationCursor;
                    const responseInner = await this.publicGetV5MarketInstrumentsInfo (this.extend (request, params));
                    const dataNew = this.safeValue (responseInner, 'result', {});
                    const rawMarkets = this.safeValue (dataNew, 'list', []);
                    const rawMarketsLength = rawMarkets.length;
                    if (rawMarketsLength === 0) {
                        break;
                    }
                    markets = this.arrayConcat (rawMarkets, markets);
                    paginationCursor = this.safeString (dataNew, 'nextPageCursor');
                }
            }
        }
        //
        //     {
        //         "retCode": 0,
        //         "retMsg": "success",
        //         "result": {
        //             "category": "option",
        //             "nextPageCursor": "0%2C2",
        //             "list": [
        //                 {
        //                     "symbol": "BTC-29DEC23-80000-C",
        //                     "status": "Trading",
        //                     "baseCoin": "BTC",
        //                     "quoteCoin": "USD",
        //                     "settleCoin": "USDC",
        //                     "optionsType": "Call",
        //                     "launchTime": "1688630400000",
        //                     "deliveryTime": "1703836800000",
        //                     "deliveryFeeRate": "0.00015",
        //                     "priceFilter": {
        //                         "minPrice": "5",
        //                         "maxPrice": "10000000",
        //                         "tickSize": "5"
        //                     },
        //                     "lotSizeFilter": {
        //                         "maxOrderQty": "500",
        //                         "minOrderQty": "0.01",
        //                         "qtyStep": "0.01"
        //                     }
        //                 },
        //             ]
        //         },
        //         "retExtInfo": {},
        //         "time": 1688873094448
        //     }
        //
        const result = [];
        for (let i = 0; i < markets.length; i++) {
            const market = markets[i];
            const id = this.safeString (market, 'symbol');
            const baseId = this.safeString (market, 'baseCoin');
            const quoteId = this.safeString (market, 'quoteCoin');
            const settleId = this.safeString (market, 'settleCoin');
            const base = this.safeCurrencyCode (baseId);
            const quote = this.safeCurrencyCode (quoteId);
            const settle = this.safeCurrencyCode (settleId);
            const lotSizeFilter = this.safeValue (market, 'lotSizeFilter', {});
            const priceFilter = this.safeValue (market, 'priceFilter', {});
            const status = this.safeString (market, 'status');
            const expiry = this.safeInteger (market, 'deliveryTime');
            const splitId = id.split ('-');
            const strike = this.safeString (splitId, 2);
            const optionLetter = this.safeString (splitId, 3);
            const isActive = (status === 'Trading');
            if (isActive || (this.options['loadAllOptions']) || (this.options['loadExpiredOptions'])) {
                result.push ({
                    'id': id,
                    'symbol': base + '/' + quote + ':' + settle + '-' + this.yymmdd (expiry) + '-' + strike + '-' + optionLetter,
                    'base': base,
                    'quote': quote,
                    'settle': settle,
                    'baseId': baseId,
                    'quoteId': quoteId,
                    'settleId': settleId,
                    'type': 'option',
                    'spot': false,
                    'margin': false,
                    'swap': false,
                    'future': false,
                    'option': true,
                    'active': isActive,
                    'contract': true,
                    'linear': undefined,
                    'inverse': undefined,
                    'taker': this.safeNumber (market, 'takerFee', this.parseNumber ('0.0006')),
                    'maker': this.safeNumber (market, 'makerFee', this.parseNumber ('0.0001')),
                    'contractSize': this.safeNumber (lotSizeFilter, 'minOrderQty'),
                    'expiry': expiry,
                    'expiryDatetime': this.iso8601 (expiry),
                    'strike': this.parseNumber (strike),
                    'optionType': this.safeStringLower (market, 'optionsType'),
                    'precision': {
                        'amount': this.safeNumber (lotSizeFilter, 'qtyStep'),
                        'price': this.safeNumber (priceFilter, 'tickSize'),
                    },
                    'limits': {
                        'leverage': {
                            'min': undefined,
                            'max': undefined,
                        },
                        'amount': {
                            'min': this.safeNumber (lotSizeFilter, 'minOrderQty'),
                            'max': this.safeNumber (lotSizeFilter, 'maxOrderQty'),
                        },
                        'price': {
                            'min': this.safeNumber (priceFilter, 'minPrice'),
                            'max': this.safeNumber (priceFilter, 'maxPrice'),
                        },
                        'cost': {
                            'min': undefined,
                            'max': undefined,
                        },
                    },
                    'created': this.safeInteger (market, 'launchTime'),
                    'info': market,
                });
            }
        }
        return result;
    }

    parseTicker (ticker, market: Market = undefined): Ticker {
        //
        // spot
        //
        //     {
        //         "symbol": "BTCUSDT",
        //         "bid1Price": "20517.96",
        //         "bid1Size": "2",
        //         "ask1Price": "20527.77",
        //         "ask1Size": "1.862172",
        //         "lastPrice": "20533.13",
        //         "prevPrice24h": "20393.48",
        //         "price24hPcnt": "0.0068",
        //         "highPrice24h": "21128.12",
        //         "lowPrice24h": "20318.89",
        //         "turnover24h": "243765620.65899866",
        //         "volume24h": "11801.27771",
        //         "usdIndexPrice": "20784.12009279"
        //     }
        //
        // linear/inverse
        //
        //     {
        //         "symbol": "BTCUSD",
        //         "lastPrice": "16597.00",
        //         "indexPrice": "16598.54",
        //         "markPrice": "16596.00",
        //         "prevPrice24h": "16464.50",
        //         "price24hPcnt": "0.008047",
        //         "highPrice24h": "30912.50",
        //         "lowPrice24h": "15700.00",
        //         "prevPrice1h": "16595.50",
        //         "openInterest": "373504107",
        //         "openInterestValue": "22505.67",
        //         "turnover24h": "2352.94950046",
        //         "volume24h": "49337318",
        //         "fundingRate": "-0.001034",
        //         "nextFundingTime": "1672387200000",
        //         "predictedDeliveryPrice": "",
        //         "basisRate": "",
        //         "deliveryFeeRate": "",
        //         "deliveryTime": "0",
        //         "ask1Size": "1",
        //         "bid1Price": "16596.00",
        //         "ask1Price": "16597.50",
        //         "bid1Size": "1"
        //     }
        //
        // option
        //
        //     {
        //         "symbol": "BTC-30DEC22-18000-C",
        //         "bid1Price": "0",
        //         "bid1Size": "0",
        //         "bid1Iv": "0",
        //         "ask1Price": "435",
        //         "ask1Size": "0.66",
        //         "ask1Iv": "5",
        //         "lastPrice": "435",
        //         "highPrice24h": "435",
        //         "lowPrice24h": "165",
        //         "markPrice": "0.00000009",
        //         "indexPrice": "16600.55",
        //         "markIv": "0.7567",
        //         "underlyingPrice": "16590.42",
        //         "openInterest": "6.3",
        //         "turnover24h": "2482.73",
        //         "volume24h": "0.15",
        //         "totalVolume": "99",
        //         "totalTurnover": "1967653",
        //         "delta": "0.00000001",
        //         "gamma": "0.00000001",
        //         "vega": "0.00000004",
        //         "theta": "-0.00000152",
        //         "predictedDeliveryPrice": "0",
        //         "change24h": "86"
        //     }
        //
        const isSpot = this.safeString (ticker, 'openInterestValue') === undefined;
        const timestamp = this.safeInteger (ticker, 'time');
        const marketId = this.safeString (ticker, 'symbol');
        const type = isSpot ? 'spot' : 'contract';
        market = this.safeMarket (marketId, market, undefined, type);
        const symbol = this.safeSymbol (marketId, market, undefined, type);
        const last = this.safeString (ticker, 'lastPrice');
        const open = this.safeString (ticker, 'prevPrice24h');
        let percentage = this.safeString (ticker, 'price24hPcnt');
        percentage = Precise.stringMul (percentage, '100');
        const quoteVolume = this.safeString (ticker, 'turnover24h');
        const baseVolume = this.safeString (ticker, 'volume24h');
        const bid = this.safeString (ticker, 'bid1Price');
        const ask = this.safeString (ticker, 'ask1Price');
        const high = this.safeString (ticker, 'highPrice24h');
        const low = this.safeString (ticker, 'lowPrice24h');
        return this.safeTicker ({
            'symbol': symbol,
            'timestamp': timestamp,
            'datetime': this.iso8601 (timestamp),
            'high': high,
            'low': low,
            'bid': bid,
            'bidVolume': this.safeString2 (ticker, 'bidSize', 'bid1Size'),
            'ask': ask,
            'askVolume': this.safeString2 (ticker, 'askSize', 'ask1Size'),
            'vwap': undefined,
            'open': open,
            'close': last,
            'last': last,
            'previousClose': undefined,
            'change': undefined,
            'percentage': percentage,
            'average': undefined,
            'baseVolume': baseVolume,
            'quoteVolume': quoteVolume,
            'info': ticker,
        }, market);
    }

    async fetchTicker (symbol: string, params = {}): Promise<Ticker> {
        /**
         * @method
         * @name bybit#fetchTicker
         * @description fetches a price ticker, a statistical calculation with the information calculated over the past 24 hours for a specific market
         * @see https://bybit-exchange.github.io/docs/v5/market/tickers
         * @param {string} symbol unified symbol of the market to fetch the ticker for
         * @param {object} [params] extra parameters specific to the bybit api endpoint
         * @returns {object} a [ticker structure]{@link https://docs.ccxt.com/#/?id=ticker-structure}
         */
        if (symbol === undefined) {
            throw new ArgumentsRequired (this.id + ' fetchTicker() requires a symbol argument');
        }
        await this.loadMarkets ();
        const market = this.market (symbol);
        const request = {
            'symbol': market['id'],
            // 'baseCoin': '', Base coin. For option only
            // 'expDate': '', Expiry date. e.g., 25DEC22. For option only
        };
        if (market['spot']) {
            request['category'] = 'spot';
        } else {
            if (market['option']) {
                request['category'] = 'option';
            } else if (market['linear']) {
                request['category'] = 'linear';
            } else if (market['inverse']) {
                request['category'] = 'inverse';
            }
        }
        const response = await this.publicGetV5MarketTickers (this.extend (request, params));
        //
        //     {
        //         "retCode": 0,
        //         "retMsg": "OK",
        //         "result": {
        //             "category": "inverse",
        //             "list": [
        //                 {
        //                     "symbol": "BTCUSD",
        //                     "lastPrice": "16597.00",
        //                     "indexPrice": "16598.54",
        //                     "markPrice": "16596.00",
        //                     "prevPrice24h": "16464.50",
        //                     "price24hPcnt": "0.008047",
        //                     "highPrice24h": "30912.50",
        //                     "lowPrice24h": "15700.00",
        //                     "prevPrice1h": "16595.50",
        //                     "openInterest": "373504107",
        //                     "openInterestValue": "22505.67",
        //                     "turnover24h": "2352.94950046",
        //                     "volume24h": "49337318",
        //                     "fundingRate": "-0.001034",
        //                     "nextFundingTime": "1672387200000",
        //                     "predictedDeliveryPrice": "",
        //                     "basisRate": "",
        //                     "deliveryFeeRate": "",
        //                     "deliveryTime": "0",
        //                     "ask1Size": "1",
        //                     "bid1Price": "16596.00",
        //                     "ask1Price": "16597.50",
        //                     "bid1Size": "1"
        //                 }
        //             ]
        //         },
        //         "retExtInfo": {},
        //         "time": 1672376496682
        //     }
        //
        const result = this.safeValue (response, 'result', []);
        const tickers = this.safeValue (result, 'list', []);
        const rawTicker = this.safeValue (tickers, 0);
        return this.parseTicker (rawTicker, market);
    }

    async fetchTickers (symbols: Strings = undefined, params = {}): Promise<Tickers> {
        /**
         * @method
         * @name bybit#fetchTickers
         * @description fetches price tickers for multiple markets, statistical calculations with the information calculated over the past 24 hours each market
         * @see https://bybit-exchange.github.io/docs/v5/market/tickers
         * @param {string[]} symbols unified symbols of the markets to fetch the ticker for, all market tickers are returned if not assigned
         * @param {object} [params] extra parameters specific to the bybit api endpoint
         * @returns {object} an array of [ticker structures]{@link https://docs.ccxt.com/#/?id=ticker-structure}
         */
        await this.loadMarkets ();
        let market = undefined;
        if (symbols !== undefined) {
            symbols = this.marketSymbols (symbols);
            market = this.market (symbols[0]);
        }
        const request = {
            // 'symbol': market['id'],
            // 'baseCoin': '', Base coin. For option only
            // 'expDate': '', Expiry date. e.g., 25DEC22. For option only
        };
        let type = undefined;
        const isTypeInParams = ('type' in params);
        [ type, params ] = this.handleMarketTypeAndParams ('fetchTickers', market, params);
        if (type === 'spot') {
            request['category'] = 'spot';
        } else if (type === 'swap' || type === 'future') {
            let subType = undefined;
            [ subType, params ] = this.handleSubTypeAndParams ('fetchTickers', market, params, 'linear');
            request['category'] = subType;
        } else if (type === 'option') {
            request['category'] = 'option';
        }
        const response = await this.publicGetV5MarketTickers (this.extend (request, params));
        //
        //     {
        //         "retCode": 0,
        //         "retMsg": "OK",
        //         "result": {
        //             "category": "inverse",
        //             "list": [
        //                 {
        //                     "symbol": "BTCUSD",
        //                     "lastPrice": "16597.00",
        //                     "indexPrice": "16598.54",
        //                     "markPrice": "16596.00",
        //                     "prevPrice24h": "16464.50",
        //                     "price24hPcnt": "0.008047",
        //                     "highPrice24h": "30912.50",
        //                     "lowPrice24h": "15700.00",
        //                     "prevPrice1h": "16595.50",
        //                     "openInterest": "373504107",
        //                     "openInterestValue": "22505.67",
        //                     "turnover24h": "2352.94950046",
        //                     "volume24h": "49337318",
        //                     "fundingRate": "-0.001034",
        //                     "nextFundingTime": "1672387200000",
        //                     "predictedDeliveryPrice": "",
        //                     "basisRate": "",
        //                     "deliveryFeeRate": "",
        //                     "deliveryTime": "0",
        //                     "ask1Size": "1",
        //                     "bid1Price": "16596.00",
        //                     "ask1Price": "16597.50",
        //                     "bid1Size": "1"
        //                 }
        //             ]
        //         },
        //         "retExtInfo": {},
        //         "time": 1672376496682
        //     }
        //
        const result = this.safeValue (response, 'result', {});
        const tickerList = this.safeValue (result, 'list', []);
        const tickers = {};
        if (market === undefined && isTypeInParams) {
            // create a "fake" market for the type
            market = {
                'type': (type === 'swap' || type === 'future') ? 'swap' : type,
            };
        }
        for (let i = 0; i < tickerList.length; i++) {
            const ticker = this.parseTicker (tickerList[i], market);
            const symbol = ticker['symbol'];
            // this is needed because bybit returns
            // futures with type = swap
            const marketInner = this.market (symbol);
            if (marketInner['type'] === type) {
                tickers[symbol] = ticker;
            }
        }
        return this.filterByArrayTickers (tickers, 'symbol', symbols);
    }

    parseOHLCV (ohlcv, market: Market = undefined): OHLCV {
        //
        //     [
        //         "1621162800",
        //         "49592.43",
        //         "49644.91",
        //         "49342.37",
        //         "49349.42",
        //         "1451.59",
        //         "2.4343353100000003"
        //     ]
        //
        const volumeIndex = (market['inverse']) ? 6 : 5;
        return [
            this.safeInteger (ohlcv, 0),
            this.safeNumber (ohlcv, 1),
            this.safeNumber (ohlcv, 2),
            this.safeNumber (ohlcv, 3),
            this.safeNumber (ohlcv, 4),
            this.safeNumber (ohlcv, volumeIndex),
        ];
    }

    async fetchOHLCV (symbol: string, timeframe = '1m', since: Int = undefined, limit: Int = undefined, params = {}): Promise<OHLCV[]> {
        /**
         * @method
         * @name bybit#fetchOHLCV
         * @description fetches historical candlestick data containing the open, high, low, and close price, and the volume of a market
         * @see https://bybit-exchange.github.io/docs/v5/market/kline
         * @see https://bybit-exchange.github.io/docs/v5/market/mark-kline
         * @see https://bybit-exchange.github.io/docs/v5/market/index-kline
         * @see https://bybit-exchange.github.io/docs/v5/market/preimum-index-kline
         * @param {string} symbol unified symbol of the market to fetch OHLCV data for
         * @param {string} timeframe the length of time each candle represents
         * @param {int} [since] timestamp in ms of the earliest candle to fetch
         * @param {int} [limit] the maximum amount of candles to fetch
         * @param {object} [params] extra parameters specific to the bybit api endpoint
         * @param {boolean} [params.paginate] default false, when true will automatically paginate by calling this endpoint multiple times. See in the docs all the [availble parameters](https://github.com/ccxt/ccxt/wiki/Manual#pagination-params)
         * @returns {int[][]} A list of candles ordered as timestamp, open, high, low, close, volume
         */
        if (symbol === undefined) {
            throw new ArgumentsRequired (this.id + ' fetchOHLCV() requires a symbol argument');
        }
        await this.loadMarkets ();
        let paginate = false;
        [ paginate, params ] = this.handleOptionAndParams (params, 'fetchOHLCV', 'paginate');
        if (paginate) {
            return await this.fetchPaginatedCallDeterministic ('fetchOHLCV', symbol, since, limit, timeframe, params, 1000) as OHLCV[];
        }
        const market = this.market (symbol);
        const request = {
            'symbol': market['id'],
        };
        if (limit === undefined) {
            limit = 200; // default is 200 when requested with `since`
        }
        if (since !== undefined) {
            request['start'] = since;
        }
        if (limit !== undefined) {
            request['limit'] = limit; // max 1000, default 1000
        }
        request['interval'] = this.safeString (this.timeframes, timeframe, timeframe);
        let response = undefined;
        if (market['spot']) {
            request['category'] = 'spot';
            response = await this.publicGetV5MarketKline (this.extend (request, params));
        } else {
            const price = this.safeString (params, 'price');
            params = this.omit (params, 'price');
            if (market['linear']) {
                request['category'] = 'linear';
            } else if (market['inverse']) {
                request['category'] = 'inverse';
            } else {
                throw new NotSupported (this.id + ' fetchOHLCV() is not supported for option markets');
            }
            if (price === 'mark') {
                response = await this.publicGetV5MarketMarkPriceKline (this.extend (request, params));
            } else if (price === 'index') {
                response = await this.publicGetV5MarketIndexPriceKline (this.extend (request, params));
            } else if (price === 'premiumIndex') {
                response = await this.publicGetV5MarketPremiumIndexPriceKline (this.extend (request, params));
            } else {
                response = await this.publicGetV5MarketKline (this.extend (request, params));
            }
        }
        //
        //     {
        //         "retCode": 0,
        //         "retMsg": "OK",
        //         "result": {
        //             "symbol": "BTCUSD",
        //             "category": "inverse",
        //             "list": [
        //                 [
        //                     "1670608800000",
        //                     "17071",
        //                     "17073",
        //                     "17027",
        //                     "17055.5",
        //                     "268611",
        //                     "15.74462667"
        //                 ],
        //                 [
        //                     "1670605200000",
        //                     "17071.5",
        //                     "17071.5",
        //                     "17061",
        //                     "17071",
        //                     "4177",
        //                     "0.24469757"
        //                 ],
        //                 [
        //                     "1670601600000",
        //                     "17086.5",
        //                     "17088",
        //                     "16978",
        //                     "17071.5",
        //                     "6356",
        //                     "0.37288112"
        //                 ]
        //             ]
        //         },
        //         "retExtInfo": {},
        //         "time": 1672025956592
        //     }
        //
        const result = this.safeValue (response, 'result', {});
        const ohlcvs = this.safeValue (result, 'list', []);
        return this.parseOHLCVs (ohlcvs, market, timeframe, since, limit);
    }

    parseFundingRate (ticker, market: Market = undefined) {
        //     {
        //         "symbol": "BTCUSDT",
        //         "bidPrice": "19255",
        //         "askPrice": "19255.5",
        //         "lastPrice": "19255.50",
        //         "lastTickDirection": "ZeroPlusTick",
        //         "prevPrice24h": "18634.50",
        //         "price24hPcnt": "0.033325",
        //         "highPrice24h": "19675.00",
        //         "lowPrice24h": "18610.00",
        //         "prevPrice1h": "19278.00",
        //         "markPrice": "19255.00",
        //         "indexPrice": "19260.68",
        //         "openInterest": "48069.549",
        //         "turnover24h": "4686694853.047006",
        //         "volume24h": "243730.252",
        //         "fundingRate": "0.0001",
        //         "nextFundingTime": "1663689600000",
        //         "predictedDeliveryPrice": "",
        //         "basisRate": "",
        //         "deliveryFeeRate": "",
        //         "deliveryTime": "0"
        //     }
        //
        const timestamp = this.safeInteger (ticker, 'timestamp'); // added artificially to avoid changing the signature
        ticker = this.omit (ticker, 'timestamp');
        const marketId = this.safeString (ticker, 'symbol');
        const symbol = this.safeSymbol (marketId, market, undefined, 'swap');
        const fundingRate = this.safeNumber (ticker, 'fundingRate');
        const fundingTimestamp = this.safeInteger (ticker, 'nextFundingTime');
        const markPrice = this.safeNumber (ticker, 'markPrice');
        const indexPrice = this.safeNumber (ticker, 'indexPrice');
        return {
            'info': ticker,
            'symbol': symbol,
            'markPrice': markPrice,
            'indexPrice': indexPrice,
            'interestRate': undefined,
            'estimatedSettlePrice': undefined,
            'timestamp': timestamp,
            'datetime': this.iso8601 (timestamp),
            'fundingRate': fundingRate,
            'fundingTimestamp': fundingTimestamp,
            'fundingDatetime': this.iso8601 (fundingTimestamp),
            'nextFundingRate': undefined,
            'nextFundingTimestamp': undefined,
            'nextFundingDatetime': undefined,
            'previousFundingRate': undefined,
            'previousFundingTimestamp': undefined,
            'previousFundingDatetime': undefined,
        };
    }

    async fetchFundingRates (symbols: Strings = undefined, params = {}) {
        /**
         * @method
         * @name bybit#fetchFundingRates
         * @description fetches funding rates for multiple markets
         * @see https://bybit-exchange.github.io/docs/v5/market/tickers
         * @param {string[]} symbols unified symbols of the markets to fetch the funding rates for, all market funding rates are returned if not assigned
         * @param {object} [params] extra parameters specific to the bybit api endpoint
         * @returns {object} an array of [funding rate structures]{@link https://docs.ccxt.com/#/?id=funding-rate-structure}
         */
        await this.loadMarkets ();
        let market = undefined;
        const request = {};
        if (symbols !== undefined) {
            symbols = this.marketSymbols (symbols);
            market = this.market (symbols[0]);
            const symbolsLength = symbols.length;
            if (symbolsLength === 1) {
                request['symbol'] = market['id'];
            }
        }
        let type = undefined;
        [ type, params ] = this.handleMarketTypeAndParams ('fetchFundingRates', market, params);
        if (type !== 'swap') {
            throw new NotSupported (this.id + ' fetchFundingRates() does not support ' + type + ' markets');
        } else {
            let subType = undefined;
            [ subType, params ] = this.handleSubTypeAndParams ('fetchFundingRates', market, params, 'linear');
            request['category'] = subType;
        }
        const response = await this.publicGetV5MarketTickers (this.extend (request, params));
        //
        //     {
        //         "retCode": 0,
        //         "retMsg": "OK",
        //         "result": {
        //             "category": "linear",
        //             "list": [
        //                 {
        //                     "symbol": "BTCUSDT",
        //                     "bidPrice": "19255",
        //                     "askPrice": "19255.5",
        //                     "lastPrice": "19255.50",
        //                     "lastTickDirection": "ZeroPlusTick",
        //                     "prevPrice24h": "18634.50",
        //                     "price24hPcnt": "0.033325",
        //                     "highPrice24h": "19675.00",
        //                     "lowPrice24h": "18610.00",
        //                     "prevPrice1h": "19278.00",
        //                     "markPrice": "19255.00",
        //                     "indexPrice": "19260.68",
        //                     "openInterest": "48069.549",
        //                     "turnover24h": "4686694853.047006",
        //                     "volume24h": "243730.252",
        //                     "fundingRate": "0.0001",
        //                     "nextFundingTime": "1663689600000",
        //                     "predictedDeliveryPrice": "",
        //                     "basisRate": "",
        //                     "deliveryFeeRate": "",
        //                     "deliveryTime": "0"
        //                 }
        //             ]
        //         },
        //         "retExtInfo": null,
        //         "time": 1663670053454
        //     }
        //
        let tickerList = this.safeValue (response, 'result', []);
        const timestamp = this.safeInteger (response, 'time');
        tickerList = this.safeValue (tickerList, 'list');
        const fundingRates = {};
        for (let i = 0; i < tickerList.length; i++) {
            const rawTicker = tickerList[i];
            rawTicker['timestamp'] = timestamp; // will be removed inside the parser
            const ticker = this.parseFundingRate (tickerList[i], undefined);
            const symbol = ticker['symbol'];
            fundingRates[symbol] = ticker;
        }
        return this.filterByArray (fundingRates, 'symbol', symbols);
    }

    async fetchFundingRateHistory (symbol: Str = undefined, since: Int = undefined, limit: Int = undefined, params = {}) {
        /**
         * @method
         * @name bybit#fetchFundingRateHistory
         * @description fetches historical funding rate prices
         * @see https://bybit-exchange.github.io/docs/v5/market/history-fund-rate
         * @param {string} symbol unified symbol of the market to fetch the funding rate history for
         * @param {int} [since] timestamp in ms of the earliest funding rate to fetch
         * @param {int} [limit] the maximum amount of [funding rate structures]{@link https://docs.ccxt.com/#/?id=funding-rate-history-structure} to fetch
         * @param {object} [params] extra parameters specific to the bybit api endpoint
         * @param {int} [params.until] timestamp in ms of the latest funding rate
         * @param {boolean} [params.paginate] default false, when true will automatically paginate by calling this endpoint multiple times. See in the docs all the [availble parameters](https://github.com/ccxt/ccxt/wiki/Manual#pagination-params)
         * @returns {object[]} a list of [funding rate structures]{@link https://docs.ccxt.com/#/?id=funding-rate-history-structure}
         */
        if (symbol === undefined) {
            throw new ArgumentsRequired (this.id + ' fetchFundingRateHistory() requires a symbol argument');
        }
        await this.loadMarkets ();
        if (limit === undefined) {
            limit = 200;
        }
        let paginate = false;
        [ paginate, params ] = this.handleOptionAndParams (params, 'fetchFundingRateHistory', 'paginate');
        if (paginate) {
            return await this.fetchPaginatedCallDeterministic ('fetchFundingRateHistory', symbol, since, limit, '8h', params, 200) as FundingRateHistory[];
        }
        const request = {
            // 'category': '', // Product type. linear,inverse
            // 'symbol': '', // Symbol name
            // 'startTime': 0, // The start timestamp (ms)
            // 'endTime': 0, // The end timestamp (ms)
            'limit': limit, // Limit for data size per page. [1, 200]. Default: 200
        };
        const market = this.market (symbol);
        symbol = market['symbol'];
        request['symbol'] = market['id'];
        let type = undefined;
        [ type, params ] = this.getBybitType ('fetchFundingRateHistory', market, params);
        if (type === 'spot' || type === 'option') {
            throw new NotSupported (this.id + ' fetchFundingRateHistory() only support linear and inverse market');
        }
        request['category'] = type;
        if (since !== undefined) {
            request['startTime'] = since;
        }
        const until = this.safeInteger2 (params, 'until', 'till'); // unified in milliseconds
        const endTime = this.safeInteger (params, 'endTime', until); // exchange-specific in milliseconds
        params = this.omit (params, [ 'endTime', 'till', 'until' ]);
        if (endTime !== undefined) {
            request['endTime'] = endTime;
        } else {
            if (since !== undefined) {
                // end time is required when since is not empty
                const fundingInterval = 60 * 60 * 8 * 1000;
                request['endTime'] = since + limit * fundingInterval;
            }
        }
        const response = await this.publicGetV5MarketFundingHistory (this.extend (request, params));
        //
        //     {
        //         "retCode": 0,
        //         "retMsg": "OK",
        //         "result": {
        //             "category": "linear",
        //             "list": [
        //                 {
        //                     "symbol": "ETHPERP",
        //                     "fundingRate": "0.0001",
        //                     "fundingRateTimestamp": "1672041600000"
        //                 }
        //             ]
        //         },
        //         "retExtInfo": {},
        //         "time": 1672051897447
        //     }
        //
        const rates = [];
        const result = this.safeValue (response, 'result');
        const resultList = this.safeValue (result, 'list');
        for (let i = 0; i < resultList.length; i++) {
            const entry = resultList[i];
            const timestamp = this.safeInteger (entry, 'fundingRateTimestamp');
            rates.push ({
                'info': entry,
                'symbol': this.safeSymbol (this.safeString (entry, 'symbol'), undefined, undefined, 'swap'),
                'fundingRate': this.safeNumber (entry, 'fundingRate'),
                'timestamp': timestamp,
                'datetime': this.iso8601 (timestamp),
            });
        }
        const sorted = this.sortBy (rates, 'timestamp');
        return this.filterBySymbolSinceLimit (sorted, symbol, since, limit) as FundingRateHistory[];
    }

    parseTrade (trade, market: Market = undefined): Trade {
        //
        // public https://bybit-exchange.github.io/docs/v5/market/recent-trade
        //
        //     {
        //         "execId": "666042b4-50c6-58f3-bd9c-89b2088663ff",
        //         "symbol": "ETHUSD",
        //         "price": "1162.95",
        //         "size": "1",
        //         "side": "Sell",
        //         "time": "1669191277315",
        //         "isBlockTrade": false
        //     }
        //
        // private trades classic spot https://bybit-exchange.github.io/docs/v5/position/execution
        //
        //     {
        //         "symbol": "QNTUSDT",
        //         "orderId": "1538686353240339712",
        //         "orderLinkId": "",
        //         "side": "Sell",
        //         "orderPrice": "",
        //         "orderQty": "",
        //         "leavesQty": "",
        //         "orderType": "Limit",
        //         "stopOrderType": "",
        //         "execFee": "0.040919",
        //         "execId": "2210000000097330907",
        //         "execPrice": "98.6",
        //         "execQty": "0.415",
        //         "execType": "",
        //         "execValue": "",
        //         "execTime": "1698161716634",
        //         "isMaker": true,
        //         "feeRate": "",
        //         "tradeIv": "",
        //         "markIv": "",
        //         "markPrice": "",
        //         "indexPrice": "",
        //         "underlyingPrice": "",
        //         "blockTradeId": ""
        //     }
        //
        // private trades unified https://bybit-exchange.github.io/docs/v5/position/execution
        //
        //     {
        //         "symbol": "QNTUSDT",
        //         "orderType": "Limit",
        //         "underlyingPrice": "",
        //         "orderLinkId": "1549452573428424449",
        //         "orderId": "1549452573428424448",
        //         "stopOrderType": "",
        //         "execTime": "1699445151998",
        //         "feeRate": "0.00025",
        //         "tradeIv": "",
        //         "blockTradeId": "",
        //         "markPrice": "",
        //         "execPrice": "102.8",
        //         "markIv": "",
        //         "orderQty": "3.652",
        //         "orderPrice": "102.8",
        //         "execValue": "1.028",
        //         "closedSize": "",
        //         "execType": "Trade",
        //         "seq": "19157444346",
        //         "side": "Buy",
        //         "indexPrice": "",
        //         "leavesQty": "3.642",
        //         "isMaker": true,
        //         "execFee": "0.0000025",
        //         "execId": "2210000000101610464",
        //         "execQty": "0.01",
        //         "nextPageCursor": "267951%3A0%2C38567%3A0"
        //     },
        //
        // private USDC settled trades
        //
        //     {
        //         "symbol": "ETHPERP",
        //         "orderLinkId": "",
        //         "side": "Buy",
        //         "orderId": "aad0ee44-ce12-4112-aeee-b7829f6c3a26",
        //         "execFee": "0.0210",
        //         "feeRate": "0.000600",
        //         "blockTradeId": "",
        //         "tradeTime": "1669196417930",
        //         "execPrice": "1162.15",
        //         "lastLiquidityInd": "TAKER",
        //         "execValue": "34.8645",
        //         "execType": "Trade",
        //         "execQty": "0.030",
        //         "tradeId": "0e94eaf5-b08e-5505-b43f-7f1f30b1ca80"
        //     }
        //
        const id = this.safeStringN (trade, [ 'execId', 'id', 'tradeId' ]);
        const marketId = this.safeString (trade, 'symbol');
        let marketType = 'contract';
        if (market !== undefined) {
            marketType = market['type'];
        }
        const category = this.safeString (trade, 'category');
        if (category !== undefined) {
            if (category === 'spot') {
                marketType = 'spot';
            }
        }
        market = this.safeMarket (marketId, market, undefined, marketType);
        const symbol = market['symbol'];
        const amountString = this.safeStringN (trade, [ 'execQty', 'orderQty', 'size' ]);
        const priceString = this.safeStringN (trade, [ 'execPrice', 'orderPrice', 'price' ]);
        const costString = this.safeString (trade, 'execValue');
        const timestamp = this.safeIntegerN (trade, [ 'time', 'execTime', 'tradeTime' ]);
        let side = this.safeStringLower (trade, 'side');
        if (side === undefined) {
            const isBuyer = this.safeInteger (trade, 'isBuyer');
            if (isBuyer !== undefined) {
                side = isBuyer ? 'buy' : 'sell';
            }
        }
        const isMaker = this.safeValue (trade, 'isMaker');
        let takerOrMaker = undefined;
        if (isMaker !== undefined) {
            takerOrMaker = isMaker ? 'maker' : 'taker';
        } else {
            let lastLiquidityInd = this.safeString (trade, 'lastLiquidityInd');
            if (lastLiquidityInd === 'UNKNOWN') {
                lastLiquidityInd = undefined;
            }
            if (lastLiquidityInd !== undefined) {
                if ((lastLiquidityInd === 'TAKER') || (lastLiquidityInd === 'MAKER')) {
                    takerOrMaker = lastLiquidityInd.toLowerCase ();
                } else {
                    takerOrMaker = (lastLiquidityInd === 'AddedLiquidity') ? 'maker' : 'taker';
                }
            }
        }
        let orderType = this.safeStringLower (trade, 'orderType');
        if (orderType === 'unknown') {
            orderType = undefined;
        }
        const feeCostString = this.safeString (trade, 'execFee');
        let fee = undefined;
        if (feeCostString !== undefined) {
            const feeRateString = this.safeString (trade, 'feeRate');
            let feeCurrencyCode = undefined;
            if (market['spot']) {
                if (Precise.stringGt (feeCostString, '0')) {
                    if (side === 'buy') {
                        feeCurrencyCode = market['base'];
                    } else {
                        feeCurrencyCode = market['quote'];
                    }
                } else {
                    if (side === 'buy') {
                        feeCurrencyCode = market['quote'];
                    } else {
                        feeCurrencyCode = market['base'];
                    }
                }
            } else {
                feeCurrencyCode = market['inverse'] ? market['base'] : market['settle'];
            }
            fee = {
                'cost': feeCostString,
                'currency': feeCurrencyCode,
                'rate': feeRateString,
            };
        }
        return this.safeTrade ({
            'id': id,
            'info': trade,
            'timestamp': timestamp,
            'datetime': this.iso8601 (timestamp),
            'symbol': symbol,
            'order': this.safeString (trade, 'orderId'),
            'type': orderType,
            'side': side,
            'takerOrMaker': takerOrMaker,
            'price': priceString,
            'amount': amountString,
            'cost': costString,
            'fee': fee,
        }, market);
    }

    async fetchTrades (symbol: string, since: Int = undefined, limit: Int = undefined, params = {}): Promise<Trade[]> {
        /**
         * @method
         * @name bybit#fetchTrades
         * @description get the list of most recent trades for a particular symbol
         * @see https://bybit-exchange.github.io/docs/v5/market/recent-trade
         * @param {string} symbol unified symbol of the market to fetch trades for
         * @param {int} [since] timestamp in ms of the earliest trade to fetch
         * @param {int} [limit] the maximum amount of trades to fetch
         * @param {object} [params] extra parameters specific to the bybit api endpoint
         * @param {string} [params.type] market type, ['swap', 'option', 'spot']
         * @param {string} [params.subType] market subType, ['linear', 'inverse']
         * @returns {Trade[]} a list of [trade structures]{@link https://docs.ccxt.com/#/?id=public-trades}
         */
        if (symbol === undefined) {
            throw new ArgumentsRequired (this.id + ' fetchTrades() requires a symbol argument');
        }
        await this.loadMarkets ();
        const market = this.market (symbol);
        const request = {
            'symbol': market['id'],
            // 'baseCoin': '', // Base coin. For option only. If not passed, return BTC data by default
            // 'optionType': 'Call', // Option type. Call or Put. For option only
        };
        if (limit !== undefined) {
            // spot: [1,60], default: 60.
            // others: [1,1000], default: 500
            request['limit'] = limit;
        }
        let type = undefined;
        [ type, params ] = this.getBybitType ('fetchTrades', market, params);
        request['category'] = type;
        const response = await this.publicGetV5MarketRecentTrade (this.extend (request, params));
        //
        //     {
        //         "retCode": 0,
        //         "retMsg": "OK",
        //         "result": {
        //             "category": "spot",
        //             "list": [
        //                 {
        //                     "execId": "2100000000007764263",
        //                     "symbol": "BTCUSDT",
        //                     "price": "16618.49",
        //                     "size": "0.00012",
        //                     "side": "Buy",
        //                     "time": "1672052955758",
        //                     "isBlockTrade": false
        //                 }
        //             ]
        //         },
        //         "retExtInfo": {},
        //         "time": 1672053054358
        //     }
        //
        const result = this.safeValue (response, 'result', {});
        const trades = this.safeValue (result, 'list', []);
        return this.parseTrades (trades, market, since, limit);
    }

    async fetchOrderBook (symbol: string, limit: Int = undefined, params = {}): Promise<OrderBook> {
        /**
         * @method
         * @name bybit#fetchOrderBook
         * @description fetches information on open orders with bid (buy) and ask (sell) prices, volumes and other data
         * @see https://bybit-exchange.github.io/docs/v5/market/orderbook
         * @param {string} symbol unified symbol of the market to fetch the order book for
         * @param {int} [limit] the maximum amount of order book entries to return
         * @param {object} [params] extra parameters specific to the bybit api endpoint
         * @returns {object} A dictionary of [order book structures]{@link https://docs.ccxt.com/#/?id=order-book-structure} indexed by market symbols
         */
        if (symbol === undefined) {
            throw new ArgumentsRequired (this.id + ' fetchOrderBook() requires a symbol argument');
        }
        await this.loadMarkets ();
        const market = this.market (symbol);
        const request = {
            'symbol': market['id'],
        };
        let defaultLimit = 25;
        if (market['spot']) {
            // limit: [1, 50]. Default: 1
            defaultLimit = 50;
            request['category'] = 'spot';
        } else {
            if (market['option']) {
                // limit: [1, 25]. Default: 1
                request['category'] = 'option';
            } else if (market['linear']) {
                // limit: [1, 200]. Default: 25
                request['category'] = 'linear';
            } else if (market['inverse']) {
                // limit: [1, 200]. Default: 25
                request['category'] = 'inverse';
            }
        }
        request['limit'] = (limit !== undefined) ? limit : defaultLimit;
        const response = await this.publicGetV5MarketOrderbook (this.extend (request, params));
        //
        //     {
        //         "retCode": 0,
        //         "retMsg": "OK",
        //         "result": {
        //             "s": "BTCUSDT",
        //             "a": [
        //                 [
        //                     "16638.64",
        //                     "0.008479"
        //                 ]
        //             ],
        //             "b": [
        //                 [
        //                     "16638.27",
        //                     "0.305749"
        //                 ]
        //             ],
        //             "ts": 1672765737733,
        //             "u": 5277055
        //         },
        //         "retExtInfo": {},
        //         "time": 1672765737734
        //     }
        //
        const result = this.safeValue (response, 'result', []);
        const timestamp = this.safeInteger (result, 'ts');
        return this.parseOrderBook (result, symbol, timestamp, 'b', 'a');
    }

    parseBalance (response): Balances {
        //
        // cross
        //     {
        //         "retCode": 0,
        //         "retMsg": "success",
        //         "result": {
        //             "acctBalanceSum": "0.122995614474732872",
        //             "debtBalanceSum": "0.011734191124529754",
        //             "loanAccountList": [
        //                 {
        //                     "free": "0.001143855",
        //                     "interest": "0",
        //                     "loan": "0",
        //                     "locked": "0",
        //                     "tokenId": "BTC",
        //                     "total": "0.001143855"
        //                 },
        //                 {
        //                     "free": "200.00005568",
        //                     "interest": "0.0008391",
        //                     "loan": "200",
        //                     "locked": "0",
        //                     "tokenId": "USDT",
        //                     "total": "200.00005568"
        //                 },
        //             ],
        //             "riskRate": "0.0954",
        //             "status": 1
        //         },
        //         "retExtInfo": {},
        //         "time": 1669843584123
        //     }
        //
        // funding
        //     {
        //         "retCode": 0,
        //         "retMsg": "success",
        //         "result": {
        //             "memberId": "533285",
        //             "accountType": "FUND",
        //             "balance": [
        //                 {
        //                     "coin": "USDT",
        //                     "transferBalance": "1010",
        //                     "walletBalance": "1010",
        //                     "bonus": ""
        //                 },
        //                 {
        //                     "coin": "USDC",
        //                     "transferBalance": "0",
        //                     "walletBalance": "0",
        //                     "bonus": ""
        //                 }
        //             ]
        //         },
        //         "retExtInfo": {},
        //         "time": 1675865290069
        //     }
        //
        //  spot & swap
        //     {
        //         "retCode": 0,
        //         "retMsg": "OK",
        //         "result": {
        //             "list": [
        //                 {
        //                     "totalEquity": "18070.32797922",
        //                     "accountIMRate": "0.0101",
        //                     "totalMarginBalance": "18070.32797922",
        //                     "totalInitialMargin": "182.60183684",
        //                     "accountType": "UNIFIED",
        //                     "totalAvailableBalance": "17887.72614237",
        //                     "accountMMRate": "0",
        //                     "totalPerpUPL": "-0.11001349",
        //                     "totalWalletBalance": "18070.43799271",
        //                     "accountLTV": "0.017",
        //                     "totalMaintenanceMargin": "0.38106773",
        //                     "coin": [
        //                         {
        //                             "availableToBorrow": "2.5",
        //                             "bonus": "0",
        //                             "accruedInterest": "0",
        //                             "availableToWithdraw": "0.805994",
        //                             "totalOrderIM": "0",
        //                             "equity": "0.805994",
        //                             "totalPositionMM": "0",
        //                             "usdValue": "12920.95352538",
        //                             "unrealisedPnl": "0",
        //                             "borrowAmount": "0",
        //                             "totalPositionIM": "0",
        //                             "walletBalance": "0.805994",
        //                             "cumRealisedPnl": "0",
        //                             "coin": "BTC"
        //                         }
        //                     ]
        //                 }
        //             ]
        //         },
        //         "retExtInfo": {},
        //         "time": 1672125441042
        //     }
        //
        const timestamp = this.safeInteger (response, 'time');
        const result = {
            'info': response,
            'timestamp': timestamp,
            'datetime': this.iso8601 (timestamp),
        };
        const responseResult = this.safeValue (response, 'result', {});
        const currencyList = this.safeValueN (responseResult, [ 'loanAccountList', 'list', 'balance' ]);
        if (currencyList === undefined) {
            // usdc wallet
            const code = 'USDC';
            const account = this.account ();
            account['free'] = this.safeString (responseResult, 'availableBalance');
            account['total'] = this.safeString (responseResult, 'walletBalance');
            result[code] = account;
        } else {
            for (let i = 0; i < currencyList.length; i++) {
                const entry = currencyList[i];
                const accountType = this.safeString (entry, 'accountType');
                if (accountType === 'UNIFIED' || accountType === 'CONTRACT' || accountType === 'SPOT') {
                    const coins = this.safeValue (entry, 'coin');
                    for (let j = 0; j < coins.length; j++) {
                        const account = this.account ();
                        const coinEntry = coins[j];
                        const loan = this.safeString (coinEntry, 'borrowAmount');
                        const interest = this.safeString (coinEntry, 'accruedInterest');
                        if ((loan !== undefined) && (interest !== undefined)) {
                            account['debt'] = Precise.stringAdd (loan, interest);
                        }
                        account['total'] = this.safeString (coinEntry, 'walletBalance');
                        account['free'] = this.safeString2 (coinEntry, 'availableToWithdraw', 'free');
                        // account['used'] = this.safeString (coinEntry, 'locked');
                        const currencyId = this.safeString (coinEntry, 'coin');
                        const code = this.safeCurrencyCode (currencyId);
                        result[code] = account;
                    }
                } else {
                    const account = this.account ();
                    const loan = this.safeString (entry, 'loan');
                    const interest = this.safeString (entry, 'interest');
                    if ((loan !== undefined) && (interest !== undefined)) {
                        account['debt'] = Precise.stringAdd (loan, interest);
                    }
                    account['total'] = this.safeString2 (entry, 'total', 'walletBalance');
                    account['free'] = this.safeStringN (entry, [ 'free', 'availableBalanceWithoutConvert', 'availableBalance', 'transferBalance' ]);
                    account['used'] = this.safeString (entry, 'locked');
                    const currencyId = this.safeStringN (entry, [ 'tokenId', 'coin', 'currencyCoin' ]);
                    const code = this.safeCurrencyCode (currencyId);
                    result[code] = account;
                }
            }
        }
        return this.safeBalance (result);
    }

    async fetchBalance (params = {}): Promise<Balances> {
        /**
         * @method
         * @name bybit#fetchBalance
         * @description query for balance and get the amount of funds available for trading or funds locked in orders
         * @see https://bybit-exchange.github.io/docs/v5/spot-margin-normal/account-info
         * @see https://bybit-exchange.github.io/docs/v5/asset/all-balance
         * @see https://bybit-exchange.github.io/docs/v5/account/wallet-balance
         * @param {object} [params] extra parameters specific to the bybit api endpoint
         * @param {string} [params.type] wallet type, ['spot', 'swap', 'fund']
         * @returns {object} a [balance structure]{@link https://docs.ccxt.com/en/latest/manual.html?#balance-structure}
         */
        await this.loadMarkets ();
        const request = {};
        const [ enableUnifiedMargin, enableUnifiedAccount ] = await this.isUnifiedEnabled ();
        const isUnifiedAccount = (enableUnifiedMargin || enableUnifiedAccount);
        let type = undefined;
        [ type, params ] = this.handleMarketTypeAndParams ('fetchBalance', undefined, params);
        const isSpot = (type === 'spot');
        const isSwap = (type === 'swap');
        if (isUnifiedAccount) {
            if (isSpot || isSwap) {
                type = 'unified';
            }
        } else {
            if (isSwap) {
                type = 'contract';
            }
        }
        const accountTypes = this.safeValue (this.options, 'accountsByType', {});
        const unifiedType = this.safeStringUpper (accountTypes, type, type);
        let marginMode = undefined;
        [ marginMode, params ] = this.handleMarginModeAndParams ('fetchBalance', params);
        let response = undefined;
        if (isSpot && (marginMode !== undefined)) {
            response = await this.privateGetV5SpotCrossMarginTradeAccount (this.extend (request, params));
        } else if (unifiedType === 'FUND') {
            // use this endpoint only we have no other choice
            // because it requires transfer permission
            request['accountType'] = unifiedType;
            response = await this.privateGetV5AssetTransferQueryAccountCoinsBalance (this.extend (request, params));
        } else {
            request['accountType'] = unifiedType;
            response = await this.privateGetV5AccountWalletBalance (this.extend (request, params));
        }
        //
        // cross
        //     {
        //         "retCode": 0,
        //         "retMsg": "success",
        //         "result": {
        //             "acctBalanceSum": "0.122995614474732872",
        //             "debtBalanceSum": "0.011734191124529754",
        //             "loanAccountList": [
        //                 {
        //                     "free": "0.001143855",
        //                     "interest": "0",
        //                     "loan": "0",
        //                     "locked": "0",
        //                     "tokenId": "BTC",
        //                     "total": "0.001143855"
        //                 },
        //                 {
        //                     "free": "200.00005568",
        //                     "interest": "0.0008391",
        //                     "loan": "200",
        //                     "locked": "0",
        //                     "tokenId": "USDT",
        //                     "total": "200.00005568"
        //                 },
        //             ],
        //             "riskRate": "0.0954",
        //             "status": 1
        //         },
        //         "retExtInfo": {},
        //         "time": 1669843584123
        //     }
        //
        // funding
        //     {
        //         "retCode": 0,
        //         "retMsg": "success",
        //         "result": {
        //             "memberId": "533285",
        //             "accountType": "FUND",
        //             "balance": [
        //                 {
        //                     "coin": "USDT",
        //                     "transferBalance": "1010",
        //                     "walletBalance": "1010",
        //                     "bonus": ""
        //                 },
        //                 {
        //                     "coin": "USDC",
        //                     "transferBalance": "0",
        //                     "walletBalance": "0",
        //                     "bonus": ""
        //                 }
        //             ]
        //         },
        //         "retExtInfo": {},
        //         "time": 1675865290069
        //     }
        //
        //  spot & swap
        //     {
        //         "retCode": 0,
        //         "retMsg": "OK",
        //         "result": {
        //             "list": [
        //                 {
        //                     "totalEquity": "18070.32797922",
        //                     "accountIMRate": "0.0101",
        //                     "totalMarginBalance": "18070.32797922",
        //                     "totalInitialMargin": "182.60183684",
        //                     "accountType": "UNIFIED",
        //                     "totalAvailableBalance": "17887.72614237",
        //                     "accountMMRate": "0",
        //                     "totalPerpUPL": "-0.11001349",
        //                     "totalWalletBalance": "18070.43799271",
        //                     "accountLTV": "0.017",
        //                     "totalMaintenanceMargin": "0.38106773",
        //                     "coin": [
        //                         {
        //                             "availableToBorrow": "2.5",
        //                             "bonus": "0",
        //                             "accruedInterest": "0",
        //                             "availableToWithdraw": "0.805994",
        //                             "totalOrderIM": "0",
        //                             "equity": "0.805994",
        //                             "totalPositionMM": "0",
        //                             "usdValue": "12920.95352538",
        //                             "unrealisedPnl": "0",
        //                             "borrowAmount": "0",
        //                             "totalPositionIM": "0",
        //                             "walletBalance": "0.805994",
        //                             "cumRealisedPnl": "0",
        //                             "coin": "BTC"
        //                         }
        //                     ]
        //                 }
        //             ]
        //         },
        //         "retExtInfo": {},
        //         "time": 1672125441042
        //     }
        //
        return this.parseBalance (response);
    }

    parseOrderStatus (status) {
        const statuses = {
            // v3 spot
            'NEW': 'open',
            'PARTIALLY_FILLED': 'open',
            'FILLED': 'closed',
            'CANCELED': 'canceled',
            'PENDING_CANCEL': 'open',
            'PENDING_NEW': 'open',
            'REJECTED': 'rejected',
            'PARTIALLY_FILLED_CANCELLED': 'closed', // context: https://github.com/ccxt/ccxt/issues/18685
            // v3 contract / unified margin / unified account
            'Created': 'open',
            'New': 'open',
            'Rejected': 'rejected', // order is triggered but failed upon being placed
            'PartiallyFilled': 'open',
            'PartiallyFilledCanceled': 'closed', // context: https://github.com/ccxt/ccxt/issues/18685
            'Filled': 'closed',
            'PendingCancel': 'open',
            'Cancelled': 'canceled',
            // below this line the status only pertains to conditional orders
            'Untriggered': 'open',
            'Deactivated': 'canceled',
            'Triggered': 'open',
            'Active': 'open',
        };
        return this.safeString (statuses, status, status);
    }

    parseTimeInForce (timeInForce) {
        const timeInForces = {
            'GoodTillCancel': 'GTC',
            'ImmediateOrCancel': 'IOC',
            'FillOrKill': 'FOK',
            'PostOnly': 'PO',
        };
        return this.safeString (timeInForces, timeInForce, timeInForce);
    }

    parseOrder (order, market: Market = undefined): Order {
        //
        // v1 for usdc normal account
        //     {
        //         "symbol": "BTCPERP",
        //         "orderType": "Market",
        //         "orderLinkId": "",
        //         "orderId": "36190ad3-de08-4b83-9ad3-56942f684b79",
        //         "cancelType": "UNKNOWN",
        //         "stopOrderType": "UNKNOWN",
        //         "orderStatus": "Filled",
        //         "updateTimeStamp": "1692769133267",
        //         "takeProfit": "0.0000",
        //         "cumExecValue": "259.6830",
        //         "createdAt": "1692769133261",
        //         "blockTradeId": "",
        //         "orderPnl": "",
        //         "price": "24674.7",
        //         "tpTriggerBy": "UNKNOWN",
        //         "timeInForce": "ImmediateOrCancel",
        //         "updatedAt": "1692769133267",
        //         "basePrice": "0.0",
        //         "realisedPnl": "0.0000",
        //         "side": "Sell",
        //         "triggerPrice": "0.0",
        //         "cumExecFee": "0.1429",
        //         "leavesQty": "0.000",
        //         "cashFlow": "",
        //         "slTriggerBy": "UNKNOWN",
        //         "iv": "",
        //         "closeOnTrigger": "UNKNOWN",
        //         "cumExecQty": "0.010",
        //         "reduceOnly": 0,
        //         "qty": "0.010",
        //         "stopLoss": "0.0000",
        //         "triggerBy": "UNKNOWN",
        //         "orderIM": ""
        //     }
        //
        // v5
        //     {
        //         "orderId": "14bad3a1-6454-43d8-bcf2-5345896cf74d",
        //         "orderLinkId": "YLxaWKMiHU",
        //         "blockTradeId": "",
        //         "symbol": "BTCUSDT",
        //         "price": "26864.40",
        //         "qty": "0.003",
        //         "side": "Buy",
        //         "isLeverage": "",
        //         "positionIdx": 1,
        //         "orderStatus": "Cancelled",
        //         "cancelType": "UNKNOWN",
        //         "rejectReason": "EC_PostOnlyWillTakeLiquidity",
        //         "avgPrice": "0",
        //         "leavesQty": "0.000",
        //         "leavesValue": "0",
        //         "cumExecQty": "0.000",
        //         "cumExecValue": "0",
        //         "cumExecFee": "0",
        //         "timeInForce": "PostOnly",
        //         "orderType": "Limit",
        //         "stopOrderType": "UNKNOWN",
        //         "orderIv": "",
        //         "triggerPrice": "0.00",
        //         "takeProfit": "0.00",
        //         "stopLoss": "0.00",
        //         "tpTriggerBy": "UNKNOWN",
        //         "slTriggerBy": "UNKNOWN",
        //         "triggerDirection": 0,
        //         "triggerBy": "UNKNOWN",
        //         "lastPriceOnCreated": "0.00",
        //         "reduceOnly": false,
        //         "closeOnTrigger": false,
        //         "smpType": "None",
        //         "smpGroup": 0,
        //         "smpOrderId": "",
        //         "tpslMode": "",
        //         "tpLimitPrice": "",
        //         "slLimitPrice": "",
        //         "placeType": "",
        //         "createdTime": "1684476068369",
        //         "updatedTime": "1684476068372"
        //     }
        // createOrders failed order
        //    {
        //        "category": "linear",
        //        "symbol": "LTCUSDT",
        //        "orderId": '',
        //        "orderLinkId": '',
        //        "createAt": '',
        //        "code": "10001",
        //        "msg": "The number of contracts exceeds maximum limit allowed: too large"
        //    }
        //
        const code = this.safeString (order, 'code');
        if (code !== undefined) {
            if (code !== '0') {
                const category = this.safeString (order, 'category');
                const inferedMarketType = (category === 'spot') ? 'spot' : 'contract';
                return this.safeOrder ({
                    'info': order,
                    'status': 'rejected',
                    'id': this.safeString (order, 'orderId'),
                    'clientOrderId': this.safeString (order, 'orderLinkId'),
                    'symbol': this.safeSymbol (this.safeString (order, 'symbol'), undefined, undefined, inferedMarketType),
                });
            }
        }
        const marketId = this.safeString (order, 'symbol');
        const isContract = ('tpslMode' in order);
        let marketType = undefined;
        if (market !== undefined) {
            marketType = market['type'];
        } else {
            marketType = isContract ? 'contract' : 'spot';
        }
        market = this.safeMarket (marketId, market, undefined, marketType);
        const symbol = market['symbol'];
        const timestamp = this.safeInteger2 (order, 'createdTime', 'createdAt');
        const id = this.safeString (order, 'orderId');
        const type = this.safeStringLower (order, 'orderType');
        const price = this.safeString (order, 'price');
        const amount = this.safeString (order, 'qty');
        const cost = this.safeString (order, 'cumExecValue');
        const filled = this.safeString (order, 'cumExecQty');
        const remaining = this.safeString (order, 'leavesQty');
        const lastTradeTimestamp = this.safeInteger2 (order, 'updatedTime', 'updatedAt');
        const rawStatus = this.safeString (order, 'orderStatus');
        const status = this.parseOrderStatus (rawStatus);
        const side = this.safeStringLower (order, 'side');
        let fee = undefined;
        const feeCostString = this.safeString (order, 'cumExecFee');
        if (feeCostString !== undefined) {
            let feeCurrency = undefined;
            if (market['spot']) {
                feeCurrency = (side === 'buy') ? market['quote'] : market['base'];
            } else {
                feeCurrency = market['settle'];
            }
            fee = {
                'cost': feeCostString,
                'currency': feeCurrency,
            };
        }
        let clientOrderId = this.safeString (order, 'orderLinkId');
        if ((clientOrderId !== undefined) && (clientOrderId.length < 1)) {
            clientOrderId = undefined;
        }
        const avgPrice = this.omitZero (this.safeString (order, 'avgPrice'));
        const rawTimeInForce = this.safeString (order, 'timeInForce');
        const timeInForce = this.parseTimeInForce (rawTimeInForce);
        const stopPrice = this.omitZero (this.safeString (order, 'triggerPrice'));
        const reduceOnly = this.safeValue (order, 'reduceOnly');
        let takeProfitPrice = this.omitZero (this.safeString (order, 'takeProfit'));
        let stopLossPrice = this.omitZero (this.safeString (order, 'stopLoss'));
        const triggerDirection = this.safeString (order, 'triggerDirection');
        const isAscending = (triggerDirection === '1');
        const isStopOrderType2 = (stopPrice !== undefined) && reduceOnly;
        if ((stopLossPrice === undefined) && isStopOrderType2) {
            // check if order is stop order type 2 - stopLossPrice
            if (isAscending && (side === 'buy')) {
                // stopLoss order against short position
                stopLossPrice = stopPrice;
            }
            if (!isAscending && (side === 'sell')) {
                // stopLoss order against a long position
                stopLossPrice = stopPrice;
            }
        }
        if ((takeProfitPrice === undefined) && isStopOrderType2) {
            // check if order is stop order type 2 - takeProfitPrice
            if (isAscending && (side === 'sell')) {
                // takeprofit order against a long position
                takeProfitPrice = stopPrice;
            }
            if (!isAscending && (side === 'buy')) {
                // takeprofit order against a short position
                takeProfitPrice = stopPrice;
            }
        }
        return this.safeOrder ({
            'info': order,
            'id': id,
            'clientOrderId': clientOrderId,
            'timestamp': timestamp,
            'datetime': this.iso8601 (timestamp),
            'lastTradeTimestamp': lastTradeTimestamp,
            'lastUpdateTimestamp': lastTradeTimestamp,
            'symbol': symbol,
            'type': type,
            'timeInForce': timeInForce,
            'postOnly': undefined,
            'reduceOnly': this.safeValue (order, 'reduceOnly'),
            'side': side,
            'price': price,
            'stopPrice': stopPrice,
            'triggerPrice': stopPrice,
            'takeProfitPrice': takeProfitPrice,
            'stopLossPrice': stopLossPrice,
            'amount': amount,
            'cost': cost,
            'average': avgPrice,
            'filled': filled,
            'remaining': remaining,
            'status': status,
            'fee': fee,
            'trades': undefined,
        }, market);
    }

    async fetchOrder (id: string, symbol: Str = undefined, params = {}) {
        /**
         * @method
         * @name bybit#fetchOrder
         * @description fetches information on an order made by the user
         * @see https://bybit-exchange.github.io/docs/v5/order/order-list
         * @param {string} symbol unified symbol of the market the order was made in
         * @param {object} [params] extra parameters specific to the bybit api endpoint
         * @returns {object} An [order structure]{@link https://docs.ccxt.com/#/?id=order-structure}
         */
        if (symbol === undefined) {
            throw new ArgumentsRequired (this.id + ' fetchOrder() requires a symbol argument');
        }
        await this.loadMarkets ();
        const request = {
            'orderId': id,
        };
        const result = await this.fetchOrders (symbol, undefined, undefined, this.extend (request, params));
        const length = result.length;
        if (length === 0) {
            const isTrigger = this.safeValueN (params, [ 'trigger', 'stop' ], false);
            const extra = isTrigger ? '' : 'If you are trying to fetch SL/TP conditional order, you might try setting params["trigger"] = true';
            throw new OrderNotFound ('Order ' + id.toString () + ' was not found.' + extra);
        }
        if (length > 1) {
            throw new InvalidOrder (this.id + ' returned more than one order');
        }
        return this.safeValue (result, 0) as Order;
    }

    async createOrder (symbol: string, type: OrderType, side: OrderSide, amount, price = undefined, params = {}) {
        /**
         * @method
         * @name bybit#createOrder
         * @description create a trade order
         * @see https://bybit-exchange.github.io/docs/v5/order/create-order
         * @param {string} symbol unified symbol of the market to create an order in
         * @param {string} type 'market' or 'limit'
         * @param {string} side 'buy' or 'sell'
         * @param {float} amount how much of currency you want to trade in units of base currency
         * @param {float} [price] the price at which the order is to be fullfilled, in units of the quote currency, ignored in market orders
         * @param {object} [params] extra parameters specific to the bybit api endpoint
         * @param {string} [params.timeInForce] "GTC", "IOC", "FOK"
         * @param {bool} [params.postOnly] true or false whether the order is post-only
         * @param {bool} [params.reduceOnly] true or false whether the order is reduce-only
         * @param {string} [params.positionIdx] *contracts only*  0 for one-way mode, 1 buy side  of hedged mode, 2 sell side of hedged mode
         * @param {boolean} [params.isLeverage] *unified spot only* false then spot trading true then margin trading
         * @param {string} [params.tpslMode] *contract only* 'full' or 'partial'
         * @param {string} [params.mmp] *option only* market maker protection
         * @param {string} [params.triggerDirection] *contract only* the direction for trigger orders, 'above' or 'below'
         * @param {float} [params.triggerPrice] The price at which a trigger order is triggered at
         * @param {float} [params.stopLossPrice] The price at which a stop loss order is triggered at
         * @param {float} [params.takeProfitPrice] The price at which a take profit order is triggered at
         * @param {object} [params.takeProfit] *takeProfit object in params* containing the triggerPrice at which the attached take profit order will be triggered
         * @param {float} [params.takeProfit.triggerPrice] take profit trigger price
         * @param {object} [params.stopLoss] *stopLoss object in params* containing the triggerPrice at which the attached stop loss order will be triggered
         * @param {float} [params.stopLoss.triggerPrice] stop loss trigger price
         * @returns {object} an [order structure]{@link https://docs.ccxt.com/#/?id=order-structure}
         */
        await this.loadMarkets ();
        const market = this.market (symbol);
        const [ enableUnifiedMargin, enableUnifiedAccount ] = await this.isUnifiedEnabled ();
        const isUnifiedAccount = (enableUnifiedMargin || enableUnifiedAccount);
        const isUsdcSettled = market['settle'] === 'USDC';
        if (isUsdcSettled && !isUnifiedAccount) {
            return await this.createUsdcOrder (symbol, type, side, amount, price, params);
        }
        const orderRequest = this.createOrderRequest (symbol, type, side, amount, price, params);
        const response = await this.privatePostV5OrderCreate (orderRequest); // already extended inside createOrderRequest
        //
        //     {
        //         "retCode": 0,
        //         "retMsg": "OK",
        //         "result": {
        //             "orderId": "1321003749386327552",
        //             "orderLinkId": "spot-test-postonly"
        //         },
        //         "retExtInfo": {},
        //         "time": 1672211918471
        //     }
        //
        const order = this.safeValue (response, 'result', {});
        return this.parseOrder (order, market);
    }

    createOrderRequest (symbol: string, type: OrderType, side: OrderSide, amount, price = undefined, params = {}) {
        const market = this.market (symbol);
        symbol = market['symbol'];
        const lowerCaseType = type.toLowerCase ();
        if ((price === undefined) && (lowerCaseType === 'limit')) {
            throw new ArgumentsRequired (this.id + ' createOrder requires a price argument for limit orders');
        }
        const request = {
            'symbol': market['id'],
            'side': this.capitalize (side),
            'orderType': this.capitalize (lowerCaseType), // limit or market
            // 'timeInForce': 'GTC', // IOC, FOK, PostOnly
            // 'takeProfit': 123.45, // take profit price, only take effect upon opening the position
            // 'stopLoss': 123.45, // stop loss price, only take effect upon opening the position
            // 'reduceOnly': false, // reduce only, required for linear orders
            // when creating a closing order, bybit recommends a True value for
            //  closeOnTrigger to avoid failing due to insufficient available margin
            // 'closeOnTrigger': false, required for linear orders
            // 'orderLinkId': 'string', // unique client order id, max 36 characters
            // 'triggerPrice': 123.46, // trigger price, required for conditional orders
            // 'triggerBy': 'MarkPrice', // IndexPrice, MarkPrice, LastPrice
            // 'tpTriggerby': 'MarkPrice', // IndexPrice, MarkPrice, LastPrice
            // 'slTriggerBy': 'MarkPrice', // IndexPrice, MarkPrice, LastPrice
            // 'mmp': false // market maker protection
            // 'positionIdx': 0, // Position mode. Unified account has one-way mode only (0)
            // 'triggerDirection': 1, // Conditional order param. Used to identify the expected direction of the conditional order. 1: triggered when market price rises to triggerPrice 2: triggered when market price falls to triggerPrice
            // Valid for spot only.
            // 'isLeverage': 0, // Whether to borrow. 0(default): false, 1: true
            // 'orderFilter': 'Order' // Order,tpslOrder. If not passed, Order by default
            // Valid for option only.
            // 'orderIv': '0', // Implied volatility; parameters are passed according to the real value; for example, for 10%, 0.1 is passed
        };
        if (market['spot']) {
            request['category'] = 'spot';
        } else if (market['linear']) {
            request['category'] = 'linear';
        } else if (market['inverse']) {
            request['category'] = 'inverse';
        } else if (market['option']) {
            request['category'] = 'option';
        }
        if (market['spot'] && (type === 'market') && (side === 'buy')) {
            // for market buy it requires the amount of quote currency to spend
            if (this.options['createMarketBuyOrderRequiresPrice']) {
                const cost = this.safeNumber (params, 'cost');
                params = this.omit (params, 'cost');
                if (price === undefined && cost === undefined) {
                    throw new InvalidOrder (this.id + ' createOrder() requires the price argument with market buy orders to calculate total order cost (amount to spend), where cost = amount * price. Supply a price argument to createOrder() call if you want the cost to be calculated for you from price and amount, or, alternatively, add .options["createMarketBuyOrderRequiresPrice"] = false to supply the cost in the amount argument (the exchange-specific behaviour)');
                } else {
                    const amountString = this.numberToString (amount);
                    const priceString = this.numberToString (price);
                    const quoteAmount = Precise.stringMul (amountString, priceString);
                    amount = (cost !== undefined) ? cost : this.parseNumber (quoteAmount);
                    request['qty'] = this.costToPrecision (symbol, amount);
                }
            } else {
                request['qty'] = this.costToPrecision (symbol, amount);
            }
        } else {
            request['qty'] = this.amountToPrecision (symbol, amount);
        }
        const isMarket = lowerCaseType === 'market';
        const isLimit = lowerCaseType === 'limit';
        if (isLimit) {
            request['price'] = this.priceToPrecision (symbol, price);
        }
        const timeInForce = this.safeStringLower (params, 'timeInForce'); // this is same as exchange specific param
        let postOnly = undefined;
        [ postOnly, params ] = this.handlePostOnly (isMarket, timeInForce === 'postonly', params);
        if (postOnly) {
            request['timeInForce'] = 'PostOnly';
        } else if (timeInForce === 'gtc') {
            request['timeInForce'] = 'GTC';
        } else if (timeInForce === 'fok') {
            request['timeInForce'] = 'FOK';
        } else if (timeInForce === 'ioc') {
            request['timeInForce'] = 'IOC';
        }
        let triggerPrice = this.safeValue2 (params, 'triggerPrice', 'stopPrice');
        const stopLossTriggerPrice = this.safeValue (params, 'stopLossPrice');
        const takeProfitTriggerPrice = this.safeValue (params, 'takeProfitPrice');
        const stopLoss = this.safeValue (params, 'stopLoss');
        const takeProfit = this.safeValue (params, 'takeProfit');
        const isStopLossTriggerOrder = stopLossTriggerPrice !== undefined;
        const isTakeProfitTriggerOrder = takeProfitTriggerPrice !== undefined;
        const isStopLoss = stopLoss !== undefined;
        const isTakeProfit = takeProfit !== undefined;
        const isBuy = side === 'buy';
        if (triggerPrice !== undefined) {
            const triggerDirection = this.safeString (params, 'triggerDirection');
            params = this.omit (params, [ 'triggerPrice', 'stopPrice', 'triggerDirection' ]);
            if (market['spot']) {
                if (triggerDirection !== undefined) {
                    throw new NotSupported (this.id + ' createOrder() : trigger order does not support triggerDirection for spot markets yet');
                }
            } else {
                if (triggerDirection === undefined) {
                    throw new ArgumentsRequired (this.id + ' stop/trigger orders require a triggerDirection parameter, either "above" or "below" to determine the direction of the trigger.');
                }
                const isAsending = ((triggerDirection === 'above') || (triggerDirection === '1'));
                request['triggerDirection'] = isAsending ? 1 : 2;
            }
            request['triggerPrice'] = this.priceToPrecision (symbol, triggerPrice);
        } else if (isStopLossTriggerOrder || isTakeProfitTriggerOrder) {
            if (isBuy) {
                request['triggerDirection'] = isStopLossTriggerOrder ? 1 : 2;
            } else {
                request['triggerDirection'] = isStopLossTriggerOrder ? 2 : 1;
            }
            triggerPrice = isStopLossTriggerOrder ? stopLossTriggerPrice : takeProfitTriggerPrice;
            request['triggerPrice'] = this.priceToPrecision (symbol, triggerPrice);
            request['reduceOnly'] = true;
        }
        if (isStopLoss || isTakeProfit) {
            if (isStopLoss) {
                const slTriggerPrice = this.safeValue2 (stopLoss, 'triggerPrice', 'stopPrice', stopLoss);
                request['stopLoss'] = this.priceToPrecision (symbol, slTriggerPrice);
            }
            if (isTakeProfit) {
                const tpTriggerPrice = this.safeValue2 (takeProfit, 'triggerPrice', 'stopPrice', takeProfit);
                request['takeProfit'] = this.priceToPrecision (symbol, tpTriggerPrice);
            }
        }
        if (market['spot']) {
            // only works for spot market
            if (triggerPrice !== undefined) {
                request['orderFilter'] = 'StopOrder';
            } else if (stopLossTriggerPrice !== undefined || takeProfitTriggerPrice !== undefined || isStopLoss || isTakeProfit) {
                request['orderFilter'] = 'tpslOrder';
            }
        }
        const clientOrderId = this.safeString (params, 'clientOrderId');
        if (clientOrderId !== undefined) {
            request['orderLinkId'] = clientOrderId;
        } else if (market['option']) {
            // mandatory field for options
            request['orderLinkId'] = this.uuid16 ();
        }
        params = this.omit (params, [ 'stopPrice', 'timeInForce', 'stopLossPrice', 'takeProfitPrice', 'postOnly', 'clientOrderId', 'triggerPrice', 'stopLoss', 'takeProfit' ]);
        return this.extend (request, params);
    }

    async createOrders (orders: OrderRequest[], params = {}) {
        /**
         * @method
         * @name bybit#createOrders
         * @description create a list of trade orders
         * @see https://bybit-exchange.github.io/docs/v5/order/batch-place
         * @param {array} orders list of orders to create, each object should contain the parameters required by createOrder, namely symbol, type, side, amount, price and params
         * @returns {object} an [order structure]{@link https://docs.ccxt.com/#/?id=order-structure}
         */
        await this.loadMarkets ();
        const ordersRequests = [];
        const orderSymbols = [];
        for (let i = 0; i < orders.length; i++) {
            const rawOrder = orders[i];
            const marketId = this.safeString (rawOrder, 'symbol');
            orderSymbols.push (marketId);
            const type = this.safeString (rawOrder, 'type');
            const side = this.safeString (rawOrder, 'side');
            const amount = this.safeValue (rawOrder, 'amount');
            const price = this.safeValue (rawOrder, 'price');
            const orderParams = this.safeValue (rawOrder, 'params', {});
            const orderRequest = this.createOrderRequest (marketId, type, side, amount, price, orderParams);
            ordersRequests.push (orderRequest);
        }
        const symbols = this.marketSymbols (orderSymbols, undefined, false, true, true);
        const market = this.market (symbols[0]);
        let category = undefined;
        [ category, params ] = this.getBybitType ('createOrders', market, params);
        if ((category === 'spot') || (category === 'inverse')) {
            throw new NotSupported (this.id + ' createOrders does not allow spot or inverse orders');
        }
        const request = {
            'category': category,
            'request': ordersRequests,
        };
        const response = await this.privatePostV5OrderCreateBatch (this.extend (request, params));
        const result = this.safeValue (response, 'result', {});
        const data = this.safeValue (result, 'list', []);
        const retInfo = this.safeValue (response, 'retExtInfo', {});
        const codes = this.safeValue (retInfo, 'list', []);
        // extend the error with the unsuccessful orders
        for (let i = 0; i < codes.length; i++) {
            const code = codes[i];
            const retCode = this.safeInteger (code, 'code');
            if (retCode !== 0) {
                data[i] = this.extend (data[i], code);
            }
        }
        //
        // {
        //     "retCode":0,
        //     "retMsg":"OK",
        //     "result":{
        //        "list":[
        //           {
        //              "category":"linear",
        //              "symbol":"LTCUSDT",
        //              "orderId":"",
        //              "orderLinkId":"",
        //              "createAt":""
        //           },
        //           {
        //              "category":"linear",
        //              "symbol":"LTCUSDT",
        //              "orderId":"3c9f65b6-01ad-4ac0-9741-df17e02a4223",
        //              "orderLinkId":"",
        //              "createAt":"1698075516029"
        //           }
        //        ]
        //     },
        //     "retExtInfo":{
        //        "list":[
        //           {
        //              "code":10001,
        //              "msg":"The number of contracts exceeds maximum limit allowed: too large"
        //           },
        //           {
        //              "code":0,
        //              "msg":"OK"
        //           }
        //        ]
        //     },
        //     "time":1698075516029
        // }
        //
        return this.parseOrders (data);
    }

    async createUsdcOrder (symbol, type, side, amount, price = undefined, params = {}) {
        await this.loadMarkets ();
        const market = this.market (symbol);
        if (type === 'market') {
            throw new NotSupported (this.id + ' createOrder does not allow market orders for ' + symbol + ' markets');
        }
        const lowerCaseType = type.toLowerCase ();
        if ((price === undefined) && (lowerCaseType === 'limit')) {
            throw new ArgumentsRequired (this.id + ' createOrder requires a price argument for limit orders');
        }
        const request = {
            'symbol': market['id'],
            'side': this.capitalize (side),
            'orderType': this.capitalize (lowerCaseType), // limit or market
            'timeInForce': 'GoodTillCancel', // ImmediateOrCancel, FillOrKill, PostOnly
            'orderQty': this.amountToPrecision (symbol, amount),
            // 'takeProfit': 123.45, // take profit price, only take effect upon opening the position
            // 'stopLoss': 123.45, // stop loss price, only take effect upon opening the position
            // 'reduceOnly': false, // reduce only, required for linear orders
            // when creating a closing order, bybit recommends a True value for
            //  closeOnTrigger to avoid failing due to insufficient available margin
            // 'closeOnTrigger': false, required for linear orders
            // 'orderLinkId': 'string', // unique client order id, max 36 characters
            // 'triggerPrice': 123.45, // trigger price, required for conditional orders
            // 'trigger_by': 'MarkPrice', // IndexPrice, MarkPrice
            // 'tptriggerby': 'MarkPrice', // IndexPrice, MarkPrice
            // 'slTriggerBy': 'MarkPrice', // IndexPrice, MarkPrice
            // 'orderFilter': 'Order' or 'StopOrder'
            // 'mmp': false // market maker protection
        };
        const isMarket = lowerCaseType === 'market';
        const isLimit = lowerCaseType === 'limit';
        if (isLimit !== undefined) {
            request['orderPrice'] = this.priceToPrecision (symbol, price);
        }
        const exchangeSpecificParam = this.safeString (params, 'time_in_force');
        const timeInForce = this.safeStringLower (params, 'timeInForce');
        const postOnly = this.isPostOnly (isMarket, exchangeSpecificParam === 'PostOnly', params);
        if (postOnly) {
            request['time_in_force'] = 'PostOnly';
        } else if (timeInForce === 'gtc') {
            request['time_in_force'] = 'GoodTillCancel';
        } else if (timeInForce === 'fok') {
            request['time_in_force'] = 'FillOrKill';
        } else if (timeInForce === 'ioc') {
            request['time_in_force'] = 'ImmediateOrCancel';
        }
        if (market['swap']) {
            const triggerPrice = this.safeValue2 (params, 'stopPrice', 'triggerPrice');
            const stopLossTriggerPrice = this.safeValue (params, 'stopLossPrice', triggerPrice);
            const takeProfitTriggerPrice = this.safeValue (params, 'takeProfitPrice');
            const stopLoss = this.safeValue (params, 'stopLoss');
            const takeProfit = this.safeValue (params, 'takeProfit');
            const isStopLossTriggerOrder = stopLossTriggerPrice !== undefined;
            const isTakeProfitTriggerOrder = takeProfitTriggerPrice !== undefined;
            const isStopLoss = stopLoss !== undefined;
            const isTakeProfit = takeProfit !== undefined;
            const isStopOrder = isStopLossTriggerOrder || isTakeProfitTriggerOrder;
            if (isStopOrder) {
                request['orderFilter'] = 'StopOrder';
                request['trigger_by'] = 'LastPrice';
                const stopPx = isStopLossTriggerOrder ? stopLossTriggerPrice : takeProfitTriggerPrice;
                const preciseStopPrice = this.priceToPrecision (symbol, stopPx);
                request['triggerPrice'] = preciseStopPrice;
                const delta = this.numberToString (market['precision']['price']);
                request['basePrice'] = isStopLossTriggerOrder ? Precise.stringSub (preciseStopPrice, delta) : Precise.stringAdd (preciseStopPrice, delta);
            } else if (isStopLoss || isTakeProfit) {
                if (isStopLoss) {
                    const slTriggerPrice = this.safeValue2 (stopLoss, 'triggerPrice', 'stopPrice', stopLoss);
                    request['stopLoss'] = this.priceToPrecision (symbol, slTriggerPrice);
                }
                if (isTakeProfit) {
                    const tpTriggerPrice = this.safeValue2 (takeProfit, 'triggerPrice', 'stopPrice', takeProfit);
                    request['takeProfit'] = this.priceToPrecision (symbol, tpTriggerPrice);
                }
            } else {
                request['orderFilter'] = 'Order';
            }
        }
        const clientOrderId = this.safeString (params, 'clientOrderId');
        if (clientOrderId !== undefined) {
            request['orderLinkId'] = clientOrderId;
        } else if (market['option']) {
            // mandatory field for options
            request['orderLinkId'] = this.uuid16 ();
        }
        params = this.omit (params, [ 'stopPrice', 'timeInForce', 'triggerPrice', 'stopLossPrice', 'takeProfitPrice', 'postOnly', 'clientOrderId' ]);
        let response = undefined;
        if (market['option']) {
            response = await this.privatePostOptionUsdcOpenapiPrivateV1PlaceOrder (this.extend (request, params));
        } else {
            response = await this.privatePostPerpetualUsdcOpenapiPrivateV1PlaceOrder (this.extend (request, params));
        }
        //
        //     {
        //         "retCode":0,
        //         "retMsg":"",
        //         "result":{
        //            "orderId":"34450a59-325e-4296-8af0-63c7c524ae33",
        //            "orderLinkId":"",
        //            "mmp":false,
        //            "symbol":"BTCPERP",
        //            "orderType":"Limit",
        //            "side":"Buy",
        //            "orderQty":"0.00100000",
        //            "orderPrice":"20000.00",
        //            "iv":"0",
        //            "timeInForce":"GoodTillCancel",
        //            "orderStatus":"Created",
        //            "createdAt":"1652261746007873",
        //            "basePrice":"0.00",
        //            "triggerPrice":"0.00",
        //            "takeProfit":"0.00",
        //            "stopLoss":"0.00",
        //            "slTriggerBy":"UNKNOWN",
        //            "tpTriggerBy":"UNKNOWN"
        //     }
        //
        const order = this.safeValue (response, 'result', {});
        return this.parseOrder (order, market);
    }

    async editUsdcOrder (id, symbol, type, side, amount = undefined, price = undefined, params = {}) {
        await this.loadMarkets ();
        const market = this.market (symbol);
        const request = {
            'symbol': market['id'],
            'orderId': id,
        };
        if (amount !== undefined) {
            request['orderQty'] = this.amountToPrecision (symbol, amount);
        }
        if (price !== undefined) {
            request['orderPrice'] = this.priceToPrecision (symbol, price);
        }
        let response = undefined;
        if (market['option']) {
            response = await this.privatePostOptionUsdcOpenapiPrivateV1ReplaceOrder (this.extend (request, params));
        } else {
            const isStop = this.safeValue (params, 'stop', false);
            const triggerPrice = this.safeValue2 (params, 'stopPrice', 'triggerPrice');
            const stopLossPrice = this.safeValue (params, 'stopLossPrice');
            const isStopLossOrder = stopLossPrice !== undefined;
            const takeProfitPrice = this.safeValue (params, 'takeProfitPrice');
            const isTakeProfitOrder = takeProfitPrice !== undefined;
            const isStopOrder = isStopLossOrder || isTakeProfitOrder || isStop;
            if (isStopOrder) {
                request['orderFilter'] = isStop ? 'StopOrder' : 'Order';
                if (triggerPrice !== undefined) {
                    request['triggerPrice'] = this.priceToPrecision (symbol, triggerPrice);
                }
                if (stopLossPrice !== undefined) {
                    request['stopLoss'] = this.priceToPrecision (symbol, stopLossPrice);
                }
                if (takeProfitPrice !== undefined) {
                    request['takeProfit'] = this.priceToPrecision (symbol, takeProfitPrice);
                }
            }
            params = this.omit (params, [ 'stop', 'stopPrice', 'triggerPrice', 'stopLossPrice', 'takeProfitPrice' ]);
            response = await this.privatePostPerpetualUsdcOpenapiPrivateV1ReplaceOrder (this.extend (request, params));
        }
        //
        //    {
        //        "retCode": 0,
        //        "retMsg": "OK",
        //        "result": {
        //            "outRequestId": "",
        //            "symbol": "BTC-13MAY22-40000-C",
        //            "orderId": "8c65df91-91fc-461d-9b14-786379ef138c",
        //            "orderLinkId": "AAAAA41133"
        //        },
        //        "retExtMap": {}
        //   }
        //
        const result = this.safeValue (response, 'result', {});
        return this.parseOrder (result, market);
    }

    async editOrder (id: string, symbol, type, side, amount = undefined, price = undefined, params = {}) {
        /**
         * @method
         * @name bybit#editOrder
         * @description edit a trade order
         * @see https://bybit-exchange.github.io/docs/v5/order/amend-order
         * @see https://bybit-exchange.github.io/docs/derivatives/unified/replace-order
         * @see https://bybit-exchange.github.io/docs/api-explorer/derivatives/trade/contract/replace-order
         * @param {string} id cancel order id
         * @param {string} symbol unified symbol of the market to create an order in
         * @param {string} type 'market' or 'limit'
         * @param {string} side 'buy' or 'sell'
         * @param {float} amount how much of currency you want to trade in units of base currency
         * @param {float} price the price at which the order is to be fullfilled, in units of the base currency, ignored in market orders
         * @param {object} [params] extra parameters specific to the bybit api endpoint
         * @param {float} [params.triggerPrice] The price that a trigger order is triggered at
         * @param {float} [params.stopLossPrice] The price that a stop loss order is triggered at
         * @param {float} [params.takeProfitPrice] The price that a take profit order is triggered at
         * @param {object} [params.takeProfit] *takeProfit object in params* containing the triggerPrice that the attached take profit order will be triggered
         * @param {float} [params.takeProfit.triggerPrice] take profit trigger price
         * @param {object} [params.stopLoss] *stopLoss object in params* containing the triggerPrice that the attached stop loss order will be triggered
         * @param {float} [params.stopLoss.triggerPrice] stop loss trigger price
         * @param {string} [params.triggerBy] 'IndexPrice', 'MarkPrice' or 'LastPrice', default is 'LastPrice', required if no initial value for triggerPrice
         * @param {string} [params.slTriggerBy] 'IndexPrice', 'MarkPrice' or 'LastPrice', default is 'LastPrice', required if no initial value for stopLoss
         * @param {string} [params.tpTriggerby] 'IndexPrice', 'MarkPrice' or 'LastPrice', default is 'LastPrice', required if no initial value for takeProfit
         * @returns {object} an [order structure]{@link https://docs.ccxt.com/#/?id=order-structure}
         */
        if (symbol === undefined) {
            throw new ArgumentsRequired (this.id + ' editOrder() requires a symbol argument');
        }
        await this.loadMarkets ();
        const market = this.market (symbol);
        const [ enableUnifiedMargin, enableUnifiedAccount ] = await this.isUnifiedEnabled ();
        const isUnifiedAccount = (enableUnifiedMargin || enableUnifiedAccount);
        const isUsdcSettled = market['settle'] === 'USDC';
        if (isUsdcSettled && !isUnifiedAccount) {
            return await this.editUsdcOrder (id, symbol, type, side, amount, price, params);
        }
        const request = {
            'symbol': market['id'],
            'orderId': id,
            // 'orderLinkId': 'string', // unique client order id, max 36 characters
            // 'takeProfit': 123.45, // take profit price, only take effect upon opening the position
            // 'stopLoss': 123.45, // stop loss price, only take effect upon opening the position
            // 'triggerPrice': 123.45, // trigger price, required for conditional orders
            // 'triggerBy': 'MarkPrice', // IndexPrice, MarkPrice, LastPrice
            // 'tpTriggerby': 'MarkPrice', // IndexPrice, MarkPrice, LastPrice
            // 'slTriggerBy': 'MarkPrice', // IndexPrice, MarkPrice, LastPrice
            // Valid for option only.
            // 'orderIv': '0', // Implied volatility; parameters are passed according to the real value; for example, for 10%, 0.1 is passed
        };
        if (market['spot']) {
            request['category'] = 'spot';
        } else if (market['linear']) {
            request['category'] = 'linear';
        } else if (market['inverse']) {
            request['category'] = 'inverse';
        } else if (market['option']) {
            request['category'] = 'option';
        }
        if (amount !== undefined) {
            request['qty'] = this.amountToPrecision (symbol, amount);
        }
        if (price !== undefined) {
            request['price'] = this.priceToPrecision (symbol, price);
        }
        if (amount !== undefined) {
            request['qty'] = this.amountToPrecision (symbol, amount);
        }
        let triggerPrice = this.safeString2 (params, 'triggerPrice', 'stopPrice');
        const stopLossTriggerPrice = this.safeString (params, 'stopLossPrice');
        const takeProfitTriggerPrice = this.safeString (params, 'takeProfitPrice');
        const stopLoss = this.safeValue (params, 'stopLoss');
        const takeProfit = this.safeValue (params, 'takeProfit');
        const isStopLossTriggerOrder = stopLossTriggerPrice !== undefined;
        const isTakeProfitTriggerOrder = takeProfitTriggerPrice !== undefined;
        const isStopLoss = stopLoss !== undefined;
        const isTakeProfit = takeProfit !== undefined;
        if (isStopLossTriggerOrder || isTakeProfitTriggerOrder) {
            triggerPrice = isStopLossTriggerOrder ? stopLossTriggerPrice : takeProfitTriggerPrice;
        }
        if (triggerPrice !== undefined) {
            const triggerPriceRequest = (triggerPrice === '0') ? triggerPrice : this.priceToPrecision (symbol, triggerPrice);
            request['triggerPrice'] = triggerPriceRequest;
            const triggerBy = this.safeString (params, 'triggerBy', 'LastPrice');
            request['triggerBy'] = triggerBy;
        }
        if (isStopLoss || isTakeProfit) {
            if (isStopLoss) {
                const slTriggerPrice = this.safeString2 (stopLoss, 'triggerPrice', 'stopPrice', stopLoss);
                const stopLossRequest = (slTriggerPrice === '0') ? slTriggerPrice : this.priceToPrecision (symbol, slTriggerPrice);
                request['stopLoss'] = stopLossRequest;
                const slTriggerBy = this.safeString (params, 'slTriggerBy', 'LastPrice');
                request['slTriggerBy'] = slTriggerBy;
            }
            if (isTakeProfit) {
                const tpTriggerPrice = this.safeString2 (takeProfit, 'triggerPrice', 'stopPrice', takeProfit);
                const takeProfitRequest = (tpTriggerPrice === '0') ? tpTriggerPrice : this.priceToPrecision (symbol, tpTriggerPrice);
                request['takeProfit'] = takeProfitRequest;
                const tpTriggerBy = this.safeString (params, 'tpTriggerBy', 'LastPrice');
                request['tpTriggerBy'] = tpTriggerBy;
            }
        }
        const clientOrderId = this.safeString (params, 'clientOrderId');
        if (clientOrderId !== undefined) {
            request['orderLinkId'] = clientOrderId;
        }
        params = this.omit (params, [ 'stopPrice', 'stopLossPrice', 'takeProfitPrice', 'triggerPrice', 'clientOrderId', 'stopLoss', 'takeProfit' ]);
        const response = await this.privatePostV5OrderAmend (this.extend (request, params));
        //
        //     {
        //         "retCode": 0,
        //         "retMsg": "OK",
        //         "result": {
        //             "orderId": "c6f055d9-7f21-4079-913d-e6523a9cfffa",
        //             "orderLinkId": "linear-004"
        //         },
        //         "retExtInfo": {},
        //         "time": 1672217093461
        //     }
        //
        const result = this.safeValue (response, 'result', {});
        return this.safeOrder ({
            'info': response,
            'id': this.safeString (result, 'orderId'),
        });
    }

    async cancelUsdcOrder (id, symbol: Str = undefined, params = {}) {
        if (symbol === undefined) {
            throw new ArgumentsRequired (this.id + ' cancelUsdcOrder() requires a symbol argument');
        }
        await this.loadMarkets ();
        const market = this.market (symbol);
        const request = {
            'symbol': market['id'],
            // 'orderLinkId': 'string', // one of order_id, stop_order_id or order_link_id is required
            // 'orderId': id,
        };
        const isStop = this.safeValue (params, 'stop', false);
        params = this.omit (params, [ 'stop' ]);
        if (id !== undefined) { // The user can also use argument params["order_link_id"]
            request['orderId'] = id;
        }
        let response = undefined;
        if (market['option']) {
            response = await this.privatePostOptionUsdcOpenapiPrivateV1CancelOrder (this.extend (request, params));
        } else {
            request['orderFilter'] = isStop ? 'StopOrder' : 'Order';
            response = await this.privatePostPerpetualUsdcOpenapiPrivateV1CancelOrder (this.extend (request, params));
        }
        //
        //     {
        //         "retCode": 0,
        //         "retMsg": "OK",
        //         "result": {
        //             "outRequestId": "",
        //             "symbol": "BTC-13MAY22-40000-C",
        //             "orderId": "8c65df91-91fc-461d-9b14-786379ef138c",
        //             "orderLinkId": ""
        //         },
        //         "retExtMap": {}
        //     }
        //
        const result = this.safeValue (response, 'result', {});
        return this.parseOrder (result, market);
    }

    async cancelOrder (id: string, symbol: Str = undefined, params = {}) {
        /**
         * @method
         * @name bybit#cancelOrder
         * @description cancels an open order
         * @see https://bybit-exchange.github.io/docs/v5/order/cancel-order
         * @param {string} id order id
         * @param {string} symbol unified symbol of the market the order was made in
         * @param {object} [params] extra parameters specific to the bybit api endpoint
         * @param {boolean} [params.stop] *spot only* whether the order is a stop order
         * @param {string} [params.orderFilter] *spot only* 'Order' or 'StopOrder' or 'tpslOrder'
         * @returns {object} An [order structure]{@link https://docs.ccxt.com/#/?id=order-structure}
         */
        if (symbol === undefined) {
            throw new ArgumentsRequired (this.id + ' cancelOrder() requires a symbol argument');
        }
        await this.loadMarkets ();
        const market = this.market (symbol);
        const [ enableUnifiedMargin, enableUnifiedAccount ] = await this.isUnifiedEnabled ();
        const isUnifiedAccount = (enableUnifiedMargin || enableUnifiedAccount);
        const isUsdcSettled = market['settle'] === 'USDC';
        if (isUsdcSettled && !isUnifiedAccount) {
            return await this.cancelUsdcOrder (id, symbol, params);
        }
        const request = {
            'symbol': market['id'],
            // 'orderLinkId': 'string',
            // 'orderId': id,
            // conditional orders
            // 'orderFilter': '', // Valid for spot only. Order,tpslOrder. If not passed, Order by default
        };
        if (market['spot']) {
            // only works for spot market
            const isStop = this.safeValue (params, 'stop', false);
            params = this.omit (params, [ 'stop' ]);
            request['orderFilter'] = isStop ? 'tpslOrder' : 'Order';
        }
        if (id !== undefined) { // The user can also use argument params["orderLinkId"]
            request['orderId'] = id;
        }
        if (market['spot']) {
            request['category'] = 'spot';
        } else if (market['linear']) {
            request['category'] = 'linear';
        } else if (market['inverse']) {
            request['category'] = 'inverse';
        } else if (market['option']) {
            request['category'] = 'option';
        }
        const response = await this.privatePostV5OrderCancel (this.extend (request, params));
        //
        //     {
        //         "retCode": 0,
        //         "retMsg": "OK",
        //         "result": {
        //             "orderId": "c6f055d9-7f21-4079-913d-e6523a9cfffa",
        //             "orderLinkId": "linear-004"
        //         },
        //         "retExtInfo": {},
        //         "time": 1672217377164
        //     }
        //
        const result = this.safeValue (response, 'result', {});
        return this.parseOrder (result, market);
    }

    async cancelAllUsdcOrders (symbol: Str = undefined, params = {}) {
        if (symbol === undefined) {
            throw new ArgumentsRequired (this.id + ' cancelAllUsdcOrders() requires a symbol argument');
        }
        await this.loadMarkets ();
        const market = this.market (symbol);
        const request = {
            'symbol': market['id'],
        };
        let response = undefined;
        if (market['option']) {
            response = await this.privatePostOptionUsdcOpenapiPrivateV1CancelAll (this.extend (request, params));
        } else {
            const isStop = this.safeValue (params, 'stop', false);
            if (isStop) {
                request['orderFilter'] = 'StopOrder';
            } else {
                request['orderFilter'] = 'Order';
            }
            params = this.omit (params, [ 'stop' ]);
            response = await this.privatePostPerpetualUsdcOpenapiPrivateV1CancelAll (this.extend (request, params));
        }
        //
        //     {
        //         "retCode": 0,
        //         "retMsg": "OK",
        //         "retExtMap": {},
        //         "result": [
        //             {
        //                 "outRequestId": "cancelAll-290119-1652176443114-0",
        //                 "symbol": "BTC-13MAY22-40000-C",
        //                 "orderId": "fa6cd740-56ed-477d-9385-90ccbfee49ca",
        //                 "orderLinkId": "",
        //                 "errorCode": 0,
        //                 "errorDesc": ""
        //             }
        //         ]
        //     }
        //
        const result = this.safeValue (response, 'result', []);
        if (!Array.isArray (result)) {
            return response;
        }
        return this.parseOrders (result, market);
    }

    async cancelAllOrders (symbol: Str = undefined, params = {}) {
        /**
         * @method
         * @name bybit#cancelAllOrders
         * @description cancel all open orders
         * @see https://bybit-exchange.github.io/docs/v5/order/cancel-all
         * @param {string} symbol unified market symbol, only orders in the market of this symbol are cancelled when symbol is not undefined
         * @param {object} [params] extra parameters specific to the bybit api endpoint
         * @param {boolean} [params.stop] true if stop order
         * @param {string} [params.type] market type, ['swap', 'option', 'spot']
         * @param {string} [params.subType] market subType, ['linear', 'inverse']
         * @param {string} [params.baseCoin] Base coin. Supports linear, inverse & option
         * @param {string} [params.settleCoin] Settle coin. Supports linear, inverse & option
         * @returns {object[]} a list of [order structures]{@link https://docs.ccxt.com/#/?id=order-structure}
         */
        await this.loadMarkets ();
        const [ enableUnifiedMargin, enableUnifiedAccount ] = await this.isUnifiedEnabled ();
        const isUnifiedAccount = (enableUnifiedMargin || enableUnifiedAccount);
        let market = undefined;
        const request = {};
        if (symbol !== undefined) {
            market = this.market (symbol);
            const isUsdcSettled = market['settle'] === 'USDC';
            if (isUsdcSettled && !isUnifiedAccount) {
                return await this.cancelAllUsdcOrders (symbol, params);
            }
            request['symbol'] = market['id'];
        }
        let type = undefined;
        [ type, params ] = this.getBybitType ('cancelAllOrders', market, params);
        request['category'] = type;
        if ((type === 'option') && !isUnifiedAccount) {
            throw new NotSupported (this.id + ' cancelAllOrders() Normal Account not support ' + type + ' market');
        }
        if ((type === 'linear') || (type === 'inverse')) {
            const baseCoin = this.safeString (params, 'baseCoin');
            if (symbol === undefined && baseCoin === undefined) {
                const defaultSettle = this.safeString (this.options, 'defaultSettle', 'USDT');
                request['settleCoin'] = this.safeString (params, 'settleCoin', defaultSettle);
            }
        }
        const isStop = this.safeValue (params, 'stop', false);
        params = this.omit (params, [ 'stop' ]);
        if (isStop) {
            request['orderFilter'] = 'tpslOrder';
        }
        const response = await this.privatePostV5OrderCancelAll (this.extend (request, params));
        //
        // linear / inverse / option
        //     {
        //         "retCode": 0,
        //         "retMsg": "OK",
        //         "result": {
        //             "list": [
        //                 {
        //                     "orderId": "f6a73e1f-39b5-4dee-af21-1460b2e3b27c",
        //                     "orderLinkId": "a001"
        //                 }
        //             ]
        //         },
        //         "retExtInfo": {},
        //         "time": 1672219780463
        //     }
        //
        // spot
        //     {
        //         "retCode": 0,
        //         "retMsg": "OK",
        //         "result": {
        //             "success": "1"
        //         },
        //         "retExtInfo": {},
        //         "time": 1676962409398
        //     }
        //
        const result = this.safeValue (response, 'result', []);
        const orders = this.safeValue (result, 'list');
        if (!Array.isArray (orders)) {
            return response;
        }
        return this.parseOrders (orders, market);
    }

    async fetchUsdcOrders (symbol: Str = undefined, since: Int = undefined, limit: Int = undefined, params = {}) {
        await this.loadMarkets ();
        let market = undefined;
        const request = {
            // 'category': '', // Type. PERPETUAL, OPTION
            // 'symbol': '', // Contract name
            // 'baseCoin': '', // Base currency
            // 'orderId': '', // Order ID
            // 'orderLinkId': '', // Custom ID used for cross-platform strategy remarks; a max. of 32 characters
            // 'orderStatus': '', // Order status
            // 'orderFilter': '', // refer to Order Filter
            // 'direction': '', // prev: prev page, next: next page.
            // 'limit': 0, // Limit for data size per page, max size is 50. Default as showing 20 pieces of data per page
            // 'cursor': '', // API pass-through
        };
        if (symbol !== undefined) {
            market = this.market (symbol);
            request['symbol'] = market['id'];
        }
        let type = undefined;
        [ type, params ] = this.handleMarketTypeAndParams ('fetchOrders', market, params);
        if (type === 'swap') {
            request['category'] = 'PERPETUAL';
        } else {
            request['category'] = 'OPTION';
        }
        const isStop = this.safeValue (params, 'stop', false);
        params = this.omit (params, [ 'stop' ]);
        if (isStop) {
            request['orderFilter'] = 'StopOrder';
        }
        if (limit !== undefined) {
            request['limit'] = limit;
        }
        const response = await (this as any).privatePostOptionUsdcOpenapiPrivateV1QueryOrderHistory (this.extend (request, params));
        //
        //     {
        //         "result": {
        //         "cursor": "640034d1-97ec-4382-9983-694898c03ba3%3A1640854950675%2C640034d1-97ec-4382-9983-694898c03ba3%3A1640854950675",
        //             "resultTotalSize": 1,
        //             "dataList": [
        //             {
        //                 "symbol": "ETHPERP",
        //                 "orderType": "Limit",
        //                 "orderLinkId": "",
        //                 "orderId": "c04ad17d-ca85-45d1-859e-561e7236f6db",
        //                 "cancelType": "UNKNOWN",
        //                 "stopOrderType": "UNKNOWN",
        //                 "orderStatus": "Filled",
        //                 "updateTimeStamp": "1666178097006",
        //                 "takeProfit": "0.0000",
        //                 "cumExecValue": "12.9825",
        //                 "createdAt": "1666178096996",
        //                 "blockTradeId": "",
        //                 "orderPnl": "",
        //                 "price": "1300.0",
        //                 "tpTriggerBy": "UNKNOWN",
        //                 "timeInForce": "GoodTillCancel",
        //                 "updatedAt": "1666178097006",
        //                 "basePrice": "",
        //                 "realisedPnl": "0.0000",
        //                 "side": "Buy",
        //                 "triggerPrice": "0.0",
        //                 "cumExecFee": "0.0078",
        //                 "leavesQty": "0.000",
        //                 "cashFlow": "",
        //                 "slTriggerBy": "UNKNOWN",
        //                 "iv": "",
        //                 "closeOnTrigger": "UNKNOWN",
        //                 "cumExecQty": "0.010",
        //                 "reduceOnly": 0,
        //                 "qty": "0.010",
        //                 "stopLoss": "0.0000",
        //                 "triggerBy": "UNKNOWN",
        //                 "orderIM": ""
        //             }
        //         ]
        //         },
        //         "retCode": 0,
        //         "retMsg": "Success."
        //     }
        //
        const result = this.safeValue (response, 'result', {});
        const data = this.safeValue (result, 'dataList', []);
        return this.parseOrders (data, market, since, limit);
    }

    async fetchOrders (symbol: Str = undefined, since: Int = undefined, limit: Int = undefined, params = {}): Promise<Order[]> {
        /**
         * @method
         * @name bybit#fetchOrders
         * @description fetches information on multiple orders made by the user
         * @see https://bybit-exchange.github.io/docs/v5/order/order-list
         * @param {string} symbol unified market symbol of the market orders were made in
         * @param {int} [since] the earliest time in ms to fetch orders for
         * @param {int} [limit] the maximum number of  orde structures to retrieve
         * @param {object} [params] extra parameters specific to the bybit api endpoint
         * @param {boolean} [params.stop] true if stop order
         * @param {string} [params.type] market type, ['swap', 'option', 'spot']
         * @param {string} [params.subType] market subType, ['linear', 'inverse']
         * @param {string} [params.orderFilter] 'Order' or 'StopOrder' or 'tpslOrder'
         * @param {int} [params.until] the latest time in ms to fetch entries for
         * @param {boolean} [params.paginate] default false, when true will automatically paginate by calling this endpoint multiple times. See in the docs all the [availble parameters](https://github.com/ccxt/ccxt/wiki/Manual#pagination-params)
         * @returns {Order[]} a list of [order structures]{@link https://docs.ccxt.com/#/?id=order-structure}
         */
        await this.loadMarkets ();
        let paginate = false;
        [ paginate, params ] = this.handleOptionAndParams (params, 'fetchOrders', 'paginate');
        if (paginate) {
            return await this.fetchPaginatedCallCursor ('fetchOrders', symbol, since, limit, params, 'nextPageCursor', 'nextPageCursor', undefined, 50) as Order[];
        }
        const [ enableUnifiedMargin, enableUnifiedAccount ] = await this.isUnifiedEnabled ();
        const isUnifiedAccount = (enableUnifiedMargin || enableUnifiedAccount);
        const request = {};
        let market = undefined;
        let isUsdcSettled = false;
        if (symbol !== undefined) {
            market = this.market (symbol);
            isUsdcSettled = market['settle'] === 'USDC';
            request['symbol'] = market['id'];
        }
        let type = undefined;
        [ type, params ] = this.getBybitType ('fetchOrders', market, params);
        if (((type === 'option') || isUsdcSettled) && !isUnifiedAccount) {
            return await this.fetchUsdcOrders (symbol, since, limit, params);
        }
        request['category'] = type;
        const isStop = this.safeValueN (params, [ 'trigger', 'stop' ], false);
        params = this.omit (params, [ 'trigger', 'stop' ]);
        if (isStop) {
            if (type === 'spot') {
                request['orderFilter'] = 'tpslOrder';
            } else {
                request['orderFilter'] = 'StopOrder';
            }
        }
        if (limit !== undefined) {
            request['limit'] = limit;
        }
        if (since !== undefined) {
            request['startTime'] = since;
        }
        const until = this.safeInteger2 (params, 'until', 'till'); // unified in milliseconds
        const endTime = this.safeInteger (params, 'endTime', until); // exchange-specific in milliseconds
        params = this.omit (params, [ 'endTime', 'till', 'until' ]);
        if (endTime !== undefined) {
            request['endTime'] = endTime;
        }
        const response = await this.privateGetV5OrderHistory (this.extend (request, params));
        //
        //     {
        //         "retCode": 0,
        //         "retMsg": "OK",
        //         "result": {
        //             "nextPageCursor": "03234de9-1332-41eb-b805-4a9f42c136a3%3A1672220109387%2C03234de9-1332-41eb-b805-4a9f42c136a3%3A1672220109387",
        //             "category": "linear",
        //             "list": [
        //                 {
        //                     "symbol": "BTCUSDT",
        //                     "orderType": "Limit",
        //                     "orderLinkId": "test-001",
        //                     "orderId": "03234de9-1332-41eb-b805-4a9f42c136a3",
        //                     "cancelType": "CancelByUser",
        //                     "avgPrice": "0",
        //                     "stopOrderType": "UNKNOWN",
        //                     "lastPriceOnCreated": "16656.5",
        //                     "orderStatus": "Cancelled",
        //                     "takeProfit": "",
        //                     "cumExecValue": "0",
        //                     "triggerDirection": 0,
        //                     "blockTradeId": "",
        //                     "rejectReason": "EC_PerCancelRequest",
        //                     "isLeverage": "",
        //                     "price": "18000",
        //                     "orderIv": "",
        //                     "createdTime": "1672220109387",
        //                     "tpTriggerBy": "UNKNOWN",
        //                     "positionIdx": 0,
        //                     "timeInForce": "GoodTillCancel",
        //                     "leavesValue": "0",
        //                     "updatedTime": "1672220114123",
        //                     "side": "Sell",
        //                     "triggerPrice": "",
        //                     "cumExecFee": "0",
        //                     "slTriggerBy": "UNKNOWN",
        //                     "leavesQty": "0",
        //                     "closeOnTrigger": false,
        //                     "cumExecQty": "0",
        //                     "reduceOnly": false,
        //                     "qty": "0.1",
        //                     "stopLoss": "",
        //                     "triggerBy": "UNKNOWN"
        //                 }
        //             ]
        //         },
        //         "retExtInfo": {},
        //         "time": 1672221263862
        //     }
        //
        const data = this.addPaginationCursorToResult (response);
        return this.parseOrders (data, market, since, limit);
    }

    async fetchClosedOrders (symbol: Str = undefined, since: Int = undefined, limit: Int = undefined, params = {}): Promise<Order[]> {
        /**
         * @method
         * @name bybit#fetchClosedOrders
         * @description fetches information on multiple closed orders made by the user
         * @see https://bybit-exchange.github.io/docs/v5/order/order-list
         * @param {string} symbol unified market symbol of the market orders were made in
         * @param {int} [since] the earliest time in ms to fetch orders for
         * @param {int} [limit] the maximum number of  orde structures to retrieve
         * @param {object} [params] extra parameters specific to the bybit api endpoint
         * @returns {Order[]} a list of [order structures]{@link https://docs.ccxt.com/#/?id=order-structure}
         */
        await this.loadMarkets ();
        const request = {
            'orderStatus': 'Filled',
        };
        return await this.fetchOrders (symbol, since, limit, this.extend (request, params));
    }

    async fetchCanceledOrders (symbol: Str = undefined, since: Int = undefined, limit: Int = undefined, params = {}) {
        /**
         * @method
         * @name bybit#fetchCanceledOrders
         * @description fetches information on multiple canceled orders made by the user
         * @see https://bybit-exchange.github.io/docs/v5/order/order-list
         * @param {string} symbol unified market symbol of the market orders were made in
         * @param {int} [since] timestamp in ms of the earliest order, default is undefined
         * @param {int} [limit] max number of orders to return, default is undefined
         * @param {object} [params] extra parameters specific to the bybit api endpoint
         * @param {boolean} [params.stop] true if stop order
         * @param {string} [params.type] market type, ['swap', 'option', 'spot']
         * @param {string} [params.subType] market subType, ['linear', 'inverse']
         * @returns {object} a list of [order structures]{@link https://docs.ccxt.com/#/?id=order-structure}
         */
        await this.loadMarkets ();
        const request = {
            'orderStatus': 'Cancelled',
        };
        return await this.fetchOrders (symbol, since, limit, this.extend (request, params));
    }

    async fetchUsdcOpenOrders (symbol: Str = undefined, since: Int = undefined, limit: Int = undefined, params = {}) {
        await this.loadMarkets ();
        const request = {};
        let market = undefined;
        if (symbol !== undefined) {
            market = this.market (symbol);
            request['symbol'] = market['id'];
        }
        let type = undefined;
        [ type, params ] = this.handleMarketTypeAndParams ('fetchUsdcOpenOrders', market, params);
        request['category'] = (type === 'swap') ? 'perpetual' : 'option';
        const response = await this.privatePostOptionUsdcOpenapiPrivateV1QueryActiveOrders (this.extend (request, params));
        const result = this.safeValue (response, 'result', {});
        const orders = this.safeValue (result, 'dataList', []);
        //
        //     {
        //         "retCode": 0,
        //         "retMsg": "OK",
        //         "result": {
        //             "resultTotalSize": 1,
        //             "cursor": "id%3D1662019818569%23df31e03b-fc00-4b4c-bd1c-b97fd72b5c5c",
        //             "dataList": [
        //                 {
        //                     "orderId": "df31e03b-fc00-4b4c-bd1c-b97fd72b5c5c",
        //                     "orderLinkId": "",
        //                     "symbol": "BTC-2SEP22-18000-C",
        //                     "orderStatus": "New",
        //                     "orderPrice": "500",
        //                     "side": "Buy",
        //                     "remainingQty": "0.1",
        //                     "orderType": "Limit",
        //                     "qty": "0.1",
        //                     "iv": "0.0000",
        //                     "cancelType": "",
        //                     "updateTimestamp": "1662019818579"
        //                 }
        //             ]
        //         }
        //     }
        //
        return this.parseOrders (orders, market, since, limit);
    }

    async fetchOpenOrders (symbol: Str = undefined, since: Int = undefined, limit: Int = undefined, params = {}): Promise<Order[]> {
        /**
         * @method
         * @name bybit#fetchOpenOrders
         * @description fetch all unfilled currently open orders
         * @see https://bybit-exchange.github.io/docs/v5/order/open-order
         * @param {string} symbol unified market symbol
         * @param {int} [since] the earliest time in ms to fetch open orders for
         * @param {int} [limit] the maximum number of open orders structures to retrieve
         * @param {object} [params] extra parameters specific to the bybit api endpoint
         * @param {boolean} [params.stop] true if stop order
         * @param {string} [params.type] market type, ['swap', 'option', 'spot']
         * @param {string} [params.subType] market subType, ['linear', 'inverse']
         * @param {string} [params.baseCoin] Base coin. Supports linear, inverse & option
         * @param {string} [params.settleCoin] Settle coin. Supports linear, inverse & option
         * @param {string} [params.orderFilter] 'Order' or 'StopOrder' or 'tpslOrder'
         * @returns {Order[]} a list of [order structures]{@link https://docs.ccxt.com/#/?id=order-structure}
         */
        await this.loadMarkets ();
        const [ enableUnifiedMargin, enableUnifiedAccount ] = await this.isUnifiedEnabled ();
        const isUnifiedAccount = (enableUnifiedMargin || enableUnifiedAccount);
        const request = {};
        let market = undefined;
        let isUsdcSettled = false;
        if (symbol !== undefined) {
            market = this.market (symbol);
            isUsdcSettled = market['settle'] === 'USDC';
            request['symbol'] = market['id'];
        }
        let type = undefined;
        [ type, params ] = this.getBybitType ('fetchOpenOrders', market, params);
        if (type === 'linear' || type === 'inverse') {
            const baseCoin = this.safeString (params, 'baseCoin');
            if (symbol === undefined && baseCoin === undefined) {
                const defaultSettle = this.safeString (this.options, 'defaultSettle', 'USDT');
                const settleCoin = this.safeString (params, 'settleCoin', defaultSettle);
                request['settleCoin'] = settleCoin;
                isUsdcSettled = (settleCoin === 'USDC');
            }
        }
        if (((type === 'option') || isUsdcSettled) && !isUnifiedAccount) {
            return await this.fetchUsdcOpenOrders (symbol, since, limit, params);
        }
        request['category'] = type;
        const isStop = this.safeValue (params, 'stop', false);
        params = this.omit (params, [ 'stop' ]);
        if (isStop) {
            if (type === 'spot') {
                request['orderFilter'] = 'tpslOrder';
            } else {
                request['orderFilter'] = 'StopOrder';
            }
        }
        if (limit !== undefined) {
            request['limit'] = limit;
        }
        const response = await this.privateGetV5OrderRealtime (this.extend (request, params));
        //
        //     {
        //         "retCode": 0,
        //         "retMsg": "OK",
        //         "result": {
        //             "nextPageCursor": "1321052653536515584%3A1672217748287%2C1321052653536515584%3A1672217748287",
        //             "category": "spot",
        //             "list": [
        //                 {
        //                     "symbol": "ETHUSDT",
        //                     "orderType": "Limit",
        //                     "orderLinkId": "1672217748277652",
        //                     "orderId": "1321052653536515584",
        //                     "cancelType": "UNKNOWN",
        //                     "avgPrice": "",
        //                     "stopOrderType": "tpslOrder",
        //                     "lastPriceOnCreated": "",
        //                     "orderStatus": "Cancelled",
        //                     "takeProfit": "",
        //                     "cumExecValue": "0",
        //                     "triggerDirection": 0,
        //                     "isLeverage": "0",
        //                     "rejectReason": "",
        //                     "price": "1000",
        //                     "orderIv": "",
        //                     "createdTime": "1672217748287",
        //                     "tpTriggerBy": "",
        //                     "positionIdx": 0,
        //                     "timeInForce": "GTC",
        //                     "leavesValue": "500",
        //                     "updatedTime": "1672217748287",
        //                     "side": "Buy",
        //                     "triggerPrice": "1500",
        //                     "cumExecFee": "0",
        //                     "leavesQty": "0",
        //                     "slTriggerBy": "",
        //                     "closeOnTrigger": false,
        //                     "cumExecQty": "0",
        //                     "reduceOnly": false,
        //                     "qty": "0.5",
        //                     "stopLoss": "",
        //                     "triggerBy": "1192.5"
        //                 }
        //             ]
        //         },
        //         "retExtInfo": {},
        //         "time": 1672219526294
        //     }
        //
        const data = this.addPaginationCursorToResult (response);
        return this.parseOrders (data, market, since, limit);
    }

    async fetchOrderTrades (id: string, symbol: Str = undefined, since: Int = undefined, limit: Int = undefined, params = {}) {
        /**
         * @method
         * @name bybit#fetchOrderTrades
         * @description fetch all the trades made from a single order
         * @see https://bybit-exchange.github.io/docs/v5/position/execution
         * @param {string} id order id
         * @param {string} symbol unified market symbol
         * @param {int} [since] the earliest time in ms to fetch trades for
         * @param {int} [limit] the maximum number of trades to retrieve
         * @param {object} [params] extra parameters specific to the bybit api endpoint
         * @returns {object[]} a list of [trade structures]{@link https://docs.ccxt.com/#/?id=trade-structure}
         *
         */
        const request = {};
        const clientOrderId = this.safeString2 (params, 'clientOrderId', 'orderLinkId');
        if (clientOrderId !== undefined) {
            request['orderLinkId'] = clientOrderId;
        } else {
            request['orderId'] = id;
        }
        params = this.omit (params, [ 'clientOrderId', 'orderLinkId' ]);
        return await this.fetchMyTrades (symbol, since, limit, this.extend (request, params));
    }

    async fetchMyUsdcTrades (symbol: Str = undefined, since: Int = undefined, limit: Int = undefined, params = {}) {
        await this.loadMarkets ();
        let market = undefined;
        const request = {};
        if (symbol !== undefined) {
            market = this.market (symbol);
            request['symbol'] = market['id'];
            request['category'] = market['option'] ? 'OPTION' : 'PERPETUAL';
        } else {
            request['category'] = 'PERPETUAL';
        }
        const response = await this.privatePostOptionUsdcOpenapiPrivateV1ExecutionList (this.extend (request, params));
        //
        //     {
        //       "result": {
        //         "cursor": "29%3A1%2C28%3A1",
        //         "resultTotalSize": 2,
        //         "dataList": [
        //           {
        //             "symbol": "ETHPERP",
        //             "orderLinkId": "",
        //             "side": "Sell",
        //             "orderId": "d83f8b4d-2f60-4e04-a64a-a3f207989dc6",
        //             "execFee": "0.0210",
        //             "feeRate": "0.000600",
        //             "blockTradeId": "",
        //             "tradeTime": "1669196423581",
        //             "execPrice": "1161.45",
        //             "lastLiquidityInd": "TAKER",
        //             "execValue": "34.8435",
        //             "execType": "Trade",
        //             "execQty": "0.030",
        //             "tradeId": "d9aa8590-9e6a-575e-a1be-d6261e6ed2e5"
        //           }, ...
        //         ]
        //       },
        //       "retCode": 0,
        //       "retMsg": "Success."
        //     }
        //
        const result = this.safeValue (response, 'result', {});
        const dataList = this.safeValue (result, 'dataList', []);
        return this.parseTrades (dataList, market, since, limit);
    }

    async fetchMyTrades (symbol: Str = undefined, since: Int = undefined, limit: Int = undefined, params = {}) {
        /**
         * @method
         * @name bybit#fetchMyTrades
         * @description fetch all trades made by the user
         * @see https://bybit-exchange.github.io/docs/v5/position/execution
         * @param {string} symbol unified market symbol
         * @param {int} [since] the earliest time in ms to fetch trades for
         * @param {int} [limit] the maximum number of trades structures to retrieve
         * @param {object} [params] extra parameters specific to the bybit api endpoint
         * @param {boolean} [params.stop] true if stop order
         * @param {string} [params.type] market type, ['swap', 'option', 'spot']
         * @param {string} [params.subType] market subType, ['linear', 'inverse']
         * @param {boolean} [params.paginate] default false, when true will automatically paginate by calling this endpoint multiple times. See in the docs all the [availble parameters](https://github.com/ccxt/ccxt/wiki/Manual#pagination-params)
         * @returns {Trade[]} a list of [trade structures]{@link https://docs.ccxt.com/#/?id=trade-structure}
         */
        await this.loadMarkets ();
        let paginate = false;
        [ paginate, params ] = this.handleOptionAndParams (params, 'fetchMyTrades', 'paginate');
        if (paginate) {
            return await this.fetchPaginatedCallCursor ('fetchMyTrades', symbol, since, limit, params, 'nextPageCursor', 'nextPageCursor', undefined, 100) as Trade[];
        }
        const [ enableUnifiedMargin, enableUnifiedAccount ] = await this.isUnifiedEnabled ();
        const isUnifiedAccount = (enableUnifiedMargin || enableUnifiedAccount);
        const request = {};
        let market = undefined;
        let isUsdcSettled = false;
        if (symbol !== undefined) {
            market = this.market (symbol);
            isUsdcSettled = market['settle'] === 'USDC';
            request['symbol'] = market['id'];
        }
        let type = undefined;
        [ type, params ] = this.getBybitType ('fetchMyTrades', market, params);
        if (((type === 'option') || isUsdcSettled) && !isUnifiedAccount) {
            return await this.fetchMyUsdcTrades (symbol, since, limit, params);
        }
        request['category'] = type;
        const isStop = this.safeValue (params, 'stop', false);
        params = this.omit (params, [ 'stop', 'type' ]);
        if (isStop) {
            if (type === 'spot') {
                request['orderFilter'] = 'tpslOrder';
            } else {
                request['orderFilter'] = 'StopOrder';
            }
        }
        if (limit !== undefined) {
            request['limit'] = limit;
        }
        if (since !== undefined) {
            request['startTime'] = since;
        }
        const until = this.safeInteger2 (params, 'until', 'till'); // unified in milliseconds
        const endTime = this.safeInteger (params, 'endTime', until); // exchange-specific in milliseconds
        params = this.omit (params, [ 'endTime', 'till', 'until' ]);
        if (endTime !== undefined) {
            request['endTime'] = endTime;
        }
        const response = await this.privateGetV5ExecutionList (this.extend (request, params));
        //
        //     {
        //         "retCode": 0,
        //         "retMsg": "OK",
        //         "result": {
        //             "nextPageCursor": "132766%3A2%2C132766%3A2",
        //             "category": "linear",
        //             "list": [
        //                 {
        //                     "symbol": "ETHPERP",
        //                     "orderType": "Market",
        //                     "underlyingPrice": "",
        //                     "orderLinkId": "",
        //                     "side": "Buy",
        //                     "indexPrice": "",
        //                     "orderId": "8c065341-7b52-4ca9-ac2c-37e31ac55c94",
        //                     "stopOrderType": "UNKNOWN",
        //                     "leavesQty": "0",
        //                     "execTime": "1672282722429",
        //                     "isMaker": false,
        //                     "execFee": "0.071409",
        //                     "feeRate": "0.0006",
        //                     "execId": "e0cbe81d-0f18-5866-9415-cf319b5dab3b",
        //                     "tradeIv": "",
        //                     "blockTradeId": "",
        //                     "markPrice": "1183.54",
        //                     "execPrice": "1190.15",
        //                     "markIv": "",
        //                     "orderQty": "0.1",
        //                     "orderPrice": "1236.9",
        //                     "execValue": "119.015",
        //                     "execType": "Trade",
        //                     "execQty": "0.1"
        //                 }
        //             ]
        //         },
        //         "retExtInfo": {},
        //         "time": 1672283754510
        //     }
        //
        const trades = this.addPaginationCursorToResult (response);
        return this.parseTrades (trades, market, since, limit);
    }

    parseDepositAddress (depositAddress, currency: Currency = undefined) {
        //
        //     {
        //         "chainType": "ERC20",
        //         "addressDeposit": "0xf56297c6717c1d1c42c30324468ed50a9b7402ee",
        //         "tagDeposit": '',
        //         "chain": "ETH"
        //     }
        //
        const address = this.safeString (depositAddress, 'addressDeposit');
        const tag = this.safeString (depositAddress, 'tagDeposit');
        const code = this.safeString (currency, 'code');
        const chain = this.safeString (depositAddress, 'chain');
        this.checkAddress (address);
        return {
            'currency': code,
            'address': address,
            'tag': tag,
            'network': chain,
            'info': depositAddress,
        };
    }

    async fetchDepositAddressesByNetwork (code: string, params = {}) {
        /**
         * @method
         * @name bybit#fetchDepositAddressesByNetwork
         * @description fetch a dictionary of addresses for a currency, indexed by network
         * @see https://bybit-exchange.github.io/docs/v5/asset/master-deposit-addr
         * @param {string} code unified currency code of the currency for the deposit address
         * @param {object} [params] extra parameters specific to the bybit api endpoint
         * @returns {object} a dictionary of [address structures]{@link https://docs.ccxt.com/#/?id=address-structure} indexed by the network
         */
        await this.loadMarkets ();
        let currency = this.currency (code);
        const request = {
            'coin': currency['id'],
        };
        const response = await this.privateGetV5AssetDepositQueryAddress (this.extend (request, params));
        //
        //     {
        //         "retCode": 0,
        //         "retMsg": "success",
        //         "result": {
        //             "coin": "USDT",
        //             "chains": [
        //                 {
        //                     "chainType": "ERC20",
        //                     "addressDeposit": "0xd9e1cd77afa0e50b452a62fbb68a3340602286c3",
        //                     "tagDeposit": "",
        //                     "chain": "ETH"
        //                 }
        //             ]
        //         },
        //         "retExtInfo": {},
        //         "time": 1672192792860
        //     }
        //
        const result = this.safeValue (response, 'result', []);
        const chains = this.safeValue (result, 'chains', []);
        const coin = this.safeString (result, 'coin');
        currency = this.currency (coin);
        const parsed = this.parseDepositAddresses (chains, [ currency['code'] ], false, {
            'currency': currency['id'],
        });
        return this.indexBy (parsed, 'network');
    }

    async fetchDepositAddress (code: string, params = {}) {
        /**
         * @method
         * @name bybit#fetchDepositAddress
         * @description fetch the deposit address for a currency associated with this account
         * @see https://bybit-exchange.github.io/docs/v5/asset/master-deposit-addr
         * @param {string} code unified currency code
         * @param {object} [params] extra parameters specific to the bybit api endpoint
         * @returns {object} an [address structure]{@link https://docs.ccxt.com/#/?id=address-structure}
         */
        await this.loadMarkets ();
        const [ networkCode, query ] = this.handleNetworkCodeAndParams (params);
        const networkId = this.networkCodeToId (networkCode);
        const currency = this.currency (code);
        const request = {
            'coin': currency['id'],
        };
        if (networkId !== undefined) {
            request['chainType'] = networkId;
        }
        const response = await this.privateGetV5AssetDepositQueryAddress (this.extend (request, query));
        //
        //     {
        //         "retCode": 0,
        //         "retMsg": "success",
        //         "result": {
        //             "coin": "USDT",
        //             "chains": [
        //                 {
        //                     "chainType": "ERC20",
        //                     "addressDeposit": "0xd9e1cd77afa0e50b452a62fbb68a3340602286c3",
        //                     "tagDeposit": "",
        //                     "chain": "ETH"
        //                 }
        //             ]
        //         },
        //         "retExtInfo": {},
        //         "time": 1672192792860
        //     }
        //
        const result = this.safeValue (response, 'result', {});
        const chains = this.safeValue (result, 'chains', []);
        const chainsIndexedById = this.indexBy (chains, 'chain');
        const selectedNetworkId = this.selectNetworkIdFromRawNetworks (code, networkCode, chainsIndexedById);
        const addressObject = this.safeValue (chainsIndexedById, selectedNetworkId, {});
        return this.parseDepositAddress (addressObject, currency);
    }

    async fetchDeposits (code: Str = undefined, since: Int = undefined, limit: Int = undefined, params = {}): Promise<Transaction[]> {
        /**
         * @method
         * @name bybit#fetchDeposits
         * @description fetch all deposits made to an account
         * @see https://bybit-exchange.github.io/docs/v5/asset/deposit-record
         * @param {string} code unified currency code
         * @param {int} [since] the earliest time in ms to fetch deposits for, default = 30 days before the current time
         * @param {int} [limit] the maximum number of deposits structures to retrieve, default = 50, max = 50
         * @param {object} [params] extra parameters specific to the bybit api endpoint
         * @param {int} [params.until] the latest time in ms to fetch deposits for, default = 30 days after since
         *
         * EXCHANGE SPECIFIC PARAMETERS
         * @param {boolean} [params.paginate] default false, when true will automatically paginate by calling this endpoint multiple times. See in the docs all the [availble parameters](https://github.com/ccxt/ccxt/wiki/Manual#pagination-params)
         * @param {string} [params.cursor] used for pagination
         * @returns {object[]} a list of [transaction structures]{@link https://docs.ccxt.com/#/?id=transaction-structure}
        */
        await this.loadMarkets ();
        let paginate = false;
        [ paginate, params ] = this.handleOptionAndParams (params, 'fetchDeposits', 'paginate');
        if (paginate) {
            return await this.fetchPaginatedCallCursor ('fetchDeposits', code, since, limit, params, 'nextPageCursor', 'nextPageCursor', undefined, 50);
        }
        let request = {
            // 'coin': currency['id'],
            // 'limit': 20, // max 50
            // 'cursor': '',
        };
        let currency = undefined;
        if (code !== undefined) {
            currency = this.currency (code);
            request['coin'] = currency['id'];
        }
        if (since !== undefined) {
            request['startTime'] = since;
        }
        if (limit !== undefined) {
            request['limit'] = limit;
        }
        [ request, params ] = this.handleUntilOption ('endTime', request, params);
        const response = await this.privateGetV5AssetDepositQueryRecord (this.extend (request, params));
        //
        //     {
        //         "retCode": 0,
        //         "retMsg": "success",
        //         "result": {
        //             "rows": [
        //                 {
        //                     "coin": "USDT",
        //                     "chain": "ETH",
        //                     "amount": "10000",
        //                     "txID": "skip-notification-scene-test-amount-202212270944-533285-USDT",
        //                     "status": 3,
        //                     "toAddress": "test-amount-address",
        //                     "tag": "",
        //                     "depositFee": "",
        //                     "successAt": "1672134274000",
        //                     "confirmations": "10000",
        //                     "txIndex": "",
        //                     "blockHash": ""
        //                 }
        //             ],
        //             "nextPageCursor": "eyJtaW5JRCI6MTA0NjA0MywibWF4SUQiOjEwNDYwNDN9"
        //         },
        //         "retExtInfo": {},
        //         "time": 1672191992512
        //     }
        //
        const data = this.addPaginationCursorToResult (response);
        return this.parseTransactions (data, currency, since, limit);
    }

    async fetchWithdrawals (code: Str = undefined, since: Int = undefined, limit: Int = undefined, params = {}): Promise<Transaction[]> {
        /**
         * @method
         * @name bybit#fetchWithdrawals
         * @description fetch all withdrawals made from an account
         * @see https://bybit-exchange.github.io/docs/v5/asset/withdraw-record
         * @param {string} code unified currency code
         * @param {int} [since] the earliest time in ms to fetch withdrawals for
         * @param {int} [limit] the maximum number of withdrawals structures to retrieve
         * @param {object} [params] extra parameters specific to the bybit api endpoint
         * @param {int} [params.until] the latest time in ms to fetch entries for
         * @param {boolean} [params.paginate] default false, when true will automatically paginate by calling this endpoint multiple times. See in the docs all the [availble parameters](https://github.com/ccxt/ccxt/wiki/Manual#pagination-params)
         * @returns {object[]} a list of [transaction structures]{@link https://docs.ccxt.com/#/?id=transaction-structure}
         */
        await this.loadMarkets ();
        let paginate = false;
        [ paginate, params ] = this.handleOptionAndParams (params, 'fetchWithdrawals', 'paginate');
        if (paginate) {
            return await this.fetchPaginatedCallCursor ('fetchWithdrawals', code, since, limit, params, 'nextPageCursor', 'nextPageCursor', undefined, 50);
        }
        let request = {
            // 'coin': currency['id'],
            // 'limit': 20, // max 50
            // 'cusor': '',
        };
        let currency = undefined;
        if (code !== undefined) {
            currency = this.currency (code);
            request['coin'] = currency['id'];
        }
        if (since !== undefined) {
            request['startTime'] = since;
        }
        if (limit !== undefined) {
            request['limit'] = limit;
        }
        [ request, params ] = this.handleUntilOption ('endTime', request, params);
        const response = await this.privateGetV5AssetWithdrawQueryRecord (this.extend (request, params));
        //
        //     {
        //         "retCode": 0,
        //         "retMsg": "success",
        //         "result": {
        //             "rows": [
        //                 {
        //                     "coin": "USDT",
        //                     "chain": "ETH",
        //                     "amount": "77",
        //                     "txID": "",
        //                     "status": "SecurityCheck",
        //                     "toAddress": "0x99ced129603abc771c0dabe935c326ff6c86645d",
        //                     "tag": "",
        //                     "withdrawFee": "10",
        //                     "createTime": "1670922217000",
        //                     "updateTime": "1670922217000",
        //                     "withdrawId": "9976",
        //                     "withdrawType": 0
        //                 },
        //                 {
        //                     "coin": "USDT",
        //                     "chain": "ETH",
        //                     "amount": "26",
        //                     "txID": "",
        //                     "status": "success",
        //                     "toAddress": "15638072681@163.com",
        //                     "tag": "",
        //                     "withdrawFee": "0",
        //                     "createTime": "1669711121000",
        //                     "updateTime": "1669711380000",
        //                     "withdrawId": "9801",
        //                     "withdrawType": 1
        //                 }
        //             ],
        //             "nextPageCursor": "eyJtaW5JRCI6OTgwMSwibWF4SUQiOjk5NzZ9"
        //         },
        //         "retExtInfo": {},
        //         "time": 1672194949928
        //     }
        //
        const data = this.addPaginationCursorToResult (response);
        return this.parseTransactions (data, currency, since, limit);
    }

    parseTransactionStatus (status) {
        const statuses = {
            // v3 deposit status
            '0': 'unknown',
            '1': 'pending',
            '2': 'processing',
            '3': 'ok',
            '4': 'fail',
            // v3 withdrawal status
            'SecurityCheck': 'pending',
            'Pending': 'pending',
            'success': 'ok',
            'CancelByUser': 'canceled',
            'Reject': 'rejected',
            'Fail': 'failed',
            'BlockchainConfirmed': 'ok',
        };
        return this.safeString (statuses, status, status);
    }

    parseTransaction (transaction, currency: Currency = undefined): Transaction {
        //
        // fetchWithdrawals
        //
        //     {
        //         "coin": "USDT",
        //         "chain": "TRX",
        //         "amount": "12.34",
        //         "txID": "de5ea0a2f2e59dc9a714837dd3ddc6d5e151b56ec5d786d351c4f52336f80d3c",
        //         "status": "success",
        //         "toAddress": "TQdmFKUoe1Lk2iwZuwRJEHJreTUBoN3BAw",
        //         "tag": "",
        //         "withdrawFee": "0.5",
        //         "createTime": "1665144183000",
        //         "updateTime": "1665144256000",
        //         "withdrawId": "8839035"
        //     }
        //
        // fetchDeposits
        //
        //     {
        //         "coin": "USDT",
        //         "chain": "TRX",
        //         "amount": "44",
        //         "txID": "0b038ea12fa1575e2d66693db3c346b700d4b28347afc39f80321cf089acc960",
        //         "status": "3",
        //         "toAddress": "TC6NCAC5WSVCCiaD3kWZXyW91ZKKhLm53b",
        //         "tag": "",
        //         "depositFee": "",
        //         "successAt": "1665142507000",
        //         "confirmations": "100",
        //         "txIndex": "0",
        //         "blockHash": "0000000002ac3b1064aee94bca1bd0b58c4c09c65813b084b87a2063d961129e"
        //     }
        //
        // withdraw
        //
        //     {
        //         "id": "9377266"
        //     }
        //
        const currencyId = this.safeString (transaction, 'coin');
        const code = this.safeCurrencyCode (currencyId, currency);
        const timestamp = this.safeInteger2 (transaction, 'createTime', 'successAt');
        const updated = this.safeInteger (transaction, 'updateTime');
        const status = this.parseTransactionStatus (this.safeString (transaction, 'status'));
        const feeCost = this.safeNumber2 (transaction, 'depositFee', 'withdrawFee');
        const type = ('depositFee' in transaction) ? 'deposit' : 'withdrawal';
        let fee = undefined;
        if (feeCost !== undefined) {
            fee = {
                'cost': feeCost,
                'currency': code,
            };
        }
        const toAddress = this.safeString (transaction, 'toAddress');
        return {
            'info': transaction,
            'id': this.safeString2 (transaction, 'id', 'withdrawId'),
            'txid': this.safeString (transaction, 'txID'),
            'timestamp': timestamp,
            'datetime': this.iso8601 (timestamp),
            'network': this.networkIdToCode (this.safeString (transaction, 'chain')),
            'address': undefined,
            'addressTo': toAddress,
            'addressFrom': undefined,
            'tag': this.safeString (transaction, 'tag'),
            'tagTo': undefined,
            'tagFrom': undefined,
            'type': type,
            'amount': this.safeNumber (transaction, 'amount'),
            'currency': code,
            'status': status,
            'updated': updated,
            'fee': fee,
            'internal': undefined,
            'comment': undefined,
        };
    }

    async fetchLedger (code: Str = undefined, since: Int = undefined, limit: Int = undefined, params = {}) {
        /**
         * @method
         * @name bybit#fetchLedger
         * @description fetch the history of changes, actions done by the user or operations that altered balance of the user
         * @see https://bybit-exchange.github.io/docs/v5/account/transaction-log
         * @param {string} code unified currency code, default is undefined
         * @param {int} [since] timestamp in ms of the earliest ledger entry, default is undefined
         * @param {int} [limit] max number of ledger entrys to return, default is undefined
         * @param {object} [params] extra parameters specific to the bybit api endpoint
         * @returns {object} a [ledger structure]{@link https://docs.ccxt.com/#/?id=ledger-structure}
         */
        await this.loadMarkets ();
        const request = {
            // 'coin': currency['id'],
            // 'currency': currency['id'], // alias
            // 'start_date': this.iso8601 (since),
            // 'end_date': this.iso8601 (till),
            // 'wallet_fund_type': 'Deposit', // Withdraw, RealisedPNL, Commission, Refund, Prize, ExchangeOrderWithdraw, ExchangeOrderDeposit
            // 'page': 1,
            // 'limit': 20, // max 50
            // v5 transaction log
            // 'accountType': '', Account Type. UNIFIED
            // 'category': '', Product type. spot,linear,option
            // 'currency': '', Currency
            // 'baseCoin': '', BaseCoin. e.g., BTC of BTCPERP
            // 'type': '', Types of transaction logs
            // 'startTime': 0, The start timestamp (ms)
            // 'endTime': 0, The end timestamp (ms)
            // 'limit': 0, Limit for data size per page. [1, 50]. Default: 20
            // 'cursor': '', Cursor. Used for pagination
        };
        const enableUnified = await this.isUnifiedEnabled ();
        let currency = undefined;
        let currencyKey = 'coin';
        if (enableUnified[1]) {
            currencyKey = 'currency';
            if (since !== undefined) {
                request['startTime'] = since;
            }
        } else {
            if (since !== undefined) {
                request['start_date'] = this.yyyymmdd (since);
            }
        }
        if (code !== undefined) {
            currency = this.currency (code);
            request[currencyKey] = currency['id'];
        }
        if (limit !== undefined) {
            request['limit'] = limit;
        }
        let response = undefined;
        if (enableUnified[1]) {
            response = await this.privateGetV5AccountTransactionLog (this.extend (request, params));
        } else {
            response = await this.privateGetV2PrivateWalletFundRecords (this.extend (request, params));
        }
        //
        //     {
        //         "ret_code": 0,
        //         "ret_msg": "ok",
        //         "ext_code": "",
        //         "result": {
        //             "data": [
        //                 {
        //                     "id": 234467,
        //                     "user_id": 1,
        //                     "coin": "BTC",
        //                     "wallet_id": 27913,
        //                     "type": "Realized P&L",
        //                     "amount": "-0.00000006",
        //                     "tx_id": "",
        //                     "address": "BTCUSD",
        //                     "wallet_balance": "0.03000330",
        //                     "exec_time": "2019-12-09T00:00:25.000Z",
        //                     "cross_seq": 0
        //                 }
        //             ]
        //         },
        //         "ext_info": null,
        //         "time_now": "1577481867.115552",
        //         "rate_limit_status": 119,
        //         "rate_limit_reset_ms": 1577481867122,
        //         "rate_limit": 120
        //     }
        //
        // v5 transaction log
        //
        //     {
        //         "retCode": 0,
        //         "retMsg": "OK",
        //         "result": {
        //             "nextPageCursor": "21963%3A1%2C14954%3A1",
        //             "list": [
        //                 {
        //                     "symbol": "XRPUSDT",
        //                     "side": "Buy",
        //                     "funding": "-0.003676",
        //                     "orderLinkId": "",
        //                     "orderId": "1672128000-8-592324-1-2",
        //                     "fee": "0.00000000",
        //                     "change": "-0.003676",
        //                     "cashFlow": "0",
        //                     "transactionTime": "1672128000000",
        //                     "type": "SETTLEMENT",
        //                     "feeRate": "0.0001",
        //                     "size": "100",
        //                     "qty": "100",
        //                     "cashBalance": "5086.55825002",
        //                     "currency": "USDT",
        //                     "category": "linear",
        //                     "tradePrice": "0.3676",
        //                     "tradeId": "534c0003-4bf7-486f-aa02-78cee36825e4"
        //                 },
        //                 {
        //                     "symbol": "XRPUSDT",
        //                     "side": "Buy",
        //                     "funding": "",
        //                     "orderLinkId": "linear-order",
        //                     "orderId": "592b7e41-78fd-42e2-9aa3-91e1835ef3e1",
        //                     "fee": "0.01908720",
        //                     "change": "-0.0190872",
        //                     "cashFlow": "0",
        //                     "transactionTime": "1672121182224",
        //                     "type": "TRADE",
        //                     "feeRate": "0.0006",
        //                     "size": "100",
        //                     "qty": "88",
        //                     "cashBalance": "5086.56192602",
        //                     "currency": "USDT",
        //                     "category": "linear",
        //                     "tradePrice": "0.3615",
        //                     "tradeId": "5184f079-88ec-54c7-8774-5173cafd2b4e"
        //                 },
        //                 {
        //                     "symbol": "XRPUSDT",
        //                     "side": "Buy",
        //                     "funding": "",
        //                     "orderLinkId": "linear-order",
        //                     "orderId": "592b7e41-78fd-42e2-9aa3-91e1835ef3e1",
        //                     "fee": "0.00260280",
        //                     "change": "-0.0026028",
        //                     "cashFlow": "0",
        //                     "transactionTime": "1672121182224",
        //                     "type": "TRADE",
        //                     "feeRate": "0.0006",
        //                     "size": "12",
        //                     "qty": "12",
        //                     "cashBalance": "5086.58101322",
        //                     "currency": "USDT",
        //                     "category": "linear",
        //                     "tradePrice": "0.3615",
        //                     "tradeId": "8569c10f-5061-5891-81c4-a54929847eb3"
        //                 }
        //             ]
        //         },
        //         "retExtInfo": {},
        //         "time": 1672132481405
        //     }
        //
        const data = this.addPaginationCursorToResult (response);
        return this.parseLedger (data, currency, since, limit);
    }

    parseLedgerEntry (item, currency: Currency = undefined) {
        //
        //     {
        //         "id": 234467,
        //         "user_id": 1,
        //         "coin": "BTC",
        //         "wallet_id": 27913,
        //         "type": "Realized P&L",
        //         "amount": "-0.00000006",
        //         "tx_id": "",
        //         "address": "BTCUSD",
        //         "wallet_balance": "0.03000330",
        //         "exec_time": "2019-12-09T00:00:25.000Z",
        //         "cross_seq": 0
        //     }
        //
        //     {
        //         "symbol": "XRPUSDT",
        //         "side": "Buy",
        //         "funding": "",
        //         "orderLinkId": "linear-order",
        //         "orderId": "592b7e41-78fd-42e2-9aa3-91e1835ef3e1",
        //         "fee": "0.00260280",
        //         "change": "-0.0026028",
        //         "cashFlow": "0",
        //         "transactionTime": "1672121182224",
        //         "type": "TRADE",
        //         "feeRate": "0.0006",
        //         "size": "12",
        //         "qty": "12",
        //         "cashBalance": "5086.58101322",
        //         "currency": "USDT",
        //         "category": "linear",
        //         "tradePrice": "0.3615",
        //         "tradeId": "8569c10f-5061-5891-81c4-a54929847eb3"
        //     }
        //
        const currencyId = this.safeString2 (item, 'coin', 'currency');
        const code = this.safeCurrencyCode (currencyId, currency);
        const amount = this.safeString2 (item, 'amount', 'change');
        const after = this.safeString2 (item, 'wallet_balance', 'cashBalance');
        const direction = Precise.stringLt (amount, '0') ? 'out' : 'in';
        let before = undefined;
        if (after !== undefined && amount !== undefined) {
            const difference = (direction === 'out') ? amount : Precise.stringNeg (amount);
            before = Precise.stringAdd (after, difference);
        }
        let timestamp = this.parse8601 (this.safeString (item, 'exec_time'));
        if (timestamp === undefined) {
            timestamp = this.safeInteger (item, 'transactionTime');
        }
        const type = this.parseLedgerEntryType (this.safeString (item, 'type'));
        const id = this.safeString (item, 'id');
        const referenceId = this.safeString (item, 'tx_id');
        return {
            'id': id,
            'currency': code,
            'account': this.safeString (item, 'wallet_id'),
            'referenceAccount': undefined,
            'referenceId': referenceId,
            'status': undefined,
            'amount': this.parseNumber (Precise.stringAbs (amount)),
            'before': this.parseNumber (before),
            'after': this.parseNumber (after),
            'fee': this.parseNumber (this.safeString (item, 'fee')),
            'direction': direction,
            'timestamp': timestamp,
            'datetime': this.iso8601 (timestamp),
            'type': type,
            'info': item,
        };
    }

    parseLedgerEntryType (type) {
        const types = {
            'Deposit': 'transaction',
            'Withdraw': 'transaction',
            'RealisedPNL': 'trade',
            'Commission': 'fee',
            'Refund': 'cashback',
            'Prize': 'prize', // ?
            'ExchangeOrderWithdraw': 'transaction',
            'ExchangeOrderDeposit': 'transaction',
            // v5
            'TRANSFER_IN': 'transaction',
            'TRANSFER_OUT': 'transaction',
            'TRADE': 'trade',
            'SETTLEMENT': 'trade',
            'DELIVERY': 'trade',
            'LIQUIDATION': 'trade',
            'BONUS': 'Prize',
            'FEE_REFUND': 'cashback',
            'INTEREST': 'transaction',
            'CURRENCY_BUY': 'trade',
            'CURRENCY_SELL': 'trade',
        };
        return this.safeString (types, type, type);
    }

    async withdraw (code: string, amount, address, tag = undefined, params = {}) {
        /**
         * @method
         * @name bybit#withdraw
         * @description make a withdrawal
         * @see https://bybit-exchange.github.io/docs/v5/asset/withdraw
         * @param {string} code unified currency code
         * @param {float} amount the amount to withdraw
         * @param {string} address the address to withdraw to
         * @param {string} tag
         * @param {object} [params] extra parameters specific to the bybit api endpoint
         * @returns {object} a [transaction structure]{@link https://docs.ccxt.com/#/?id=transaction-structure}
         */
        [ tag, params ] = this.handleWithdrawTagAndParams (tag, params);
        await this.loadMarkets ();
        this.checkAddress (address);
        const currency = this.currency (code);
        const request = {
            'coin': currency['id'],
            'amount': this.numberToString (amount),
            'address': address,
            'timestamp': this.milliseconds (),
        };
        if (tag !== undefined) {
            request['tag'] = tag;
        }
        const [ networkCode, query ] = this.handleNetworkCodeAndParams (params);
        const networkId = this.networkCodeToId (networkCode);
        if (networkId !== undefined) {
            request['chain'] = networkId.toUpperCase ();
        }
        const response = await this.privatePostV5AssetWithdrawCreate (this.extend (request, query));
        //
        //    {
        //         "retCode": "0",
        //         "retMsg": "success",
        //         "result": {
        //             "id": "9377266"
        //         },
        //         "retExtInfo": {},
        //         "time": "1666892894902"
        //     }
        //
        const result = this.safeValue (response, 'result', {});
        return this.parseTransaction (result, currency);
    }

    async fetchPositionHelper (symbol: string, params = {}) {
        /**
         * @method
         * @name bybit#fetchPositionHelper
         * @description fetch data on a single open contract trade position
         * @see https://bybit-exchange.github.io/docs/v5/position
         * @param {string} symbol unified market symbol of the market the position is held in, default is undefined
         * @param {object} [params] extra parameters specific to the bybit api endpoint
         * @returns {object} a [position structure]{@link https://docs.ccxt.com/#/?id=position-structure}
         */
        if (symbol === undefined) {
            throw new ArgumentsRequired (this.id + ' fetchPosition() requires a symbol argument');
        }
        await this.loadMarkets ();
        const market = this.market (symbol);
        const request = {
            'symbol': market['id'],
        };
        const [ enableUnifiedMargin, enableUnifiedAccount ] = await this.isUnifiedEnabled ();
        const isUnifiedAccount = (enableUnifiedMargin || enableUnifiedAccount);
        const isUsdcSettled = market['settle'] === 'USDC';
        let response = undefined;
        let type = undefined;
        [ type, params ] = this.getBybitType ('fetchPosition', market, params);
        if ((type === 'option' || isUsdcSettled) && !isUnifiedAccount) {
            request['category'] = (type === 'option') ? 'OPTION' : 'PERPETUAL';
            response = await this.privatePostOptionUsdcOpenapiPrivateV1QueryPosition (this.extend (request, params));
        } else {
            request['category'] = type;
            response = await this.privateGetV5PositionList (this.extend (request, params));
        }
        //
        //     {
        //         "retCode": 0,
        //         "retMsg": "OK",
        //         "result": {
        //             "nextPageCursor": "updateAt%3D1672279322668",
        //             "category": "linear",
        //             "list": [
        //                 {
        //                     "symbol": "XRPUSDT",
        //                     "leverage": "10",
        //                     "avgPrice": "0.3615",
        //                     "liqPrice": "0.0001",
        //                     "riskLimitValue": "200000",
        //                     "takeProfit": "",
        //                     "positionValue": "36.15",
        //                     "tpslMode": "Full",
        //                     "riskId": 41,
        //                     "trailingStop": "0",
        //                     "unrealisedPnl": "-1.83",
        //                     "markPrice": "0.3432",
        //                     "cumRealisedPnl": "0.48805876",
        //                     "positionMM": "0.381021",
        //                     "createdTime": "1672121182216",
        //                     "positionIdx": 0,
        //                     "positionIM": "3.634521",
        //                     "updatedTime": "1672279322668",
        //                     "side": "Buy",
        //                     "bustPrice": "",
        //                     "size": "100",
        //                     "positionStatus": "Normal",
        //                     "stopLoss": "",
        //                     "tradeMode": 0
        //                 }
        //             ]
        //         },
        //         "retExtInfo": {},
        //         "time": 1672280219169
        //     }
        //
<<<<<<< HEAD
        // unified margin
        //
        //     {
        //         "retCode": 0,
        //         "retMsg": "Success",
        //         "result": {
        //             "nextPageCursor": "0%3A1657711949945%2C0%3A1657711949945",
        //             "category": "linear",
        //             "list": [
        //                 {
        //                     "symbol": "ETHUSDT",
        //                     "leverage": "10",
        //                     "updatedTime": 1657711949945,
        //                     "side": "Buy",
        //                     "positionValue": "536.92500000",
        //                     "takeProfit": "",
        //                     "tpslMode": "Full",
        //                     "riskId": 11,
        //                     "trailingStop": "",
        //                     "entryPrice": "1073.85000000",
        //                     "unrealisedPnl": "",
        //                     "markPrice": "1080.65000000",
        //                     "size": "0.5000",
        //                     "positionStatus": "normal",
        //                     "stopLoss": "",
        //                     "cumRealisedPnl": "-0.32215500",
        //                     "positionMM": "2.97456450",
        //                     "createdTime": 1657711949928,
        //                     "positionIdx": 0,
        //                     "positionIM": "53.98243950"
        //                 }
        //             ]
        //         },
        //         "time": 1657713693182
        //     }
        //
        // contract v3
        //
        //     {
        //         "retCode": 0,
        //         "retMsg": "OK",
        //         "result": {
        //             "list": [
        //                 {
        //                     "positionIdx": 1,
        //                     "riskId": "41",
        //                     "symbol": "XRPUSDT",
        //                     "side": "Buy",
        //                     "size": "0",
        //                     "positionValue": "0",
        //                     "entryPrice": "0",
        //                     "tradeMode": 0,
        //                     "autoAddMargin": 0,
        //                     "leverage": "10",
        //                     "positionBalance": "0",
        //                     "liqPrice": "0.0000",
        //                     "bustPrice": "0.0000",
        //                     "takeProfit": "0.0000",
        //                     "stopLoss": "0.0000",
        //                     "trailingStop": "0.0000",
        //                     "unrealisedPnl": "0",
        //                     "createdTime": "1658827444328",
        //                     "updatedTime": "1658904863412",
        //                     "tpSlMode": "Full",
        //                     "riskLimitValue": "200000",
        //                     "activePrice": "0.0000"
        //                 },
        //                 {
        //                     "positionIdx": 2,
        //                     "riskId": "41",
        //                     "symbol": "XRPUSDT",
        //                     "side": "Sell",
        //                     "size": "50",
        //                     "positionValue": "16.68",
        //                     "entryPrice": "0.3336",
        //                     "tradeMode": 0,
        //                     "autoAddMargin": 0,
        //                     "leverage": "10",
        //                     "positionBalance": "1.6790088",
        //                     "liqPrice": "12.4835",
        //                     "bustPrice": "12.4869",
        //                     "takeProfit": "0.0000",
        //                     "stopLoss": "0.0000",
        //                     "trailingStop": "0.0000",
        //                     "unrealisedPnl": "0",
        //                     "createdTime": "1658827444328",
        //                     "updatedTime": "1658904863412",
        //                     "tpSlMode": "Full",
        //                     "riskLimitValue": "200000",
        //                     "activePrice": "0.0000"
        //                 }
        //             ]
        //         },
        //         "retExtInfo": null,
        //         "time": 1658904877942
        //     }
        //
        return response;
    }

    async fetchPosition (symbol: string, params = {}) {
        /**
         * @method
         * @name bybit#fetchPosition
         * @description fetch data on a single open contract trade position
         * @param {string} symbol unified market symbol of the market the position is held in, default is undefined
         * @param {object} [params] extra parameters specific to the bybit api endpoint
         * @returns {object} a [position structure]{@link https://docs.ccxt.com/#/?id=position-structure}
         */
        const response = await this.fetchPositionHelper (symbol, params);
=======
>>>>>>> b1ab86c9
        const result = this.safeValue (response, 'result', {});
        const positions = this.safeValue2 (result, 'list', 'dataList', []);
        const timestamp = this.safeInteger (response, 'time');
        const first = this.safeValue (positions, 0, {});
        const market = this.market (symbol);
        const position = this.parsePosition (first, market);
<<<<<<< HEAD
        return this.extend (position, {
            'timestamp': timestamp,
            'datetime': this.iso8601 (timestamp),
        });
    }

    async fetchPositionsForSymbol (symbol, params = {}) {
        const response = await this.fetchPositionHelper (symbol, params);
        const result = this.safeValue (response, 'result', {});
        const rawPositions = this.safeValue (result, 'list', []);
        const market = this.market (symbol);
        return this.parsePositions (rawPositions, [ market['symbol'] ], params);
    }

    async fetchUnifiedPositions (symbols: string[] = undefined, params = {}) {
        await this.loadMarkets ();
        const request = {};
        let type = undefined;
        let settle = undefined;
        const enableUnified = await this.isUnifiedEnabled ();
        if (Array.isArray (symbols)) {
            const symbolsLength = symbols.length;
            if (symbolsLength > 1) {
                throw new ArgumentsRequired (this.id + ' fetchPositions() does not accept an array with more than one symbol');
            }
            const market = this.market (symbols[0]);
            settle = market['settle'];
        } else if (symbols !== undefined) {
            symbols = [ symbols ];
        }
        symbols = this.marketSymbols (symbols);
        if (symbols === undefined) {
            [ settle, params ] = this.handleOptionAndParams (params, 'fetchPositions', 'settle', 'USDT');
        } else {
            const first = this.safeValue (symbols, 0);
            const market = this.market (first);
            settle = market['settle'];
            request['symbol'] = market['id'];
        }
        if (enableUnified[1]) {
            request['settleCoin'] = settle;
            request['limit'] = 200;
        }
        // market undefined
        [ type, params ] = this.handleMarketTypeAndParams ('fetchPositions', undefined, params);
        let subType = undefined;
        [ subType, params ] = this.handleSubTypeAndParams ('fetchPositions', undefined, params, 'linear');
        request['category'] = subType;
        if (type === 'option') {
            request['category'] = 'option';
        }
        const method = (enableUnified[1]) ? 'privateGetV5PositionList' : 'privateGetUnifiedV3PrivatePositionList';
        const response = await this[method] (this.extend (request, params));
        //
        //     {
        //         "retCode": 0,
        //         "retMsg": "Success",
        //         "result": {
        //             "nextPageCursor": "0%3A1657711949945%2C0%3A1657711949945",
        //             "category": "linear",
        //             "list": [
        //                 {
        //                     "symbol": "ETHUSDT",
        //                     "leverage": "10",
        //                     "updatedTime": 1657711949945,
        //                     "side": "Buy",
        //                     "positionValue": "536.92500000",
        //                     "takeProfit": "",
        //                     "tpslMode": "Full",
        //                     "riskId": 11,
        //                     "trailingStop": "",
        //                     "entryPrice": "1073.85000000",
        //                     "unrealisedPnl": "",
        //                     "markPrice": "1080.65000000",
        //                     "size": "0.5000",
        //                     "positionStatus": "normal",
        //                     "stopLoss": "",
        //                     "cumRealisedPnl": "-0.32215500",
        //                     "positionMM": "2.97456450",
        //                     "createdTime": 1657711949928,
        //                     "positionIdx": 0,
        //                     "positionIM": "53.98243950"
        //                 }
        //             ]
        //         },
        //         "time": 1657713693182
        //     }
        //
        const positions = this.addPaginationCursorToResult (response);
        const results = [];
        for (let i = 0; i < positions.length; i++) {
            let rawPosition = positions[i];
            if (('data' in rawPosition) && ('is_valid' in rawPosition)) {
                // futures only
                rawPosition = this.safeValue (rawPosition, 'data');
            }
            results.push (this.parsePosition (rawPosition));
        }
        return this.filterByArray (results, 'symbol', symbols, false);
=======
        position['timestamp'] = timestamp;
        position['datetime'] = this.iso8601 (timestamp);
        return position;
>>>>>>> b1ab86c9
    }

    async fetchUsdcPositions (symbols: Strings = undefined, params = {}) {
        await this.loadMarkets ();
        const request = {};
        let market = undefined;
        if (Array.isArray (symbols)) {
            const length = symbols.length;
            if (length !== 1) {
                throw new ArgumentsRequired (this.id + ' fetchUsdcPositions() takes an array with exactly one symbol');
            }
            const symbol = this.safeString (symbols, 0);
            market = this.market (symbol);
            request['symbol'] = market['id'];
        } else if (symbols !== undefined) {
            market = this.market (symbols);
            request['symbol'] = market['id'];
        }
        let type = undefined;
        [ type, params ] = this.getBybitType ('fetchUsdcPositions', market, params);
        request['category'] = (type === 'option') ? 'OPTION' : 'PERPETUAL';
        const response = await this.privatePostOptionUsdcOpenapiPrivateV1QueryPosition (this.extend (request, params));
        //
        //     {
        //         "result": {
        //             "cursor": "BTC-31DEC21-24000-P%3A1640834421431%2CBTC-31DEC21-24000-P%3A1640834421431",
        //             "resultTotalSize": 1,
        //             "dataList": [
        //                 {
        //                 "symbol": "BTC-31DEC21-24000-P",
        //                 "leverage": "",
        //                 "occClosingFee": "",
        //                 "liqPrice": "",
        //                 "positionValue": "",
        //                 "takeProfit": "",
        //                 "riskId": "",
        //                 "trailingStop": "",
        //                 "unrealisedPnl": "",
        //                 "createdAt": "1640834421431",
        //                 "markPrice": "0.00",
        //                 "cumRealisedPnl": "",
        //                 "positionMM": "359.5271",
        //                 "positionIM": "467.0633",
        //                 "updatedAt": "1640834421431",
        //                 "tpSLMode": "",
        //                 "side": "Sell",
        //                 "bustPrice": "",
        //                 "deleverageIndicator": 0,
        //                 "entryPrice": "1.4",
        //                 "size": "-0.100",
        //                 "sessionRPL": "",
        //                 "positionStatus": "",
        //                 "sessionUPL": "",
        //                 "stopLoss": "",
        //                 "orderMargin": "",
        //                 "sessionAvgPrice": "1.5"
        //                 }
        //             ]
        //         },
        //         "retCode": 0,
        //         "retMsg": "Success."
        //     }
        //
        const result = this.safeValue (response, 'result', {});
        const positions = this.safeValue (result, 'dataList', []);
        const results = [];
        for (let i = 0; i < positions.length; i++) {
            let rawPosition = positions[i];
            if (('data' in rawPosition) && ('is_valid' in rawPosition)) {
                // futures only
                rawPosition = this.safeValue (rawPosition, 'data');
            }
            results.push (this.parsePosition (rawPosition, market));
        }
        return this.filterByArrayPositions (results, 'symbol', symbols, false);
    }

    async fetchPositions (symbols: Strings = undefined, params = {}) {
        /**
         * @method
         * @name bybit#fetchPositions
         * @description fetch all open positions
         * @see https://bybit-exchange.github.io/docs/v5/position
         * @param {string[]} symbols list of unified market symbols
         * @param {object} [params] extra parameters specific to the bybit api endpoint
         * @param {string} [params.type] market type, ['swap', 'option', 'spot']
         * @param {string} [params.subType] market subType, ['linear', 'inverse']
         * @param {string} [params.baseCoin] Base coin. Supports linear, inverse & option
         * @param {string} [params.settleCoin] Settle coin. Supports linear, inverse & option
         * @returns {object[]} a list of [position structure]{@link https://docs.ccxt.com/#/?id=position-structure}
         */
        let symbol = undefined;
        if (Array.isArray (symbols)) {
            const symbolsLength = symbols.length;
            if (symbolsLength > 1) {
                throw new ArgumentsRequired (this.id + ' fetchPositions() does not accept an array with more than one symbol');
            } else if (symbolsLength === 1) {
                symbol = symbols[0];
            }
        } else if (symbols !== undefined) {
            symbol = symbols;
        }
        await this.loadMarkets ();
        const [ enableUnifiedMargin, enableUnifiedAccount ] = await this.isUnifiedEnabled ();
        const isUnifiedAccount = (enableUnifiedMargin || enableUnifiedAccount);
        const request = {};
        let market = undefined;
        let isUsdcSettled = false;
        if (symbol !== undefined) {
            market = this.market (symbol);
            request['symbol'] = market['id'];
            isUsdcSettled = market['settle'] === 'USDC';
        }
        let type = undefined;
        [ type, params ] = this.getBybitType ('fetchPositions', market, params);
        if (type === 'spot') {
            throw new NotSupported (this.id + ' fetchPositions() not support spot market');
        }
        if (type === 'linear' || type === 'inverse') {
            const baseCoin = this.safeString (params, 'baseCoin');
            if (type === 'linear') {
                if (symbol === undefined && baseCoin === undefined) {
                    const defaultSettle = this.safeString (this.options, 'defaultSettle', 'USDT');
                    const settleCoin = this.safeString (params, 'settleCoin', defaultSettle);
                    request['settleCoin'] = settleCoin;
                    isUsdcSettled = (settleCoin === 'USDC');
                }
            } else {
                // inverse
                if (symbol === undefined && baseCoin === undefined) {
                    request['category'] = 'inverse';
                }
            }
        }
        if (((type === 'option') || isUsdcSettled) && !isUnifiedAccount) {
            return await this.fetchUsdcPositions (symbols, params);
        }
        params = this.omit (params, [ 'type' ]);
        request['category'] = type;
        const response = await this.privateGetV5PositionList (this.extend (request, params));
        //
        //     {
        //         "retCode": 0,
        //         "retMsg": "Success",
        //         "result": {
        //             "nextPageCursor": "0%3A1657711949945%2C0%3A1657711949945",
        //             "category": "linear",
        //             "list": [
        //                 {
        //                     "symbol": "ETHUSDT",
        //                     "leverage": "10",
        //                     "updatedTime": 1657711949945,
        //                     "side": "Buy",
        //                     "positionValue": "536.92500000",
        //                     "takeProfit": "",
        //                     "tpslMode": "Full",
        //                     "riskId": 11,
        //                     "trailingStop": "",
        //                     "entryPrice": "1073.85000000",
        //                     "unrealisedPnl": "",
        //                     "markPrice": "1080.65000000",
        //                     "size": "0.5000",
        //                     "positionStatus": "normal",
        //                     "stopLoss": "",
        //                     "cumRealisedPnl": "-0.32215500",
        //                     "positionMM": "2.97456450",
        //                     "createdTime": 1657711949928,
        //                     "positionIdx": 0,
        //                     "positionIM": "53.98243950"
        //                 }
        //             ]
        //         },
        //         "time": 1657713693182
        //     }
        //
        const positions = this.addPaginationCursorToResult (response);
        const results = [];
        for (let i = 0; i < positions.length; i++) {
            let rawPosition = positions[i];
            if (('data' in rawPosition) && ('is_valid' in rawPosition)) {
                // futures only
                rawPosition = this.safeValue (rawPosition, 'data');
            }
            results.push (this.parsePosition (rawPosition));
        }
        return this.filterByArrayPositions (results, 'symbol', symbols, false);
    }

    parsePosition (position, market: Market = undefined) {
        //
        // linear swap
        //
        //     {
        //         "positionIdx": 0,
        //         "riskId": "11",
        //         "symbol": "ETHUSDT",
        //         "side": "Buy",
        //         "size": "0.10",
        //         "positionValue": "119.845",
        //         "entryPrice": "1198.45",
        //         "tradeMode": 1,
        //         "autoAddMargin": 0,
        //         "leverage": "4.2",
        //         "positionBalance": "28.58931118",
        //         "liqPrice": "919.10",
        //         "bustPrice": "913.15",
        //         "takeProfit": "0.00",
        //         "stopLoss": "0.00",
        //         "trailingStop": "0.00",
        //         "unrealisedPnl": "0.083",
        //         "createdTime": "1669097244192",
        //         "updatedTime": "1669413126190",
        //         "tpSlMode": "Full",
        //         "riskLimitValue": "900000",
        //         "activePrice": "0.00"
        //     }
        //
        // usdc
        //    {
        //       "symbol":"BTCPERP",
        //       "leverage":"1.00",
        //       "occClosingFee":"0.0000",
        //       "liqPrice":"",
        //       "positionValue":"30.8100",
        //       "takeProfit":"0.0",
        //       "riskId":"10001",
        //       "trailingStop":"0.0000",
        //       "unrealisedPnl":"0.0000",
        //       "createdAt":"1652451795305",
        //       "markPrice":"30809.41",
        //       "cumRealisedPnl":"0.0000",
        //       "positionMM":"0.1541",
        //       "positionIM":"30.8100",
        //       "updatedAt":"1652451795305",
        //       "tpSLMode":"UNKNOWN",
        //       "side":"Buy",
        //       "bustPrice":"",
        //       "deleverageIndicator":"0",
        //       "entryPrice":"30810.0",
        //       "size":"0.001",
        //       "sessionRPL":"0.0000",
        //       "positionStatus":"NORMAL",
        //       "sessionUPL":"-0.0006",
        //       "stopLoss":"0.0",
        //       "orderMargin":"0.0000",
        //       "sessionAvgPrice":"30810.0"
        //    }
        //
        // unified margin
        //
        //     {
        //         "symbol": "ETHUSDT",
        //         "leverage": "10",
        //         "updatedTime": 1657711949945,
        //         "side": "Buy",
        //         "positionValue": "536.92500000",
        //         "takeProfit": "",
        //         "tpslMode": "Full",
        //         "riskId": 11,
        //         "trailingStop": "",
        //         "entryPrice": "1073.85000000",
        //         "unrealisedPnl": "",
        //         "markPrice": "1080.65000000",
        //         "size": "0.5000",
        //         "positionStatus": "normal",
        //         "stopLoss": "",
        //         "cumRealisedPnl": "-0.32215500",
        //         "positionMM": "2.97456450",
        //         "createdTime": 1657711949928,
        //         "positionIdx": 0,
        //         "positionIM": "53.98243950"
        //     }
        //
        // unified account
        //
        //     {
        //         "symbol": "XRPUSDT",
        //         "leverage": "10",
        //         "avgPrice": "0.3615",
        //         "liqPrice": "0.0001",
        //         "riskLimitValue": "200000",
        //         "takeProfit": "",
        //         "positionValue": "36.15",
        //         "tpslMode": "Full",
        //         "riskId": 41,
        //         "trailingStop": "0",
        //         "unrealisedPnl": "-1.83",
        //         "markPrice": "0.3432",
        //         "cumRealisedPnl": "0.48805876",
        //         "positionMM": "0.381021",
        //         "createdTime": "1672121182216",
        //         "positionIdx": 0,
        //         "positionIM": "3.634521",
        //         "updatedTime": "1672279322668",
        //         "side": "Buy",
        //         "bustPrice": "",
        //         "size": "100",
        //         "positionStatus": "Normal",
        //         "stopLoss": "",
        //         "tradeMode": 0
        //     }
        //
        const contract = this.safeString (position, 'symbol');
        market = this.safeMarket (contract, market, undefined, 'contract');
        const size = Precise.stringAbs (this.safeString (position, 'size'));
        let side = this.safeString (position, 'side');
        if (side !== undefined) {
            if (side === 'Buy') {
                side = 'long';
            } else if (side === 'Sell') {
                side = 'short';
            } else {
                side = undefined;
            }
        }
        const notional = this.safeString (position, 'positionValue');
        const unrealisedPnl = this.omitZero (this.safeString (position, 'unrealisedPnl'));
        let initialMarginString = this.safeString (position, 'positionIM');
        let maintenanceMarginString = this.safeString (position, 'positionMM');
        let timestamp = this.parse8601 (this.safeString (position, 'updated_at'));
        if (timestamp === undefined) {
            timestamp = this.safeIntegerN (position, [ 'updatedTime', 'updatedAt' ]);
        }
        // default to cross of USDC margined positions
        const tradeMode = this.safeInteger (position, 'tradeMode', 0);
        const marginMode = tradeMode ? 'isolated' : 'cross';
        let collateralString = this.safeString (position, 'positionBalance');
        const entryPrice = this.omitZero (this.safeString2 (position, 'entryPrice', 'avgPrice'));
        const liquidationPrice = this.omitZero (this.safeString (position, 'liqPrice'));
        const leverage = this.safeString (position, 'leverage');
        if (liquidationPrice !== undefined) {
            if (market['settle'] === 'USDC') {
                //  (Entry price - Liq price) * Contracts + Maintenance Margin + (unrealised pnl) = Collateral
                const difference = Precise.stringAbs (Precise.stringSub (entryPrice, liquidationPrice));
                collateralString = Precise.stringAdd (Precise.stringAdd (Precise.stringMul (difference, size), maintenanceMarginString), unrealisedPnl);
            } else {
                const bustPrice = this.safeString (position, 'bustPrice');
                if (market['linear']) {
                    // derived from the following formulas
                    //  (Entry price - Bust price) * Contracts = Collateral
                    //  (Entry price - Liq price) * Contracts = Collateral - Maintenance Margin
                    // Maintenance Margin = (Bust price - Liq price) x Contracts
                    const maintenanceMarginPriceDifference = Precise.stringAbs (Precise.stringSub (liquidationPrice, bustPrice));
                    maintenanceMarginString = Precise.stringMul (maintenanceMarginPriceDifference, size);
                    // Initial Margin = Contracts x Entry Price / Leverage
                    if (entryPrice !== undefined) {
                        initialMarginString = Precise.stringDiv (Precise.stringMul (size, entryPrice), leverage);
                    }
                } else {
                    // Contracts * (1 / Entry price - 1 / Bust price) = Collateral
                    // Contracts * (1 / Entry price - 1 / Liq price) = Collateral - Maintenance Margin
                    // Maintenance Margin = Contracts * (1 / Liq price - 1 / Bust price)
                    // Maintenance Margin = Contracts * (Bust price - Liq price) / (Liq price x Bust price)
                    const difference = Precise.stringAbs (Precise.stringSub (bustPrice, liquidationPrice));
                    const multiply = Precise.stringMul (bustPrice, liquidationPrice);
                    maintenanceMarginString = Precise.stringDiv (Precise.stringMul (size, difference), multiply);
                    // Initial Margin = Leverage x Contracts / EntryPrice
                    if (entryPrice !== undefined) {
                        initialMarginString = Precise.stringDiv (size, Precise.stringMul (entryPrice, leverage));
                    }
                }
            }
        }
        const maintenanceMarginPercentage = Precise.stringDiv (maintenanceMarginString, notional);
        const marginRatio = Precise.stringDiv (maintenanceMarginString, collateralString, 4);
        return this.safePosition ({
            'info': position,
            'id': undefined,
            'symbol': market['symbol'],
            'timestamp': timestamp,
            'datetime': this.iso8601 (timestamp),
            'lastUpdateTimestamp': undefined,
            'initialMargin': this.parseNumber (initialMarginString),
            'initialMarginPercentage': this.parseNumber (Precise.stringDiv (initialMarginString, notional)),
            'maintenanceMargin': this.parseNumber (maintenanceMarginString),
            'maintenanceMarginPercentage': this.parseNumber (maintenanceMarginPercentage),
            'entryPrice': this.parseNumber (entryPrice),
            'notional': this.parseNumber (notional),
            'leverage': this.parseNumber (leverage),
            'unrealizedPnl': this.parseNumber (unrealisedPnl),
            'contracts': this.parseNumber (size), // in USD for inverse swaps
            'contractSize': this.safeNumber (market, 'contractSize'),
            'marginRatio': this.parseNumber (marginRatio),
            'liquidationPrice': this.parseNumber (liquidationPrice),
            'markPrice': this.safeNumber (position, 'markPrice'),
            'lastPrice': undefined,
            'collateral': this.parseNumber (collateralString),
            'marginMode': marginMode,
            'side': side,
            'percentage': undefined,
            'stopLossPrice': this.safeNumber2 (position, 'stop_loss', 'stopLoss'),
            'takeProfitPrice': this.safeNumber2 (position, 'take_profit', 'takeProfit'),
        });
    }

    async setMarginMode (marginMode, symbol: Str = undefined, params = {}) {
        /**
         * @method
         * @name bybit#setMarginMode
         * @description set margin mode (account) or trade mode (symbol)
         * @see https://bybit-exchange.github.io/docs/v5/account/set-margin-mode
         * @see https://bybit-exchange.github.io/docs/v5/position/cross-isolate
         * @param {string} marginMode account mode must be either [isolated, cross, portfolio], trade mode must be either [isolated, cross]
         * @param {string} symbol unified market symbol of the market the position is held in, default is undefined
         * @param {object} [params] extra parameters specific to the bybit api endpoint
         * @param {string} [params.leverage] the rate of leverage, is required if setting trade mode (symbol)
         * @returns {object} response from the exchange
         */
        await this.loadMarkets ();
        const [ enableUnifiedMargin, enableUnifiedAccount ] = await this.isUnifiedEnabled ();
        const isUnifiedAccount = (enableUnifiedMargin || enableUnifiedAccount);
        let market = undefined;
        let response = undefined;
        if (isUnifiedAccount) {
            if (marginMode === 'isolated') {
                marginMode = 'ISOLATED_MARGIN';
            } else if (marginMode === 'cross') {
                marginMode = 'REGULAR_MARGIN';
            } else if (marginMode === 'portfolio') {
                marginMode = 'PORTFOLIO_MARGIN';
            } else {
                throw new NotSupported (this.id + ' setMarginMode() marginMode must be either [isolated, cross, portfolio]');
            }
            const request = {
                'setMarginMode': marginMode,
            };
            response = await this.privatePostV5AccountSetMarginMode (this.extend (request, params));
        } else {
            if (symbol === undefined) {
                throw new ArgumentsRequired (this.id + ' setMarginMode() requires a symbol parameter for non unified account');
            }
            market = this.market (symbol);
            const isUsdcSettled = market['settle'] === 'USDC';
            if (isUsdcSettled) {
                if (marginMode === 'cross') {
                    marginMode = 'REGULAR_MARGIN';
                } else if (marginMode === 'portfolio') {
                    marginMode = 'PORTFOLIO_MARGIN';
                } else {
                    throw new NotSupported (this.id + ' setMarginMode() for usdc market marginMode must be either [cross, portfolio]');
                }
                const request = {
                    'setMarginMode': marginMode,
                };
                response = await this.privatePostV5AccountSetMarginMode (this.extend (request, params));
            } else {
                let type = undefined;
                [ type, params ] = this.getBybitType ('setPositionMode', market, params);
                let tradeMode = undefined;
                if (marginMode === 'cross') {
                    tradeMode = 0;
                } else if (marginMode === 'isolated') {
                    tradeMode = 1;
                } else {
                    throw new NotSupported (this.id + ' setMarginMode() with symbol marginMode must be either [isolated, cross]');
                }
                let sellLeverage = undefined;
                let buyLeverage = undefined;
                const leverage = this.safeString (params, 'leverage');
                if (leverage === undefined) {
                    sellLeverage = this.safeString2 (params, 'sell_leverage', 'sellLeverage');
                    buyLeverage = this.safeString2 (params, 'buy_leverage', 'buyLeverage');
                    if (sellLeverage === undefined && buyLeverage === undefined) {
                        throw new ArgumentsRequired (this.id + ' setMarginMode() requires a leverage parameter or sell_leverage and buy_leverage parameters');
                    }
                    if (buyLeverage === undefined) {
                        buyLeverage = sellLeverage;
                    }
                    if (sellLeverage === undefined) {
                        sellLeverage = buyLeverage;
                    }
                    params = this.omit (params, [ 'buy_leverage', 'sell_leverage', 'sellLeverage', 'buyLeverage' ]);
                } else {
                    sellLeverage = leverage;
                    buyLeverage = leverage;
                    params = this.omit (params, 'leverage');
                }
                const request = {
                    'category': type,
                    'symbol': market['id'],
                    'tradeMode': tradeMode,
                    'buyLeverage': buyLeverage,
                    'sellLeverage': sellLeverage,
                };
                response = await this.privatePostV5PositionSwitchIsolated (this.extend (request, params));
            }
        }
        return response;
    }

    async setLeverage (leverage, symbol: Str = undefined, params = {}) {
        /**
         * @method
         * @name bybit#setLeverage
         * @description set the level of leverage for a market
         * @see https://bybit-exchange.github.io/docs/v5/position/leverage
         * @param {float} leverage the rate of leverage
         * @param {string} symbol unified market symbol
         * @param {object} [params] extra parameters specific to the bybit api endpoint
         * @param {string} [params.buyLeverage] leverage for buy side
         * @param {string} [params.sellLeverage] leverage for sell side
         * @returns {object} response from the exchange
         */
        if (symbol === undefined) {
            throw new ArgumentsRequired (this.id + ' setLeverage() requires a symbol argument');
        }
        await this.loadMarkets ();
        const market = this.market (symbol);
        // WARNING: THIS WILL INCREASE LIQUIDATION PRICE FOR OPEN ISOLATED LONG POSITIONS
        // AND DECREASE LIQUIDATION PRICE FOR OPEN ISOLATED SHORT POSITIONS
        const [ enableUnifiedMargin, enableUnifiedAccount ] = await this.isUnifiedEnabled ();
        const isUnifiedAccount = (enableUnifiedMargin || enableUnifiedAccount);
        const isUsdcSettled = market['settle'] === 'USDC';
        // engage in leverage setting
        // we reuse the code here instead of having two methods
        leverage = this.numberToString (leverage);
        const request = {
            'symbol': market['id'],
            'buyLeverage': leverage,
            'sellLeverage': leverage,
        };
        let response = undefined;
        if (isUsdcSettled && !isUnifiedAccount) {
            request['leverage'] = leverage;
            response = await this.privatePostPerpetualUsdcOpenapiPrivateV1PositionLeverageSave (this.extend (request, params));
        } else {
            request['buyLeverage'] = leverage;
            request['sellLeverage'] = leverage;
            if (market['linear']) {
                request['category'] = 'linear';
            } else if (market['inverse']) {
                request['category'] = 'inverse';
            } else {
                throw new NotSupported (this.id + ' setLeverage() only support linear and inverse market');
            }
            response = await this.privatePostV5PositionSetLeverage (this.extend (request, params));
        }
        return response;
    }

    async setPositionMode (hedged, symbol: Str = undefined, params = {}) {
        /**
         * @method
         * @name bybit#setPositionMode
         * @description set hedged to true or false for a market
         * @see https://bybit-exchange.github.io/docs/v5/position/position-mode
         * @param {bool} hedged
         * @param {string} symbol used for unified account with inverse market
         * @param {object} [params] extra parameters specific to the bybit api endpoint
         * @returns {object} response from the exchange
         */
        await this.loadMarkets ();
        let market = undefined;
        if (symbol !== undefined) {
            market = this.market (symbol);
        }
        let mode = undefined;
        if (hedged) {
            mode = 3;
        } else {
            mode = 0;
        }
        const request = {
            'mode': mode,
        };
        if (symbol === undefined) {
            request['coin'] = 'USDT';
        } else {
            request['symbol'] = market['id'];
        }
        if (symbol !== undefined) {
            request['category'] = market['linear'] ? 'linear' : 'inverse';
        } else {
            let type = undefined;
            [ type, params ] = this.getBybitType ('setPositionMode', market, params);
            request['category'] = type;
        }
        params = this.omit (params, 'type');
        const response = await this.privatePostV5PositionSwitchMode (this.extend (request, params));
        //
        // v5
        //     {
        //         "retCode": 0,
        //         "retMsg": "OK",
        //         "result": {},
        //         "retExtInfo": {},
        //         "time": 1675249072814
        //     }
        return response;
    }

    async fetchDerivativesOpenInterestHistory (symbol: string, timeframe = '1h', since: Int = undefined, limit: Int = undefined, params = {}) {
        await this.loadMarkets ();
        let market = this.market (symbol);
        const subType = market['linear'] ? 'linear' : 'inverse';
        const category = this.safeString (params, 'category', subType);
        const intervals = this.safeValue (this.options, 'intervals');
        const interval = this.safeString (intervals, timeframe); // 5min,15min,30min,1h,4h,1d
        if (interval === undefined) {
            throw new BadRequest (this.id + ' fetchOpenInterestHistory() cannot use the ' + timeframe + ' timeframe');
        }
        const request = {
            'symbol': market['id'],
            'intervalTime': interval,
            'category': category,
        };
        if (since !== undefined) {
            request['startTime'] = since;
        }
        const until = this.safeInteger2 (params, 'until', 'till'); // unified in milliseconds
        params = this.omit (params, [ 'till', 'until' ]);
        if (until !== undefined) {
            request['endTime'] = until;
        }
        if (limit !== undefined) {
            request['limit'] = limit;
        }
        const response = await this.publicGetV5MarketOpenInterest (this.extend (request, params));
        //
        //     {
        //         "retCode": 0,
        //         "retMsg": "OK",
        //         "result": {
        //             "symbol": "BTCUSD",
        //             "category": "inverse",
        //             "list": [
        //                 {
        //                     "openInterest": "461134384.00000000",
        //                     "timestamp": "1669571400000"
        //                 },
        //                 {
        //                     "openInterest": "461134292.00000000",
        //                     "timestamp": "1669571100000"
        //                 }
        //             ],
        //             "nextPageCursor": ""
        //         },
        //         "retExtInfo": {},
        //         "time": 1672053548579
        //     }
        //
        const result = this.safeValue (response, 'result', {});
        const data = this.addPaginationCursorToResult (response);
        const id = this.safeString (result, 'symbol');
        market = this.safeMarket (id, market, undefined, 'contract');
        return this.parseOpenInterests (data, market, since, limit);
    }

    async fetchOpenInterest (symbol: string, params = {}) {
        /**
         * @method
         * @name bybit#fetchOpenInterest
         * @description Retrieves the open interest of a derivative trading pair
         * @see https://bybit-exchange.github.io/docs/v5/market/open-interest
         * @param {string} symbol Unified CCXT market symbol
         * @param {object} [params] exchange specific parameters
         * @param {string} [params.interval] 5m, 15m, 30m, 1h, 4h, 1d
         * @param {string} [params.category] "linear" or "inverse"
         * @returns {object} an open interest structure{@link https://docs.ccxt.com/#/?id=open-interest-structure}
         */
        await this.loadMarkets ();
        let market = this.market (symbol);
        if (!market['contract']) {
            throw new BadRequest (this.id + ' fetchOpenInterest() supports contract markets only');
        }
        const timeframe = this.safeString (params, 'interval', '1h');
        const intervals = this.safeValue (this.options, 'intervals');
        const interval = this.safeString (intervals, timeframe); // 5min,15min,30min,1h,4h,1d
        if (interval === undefined) {
            throw new BadRequest (this.id + ' fetchOpenInterest() cannot use the ' + timeframe + ' timeframe');
        }
        const subType = market['linear'] ? 'linear' : 'inverse';
        const category = this.safeString (params, 'category', subType);
        const request = {
            'symbol': market['id'],
            'intervalTime': interval,
            'category': category,
        };
        const response = await this.publicGetV5MarketOpenInterest (this.extend (request, params));
        //
        //     {
        //         "retCode": 0,
        //         "retMsg": "OK",
        //         "result": {
        //             "symbol": "BTCUSD",
        //             "category": "inverse",
        //             "list": [
        //                 {
        //                     "openInterest": "461134384.00000000",
        //                     "timestamp": "1669571400000"
        //                 },
        //                 {
        //                     "openInterest": "461134292.00000000",
        //                     "timestamp": "1669571100000"
        //                 }
        //             ],
        //             "nextPageCursor": ""
        //         },
        //         "retExtInfo": {},
        //         "time": 1672053548579
        //     }
        //
        const result = this.safeValue (response, 'result', {});
        const id = this.safeString (result, 'symbol');
        market = this.safeMarket (id, market, undefined, 'contract');
        const data = this.addPaginationCursorToResult (response);
        return this.parseOpenInterest (data[0], market);
    }

    async fetchOpenInterestHistory (symbol: string, timeframe = '1h', since: Int = undefined, limit: Int = undefined, params = {}) {
        /**
         * @method
         * @name bybit#fetchOpenInterestHistory
         * @description Gets the total amount of unsettled contracts. In other words, the total number of contracts held in open positions
         * @see https://bybit-exchange.github.io/docs/v5/market/open-interest
         * @param {string} symbol Unified market symbol
         * @param {string} timeframe "5m", 15m, 30m, 1h, 4h, 1d
         * @param {int} [since] Not used by Bybit
         * @param {int} [limit] The number of open interest structures to return. Max 200, default 50
         * @param {object} [params] Exchange specific parameters
         * @returns An array of open interest structures
         */
        if (timeframe === '1m') {
            throw new BadRequest (this.id + 'fetchOpenInterestHistory cannot use the 1m timeframe');
        }
        await this.loadMarkets ();
        const paginate = this.safeValue (params, 'paginate');
        if (paginate) {
            params = this.omit (params, 'paginate');
            return await this.fetchPaginatedCallDeterministic ('fetchOpenInterestHistory', symbol, since, limit, timeframe, params, 500) as OpenInterest[];
        }
        const market = this.market (symbol);
        if (market['spot'] || market['option']) {
            throw new BadRequest (this.id + ' fetchOpenInterestHistory() symbol does not support market ' + symbol);
        }
        const request = {
            'symbol': market['id'],
        };
        if (limit !== undefined) {
            request['limit'] = limit;
        }
        return await this.fetchDerivativesOpenInterestHistory (symbol, timeframe, since, limit, params);
    }

    parseOpenInterest (interest, market: Market = undefined) {
        //
        //    {
        //        "openInterest": 64757.62400000,
        //        "timestamp": 1665784800000,
        //    }
        //
        const timestamp = this.safeInteger (interest, 'timestamp');
        const value = this.safeNumber2 (interest, 'open_interest', 'openInterest');
        return this.safeOpenInterest ({
            'symbol': market['symbol'],
            'openInterestAmount': undefined,
            'openInterestValue': value,
            'timestamp': timestamp,
            'datetime': this.iso8601 (timestamp),
            'info': interest,
        }, market);
    }

    async fetchCrossBorrowRate (code: string, params = {}) {
        /**
         * @method
         * @name bybit#fetchCrossBorrowRate
         * @description fetch the rate of interest to borrow a currency for margin trading
         * @see https://bybit-exchange.github.io/docs/zh-TW/v5/spot-margin-normal/interest-quota
         * @param {string} code unified currency code
         * @param {object} [params] extra parameters specific to the bybit api endpoint
         * @returns {object} a [borrow rate structure]{@link https://docs.ccxt.com/#/?id=borrow-rate-structure}
         */
        await this.loadMarkets ();
        const currency = this.currency (code);
        const request = {
            'coin': currency['id'],
        };
        const response = await this.privateGetV5SpotCrossMarginTradeLoanInfo (this.extend (request, params));
        //
        //    {
        //         "retCode": "0",
        //         "retMsg": "success",
        //         "result": {
        //             "coin": "USDT",
        //             "interestRate": "0.000107000000",
        //             "loanAbleAmount": "",
        //             "maxLoanAmount": "79999.999"
        //         },
        //         "retExtInfo": null,
        //         "time": "1666734490778"
        //     }
        //
        const timestamp = this.safeInteger (response, 'time');
        const data = this.safeValue (response, 'result', {});
        data['timestamp'] = timestamp;
        return this.parseBorrowRate (data, currency);
    }

    parseBorrowRate (info, currency: Currency = undefined) {
        //
        //     {
        //         "coin": "USDT",
        //         "interestRate": "0.000107000000",
        //         "loanAbleAmount": "",
        //         "maxLoanAmount": "79999.999",
        //         "timestamp": 1666734490778
        //     }
        //
        const timestamp = this.safeInteger (info, 'timestamp');
        const currencyId = this.safeString (info, 'coin');
        return {
            'currency': this.safeCurrencyCode (currencyId, currency),
            'rate': this.safeNumber (info, 'interestRate'),
            'period': 86400000, // Daily
            'timestamp': timestamp,
            'datetime': this.iso8601 (timestamp),
            'info': info,
        };
    }

    async fetchBorrowInterest (code: Str = undefined, symbol: Str = undefined, since: Int = undefined, limit: Int = undefined, params = {}) {
        /**
         * @method
         * @name bybit#fetchBorrowInterest
         * @description fetch the interest owed by the user for borrowing currency for margin trading
         * @see https://bybit-exchange.github.io/docs/zh-TW/v5/spot-margin-normal/account-info
         * @param {string} code unified currency code
         * @param {string} symbol unified market symbol when fetch interest in isolated markets
         * @param {number} [since] the earliest time in ms to fetch borrrow interest for
         * @param {number} [limit] the maximum number of structures to retrieve
         * @param {object} [params] extra parameters specific to the bybit api endpoint
         * @returns {object[]} a list of [borrow interest structures]{@link https://docs.ccxt.com/#/?id=borrow-interest-structure}
         */
        await this.loadMarkets ();
        const request = {};
        const response = await this.privateGetV5SpotCrossMarginTradeAccount (this.extend (request, params));
        //
        //     {
        //         "ret_code": 0,
        //         "ret_msg": "",
        //         "ext_code": null,
        //         "ext_info": null,
        //         "result": {
        //             "status": "1",
        //             "riskRate": "0",
        //             "acctBalanceSum": "0.000486213817680857",
        //             "debtBalanceSum": "0",
        //             "loanAccountList": [
        //                 {
        //                     "tokenId": "BTC",
        //                     "total": "0.00048621",
        //                     "locked": "0",
        //                     "loan": "0",
        //                     "interest": "0",
        //                     "free": "0.00048621"
        //                 },
        //                 ...
        //             ]
        //         }
        //     }
        //
        const data = this.safeValue (response, 'result', {});
        const rows = this.safeValue (data, 'loanAccountList', []);
        const interest = this.parseBorrowInterests (rows, undefined);
        return this.filterByCurrencySinceLimit (interest, code, since, limit);
    }

    parseBorrowInterest (info, market: Market = undefined) {
        //
        //     {
        //         "tokenId": "BTC",
        //         "total": "0.00048621",
        //         "locked": "0",
        //         "loan": "0",
        //         "interest": "0",
        //         "free": "0.00048621"
        //     },
        //
        return {
            'symbol': undefined,
            'marginMode': 'cross',
            'currency': this.safeCurrencyCode (this.safeString (info, 'tokenId')),
            'interest': this.safeNumber (info, 'interest'),
            'interestRate': undefined,
            'amountBorrowed': this.safeNumber (info, 'loan'),
            'timestamp': undefined,
            'datetime': undefined,
            'info': info,
        };
    }

    async transfer (code: string, amount, fromAccount, toAccount, params = {}) {
        /**
         * @method
         * @name bybit#transfer
         * @description transfer currency internally between wallets on the same account
         * @see https://bybit-exchange.github.io/docs/v5/asset/create-inter-transfer
         * @param {string} code unified currency code
         * @param {float} amount amount to transfer
         * @param {string} fromAccount account to transfer from
         * @param {string} toAccount account to transfer to
         * @param {object} [params] extra parameters specific to the bybit api endpoint
         * @param {string} [params.transferId] UUID, which is unique across the platform
         * @returns {object} a [transfer structure]{@link https://docs.ccxt.com/#/?id=transfer-structure}
         */
        await this.loadMarkets ();
        const transferId = this.safeString (params, 'transferId', this.uuid ());
        const accountTypes = this.safeValue (this.options, 'accountsByType', {});
        const fromId = this.safeString (accountTypes, fromAccount, fromAccount);
        const toId = this.safeString (accountTypes, toAccount, toAccount);
        const currency = this.currency (code);
        const amountToPrecision = this.currencyToPrecision (code, amount);
        const request = {
            'transferId': transferId,
            'fromAccountType': fromId,
            'toAccountType': toId,
            'coin': currency['id'],
            'amount': amountToPrecision,
        };
        const response = await this.privatePostV5AssetTransferInterTransfer (this.extend (request, params));
        //
        // {
        //     "retCode": 0,
        //     "retMsg": "success",
        //     "result": {
        //         "transferId": "4244af44-f3b0-4cf6-a743-b56560e987bc"
        //     },
        //     "retExtInfo": {},
        //     "time": 1666875857205
        // }
        //
        const timestamp = this.safeInteger (response, 'time');
        const transfer = this.safeValue (response, 'result', {});
        const statusRaw = this.safeStringN (response, [ 'retCode', 'retMsg' ]);
        const status = this.parseTransferStatus (statusRaw);
        return this.extend (this.parseTransfer (transfer, currency), {
            'timestamp': timestamp,
            'datetime': this.iso8601 (timestamp),
            'amount': this.parseNumber (amountToPrecision),
            'fromAccount': fromAccount,
            'toAccount': toAccount,
            'status': status,
        });
    }

    async fetchTransfers (code: Str = undefined, since: Int = undefined, limit: Int = undefined, params = {}) {
        /**
         * @method
         * @name bybit#fetchTransfers
         * @description fetch a history of internal transfers made on an account
         * @see https://bybit-exchange.github.io/docs/v5/asset/inter-transfer-list
         * @param {string} code unified currency code of the currency transferred
         * @param {int} [since] the earliest time in ms to fetch transfers for
         * @param {int} [limit] the maximum number of transfer structures to retrieve
         * @param {object} [params] extra parameters specific to the bybit api endpoint
         * @param {int} [params.until] the latest time in ms to fetch entries for
         * @param {boolean} [params.paginate] default false, when true will automatically paginate by calling this endpoint multiple times. See in the docs all the [availble parameters](https://github.com/ccxt/ccxt/wiki/Manual#pagination-params)
         * @returns {object[]} a list of [transfer structures]{@link https://docs.ccxt.com/#/?id=transfer-structure}
         */
        await this.loadMarkets ();
        let paginate = false;
        [ paginate, params ] = this.handleOptionAndParams (params, 'fetchTransfers', 'paginate');
        if (paginate) {
            return await this.fetchPaginatedCallCursor ('fetchTransfers', code, since, limit, params, 'nextPageCursor', 'nextPageCursor', undefined, 50);
        }
        let currency = undefined;
        let request = {};
        if (code !== undefined) {
            currency = this.safeCurrencyCode (code);
            request['coin'] = currency;
        }
        if (since !== undefined) {
            request['startTime'] = since;
        }
        if (limit !== undefined) {
            request['limit'] = limit;
        }
        [ request, params ] = this.handleUntilOption ('endTime', request, params);
        const response = await this.privateGetV5AssetTransferQueryInterTransferList (this.extend (request, params));
        //
        //     {
        //         "retCode": 0,
        //         "retMsg": "success",
        //         "result": {
        //             "list": [
        //                 {
        //                     "transferId": "selfTransfer_a1091cc7-9364-4b74-8de1-18f02c6f2d5c",
        //                     "coin": "USDT",
        //                     "amount": "5000",
        //                     "fromAccountType": "SPOT",
        //                     "toAccountType": "UNIFIED",
        //                     "timestamp": "1667283263000",
        //                     "status": "SUCCESS"
        //                 }
        //             ],
        //             "nextPageCursor": "eyJtaW5JRCI6MTM1ODQ2OCwibWF4SUQiOjEzNTg0Njh9"
        //         },
        //         "retExtInfo": {},
        //         "time": 1670988271677
        //     }
        //
        const data = this.addPaginationCursorToResult (response);
        return this.parseTransfers (data, currency, since, limit);
    }

    async borrowCrossMargin (code: string, amount, params = {}) {
        /**
         * @method
         * @name bybit#borrowCrossMargin
         * @description create a loan to borrow margin
         * @see https://bybit-exchange.github.io/docs/v5/spot-margin-normal/borrow
         * @param {string} code unified currency code of the currency to borrow
         * @param {float} amount the amount to borrow
         * @param {object} [params] extra parameters specific to the bybit api endpoint
         * @returns {object} a [margin loan structure]{@link https://docs.ccxt.com/#/?id=margin-loan-structure}
         */
        await this.loadMarkets ();
        const currency = this.currency (code);
        const request = {
            'coin': currency['id'],
            'qty': this.currencyToPrecision (code, amount),
        };
        const response = await this.privatePostV5SpotCrossMarginTradeLoan (this.extend (request, params));
        //
        //     {
        //         "retCode": 0,
        //         "retMsg": "success",
        //         "result": {
        //             "transactId": "14143"
        //         },
        //         "retExtInfo": null,
        //         "time": 1662617848970
        //     }
        //
        const result = this.safeValue (response, 'result', {});
        const transaction = this.parseMarginLoan (result, currency);
        return this.extend (transaction, {
            'symbol': undefined,
            'amount': amount,
        });
    }

    async repayCrossMargin (code: string, amount, params = {}) {
        /**
         * @method
         * @name bybit#repayCrossMargin
         * @description repay borrowed margin and interest
         * @see https://bybit-exchange.github.io/docs/v5/spot-margin-normal/repay
         * @param {string} code unified currency code of the currency to repay
         * @param {float} amount the amount to repay
         * @param {object} [params] extra parameters specific to the bybit api endpoint
         * @returns {object} a [margin loan structure]{@link https://docs.ccxt.com/#/?id=margin-loan-structure}
         */
        await this.loadMarkets ();
        const currency = this.currency (code);
        const request = {
            'coin': currency['id'],
            'qty': this.numberToString (amount),
        };
        const response = await this.privatePostV5SpotCrossMarginTradeRepay (this.extend (request, params));
        //
        //     {
        //         "retCode": 0,
        //         "retMsg": "success",
        //         "result": {
        //            "repayId": "12128"
        //         },
        //         "retExtInfo": null,
        //         "time": 1662618298452
        //     }
        //
        const result = this.safeValue (response, 'result', {});
        const transaction = this.parseMarginLoan (result, currency);
        return this.extend (transaction, {
            'symbol': undefined,
            'amount': amount,
        });
    }

    parseMarginLoan (info, currency: Currency = undefined) {
        //
        // borrowMargin
        //
        //     {
        //         "transactId": "14143"
        //     }
        //
        // repayMargin
        //
        //     {
        //         "repayId": "12128"
        //     }
        //
        return {
            'id': this.safeString2 (info, 'transactId', 'repayId'),
            'currency': this.safeString (currency, 'code'),
            'amount': undefined,
            'symbol': undefined,
            'timestamp': undefined,
            'datetime': undefined,
            'info': info,
        };
    }

    parseTransferStatus (status) {
        const statuses = {
            '0': 'ok',
            'OK': 'ok',
            'SUCCESS': 'ok',
        };
        return this.safeString (statuses, status, status);
    }

    parseTransfer (transfer, currency: Currency = undefined) {
        //
        // transfer
        //
        //     {
        //         "transferId": "22c2bc11-ed5b-49a4-8647-c4e0f5f6f2b2"
        //     }
        //
        // fetchTransfers
        //
        //     {
        //         "transferId": "e9c421c4-b010-4b16-abd6-106179f27702",
        //         "coin": "USDT",
        //         "amount": "8",
        //         "fromAccountType": "FUND",
        //         "toAccountType": "SPOT",
        //         "timestamp": "1666879426000",
        //         "status": "SUCCESS"
        //      }
        //
        const currencyId = this.safeString (transfer, 'coin');
        const timestamp = this.safeInteger (transfer, 'timestamp');
        const fromAccountId = this.safeString (transfer, 'fromAccountType');
        const toAccountId = this.safeString (transfer, 'toAccountType');
        const accountIds = this.safeValue (this.options, 'accountsById', {});
        const fromAccount = this.safeString (accountIds, fromAccountId, fromAccountId);
        const toAccount = this.safeString (accountIds, toAccountId, toAccountId);
        return {
            'info': transfer,
            'id': this.safeString (transfer, 'transferId'),
            'timestamp': timestamp,
            'datetime': this.iso8601 (timestamp),
            'currency': this.safeCurrencyCode (currencyId, currency),
            'amount': this.safeNumber (transfer, 'amount'),
            'fromAccount': fromAccount,
            'toAccount': toAccount,
            'status': this.parseTransferStatus (this.safeString (transfer, 'status')),
        };
    }

    async fetchDerivativesMarketLeverageTiers (symbol: string, params = {}) {
        await this.loadMarkets ();
        const market = this.market (symbol);
        const request = {
            'symbol': market['id'],
        };
        if (market['linear']) {
            request['category'] = 'linear';
        } else if (market['inverse']) {
            request['category'] = 'inverse';
        }
        const response = await this.publicGetV5MarketRiskLimit (this.extend (request, params));
        //
        //     {
        //         "retCode": 0,
        //         "retMsg": "OK",
        //         "result": {
        //             "category": "inverse",
        //             "list": [
        //                 {
        //                     "id": 1,
        //                     "symbol": "BTCUSD",
        //                     "riskLimitValue": "150",
        //                     "maintenanceMargin": "0.5",
        //                     "initialMargin": "1",
        //                     "isLowestRisk": 1,
        //                     "maxLeverage": "100.00"
        //                 },
        //             ....
        //             ]
        //         },
        //         "retExtInfo": {},
        //         "time": 1672054488010
        //     }
        //
        const result = this.safeValue (response, 'result');
        const tiers = this.safeValue (result, 'list');
        return this.parseMarketLeverageTiers (tiers, market);
    }

    async fetchMarketLeverageTiers (symbol: string, params = {}) {
        /**
         * @method
         * @name bybit#fetchMarketLeverageTiers
         * @description retrieve information on the maximum leverage, and maintenance margin for trades of varying trade sizes for a single market
         * @see https://bybit-exchange.github.io/docs/v5/market/risk-limit
         * @param {string} symbol unified market symbol
         * @param {object} [params] extra parameters specific to the bybit api endpoint
         * @returns {object} a [leverage tiers structure]{@link https://docs.ccxt.com/#/?id=leverage-tiers-structure}
         */
        await this.loadMarkets ();
        const request = {};
        let market = undefined;
        market = this.market (symbol);
        if (market['spot'] || market['option']) {
            throw new BadRequest (this.id + ' fetchMarketLeverageTiers() symbol does not support market ' + symbol);
        }
        request['symbol'] = market['id'];
        return await this.fetchDerivativesMarketLeverageTiers (symbol, params);
    }

    parseMarketLeverageTiers (info, market: Market = undefined) {
        //
        //     {
        //         "id": 1,
        //         "symbol": "BTCUSD",
        //         "riskLimitValue": "150",
        //         "maintenanceMargin": "0.5",
        //         "initialMargin": "1",
        //         "isLowestRisk": 1,
        //         "maxLeverage": "100.00"
        //     }
        //
        let minNotional = 0;
        const tiers = [];
        for (let i = 0; i < info.length; i++) {
            const item = info[i];
            const maxNotional = this.safeNumber (item, 'riskLimitValue');
            tiers.push ({
                'tier': this.sum (i, 1),
                'currency': market['base'],
                'minNotional': minNotional,
                'maxNotional': maxNotional,
                'maintenanceMarginRate': this.safeNumber (item, 'maintenanceMargin'),
                'maxLeverage': this.safeNumber (item, 'maxLeverage'),
                'info': item,
            });
            minNotional = maxNotional;
        }
        return tiers;
    }

    parseTradingFee (fee, market: Market = undefined) {
        //
        //     {
        //         "symbol": "ETHUSDT",
        //         "makerFeeRate": 0.001,
        //         "takerFeeRate": 0.001
        //     }
        //
        const marketId = this.safeString (fee, 'symbol');
        const symbol = this.safeSymbol (marketId, undefined, undefined, 'contract');
        return {
            'info': fee,
            'symbol': symbol,
            'maker': this.safeNumber (fee, 'makerFeeRate'),
            'taker': this.safeNumber (fee, 'takerFeeRate'),
        };
    }

    async fetchTradingFee (symbol: string, params = {}) {
        /**
         * @method
         * @name bybit#fetchTradingFee
         * @description fetch the trading fees for a market
         * @see https://bybit-exchange.github.io/docs/v5/account/fee-rate
         * @param {string} symbol unified market symbol
         * @param {object} [params] extra parameters specific to the bybit api endpoint
         * @returns {object} a [fee structure]{@link https://docs.ccxt.com/#/?id=fee-structure}
         */
        await this.loadMarkets ();
        const market = this.market (symbol);
        if (market['spot']) {
            throw new NotSupported (this.id + ' fetchTradingFee() is not supported for spot market');
        }
        const request = {
            'symbol': market['id'],
        };
        const response = await this.privateGetV5AccountFeeRate (this.extend (request, params));
        //
        //     {
        //         "retCode": 0,
        //         "retMsg": "OK",
        //         "result": {
        //             "list": [
        //                 {
        //                     "symbol": "ETHUSDT",
        //                     "takerFeeRate": "0.0006",
        //                     "makerFeeRate": "0.0001"
        //                 }
        //             ]
        //         },
        //         "retExtInfo": {},
        //         "time": 1676360412576
        //     }
        //
        const result = this.safeValue (response, 'result', {});
        const fees = this.safeValue (result, 'list', []);
        const first = this.safeValue (fees, 0, {});
        return this.parseTradingFee (first);
    }

    async fetchTradingFees (params = {}) {
        /**
         * @method
         * @name bybit#fetchTradingFees
         * @description fetch the trading fees for multiple markets
         * @see https://bybit-exchange.github.io/docs/v5/account/fee-rate
         * @param {object} [params] extra parameters specific to the bybit api endpoint
         * @param {string} [params.type] market type, ['swap', 'option', 'spot']
         * @returns {object} a dictionary of [fee structures]{@link https://docs.ccxt.com/#/?id=fee-structure} indexed by market symbols
         */
        await this.loadMarkets ();
        let type = undefined;
        [ type, params ] = this.handleOptionAndParams (params, 'fetchTradingFees', 'type', 'future');
        if (type === 'spot') {
            throw new NotSupported (this.id + ' fetchTradingFees() is not supported for spot market');
        }
        const response = await this.privateGetV5AccountFeeRate (params);
        //
        //     {
        //         "retCode": 0,
        //         "retMsg": "OK",
        //         "result": {
        //             "list": [
        //                 {
        //                     "symbol": "ETHUSDT",
        //                     "takerFeeRate": "0.0006",
        //                     "makerFeeRate": "0.0001"
        //                 }
        //             ]
        //         },
        //         "retExtInfo": {},
        //         "time": 1676360412576
        //     }
        //
        let fees = this.safeValue (response, 'result', {});
        fees = this.safeValue (fees, 'list', []);
        const result = {};
        for (let i = 0; i < fees.length; i++) {
            const fee = this.parseTradingFee (fees[i]);
            const symbol = fee['symbol'];
            result[symbol] = fee;
        }
        return result;
    }

    parseDepositWithdrawFee (fee, currency: Currency = undefined) {
        //
        //    {
        //        "name": "BTC",
        //        "coin": "BTC",
        //        "remainAmount": "150",
        //        "chains": [
        //            {
        //                "chainType": "BTC",
        //                "confirmation": "10000",
        //                "withdrawFee": "0.0005",
        //                "depositMin": "0.0005",
        //                "withdrawMin": "0.001",
        //                "chain": "BTC",
        //                "chainDeposit": "1",
        //                "chainWithdraw": "1",
        //                "minAccuracy": "8"
        //            }
        //        ]
        //    }
        //
        const chains = this.safeValue (fee, 'chains', []);
        const chainsLength = chains.length;
        const result = {
            'info': fee,
            'withdraw': {
                'fee': undefined,
                'percentage': undefined,
            },
            'deposit': {
                'fee': undefined,
                'percentage': undefined,
            },
            'networks': {},
        };
        if (chainsLength !== 0) {
            for (let i = 0; i < chainsLength; i++) {
                const chain = chains[i];
                const networkId = this.safeString (chain, 'chain');
                const currencyCode = this.safeString (currency, 'code');
                const networkCode = this.networkIdToCode (networkId, currencyCode);
                result['networks'][networkCode] = {
                    'deposit': { 'fee': undefined, 'percentage': undefined },
                    'withdraw': { 'fee': this.safeNumber (chain, 'withdrawFee'), 'percentage': false },
                };
                if (chainsLength === 1) {
                    result['withdraw']['fee'] = this.safeNumber (chain, 'withdrawFee');
                    result['withdraw']['percentage'] = false;
                }
            }
        }
        return result;
    }

    async fetchDepositWithdrawFees (codes: Strings = undefined, params = {}) {
        /**
         * @method
         * @name bybit#fetchDepositWithdrawFees
         * @description fetch deposit and withdraw fees
         * @see https://bybit-exchange.github.io/docs/v5/asset/coin-info
         * @param {string[]} codes list of unified currency codes
         * @param {object} [params] extra parameters specific to the bybit api endpoint
         * @returns {object} a list of [fee structures]{@link https://docs.ccxt.com/#/?id=fee-structure}
         */
        this.checkRequiredCredentials ();
        await this.loadMarkets ();
        const response = await this.privateGetV5AssetCoinQueryInfo (params);
        //
        //     {
        //         "retCode": 0,
        //         "retMsg": "",
        //         "result": {
        //             "rows": [
        //                 {
        //                     "name": "BTC",
        //                     "coin": "BTC",
        //                     "remainAmount": "150",
        //                     "chains": [
        //                         {
        //                             "chainType": "BTC",
        //                             "confirmation": "10000",
        //                             "withdrawFee": "0.0005",
        //                             "depositMin": "0.0005",
        //                             "withdrawMin": "0.001",
        //                             "chain": "BTC",
        //                             "chainDeposit": "1",
        //                             "chainWithdraw": "1",
        //                             "minAccuracy": "8"
        //                         }
        //                     ]
        //                 }
        //             ]
        //         },
        //         "retExtInfo": {},
        //         "time": 1672194582264
        //     }
        //
        const data = this.safeValue (response, 'result', {});
        const rows = this.safeValue (data, 'rows', []);
        return this.parseDepositWithdrawFees (rows, codes, 'coin');
    }

    async fetchSettlementHistory (symbol: Str = undefined, since: Int = undefined, limit: Int = undefined, params = {}) {
        /**
         * @method
         * @name bybit#fetchSettlementHistory
         * @description fetches historical settlement records
         * @see https://bybit-exchange.github.io/docs/v5/market/delivery-price
         * @param {string} symbol unified market symbol of the settlement history
         * @param {int} [since] timestamp in ms
         * @param {int} [limit] number of records
         * @param {object} [params] exchange specific params
         * @param {string} [params.type] market type, ['swap', 'option', 'spot']
         * @param {string} [params.subType] market subType, ['linear', 'inverse']
         * @returns {object[]} a list of [settlement history objects]
         */
        await this.loadMarkets ();
        const request = {};
        let market = undefined;
        if (symbol !== undefined) {
            market = this.market (symbol);
            request['symbol'] = market['id'];
        }
        let type = undefined;
        [ type, params ] = this.getBybitType ('fetchSettlementHistory', market, params);
        if (type === 'spot') {
            throw new NotSupported (this.id + ' fetchSettlementHistory() is not supported for spot market');
        }
        request['category'] = type;
        if (limit !== undefined) {
            request['limit'] = limit;
        }
        const response = await this.publicGetV5MarketDeliveryPrice (this.extend (request, params));
        //
        //     {
        //         "retCode": 0,
        //         "retMsg": "success",
        //         "result": {
        //             "category": "option",
        //             "nextPageCursor": "0%2C3",
        //             "list": [
        //                 {
        //                     "symbol": "SOL-27JUN23-20-C",
        //                     "deliveryPrice": "16.62258889",
        //                     "deliveryTime": "1687852800000"
        //                 },
        //             ]
        //         },
        //         "retExtInfo": {},
        //         "time": 1689043527231
        //     }
        //
        const result = this.safeValue (response, 'result', {});
        const data = this.safeValue (result, 'list', []);
        const settlements = this.parseSettlements (data, market);
        const sorted = this.sortBy (settlements, 'timestamp');
        return this.filterBySymbolSinceLimit (sorted, market['symbol'], since, limit);
    }

    async fetchMySettlementHistory (symbol: Str = undefined, since: Int = undefined, limit: Int = undefined, params = {}) {
        /**
         * @method
         * @name bybit#fetchMySettlementHistory
         * @description fetches historical settlement records of the user
         * @see https://bybit-exchange.github.io/docs/v5/asset/delivery
         * @param {string} symbol unified market symbol of the settlement history
         * @param {int} [since] timestamp in ms
         * @param {int} [limit] number of records
         * @param {object} [params] exchange specific params
         * @param {string} [params.type] market type, ['swap', 'option', 'spot']
         * @param {string} [params.subType] market subType, ['linear', 'inverse']
         * @returns {object[]} a list of [settlement history objects]
         */
        await this.loadMarkets ();
        const request = {};
        let market = undefined;
        if (symbol !== undefined) {
            market = this.market (symbol);
            request['symbol'] = market['id'];
        }
        let type = undefined;
        [ type, params ] = this.getBybitType ('fetchMySettlementHistory', market, params);
        if (type === 'spot' || type === 'inverse') {
            throw new NotSupported (this.id + ' fetchMySettlementHistory() is not supported for spot market');
        }
        request['category'] = 'linear';
        if (limit !== undefined) {
            request['limit'] = limit;
        }
        const response = await this.privateGetV5AssetDeliveryRecord (this.extend (request, params));
        //
        //     {
        //         "retCode": 0,
        //         "retMsg": "success",
        //         "result": {
        //             "category": "option",
        //             "nextPageCursor": "0%2C3",
        //             "list": [
        //                 {
        //                     "symbol": "SOL-27JUN23-20-C",
        //                     "deliveryPrice": "16.62258889",
        //                     "deliveryTime": "1687852800000",
        //                     "side": "Buy",
        //                     "strike": "20",
        //                     "fee": "0.00000000",
        //                     "position": "0.01",
        //                     "deliveryRpl": "3.5"
        //                 },
        //             ]
        //         },
        //         "retExtInfo": {},
        //         "time": 1689043527231
        //     }
        //
        const result = this.safeValue (response, 'result', {});
        const data = this.safeValue (result, 'list', []);
        const settlements = this.parseSettlements (data, market);
        const sorted = this.sortBy (settlements, 'timestamp');
        return this.filterBySymbolSinceLimit (sorted, market['symbol'], since, limit);
    }

    parseSettlement (settlement, market) {
        //
        // fetchSettlementHistory
        //
        //     {
        //         "symbol": "SOL-27JUN23-20-C",
        //         "deliveryPrice": "16.62258889",
        //         "deliveryTime": "1687852800000"
        //     }
        //
        // fetchMySettlementHistory
        //
        //     {
        //         "symbol": "SOL-27JUN23-20-C",
        //         "deliveryPrice": "16.62258889",
        //         "deliveryTime": "1687852800000",
        //         "side": "Buy",
        //         "strike": "20",
        //         "fee": "0.00000000",
        //         "position": "0.01",
        //         "deliveryRpl": "3.5"
        //     }
        //
        const timestamp = this.safeInteger (settlement, 'deliveryTime');
        const marketId = this.safeString (settlement, 'symbol');
        return {
            'info': settlement,
            'symbol': this.safeSymbol (marketId, market),
            'price': this.safeNumber (settlement, 'deliveryPrice'),
            'timestamp': timestamp,
            'datetime': this.iso8601 (timestamp),
        };
    }

    parseSettlements (settlements, market) {
        //
        // fetchSettlementHistory
        //
        //     [
        //         {
        //             "symbol": "SOL-27JUN23-20-C",
        //             "deliveryPrice": "16.62258889",
        //             "deliveryTime": "1687852800000"
        //         }
        //     ]
        //
        // fetchMySettlementHistory
        //
        //     [
        //         {
        //             "symbol": "SOL-27JUN23-20-C",
        //             "deliveryPrice": "16.62258889",
        //             "deliveryTime": "1687852800000",
        //             "side": "Buy",
        //             "strike": "20",
        //             "fee": "0.00000000",
        //             "position": "0.01",
        //             "deliveryRpl": "3.5"
        //         }
        //     ]
        //
        const result = [];
        for (let i = 0; i < settlements.length; i++) {
            result.push (this.parseSettlement (settlements[i], market));
        }
        return result;
    }

    async fetchVolatilityHistory (code: string, params = {}) {
        /**
         * @method
         * @name bybit#fetchVolatilityHistory
         * @description fetch the historical volatility of an option market based on an underlying asset
         * @see https://bybit-exchange.github.io/docs/v5/market/iv
         * @param {string} code unified currency code
         * @param {object} [params] extra parameters specific to the bybit api endpoint
         * @param {int} [params.period] the period in days to fetch the volatility for: 7,14,21,30,60,90,180,270
         * @returns {object[]} a list of [volatility history objects]{@link https://docs.ccxt.com/#/?id=volatility-structure}
         */
        await this.loadMarkets ();
        const currency = this.currency (code);
        const request = {
            'category': 'option',
            'baseCoin': currency['id'],
        };
        const response = await this.publicGetV5MarketHistoricalVolatility (this.extend (request, params));
        //
        //     {
        //         "retCode": 0,
        //         "retMsg": "SUCCESS",
        //         "category": "option",
        //         "result": [
        //             {
        //                 "period": 7,
        //                 "value": "0.23854072",
        //                 "time": "1690574400000"
        //             }
        //         ]
        //     }
        //
        const volatility = this.safeValue (response, 'result', []);
        return this.parseVolatilityHistory (volatility);
    }

    parseVolatilityHistory (volatility) {
        //
        //     {
        //         "period": 7,
        //         "value": "0.23854072",
        //         "time": "1690574400000"
        //     }
        //
        const result = [];
        for (let i = 0; i < volatility.length; i++) {
            const entry = volatility[i];
            const timestamp = this.safeInteger (entry, 'time');
            result.push ({
                'info': volatility,
                'timestamp': timestamp,
                'datetime': this.iso8601 (timestamp),
                'volatility': this.safeNumber (entry, 'value'),
            });
        }
        return result;
    }

    async fetchGreeks (symbol: string, params = {}): Promise<Greeks> {
        /**
         * @method
         * @name bybit#fetchGreeks
         * @description fetches an option contracts greeks, financial metrics used to measure the factors that affect the price of an options contract
         * @see https://bybit-exchange.github.io/docs/api-explorer/v5/market/tickers
         * @param {string} symbol unified symbol of the market to fetch greeks for
         * @param {object} [params] extra parameters specific to the bybit api endpoint
         * @returns {object} a [greeks structure]{@link https://docs.ccxt.com/#/?id=greeks-structure}
         */
        await this.loadMarkets ();
        const market = this.market (symbol);
        const request = {
            'symbol': market['id'],
            'category': 'option',
        };
        const response = await this.publicGetV5MarketTickers (this.extend (request, params));
        //
        //     {
        //         "retCode": 0,
        //         "retMsg": "SUCCESS",
        //         "result": {
        //             "category": "option",
        //             "list": [
        //                 {
        //                     "symbol": "BTC-26JAN24-39000-C",
        //                     "bid1Price": "3205",
        //                     "bid1Size": "7.1",
        //                     "bid1Iv": "0.5478",
        //                     "ask1Price": "3315",
        //                     "ask1Size": "1.98",
        //                     "ask1Iv": "0.5638",
        //                     "lastPrice": "3230",
        //                     "highPrice24h": "3255",
        //                     "lowPrice24h": "3200",
        //                     "markPrice": "3273.02263032",
        //                     "indexPrice": "36790.96",
        //                     "markIv": "0.5577",
        //                     "underlyingPrice": "37649.67254894",
        //                     "openInterest": "19.67",
        //                     "turnover24h": "170140.33875912",
        //                     "volume24h": "4.56",
        //                     "totalVolume": "22",
        //                     "totalTurnover": "789305",
        //                     "delta": "0.49640971",
        //                     "gamma": "0.00004131",
        //                     "vega": "69.08651675",
        //                     "theta": "-24.9443226",
        //                     "predictedDeliveryPrice": "0",
        //                     "change24h": "0.18532111"
        //                 }
        //             ]
        //         },
        //         "retExtInfo": {},
        //         "time": 1699584008326
        //     }
        //
        const timestamp = this.safeInteger (response, 'time');
        const result = this.safeValue (response, 'result', {});
        const data = this.safeValue (result, 'list', []);
        const greeks = this.parseGreeks (data[0], market);
        return this.extend (greeks, {
            'timestamp': timestamp,
            'datetime': this.iso8601 (timestamp),
        });
    }

    parseGreeks (greeks, market: Market = undefined) {
        //
        //     {
        //         "symbol": "BTC-26JAN24-39000-C",
        //         "bid1Price": "3205",
        //         "bid1Size": "7.1",
        //         "bid1Iv": "0.5478",
        //         "ask1Price": "3315",
        //         "ask1Size": "1.98",
        //         "ask1Iv": "0.5638",
        //         "lastPrice": "3230",
        //         "highPrice24h": "3255",
        //         "lowPrice24h": "3200",
        //         "markPrice": "3273.02263032",
        //         "indexPrice": "36790.96",
        //         "markIv": "0.5577",
        //         "underlyingPrice": "37649.67254894",
        //         "openInterest": "19.67",
        //         "turnover24h": "170140.33875912",
        //         "volume24h": "4.56",
        //         "totalVolume": "22",
        //         "totalTurnover": "789305",
        //         "delta": "0.49640971",
        //         "gamma": "0.00004131",
        //         "vega": "69.08651675",
        //         "theta": "-24.9443226",
        //         "predictedDeliveryPrice": "0",
        //         "change24h": "0.18532111"
        //     }
        //
        const marketId = this.safeString (greeks, 'symbol');
        const symbol = this.safeSymbol (marketId, market);
        return {
            'symbol': symbol,
            'timestamp': undefined,
            'datetime': undefined,
            'delta': this.safeNumber (greeks, 'delta'),
            'gamma': this.safeNumber (greeks, 'gamma'),
            'theta': this.safeNumber (greeks, 'theta'),
            'vega': this.safeNumber (greeks, 'vega'),
            'rho': undefined,
            'bidSize': this.safeNumber (greeks, 'bid1Size'),
            'askSize': this.safeNumber (greeks, 'ask1Size'),
            'bidImpliedVolatility': this.safeNumber (greeks, 'bid1Iv'),
            'askImpliedVolatility': this.safeNumber (greeks, 'ask1Iv'),
            'markImpliedVolatility': this.safeNumber (greeks, 'markIv'),
            'bidPrice': this.safeNumber (greeks, 'bid1Price'),
            'askPrice': this.safeNumber (greeks, 'ask1Price'),
            'markPrice': this.safeNumber (greeks, 'markPrice'),
            'lastPrice': this.safeNumber (greeks, 'lastPrice'),
            'underlyingPrice': this.safeNumber (greeks, 'underlyingPrice'),
            'info': greeks,
        };
    }

    sign (path, api = 'public', method = 'GET', params = {}, headers = undefined, body = undefined) {
        let url = this.implodeHostname (this.urls['api'][api]) + '/' + path;
        if (api === 'public') {
            if (Object.keys (params).length) {
                url += '?' + this.rawencode (params);
            }
        } else if (api === 'private') {
            this.checkRequiredCredentials ();
            const isOpenapi = url.indexOf ('openapi') >= 0;
            const isV3UnifiedMargin = url.indexOf ('unified/v3') >= 0;
            const isV3Contract = url.indexOf ('contract/v3') >= 0;
            const isV5UnifiedAccount = url.indexOf ('v5') >= 0;
            const timestamp = this.nonce ().toString ();
            if (isOpenapi) {
                if (Object.keys (params).length) {
                    body = this.json (params);
                } else {
                    // this fix for PHP is required otherwise it generates
                    // '[]' on empty arrays even when forced to use objects
                    body = '{}';
                }
                const payload = timestamp + this.apiKey + body;
                const signature = this.hmac (this.encode (payload), this.encode (this.secret), sha256, 'hex');
                headers = {
                    'Content-Type': 'application/json',
                    'X-BAPI-API-KEY': this.apiKey,
                    'X-BAPI-TIMESTAMP': timestamp,
                    'X-BAPI-SIGN': signature,
                };
            } else if (isV3UnifiedMargin || isV3Contract || isV5UnifiedAccount) {
                headers = {
                    'Content-Type': 'application/json',
                    'X-BAPI-API-KEY': this.apiKey,
                    'X-BAPI-TIMESTAMP': timestamp,
                    'X-BAPI-RECV-WINDOW': this.options['recvWindow'].toString (),
                };
                if (isV3UnifiedMargin || isV3Contract) {
                    headers['X-BAPI-SIGN-TYPE'] = '2';
                }
                const query = this.extend ({}, params);
                const queryEncoded = this.rawencode (query);
                const auth_base = timestamp.toString () + this.apiKey + this.options['recvWindow'].toString ();
                let authFull = undefined;
                if (method === 'POST') {
                    body = this.json (query);
                    authFull = auth_base + body;
                } else {
                    authFull = auth_base + queryEncoded;
                    url += '?' + this.rawencode (query);
                }
                let signature = undefined;
                if (this.secret.indexOf ('PRIVATE KEY') > -1) {
                    signature = rsa (authFull, this.secret, sha256);
                } else {
                    signature = this.hmac (this.encode (authFull), this.encode (this.secret), sha256);
                }
                headers['X-BAPI-SIGN'] = signature;
            } else {
                const query = this.extend (params, {
                    'api_key': this.apiKey,
                    'recv_window': this.options['recvWindow'],
                    'timestamp': timestamp,
                });
                const sortedQuery = this.keysort (query);
                const auth = this.rawencode (sortedQuery);
                let signature = undefined;
                if (this.secret.indexOf ('PRIVATE KEY') > -1) {
                    signature = rsa (auth, this.secret, sha256);
                } else {
                    signature = this.hmac (this.encode (auth), this.encode (this.secret), sha256);
                }
                if (method === 'POST') {
                    const isSpot = url.indexOf ('spot') >= 0;
                    const extendedQuery = this.extend (query, {
                        'sign': signature,
                    });
                    if (isSpot) {
                        body = this.urlencode (extendedQuery);
                        headers = {
                            'Content-Type': 'application/x-www-form-urlencoded',
                        };
                    } else {
                        body = this.json (extendedQuery);
                        headers = {
                            'Content-Type': 'application/json',
                        };
                    }
                } else {
                    url += '?' + this.rawencode (sortedQuery);
                    url += '&sign=' + signature;
                }
            }
        }
        if (method === 'POST') {
            const brokerId = this.safeString (this.options, 'brokerId');
            if (brokerId !== undefined) {
                headers['Referer'] = brokerId;
            }
        }
        return { 'url': url, 'method': method, 'body': body, 'headers': headers };
    }

    handleErrors (httpCode, reason, url, method, headers, body, response, requestHeaders, requestBody) {
        if (!response) {
            return undefined; // fallback to default error handler
        }
        //
        //     {
        //         "ret_code": 10001,
        //         "ret_msg": "ReadMapCB: expect { or n, but found \u0000, error " +
        //         "found in #0 byte of ...||..., bigger context " +
        //         "...||...",
        //         "ext_code": '',
        //         "ext_info": '',
        //         "result": null,
        //         "time_now": "1583934106.590436"
        //     }
        //
        //     {
        //         "retCode":10001,
        //         "retMsg":"symbol params err",
        //         "result":{"symbol":"","bid":"","bidIv":"","bidSize":"","ask":"","askIv":"","askSize":"","lastPrice":"","openInterest":"","indexPrice":"","markPrice":"","markPriceIv":"","change24h":"","high24h":"","low24h":"","volume24h":"","turnover24h":"","totalVolume":"","totalTurnover":"","fundingRate":"","predictedFundingRate":"","nextFundingTime":"","countdownHour":"0","predictedDeliveryPrice":"","underlyingPrice":"","delta":"","gamma":"","vega":"","theta":""}
        //     }
        //
        const errorCode = this.safeString2 (response, 'ret_code', 'retCode');
        if (errorCode !== '0') {
            if (errorCode === '30084') {
                // not an error
                // https://github.com/ccxt/ccxt/issues/11268
                // https://github.com/ccxt/ccxt/pull/11624
                // POST https://api.bybit.com/v2/private/position/switch-isolated 200 OK
                // {"ret_code":30084,"ret_msg":"Isolated not modified","ext_code":"","ext_info":"","result":null,"time_now":"1642005219.937988","rate_limit_status":73,"rate_limit_reset_ms":1642005219894,"rate_limit":75}
                return undefined;
            }
            let feedback = undefined;
            if (errorCode === '10005' && url.indexOf ('order') < 0) {
                feedback = this.id + ' private api uses /user/v3/private/query-api to check if you have a unified account. The API key of user id must own one of permissions: "Account Transfer", "Subaccount Transfer", "Withdrawal" ' + body;
            } else {
                feedback = this.id + ' ' + body;
            }
            this.throwBroadlyMatchedException (this.exceptions['broad'], body, feedback);
            this.throwExactlyMatchedException (this.exceptions['exact'], errorCode, feedback);
            throw new ExchangeError (feedback); // unknown message
        }
        return undefined;
    }
}<|MERGE_RESOLUTION|>--- conflicted
+++ resolved
@@ -83,8 +83,8 @@
                 'fetchOrders': true,
                 'fetchOrderTrades': true,
                 'fetchPosition': true,
+                'fetchPositionsForSymbol': true,
                 'fetchPositions': true,
-                'fetchPositionsForSymbol': true,
                 'fetchPremiumIndexOHLCV': true,
                 'fetchSettlementHistory': true,
                 'fetchTicker': true,
@@ -5515,15 +5515,6 @@
     }
 
     async fetchPositionHelper (symbol: string, params = {}) {
-        /**
-         * @method
-         * @name bybit#fetchPositionHelper
-         * @description fetch data on a single open contract trade position
-         * @see https://bybit-exchange.github.io/docs/v5/position
-         * @param {string} symbol unified market symbol of the market the position is held in, default is undefined
-         * @param {object} [params] extra parameters specific to the bybit api endpoint
-         * @returns {object} a [position structure]{@link https://docs.ccxt.com/#/?id=position-structure}
-         */
         if (symbol === undefined) {
             throw new ArgumentsRequired (this.id + ' fetchPosition() requires a symbol argument');
         }
@@ -5585,105 +5576,6 @@
         //         "time": 1672280219169
         //     }
         //
-<<<<<<< HEAD
-        // unified margin
-        //
-        //     {
-        //         "retCode": 0,
-        //         "retMsg": "Success",
-        //         "result": {
-        //             "nextPageCursor": "0%3A1657711949945%2C0%3A1657711949945",
-        //             "category": "linear",
-        //             "list": [
-        //                 {
-        //                     "symbol": "ETHUSDT",
-        //                     "leverage": "10",
-        //                     "updatedTime": 1657711949945,
-        //                     "side": "Buy",
-        //                     "positionValue": "536.92500000",
-        //                     "takeProfit": "",
-        //                     "tpslMode": "Full",
-        //                     "riskId": 11,
-        //                     "trailingStop": "",
-        //                     "entryPrice": "1073.85000000",
-        //                     "unrealisedPnl": "",
-        //                     "markPrice": "1080.65000000",
-        //                     "size": "0.5000",
-        //                     "positionStatus": "normal",
-        //                     "stopLoss": "",
-        //                     "cumRealisedPnl": "-0.32215500",
-        //                     "positionMM": "2.97456450",
-        //                     "createdTime": 1657711949928,
-        //                     "positionIdx": 0,
-        //                     "positionIM": "53.98243950"
-        //                 }
-        //             ]
-        //         },
-        //         "time": 1657713693182
-        //     }
-        //
-        // contract v3
-        //
-        //     {
-        //         "retCode": 0,
-        //         "retMsg": "OK",
-        //         "result": {
-        //             "list": [
-        //                 {
-        //                     "positionIdx": 1,
-        //                     "riskId": "41",
-        //                     "symbol": "XRPUSDT",
-        //                     "side": "Buy",
-        //                     "size": "0",
-        //                     "positionValue": "0",
-        //                     "entryPrice": "0",
-        //                     "tradeMode": 0,
-        //                     "autoAddMargin": 0,
-        //                     "leverage": "10",
-        //                     "positionBalance": "0",
-        //                     "liqPrice": "0.0000",
-        //                     "bustPrice": "0.0000",
-        //                     "takeProfit": "0.0000",
-        //                     "stopLoss": "0.0000",
-        //                     "trailingStop": "0.0000",
-        //                     "unrealisedPnl": "0",
-        //                     "createdTime": "1658827444328",
-        //                     "updatedTime": "1658904863412",
-        //                     "tpSlMode": "Full",
-        //                     "riskLimitValue": "200000",
-        //                     "activePrice": "0.0000"
-        //                 },
-        //                 {
-        //                     "positionIdx": 2,
-        //                     "riskId": "41",
-        //                     "symbol": "XRPUSDT",
-        //                     "side": "Sell",
-        //                     "size": "50",
-        //                     "positionValue": "16.68",
-        //                     "entryPrice": "0.3336",
-        //                     "tradeMode": 0,
-        //                     "autoAddMargin": 0,
-        //                     "leverage": "10",
-        //                     "positionBalance": "1.6790088",
-        //                     "liqPrice": "12.4835",
-        //                     "bustPrice": "12.4869",
-        //                     "takeProfit": "0.0000",
-        //                     "stopLoss": "0.0000",
-        //                     "trailingStop": "0.0000",
-        //                     "unrealisedPnl": "0",
-        //                     "createdTime": "1658827444328",
-        //                     "updatedTime": "1658904863412",
-        //                     "tpSlMode": "Full",
-        //                     "riskLimitValue": "200000",
-        //                     "activePrice": "0.0000"
-        //                 }
-        //             ]
-        //         },
-        //         "retExtInfo": null,
-        //         "time": 1658904877942
-        //     }
-        //
-        return response;
     }
 
     async fetchPosition (symbol: string, params = {}) {
@@ -5691,124 +5583,38 @@
          * @method
          * @name bybit#fetchPosition
          * @description fetch data on a single open contract trade position
+         * @see https://bybit-exchange.github.io/docs/v5/position
          * @param {string} symbol unified market symbol of the market the position is held in, default is undefined
          * @param {object} [params] extra parameters specific to the bybit api endpoint
          * @returns {object} a [position structure]{@link https://docs.ccxt.com/#/?id=position-structure}
          */
         const response = await this.fetchPositionHelper (symbol, params);
-=======
->>>>>>> b1ab86c9
         const result = this.safeValue (response, 'result', {});
         const positions = this.safeValue2 (result, 'list', 'dataList', []);
         const timestamp = this.safeInteger (response, 'time');
         const first = this.safeValue (positions, 0, {});
         const market = this.market (symbol);
         const position = this.parsePosition (first, market);
-<<<<<<< HEAD
-        return this.extend (position, {
-            'timestamp': timestamp,
-            'datetime': this.iso8601 (timestamp),
-        });
-    }
-
-    async fetchPositionsForSymbol (symbol, params = {}) {
+        position['timestamp'] = timestamp;
+        position['datetime'] = this.iso8601 (timestamp);
+        return position;
+    }
+
+    async fetchPositionsForSymbol (symbol: string, params = {}) {
+        /**
+         * @method
+         * @name bybit#fetchPositionsForSymbol
+         * @description fetch all open positions
+         * @see https://bybit-exchange.github.io/docs/v5/position
+         * @param {string[]} symbols list of unified market symbols
+         * @param {object} [params] extra parameters specific to the api endpoint
+         * @returns {object[]} a list of [position structure]{@link https://docs.ccxt.com/#/?id=position-structure}
+         */
         const response = await this.fetchPositionHelper (symbol, params);
         const result = this.safeValue (response, 'result', {});
         const rawPositions = this.safeValue (result, 'list', []);
         const market = this.market (symbol);
         return this.parsePositions (rawPositions, [ market['symbol'] ], params);
-    }
-
-    async fetchUnifiedPositions (symbols: string[] = undefined, params = {}) {
-        await this.loadMarkets ();
-        const request = {};
-        let type = undefined;
-        let settle = undefined;
-        const enableUnified = await this.isUnifiedEnabled ();
-        if (Array.isArray (symbols)) {
-            const symbolsLength = symbols.length;
-            if (symbolsLength > 1) {
-                throw new ArgumentsRequired (this.id + ' fetchPositions() does not accept an array with more than one symbol');
-            }
-            const market = this.market (symbols[0]);
-            settle = market['settle'];
-        } else if (symbols !== undefined) {
-            symbols = [ symbols ];
-        }
-        symbols = this.marketSymbols (symbols);
-        if (symbols === undefined) {
-            [ settle, params ] = this.handleOptionAndParams (params, 'fetchPositions', 'settle', 'USDT');
-        } else {
-            const first = this.safeValue (symbols, 0);
-            const market = this.market (first);
-            settle = market['settle'];
-            request['symbol'] = market['id'];
-        }
-        if (enableUnified[1]) {
-            request['settleCoin'] = settle;
-            request['limit'] = 200;
-        }
-        // market undefined
-        [ type, params ] = this.handleMarketTypeAndParams ('fetchPositions', undefined, params);
-        let subType = undefined;
-        [ subType, params ] = this.handleSubTypeAndParams ('fetchPositions', undefined, params, 'linear');
-        request['category'] = subType;
-        if (type === 'option') {
-            request['category'] = 'option';
-        }
-        const method = (enableUnified[1]) ? 'privateGetV5PositionList' : 'privateGetUnifiedV3PrivatePositionList';
-        const response = await this[method] (this.extend (request, params));
-        //
-        //     {
-        //         "retCode": 0,
-        //         "retMsg": "Success",
-        //         "result": {
-        //             "nextPageCursor": "0%3A1657711949945%2C0%3A1657711949945",
-        //             "category": "linear",
-        //             "list": [
-        //                 {
-        //                     "symbol": "ETHUSDT",
-        //                     "leverage": "10",
-        //                     "updatedTime": 1657711949945,
-        //                     "side": "Buy",
-        //                     "positionValue": "536.92500000",
-        //                     "takeProfit": "",
-        //                     "tpslMode": "Full",
-        //                     "riskId": 11,
-        //                     "trailingStop": "",
-        //                     "entryPrice": "1073.85000000",
-        //                     "unrealisedPnl": "",
-        //                     "markPrice": "1080.65000000",
-        //                     "size": "0.5000",
-        //                     "positionStatus": "normal",
-        //                     "stopLoss": "",
-        //                     "cumRealisedPnl": "-0.32215500",
-        //                     "positionMM": "2.97456450",
-        //                     "createdTime": 1657711949928,
-        //                     "positionIdx": 0,
-        //                     "positionIM": "53.98243950"
-        //                 }
-        //             ]
-        //         },
-        //         "time": 1657713693182
-        //     }
-        //
-        const positions = this.addPaginationCursorToResult (response);
-        const results = [];
-        for (let i = 0; i < positions.length; i++) {
-            let rawPosition = positions[i];
-            if (('data' in rawPosition) && ('is_valid' in rawPosition)) {
-                // futures only
-                rawPosition = this.safeValue (rawPosition, 'data');
-            }
-            results.push (this.parsePosition (rawPosition));
-        }
-        return this.filterByArray (results, 'symbol', symbols, false);
-=======
-        position['timestamp'] = timestamp;
-        position['datetime'] = this.iso8601 (timestamp);
-        return position;
->>>>>>> b1ab86c9
     }
 
     async fetchUsdcPositions (symbols: Strings = undefined, params = {}) {
