
//  ---------------------------------------------------------------------------

import Exchange from './abstract/bybit.js';
import { TICK_SIZE } from './base/functions/number.js';
import { AuthenticationError, ExchangeError, ArgumentsRequired, PermissionDenied, InvalidOrder, OrderNotFound, InsufficientFunds, BadRequest, RateLimitExceeded, InvalidNonce, NotSupported, RequestTimeout, BadSymbol, MarginModeAlreadySet, NoChange } from './base/errors.js';
import { Precise } from './base/Precise.js';
import { sha256 } from './static_dependencies/noble-hashes/sha256.js';
import { rsa } from './base/functions/rsa.js';
import { Int, OrderSide, OrderType, Trade, Order, OHLCV, FundingRateHistory, OpenInterest, OrderRequest } from './base/types.js';

//  ---------------------------------------------------------------------------

/**
 * @class bybit
 * @extends Exchange
 */
export default class bybit extends Exchange {
    describe () {
        return this.deepExtend (super.describe (), {
            'id': 'bybit',
            'name': 'Bybit',
            'countries': [ 'VG' ], // British Virgin Islands
            'version': 'v5',
            'userAgent': undefined,
            'rateLimit': 20,
            'hostname': 'bybit.com', // bybit.com, bytick.com
            'pro': true,
            'certified': true,
            'has': {
                'CORS': true,
                'spot': true,
                'margin': true,
                'swap': true,
                'future': true,
                'option': true,
                'cancelAllOrders': true,
                'cancelOrder': true,
                'createOrder': true,
                'createOrders': true,
                'createPostOnlyOrder': true,
                'createReduceOnlyOrder': true,
                'createStopLimitOrder': true,
                'createStopMarketOrder': true,
                'createStopOrder': true,
                'editOrder': true,
                'fetchBalance': true,
                'fetchBorrowInterest': false, // temporarily disabled, as it doesn't work
                'fetchBorrowRate': true,
                'fetchBorrowRateHistories': false,
                'fetchBorrowRateHistory': false,
                'fetchBorrowRates': false,
                'fetchCanceledOrders': true,
                'fetchClosedOrders': true,
                'fetchCurrencies': true,
                'fetchDeposit': false,
                'fetchDepositAddress': true,
                'fetchDepositAddresses': false,
                'fetchDepositAddressesByNetwork': true,
                'fetchDeposits': true,
                'fetchDepositWithdrawFee': 'emulated',
                'fetchDepositWithdrawFees': true,
                'fetchFundingRate': true, // emulated in exchange
                'fetchFundingRateHistory': true,
                'fetchFundingRates': true,
                'fetchIndexOHLCV': true,
                'fetchLedger': true,
                'fetchMarketLeverageTiers': true,
                'fetchMarkets': true,
                'fetchMarkOHLCV': true,
                'fetchMySettlementHistory': true,
                'fetchMyTrades': true,
                'fetchOHLCV': true,
                'fetchOpenInterest': true,
                'fetchOpenInterestHistory': true,
                'fetchOpenOrders': true,
                'fetchOrder': true,
                'fetchOrderBook': true,
                'fetchOrders': true,
                'fetchOrderTrades': true,
                'fetchPosition': true,
                'fetchPositions': true,
                'fetchPremiumIndexOHLCV': true,
                'fetchSettlementHistory': true,
                'fetchTicker': true,
                'fetchTickers': true,
                'fetchTime': true,
                'fetchTrades': true,
                'fetchTradingFee': true,
                'fetchTradingFees': true,
                'fetchTransactions': false,
                'fetchTransfers': true,
                'fetchUnderlyingAssets': false,
                'fetchVolatilityHistory': true,
                'fetchWithdrawals': true,
                'setLeverage': true,
                'setMarginMode': true,
                'setPositionMode': true,
                'transfer': true,
                'withdraw': true,
            },
            'timeframes': {
                '1m': '1',
                '3m': '3',
                '5m': '5',
                '15m': '15',
                '30m': '30',
                '1h': '60',
                '2h': '120',
                '4h': '240',
                '6h': '360',
                '12h': '720',
                '1d': 'D',
                '1w': 'W',
                '1M': 'M',
            },
            'urls': {
                'test': {
                    'spot': 'https://api-testnet.{hostname}',
                    'futures': 'https://api-testnet.{hostname}',
                    'v2': 'https://api-testnet.{hostname}',
                    'public': 'https://api-testnet.{hostname}',
                    'private': 'https://api-testnet.{hostname}',
                },
                'logo': 'https://user-images.githubusercontent.com/51840849/76547799-daff5b80-649e-11ea-87fb-3be9bac08954.jpg',
                'api': {
                    'spot': 'https://api.{hostname}',
                    'futures': 'https://api.{hostname}',
                    'v2': 'https://api.{hostname}',
                    'public': 'https://api.{hostname}',
                    'private': 'https://api.{hostname}',
                },
                'www': 'https://www.bybit.com',
                'doc': [
                    'https://bybit-exchange.github.io/docs/inverse/',
                    'https://bybit-exchange.github.io/docs/linear/',
                    'https://github.com/bybit-exchange',
                ],
                'fees': 'https://help.bybit.com/hc/en-us/articles/360039261154',
                'referral': 'https://www.bybit.com/register?affiliate_id=35953',
            },
            'api': {
                'public': {
                    'get': {
                        // inverse swap
                        'v2/public/orderBook/L2': 1,
                        'v2/public/kline/list': 3,
                        'v2/public/tickers': 1,
                        'v2/public/trading-records': 1,
                        'v2/public/symbols': 1,
                        'v2/public/mark-price-kline': 3,
                        'v2/public/index-price-kline': 3,
                        'v2/public/premium-index-kline': 2,
                        'v2/public/open-interest': 1,
                        'v2/public/big-deal': 1,
                        'v2/public/account-ratio': 1,
                        'v2/public/funding-rate': 1,
                        'v2/public/elite-ratio': 1,
                        'v2/public/funding/prev-funding-rate': 1,
                        'v2/public/risk-limit/list': 1,
                        // linear swap USDT
                        'public/linear/kline': 3,
                        'public/linear/recent-trading-records': 1,
                        'public/linear/risk-limit': 1,
                        'public/linear/funding/prev-funding-rate': 1,
                        'public/linear/mark-price-kline': 1,
                        'public/linear/index-price-kline': 1,
                        'public/linear/premium-index-kline': 1,
                        // spot
                        'spot/v1/time': 1,
                        'spot/v1/symbols': 1,
                        'spot/quote/v1/depth': 1,
                        'spot/quote/v1/depth/merged': 1,
                        'spot/quote/v1/trades': 1,
                        'spot/quote/v1/kline': 1,
                        'spot/quote/v1/ticker/24hr': 1,
                        'spot/quote/v1/ticker/price': 1,
                        'spot/quote/v1/ticker/book_ticker': 1,
                        'spot/v3/public/symbols': 1,
                        'spot/v3/public/quote/depth': 1,
                        'spot/v3/public/quote/depth/merged': 1,
                        'spot/v3/public/quote/trades': 1,
                        'spot/v3/public/quote/kline': 1,
                        'spot/v3/public/quote/ticker/24hr': 1,
                        'spot/v3/public/quote/ticker/price': 1,
                        'spot/v3/public/quote/ticker/bookTicker': 1,
                        'spot/v3/public/server-time': 1,
                        'spot/v3/public/infos': 1,
                        'spot/v3/public/margin-product-infos': 1,
                        'spot/v3/public/margin-ensure-tokens': 1,
                        // data
                        'v2/public/time': 1,
                        'v3/public/time': 1,
                        'v2/public/announcement': 1,
                        // USDC endpoints
                        // option USDC
                        'option/usdc/openapi/public/v1/order-book': 1,
                        'option/usdc/openapi/public/v1/symbols': 1,
                        'option/usdc/openapi/public/v1/tick': 1,
                        'option/usdc/openapi/public/v1/delivery-price': 1,
                        'option/usdc/openapi/public/v1/query-trade-latest': 1,
                        'option/usdc/openapi/public/v1/query-historical-volatility': 1,
                        'option/usdc/openapi/public/v1/all-tickers': 1,
                        // perpetual swap USDC
                        'perpetual/usdc/openapi/public/v1/order-book': 1,
                        'perpetual/usdc/openapi/public/v1/symbols': 1,
                        'perpetual/usdc/openapi/public/v1/tick': 1,
                        'perpetual/usdc/openapi/public/v1/kline/list': 1,
                        'perpetual/usdc/openapi/public/v1/mark-price-kline': 1,
                        'perpetual/usdc/openapi/public/v1/index-price-kline': 1,
                        'perpetual/usdc/openapi/public/v1/premium-index-kline': 1,
                        'perpetual/usdc/openapi/public/v1/open-interest': 1,
                        'perpetual/usdc/openapi/public/v1/big-deal': 1,
                        'perpetual/usdc/openapi/public/v1/account-ratio': 1,
                        'perpetual/usdc/openapi/public/v1/prev-funding-rate': 1,
                        'perpetual/usdc/openapi/public/v1/risk-limit/list': 1,
                        // account
                        'asset/v1/public/deposit/allowed-deposit-list': 1,
                        'contract/v3/public/copytrading/symbol/list': 1,
                        // derivative
                        'derivatives/v3/public/order-book/L2': 1,
                        'derivatives/v3/public/kline': 1,
                        'derivatives/v3/public/tickers': 1,
                        'derivatives/v3/public/instruments-info': 1,
                        'derivatives/v3/public/mark-price-kline': 1,
                        'derivatives/v3/public/index-price-kline': 1,
                        'derivatives/v3/public/funding/history-funding-rate': 1,
                        'derivatives/v3/public/risk-limit/list': 1,
                        'derivatives/v3/public/delivery-price': 1,
                        'derivatives/v3/public/recent-trade': 1,
                        'derivatives/v3/public/open-interest': 1,
                        'derivatives/v3/public/insurance': 1,
                        // v5
                        'v5/announcements/index': 5, // 10/s = 1000 / (20 * 5)
                        // market
                        'v5/market/time': 5,
                        'v5/market/kline': 5,
                        'v5/market/mark-price-kline': 5,
                        'v5/market/index-price-kline': 5,
                        'v5/market/premium-index-price-kline': 5,
                        'v5/market/instruments-info': 5,
                        'v5/market/orderbook': 5,
                        'v5/market/tickers': 5,
                        'v5/market/funding/history': 5,
                        'v5/market/recent-trade': 5,
                        'v5/market/open-interest': 5,
                        'v5/market/historical-volatility': 5,
                        'v5/market/insurance': 5,
                        'v5/market/risk-limit': 5,
                        'v5/market/delivery-price': 5,
                        'v5/market/account-ratio': 5,
                        // spot leverage token
                        'v5/spot-lever-token/info': 5,
                        'v5/spot-lever-token/reference': 5,
                        // spot margin trade
                        'v5/spot-margin-trade/data': 5,
                        'v5/spot-cross-margin-trade/data': 5,
                        'v5/spot-cross-margin-trade/pledge-token': 5,
                        'v5/spot-cross-margin-trade/borrow-token': 5,
                        // institutional lending
                        'v5/ins-loan/product-infos': 5,
                        'v5/ins-loan/ensure-tokens-convert': 5,
                    },
                },
                'private': {
                    'get': {
                        // inverse swap
                        'v2/private/order/list': 5,
                        'v2/private/order': 5,
                        'v2/private/stop-order/list': 5,
                        'v2/private/stop-order': 1,
                        'v2/private/position/list': 25,
                        'v2/private/position/fee-rate': 40,
                        'v2/private/execution/list': 25,
                        'v2/private/trade/closed-pnl/list': 1,
                        'v2/public/risk-limit/list': 1, // TODO check
                        'v2/public/funding/prev-funding-rate': 25, // TODO check
                        'v2/private/funding/prev-funding': 25,
                        'v2/private/funding/predicted-funding': 25,
                        'v2/private/account/api-key': 5,
                        'v2/private/account/lcp': 1,
                        'v2/private/wallet/balance': 25, // 120 per minute = 2 per second => cost = 50 / 2 = 25
                        'v2/private/wallet/fund/records': 25,
                        'v2/private/wallet/withdraw/list': 25,
                        'v2/private/exchange-order/list': 1,
                        // linear swap USDT
                        'private/linear/order/list': 5, // 600 per minute = 10 per second => cost = 50 / 10 =  5
                        'private/linear/order/search': 5,
                        'private/linear/stop-order/list': 5,
                        'private/linear/stop-order/search': 5,
                        'private/linear/position/list': 25,
                        'private/linear/trade/execution/list': 25,
                        'private/linear/trade/closed-pnl/list': 25,
                        'public/linear/risk-limit': 1,
                        'private/linear/funding/predicted-funding': 25,
                        'private/linear/funding/prev-funding': 25,
                        // inverse futures
                        'futures/private/order/list': 5,
                        'futures/private/order': 5,
                        'futures/private/stop-order/list': 5,
                        'futures/private/stop-order': 5,
                        'futures/private/position/list': 25,
                        'futures/private/execution/list': 25,
                        'futures/private/trade/closed-pnl/list': 1,
                        // spot
                        'spot/v1/account': 2.5,
                        'spot/v1/order': 2.5,
                        'spot/v1/open-orders': 2.5,
                        'spot/v1/history-orders': 2.5,
                        'spot/v1/myTrades': 2.5,
                        'spot/v1/cross-margin/order': 10,
                        'spot/v1/cross-margin/accounts/balance': 10,
                        'spot/v1/cross-margin/loan-info': 10,
                        'spot/v1/cross-margin/repay/history': 10,
                        'spot/v3/private/order': 2.5,
                        'spot/v3/private/open-orders': 2.5,
                        'spot/v3/private/history-orders': 2.5,
                        'spot/v3/private/my-trades': 2.5,
                        'spot/v3/private/account': 2.5,
                        'spot/v3/private/reference': 2.5,
                        'spot/v3/private/record': 2.5,
                        'spot/v3/private/cross-margin-orders': 10,
                        'spot/v3/private/cross-margin-account': 10,
                        'spot/v3/private/cross-margin-loan-info': 10,
                        'spot/v3/private/cross-margin-repay-history': 10,
                        'spot/v3/private/margin-loan-infos': 10,
                        'spot/v3/private/margin-repaid-infos': 10,
                        'spot/v3/private/margin-ltv': 10,
                        // account
                        'asset/v1/private/transfer/list': 50, // 60 per minute = 1 per second => cost = 50 / 1 = 50
                        'asset/v3/private/transfer/inter-transfer/list/query': 50,
                        'asset/v1/private/sub-member/transfer/list': 50,
                        'asset/v3/private/transfer/sub-member/list/query': 50,
                        'asset/v3/private/transfer/sub-member-transfer/list/query': 50,
                        'asset/v3/private/transfer/universal-transfer/list/query': 25,
                        'asset/v1/private/sub-member/member-ids': 50,
                        'asset/v1/private/deposit/record/query': 50,
                        'asset/v1/private/withdraw/record/query': 25,
                        'asset/v1/private/coin-info/query': 25,
                        'asset/v3/private/coin-info/query': 25, // 2/s
                        'asset/v1/private/asset-info/query': 50,
                        'asset/v1/private/deposit/address': 100,
                        'asset/v3/private/deposit/address/query': 10,
                        'asset/v1/private/universal/transfer/list': 50,
                        'contract/v3/private/copytrading/order/list': 30, // 100 req/min = 1000 / (20 * 30) = 1.66666666667/s
                        'contract/v3/private/copytrading/position/list': 40, // 75 req/min = 1000 / (20 * 40) = 1.25/s
                        'contract/v3/private/copytrading/wallet/balance': 25, // 120 req/min = 1000 / (20 * 25) = 2/s
                        'contract/v3/private/position/limit-info': 25, // 120 per minute = 2 per second => cost = 50 / 2 = 25
                        'contract/v3/private/order/unfilled-orders': 1,
                        'contract/v3/private/order/list': 1,
                        'contract/v3/private/position/list': 1,
                        'contract/v3/private/execution/list': 1,
                        'contract/v3/private/position/closed-pnl': 1,
                        'contract/v3/private/account/wallet/balance': 1,
                        'contract/v3/private/account/fee-rate': 1,
                        'contract/v3/private/account/wallet/fund-records': 1,
                        // derivative
                        'unified/v3/private/order/unfilled-orders': 1,
                        'unified/v3/private/order/list': 1,
                        'unified/v3/private/position/list': 1,
                        'unified/v3/private/execution/list': 1,
                        'unified/v3/private/delivery-record': 1,
                        'unified/v3/private/settlement-record': 1,
                        'unified/v3/private/account/wallet/balance': 1,
                        'unified/v3/private/account/transaction-log': 1,
                        'asset/v2/private/exchange/exchange-order-all': 1,
                        'unified/v3/private/account/borrow-history': 1,
                        'unified/v3/private/account/borrow-rate': 1,
                        'unified/v3/private/account/info': 1,
                        'user/v3/private/frozen-sub-member': 10, // 5/s
                        'user/v3/private/query-sub-members': 5, // 10/s
                        'user/v3/private/query-api': 5, // 10/s
                        'user/v3/private/get-member-type': 1,
                        'asset/v3/private/transfer/transfer-coin/list/query': 50,
                        'asset/v3/private/transfer/account-coin/balance/query': 50,
                        'asset/v3/private/transfer/account-coins/balance/query': 25,
                        'asset/v3/private/transfer/asset-info/query': 50,
                        'asset/v3/public/deposit/allowed-deposit-list/query': 0.17, // 300/s
                        'asset/v3/private/deposit/record/query': 10,
                        'asset/v3/private/withdraw/record/query': 10,
                        // v5
                        // trade
                        'v5/order/realtime': 5, // 10/s => cost = 50 / 10 = 5
                        'v5/order/history': 5, // 10/s => cost = 50 / 10 = 5
                        'v5/order/spot-borrow-check': 1, // 50/s = 1000 / (20 * 1)
                        // position
                        'v5/position/list': 5, // 10/s => cost = 50 / 10 = 5
                        'v5/execution/list': 5, // 10/s => cost = 50 / 10 = 5
                        'v5/position/closed-pnl': 5, // 10/s => cost = 50 / 10 = 5
                        // pre-upgrade
                        'v5/pre-upgrade/order/history': 5,
                        'v5/pre-upgrade/execution/list': 5,
                        'v5/pre-upgrade/position/closed-pnl': 5,
                        'v5/pre-upgrade/account/transaction-log': 5,
                        'v5/pre-upgrade/asset/delivery-record': 5,
                        'v5/pre-upgrade/asset/settlement-record': 5,
                        // account
<<<<<<< HEAD
                        'v5/account/wallet-balance': 5, // 10/s => cost = 50 / 10 = 5
                        'v5/account/borrow-history': 2.5,
                        'v5/account/set-collateral-switch': 2.5,
                        'v5/account/collateral-info': 2.5,
                        'v5/asset/coin-greeks': 2.5,
                        'v5/account/fee-rate': 10, // 5/s => cost = 50 / 5 = 10
                        'v5/account/info': 2.5,
                        'v5/account/transaction-log': 2.5,
                        'v5/account/mmp-state': 2.5,
=======
                        'v5/account/wallet-balance': 1,
                        'v5/account/borrow-history': 1,
                        'v5/account/set-collateral-switch': 5,
                        'v5/account/collateral-info': 1,
                        'v5/asset/coin-greeks': 1,
                        'v5/account/fee-rate': 10, // 5/s = 1000 / (20 * 10)
                        'v5/account/info': 5,
                        'v5/account/transaction-log': 1,
                        'v5/account/mmp-state': 5,
>>>>>>> 335ad910
                        // asset
                        'v5/asset/exchange/order-record': 5, // 10/s => cost = 50 / 10 = 5
                        'v5/asset/delivery-record': 5,
                        'v5/asset/settlement-record': 5,
                        'v5/asset/transfer/query-asset-info': 50, // 1/s => cost = 50 / 1 = 50
                        'v5/asset/transfer/query-account-coins-balance': 25, // 2/s => cost = 50 / 2 = 25
                        'v5/asset/transfer/query-account-coin-balance': 50, // 1/s => cost = 50 / 1 = 50
                        'v5/asset/transfer/query-transfer-coin-list': 50, // 1/s => cost = 50 / 1 = 50
                        'v5/asset/transfer/query-inter-transfer-list': 50, // 1/s => cost = 50 / 1 = 50
                        'v5/asset/transfer/query-sub-member-list': 50, // 1/s => cost = 50 / 1 = 50
                        'v5/asset/transfer/query-universal-transfer-list': 25, // 2/s => cost = 50 / 2 = 25
                        'v5/asset/deposit/query-allowed-list': 5,
                        'v5/asset/deposit/query-record': 10, // 5/s => cost = 50 / 5 = 10
                        'v5/asset/deposit/query-sub-member-record': 10, // 5/s => cost = 50 / 5 = 10
                        'v5/asset/deposit/query-internal-record': 5,
                        'v5/asset/deposit/query-address': 10, // 5/s => cost = 50 / 5 = 10
                        'v5/asset/deposit/query-sub-member-address': 10, // 5/s => cost = 50 / 5 = 10
                        'v5/asset/coin/query-info': 25, // 2/s => cost = 50 / 2 = 25
                        'v5/asset/withdraw/query-record': 10, // 5/s => cost = 50 / 5 = 10
                        'v5/asset/withdraw/withdrawable-amount': 5,
                        // user
                        'v5/user/query-sub-members': 5, // 10/s => cost = 50 / 10 = 5
                        'v5/user/query-api': 5, // 10/s => cost = 50 / 10 = 5
                        'v5/user/get-member-type': 5,
                        'v5/user/aff-customer-info': 5,
                        // spot leverage token
                        'v5/spot-lever-token/order-record': 1, // 50/s => cost = 50 / 50 = 1
                        // spot margin trade
                        'v5/spot-margin-trade/state': 5,
                        'v5/spot-cross-margin-trade/loan-info': 1, // 50/s => cost = 50 / 50 = 1
                        'v5/spot-cross-margin-trade/account': 1, // 50/s => cost = 50 / 50 = 1
                        'v5/spot-cross-margin-trade/orders': 1, // 50/s => cost = 50 / 50 = 1
                        'v5/spot-cross-margin-trade/repay-history': 1, // 50/s => cost = 50 / 50 = 1
                        // institutional lending
                        'v5/ins-loan/loan-order': 5,
                        'v5/ins-loan/repaid-history': 5,
                        'v5/ins-loan/ltv-convert': 5,
                        // c2c lending
                        'v5/lending/info': 5,
                        'v5/lending/history-order': 5,
                        'v5/lending/account': 5,
                        // broker
                        'v5/broker/earning-record': 5,
                    },
                    'post': {
                        // inverse swap
                        'v2/private/order/create': 30,
                        'v2/private/order/cancel': 30,
                        'v2/private/order/cancelAll': 300, // 100 per minute + 'consumes 10 requests'
                        'v2/private/order/replace': 30,
                        'v2/private/stop-order/create': 30,
                        'v2/private/stop-order/cancel': 30,
                        'v2/private/stop-order/cancelAll': 300,
                        'v2/private/stop-order/replace': 30,
                        'v2/private/position/change-position-margin': 40,
                        'v2/private/position/trading-stop': 40,
                        'v2/private/position/leverage/save': 40,
                        'v2/private/tpsl/switch-mode': 40,
                        'v2/private/position/switch-isolated': 2.5,
                        'v2/private/position/risk-limit': 2.5,
                        'v2/private/position/switch-mode': 2.5,
                        // linear swap USDT
                        'private/linear/order/create': 30, // 100 per minute = 1.666 per second => cost = 50 / 1.6666 = 30
                        'private/linear/order/cancel': 30,
                        'private/linear/order/cancel-all': 300, // 100 per minute + 'consumes 10 requests'
                        'private/linear/order/replace': 30,
                        'private/linear/stop-order/create': 30,
                        'private/linear/stop-order/cancel': 30,
                        'private/linear/stop-order/cancel-all': 300,
                        'private/linear/stop-order/replace': 30,
                        'private/linear/position/set-auto-add-margin': 40,
                        'private/linear/position/switch-isolated': 40,
                        'private/linear/position/switch-mode': 40,
                        'private/linear/tpsl/switch-mode': 2.5,
                        'private/linear/position/add-margin': 40,
                        'private/linear/position/set-leverage': 40, // 75 per minute = 1.25 per second => cost = 50 / 1.25 = 40
                        'private/linear/position/trading-stop': 40,
                        'private/linear/position/set-risk': 2.5,
                        // inverse futures
                        'futures/private/order/create': 30,
                        'futures/private/order/cancel': 30,
                        'futures/private/order/cancelAll': 30,
                        'futures/private/order/replace': 30,
                        'futures/private/stop-order/create': 30,
                        'futures/private/stop-order/cancel': 30,
                        'futures/private/stop-order/cancelAll': 30,
                        'futures/private/stop-order/replace': 30,
                        'futures/private/position/change-position-margin': 40,
                        'futures/private/position/trading-stop': 40,
                        'futures/private/position/leverage/save': 40,
                        'futures/private/position/switch-mode': 40,
                        'futures/private/tpsl/switch-mode': 40,
                        'futures/private/position/switch-isolated': 40,
                        'futures/private/position/risk-limit': 2.5,
                        // spot
                        'spot/v1/order': 2.5,
                        'spot/v1/cross-margin/loan': 10,
                        'spot/v1/cross-margin/repay': 10,
                        'spot/v3/private/order': 2.5,
                        'spot/v3/private/cancel-order': 2.5,
                        'spot/v3/private/cancel-orders': 2.5,
                        'spot/v3/private/cancel-orders-by-ids': 2.5,
                        'spot/v3/private/purchase': 2.5,
                        'spot/v3/private/redeem': 2.5,
                        'spot/v3/private/cross-margin-loan': 10,
                        'spot/v3/private/cross-margin-repay': 10,
                        // account
                        'asset/v1/private/transfer': 150, // 20 per minute = 0.333 per second => cost = 50 / 0.3333 = 150
                        'asset/v3/private/transfer/inter-transfer': 150,
                        'asset/v1/private/sub-member/transfer': 150,
                        'asset/v1/private/withdraw': 50,
                        'asset/v3/private/withdraw/create': 300,
                        'asset/v1/private/withdraw/cancel': 50,
                        'asset/v3/private/withdraw/cancel': 50,
                        'asset/v1/private/transferable-subs/save': 3000,
                        'asset/v1/private/universal/transfer': 1500,
                        'asset/v3/private/transfer/sub-member-transfer': 150,
                        'asset/v3/private/transfer/transfer-sub-member-save': 150,
                        'asset/v3/private/transfer/universal-transfer': 10, // 5/s
                        'user/v3/private/create-sub-member': 10, // 5/s
                        'user/v3/private/create-sub-api': 10, // 5/s
                        'user/v3/private/update-api': 10, // 5/s
                        'user/v3/private/delete-api': 10, // 5/s
                        'user/v3/private/update-sub-api': 10, // 5/s
                        'user/v3/private/delete-sub-api': 10, // 5/s
                        // USDC endpoints
                        // option USDC
                        'option/usdc/openapi/private/v1/place-order': 2.5,
                        'option/usdc/openapi/private/v1/batch-place-order': 2.5,
                        'option/usdc/openapi/private/v1/replace-order': 2.5,
                        'option/usdc/openapi/private/v1/batch-replace-orders': 2.5,
                        'option/usdc/openapi/private/v1/cancel-order': 2.5,
                        'option/usdc/openapi/private/v1/batch-cancel-orders': 2.5,
                        'option/usdc/openapi/private/v1/cancel-all': 2.5,
                        'option/usdc/openapi/private/v1/query-active-orders': 2.5,
                        'option/usdc/openapi/private/v1/query-order-history': 2.5,
                        'option/usdc/openapi/private/v1/execution-list': 2.5,
                        'option/usdc/openapi/private/v1/query-transaction-log': 2.5,
                        'option/usdc/openapi/private/v1/query-wallet-balance': 2.5,
                        'option/usdc/openapi/private/v1/query-asset-info': 2.5,
                        'option/usdc/openapi/private/v1/query-margin-info': 2.5,
                        'option/usdc/openapi/private/v1/query-position': 2.5,
                        'option/usdc/openapi/private/v1/query-delivery-list': 2.5,
                        'option/usdc/openapi/private/v1/query-position-exp-date': 2.5,
                        'option/usdc/openapi/private/v1/mmp-modify': 2.5,
                        'option/usdc/openapi/private/v1/mmp-reset': 2.5,
                        // perpetual swap USDC
                        'perpetual/usdc/openapi/private/v1/place-order': 2.5,
                        'perpetual/usdc/openapi/private/v1/replace-order': 2.5,
                        'perpetual/usdc/openapi/private/v1/cancel-order': 2.5,
                        'perpetual/usdc/openapi/private/v1/cancel-all': 2.5,
                        'perpetual/usdc/openapi/private/v1/position/leverage/save': 2.5,
                        'option/usdc/openapi/private/v1/session-settlement': 2.5,
                        'option/usdc/private/asset/account/setMarginMode': 2.5,
                        'perpetual/usdc/openapi/public/v1/risk-limit/list': 2.5,
                        'perpetual/usdc/openapi/private/v1/position/set-risk-limit': 2.5,
                        'perpetual/usdc/openapi/private/v1/predicted-funding': 2.5,
                        'contract/v3/private/copytrading/order/create': 30, // 100 req/min = 1000 / (20 * 30) = 1.66666666667/s
                        'contract/v3/private/copytrading/order/cancel': 30,
                        'contract/v3/private/copytrading/order/close': 30,
                        'contract/v3/private/copytrading/position/close': 40, // 75 req/min = 1000 / (20 * 40) = 1.25/s
                        'contract/v3/private/copytrading/position/set-leverage': 40,
                        'contract/v3/private/copytrading/wallet/transfer': 25, // 120 req/min = 1000 / (20 * 25) = 2/s
                        'contract/v3/private/copytrading/order/trading-stop': 2.5,
                        'contract/v3/private/order/create': 1,
                        'contract/v3/private/order/cancel': 1,
                        'contract/v3/private/order/cancel-all': 1,
                        'contract/v3/private/order/replace': 1,
                        'contract/v3/private/position/set-auto-add-margin': 1,
                        'contract/v3/private/position/switch-isolated': 1,
                        'contract/v3/private/position/switch-mode': 1,
                        'contract/v3/private/position/switch-tpsl-mode': 1,
                        'contract/v3/private/position/set-leverage': 1,
                        'contract/v3/private/position/trading-stop': 1,
                        'contract/v3/private/position/set-risk-limit': 1,
                        'contract/v3/private/account/setMarginMode': 1,
                        // derivative
                        'unified/v3/private/order/create': 30, // 100 req/min (shared) = 1000 / (20 * 30) = 1.66666666667/s
                        'unified/v3/private/order/replace': 30,
                        'unified/v3/private/order/cancel': 30,
                        'unified/v3/private/order/create-batch': 30,
                        'unified/v3/private/order/replace-batch': 30,
                        'unified/v3/private/order/cancel-batch': 30,
                        'unified/v3/private/order/cancel-all': 30,
                        'unified/v3/private/position/set-leverage': 2.5,
                        'unified/v3/private/position/tpsl/switch-mode': 2.5,
                        'unified/v3/private/position/set-risk-limit': 2.5,
                        'unified/v3/private/position/trading-stop': 2.5,
                        'unified/v3/private/account/upgrade-unified-account': 2.5,
                        'unified/v3/private/account/setMarginMode': 2.5,
                        // tax
                        'fht/compliance/tax/v3/private/registertime': 50,
                        'fht/compliance/tax/v3/private/create': 50,
                        'fht/compliance/tax/v3/private/status': 50,
                        'fht/compliance/tax/v3/private/url': 50,
                        // v5
                        // trade
                        'v5/order/create': 2.5, // 20/s = 1000 / (20 * 2.5)
                        'v5/order/amend': 5, // 10/s => cost = 50 / 10 = 5
                        'v5/order/cancel': 2.5,
                        'v5/order/cancel-all': 50, // 1/s = 1000 / (20 * 50)
                        'v5/order/create-batch': 5, // 10/s => cost = 50 / 10 = 5
                        'v5/order/amend-batch': 5, // 10/s => cost = 50 / 10 = 5
                        'v5/order/cancel-batch': 5, // 10/s => cost = 50 / 10 = 5
                        'v5/order/disconnected-cancel-all': 5,
                        // position
                        'v5/position/set-leverage': 5, // 10/s => cost = 50 / 10 = 5
                        'v5/position/switch-isolated': 5,
                        'v5/position/set-tpsl-mode': 5, // 10/s => cost = 50 / 10 = 5
                        'v5/position/switch-mode': 5,
                        'v5/position/set-risk-limit': 5, // 10/s => cost = 50 / 10 = 5
                        'v5/position/trading-stop': 5, // 10/s => cost = 50 / 10 = 5
                        'v5/position/set-auto-add-margin': 5,
                        'v5/position/add-margin': 5,
                        'v5/position/confirm-pending-mmr': 5,
                        // account
                        'v5/account/upgrade-to-uta': 5,
                        'v5/account/set-margin-mode': 5,
                        'v5/account/mmp-modify': 5,
                        'v5/account/mmp-reset': 5,
                        // asset
                        'v5/asset/transfer/inter-transfer': 150, // 1/3/s => cost = 50 / 1/3 = 150
                        'v5/asset/transfer/save-transfer-sub-member': 150, // 1/3/s => cost = 50 / 1/3 = 150
                        'v5/asset/transfer/universal-transfer': 10, // 5/s => cost = 50 / 5 = 10
                        'v5/asset/deposit/deposit-to-account': 5,
                        'v5/asset/withdraw/create': 300, // 1/6/s => cost = 50 / 1/6 = 300
                        'v5/asset/withdraw/cancel': 50, // 1/s => cost = 50 / 1 = 50
                        // user
                        'v5/user/create-sub-member': 10, // 5/s => cost = 50 / 5 = 10
                        'v5/user/create-sub-api': 10, // 5/s => cost = 50 / 5 = 10
                        'v5/user/frozen-sub-member': 10, // 5/s => cost = 50 / 5 = 10
                        'v5/user/update-api': 10, // 5/s => cost = 50 / 5 = 10
                        'v5/user/update-sub-api': 10, // 5/s => cost = 50 / 5 = 10
                        'v5/user/delete-api': 10, // 5/s => cost = 50 / 5 = 10
                        'v5/user/delete-sub-api': 10, // 5/s => cost = 50 / 5 = 10
                        // spot leverage token
                        'v5/spot-lever-token/purchase': 2.5, // 20/s => cost = 50 / 20 = 2.5
                        'v5/spot-lever-token/redeem': 2.5, // 20/s => cost = 50 / 20 = 2.5
                        // spot margin trade
                        'v5/spot-margin-trade/switch-mode': 5,
                        'v5/spot-margin-trade/set-leverage': 5,
                        'v5/spot-cross-margin-trade/loan': 2.5, // 20/s => cost = 50 / 20 = 2.5
                        'v5/spot-cross-margin-trade/repay': 2.5, // 20/s => cost = 50 / 20 = 2.5
                        'v5/spot-cross-margin-trade/switch': 2.5, // 20/s => cost = 50 / 20 = 2.5
                        // c2c lending
                        'v5/lending/purchase': 5,
                        'v5/lending/redeem': 5,
                        'v5/lending/redeem-cancel': 5,
                    },
                    'delete': {
                        // spot
                        'spot/v1/order': 2.5,
                        'spot/v1/order/fast': 2.5,
                        'spot/order/batch-cancel': 2.5,
                        'spot/order/batch-fast-cancel': 2.5,
                        'spot/order/batch-cancel-by-ids': 2.5,
                    },
                },
            },
            'httpExceptions': {
                '403': RateLimitExceeded, // Forbidden -- You request too many times
            },
            'exceptions': {
                // Uncodumented explanation of error strings:
                // - oc_diff: order cost needed to place this order
                // - new_oc: total order cost of open orders including the order you are trying to open
                // - ob: order balance - the total cost of current open orders
                // - ab: available balance
                'exact': {
                    '-10009': BadRequest, // {"ret_code":-10009,"ret_msg":"Invalid period!","result":null,"token":null}
                    '-1004': BadRequest, // {"ret_code":-1004,"ret_msg":"Missing required parameter \u0027symbol\u0027","ext_code":null,"ext_info":null,"result":null}
                    '-1021': BadRequest, // {"ret_code":-1021,"ret_msg":"Timestamp for this request is outside of the recvWindow.","ext_code":null,"ext_info":null,"result":null}
                    '-1103': BadRequest, // An unknown parameter was sent.
                    '-1140': InvalidOrder, // {"ret_code":-1140,"ret_msg":"Transaction amount lower than the minimum.","result":{},"ext_code":"","ext_info":null,"time_now":"1659204910.248576"}
                    '-1197': InvalidOrder, // {"ret_code":-1197,"ret_msg":"Your order quantity to buy is too large. The filled price may deviate significantly from the market price. Please try again","result":{},"ext_code":"","ext_info":null,"time_now":"1659204531.979680"}
                    '-2013': InvalidOrder, // {"ret_code":-2013,"ret_msg":"Order does not exist.","ext_code":null,"ext_info":null,"result":null}
                    '-2015': AuthenticationError, // Invalid API-key, IP, or permissions for action.
                    '-6017': BadRequest, // Repayment amount has exceeded the total liability
                    '-6025': BadRequest, // Amount to borrow cannot be lower than the min. amount to borrow (per transaction)
                    '-6029': BadRequest, // Amount to borrow has exceeded the user's estimated max amount to borrow
                    '5004': ExchangeError, // {"retCode":5004,"retMsg":"Server Timeout","result":null,"retExtInfo":{},"time":1667577060106}
                    '7001': BadRequest, // {"retCode":7001,"retMsg":"request params type error"}
                    '10001': BadRequest, // parameter error
                    '10002': InvalidNonce, // request expired, check your timestamp and recv_window
                    '10003': AuthenticationError, // Invalid apikey
                    '10004': AuthenticationError, // invalid sign
                    '10005': PermissionDenied, // permission denied for current apikey
                    '10006': RateLimitExceeded, // too many requests
                    '10007': AuthenticationError, // api_key not found in your request parameters
                    '10008': AuthenticationError, // User had been banned
                    '10009': AuthenticationError, // IP had been banned
                    '10010': PermissionDenied, // request ip mismatch
                    '10014': BadRequest, // Request is duplicate
                    '10016': ExchangeError, // {"retCode":10016,"retMsg":"System error. Please try again later."}
                    '10017': BadRequest, // request path not found or request method is invalid
                    '10018': RateLimitExceeded, // exceed ip rate limit
                    '10020': PermissionDenied, // {"retCode":10020,"retMsg":"your account is not a unified margin account, please update your account","result":null,"retExtInfo":null,"time":1664783731123}
                    '10024': PermissionDenied, // Compliance rules triggered
                    '10027': PermissionDenied, // Trading Banned
                    '10028': PermissionDenied, // The API can only be accessed by unified account users.
                    '10029': PermissionDenied, // The requested symbol is invalid, please check symbol whitelist
                    '12137': InvalidOrder, // {"retCode":12137,"retMsg":"Order quantity has too many decimals.","result":{},"retExtInfo":{},"time":1695900943033}
                    '12201': BadRequest, // {"retCode":12201,"retMsg":"Invalid orderCategory parameter.","result":{},"retExtInfo":null,"time":1666699391220}
                    '12141': BadRequest, // "retCode":12141,"retMsg":"Duplicate clientOrderId.","result":{},"retExtInfo":{},"time":1686134298989}
                    '100028': PermissionDenied, // The API cannot be accessed by unified account users.
                    '110001': OrderNotFound, // Order does not exist
                    '110003': InvalidOrder, // Order price is out of permissible range
                    '110004': InsufficientFunds, // Insufficient wallet balance
                    '110005': InvalidOrder, // position status
                    '110006': InsufficientFunds, // cannot afford estimated position_margin
                    '110007': InsufficientFunds, // {"retCode":110007,"retMsg":"ab not enough for new order","result":{},"retExtInfo":{},"time":1668838414793}
                    '110008': InvalidOrder, // Order has been finished or canceled
                    '110009': InvalidOrder, // The number of stop orders exceeds maximum limit allowed
                    '110010': InvalidOrder, // Order already cancelled
                    '110011': InvalidOrder, // Any adjustments made will trigger immediate liquidation
                    '110012': InsufficientFunds, // Available balance not enough
                    '110013': BadRequest, // Due to risk limit, cannot set leverage
                    '110014': InsufficientFunds, // Available balance not enough to add margin
                    '110015': BadRequest, // the position is in cross_margin
                    '110016': InvalidOrder, // Requested quantity of contracts exceeds risk limit, please adjust your risk limit level before trying again
                    '110017': InvalidOrder, // Reduce-only rule not satisfied
                    '110018': BadRequest, // userId illegal
                    '110019': InvalidOrder, // orderId illegal
                    '110020': InvalidOrder, // number of active orders greater than 500
                    '110021': InvalidOrder, // Open Interest exceeded
                    '110022': InvalidOrder, // qty has been limited, cannot modify the order to add qty
                    '110023': InvalidOrder, // This contract only supports position reduction operation, please contact customer service for details
                    '110024': BadRequest, // You have an existing position, so position mode cannot be switched
                    '110025': NoChange, // Position mode is not modified
                    '110026': MarginModeAlreadySet, // Cross/isolated margin mode is not modified
                    '110027': NoChange, // Margin is not modified
                    '110028': BadRequest, // Open orders exist, so you cannot change position mode
                    '110029': BadRequest, // Hedge mode is not available for this symbol
                    '110030': InvalidOrder, // Duplicate orderId
                    '110031': InvalidOrder, // risk limit info does not exists
                    '110032': InvalidOrder, // Illegal order
                    '110033': InvalidOrder, // Margin cannot be set without open position
                    '110034': InvalidOrder, // There is no net position
                    '110035': InvalidOrder, // Cancel order is not completed before liquidation
                    '110036': InvalidOrder, // Cross margin mode is not allowed to change leverage
                    '110037': InvalidOrder, // User setting list does not have this symbol
                    '110038': InvalidOrder, // Portfolio margin mode is not allowed to change leverage
                    '110039': InvalidOrder, // Maintain margin rate is too high, which may trigger liquidation
                    '110040': InvalidOrder, // Order will trigger forced liquidation, please resubmit the order
                    '110041': InvalidOrder, // Skip liquidation is not allowed when a position or maker order exists
                    '110042': InvalidOrder, // Pre-delivery status can only reduce positions
                    '110043': BadRequest, // Set leverage not modified
                    '110044': InsufficientFunds, // Insufficient available margin
                    '110045': InsufficientFunds, // Insufficient wallet balance
                    '110046': BadRequest, // Any adjustments made will trigger immediate liquidation
                    '110047': BadRequest, // Risk limit cannot be adjusted due to insufficient available margin
                    '110048': BadRequest, // Risk limit cannot be adjusted as the current/expected position value held exceeds the revised risk limit
                    '110049': BadRequest, // Tick notes can only be numbers
                    '110050': BadRequest, // Coin is not in the range of selected
                    '110051': InsufficientFunds, // The user's available balance cannot cover the lowest price of the current market
                    '110052': InsufficientFunds, // User's available balance is insufficient to set a price
                    '110053': InsufficientFunds, // The user's available balance cannot cover the current market price and upper limit price
                    '110054': InvalidOrder, // This position has at least one take profit link order, so the take profit and stop loss mode cannot be switched
                    '110055': InvalidOrder, // This position has at least one stop loss link order, so the take profit and stop loss mode cannot be switched
                    '110056': InvalidOrder, // This position has at least one trailing stop link order, so the take profit and stop loss mode cannot be switched
                    '110057': InvalidOrder, // Conditional order or limit order contains TP/SL related params
                    '110058': InvalidOrder, // Insufficient number of remaining position size to set take profit and stop loss
                    '110059': InvalidOrder, // In the case of partial filled of the open order, it is not allowed to modify the take profit and stop loss settings of the open order
                    '110060': BadRequest, // Under full TP/SL mode, it is not allowed to modify TP/SL
                    '110061': BadRequest, // Under partial TP/SL mode, TP/SL set more than 20
                    '110062': BadRequest, // Institution MMP profile not found.
                    '110063': ExchangeError, // Settlement in progress! xxx not available for trades.
                    '110064': InvalidOrder, // The number of contracts modified cannot be less than or equal to the filled quantity
                    '110065': PermissionDenied, // MMP hasn't yet been enabled for your account. Please contact your BD manager.
                    '110066': ExchangeError, // No trading is allowed at the current time
                    '110067': PermissionDenied, // unified account is not support
                    '110068': PermissionDenied, // Leveraged user trading is not allowed
                    '110069': PermissionDenied, // Do not allow OTC lending users to trade
                    '110070': InvalidOrder, // ETP symbols are not allowed to be traded
                    '110071': ExchangeError, // Sorry, we're revamping the Unified Margin Account! Currently, new upgrades are not supported. If you have any questions, please contact our 24/7 customer support.
                    '110072': InvalidOrder, // OrderLinkedID is duplicate
                    '110073': ExchangeError, // Set margin mode failed
                    '130006': InvalidOrder, // {"ret_code":130006,"ret_msg":"The number of contracts exceeds maximum limit allowed: too large","ext_code":"","ext_info":"","result":null,"time_now":"1658397095.099030","rate_limit_status":99,"rate_limit_reset_ms":1658397095097,"rate_limit":100}
                    '130021': InsufficientFunds, // {"ret_code":130021,"ret_msg":"orderfix price failed for CannotAffordOrderCost.","ext_code":"","ext_info":"","result":null,"time_now":"1644588250.204878","rate_limit_status":98,"rate_limit_reset_ms":1644588250200,"rate_limit":100} |  {"ret_code":130021,"ret_msg":"oc_diff[1707966351], new_oc[1707966351] with ob[....]+AB[....]","ext_code":"","ext_info":"","result":null,"time_now":"1658395300.872766","rate_limit_status":99,"rate_limit_reset_ms":1658395300855,"rate_limit":100} caused issues/9149#issuecomment-1146559498
                    '130074': InvalidOrder, // {"ret_code":130074,"ret_msg":"expect Rising, but trigger_price[190000000] \u003c= current[211280000]??LastPrice","ext_code":"","ext_info":"","result":null,"time_now":"1655386638.067076","rate_limit_status":97,"rate_limit_reset_ms":1655386638065,"rate_limit":100}
                    '131001': InsufficientFunds, // {"retCode":131001,"retMsg":"the available balance is not sufficient to cover the handling fee","result":{},"retExtInfo":{},"time":1666892821245}
                    '131084': ExchangeError, // Withdraw failed because of Uta Upgrading
                    '131200': ExchangeError, // Service error
                    '131201': ExchangeError, // Internal error
                    '131202': BadRequest, // Invalid memberId
                    '131203': BadRequest, // Request parameter error
                    '131204': BadRequest, // Account info error
                    '131205': BadRequest, // Query transfer error
                    '131206': ExchangeError, // Fail to transfer
                    '131207': BadRequest, // Account not exist
                    '131208': ExchangeError, // Forbid transfer
                    '131209': BadRequest, // Get subMember relation error
                    '131210': BadRequest, // Amount accuracy error
                    '131211': BadRequest, // fromAccountType can't be the same as toAccountType
                    '131212': InsufficientFunds, // Insufficient balance
                    '131213': BadRequest, // TransferLTV check error
                    '131214': BadRequest, // TransferId exist
                    '131215': BadRequest, // Amount error
                    '131216': ExchangeError, // Query balance error
                    '131217': ExchangeError, // Risk check error
                    '131002': BadRequest, // Parameter error
                    '131003': ExchangeError, // Interal error
                    '131004': AuthenticationError, // KYC needed
                    '131085': InsufficientFunds, // Withdrawal amount is greater than your availale balance (the deplayed withdrawal is triggered)
                    '131086': BadRequest, // Withdrawal amount exceeds risk limit (the risk limit of margin trade is triggered)
                    '131088': BadRequest, // The withdrawal amount exceeds the remaining withdrawal limit of your identity verification level. The current available amount for withdrawal : %s
                    '131089': BadRequest, // User sensitive operation, withdrawal is prohibited within 24 hours
                    '131090': ExchangeError, // User withdraw has been banned
                    '131091': ExchangeError, // Blocked login status does not allow withdrawals
                    '131092': ExchangeError, // User status is abnormal
                    '131093': ExchangeError, // The withdrawal address is not in the whitelist
                    '131094': BadRequest, // UserId is not in the whitelist
                    '131095': BadRequest, // Withdrawl amount exceeds the 24 hour platform limit
                    '131096': BadRequest, // Withdraw amount does not satify the lower limit or upper limit
                    '131097': ExchangeError, // Withdrawal of this currency has been closed
                    '131098': ExchangeError, // Withdrawal currently is not availble from new address
                    '131099': ExchangeError, // Hot wallet status can cancel the withdraw
                    '140001': OrderNotFound, // Order does not exist
                    '140003': InvalidOrder, // Order price is out of permissible range
                    '140004': InsufficientFunds, // Insufficient wallet balance
                    '140005': InvalidOrder, // position status
                    '140006': InsufficientFunds, // cannot afford estimated position_margin
                    '140007': InsufficientFunds, // Insufficient available balance
                    '140008': InvalidOrder, // Order has been finished or canceled
                    '140009': InvalidOrder, // The number of stop orders exceeds maximum limit allowed
                    '140010': InvalidOrder, // Order already cancelled
                    '140011': InvalidOrder, // Any adjustments made will trigger immediate liquidation
                    '140012': InsufficientFunds, // Available balance not enough
                    '140013': BadRequest, // Due to risk limit, cannot set leverage
                    '140014': InsufficientFunds, // Available balance not enough to add margin
                    '140015': InvalidOrder, // the position is in cross_margin
                    '140016': InvalidOrder, // Requested quantity of contracts exceeds risk limit, please adjust your risk limit level before trying again
                    '140017': InvalidOrder, // Reduce-only rule not satisfied
                    '140018': BadRequest, // userId illegal
                    '140019': InvalidOrder, // orderId illegal
                    '140020': InvalidOrder, // number of active orders greater than 500
                    '140021': InvalidOrder, // Open Interest exceeded
                    '140022': InvalidOrder, // qty has been limited, cannot modify the order to add qty
                    '140023': InvalidOrder, // This contract only supports position reduction operation, please contact customer service for details
                    '140024': BadRequest, // You have an existing position, so position mode cannot be switched
                    '140025': BadRequest, // Position mode is not modified
                    '140026': BadRequest, // Cross/isolated margin mode is not modified
                    '140027': BadRequest, // Margin is not modified
                    '140028': InvalidOrder, // Open orders exist, so you cannot change position mode
                    '140029': BadRequest, // Hedge mode is not available for this symbol
                    '140030': InvalidOrder, // Duplicate orderId
                    '140031': BadRequest, // risk limit info does not exists
                    '140032': InvalidOrder, // Illegal order
                    '140033': InvalidOrder, // Margin cannot be set without open position
                    '140034': InvalidOrder, // There is no net position
                    '140035': InvalidOrder, // Cancel order is not completed before liquidation
                    '140036': BadRequest, // Cross margin mode is not allowed to change leverage
                    '140037': InvalidOrder, // User setting list does not have this symbol
                    '140038': BadRequest, // Portfolio margin mode is not allowed to change leverage
                    '140039': BadRequest, // Maintain margin rate is too high, which may trigger liquidation
                    '140040': InvalidOrder, // Order will trigger forced liquidation, please resubmit the order
                    '140041': InvalidOrder, // Skip liquidation is not allowed when a position or maker order exists
                    '140042': InvalidOrder, // Pre-delivery status can only reduce positions
                    '140043': BadRequest, // Set leverage not modified
                    '140044': InsufficientFunds, // Insufficient available margin
                    '140045': InsufficientFunds, // Insufficient wallet balance
                    '140046': BadRequest, // Any adjustments made will trigger immediate liquidation
                    '140047': BadRequest, // Risk limit cannot be adjusted due to insufficient available margin
                    '140048': BadRequest, // Risk limit cannot be adjusted as the current/expected position value held exceeds the revised risk limit
                    '140049': BadRequest, // Tick notes can only be numbers
                    '140050': InvalidOrder, // Coin is not in the range of selected
                    '140051': InsufficientFunds, // The user's available balance cannot cover the lowest price of the current market
                    '140052': InsufficientFunds, // User's available balance is insufficient to set a price
                    '140053': InsufficientFunds, // The user's available balance cannot cover the current market price and upper limit price
                    '140054': InvalidOrder, // This position has at least one take profit link order, so the take profit and stop loss mode cannot be switched
                    '140055': InvalidOrder, // This position has at least one stop loss link order, so the take profit and stop loss mode cannot be switched
                    '140056': InvalidOrder, // This position has at least one trailing stop link order, so the take profit and stop loss mode cannot be switched
                    '140057': InvalidOrder, // Conditional order or limit order contains TP/SL related params
                    '140058': InvalidOrder, // Insufficient number of remaining position size to set take profit and stop loss
                    '140059': InvalidOrder, // In the case of partial filled of the open order, it is not allowed to modify the take profit and stop loss settings of the open order
                    '140060': BadRequest, // Under full TP/SL mode, it is not allowed to modify TP/SL
                    '140061': BadRequest, // Under partial TP/SL mode, TP/SL set more than 20
                    '140062': BadRequest, // Institution MMP profile not found.
                    '140063': ExchangeError, // Settlement in progress! xxx not available for trades.
                    '140064': InvalidOrder, // The number of contracts modified cannot be less than or equal to the filled quantity
                    '140065': PermissionDenied, // MMP hasn't yet been enabled for your account. Please contact your BD manager.
                    '140066': ExchangeError, // No trading is allowed at the current time
                    '140067': PermissionDenied, // unified account is not support
                    '140068': PermissionDenied, // Leveraged user trading is not allowed
                    '140069': PermissionDenied, // Do not allow OTC lending users to trade
                    '140070': InvalidOrder, // ETP symbols are not allowed to be traded
                    '170001': ExchangeError, // Internal error.
                    '170007': RequestTimeout, // Timeout waiting for response from backend server.
                    '170005': InvalidOrder, // Too many new orders; current limit is %s orders per %s.
                    '170031': ExchangeError, // The feature has been suspended
                    '170032': ExchangeError, // Network error. Please try again later
                    '170033': InsufficientFunds, // margin Insufficient account balance
                    '170034': InsufficientFunds, // Liability over flow in spot leverage trade!
                    '170035': BadRequest, // Submitted to the system for processing!
                    '170036': BadRequest, // You haven't enabled Cross Margin Trading yet. To do so, please head to the PC trading site or the Bybit app
                    '170037': BadRequest, // Cross Margin Trading not yet supported by the selected coin
                    '170105': BadRequest, // Parameter '%s' was empty.
                    '170115': InvalidOrder, // Invalid timeInForce.
                    '170116': InvalidOrder, // Invalid orderType.
                    '170117': InvalidOrder, // Invalid side.
                    '170121': InvalidOrder, // Invalid symbol.
                    '170130': BadRequest, // Data sent for paramter '%s' is not valid.
                    '170131': InsufficientFunds, // Balance insufficient
                    '170132': InvalidOrder, // Order price too high.
                    '170133': InvalidOrder, // Order price lower than the minimum.
                    '170134': InvalidOrder, // Order price decimal too long.
                    '170135': InvalidOrder, // Order quantity too large.
                    '170136': InvalidOrder, // Order quantity lower than the minimum.
                    '170137': InvalidOrder, // Order volume decimal too long
                    '170139': InvalidOrder, // Order has been filled.
                    '170140': InvalidOrder, // Transaction amount lower than the minimum.
                    '170124': InvalidOrder, // Order amount too large.
                    '170141': InvalidOrder, // Duplicate clientOrderId
                    '170142': InvalidOrder, // Order has been canceled
                    '170143': InvalidOrder, // Cannot be found on order book
                    '170144': InvalidOrder, // Order has been locked
                    '170145': InvalidOrder, // This order type does not support cancellation
                    '170146': InvalidOrder, // Order creation timeout
                    '170147': InvalidOrder, // Order cancellation timeout
                    '170148': InvalidOrder, // Market order amount decimal too long
                    '170149': ExchangeError, // Create order failed
                    '170150': ExchangeError, // Cancel order failed
                    '170151': InvalidOrder, // The trading pair is not open yet
                    '170157': InvalidOrder, // The trading pair is not available for api trading
                    '170159': InvalidOrder, // Market Order is not supported within the first %s minutes of newly launched pairs due to risk control.
                    '170190': InvalidOrder, // Cancel order has been finished
                    '170191': InvalidOrder, // Can not cancel order, please try again later
                    '170192': InvalidOrder, // Order price cannot be higher than %s .
                    '170193': InvalidOrder, // Buy order price cannot be higher than %s.
                    '170194': InvalidOrder, // Sell order price cannot be lower than %s.
                    '170195': InvalidOrder, // Please note that your order may not be filled
                    '170196': InvalidOrder, // Please note that your order may not be filled
                    '170197': InvalidOrder, // Your order quantity to buy is too large. The filled price may deviate significantly from the market price. Please try again
                    '170198': InvalidOrder, // Your order quantity to sell is too large. The filled price may deviate significantly from the market price. Please try again
                    '170199': InvalidOrder, // Your order quantity to buy is too large. The filled price may deviate significantly from the nav. Please try again.
                    '170200': InvalidOrder, // Your order quantity to sell is too large. The filled price may deviate significantly from the nav. Please try again.
                    '170221': BadRequest, // This coin does not exist.
                    '170222': RateLimitExceeded, // Too many requests in this time frame.
                    '170223': InsufficientFunds, // Your Spot Account with Institutional Lending triggers an alert or liquidation.
                    '170224': PermissionDenied, // You're not a user of the Innovation Zone.
                    '170226': InsufficientFunds, // Your Spot Account for Margin Trading is being liquidated.
                    '170227': ExchangeError, // This feature is not supported.
                    '170228': InvalidOrder, // The purchase amount of each order exceeds the estimated maximum purchase amount.
                    '170229': InvalidOrder, // The sell quantity per order exceeds the estimated maximum sell quantity.
                    '170234': ExchangeError, // System Error
                    '170210': InvalidOrder, // New order rejected.
                    '170213': OrderNotFound, // Order does not exist.
                    '170217': InvalidOrder, // Only LIMIT-MAKER order is supported for the current pair.
                    '170218': InvalidOrder, // The LIMIT-MAKER order is rejected due to invalid price.
                    '170010': InvalidOrder, // Purchase failed: Exceed the maximum position limit of leveraged tokens, the current available limit is %s USDT
                    '170011': InvalidOrder, // "Purchase failed: Exceed the maximum position limit of innovation tokens,
                    '170019': InvalidOrder, // the current available limit is replaceKey0 USDT"
                    '170201': PermissionDenied, // Your account has been restricted for trades. If you have any questions, please email us at support@bybit.com
                    '170202': InvalidOrder, // Invalid orderFilter parameter.
                    '170203': InvalidOrder, // Please enter the TP/SL price.
                    '170204': InvalidOrder, // trigger price cannot be higher than 110% price.
                    '170206': InvalidOrder, // trigger price cannot be lower than 90% of qty.
                    '175000': InvalidOrder, // The serialNum is already in use.
                    '175001': InvalidOrder, // Daily purchase limit has been exceeded. Please try again later.
                    '175002': InvalidOrder, // There's a large number of purchase orders. Please try again later.
                    '175003': InsufficientFunds, // Insufficient available balance. Please make a deposit and try again.
                    '175004': InvalidOrder, // Daily redemption limit has been exceeded. Please try again later.
                    '175005': InvalidOrder, // There's a large number of redemption orders. Please try again later.
                    '175006': InsufficientFunds, // Insufficient available balance. Please make a deposit and try again.
                    '175007': InvalidOrder, // Order not found.
                    '175008': InvalidOrder, // Purchase period hasn't started yet.
                    '175009': InvalidOrder, // Purchase amount has exceeded the upper limit.
                    '175010': PermissionDenied, // You haven't passed the quiz yet! To purchase and/or redeem an LT, please complete the quiz first.
                    '175012': InvalidOrder, // Redemption period hasn't started yet.
                    '175013': InvalidOrder, // Redemption amount has exceeded the upper limit.
                    '175014': InvalidOrder, // Purchase of the LT has been temporarily suspended.
                    '175015': InvalidOrder, // Redemption of the LT has been temporarily suspended.
                    '175016': InvalidOrder, // Invalid format. Please check the length and numeric precision.
                    '175017': InvalidOrder, // Failed to place order：Exceed the maximum position limit of leveraged tokens, the current available limit is XXXX USDT
                    '175027': ExchangeError, // Subscriptions and redemptions are temporarily unavailable while account upgrade is in progress
                    '176002': BadRequest, // Query user account info error
                    '176004': BadRequest, // Query order history start time exceeds end time
                    '176003': BadRequest, // Query user loan history error
                    '176006': BadRequest, // Repayment Failed
                    '176005': BadRequest, // Failed to borrow
                    '176008': BadRequest, // You haven't enabled Cross Margin Trading yet. To do so
                    '176007': BadRequest, // User not found
                    '176010': BadRequest, // Failed to locate the coins to borrow
                    '176009': BadRequest, // You haven't enabled Cross Margin Trading yet. To do so
                    '176012': BadRequest, // Pair not available
                    '176011': BadRequest, // Cross Margin Trading not yet supported by the selected coin
                    '176014': BadRequest, // Repeated repayment requests
                    '176013': BadRequest, // Cross Margin Trading not yet supported by the selected pair
                    '176015': InsufficientFunds, // Insufficient available balance
                    '176016': BadRequest, // No repayment required
                    '176017': BadRequest, // Repayment amount has exceeded the total liability
                    '176018': BadRequest, // Settlement in progress
                    '176019': BadRequest, // Liquidation in progress
                    '176020': BadRequest, // Failed to locate repayment history
                    '176021': BadRequest, // Repeated borrowing requests
                    '176022': BadRequest, // Coins to borrow not generally available yet
                    '176023': BadRequest, // Pair to borrow not generally available yet
                    '176024': BadRequest, // Invalid user status
                    '176025': BadRequest, // Amount to borrow cannot be lower than the min. amount to borrow (per transaction)
                    '176026': BadRequest, // Amount to borrow cannot be larger than the max. amount to borrow (per transaction)
                    '176027': BadRequest, // Amount to borrow cannot be higher than the max. amount to borrow per user
                    '176028': BadRequest, // Amount to borrow has exceeded Bybit's max. amount to borrow
                    '176029': BadRequest, // Amount to borrow has exceeded the user's estimated max. amount to borrow
                    '176030': BadRequest, // Query user loan info error
                    '176031': BadRequest, // Number of decimals has exceeded the maximum precision
                    '176034': BadRequest, // The leverage ratio is out of range
                    '176035': PermissionDenied, // Failed to close the leverage switch during liquidation
                    '176036': PermissionDenied, // Failed to adjust leverage switch during forced liquidation
                    '176037': PermissionDenied, // For non-unified transaction users, the operation failed
                    '176038': BadRequest, // The spot leverage is closed and the current operation is not allowed
                    '176039': BadRequest, // Borrowing, current operation is not allowed
                    '176040': BadRequest, // There is a spot leverage order, and the adjustment of the leverage switch failed!
                    '181000': BadRequest, // category is null
                    '181001': BadRequest, // category only support linear or option or spot.
                    '181002': InvalidOrder, // symbol is null.
                    '181003': InvalidOrder, // side is null.
                    '181004': InvalidOrder, // side only support Buy or Sell.
                    '182000': InvalidOrder, // symbol related quote price is null
                    '20001': OrderNotFound, // Order not exists
                    '20003': InvalidOrder, // missing parameter side
                    '20004': InvalidOrder, // invalid parameter side
                    '20005': InvalidOrder, // missing parameter symbol
                    '20006': InvalidOrder, // invalid parameter symbol
                    '20007': InvalidOrder, // missing parameter order_type
                    '20008': InvalidOrder, // invalid parameter order_type
                    '20009': InvalidOrder, // missing parameter qty
                    '20010': InvalidOrder, // qty must be greater than 0
                    '20011': InvalidOrder, // qty must be an integer
                    '20012': InvalidOrder, // qty must be greater than zero and less than 1 million
                    '20013': InvalidOrder, // missing parameter price
                    '20014': InvalidOrder, // price must be greater than 0
                    '20015': InvalidOrder, // missing parameter time_in_force
                    '20016': InvalidOrder, // invalid value for parameter time_in_force
                    '20017': InvalidOrder, // missing parameter order_id
                    '20018': InvalidOrder, // invalid date format
                    '20019': InvalidOrder, // missing parameter stop_px
                    '20020': InvalidOrder, // missing parameter base_price
                    '20021': InvalidOrder, // missing parameter stop_order_id
                    '20022': BadRequest, // missing parameter leverage
                    '20023': BadRequest, // leverage must be a number
                    '20031': BadRequest, // leverage must be greater than zero
                    '20070': BadRequest, // missing parameter margin
                    '20071': BadRequest, // margin must be greater than zero
                    '20084': BadRequest, // order_id or order_link_id is required
                    '30001': BadRequest, // order_link_id is repeated
                    '30003': InvalidOrder, // qty must be more than the minimum allowed
                    '30004': InvalidOrder, // qty must be less than the maximum allowed
                    '30005': InvalidOrder, // price exceeds maximum allowed
                    '30007': InvalidOrder, // price exceeds minimum allowed
                    '30008': InvalidOrder, // invalid order_type
                    '30009': ExchangeError, // no position found
                    '30010': InsufficientFunds, // insufficient wallet balance
                    '30011': PermissionDenied, // operation not allowed as position is undergoing liquidation
                    '30012': PermissionDenied, // operation not allowed as position is undergoing ADL
                    '30013': PermissionDenied, // position is in liq or adl status
                    '30014': InvalidOrder, // invalid closing order, qty should not greater than size
                    '30015': InvalidOrder, // invalid closing order, side should be opposite
                    '30016': ExchangeError, // TS and SL must be cancelled first while closing position
                    '30017': InvalidOrder, // estimated fill price cannot be lower than current Buy liq_price
                    '30018': InvalidOrder, // estimated fill price cannot be higher than current Sell liq_price
                    '30019': InvalidOrder, // cannot attach TP/SL params for non-zero position when placing non-opening position order
                    '30020': InvalidOrder, // position already has TP/SL params
                    '30021': InvalidOrder, // cannot afford estimated position_margin
                    '30022': InvalidOrder, // estimated buy liq_price cannot be higher than current mark_price
                    '30023': InvalidOrder, // estimated sell liq_price cannot be lower than current mark_price
                    '30024': InvalidOrder, // cannot set TP/SL/TS for zero-position
                    '30025': InvalidOrder, // trigger price should bigger than 10% of last price
                    '30026': InvalidOrder, // price too high
                    '30027': InvalidOrder, // price set for Take profit should be higher than Last Traded Price
                    '30028': InvalidOrder, // price set for Stop loss should be between Liquidation price and Last Traded Price
                    '30029': InvalidOrder, // price set for Stop loss should be between Last Traded Price and Liquidation price
                    '30030': InvalidOrder, // price set for Take profit should be lower than Last Traded Price
                    '30031': InsufficientFunds, // insufficient available balance for order cost
                    '30032': InvalidOrder, // order has been filled or cancelled
                    '30033': RateLimitExceeded, // The number of stop orders exceeds maximum limit allowed
                    '30034': OrderNotFound, // no order found
                    '30035': RateLimitExceeded, // too fast to cancel
                    '30036': ExchangeError, // the expected position value after order execution exceeds the current risk limit
                    '30037': InvalidOrder, // order already cancelled
                    '30041': ExchangeError, // no position found
                    '30042': InsufficientFunds, // insufficient wallet balance
                    '30043': InvalidOrder, // operation not allowed as position is undergoing liquidation
                    '30044': InvalidOrder, // operation not allowed as position is undergoing AD
                    '30045': InvalidOrder, // operation not allowed as position is not normal status
                    '30049': InsufficientFunds, // insufficient available balance
                    '30050': ExchangeError, // any adjustments made will trigger immediate liquidation
                    '30051': ExchangeError, // due to risk limit, cannot adjust leverage
                    '30052': ExchangeError, // leverage can not less than 1
                    '30054': ExchangeError, // position margin is invalid
                    '30057': ExchangeError, // requested quantity of contracts exceeds risk limit
                    '30063': ExchangeError, // reduce-only rule not satisfied
                    '30067': InsufficientFunds, // insufficient available balance
                    '30068': ExchangeError, // exit value must be positive
                    '30074': InvalidOrder, // can't create the stop order, because you expect the order will be triggered when the LastPrice(or IndexPrice、 MarkPrice, determined by trigger_by) is raising to stop_px, but the LastPrice(or IndexPrice、 MarkPrice) is already equal to or greater than stop_px, please adjust base_price or stop_px
                    '30075': InvalidOrder, // can't create the stop order, because you expect the order will be triggered when the LastPrice(or IndexPrice、 MarkPrice, determined by trigger_by) is falling to stop_px, but the LastPrice(or IndexPrice、 MarkPrice) is already equal to or less than stop_px, please adjust base_price or stop_px
                    '30078': ExchangeError, // {"ret_code":30078,"ret_msg":"","ext_code":"","ext_info":"","result":null,"time_now":"1644853040.916000","rate_limit_status":73,"rate_limit_reset_ms":1644853040912,"rate_limit":75}
                    // '30084': BadRequest, // Isolated not modified, see handleErrors below
                    '33004': AuthenticationError, // apikey already expired
                    '34026': ExchangeError, // the limit is no change
                    '34036': BadRequest, // {"ret_code":34036,"ret_msg":"leverage not modified","ext_code":"","ext_info":"","result":null,"time_now":"1652376449.258918","rate_limit_status":74,"rate_limit_reset_ms":1652376449255,"rate_limit":75}
                    '35015': BadRequest, // {"ret_code":35015,"ret_msg":"Qty not in range","ext_code":"","ext_info":"","result":null,"time_now":"1652277215.821362","rate_limit_status":99,"rate_limit_reset_ms":1652277215819,"rate_limit":100}
                    '340099': ExchangeError, // Server error
                    '3400045': ExchangeError, // Set margin mode failed
                    '3100116': BadRequest, // {"retCode":3100116,"retMsg":"Order quantity below the lower limit 0.01.","result":null,"retExtMap":{"key0":"0.01"}}
                    '3100198': BadRequest, // {"retCode":3100198,"retMsg":"orderLinkId can not be empty.","result":null,"retExtMap":{}}
                    '3200300': InsufficientFunds, // {"retCode":3200300,"retMsg":"Insufficient margin balance.","result":null,"retExtMap":{}}
                },
                'broad': {
                    'Request timeout': RequestTimeout, // {"retCode":10016,"retMsg":"Request timeout, please try again later","result":{},"retExtInfo":{},"time":1675307914985}
                    'unknown orderInfo': OrderNotFound, // {"ret_code":-1,"ret_msg":"unknown orderInfo","ext_code":"","ext_info":"","result":null,"time_now":"1584030414.005545","rate_limit_status":99,"rate_limit_reset_ms":1584030414003,"rate_limit":100}
                    'invalid api_key': AuthenticationError, // {"ret_code":10003,"ret_msg":"invalid api_key","ext_code":"","ext_info":"","result":null,"time_now":"1599547085.415797"}
                    // the below two issues are caused as described: issues/9149#issuecomment-1146559498, when response is such:  {"ret_code":130021,"ret_msg":"oc_diff[1707966351], new_oc[1707966351] with ob[....]+AB[....]","ext_code":"","ext_info":"","result":null,"time_now":"1658395300.872766","rate_limit_status":99,"rate_limit_reset_ms":1658395300855,"rate_limit":100}
                    'oc_diff': InsufficientFunds,
                    'new_oc': InsufficientFunds,
                    'openapi sign params error!': AuthenticationError, // {"retCode":10001,"retMsg":"empty value: apiTimestamp[] apiKey[] apiSignature[xxxxxxxxxxxxxxxxxxxxxxx]: openapi sign params error!","result":null,"retExtInfo":null,"time":1664789597123}
                },
            },
            'precisionMode': TICK_SIZE,
            'options': {
                'enableUnifiedMargin': undefined,
                'enableUnifiedAccount': undefined,
                'createMarketBuyOrderRequiresPrice': true,
                'createUnifiedMarginAccount': false,
                'defaultType': 'swap',  // 'swap', 'future', 'option', 'spot'
                'defaultSubType': 'linear',  // 'linear', 'inverse'
                'defaultSettle': 'USDT', // USDC for USDC settled markets
                'code': 'BTC',
                'recvWindow': 5 * 1000, // 5 sec default
                'timeDifference': 0, // the difference between system clock and exchange server clock
                'adjustForTimeDifference': false, // controls the adjustment logic upon instantiation
                'loadAllOptions': false, // load all possible option markets, adds signficant load time
                'loadExpiredOptions': false, // loads expired options, to load all possible expired options set loadAllOptions to true
                'brokerId': 'CCXT',
                'accountsByType': {
                    'spot': 'SPOT',
                    'margin': 'SPOT',
                    'future': 'CONTRACT',
                    'swap': 'CONTRACT',
                    'option': 'OPTION',
                    'investment': 'INVESTMENT',
                    'unified': 'UNIFIED',
                    'funding': 'FUND',
                    'fund': 'FUND',
                    'contract': 'CONTRACT',
                },
                'accountsById': {
                    'SPOT': 'spot',
                    'MARGIN': 'spot',
                    'CONTRACT': 'contract',
                    'OPTION': 'option',
                    'INVESTMENT': 'investment',
                    'UNIFIED': 'unified',
                    'FUND': 'fund',
                },
                'networks': {
                    'ERC20': 'ETH',
                    'TRC20': 'TRX',
                    'BEP20': 'BSC',
                    'OMNI': 'OMNI',
                    'SPL': 'SOL',
                },
                'networksById': {
                    'ETH': 'ERC20',
                    'TRX': 'TRC20',
                    'BSC': 'BEP20',
                    'OMNI': 'OMNI',
                    'SPL': 'SOL',
                },
                'defaultNetwork': 'ERC20',
                'defaultNetworks': {
                    'USDT': 'TRC20',
                },
                'intervals': {
                    '5m': '5min',
                    '15m': '15min',
                    '30m': '30min',
                    '1h': '1h',
                    '4h': '4h',
                    '1d': '1d',
                },
            },
            'fees': {
                'trading': {
                    'feeSide': 'get',
                    'tierBased': true,
                    'percentage': true,
                    'taker': 0.00075,
                    'maker': 0.0001,
                },
                'funding': {
                    'tierBased': false,
                    'percentage': false,
                    'withdraw': {},
                    'deposit': {},
                },
            },
        });
    }

    isUsingForcedProxy (params = {}, api = 'public') {
        if (api === 'private') {
            return true;
        }
        return false;
    }

    nonce () {
        return this.milliseconds () - this.options['timeDifference'];
    }

    addPaginationCursorToResult (response) {
        const result = this.safeValue (response, 'result', {});
        const data = this.safeValueN (result, [ 'list', 'rows', 'data', 'dataList' ], []);
        const paginationCursor = this.safeString2 (result, 'nextPageCursor', 'cursor');
        const dataLength = data.length;
        if ((paginationCursor !== undefined) && (dataLength > 0)) {
            const first = data[0];
            first['nextPageCursor'] = paginationCursor;
            data[0] = first;
        }
        return data;
    }

    async isUnifiedEnabled (params = {}) {
        // The API key of user id must own one of permissions will be allowed to call following API endpoints.
        // SUB UID: "Account Transfer"
        // MASTER UID: "Account Transfer", "Subaccount Transfer", "Withdrawal"
        const enableUnifiedMargin = this.safeValue (this.options, 'enableUnifiedMargin');
        const enableUnifiedAccount = this.safeValue (this.options, 'enableUnifiedAccount');
        if (enableUnifiedMargin === undefined || enableUnifiedAccount === undefined) {
            const response = await this.privateGetV5UserQueryApi (params);
            //
            //     {
            //         "retCode": 0,
            //         "retMsg": "",
            //         "result": {
            //             "id": "13770661",
            //             "note": "XXXXXX",
            //             "apiKey": "XXXXXX",
            //             "readOnly": 0,
            //             "secret": "",
            //             "permissions": {
            //                 "ContractTrade": [...],
            //                 "Spot": [...],
            //                 "Wallet": [...],
            //                 "Options": [...],
            //                 "Derivatives": [...],
            //                 "CopyTrading": [...],
            //                 "BlockTrade": [...],
            //                 "Exchange": [...],
            //                 "NFT": [...],
            //             },
            //             "ips": [...],
            //             "type": 1,
            //             "deadlineDay": 83,
            //             "expiredAt": "2023-05-15T03:21:05Z",
            //             "createdAt": "2022-10-16T02:24:40Z",
            //             "unified": 0,
            //             "uta": 0,
            //             "userID": 24600000,
            //             "inviterID": 0,
            //             "vipLevel": "No VIP",
            //             "mktMakerLevel": "0",
            //             "affiliateID": 0,
            //             "rsaPublicKey": "",
            //             "isMaster": false
            //         },
            //         "retExtInfo": {},
            //         "time": 1676891757649
            //     }
            //
            const result = this.safeValue (response, 'result', {});
            this.options['enableUnifiedMargin'] = this.safeInteger (result, 'unified') === 1;
            this.options['enableUnifiedAccount'] = this.safeInteger (result, 'uta') === 1;
        }
        return [ this.options['enableUnifiedMargin'], this.options['enableUnifiedAccount'] ];
    }

    async upgradeUnifiedTradeAccount (params = {}) {
        return await this.privatePostV5AccountUpgradeToUta (params);
    }

    convertExpireDate (date) {
        // parse YYMMDD to timestamp
        const year = date.slice (0, 2);
        const month = date.slice (2, 4);
        const day = date.slice (4, 6);
        const reconstructedDate = '20' + year + '-' + month + '-' + day + 'T00:00:00Z';
        return reconstructedDate;
    }

    convertExpireDateToMarketIdDate (date) {
        // parse 231229 to 29DEC23
        const year = date.slice (0, 2);
        const monthRaw = date.slice (2, 4);
        let month = undefined;
        const day = date.slice (4, 6);
        if (monthRaw === '01') {
            month = 'JAN';
        } else if (monthRaw === '02') {
            month = 'FEB';
        } else if (monthRaw === '03') {
            month = 'MAR';
        } else if (monthRaw === '04') {
            month = 'APR';
        } else if (monthRaw === '05') {
            month = 'MAY';
        } else if (monthRaw === '06') {
            month = 'JUN';
        } else if (monthRaw === '07') {
            month = 'JUL';
        } else if (monthRaw === '08') {
            month = 'AUG';
        } else if (monthRaw === '09') {
            month = 'SEP';
        } else if (monthRaw === '10') {
            month = 'OCT';
        } else if (monthRaw === '11') {
            month = 'NOV';
        } else if (monthRaw === '12') {
            month = 'DEC';
        }
        const reconstructedDate = day + month + year;
        return reconstructedDate;
    }

    convertMarketIdExpireDate (date) {
        // parse 22JAN23 to 230122
        const monthMappping = {
            'JAN': '01',
            'FEB': '02',
            'MAR': '03',
            'APR': '04',
            'MAY': '05',
            'JUN': '06',
            'JUL': '07',
            'AUG': '08',
            'SEP': '09',
            'OCT': '10',
            'NOV': '11',
            'DEC': '12',
        };
        const year = date.slice (0, 2);
        const monthName = date.slice (2, 5);
        const month = this.safeString (monthMappping, monthName);
        const day = date.slice (5, 7);
        const reconstructedDate = day + month + year;
        return reconstructedDate;
    }

    createExpiredOptionMarket (symbol) {
        // support expired option contracts
        const quote = 'USD';
        const settle = 'USDC';
        const optionParts = symbol.split ('-');
        const symbolBase = symbol.split ('/');
        let base = undefined;
        let expiry = undefined;
        if (symbol.indexOf ('/') > -1) {
            base = this.safeString (symbolBase, 0);
            expiry = this.safeString (optionParts, 1);
        } else {
            base = this.safeString (optionParts, 0);
            expiry = this.convertMarketIdExpireDate (this.safeString (optionParts, 1));
        }
        const strike = this.safeString (optionParts, 2);
        const optionType = this.safeString (optionParts, 3);
        const datetime = this.convertExpireDate (expiry);
        const timestamp = this.parse8601 (datetime);
        return {
            'id': base + '-' + this.convertExpireDateToMarketIdDate (expiry) + '-' + strike + '-' + optionType,
            'symbol': base + '/' + quote + ':' + settle + '-' + expiry + '-' + strike + '-' + optionType,
            'base': base,
            'quote': quote,
            'settle': settle,
            'baseId': base,
            'quoteId': quote,
            'settleId': settle,
            'active': false,
            'type': 'option',
            'linear': undefined,
            'inverse': undefined,
            'spot': false,
            'swap': false,
            'future': false,
            'option': true,
            'margin': false,
            'contract': true,
            'contractSize': undefined,
            'expiry': timestamp,
            'expiryDatetime': datetime,
            'optionType': (optionType === 'C') ? 'call' : 'put',
            'strike': this.parseNumber (strike),
            'precision': {
                'amount': undefined,
                'price': undefined,
            },
            'limits': {
                'amount': {
                    'min': undefined,
                    'max': undefined,
                },
                'price': {
                    'min': undefined,
                    'max': undefined,
                },
                'cost': {
                    'min': undefined,
                    'max': undefined,
                },
            },
            'info': undefined,
        };
    }

    market (symbol) {
        if (this.markets === undefined) {
            throw new ExchangeError (this.id + ' markets not loaded');
        }
        if (typeof symbol === 'string') {
            if (symbol in this.markets) {
                return this.markets[symbol];
            } else if (symbol in this.markets_by_id) {
                const markets = this.markets_by_id[symbol];
                let defaultType = this.safeString2 (this.options, 'defaultType', 'defaultSubType', 'spot');
                if (defaultType === 'future') {
                    defaultType = 'contract';
                }
                for (let i = 0; i < markets.length; i++) {
                    const market = markets[i];
                    if (market[defaultType]) {
                        return market;
                    }
                }
                return markets[0];
            } else if ((symbol.indexOf ('-C') > -1) || (symbol.indexOf ('-P') > -1)) {
                return this.createExpiredOptionMarket (symbol);
            }
        }
        throw new BadSymbol (this.id + ' does not have market symbol ' + symbol);
    }

    safeMarket (marketId = undefined, market = undefined, delimiter = undefined, marketType = undefined) {
        const isOption = (marketId !== undefined) && ((marketId.indexOf ('-C') > -1) || (marketId.indexOf ('-P') > -1));
        if (isOption && !(marketId in this.markets_by_id)) {
            // handle expired option contracts
            return this.createExpiredOptionMarket (marketId);
        }
        return super.safeMarket (marketId, market, delimiter, marketType);
    }

    getBybitType (method, market, params = {}) {
        let type = undefined;
        [ type, params ] = this.handleMarketTypeAndParams (method, market, params);
        let subType = undefined;
        [ subType, params ] = this.handleSubTypeAndParams (method, market, params);
        if (type === 'option' || type === 'spot') {
            return [ type, params ];
        }
        return [ subType, params ];
    }

    async fetchTime (params = {}) {
        /**
         * @method
         * @name bybit#fetchTime
         * @description fetches the current integer timestamp in milliseconds from the exchange server
         * @see https://bybit-exchange.github.io/docs/v5/market/time
         * @param {object} [params] extra parameters specific to the bybit api endpoint
         * @returns {int} the current integer timestamp in milliseconds from the exchange server
         */
        const response = await this.publicGetV5MarketTime (params);
        //
        //    {
        //         "retCode": "0",
        //         "retMsg": "OK",
        //         "result": {
        //             "timeSecond": "1666879482",
        //             "timeNano": "1666879482792685914"
        //         },
        //         "retExtInfo": {},
        //         "time": "1666879482792"
        //     }
        //
        return this.safeInteger (response, 'time');
    }

    async fetchCurrencies (params = {}) {
        /**
         * @method
         * @name bybit#fetchCurrencies
         * @description fetches all available currencies on an exchange
         * @see https://bybit-exchange.github.io/docs/v5/asset/coin-info
         * @param {object} [params] extra parameters specific to the bybit api endpoint
         * @returns {object} an associative dictionary of currencies
         */
        if (!this.checkRequiredCredentials (false)) {
            return undefined;
        }
        const response = await this.privateGetV5AssetCoinQueryInfo (params);
        //
        //     {
        //         "retCode": 0,
        //         "retMsg": "",
        //         "result": {
        //             "rows": [
        //                 {
        //                     "name": "BTC",
        //                     "coin": "BTC",
        //                     "remainAmount": "150",
        //                     "chains": [
        //                         {
        //                             "chainType": "BTC",
        //                             "confirmation": "10000",
        //                             "withdrawFee": "0.0005",
        //                             "depositMin": "0.0005",
        //                             "withdrawMin": "0.001",
        //                             "chain": "BTC",
        //                             "chainDeposit": "1",
        //                             "chainWithdraw": "1",
        //                             "minAccuracy": "8"
        //                         }
        //                     ]
        //                 }
        //             ]
        //         },
        //         "retExtInfo": {},
        //         "time": 1672194582264
        //     }
        //
        const data = this.safeValue (response, 'result', []);
        const rows = this.safeValue (data, 'rows', []);
        const result = {};
        for (let i = 0; i < rows.length; i++) {
            const currency = rows[i];
            const currencyId = this.safeString (currency, 'coin');
            const code = this.safeCurrencyCode (currencyId);
            const name = this.safeString (currency, 'name');
            const chains = this.safeValue (currency, 'chains', []);
            const networks = {};
            let minPrecision = undefined;
            let minWithdrawFeeString = undefined;
            let minWithdrawString = undefined;
            let minDepositString = undefined;
            let isTokenDepositable = false;
            let isTokenWithdrawable = false;
            for (let j = 0; j < chains.length; j++) {
                const chain = chains[j];
                const networkId = this.safeString (chain, 'chain');
                const networkCode = this.networkIdToCode (networkId);
                const precision = this.parseNumber (this.parsePrecision (this.safeString (chain, 'minAccuracy')));
                minPrecision = (minPrecision === undefined) ? precision : Math.min (minPrecision, precision);
                const isDepositEnabled = this.safeInteger (chain, 'chainDeposit') === 1;
                const isWithdrawalEnabled = this.safeInteger (chain, 'chainWithdraw') === 1;
                isTokenDepositable = isDepositEnabled || isTokenDepositable;
                isTokenWithdrawable = isWithdrawalEnabled || isTokenWithdrawable;
                const withdrawFeeString = this.safeString (chain, 'withdrawFee');
                if (withdrawFeeString !== undefined) {
                    minWithdrawFeeString = (minWithdrawFeeString === undefined) ? withdrawFeeString : Precise.stringMin (withdrawFeeString, minWithdrawFeeString);
                }
                const minNetworkWithdrawString = this.safeString (chain, 'withdrawMin');
                if (minNetworkWithdrawString !== undefined) {
                    minWithdrawString = (minWithdrawString === undefined) ? minNetworkWithdrawString : Precise.stringMin (minNetworkWithdrawString, minWithdrawString);
                }
                const minNetworkDepositString = this.safeString (chain, 'depositMin');
                if (minNetworkDepositString !== undefined) {
                    minDepositString = (minDepositString === undefined) ? minNetworkDepositString : Precise.stringMin (minNetworkDepositString, minDepositString);
                }
                networks[networkCode] = {
                    'info': chain,
                    'id': networkId,
                    'network': networkCode,
                    'active': isDepositEnabled && isWithdrawalEnabled,
                    'deposit': isDepositEnabled,
                    'withdraw': isWithdrawalEnabled,
                    'fee': this.parseNumber (withdrawFeeString),
                    'precision': precision,
                    'limits': {
                        'withdraw': {
                            'min': this.parseNumber (minNetworkWithdrawString),
                            'max': undefined,
                        },
                        'deposit': {
                            'min': this.parseNumber (minNetworkDepositString),
                            'max': undefined,
                        },
                    },
                };
            }
            result[code] = {
                'info': currency,
                'code': code,
                'id': currencyId,
                'name': name,
                'active': isTokenDepositable && isTokenWithdrawable,
                'deposit': isTokenDepositable,
                'withdraw': isTokenWithdrawable,
                'fee': this.parseNumber (minWithdrawFeeString),
                'precision': minPrecision,
                'limits': {
                    'amount': {
                        'min': undefined,
                        'max': undefined,
                    },
                    'withdraw': {
                        'min': this.parseNumber (minWithdrawString),
                        'max': undefined,
                    },
                    'deposit': {
                        'min': this.parseNumber (minDepositString),
                        'max': undefined,
                    },
                },
                'networks': networks,
            };
        }
        return result;
    }

    async fetchMarkets (params = {}) {
        /**
         * @method
         * @name bybit#fetchMarkets
         * @description retrieves data on all markets for bybit
         * @see https://bybit-exchange.github.io/docs/v5/market/instrument
         * @param {object} [params] extra parameters specific to the exchange api endpoint
         * @returns {object[]} an array of objects representing market data
         */
        if (this.options['adjustForTimeDifference']) {
            await this.loadTimeDifference ();
        }
        const promisesUnresolved = [
            this.fetchSpotMarkets (params),
            this.fetchFutureMarkets ({ 'category': 'linear' }),
            this.fetchFutureMarkets ({ 'category': 'inverse' }),
            this.fetchOptionMarkets ({ 'baseCoin': 'BTC' }),
            this.fetchOptionMarkets ({ 'baseCoin': 'ETH' }),
            this.fetchOptionMarkets ({ 'baseCoin': 'SOL' }),
        ];
        const promises = await Promise.all (promisesUnresolved);
        const spotMarkets = promises[0];
        const linearMarkets = promises[1];
        const inverseMarkets = promises[2];
        const btcOptionMarkets = promises[3];
        const ethOptionMarkets = promises[4];
        const solOptionMarkets = promises[5];
        const futureMarkets = this.arrayConcat (linearMarkets, inverseMarkets);
        let optionMarkets = this.arrayConcat (btcOptionMarkets, ethOptionMarkets);
        optionMarkets = this.arrayConcat (optionMarkets, solOptionMarkets);
        const derivativeMarkets = this.arrayConcat (futureMarkets, optionMarkets);
        return this.arrayConcat (spotMarkets, derivativeMarkets);
    }

    async fetchSpotMarkets (params) {
        const request = {
            'category': 'spot',
        };
        const response = await this.publicGetV5MarketInstrumentsInfo (this.extend (request, params));
        //
        //     {
        //         "retCode": 0,
        //         "retMsg": "OK",
        //         "result": {
        //             "category": "spot",
        //             "list": [
        //                 {
        //                     "symbol": "BTCUSDT",
        //                     "baseCoin": "BTC",
        //                     "quoteCoin": "USDT",
        //                     "innovation": "0",
        //                     "status": "Trading",
        //                     "lotSizeFilter": {
        //                         "basePrecision": "0.000001",
        //                         "quotePrecision": "0.00000001",
        //                         "minOrderQty": "0.00004",
        //                         "maxOrderQty": "63.01197227",
        //                         "minOrderAmt": "1",
        //                         "maxOrderAmt": "100000"
        //                     },
        //                     "priceFilter": {
        //                         "tickSize": "0.01"
        //                     }
        //                 }
        //             ]
        //         },
        //         "retExtInfo": {},
        //         "time": 1672712468011
        //     }
        //
        const responseResult = this.safeValue (response, 'result', {});
        const markets = this.safeValue (responseResult, 'list', []);
        const result = [];
        const takerFee = this.parseNumber ('0.001');
        const makerFee = this.parseNumber ('0.001');
        for (let i = 0; i < markets.length; i++) {
            const market = markets[i];
            const id = this.safeString (market, 'symbol');
            const baseId = this.safeString (market, 'baseCoin');
            const quoteId = this.safeString (market, 'quoteCoin');
            const base = this.safeCurrencyCode (baseId);
            const quote = this.safeCurrencyCode (quoteId);
            const symbol = base + '/' + quote;
            const status = this.safeString (market, 'status');
            const active = (status === 'Trading');
            const lotSizeFilter = this.safeValue (market, 'lotSizeFilter');
            const priceFilter = this.safeValue (market, 'priceFilter');
            const quotePrecision = this.safeNumber (lotSizeFilter, 'quotePrecision');
            result.push ({
                'id': id,
                'symbol': symbol,
                'base': base,
                'quote': quote,
                'settle': undefined,
                'baseId': baseId,
                'quoteId': quoteId,
                'settleId': undefined,
                'type': 'spot',
                'spot': true,
                'margin': undefined,
                'swap': false,
                'future': false,
                'option': false,
                'active': active,
                'contract': false,
                'linear': undefined,
                'inverse': undefined,
                'taker': takerFee,
                'maker': makerFee,
                'contractSize': undefined,
                'expiry': undefined,
                'expiryDatetime': undefined,
                'strike': undefined,
                'optionType': undefined,
                'precision': {
                    'amount': this.safeNumber (lotSizeFilter, 'basePrecision'),
                    'price': this.safeNumber (priceFilter, 'tickSize', quotePrecision),
                },
                'limits': {
                    'leverage': {
                        'min': this.parseNumber ('1'),
                        'max': undefined,
                    },
                    'amount': {
                        'min': this.safeNumber (lotSizeFilter, 'minOrderQty'),
                        'max': this.safeNumber (lotSizeFilter, 'maxOrderQty'),
                    },
                    'price': {
                        'min': undefined,
                        'max': undefined,
                    },
                    'cost': {
                        'min': this.safeNumber (lotSizeFilter, 'minOrderAmt'),
                        'max': this.safeNumber (lotSizeFilter, 'maxOrderAmt'),
                    },
                },
                'created': undefined,
                'info': market,
            });
        }
        return result;
    }

    async fetchFutureMarkets (params) {
        params = this.extend (params);
        params['limit'] = 1000; // minimize number of requests
        const response = await this.publicGetV5MarketInstrumentsInfo (params);
        const data = this.safeValue (response, 'result', {});
        let markets = this.safeValue (data, 'list', []);
        let paginationCursor = this.safeString (data, 'nextPageCursor');
        if (paginationCursor !== undefined) {
            while (paginationCursor !== undefined) {
                params['cursor'] = paginationCursor;
                const responseInner = await this.publicGetV5MarketInstrumentsInfo (params);
                const dataNew = this.safeValue (responseInner, 'result', {});
                const rawMarkets = this.safeValue (dataNew, 'list', []);
                const rawMarketsLength = rawMarkets.length;
                if (rawMarketsLength === 0) {
                    break;
                }
                markets = this.arrayConcat (rawMarkets, markets);
                paginationCursor = this.safeString (dataNew, 'nextPageCursor');
            }
        }
        //
        //     {
        //         "retCode": 0,
        //         "retMsg": "OK",
        //         "result": {
        //             "category": "linear",
        //             "list": [
        //                 {
        //                     "symbol": "BTCUSDT",
        //                     "contractType": "LinearPerpetual",
        //                     "status": "Trading",
        //                     "baseCoin": "BTC",
        //                     "quoteCoin": "USDT",
        //                     "launchTime": "1585526400000",
        //                     "deliveryTime": "0",
        //                     "deliveryFeeRate": "",
        //                     "priceScale": "2",
        //                     "leverageFilter": {
        //                         "minLeverage": "1",
        //                         "maxLeverage": "100.00",
        //                         "leverageStep": "0.01"
        //                     },
        //                     "priceFilter": {
        //                         "minPrice": "0.50",
        //                         "maxPrice": "999999.00",
        //                         "tickSize": "0.50"
        //                     },
        //                     "lotSizeFilter": {
        //                         "maxOrderQty": "100.000",
        //                         "minOrderQty": "0.001",
        //                         "qtyStep": "0.001",
        //                         "postOnlyMaxOrderQty": "1000.000"
        //                     },
        //                     "unifiedMarginTrade": true,
        //                     "fundingInterval": 480,
        //                     "settleCoin": "USDT"
        //                 }
        //             ],
        //             "nextPageCursor": ""
        //         },
        //         "retExtInfo": {},
        //         "time": 1672712495660
        //     }
        //
        const result = [];
        let category = this.safeString (data, 'category');
        for (let i = 0; i < markets.length; i++) {
            const market = markets[i];
            if (category === undefined) {
                category = this.safeString (market, 'category');
            }
            const linear = (category === 'linear');
            const inverse = (category === 'inverse');
            const contractType = this.safeString (market, 'contractType');
            const inverseFutures = (contractType === 'InverseFutures');
            const linearFutures = (contractType === 'LinearFutures');
            const linearPerpetual = (contractType === 'LinearPerpetual');
            const inversePerpetual = (contractType === 'InversePerpetual');
            const id = this.safeString (market, 'symbol');
            const baseId = this.safeString (market, 'baseCoin');
            const quoteId = this.safeString (market, 'quoteCoin');
            const defaultSettledId = linear ? quoteId : baseId;
            const settleId = this.safeString (market, 'settleCoin', defaultSettledId);
            const base = this.safeCurrencyCode (baseId);
            const quote = this.safeCurrencyCode (quoteId);
            let settle = undefined;
            if (linearPerpetual && (settleId === 'USD')) {
                settle = 'USDC';
            } else {
                settle = this.safeCurrencyCode (settleId);
            }
            let symbol = base + '/' + quote;
            const lotSizeFilter = this.safeValue (market, 'lotSizeFilter', {});
            const priceFilter = this.safeValue (market, 'priceFilter', {});
            const leverage = this.safeValue (market, 'leverageFilter', {});
            const status = this.safeString (market, 'status');
            const swap = linearPerpetual || inversePerpetual;
            const future = inverseFutures || linearFutures;
            let type = undefined;
            if (swap) {
                type = 'swap';
            } else if (future) {
                type = 'future';
            }
            let expiry = undefined;
            // some swaps have deliveryTime meaning delisting time
            if (!swap) {
                expiry = this.omitZero (this.safeString (market, 'deliveryTime'));
                if (expiry !== undefined) {
                    expiry = parseInt (expiry);
                }
            }
            const expiryDatetime = this.iso8601 (expiry);
            symbol = symbol + ':' + settle;
            if (expiry !== undefined) {
                symbol = symbol + '-' + this.yymmdd (expiry);
            }
            const contractSize = inverse ? this.safeNumber2 (lotSizeFilter, 'minTradingQty', 'minOrderQty') : this.parseNumber ('1');
            result.push ({
                'id': id,
                'symbol': symbol,
                'base': base,
                'quote': quote,
                'settle': settle,
                'baseId': baseId,
                'quoteId': quoteId,
                'settleId': settleId,
                'type': type,
                'spot': false,
                'margin': undefined,
                'swap': swap,
                'future': future,
                'option': false,
                'active': (status === 'Trading'),
                'contract': true,
                'linear': linear,
                'inverse': inverse,
                'taker': this.safeNumber (market, 'takerFee', this.parseNumber ('0.0006')),
                'maker': this.safeNumber (market, 'makerFee', this.parseNumber ('0.0001')),
                'contractSize': contractSize,
                'expiry': expiry,
                'expiryDatetime': expiryDatetime,
                'strike': undefined,
                'optionType': undefined,
                'precision': {
                    'amount': this.safeNumber (lotSizeFilter, 'qtyStep'),
                    'price': this.safeNumber (priceFilter, 'tickSize'),
                },
                'limits': {
                    'leverage': {
                        'min': this.safeNumber (leverage, 'minLeverage'),
                        'max': this.safeNumber (leverage, 'maxLeverage'),
                    },
                    'amount': {
                        'min': this.safeNumber2 (lotSizeFilter, 'minTradingQty', 'minOrderQty'),
                        'max': this.safeNumber2 (lotSizeFilter, 'maxTradingQty', 'maxOrderQty'),
                    },
                    'price': {
                        'min': this.safeNumber (priceFilter, 'minPrice'),
                        'max': this.safeNumber (priceFilter, 'maxPrice'),
                    },
                    'cost': {
                        'min': undefined,
                        'max': undefined,
                    },
                },
                'created': this.safeInteger (market, 'launchTime'),
                'info': market,
            });
        }
        return result;
    }

    async fetchOptionMarkets (params) {
        const request = {
            'category': 'option',
        };
        const response = await this.publicGetV5MarketInstrumentsInfo (this.extend (request, params));
        const data = this.safeValue (response, 'result', {});
        let markets = this.safeValue (data, 'list', []);
        if (this.options['loadAllOptions']) {
            request['limit'] = 1000;
            let paginationCursor = this.safeString (data, 'nextPageCursor');
            if (paginationCursor !== undefined) {
                while (paginationCursor !== undefined) {
                    request['cursor'] = paginationCursor;
                    const responseInner = await this.publicGetV5MarketInstrumentsInfo (this.extend (request, params));
                    const dataNew = this.safeValue (responseInner, 'result', {});
                    const rawMarkets = this.safeValue (dataNew, 'list', []);
                    const rawMarketsLength = rawMarkets.length;
                    if (rawMarketsLength === 0) {
                        break;
                    }
                    markets = this.arrayConcat (rawMarkets, markets);
                    paginationCursor = this.safeString (dataNew, 'nextPageCursor');
                }
            }
        }
        //
        //     {
        //         "retCode": 0,
        //         "retMsg": "success",
        //         "result": {
        //             "category": "option",
        //             "nextPageCursor": "0%2C2",
        //             "list": [
        //                 {
        //                     "symbol": "BTC-29DEC23-80000-C",
        //                     "status": "Trading",
        //                     "baseCoin": "BTC",
        //                     "quoteCoin": "USD",
        //                     "settleCoin": "USDC",
        //                     "optionsType": "Call",
        //                     "launchTime": "1688630400000",
        //                     "deliveryTime": "1703836800000",
        //                     "deliveryFeeRate": "0.00015",
        //                     "priceFilter": {
        //                         "minPrice": "5",
        //                         "maxPrice": "10000000",
        //                         "tickSize": "5"
        //                     },
        //                     "lotSizeFilter": {
        //                         "maxOrderQty": "500",
        //                         "minOrderQty": "0.01",
        //                         "qtyStep": "0.01"
        //                     }
        //                 },
        //             ]
        //         },
        //         "retExtInfo": {},
        //         "time": 1688873094448
        //     }
        //
        const result = [];
        for (let i = 0; i < markets.length; i++) {
            const market = markets[i];
            const id = this.safeString (market, 'symbol');
            const baseId = this.safeString (market, 'baseCoin');
            const quoteId = this.safeString (market, 'quoteCoin');
            const settleId = this.safeString (market, 'settleCoin');
            const base = this.safeCurrencyCode (baseId);
            const quote = this.safeCurrencyCode (quoteId);
            const settle = this.safeCurrencyCode (settleId);
            const lotSizeFilter = this.safeValue (market, 'lotSizeFilter', {});
            const priceFilter = this.safeValue (market, 'priceFilter', {});
            const status = this.safeString (market, 'status');
            const expiry = this.safeInteger (market, 'deliveryTime');
            const splitId = id.split ('-');
            const strike = this.safeString (splitId, 2);
            const optionLetter = this.safeString (splitId, 3);
            const isActive = (status === 'Trading');
            if (isActive || (this.options['loadAllOptions']) || (this.options['loadExpiredOptions'])) {
                result.push ({
                    'id': id,
                    'symbol': base + '/' + quote + ':' + settle + '-' + this.yymmdd (expiry) + '-' + strike + '-' + optionLetter,
                    'base': base,
                    'quote': quote,
                    'settle': settle,
                    'baseId': baseId,
                    'quoteId': quoteId,
                    'settleId': settleId,
                    'type': 'option',
                    'spot': false,
                    'margin': false,
                    'swap': false,
                    'future': false,
                    'option': true,
                    'active': isActive,
                    'contract': true,
                    'linear': undefined,
                    'inverse': undefined,
                    'taker': this.safeNumber (market, 'takerFee', this.parseNumber ('0.0006')),
                    'maker': this.safeNumber (market, 'makerFee', this.parseNumber ('0.0001')),
                    'contractSize': this.safeNumber (lotSizeFilter, 'minOrderQty'),
                    'expiry': expiry,
                    'expiryDatetime': this.iso8601 (expiry),
                    'strike': this.parseNumber (strike),
                    'optionType': this.safeStringLower (market, 'optionsType'),
                    'precision': {
                        'amount': this.safeNumber (lotSizeFilter, 'qtyStep'),
                        'price': this.safeNumber (priceFilter, 'tickSize'),
                    },
                    'limits': {
                        'leverage': {
                            'min': undefined,
                            'max': undefined,
                        },
                        'amount': {
                            'min': this.safeNumber (lotSizeFilter, 'minOrderQty'),
                            'max': this.safeNumber (lotSizeFilter, 'maxOrderQty'),
                        },
                        'price': {
                            'min': this.safeNumber (priceFilter, 'minPrice'),
                            'max': this.safeNumber (priceFilter, 'maxPrice'),
                        },
                        'cost': {
                            'min': undefined,
                            'max': undefined,
                        },
                    },
                    'created': this.safeInteger (market, 'launchTime'),
                    'info': market,
                });
            }
        }
        return result;
    }

    parseTicker (ticker, market = undefined) {
        //
        // spot
        //
        //     {
        //         "symbol": "BTCUSDT",
        //         "bid1Price": "20517.96",
        //         "bid1Size": "2",
        //         "ask1Price": "20527.77",
        //         "ask1Size": "1.862172",
        //         "lastPrice": "20533.13",
        //         "prevPrice24h": "20393.48",
        //         "price24hPcnt": "0.0068",
        //         "highPrice24h": "21128.12",
        //         "lowPrice24h": "20318.89",
        //         "turnover24h": "243765620.65899866",
        //         "volume24h": "11801.27771",
        //         "usdIndexPrice": "20784.12009279"
        //     }
        //
        // linear/inverse
        //
        //     {
        //         "symbol": "BTCUSD",
        //         "lastPrice": "16597.00",
        //         "indexPrice": "16598.54",
        //         "markPrice": "16596.00",
        //         "prevPrice24h": "16464.50",
        //         "price24hPcnt": "0.008047",
        //         "highPrice24h": "30912.50",
        //         "lowPrice24h": "15700.00",
        //         "prevPrice1h": "16595.50",
        //         "openInterest": "373504107",
        //         "openInterestValue": "22505.67",
        //         "turnover24h": "2352.94950046",
        //         "volume24h": "49337318",
        //         "fundingRate": "-0.001034",
        //         "nextFundingTime": "1672387200000",
        //         "predictedDeliveryPrice": "",
        //         "basisRate": "",
        //         "deliveryFeeRate": "",
        //         "deliveryTime": "0",
        //         "ask1Size": "1",
        //         "bid1Price": "16596.00",
        //         "ask1Price": "16597.50",
        //         "bid1Size": "1"
        //     }
        //
        // option
        //
        //     {
        //         "symbol": "BTC-30DEC22-18000-C",
        //         "bid1Price": "0",
        //         "bid1Size": "0",
        //         "bid1Iv": "0",
        //         "ask1Price": "435",
        //         "ask1Size": "0.66",
        //         "ask1Iv": "5",
        //         "lastPrice": "435",
        //         "highPrice24h": "435",
        //         "lowPrice24h": "165",
        //         "markPrice": "0.00000009",
        //         "indexPrice": "16600.55",
        //         "markIv": "0.7567",
        //         "underlyingPrice": "16590.42",
        //         "openInterest": "6.3",
        //         "turnover24h": "2482.73",
        //         "volume24h": "0.15",
        //         "totalVolume": "99",
        //         "totalTurnover": "1967653",
        //         "delta": "0.00000001",
        //         "gamma": "0.00000001",
        //         "vega": "0.00000004",
        //         "theta": "-0.00000152",
        //         "predictedDeliveryPrice": "0",
        //         "change24h": "86"
        //     }
        //
        const isSpot = this.safeString (ticker, 'openInterestValue') === undefined;
        const timestamp = this.safeInteger (ticker, 'time');
        const marketId = this.safeString (ticker, 'symbol');
        const type = isSpot ? 'spot' : 'contract';
        market = this.safeMarket (marketId, market, undefined, type);
        const symbol = this.safeSymbol (marketId, market, undefined, type);
        const last = this.safeString (ticker, 'lastPrice');
        const open = this.safeString (ticker, 'prevPrice24h');
        let percentage = this.safeString (ticker, 'price24hPcnt');
        percentage = Precise.stringMul (percentage, '100');
        const quoteVolume = this.safeString (ticker, 'turnover24h');
        const baseVolume = this.safeString (ticker, 'volume24h');
        const bid = this.safeString (ticker, 'bid1Price');
        const ask = this.safeString (ticker, 'ask1Price');
        const high = this.safeString (ticker, 'highPrice24h');
        const low = this.safeString (ticker, 'lowPrice24h');
        return this.safeTicker ({
            'symbol': symbol,
            'timestamp': timestamp,
            'datetime': this.iso8601 (timestamp),
            'high': high,
            'low': low,
            'bid': bid,
            'bidVolume': this.safeString2 (ticker, 'bidSize', 'bid1Size'),
            'ask': ask,
            'askVolume': this.safeString2 (ticker, 'askSize', 'ask1Size'),
            'vwap': undefined,
            'open': open,
            'close': last,
            'last': last,
            'previousClose': undefined,
            'change': undefined,
            'percentage': percentage,
            'average': undefined,
            'baseVolume': baseVolume,
            'quoteVolume': quoteVolume,
            'info': ticker,
        }, market);
    }

    async fetchTicker (symbol: string, params = {}) {
        /**
         * @method
         * @name bybit#fetchTicker
         * @description fetches a price ticker, a statistical calculation with the information calculated over the past 24 hours for a specific market
         * @see https://bybit-exchange.github.io/docs/v5/market/tickers
         * @param {string} symbol unified symbol of the market to fetch the ticker for
         * @param {object} [params] extra parameters specific to the bybit api endpoint
         * @returns {object} a [ticker structure]{@link https://github.com/ccxt/ccxt/wiki/Manual#ticker-structure}
         */
        this.checkRequiredSymbol ('fetchTicker', symbol);
        await this.loadMarkets ();
        const market = this.market (symbol);
        const request = {
            'symbol': market['id'],
            // 'baseCoin': '', Base coin. For option only
            // 'expDate': '', Expiry date. e.g., 25DEC22. For option only
        };
        if (market['spot']) {
            request['category'] = 'spot';
        } else {
            if (market['option']) {
                request['category'] = 'option';
            } else if (market['linear']) {
                request['category'] = 'linear';
            } else if (market['inverse']) {
                request['category'] = 'inverse';
            }
        }
        const response = await this.publicGetV5MarketTickers (this.extend (request, params));
        //
        //     {
        //         "retCode": 0,
        //         "retMsg": "OK",
        //         "result": {
        //             "category": "inverse",
        //             "list": [
        //                 {
        //                     "symbol": "BTCUSD",
        //                     "lastPrice": "16597.00",
        //                     "indexPrice": "16598.54",
        //                     "markPrice": "16596.00",
        //                     "prevPrice24h": "16464.50",
        //                     "price24hPcnt": "0.008047",
        //                     "highPrice24h": "30912.50",
        //                     "lowPrice24h": "15700.00",
        //                     "prevPrice1h": "16595.50",
        //                     "openInterest": "373504107",
        //                     "openInterestValue": "22505.67",
        //                     "turnover24h": "2352.94950046",
        //                     "volume24h": "49337318",
        //                     "fundingRate": "-0.001034",
        //                     "nextFundingTime": "1672387200000",
        //                     "predictedDeliveryPrice": "",
        //                     "basisRate": "",
        //                     "deliveryFeeRate": "",
        //                     "deliveryTime": "0",
        //                     "ask1Size": "1",
        //                     "bid1Price": "16596.00",
        //                     "ask1Price": "16597.50",
        //                     "bid1Size": "1"
        //                 }
        //             ]
        //         },
        //         "retExtInfo": {},
        //         "time": 1672376496682
        //     }
        //
        const result = this.safeValue (response, 'result', []);
        const tickers = this.safeValue (result, 'list', []);
        const rawTicker = this.safeValue (tickers, 0);
        return this.parseTicker (rawTicker, market);
    }

    async fetchTickers (symbols: string[] = undefined, params = {}) {
        /**
         * @method
         * @name bybit#fetchTickers
         * @description fetches price tickers for multiple markets, statistical calculations with the information calculated over the past 24 hours each market
         * @see https://bybit-exchange.github.io/docs/v5/market/tickers
         * @param {string[]} symbols unified symbols of the markets to fetch the ticker for, all market tickers are returned if not assigned
         * @param {object} [params] extra parameters specific to the bybit api endpoint
         * @returns {object} an array of [ticker structures]{@link https://github.com/ccxt/ccxt/wiki/Manual#ticker-structure}
         */
        await this.loadMarkets ();
        let market = undefined;
        if (symbols !== undefined) {
            symbols = this.marketSymbols (symbols);
            market = this.market (symbols[0]);
        }
        const request = {
            // 'symbol': market['id'],
            // 'baseCoin': '', Base coin. For option only
            // 'expDate': '', Expiry date. e.g., 25DEC22. For option only
        };
        let type = undefined;
        const isTypeInParams = ('type' in params);
        [ type, params ] = this.handleMarketTypeAndParams ('fetchTickers', market, params);
        if (type === 'spot') {
            request['category'] = 'spot';
        } else if (type === 'swap' || type === 'future') {
            let subType = undefined;
            [ subType, params ] = this.handleSubTypeAndParams ('fetchTickers', market, params, 'linear');
            request['category'] = subType;
        } else if (type === 'option') {
            request['category'] = 'option';
        }
        const response = await this.publicGetV5MarketTickers (this.extend (request, params));
        //
        //     {
        //         "retCode": 0,
        //         "retMsg": "OK",
        //         "result": {
        //             "category": "inverse",
        //             "list": [
        //                 {
        //                     "symbol": "BTCUSD",
        //                     "lastPrice": "16597.00",
        //                     "indexPrice": "16598.54",
        //                     "markPrice": "16596.00",
        //                     "prevPrice24h": "16464.50",
        //                     "price24hPcnt": "0.008047",
        //                     "highPrice24h": "30912.50",
        //                     "lowPrice24h": "15700.00",
        //                     "prevPrice1h": "16595.50",
        //                     "openInterest": "373504107",
        //                     "openInterestValue": "22505.67",
        //                     "turnover24h": "2352.94950046",
        //                     "volume24h": "49337318",
        //                     "fundingRate": "-0.001034",
        //                     "nextFundingTime": "1672387200000",
        //                     "predictedDeliveryPrice": "",
        //                     "basisRate": "",
        //                     "deliveryFeeRate": "",
        //                     "deliveryTime": "0",
        //                     "ask1Size": "1",
        //                     "bid1Price": "16596.00",
        //                     "ask1Price": "16597.50",
        //                     "bid1Size": "1"
        //                 }
        //             ]
        //         },
        //         "retExtInfo": {},
        //         "time": 1672376496682
        //     }
        //
        const result = this.safeValue (response, 'result', {});
        const tickerList = this.safeValue (result, 'list', []);
        const tickers = {};
        if (market === undefined && isTypeInParams) {
            // create a "fake" market for the type
            market = {
                'type': (type === 'swap' || type === 'future') ? 'swap' : type,
            };
        }
        for (let i = 0; i < tickerList.length; i++) {
            const ticker = this.parseTicker (tickerList[i], market);
            const symbol = ticker['symbol'];
            // this is needed because bybit returns
            // futures with type = swap
            const marketInner = this.market (symbol);
            if (marketInner['type'] === type) {
                tickers[symbol] = ticker;
            }
        }
        return this.filterByArrayTickers (tickers, 'symbol', symbols);
    }

    parseOHLCV (ohlcv, market = undefined) {
        //
        //     [
        //         "1621162800",
        //         "49592.43",
        //         "49644.91",
        //         "49342.37",
        //         "49349.42",
        //         "1451.59",
        //         "2.4343353100000003"
        //     ]
        //
        const volumeIndex = (market['inverse']) ? 6 : 5;
        return [
            this.safeInteger (ohlcv, 0),
            this.safeNumber (ohlcv, 1),
            this.safeNumber (ohlcv, 2),
            this.safeNumber (ohlcv, 3),
            this.safeNumber (ohlcv, 4),
            this.safeNumber (ohlcv, volumeIndex),
        ];
    }

    async fetchOHLCV (symbol: string, timeframe = '1m', since: Int = undefined, limit: Int = undefined, params = {}) {
        /**
         * @method
         * @name bybit#fetchOHLCV
         * @description fetches historical candlestick data containing the open, high, low, and close price, and the volume of a market
         * @see https://bybit-exchange.github.io/docs/v5/market/kline
         * @see https://bybit-exchange.github.io/docs/v5/market/mark-kline
         * @see https://bybit-exchange.github.io/docs/v5/market/index-kline
         * @see https://bybit-exchange.github.io/docs/v5/market/preimum-index-kline
         * @param {string} symbol unified symbol of the market to fetch OHLCV data for
         * @param {string} timeframe the length of time each candle represents
         * @param {int} [since] timestamp in ms of the earliest candle to fetch
         * @param {int} [limit] the maximum amount of candles to fetch
         * @param {object} [params] extra parameters specific to the bybit api endpoint
         * @param {boolean} [params.paginate] default false, when true will automatically paginate by calling this endpoint multiple times. See in the docs all the [availble parameters](https://github.com/ccxt/ccxt/wiki/Manual#pagination-params)
         * @returns {int[][]} A list of candles ordered as timestamp, open, high, low, close, volume
         */
        this.checkRequiredSymbol ('fetchOHLCV', symbol);
        await this.loadMarkets ();
        let paginate = false;
        [ paginate, params ] = this.handleOptionAndParams (params, 'fetchOHLCV', 'paginate');
        if (paginate) {
            return await this.fetchPaginatedCallDeterministic ('fetchOHLCV', symbol, since, limit, timeframe, params, 1000) as OHLCV[];
        }
        const market = this.market (symbol);
        const request = {
            'symbol': market['id'],
        };
        if (limit === undefined) {
            limit = 200; // default is 200 when requested with `since`
        }
        if (since !== undefined) {
            request['start'] = since;
        }
        if (limit !== undefined) {
            request['limit'] = limit; // max 1000, default 1000
        }
        request['interval'] = this.safeString (this.timeframes, timeframe, timeframe);
        let response = undefined;
        if (market['spot']) {
            request['category'] = 'spot';
            response = await this.publicGetV5MarketKline (this.extend (request, params));
        } else {
            const price = this.safeString (params, 'price');
            params = this.omit (params, 'price');
            if (market['linear']) {
                request['category'] = 'linear';
            } else if (market['inverse']) {
                request['category'] = 'inverse';
            } else {
                throw new NotSupported (this.id + ' fetchOHLCV() is not supported for option markets');
            }
            if (price === 'mark') {
                response = await this.publicGetV5MarketMarkPriceKline (this.extend (request, params));
            } else if (price === 'index') {
                response = await this.publicGetV5MarketIndexPriceKline (this.extend (request, params));
            } else if (price === 'premiumIndex') {
                response = await this.publicGetV5MarketPremiumIndexPriceKline (this.extend (request, params));
            } else {
                response = await this.publicGetV5MarketKline (this.extend (request, params));
            }
        }
        //
        //     {
        //         "retCode": 0,
        //         "retMsg": "OK",
        //         "result": {
        //             "symbol": "BTCUSD",
        //             "category": "inverse",
        //             "list": [
        //                 [
        //                     "1670608800000",
        //                     "17071",
        //                     "17073",
        //                     "17027",
        //                     "17055.5",
        //                     "268611",
        //                     "15.74462667"
        //                 ],
        //                 [
        //                     "1670605200000",
        //                     "17071.5",
        //                     "17071.5",
        //                     "17061",
        //                     "17071",
        //                     "4177",
        //                     "0.24469757"
        //                 ],
        //                 [
        //                     "1670601600000",
        //                     "17086.5",
        //                     "17088",
        //                     "16978",
        //                     "17071.5",
        //                     "6356",
        //                     "0.37288112"
        //                 ]
        //             ]
        //         },
        //         "retExtInfo": {},
        //         "time": 1672025956592
        //     }
        //
        const result = this.safeValue (response, 'result', {});
        const ohlcvs = this.safeValue (result, 'list', []);
        return this.parseOHLCVs (ohlcvs, market, timeframe, since, limit);
    }

    parseFundingRate (ticker, market = undefined) {
        //     {
        //         "symbol": "BTCUSDT",
        //         "bidPrice": "19255",
        //         "askPrice": "19255.5",
        //         "lastPrice": "19255.50",
        //         "lastTickDirection": "ZeroPlusTick",
        //         "prevPrice24h": "18634.50",
        //         "price24hPcnt": "0.033325",
        //         "highPrice24h": "19675.00",
        //         "lowPrice24h": "18610.00",
        //         "prevPrice1h": "19278.00",
        //         "markPrice": "19255.00",
        //         "indexPrice": "19260.68",
        //         "openInterest": "48069.549",
        //         "turnover24h": "4686694853.047006",
        //         "volume24h": "243730.252",
        //         "fundingRate": "0.0001",
        //         "nextFundingTime": "1663689600000",
        //         "predictedDeliveryPrice": "",
        //         "basisRate": "",
        //         "deliveryFeeRate": "",
        //         "deliveryTime": "0"
        //     }
        //
        const timestamp = this.safeInteger (ticker, 'timestamp'); // added artificially to avoid changing the signature
        ticker = this.omit (ticker, 'timestamp');
        const marketId = this.safeString (ticker, 'symbol');
        const symbol = this.safeSymbol (marketId, market, undefined, 'swap');
        const fundingRate = this.safeNumber (ticker, 'fundingRate');
        const fundingTimestamp = this.safeInteger (ticker, 'nextFundingTime');
        const markPrice = this.safeNumber (ticker, 'markPrice');
        const indexPrice = this.safeNumber (ticker, 'indexPrice');
        return {
            'info': ticker,
            'symbol': symbol,
            'markPrice': markPrice,
            'indexPrice': indexPrice,
            'interestRate': undefined,
            'estimatedSettlePrice': undefined,
            'timestamp': timestamp,
            'datetime': this.iso8601 (timestamp),
            'fundingRate': fundingRate,
            'fundingTimestamp': fundingTimestamp,
            'fundingDatetime': this.iso8601 (fundingTimestamp),
            'nextFundingRate': undefined,
            'nextFundingTimestamp': undefined,
            'nextFundingDatetime': undefined,
            'previousFundingRate': undefined,
            'previousFundingTimestamp': undefined,
            'previousFundingDatetime': undefined,
        };
    }

    async fetchFundingRates (symbols: string[] = undefined, params = {}) {
        /**
         * @method
         * @name bybit#fetchFundingRates
         * @description fetches funding rates for multiple markets
         * @see https://bybit-exchange.github.io/docs/v5/market/tickers
         * @param {string[]} symbols unified symbols of the markets to fetch the funding rates for, all market funding rates are returned if not assigned
         * @param {object} [params] extra parameters specific to the bybit api endpoint
         * @returns {object} an array of [funding rate structures]{@link https://github.com/ccxt/ccxt/wiki/Manual#funding-rate-structure}
         */
        await this.loadMarkets ();
        let market = undefined;
        const request = {};
        if (symbols !== undefined) {
            symbols = this.marketSymbols (symbols);
            market = this.market (symbols[0]);
            const symbolsLength = symbols.length;
            if (symbolsLength === 1) {
                request['symbol'] = market['id'];
            }
        }
        let type = undefined;
        [ type, params ] = this.handleMarketTypeAndParams ('fetchFundingRates', market, params);
        if (type !== 'swap') {
            throw new NotSupported (this.id + ' fetchFundingRates() does not support ' + type + ' markets');
        } else {
            let subType = undefined;
            [ subType, params ] = this.handleSubTypeAndParams ('fetchFundingRates', market, params, 'linear');
            request['category'] = subType;
        }
        const response = await this.publicGetV5MarketTickers (this.extend (request, params));
        //
        //     {
        //         "retCode": 0,
        //         "retMsg": "OK",
        //         "result": {
        //             "category": "linear",
        //             "list": [
        //                 {
        //                     "symbol": "BTCUSDT",
        //                     "bidPrice": "19255",
        //                     "askPrice": "19255.5",
        //                     "lastPrice": "19255.50",
        //                     "lastTickDirection": "ZeroPlusTick",
        //                     "prevPrice24h": "18634.50",
        //                     "price24hPcnt": "0.033325",
        //                     "highPrice24h": "19675.00",
        //                     "lowPrice24h": "18610.00",
        //                     "prevPrice1h": "19278.00",
        //                     "markPrice": "19255.00",
        //                     "indexPrice": "19260.68",
        //                     "openInterest": "48069.549",
        //                     "turnover24h": "4686694853.047006",
        //                     "volume24h": "243730.252",
        //                     "fundingRate": "0.0001",
        //                     "nextFundingTime": "1663689600000",
        //                     "predictedDeliveryPrice": "",
        //                     "basisRate": "",
        //                     "deliveryFeeRate": "",
        //                     "deliveryTime": "0"
        //                 }
        //             ]
        //         },
        //         "retExtInfo": null,
        //         "time": 1663670053454
        //     }
        //
        let tickerList = this.safeValue (response, 'result', []);
        const timestamp = this.safeInteger (response, 'time');
        tickerList = this.safeValue (tickerList, 'list');
        const fundingRates = {};
        for (let i = 0; i < tickerList.length; i++) {
            const rawTicker = tickerList[i];
            rawTicker['timestamp'] = timestamp; // will be removed inside the parser
            const ticker = this.parseFundingRate (tickerList[i], undefined);
            const symbol = ticker['symbol'];
            fundingRates[symbol] = ticker;
        }
        return this.filterByArray (fundingRates, 'symbol', symbols);
    }

    async fetchFundingRateHistory (symbol: string = undefined, since: Int = undefined, limit: Int = undefined, params = {}) {
        /**
         * @method
         * @name bybit#fetchFundingRateHistory
         * @description fetches historical funding rate prices
         * @see https://bybit-exchange.github.io/docs/v5/market/history-fund-rate
         * @param {string} symbol unified symbol of the market to fetch the funding rate history for
         * @param {int} [since] timestamp in ms of the earliest funding rate to fetch
         * @param {int} [limit] the maximum amount of [funding rate structures]{@link https://github.com/ccxt/ccxt/wiki/Manual#funding-rate-history-structure} to fetch
         * @param {object} [params] extra parameters specific to the bybit api endpoint
         * @param {int} [params.until] timestamp in ms of the latest funding rate
         * @param {boolean} [params.paginate] default false, when true will automatically paginate by calling this endpoint multiple times. See in the docs all the [availble parameters](https://github.com/ccxt/ccxt/wiki/Manual#pagination-params)
         * @returns {object[]} a list of [funding rate structures]{@link https://github.com/ccxt/ccxt/wiki/Manual#funding-rate-history-structure}
         */
        this.checkRequiredSymbol ('fetchFundingRateHistory', symbol);
        await this.loadMarkets ();
        if (limit === undefined) {
            limit = 200;
        }
        let paginate = false;
        [ paginate, params ] = this.handleOptionAndParams (params, 'fetchFundingRateHistory', 'paginate');
        if (paginate) {
            return await this.fetchPaginatedCallDeterministic ('fetchFundingRateHistory', symbol, since, limit, '8h', params, 200) as FundingRateHistory[];
        }
        const request = {
            // 'category': '', // Product type. linear,inverse
            // 'symbol': '', // Symbol name
            // 'startTime': 0, // The start timestamp (ms)
            // 'endTime': 0, // The end timestamp (ms)
            'limit': limit, // Limit for data size per page. [1, 200]. Default: 200
        };
        const market = this.market (symbol);
        symbol = market['symbol'];
        request['symbol'] = market['id'];
        let type = undefined;
        [ type, params ] = this.getBybitType ('fetchFundingRateHistory', market, params);
        if (type === 'spot' || type === 'option') {
            throw new NotSupported (this.id + ' fetchFundingRateHistory() only support linear and inverse market');
        }
        request['category'] = type;
        if (since !== undefined) {
            request['startTime'] = since;
        }
        const until = this.safeInteger2 (params, 'until', 'till'); // unified in milliseconds
        const endTime = this.safeInteger (params, 'endTime', until); // exchange-specific in milliseconds
        params = this.omit (params, [ 'endTime', 'till', 'until' ]);
        if (endTime !== undefined) {
            request['endTime'] = endTime;
        } else {
            if (since !== undefined) {
                // end time is required when since is not empty
                const fundingInterval = 60 * 60 * 8 * 1000;
                request['endTime'] = since + limit * fundingInterval;
            }
        }
        const response = await this.publicGetV5MarketFundingHistory (this.extend (request, params));
        //
        //     {
        //         "retCode": 0,
        //         "retMsg": "OK",
        //         "result": {
        //             "category": "linear",
        //             "list": [
        //                 {
        //                     "symbol": "ETHPERP",
        //                     "fundingRate": "0.0001",
        //                     "fundingRateTimestamp": "1672041600000"
        //                 }
        //             ]
        //         },
        //         "retExtInfo": {},
        //         "time": 1672051897447
        //     }
        //
        const rates = [];
        const result = this.safeValue (response, 'result');
        const resultList = this.safeValue (result, 'list');
        for (let i = 0; i < resultList.length; i++) {
            const entry = resultList[i];
            const timestamp = this.safeInteger (entry, 'fundingRateTimestamp');
            rates.push ({
                'info': entry,
                'symbol': this.safeSymbol (this.safeString (entry, 'symbol'), undefined, undefined, 'swap'),
                'fundingRate': this.safeNumber (entry, 'fundingRate'),
                'timestamp': timestamp,
                'datetime': this.iso8601 (timestamp),
            });
        }
        const sorted = this.sortBy (rates, 'timestamp');
        return this.filterBySymbolSinceLimit (sorted, symbol, since, limit) as FundingRateHistory[];
    }

    parseTrade (trade, market = undefined) {
        const isSpotTrade = ('isBuyerMaker' in trade) || ('feeTokenId' in trade);
        if (isSpotTrade) {
            return this.parseSpotTrade (trade, market);
        } else {
            return this.parseContractTrade (trade, market);
        }
    }

    parseSpotTrade (trade, market = undefined) {
        //
        //   public:
        //     {
        //        "price": "39548.68",
        //        "time": "1651748717850",
        //        "qty": "0.166872",
        //        "isBuyerMaker": 0
        //     }
        //
        //   private:
        //     {
        //         "orderPrice": "82.5",
        //         "creatTime": "1666702226326",
        //         "orderQty": "0.016",
        //         "isBuyer": "0",
        //         "isMaker": "0",
        //         "symbol": "AAVEUSDT",
        //         "id": "1274785101965716992",
        //         "orderId": "1274784252359089664",
        //         "tradeId": "2270000000031365639",
        //         "execFee": "0",
        //         "feeTokenId": "AAVE",
        //         "matchOrderId": "1274785101865076224",
        //         "makerRebate": "0",
        //         "executionTime": "1666702226335"
        //     }
        //
        const timestamp = this.safeIntegerN (trade, [ 'time', 'creatTime' ]);
        let takerOrMaker = undefined;
        let side = undefined;
        const isBuyerMaker = this.safeInteger (trade, 'isBuyerMaker');
        if (isBuyerMaker !== undefined) {
            // if public response
            side = (isBuyerMaker === 1) ? 'buy' : 'sell';
        } else {
            // if private response
            const isBuyer = this.safeInteger (trade, 'isBuyer');
            const isMaker = this.safeInteger (trade, 'isMaker');
            takerOrMaker = (isMaker === 0) ? 'maker' : 'taker';
            side = (isBuyer === 0) ? 'buy' : 'sell';
        }
        const marketId = this.safeString (trade, 'symbol');
        market = this.safeMarket (marketId, market, undefined, 'spot');
        let fee = undefined;
        const feeCost = this.safeString (trade, 'execFee');
        if (feeCost !== undefined) {
            const feeToken = this.safeString (trade, 'feeTokenId');
            const feeCurrency = this.safeCurrencyCode (feeToken);
            fee = {
                'cost': feeCost,
                'currency': feeCurrency,
            };
        }
        return this.safeTrade ({
            'id': this.safeString (trade, 'tradeId'),
            'info': trade,
            'timestamp': timestamp,
            'datetime': this.iso8601 (timestamp),
            'symbol': market['symbol'],
            'order': this.safeString (trade, 'orderId'),
            'type': undefined,
            'side': side,
            'takerOrMaker': takerOrMaker,
            'price': this.safeString2 (trade, 'price', 'orderPrice'),
            'amount': this.safeString2 (trade, 'qty', 'orderQty'),
            'cost': undefined,
            'fee': fee,
        }, market);
    }

    parseContractTrade (trade, market = undefined) {
        //
        // public contract
        //
        //     {
        //         "execId": "666042b4-50c6-58f3-bd9c-89b2088663ff",
        //         "symbol": "ETHUSD",
        //         "price": "1162.95",
        //         "size": "1",
        //         "side": "Sell",
        //         "time": "1669191277315",
        //         "isBlockTrade": false
        //     }
        //
        // public unified margin
        //
        //     {
        //         "execId": "da66abbc-f358-5864-8d34-84ef7274d853",
        //         "symbol": "BTCUSDT",
        //         "price": "20802.50",
        //         "size": "0.200",
        //         "side": "Sell",
        //         "time": "1657870316630"
        //     }
        //
        // private contract trades
        //
        //     {
        //         "symbol": "ETHUSD",
        //         "execFee": "0.00005484",
        //         "execId": "acf78206-d464-589b-b888-51bd130821c1",
        //         "execPrice": "1367.80",
        //         "execQty": "100",
        //         "execType": "Trade",
        //         "execValue": "0.0731101",
        //         "feeRate": "0.00075",
        //         "lastLiquidityInd": "RemovedLiquidity",
        //         "leavesQty": "0",
        //         "orderId": "fdc584c3-be5d-41ff-8f54-5be7649b1d1c",
        //         "orderLinkId": "",
        //         "orderPrice": "1299.50",
        //         "orderQty": "100",
        //         "orderType": "Market",
        //         "stopOrderType": "UNKNOWN",
        //         "side": "Sell",
        //         "execTime": "1611528105547",
        //         "closedSize": "100"
        //     }
        //
        // private unified margin
        //
        //     {
        //         "symbol": "AAVEUSDT",
        //         "id": "1274785101965716991",
        //         "orderId": "1274784252359089664",
        //         "tradeId": "2270000000031365639",
        //         "orderPrice": "82.5",
        //         "orderQty": "0.016",
        //         "execFee": "0",
        //         "feeTokenId": "AAVE",
        //         "creatTime": "1666702226326",
        //         "isBuyer": "0",
        //         "isMaker": "0",
        //         "matchOrderId": "1274785101865076224",
        //         "makerRebate": "0",
        //         "executionTime": "1666702226335"
        //     }
        //
        // private USDC settled trades
        //
        //     {
        //         "symbol": "ETHPERP",
        //         "orderLinkId": "",
        //         "side": "Buy",
        //         "orderId": "aad0ee44-ce12-4112-aeee-b7829f6c3a26",
        //         "execFee": "0.0210",
        //         "feeRate": "0.000600",
        //         "blockTradeId": "",
        //         "tradeTime": "1669196417930",
        //         "execPrice": "1162.15",
        //         "lastLiquidityInd": "TAKER",
        //         "execValue": "34.8645",
        //         "execType": "Trade",
        //         "execQty": "0.030",
        //         "tradeId": "0e94eaf5-b08e-5505-b43f-7f1f30b1ca80"
        //     }
        //
        const id = this.safeStringN (trade, [ 'execId', 'id', 'tradeId' ]);
        const marketId = this.safeString (trade, 'symbol');
        let marketType = 'contract';
        if (market !== undefined) {
            marketType = market['type'];
        }
        const category = this.safeString (trade, 'category');
        if (category !== undefined) {
            if (category === 'spot') {
                marketType = 'spot';
            }
        }
        market = this.safeMarket (marketId, market, undefined, marketType);
        const symbol = market['symbol'];
        const amountString = this.safeStringN (trade, [ 'execQty', 'orderQty', 'size' ]);
        const priceString = this.safeStringN (trade, [ 'execPrice', 'orderPrice', 'price' ]);
        const costString = this.safeString (trade, 'execValue');
        const timestamp = this.safeIntegerN (trade, [ 'time', 'execTime', 'tradeTime' ]);
        let side = this.safeStringLower (trade, 'side');
        if (side === undefined) {
            const isBuyer = this.safeInteger (trade, 'isBuyer');
            if (isBuyer !== undefined) {
                side = isBuyer ? 'buy' : 'sell';
            }
        }
        const isMaker = this.safeValue (trade, 'isMaker');
        let takerOrMaker = undefined;
        if (isMaker !== undefined) {
            takerOrMaker = isMaker ? 'maker' : 'taker';
        } else {
            let lastLiquidityInd = this.safeString (trade, 'lastLiquidityInd');
            if (lastLiquidityInd === 'UNKNOWN') {
                lastLiquidityInd = undefined;
            }
            if (lastLiquidityInd !== undefined) {
                if ((lastLiquidityInd === 'TAKER') || (lastLiquidityInd === 'MAKER')) {
                    takerOrMaker = lastLiquidityInd.toLowerCase ();
                } else {
                    takerOrMaker = (lastLiquidityInd === 'AddedLiquidity') ? 'maker' : 'taker';
                }
            }
        }
        let orderType = this.safeStringLower (trade, 'orderType');
        if (orderType === 'unknown') {
            orderType = undefined;
        }
        const feeCostString = this.safeString (trade, 'execFee');
        let fee = undefined;
        if (feeCostString !== undefined) {
            let feeCurrencyCode = undefined;
            if (market['spot']) {
                feeCurrencyCode = this.safeString (trade, 'commissionAsset');
            } else {
                feeCurrencyCode = market['inverse'] ? market['base'] : market['settle'];
            }
            fee = {
                'cost': feeCostString,
                'currency': feeCurrencyCode,
            };
        }
        return this.safeTrade ({
            'id': id,
            'info': trade,
            'timestamp': timestamp,
            'datetime': this.iso8601 (timestamp),
            'symbol': symbol,
            'order': this.safeString (trade, 'orderId'),
            'type': orderType,
            'side': side,
            'takerOrMaker': takerOrMaker,
            'price': priceString,
            'amount': amountString,
            'cost': costString,
            'fee': fee,
        }, market);
    }

    async fetchTrades (symbol: string, since: Int = undefined, limit: Int = undefined, params = {}) {
        /**
         * @method
         * @name bybit#fetchTrades
         * @description get the list of most recent trades for a particular symbol
         * @see https://bybit-exchange.github.io/docs/v5/market/recent-trade
         * @param {string} symbol unified symbol of the market to fetch trades for
         * @param {int} [since] timestamp in ms of the earliest trade to fetch
         * @param {int} [limit] the maximum amount of trades to fetch
         * @param {object} [params] extra parameters specific to the bybit api endpoint
         * @param {string} [params.type] market type, ['swap', 'option', 'spot']
         * @param {string} [params.subType] market subType, ['linear', 'inverse']
         * @returns {Trade[]} a list of [trade structures]{@link https://github.com/ccxt/ccxt/wiki/Manual#public-trades}
         */
        this.checkRequiredSymbol ('fetchTrades', symbol);
        await this.loadMarkets ();
        const market = this.market (symbol);
        const request = {
            'symbol': market['id'],
            // 'baseCoin': '', // Base coin. For option only. If not passed, return BTC data by default
            // 'optionType': 'Call', // Option type. Call or Put. For option only
        };
        if (limit !== undefined) {
            // spot: [1,60], default: 60.
            // others: [1,1000], default: 500
            request['limit'] = limit;
        }
        let type = undefined;
        [ type, params ] = this.getBybitType ('fetchTrades', market, params);
        request['category'] = type;
        const response = await this.publicGetV5MarketRecentTrade (this.extend (request, params));
        //
        //     {
        //         "retCode": 0,
        //         "retMsg": "OK",
        //         "result": {
        //             "category": "spot",
        //             "list": [
        //                 {
        //                     "execId": "2100000000007764263",
        //                     "symbol": "BTCUSDT",
        //                     "price": "16618.49",
        //                     "size": "0.00012",
        //                     "side": "Buy",
        //                     "time": "1672052955758",
        //                     "isBlockTrade": false
        //                 }
        //             ]
        //         },
        //         "retExtInfo": {},
        //         "time": 1672053054358
        //     }
        //
        const result = this.safeValue (response, 'result', {});
        const trades = this.safeValue (result, 'list', []);
        return this.parseTrades (trades, market, since, limit);
    }

    async fetchOrderBook (symbol: string, limit: Int = undefined, params = {}) {
        /**
         * @method
         * @name bybit#fetchOrderBook
         * @description fetches information on open orders with bid (buy) and ask (sell) prices, volumes and other data
         * @see https://bybit-exchange.github.io/docs/v5/market/orderbook
         * @param {string} symbol unified symbol of the market to fetch the order book for
         * @param {int} [limit] the maximum amount of order book entries to return
         * @param {object} [params] extra parameters specific to the bybit api endpoint
         * @returns {object} A dictionary of [order book structures]{@link https://github.com/ccxt/ccxt/wiki/Manual#order-book-structure} indexed by market symbols
         */
        this.checkRequiredSymbol ('fetchOrderBook', symbol);
        await this.loadMarkets ();
        const market = this.market (symbol);
        const request = {
            'symbol': market['id'],
        };
        let defaultLimit = 25;
        if (market['spot']) {
            // limit: [1, 50]. Default: 1
            defaultLimit = 50;
            request['category'] = 'spot';
        } else {
            if (market['option']) {
                // limit: [1, 25]. Default: 1
                request['category'] = 'option';
            } else if (market['linear']) {
                // limit: [1, 200]. Default: 25
                request['category'] = 'linear';
            } else if (market['inverse']) {
                // limit: [1, 200]. Default: 25
                request['category'] = 'inverse';
            }
        }
        request['limit'] = (limit !== undefined) ? limit : defaultLimit;
        const response = await this.publicGetV5MarketOrderbook (this.extend (request, params));
        //
        //     {
        //         "retCode": 0,
        //         "retMsg": "OK",
        //         "result": {
        //             "s": "BTCUSDT",
        //             "a": [
        //                 [
        //                     "16638.64",
        //                     "0.008479"
        //                 ]
        //             ],
        //             "b": [
        //                 [
        //                     "16638.27",
        //                     "0.305749"
        //                 ]
        //             ],
        //             "ts": 1672765737733,
        //             "u": 5277055
        //         },
        //         "retExtInfo": {},
        //         "time": 1672765737734
        //     }
        //
        const result = this.safeValue (response, 'result', []);
        const timestamp = this.safeInteger (result, 'ts');
        return this.parseOrderBook (result, symbol, timestamp, 'b', 'a');
    }

    parseBalance (response) {
        //
        // cross
        //     {
        //         "retCode": 0,
        //         "retMsg": "success",
        //         "result": {
        //             "acctBalanceSum": "0.122995614474732872",
        //             "debtBalanceSum": "0.011734191124529754",
        //             "loanAccountList": [
        //                 {
        //                     "free": "0.001143855",
        //                     "interest": "0",
        //                     "loan": "0",
        //                     "locked": "0",
        //                     "tokenId": "BTC",
        //                     "total": "0.001143855"
        //                 },
        //                 {
        //                     "free": "200.00005568",
        //                     "interest": "0.0008391",
        //                     "loan": "200",
        //                     "locked": "0",
        //                     "tokenId": "USDT",
        //                     "total": "200.00005568"
        //                 },
        //             ],
        //             "riskRate": "0.0954",
        //             "status": 1
        //         },
        //         "retExtInfo": {},
        //         "time": 1669843584123
        //     }
        //
        // funding
        //     {
        //         "retCode": 0,
        //         "retMsg": "success",
        //         "result": {
        //             "memberId": "533285",
        //             "accountType": "FUND",
        //             "balance": [
        //                 {
        //                     "coin": "USDT",
        //                     "transferBalance": "1010",
        //                     "walletBalance": "1010",
        //                     "bonus": ""
        //                 },
        //                 {
        //                     "coin": "USDC",
        //                     "transferBalance": "0",
        //                     "walletBalance": "0",
        //                     "bonus": ""
        //                 }
        //             ]
        //         },
        //         "retExtInfo": {},
        //         "time": 1675865290069
        //     }
        //
        //  spot & swap
        //     {
        //         "retCode": 0,
        //         "retMsg": "OK",
        //         "result": {
        //             "list": [
        //                 {
        //                     "totalEquity": "18070.32797922",
        //                     "accountIMRate": "0.0101",
        //                     "totalMarginBalance": "18070.32797922",
        //                     "totalInitialMargin": "182.60183684",
        //                     "accountType": "UNIFIED",
        //                     "totalAvailableBalance": "17887.72614237",
        //                     "accountMMRate": "0",
        //                     "totalPerpUPL": "-0.11001349",
        //                     "totalWalletBalance": "18070.43799271",
        //                     "accountLTV": "0.017",
        //                     "totalMaintenanceMargin": "0.38106773",
        //                     "coin": [
        //                         {
        //                             "availableToBorrow": "2.5",
        //                             "bonus": "0",
        //                             "accruedInterest": "0",
        //                             "availableToWithdraw": "0.805994",
        //                             "totalOrderIM": "0",
        //                             "equity": "0.805994",
        //                             "totalPositionMM": "0",
        //                             "usdValue": "12920.95352538",
        //                             "unrealisedPnl": "0",
        //                             "borrowAmount": "0",
        //                             "totalPositionIM": "0",
        //                             "walletBalance": "0.805994",
        //                             "cumRealisedPnl": "0",
        //                             "coin": "BTC"
        //                         }
        //                     ]
        //                 }
        //             ]
        //         },
        //         "retExtInfo": {},
        //         "time": 1672125441042
        //     }
        //
        const timestamp = this.safeInteger (response, 'time');
        const result = {
            'info': response,
            'timestamp': timestamp,
            'datetime': this.iso8601 (timestamp),
        };
        const responseResult = this.safeValue (response, 'result', {});
        const currencyList = this.safeValueN (responseResult, [ 'loanAccountList', 'list', 'balance' ]);
        if (currencyList === undefined) {
            // usdc wallet
            const code = 'USDC';
            const account = this.account ();
            account['free'] = this.safeString (responseResult, 'availableBalance');
            account['total'] = this.safeString (responseResult, 'walletBalance');
            result[code] = account;
        } else {
            for (let i = 0; i < currencyList.length; i++) {
                const entry = currencyList[i];
                const accountType = this.safeString (entry, 'accountType');
                if (accountType === 'UNIFIED' || accountType === 'CONTRACT' || accountType === 'SPOT') {
                    const coins = this.safeValue (entry, 'coin');
                    for (let j = 0; j < coins.length; j++) {
                        const account = this.account ();
                        const coinEntry = coins[j];
                        const loan = this.safeString (coinEntry, 'borrowAmount');
                        const interest = this.safeString (coinEntry, 'accruedInterest');
                        if ((loan !== undefined) && (interest !== undefined)) {
                            account['debt'] = Precise.stringAdd (loan, interest);
                        }
                        account['total'] = this.safeString (coinEntry, 'walletBalance');
                        account['free'] = this.safeString2 (coinEntry, 'availableToWithdraw', 'free');
                        // account['used'] = this.safeString (coinEntry, 'locked');
                        const currencyId = this.safeString (coinEntry, 'coin');
                        const code = this.safeCurrencyCode (currencyId);
                        result[code] = account;
                    }
                } else {
                    const account = this.account ();
                    const loan = this.safeString (entry, 'loan');
                    const interest = this.safeString (entry, 'interest');
                    if ((loan !== undefined) && (interest !== undefined)) {
                        account['debt'] = Precise.stringAdd (loan, interest);
                    }
                    account['total'] = this.safeString2 (entry, 'total', 'walletBalance');
                    account['free'] = this.safeStringN (entry, [ 'free', 'availableBalanceWithoutConvert', 'availableBalance', 'transferBalance' ]);
                    account['used'] = this.safeString (entry, 'locked');
                    const currencyId = this.safeStringN (entry, [ 'tokenId', 'coin', 'currencyCoin' ]);
                    const code = this.safeCurrencyCode (currencyId);
                    result[code] = account;
                }
            }
        }
        return this.safeBalance (result);
    }

    async fetchBalance (params = {}) {
        /**
         * @method
         * @name bybit#fetchBalance
         * @description query for balance and get the amount of funds available for trading or funds locked in orders
         * @see https://bybit-exchange.github.io/docs/v5/spot-margin-normal/account-info
         * @see https://bybit-exchange.github.io/docs/v5/asset/all-balance
         * @see https://bybit-exchange.github.io/docs/v5/account/wallet-balance
         * @param {object} [params] extra parameters specific to the bybit api endpoint
         * @param {string} [params.type] wallet type, ['spot', 'swap', 'fund']
         * @returns {object} a [balance structure]{@link https://docs.ccxt.com/en/latest/manual.html?#balance-structure}
         */
        await this.loadMarkets ();
        const request = {};
        const method = 'privateGetV5AssetTransferQueryAccountCoinsBalance';
        const accountTypes = this.safeValue (this.options, 'accountsByType', {});
<<<<<<< HEAD
        const accountType = this.safeString (accountTypes, params['accountType'], 'SPOT');
        params['accountType'] = accountType;
        const response = await this[method] (this.extend (request, params));
=======
        const unifiedType = this.safeStringUpper (accountTypes, type, type);
        let marginMode = undefined;
        [ marginMode, params ] = this.handleMarginModeAndParams ('fetchBalance', params);
        let response = undefined;
        if (isSpot && (marginMode !== undefined)) {
            response = await this.privateGetV5SpotCrossMarginTradeAccount (this.extend (request, params));
        } else if (unifiedType === 'FUND') {
            // use this endpoint only we have no other choice
            // because it requires transfer permission
            request['accountType'] = unifiedType;
            response = await this.privateGetV5AssetTransferQueryAccountCoinsBalance (this.extend (request, params));
        } else {
            request['accountType'] = unifiedType;
            response = await this.privateGetV5AccountWalletBalance (this.extend (request, params));
        }
>>>>>>> 335ad910
        //
        // cross
        //     {
        //         "retCode": 0,
        //         "retMsg": "success",
        //         "result": {
        //             "acctBalanceSum": "0.122995614474732872",
        //             "debtBalanceSum": "0.011734191124529754",
        //             "loanAccountList": [
        //                 {
        //                     "free": "0.001143855",
        //                     "interest": "0",
        //                     "loan": "0",
        //                     "locked": "0",
        //                     "tokenId": "BTC",
        //                     "total": "0.001143855"
        //                 },
        //                 {
        //                     "free": "200.00005568",
        //                     "interest": "0.0008391",
        //                     "loan": "200",
        //                     "locked": "0",
        //                     "tokenId": "USDT",
        //                     "total": "200.00005568"
        //                 },
        //             ],
        //             "riskRate": "0.0954",
        //             "status": 1
        //         },
        //         "retExtInfo": {},
        //         "time": 1669843584123
        //     }
        //
        // funding
        //     {
        //         "retCode": 0,
        //         "retMsg": "success",
        //         "result": {
        //             "memberId": "533285",
        //             "accountType": "FUND",
        //             "balance": [
        //                 {
        //                     "coin": "USDT",
        //                     "transferBalance": "1010",
        //                     "walletBalance": "1010",
        //                     "bonus": ""
        //                 },
        //                 {
        //                     "coin": "USDC",
        //                     "transferBalance": "0",
        //                     "walletBalance": "0",
        //                     "bonus": ""
        //                 }
        //             ]
        //         },
        //         "retExtInfo": {},
        //         "time": 1675865290069
        //     }
        //
        //  spot & swap
        //     {
        //         "retCode": 0,
        //         "retMsg": "OK",
        //         "result": {
        //             "list": [
        //                 {
        //                     "totalEquity": "18070.32797922",
        //                     "accountIMRate": "0.0101",
        //                     "totalMarginBalance": "18070.32797922",
        //                     "totalInitialMargin": "182.60183684",
        //                     "accountType": "UNIFIED",
        //                     "totalAvailableBalance": "17887.72614237",
        //                     "accountMMRate": "0",
        //                     "totalPerpUPL": "-0.11001349",
        //                     "totalWalletBalance": "18070.43799271",
        //                     "accountLTV": "0.017",
        //                     "totalMaintenanceMargin": "0.38106773",
        //                     "coin": [
        //                         {
        //                             "availableToBorrow": "2.5",
        //                             "bonus": "0",
        //                             "accruedInterest": "0",
        //                             "availableToWithdraw": "0.805994",
        //                             "totalOrderIM": "0",
        //                             "equity": "0.805994",
        //                             "totalPositionMM": "0",
        //                             "usdValue": "12920.95352538",
        //                             "unrealisedPnl": "0",
        //                             "borrowAmount": "0",
        //                             "totalPositionIM": "0",
        //                             "walletBalance": "0.805994",
        //                             "cumRealisedPnl": "0",
        //                             "coin": "BTC"
        //                         }
        //                     ]
        //                 }
        //             ]
        //         },
        //         "retExtInfo": {},
        //         "time": 1672125441042
        //     }
        //
        return this.parseBalance (response);
    }

    parseOrderStatus (status) {
        const statuses = {
            // v3 spot
            'NEW': 'open',
            'PARTIALLY_FILLED': 'open',
            'FILLED': 'closed',
            'CANCELED': 'canceled',
            'PENDING_CANCEL': 'open',
            'PENDING_NEW': 'open',
            'REJECTED': 'rejected',
            'PARTIALLY_FILLED_CANCELLED': 'closed', // context: https://github.com/ccxt/ccxt/issues/18685
            // v3 contract / unified margin / unified account
            'Created': 'open',
            'New': 'open',
            'Rejected': 'rejected', // order is triggered but failed upon being placed
            'PartiallyFilled': 'open',
            'PartiallyFilledCanceled': 'closed', // context: https://github.com/ccxt/ccxt/issues/18685
            'Filled': 'closed',
            'PendingCancel': 'open',
            'Cancelled': 'canceled',
            // below this line the status only pertains to conditional orders
            'Untriggered': 'open',
            'Deactivated': 'canceled',
            'Triggered': 'open',
            'Active': 'open',
        };
        return this.safeString (statuses, status, status);
    }

    parseTimeInForce (timeInForce) {
        const timeInForces = {
            'GoodTillCancel': 'GTC',
            'ImmediateOrCancel': 'IOC',
            'FillOrKill': 'FOK',
            'PostOnly': 'PO',
        };
        return this.safeString (timeInForces, timeInForce, timeInForce);
    }

    parseOrder (order, market = undefined) {
        //
        // v1 for usdc normal account
        //     {
        //         "symbol": "BTCPERP",
        //         "orderType": "Market",
        //         "orderLinkId": "",
        //         "orderId": "36190ad3-de08-4b83-9ad3-56942f684b79",
        //         "cancelType": "UNKNOWN",
        //         "stopOrderType": "UNKNOWN",
        //         "orderStatus": "Filled",
        //         "updateTimeStamp": "1692769133267",
        //         "takeProfit": "0.0000",
        //         "cumExecValue": "259.6830",
        //         "createdAt": "1692769133261",
        //         "blockTradeId": "",
        //         "orderPnl": "",
        //         "price": "24674.7",
        //         "tpTriggerBy": "UNKNOWN",
        //         "timeInForce": "ImmediateOrCancel",
        //         "updatedAt": "1692769133267",
        //         "basePrice": "0.0",
        //         "realisedPnl": "0.0000",
        //         "side": "Sell",
        //         "triggerPrice": "0.0",
        //         "cumExecFee": "0.1429",
        //         "leavesQty": "0.000",
        //         "cashFlow": "",
        //         "slTriggerBy": "UNKNOWN",
        //         "iv": "",
        //         "closeOnTrigger": "UNKNOWN",
        //         "cumExecQty": "0.010",
        //         "reduceOnly": 0,
        //         "qty": "0.010",
        //         "stopLoss": "0.0000",
        //         "triggerBy": "UNKNOWN",
        //         "orderIM": ""
        //     }
        //
        // v5
        //     {
        //         "orderId": "14bad3a1-6454-43d8-bcf2-5345896cf74d",
        //         "orderLinkId": "YLxaWKMiHU",
        //         "blockTradeId": "",
        //         "symbol": "BTCUSDT",
        //         "price": "26864.40",
        //         "qty": "0.003",
        //         "side": "Buy",
        //         "isLeverage": "",
        //         "positionIdx": 1,
        //         "orderStatus": "Cancelled",
        //         "cancelType": "UNKNOWN",
        //         "rejectReason": "EC_PostOnlyWillTakeLiquidity",
        //         "avgPrice": "0",
        //         "leavesQty": "0.000",
        //         "leavesValue": "0",
        //         "cumExecQty": "0.000",
        //         "cumExecValue": "0",
        //         "cumExecFee": "0",
        //         "timeInForce": "PostOnly",
        //         "orderType": "Limit",
        //         "stopOrderType": "UNKNOWN",
        //         "orderIv": "",
        //         "triggerPrice": "0.00",
        //         "takeProfit": "0.00",
        //         "stopLoss": "0.00",
        //         "tpTriggerBy": "UNKNOWN",
        //         "slTriggerBy": "UNKNOWN",
        //         "triggerDirection": 0,
        //         "triggerBy": "UNKNOWN",
        //         "lastPriceOnCreated": "0.00",
        //         "reduceOnly": false,
        //         "closeOnTrigger": false,
        //         "smpType": "None",
        //         "smpGroup": 0,
        //         "smpOrderId": "",
        //         "tpslMode": "",
        //         "tpLimitPrice": "",
        //         "slLimitPrice": "",
        //         "placeType": "",
        //         "createdTime": "1684476068369",
        //         "updatedTime": "1684476068372"
        //     }
        // createOrders failed order
        //    {
        //        category: 'linear',
        //        symbol: 'LTCUSDT',
        //        orderId: '',
        //        orderLinkId: '',
        //        createAt: '',
        //        code: '10001',
        //        msg: 'The number of contracts exceeds maximum limit allowed: too large'
        //    }
        //
        const code = this.safeString (order, 'code');
        if (code !== undefined) {
            if (code !== '0') {
                const category = this.safeString (order, 'category');
                const inferedMarketType = (category === 'spot') ? 'spot' : 'contract';
                return this.safeOrder ({
                    'info': order,
                    'status': 'rejected',
                    'id': this.safeString (order, 'orderId'),
                    'clientOrderId': this.safeString (order, 'orderLinkId'),
                    'symbol': this.safeSymbol (this.safeString (order, 'symbol'), undefined, undefined, inferedMarketType),
                });
            }
        }
        const marketId = this.safeString (order, 'symbol');
        const isContract = ('tpslMode' in order);
        let marketType = undefined;
        if (market !== undefined) {
            marketType = market['type'];
        } else {
            marketType = isContract ? 'contract' : 'spot';
        }
        market = this.safeMarket (marketId, market, undefined, marketType);
        const symbol = market['symbol'];
        const timestamp = this.safeInteger2 (order, 'createdTime', 'createdAt');
        const id = this.safeString (order, 'orderId');
        const type = this.safeStringLower (order, 'orderType');
        const price = this.safeString (order, 'price');
        const amount = this.safeString (order, 'qty');
        const cost = this.safeString (order, 'cumExecValue');
        const filled = this.safeString (order, 'cumExecQty');
        const remaining = this.safeString (order, 'leavesQty');
        const lastTradeTimestamp = this.safeInteger2 (order, 'updatedTime', 'updatedAt');
        const rawStatus = this.safeString (order, 'orderStatus');
        const status = this.parseOrderStatus (rawStatus);
        const side = this.safeStringLower (order, 'side');
        let fee = undefined;
        const feeCostString = this.safeString (order, 'cumExecFee');
        if (feeCostString !== undefined) {
            let feeCurrency = undefined;
            if (market['spot']) {
                feeCurrency = (side === 'buy') ? market['quote'] : market['base'];
            } else {
                feeCurrency = market['settle'];
            }
            fee = {
                'cost': feeCostString,
                'currency': feeCurrency,
            };
        }
        let clientOrderId = this.safeString (order, 'orderLinkId');
        if ((clientOrderId !== undefined) && (clientOrderId.length < 1)) {
            clientOrderId = undefined;
        }
        const avgPrice = this.omitZero (this.safeString (order, 'avgPrice'));
        const rawTimeInForce = this.safeString (order, 'timeInForce');
        const timeInForce = this.parseTimeInForce (rawTimeInForce);
        const stopPrice = this.omitZero (this.safeString (order, 'triggerPrice'));
        const reduceOnly = this.safeValue (order, 'reduceOnly');
        let takeProfitPrice = this.omitZero (this.safeString (order, 'takeProfit'));
        let stopLossPrice = this.omitZero (this.safeString (order, 'stopLoss'));
        const triggerDirection = this.safeString (order, 'triggerDirection');
        const isAscending = (triggerDirection === '1');
        const isStopOrderType2 = (stopPrice !== undefined) && reduceOnly;
        if ((stopLossPrice === undefined) && isStopOrderType2) {
            // check if order is stop order type 2 - stopLossPrice
            if (isAscending && (side === 'buy')) {
                // stopLoss order against short position
                stopLossPrice = stopPrice;
            }
            if (!isAscending && (side === 'sell')) {
                // stopLoss order against a long position
                stopLossPrice = stopPrice;
            }
        }
        if ((takeProfitPrice === undefined) && isStopOrderType2) {
            // check if order is stop order type 2 - takeProfitPrice
            if (isAscending && (side === 'sell')) {
                // takeprofit order against a long position
                takeProfitPrice = stopPrice;
            }
            if (!isAscending && (side === 'buy')) {
                // takeprofit order against a short position
                takeProfitPrice = stopPrice;
            }
        }
        return this.safeOrder ({
            'info': order,
            'id': id,
            'clientOrderId': clientOrderId,
            'timestamp': timestamp,
            'datetime': this.iso8601 (timestamp),
            'lastTradeTimestamp': lastTradeTimestamp,
            'lastUpdateTimestamp': lastTradeTimestamp,
            'symbol': symbol,
            'type': type,
            'timeInForce': timeInForce,
            'postOnly': undefined,
            'reduceOnly': this.safeValue (order, 'reduceOnly'),
            'side': side,
            'price': price,
            'stopPrice': stopPrice,
            'triggerPrice': stopPrice,
            'takeProfitPrice': takeProfitPrice,
            'stopLossPrice': stopLossPrice,
            'amount': amount,
            'cost': cost,
            'average': avgPrice,
            'filled': filled,
            'remaining': remaining,
            'status': status,
            'fee': fee,
            'trades': undefined,
        }, market);
    }

    async fetchOrder (id: string, symbol: string = undefined, params = {}) {
        /**
         * @method
         * @name bybit#fetchOrder
         * @description fetches information on an order made by the user
         * @see https://bybit-exchange.github.io/docs/v5/order/order-list
         * @param {string} symbol unified symbol of the market the order was made in
         * @param {object} [params] extra parameters specific to the bybit api endpoint
         * @returns {object} An [order structure]{@link https://github.com/ccxt/ccxt/wiki/Manual#order-structure}
         */
        await this.loadMarkets ();
        this.checkRequiredSymbol ('fetchOrder', symbol);
        const request = {
            'orderId': id,
        };
        const result = await this.fetchOrders (symbol, undefined, undefined, this.extend (request, params));
        const length = result.length;
        if (length === 0) {
            throw new OrderNotFound ('Order ' + id.toString () + ' does not exist.');
        }
        if (length > 1) {
            throw new InvalidOrder (this.id + ' returned more than one order');
        }
        return this.safeValue (result, 0) as Order;
    }

    async createOrder (symbol: string, type: OrderType, side: OrderSide, amount, price = undefined, params = {}) {
        /**
         * @method
         * @name bybit#createOrder
         * @description create a trade order
         * @see https://bybit-exchange.github.io/docs/v5/order/create-order
         * @param {string} symbol unified symbol of the market to create an order in
         * @param {string} type 'market' or 'limit'
         * @param {string} side 'buy' or 'sell'
         * @param {float} amount how much of currency you want to trade in units of base currency
         * @param {float} [price] the price at which the order is to be fullfilled, in units of the quote currency, ignored in market orders
         * @param {object} [params] extra parameters specific to the bybit api endpoint
         * @param {string} [params.timeInForce] "GTC", "IOC", "FOK"
         * @param {bool} [params.postOnly] true or false whether the order is post-only
         * @param {bool} [params.reduceOnly] true or false whether the order is reduce-only
         * @param {string} [params.positionIdx] *contracts only*  0 for one-way mode, 1 buy side  of hedged mode, 2 sell side of hedged mode
         * @param {boolean} [params.isLeverage] *unified spot only* false then spot trading true then margin trading
         * @param {string} [params.tpslMode] *contract only* 'full' or 'partial'
         * @param {string} [params.mmp] *option only* market maker protection
         * @param {string} [params.triggerDirection] *contract only* the direction for trigger orders, 'up' or 'down'
         * @param {float} [params.triggerPrice] The price at which a trigger order is triggered at
         * @param {float} [params.stopLossPrice] The price at which a stop loss order is triggered at
         * @param {float} [params.takeProfitPrice] The price at which a take profit order is triggered at
         * @param {object} [params.takeProfit] *takeProfit object in params* containing the triggerPrice at which the attached take profit order will be triggered
         * @param {float} [params.takeProfit.triggerPrice] take profit trigger price
         * @param {object} [params.stopLoss] *stopLoss object in params* containing the triggerPrice at which the attached stop loss order will be triggered
         * @param {float} [params.stopLoss.triggerPrice] stop loss trigger price
         * @returns {object} an [order structure]{@link https://github.com/ccxt/ccxt/wiki/Manual#order-structure}
         */
        await this.loadMarkets ();
        const market = this.market (symbol);
        const [ enableUnifiedMargin, enableUnifiedAccount ] = await this.isUnifiedEnabled ();
        const isUnifiedAccount = (enableUnifiedMargin || enableUnifiedAccount);
        const isUsdcSettled = market['settle'] === 'USDC';
        if (isUsdcSettled && !isUnifiedAccount) {
            return await this.createUsdcOrder (symbol, type, side, amount, price, params);
        }
        const orderRequest = this.createOrderRequest (symbol, type, side, amount, price, params);
        const response = await this.privatePostV5OrderCreate (orderRequest); // already extended inside createOrderRequest
        //
        //     {
        //         "retCode": 0,
        //         "retMsg": "OK",
        //         "result": {
        //             "orderId": "1321003749386327552",
        //             "orderLinkId": "spot-test-postonly"
        //         },
        //         "retExtInfo": {},
        //         "time": 1672211918471
        //     }
        //
        const order = this.safeValue (response, 'result', {});
        return this.parseOrder (order, market);
    }

    createOrderRequest (symbol: string, type: OrderType, side: OrderSide, amount, price = undefined, params = {}) {
        const market = this.market (symbol);
        symbol = market['symbol'];
        const lowerCaseType = type.toLowerCase ();
        if ((price === undefined) && (lowerCaseType === 'limit')) {
            throw new ArgumentsRequired (this.id + ' createOrder requires a price argument for limit orders');
        }
        const request = {
            'symbol': market['id'],
            'side': this.capitalize (side),
            'orderType': this.capitalize (lowerCaseType), // limit or market
            // 'timeInForce': 'GTC', // IOC, FOK, PostOnly
            // 'takeProfit': 123.45, // take profit price, only take effect upon opening the position
            // 'stopLoss': 123.45, // stop loss price, only take effect upon opening the position
            // 'reduceOnly': false, // reduce only, required for linear orders
            // when creating a closing order, bybit recommends a True value for
            //  closeOnTrigger to avoid failing due to insufficient available margin
            // 'closeOnTrigger': false, required for linear orders
            // 'orderLinkId': 'string', // unique client order id, max 36 characters
            // 'triggerPrice': 123.46, // trigger price, required for conditional orders
            // 'triggerBy': 'MarkPrice', // IndexPrice, MarkPrice, LastPrice
            // 'tpTriggerby': 'MarkPrice', // IndexPrice, MarkPrice, LastPrice
            // 'slTriggerBy': 'MarkPrice', // IndexPrice, MarkPrice, LastPrice
            // 'mmp': false // market maker protection
            // 'positionIdx': 0, // Position mode. Unified account has one-way mode only (0)
            // 'triggerDirection': 1, // Conditional order param. Used to identify the expected direction of the conditional order. 1: triggered when market price rises to triggerPrice 2: triggered when market price falls to triggerPrice
            // Valid for spot only.
            // 'isLeverage': 0, // Whether to borrow. 0(default): false, 1: true
            // 'orderFilter': 'Order' // Order,tpslOrder. If not passed, Order by default
            // Valid for option only.
            // 'orderIv': '0', // Implied volatility; parameters are passed according to the real value; for example, for 10%, 0.1 is passed
        };
        if (market['spot']) {
            request['category'] = 'spot';
        } else if (market['linear']) {
            request['category'] = 'linear';
        } else if (market['inverse']) {
            request['category'] = 'inverse';
        } else if (market['option']) {
            request['category'] = 'option';
        }
        if (market['spot'] && (type === 'market') && (side === 'buy')) {
            // for market buy it requires the amount of quote currency to spend
            if (this.options['createMarketBuyOrderRequiresPrice']) {
                const cost = this.safeNumber (params, 'cost');
                params = this.omit (params, 'cost');
                if (price === undefined && cost === undefined) {
                    throw new InvalidOrder (this.id + ' createOrder() requires the price argument with market buy orders to calculate total order cost (amount to spend), where cost = amount * price. Supply a price argument to createOrder() call if you want the cost to be calculated for you from price and amount, or, alternatively, add .options["createMarketBuyOrderRequiresPrice"] = false to supply the cost in the amount argument (the exchange-specific behaviour)');
                } else {
                    const amountString = this.numberToString (amount);
                    const priceString = this.numberToString (price);
                    const quoteAmount = Precise.stringMul (amountString, priceString);
                    amount = (cost !== undefined) ? cost : this.parseNumber (quoteAmount);
                    request['qty'] = this.costToPrecision (symbol, amount);
                }
            } else {
                request['qty'] = this.costToPrecision (symbol, amount);
            }
        } else {
            request['qty'] = this.amountToPrecision (symbol, amount);
        }
        const isMarket = lowerCaseType === 'market';
        const isLimit = lowerCaseType === 'limit';
        if (isLimit) {
            request['price'] = this.priceToPrecision (symbol, price);
        }
        const timeInForce = this.safeStringLower (params, 'timeInForce'); // this is same as exchange specific param
        let postOnly = undefined;
        [ postOnly, params ] = this.handlePostOnly (isMarket, timeInForce === 'postonly', params);
        if (postOnly) {
            request['timeInForce'] = 'PostOnly';
        } else if (timeInForce === 'gtc') {
            request['timeInForce'] = 'GTC';
        } else if (timeInForce === 'fok') {
            request['timeInForce'] = 'FOK';
        } else if (timeInForce === 'ioc') {
            request['timeInForce'] = 'IOC';
        }
        let triggerPrice = this.safeValue2 (params, 'triggerPrice', 'stopPrice');
        const stopLossTriggerPrice = this.safeValue (params, 'stopLossPrice');
        const takeProfitTriggerPrice = this.safeValue (params, 'takeProfitPrice');
        const stopLoss = this.safeValue (params, 'stopLoss');
        const takeProfit = this.safeValue (params, 'takeProfit');
        const isStopLossTriggerOrder = stopLossTriggerPrice !== undefined;
        const isTakeProfitTriggerOrder = takeProfitTriggerPrice !== undefined;
        const isStopLoss = stopLoss !== undefined;
        const isTakeProfit = takeProfit !== undefined;
        const isBuy = side === 'buy';
        const setTriggerDirection = (stopLossTriggerPrice || triggerPrice) ? !isBuy : isBuy;
        const defaultTriggerDirection = setTriggerDirection ? 2 : 1;
        const triggerDirection = this.safeString (params, 'triggerDirection');
        params = this.omit (params, 'triggerDirection');
        let selectedDirection = defaultTriggerDirection;
        if (triggerDirection !== undefined) {
            const isAsending = ((triggerDirection === 'up') || (triggerDirection === '1'));
            selectedDirection = isAsending ? 1 : 2;
        }
        if (triggerPrice !== undefined) {
            request['triggerDirection'] = selectedDirection;
            request['triggerPrice'] = this.priceToPrecision (symbol, triggerPrice);
        } else if (isStopLossTriggerOrder || isTakeProfitTriggerOrder) {
            request['triggerDirection'] = selectedDirection;
            triggerPrice = isStopLossTriggerOrder ? stopLossTriggerPrice : takeProfitTriggerPrice;
            request['triggerPrice'] = this.priceToPrecision (symbol, triggerPrice);
            request['reduceOnly'] = true;
        } else if (isStopLoss || isTakeProfit) {
            if (isStopLoss) {
                const slTriggerPrice = this.safeValue2 (stopLoss, 'triggerPrice', 'stopPrice', stopLoss);
                request['stopLoss'] = this.priceToPrecision (symbol, slTriggerPrice);
            }
            if (isTakeProfit) {
                const tpTriggerPrice = this.safeValue2 (takeProfit, 'triggerPrice', 'stopPrice', takeProfit);
                request['takeProfit'] = this.priceToPrecision (symbol, tpTriggerPrice);
            }
        }
        if (market['spot']) {
            // only works for spot market
            if (triggerPrice !== undefined) {
                request['orderFilter'] = 'StopOrder';
            } else if (stopLossTriggerPrice !== undefined || takeProfitTriggerPrice !== undefined || isStopLoss || isTakeProfit) {
                request['orderFilter'] = 'tpslOrder';
            }
        }
        const clientOrderId = this.safeString (params, 'clientOrderId');
        if (clientOrderId !== undefined) {
            request['orderLinkId'] = clientOrderId;
        } else if (market['option']) {
            // mandatory field for options
            request['orderLinkId'] = this.uuid16 ();
        }
        params = this.omit (params, [ 'stopPrice', 'timeInForce', 'stopLossPrice', 'takeProfitPrice', 'postOnly', 'clientOrderId', 'triggerPrice', 'stopLoss', 'takeProfit' ]);
        return this.extend (request, params);
    }

    async createOrders (orders: OrderRequest[], params = {}) {
        /**
         * @method
         * @name bybit#createOrders
         * @description create a list of trade orders
         * @see https://bybit-exchange.github.io/docs/v5/order/batch-place
         * @param {array} orders list of orders to create, each object should contain the parameters required by createOrder, namely symbol, type, side, amount, price and params
         * @returns {object} an [order structure]{@link https://github.com/ccxt/ccxt/wiki/Manual#order-structure}
         */
        await this.loadMarkets ();
        const ordersRequests = [];
        const orderSymbols = [];
        for (let i = 0; i < orders.length; i++) {
            const rawOrder = orders[i];
            const marketId = this.safeString (rawOrder, 'symbol');
            orderSymbols.push (marketId);
            const type = this.safeString (rawOrder, 'type');
            const side = this.safeString (rawOrder, 'side');
            const amount = this.safeValue (rawOrder, 'amount');
            const price = this.safeValue (rawOrder, 'price');
            const orderParams = this.safeValue (rawOrder, 'params', {});
            const orderRequest = this.createOrderRequest (marketId, type, side, amount, price, orderParams);
            ordersRequests.push (orderRequest);
        }
        const symbols = this.marketSymbols (orderSymbols, undefined, false, true, true);
        const market = this.market (symbols[0]);
        let category = undefined;
        [ category, params ] = this.getBybitType ('createOrders', market, params);
        if ((category === 'spot') || (category === 'inverse')) {
            throw new NotSupported (this.id + ' createOrders does not allow spot or inverse orders');
        }
        const request = {
            'category': category,
            'request': ordersRequests,
        };
        const response = await this.privatePostV5OrderCreateBatch (this.extend (request, params));
        const result = this.safeValue (response, 'result', {});
        const data = this.safeValue (result, 'list', []);
        const retInfo = this.safeValue (response, 'retExtInfo', {});
        const codes = this.safeValue (retInfo, 'list', []);
        // extend the error with the unsuccessful orders
        for (let i = 0; i < codes.length; i++) {
            const code = codes[i];
            const retCode = this.safeInteger (code, 'code');
            if (retCode !== 0) {
                data[i] = this.extend (data[i], code);
            }
        }
        //
        // {
        //     "retCode":0,
        //     "retMsg":"OK",
        //     "result":{
        //        "list":[
        //           {
        //              "category":"linear",
        //              "symbol":"LTCUSDT",
        //              "orderId":"",
        //              "orderLinkId":"",
        //              "createAt":""
        //           },
        //           {
        //              "category":"linear",
        //              "symbol":"LTCUSDT",
        //              "orderId":"3c9f65b6-01ad-4ac0-9741-df17e02a4223",
        //              "orderLinkId":"",
        //              "createAt":"1698075516029"
        //           }
        //        ]
        //     },
        //     "retExtInfo":{
        //        "list":[
        //           {
        //              "code":10001,
        //              "msg":"The number of contracts exceeds maximum limit allowed: too large"
        //           },
        //           {
        //              "code":0,
        //              "msg":"OK"
        //           }
        //        ]
        //     },
        //     "time":1698075516029
        // }
        //
        return this.parseOrders (data);
    }

    async createUsdcOrder (symbol, type, side, amount, price = undefined, params = {}) {
        await this.loadMarkets ();
        const market = this.market (symbol);
        if (type === 'market') {
            throw new NotSupported (this.id + ' createOrder does not allow market orders for ' + symbol + ' markets');
        }
        const lowerCaseType = type.toLowerCase ();
        if ((price === undefined) && (lowerCaseType === 'limit')) {
            throw new ArgumentsRequired (this.id + ' createOrder requires a price argument for limit orders');
        }
        const request = {
            'symbol': market['id'],
            'side': this.capitalize (side),
            'orderType': this.capitalize (lowerCaseType), // limit or market
            'timeInForce': 'GoodTillCancel', // ImmediateOrCancel, FillOrKill, PostOnly
            'orderQty': this.amountToPrecision (symbol, amount),
            // 'takeProfit': 123.45, // take profit price, only take effect upon opening the position
            // 'stopLoss': 123.45, // stop loss price, only take effect upon opening the position
            // 'reduceOnly': false, // reduce only, required for linear orders
            // when creating a closing order, bybit recommends a True value for
            //  closeOnTrigger to avoid failing due to insufficient available margin
            // 'closeOnTrigger': false, required for linear orders
            // 'orderLinkId': 'string', // unique client order id, max 36 characters
            // 'triggerPrice': 123.45, // trigger price, required for conditional orders
            // 'trigger_by': 'MarkPrice', // IndexPrice, MarkPrice
            // 'tptriggerby': 'MarkPrice', // IndexPrice, MarkPrice
            // 'slTriggerBy': 'MarkPrice', // IndexPrice, MarkPrice
            // 'orderFilter': 'Order' or 'StopOrder'
            // 'mmp': false // market maker protection
        };
        const isMarket = lowerCaseType === 'market';
        const isLimit = lowerCaseType === 'limit';
        if (isLimit !== undefined) {
            request['orderPrice'] = this.priceToPrecision (symbol, price);
        }
        const exchangeSpecificParam = this.safeString (params, 'time_in_force');
        const timeInForce = this.safeStringLower (params, 'timeInForce');
        const postOnly = this.isPostOnly (isMarket, exchangeSpecificParam === 'PostOnly', params);
        if (postOnly) {
            request['time_in_force'] = 'PostOnly';
        } else if (timeInForce === 'gtc') {
            request['time_in_force'] = 'GoodTillCancel';
        } else if (timeInForce === 'fok') {
            request['time_in_force'] = 'FillOrKill';
        } else if (timeInForce === 'ioc') {
            request['time_in_force'] = 'ImmediateOrCancel';
        }
        if (market['swap']) {
            const triggerPrice = this.safeValue2 (params, 'stopPrice', 'triggerPrice');
            const stopLossTriggerPrice = this.safeValue (params, 'stopLossPrice', triggerPrice);
            const takeProfitTriggerPrice = this.safeValue (params, 'takeProfitPrice');
            const stopLoss = this.safeValue (params, 'stopLoss');
            const takeProfit = this.safeValue (params, 'takeProfit');
            const isStopLossTriggerOrder = stopLossTriggerPrice !== undefined;
            const isTakeProfitTriggerOrder = takeProfitTriggerPrice !== undefined;
            const isStopLoss = stopLoss !== undefined;
            const isTakeProfit = takeProfit !== undefined;
            const isStopOrder = isStopLossTriggerOrder || isTakeProfitTriggerOrder;
            if (isStopOrder) {
                request['orderFilter'] = 'StopOrder';
                request['trigger_by'] = 'LastPrice';
                const stopPx = isStopLossTriggerOrder ? stopLossTriggerPrice : takeProfitTriggerPrice;
                const preciseStopPrice = this.priceToPrecision (symbol, stopPx);
                request['triggerPrice'] = preciseStopPrice;
                const delta = this.numberToString (market['precision']['price']);
                request['basePrice'] = isStopLossTriggerOrder ? Precise.stringSub (preciseStopPrice, delta) : Precise.stringAdd (preciseStopPrice, delta);
            } else if (isStopLoss || isTakeProfit) {
                if (isStopLoss) {
                    const slTriggerPrice = this.safeValue2 (stopLoss, 'triggerPrice', 'stopPrice', stopLoss);
                    request['stopLoss'] = this.priceToPrecision (symbol, slTriggerPrice);
                }
                if (isTakeProfit) {
                    const tpTriggerPrice = this.safeValue2 (takeProfit, 'triggerPrice', 'stopPrice', takeProfit);
                    request['takeProfit'] = this.priceToPrecision (symbol, tpTriggerPrice);
                }
            } else {
                request['orderFilter'] = 'Order';
            }
        }
        const clientOrderId = this.safeString (params, 'clientOrderId');
        if (clientOrderId !== undefined) {
            request['orderLinkId'] = clientOrderId;
        } else if (market['option']) {
            // mandatory field for options
            request['orderLinkId'] = this.uuid16 ();
        }
        params = this.omit (params, [ 'stopPrice', 'timeInForce', 'triggerPrice', 'stopLossPrice', 'takeProfitPrice', 'postOnly', 'clientOrderId' ]);
        let response = undefined;
        if (market['option']) {
            response = await this.privatePostOptionUsdcOpenapiPrivateV1PlaceOrder (this.extend (request, params));
        } else {
            response = await this.privatePostPerpetualUsdcOpenapiPrivateV1PlaceOrder (this.extend (request, params));
        }
        //
        //     {
        //         "retCode":0,
        //         "retMsg":"",
        //         "result":{
        //            "orderId":"34450a59-325e-4296-8af0-63c7c524ae33",
        //            "orderLinkId":"",
        //            "mmp":false,
        //            "symbol":"BTCPERP",
        //            "orderType":"Limit",
        //            "side":"Buy",
        //            "orderQty":"0.00100000",
        //            "orderPrice":"20000.00",
        //            "iv":"0",
        //            "timeInForce":"GoodTillCancel",
        //            "orderStatus":"Created",
        //            "createdAt":"1652261746007873",
        //            "basePrice":"0.00",
        //            "triggerPrice":"0.00",
        //            "takeProfit":"0.00",
        //            "stopLoss":"0.00",
        //            "slTriggerBy":"UNKNOWN",
        //            "tpTriggerBy":"UNKNOWN"
        //     }
        //
        const order = this.safeValue (response, 'result', {});
        return this.parseOrder (order, market);
    }

    async editUsdcOrder (id, symbol, type, side, amount = undefined, price = undefined, params = {}) {
        await this.loadMarkets ();
        const market = this.market (symbol);
        const request = {
            'symbol': market['id'],
            'orderId': id,
        };
        if (amount !== undefined) {
            request['orderQty'] = this.amountToPrecision (symbol, amount);
        }
        if (price !== undefined) {
            request['orderPrice'] = this.priceToPrecision (symbol, price);
        }
        let response = undefined;
        if (market['option']) {
            response = await this.privatePostOptionUsdcOpenapiPrivateV1ReplaceOrder (this.extend (request, params));
        } else {
            const isStop = this.safeValue (params, 'stop', false);
            const triggerPrice = this.safeValue2 (params, 'stopPrice', 'triggerPrice');
            const stopLossPrice = this.safeValue (params, 'stopLossPrice');
            const isStopLossOrder = stopLossPrice !== undefined;
            const takeProfitPrice = this.safeValue (params, 'takeProfitPrice');
            const isTakeProfitOrder = takeProfitPrice !== undefined;
            const isStopOrder = isStopLossOrder || isTakeProfitOrder || isStop;
            if (isStopOrder) {
                request['orderFilter'] = isStop ? 'StopOrder' : 'Order';
                if (triggerPrice !== undefined) {
                    request['triggerPrice'] = this.priceToPrecision (symbol, triggerPrice);
                }
                if (stopLossPrice !== undefined) {
                    request['stopLoss'] = this.priceToPrecision (symbol, stopLossPrice);
                }
                if (takeProfitPrice !== undefined) {
                    request['takeProfit'] = this.priceToPrecision (symbol, takeProfitPrice);
                }
            }
            params = this.omit (params, [ 'stop', 'stopPrice', 'triggerPrice', 'stopLossPrice', 'takeProfitPrice' ]);
            response = await this.privatePostPerpetualUsdcOpenapiPrivateV1ReplaceOrder (this.extend (request, params));
        }
        //
        //    {
        //        "retCode": 0,
        //        "retMsg": "OK",
        //        "result": {
        //            "outRequestId": "",
        //            "symbol": "BTC-13MAY22-40000-C",
        //            "orderId": "8c65df91-91fc-461d-9b14-786379ef138c",
        //            "orderLinkId": "AAAAA41133"
        //        },
        //        "retExtMap": {}
        //   }
        //
        const result = this.safeValue (response, 'result', {});
        return this.parseOrder (result, market);
    }

    async editOrder (id: string, symbol, type, side, amount = undefined, price = undefined, params = {}) {
        /**
         * @method
         * @name bybit#editOrder
         * @description edit a trade order
         * @see https://bybit-exchange.github.io/docs/v5/order/amend-order
         * @see https://bybit-exchange.github.io/docs/derivatives/unified/replace-order
         * @see https://bybit-exchange.github.io/docs/api-explorer/derivatives/trade/contract/replace-order
         * @param {string} id cancel order id
         * @param {string} symbol unified symbol of the market to create an order in
         * @param {string} type 'market' or 'limit'
         * @param {string} side 'buy' or 'sell'
         * @param {float} amount how much of currency you want to trade in units of base currency
         * @param {float} price the price at which the order is to be fullfilled, in units of the base currency, ignored in market orders
         * @param {object} [params] extra parameters specific to the bybit api endpoint
         * @param {float} [params.triggerPrice] The price that a trigger order is triggered at
         * @param {float} [params.stopLossPrice] The price that a stop loss order is triggered at
         * @param {float} [params.takeProfitPrice] The price that a take profit order is triggered at
         * @param {object} [params.takeProfit] *takeProfit object in params* containing the triggerPrice that the attached take profit order will be triggered
         * @param {float} [params.takeProfit.triggerPrice] take profit trigger price
         * @param {object} [params.stopLoss] *stopLoss object in params* containing the triggerPrice that the attached stop loss order will be triggered
         * @param {float} [params.stopLoss.triggerPrice] stop loss trigger price
         * @param {string} [params.triggerBy] 'IndexPrice', 'MarkPrice' or 'LastPrice', default is 'LastPrice', required if no initial value for triggerPrice
         * @param {string} [params.slTriggerBy] 'IndexPrice', 'MarkPrice' or 'LastPrice', default is 'LastPrice', required if no initial value for stopLoss
         * @param {string} [params.tpTriggerby] 'IndexPrice', 'MarkPrice' or 'LastPrice', default is 'LastPrice', required if no initial value for takeProfit
         * @returns {object} an [order structure]{@link https://docs.ccxt.com/#/?id=order-structure}
         */
        this.checkRequiredSymbol ('editOrder', symbol);
        await this.loadMarkets ();
        const market = this.market (symbol);
        const [ enableUnifiedMargin, enableUnifiedAccount ] = await this.isUnifiedEnabled ();
        const isUnifiedAccount = (enableUnifiedMargin || enableUnifiedAccount);
        const isUsdcSettled = market['settle'] === 'USDC';
        if (isUsdcSettled && !isUnifiedAccount) {
            return await this.editUsdcOrder (id, symbol, type, side, amount, price, params);
        }
        const request = {
            'symbol': market['id'],
            'orderId': id,
            // 'orderLinkId': 'string', // unique client order id, max 36 characters
            // 'takeProfit': 123.45, // take profit price, only take effect upon opening the position
            // 'stopLoss': 123.45, // stop loss price, only take effect upon opening the position
            // 'triggerPrice': 123.45, // trigger price, required for conditional orders
            // 'triggerBy': 'MarkPrice', // IndexPrice, MarkPrice, LastPrice
            // 'tpTriggerby': 'MarkPrice', // IndexPrice, MarkPrice, LastPrice
            // 'slTriggerBy': 'MarkPrice', // IndexPrice, MarkPrice, LastPrice
            // Valid for option only.
            // 'orderIv': '0', // Implied volatility; parameters are passed according to the real value; for example, for 10%, 0.1 is passed
        };
        if (market['spot']) {
            request['category'] = 'spot';
        } else if (market['linear']) {
            request['category'] = 'linear';
        } else if (market['inverse']) {
            request['category'] = 'inverse';
        } else if (market['option']) {
            request['category'] = 'option';
        }
        if (amount !== undefined) {
            request['qty'] = this.amountToPrecision (symbol, amount);
        }
        if (price !== undefined) {
            request['price'] = this.priceToPrecision (symbol, price);
        }
        if (amount !== undefined) {
            request['qty'] = this.amountToPrecision (symbol, amount);
        }
        let triggerPrice = this.safeString2 (params, 'triggerPrice', 'stopPrice');
        const stopLossTriggerPrice = this.safeString (params, 'stopLossPrice');
        const takeProfitTriggerPrice = this.safeString (params, 'takeProfitPrice');
        const stopLoss = this.safeValue (params, 'stopLoss');
        const takeProfit = this.safeValue (params, 'takeProfit');
        const isStopLossTriggerOrder = stopLossTriggerPrice !== undefined;
        const isTakeProfitTriggerOrder = takeProfitTriggerPrice !== undefined;
        const isStopLoss = stopLoss !== undefined;
        const isTakeProfit = takeProfit !== undefined;
        if (isStopLossTriggerOrder || isTakeProfitTriggerOrder) {
            triggerPrice = isStopLossTriggerOrder ? stopLossTriggerPrice : takeProfitTriggerPrice;
        }
        if (triggerPrice !== undefined) {
            const triggerPriceRequest = (triggerPrice === '0') ? triggerPrice : this.priceToPrecision (symbol, triggerPrice);
            request['triggerPrice'] = triggerPriceRequest;
            const triggerBy = this.safeString (params, 'triggerBy', 'LastPrice');
            request['triggerBy'] = triggerBy;
        }
        if (isStopLoss || isTakeProfit) {
            if (isStopLoss) {
                const slTriggerPrice = this.safeString2 (stopLoss, 'triggerPrice', 'stopPrice', stopLoss);
                const stopLossRequest = (slTriggerPrice === '0') ? slTriggerPrice : this.priceToPrecision (symbol, slTriggerPrice);
                request['stopLoss'] = stopLossRequest;
                const slTriggerBy = this.safeString (params, 'slTriggerBy', 'LastPrice');
                request['slTriggerBy'] = slTriggerBy;
            }
            if (isTakeProfit) {
                const tpTriggerPrice = this.safeString2 (takeProfit, 'triggerPrice', 'stopPrice', takeProfit);
                const takeProfitRequest = (tpTriggerPrice === '0') ? tpTriggerPrice : this.priceToPrecision (symbol, tpTriggerPrice);
                request['takeProfit'] = takeProfitRequest;
                const tpTriggerBy = this.safeString (params, 'tpTriggerBy', 'LastPrice');
                request['tpTriggerBy'] = tpTriggerBy;
            }
        }
        const clientOrderId = this.safeString (params, 'clientOrderId');
        if (clientOrderId !== undefined) {
            request['orderLinkId'] = clientOrderId;
        }
        params = this.omit (params, [ 'stopPrice', 'stopLossPrice', 'takeProfitPrice', 'triggerPrice', 'clientOrderId', 'stopLoss', 'takeProfit' ]);
        const response = await this.privatePostV5OrderAmend (this.extend (request, params));
        //
        //     {
        //         "retCode": 0,
        //         "retMsg": "OK",
        //         "result": {
        //             "orderId": "c6f055d9-7f21-4079-913d-e6523a9cfffa",
        //             "orderLinkId": "linear-004"
        //         },
        //         "retExtInfo": {},
        //         "time": 1672217093461
        //     }
        //
        const result = this.safeValue (response, 'result', {});
        return this.safeOrder ({
            'info': response,
            'id': this.safeString (result, 'orderId'),
        });
    }

    async cancelUsdcOrder (id, symbol: string = undefined, params = {}) {
        this.checkRequiredSymbol ('cancelUsdcOrder', symbol);
        await this.loadMarkets ();
        const market = this.market (symbol);
        const request = {
            'symbol': market['id'],
            // 'orderLinkId': 'string', // one of order_id, stop_order_id or order_link_id is required
            // 'orderId': id,
        };
        const isStop = this.safeValue (params, 'stop', false);
        params = this.omit (params, [ 'stop' ]);
        if (id !== undefined) { // The user can also use argument params["order_link_id"]
            request['orderId'] = id;
        }
        let response = undefined;
        if (market['option']) {
            response = await this.privatePostOptionUsdcOpenapiPrivateV1CancelOrder (this.extend (request, params));
        } else {
            request['orderFilter'] = isStop ? 'StopOrder' : 'Order';
            response = await this.privatePostPerpetualUsdcOpenapiPrivateV1CancelOrder (this.extend (request, params));
        }
        //
        //     {
        //         "retCode": 0,
        //         "retMsg": "OK",
        //         "result": {
        //             "outRequestId": "",
        //             "symbol": "BTC-13MAY22-40000-C",
        //             "orderId": "8c65df91-91fc-461d-9b14-786379ef138c",
        //             "orderLinkId": ""
        //         },
        //         "retExtMap": {}
        //     }
        //
        const result = this.safeValue (response, 'result', {});
        return this.parseOrder (result, market);
    }

    async cancelOrder (id: string, symbol: string = undefined, params = {}) {
        /**
         * @method
         * @name bybit#cancelOrder
         * @description cancels an open order
         * @see https://bybit-exchange.github.io/docs/v5/order/cancel-order
         * @param {string} id order id
         * @param {string} symbol unified symbol of the market the order was made in
         * @param {object} [params] extra parameters specific to the bybit api endpoint
         * @param {boolean} [params.stop] *spot only* whether the order is a stop order
         * @param {string} [params.orderFilter] *spot only* 'Order' or 'StopOrder' or 'tpslOrder'
         * @returns {object} An [order structure]{@link https://github.com/ccxt/ccxt/wiki/Manual#order-structure}
         */
        this.checkRequiredSymbol ('cancelOrder', symbol);
        await this.loadMarkets ();
        const market = this.market (symbol);
        const [ enableUnifiedMargin, enableUnifiedAccount ] = await this.isUnifiedEnabled ();
        const isUnifiedAccount = (enableUnifiedMargin || enableUnifiedAccount);
        const isUsdcSettled = market['settle'] === 'USDC';
        if (isUsdcSettled && !isUnifiedAccount) {
            return await this.cancelUsdcOrder (id, symbol, params);
        }
        const request = {
            'symbol': market['id'],
            // 'orderLinkId': 'string',
            // 'orderId': id,
            // conditional orders
            // 'orderFilter': '', // Valid for spot only. Order,tpslOrder. If not passed, Order by default
        };
        if (market['spot']) {
            // only works for spot market
            const isStop = this.safeValue (params, 'stop', false);
            params = this.omit (params, [ 'stop' ]);
            request['orderFilter'] = isStop ? 'tpslOrder' : 'Order';
        }
        if (id !== undefined) { // The user can also use argument params["orderLinkId"]
            request['orderId'] = id;
        }
        if (market['spot']) {
            request['category'] = 'spot';
        } else if (market['linear']) {
            request['category'] = 'linear';
        } else if (market['inverse']) {
            request['category'] = 'inverse';
        } else if (market['option']) {
            request['category'] = 'option';
        }
        const response = await this.privatePostV5OrderCancel (this.extend (request, params));
        //
        //     {
        //         "retCode": 0,
        //         "retMsg": "OK",
        //         "result": {
        //             "orderId": "c6f055d9-7f21-4079-913d-e6523a9cfffa",
        //             "orderLinkId": "linear-004"
        //         },
        //         "retExtInfo": {},
        //         "time": 1672217377164
        //     }
        //
        const result = this.safeValue (response, 'result', {});
        return this.parseOrder (result, market);
    }

    async cancelAllUsdcOrders (symbol: string = undefined, params = {}) {
        this.checkRequiredSymbol ('cancelAllUsdcOrders', symbol);
        await this.loadMarkets ();
        const market = this.market (symbol);
        const request = {
            'symbol': market['id'],
        };
        let response = undefined;
        if (market['option']) {
            response = await this.privatePostOptionUsdcOpenapiPrivateV1CancelAll (this.extend (request, params));
        } else {
            const isStop = this.safeValue (params, 'stop', false);
            if (isStop) {
                request['orderFilter'] = 'StopOrder';
            } else {
                request['orderFilter'] = 'Order';
            }
            params = this.omit (params, [ 'stop' ]);
            response = await this.privatePostPerpetualUsdcOpenapiPrivateV1CancelAll (this.extend (request, params));
        }
        //
        //     {
        //         "retCode": 0,
        //         "retMsg": "OK",
        //         "retExtMap": {},
        //         "result": [
        //             {
        //                 "outRequestId": "cancelAll-290119-1652176443114-0",
        //                 "symbol": "BTC-13MAY22-40000-C",
        //                 "orderId": "fa6cd740-56ed-477d-9385-90ccbfee49ca",
        //                 "orderLinkId": "",
        //                 "errorCode": 0,
        //                 "errorDesc": ""
        //             }
        //         ]
        //     }
        //
        const result = this.safeValue (response, 'result', []);
        if (!Array.isArray (result)) {
            return response;
        }
        return this.parseOrders (result, market);
    }

    async cancelAllOrders (symbol: string = undefined, params = {}) {
        /**
         * @method
         * @name bybit#cancelAllOrders
         * @description cancel all open orders
         * @see https://bybit-exchange.github.io/docs/v5/order/cancel-all
         * @param {string} symbol unified market symbol, only orders in the market of this symbol are cancelled when symbol is not undefined
         * @param {object} [params] extra parameters specific to the bybit api endpoint
         * @param {boolean} [params.stop] true if stop order
         * @param {string} [params.type] market type, ['swap', 'option', 'spot']
         * @param {string} [params.subType] market subType, ['linear', 'inverse']
         * @param {string} [params.baseCoin] Base coin. Supports linear, inverse & option
         * @param {string} [params.settleCoin] Settle coin. Supports linear, inverse & option
         * @returns {object[]} a list of [order structures]{@link https://github.com/ccxt/ccxt/wiki/Manual#order-structure}
         */
        await this.loadMarkets ();
        const [ enableUnifiedMargin, enableUnifiedAccount ] = await this.isUnifiedEnabled ();
        const isUnifiedAccount = (enableUnifiedMargin || enableUnifiedAccount);
        let market = undefined;
        const request = {};
        if (symbol !== undefined) {
            market = this.market (symbol);
            const isUsdcSettled = market['settle'] === 'USDC';
            if (isUsdcSettled && !isUnifiedAccount) {
                return await this.cancelAllUsdcOrders (symbol, params);
            }
            request['symbol'] = market['id'];
        }
        let type = undefined;
        [ type, params ] = this.getBybitType ('cancelAllOrders', market, params);
        request['category'] = type;
        if ((type === 'option') && !isUnifiedAccount) {
            throw new NotSupported (this.id + ' cancelAllOrders() Normal Account not support ' + type + ' market');
        }
        if ((type === 'linear') || (type === 'inverse')) {
            const baseCoin = this.safeString (params, 'baseCoin');
            if (symbol === undefined && baseCoin === undefined) {
                const defaultSettle = this.safeString (this.options, 'defaultSettle', 'USDT');
                request['settleCoin'] = this.safeString (params, 'settleCoin', defaultSettle);
            }
        }
        const isStop = this.safeValue (params, 'stop', false);
        params = this.omit (params, [ 'stop' ]);
        if (isStop) {
            request['orderFilter'] = 'tpslOrder';
        }
        const response = await this.privatePostV5OrderCancelAll (this.extend (request, params));
        //
        // linear / inverse / option
        //     {
        //         "retCode": 0,
        //         "retMsg": "OK",
        //         "result": {
        //             "list": [
        //                 {
        //                     "orderId": "f6a73e1f-39b5-4dee-af21-1460b2e3b27c",
        //                     "orderLinkId": "a001"
        //                 }
        //             ]
        //         },
        //         "retExtInfo": {},
        //         "time": 1672219780463
        //     }
        //
        // spot
        //     {
        //         "retCode": 0,
        //         "retMsg": "OK",
        //         "result": {
        //             "success": "1"
        //         },
        //         "retExtInfo": {},
        //         "time": 1676962409398
        //     }
        //
        const result = this.safeValue (response, 'result', []);
        const orders = this.safeValue (result, 'list');
        if (!Array.isArray (orders)) {
            return response;
        }
        return this.parseOrders (orders, market);
    }

    async fetchUsdcOrders (symbol: string = undefined, since: Int = undefined, limit: Int = undefined, params = {}) {
        await this.loadMarkets ();
        let market = undefined;
        const request = {
            // 'category': '', // Type. PERPETUAL, OPTION
            // 'symbol': '', // Contract name
            // 'baseCoin': '', // Base currency
            // 'orderId': '', // Order ID
            // 'orderLinkId': '', // Custom ID used for cross-platform strategy remarks; a max. of 32 characters
            // 'orderStatus': '', // Order status
            // 'orderFilter': '', // refer to Order Filter
            // 'direction': '', // prev: prev page, next: next page.
            // 'limit': 0, // Limit for data size per page, max size is 50. Default as showing 20 pieces of data per page
            // 'cursor': '', // API pass-through
        };
        if (symbol !== undefined) {
            market = this.market (symbol);
            request['symbol'] = market['id'];
        }
        let type = undefined;
        [ type, params ] = this.handleMarketTypeAndParams ('fetchOrders', market, params);
        if (type === 'swap') {
            request['category'] = 'PERPETUAL';
        } else {
            request['category'] = 'OPTION';
        }
        const isStop = this.safeValue (params, 'stop', false);
        params = this.omit (params, [ 'stop' ]);
        if (isStop) {
            request['orderFilter'] = 'StopOrder';
        }
        if (limit !== undefined) {
            request['limit'] = limit;
        }
        const response = await (this as any).privatePostOptionUsdcOpenapiPrivateV1QueryOrderHistory (this.extend (request, params));
        //
        //     {
        //         "result": {
        //         "cursor": "640034d1-97ec-4382-9983-694898c03ba3%3A1640854950675%2C640034d1-97ec-4382-9983-694898c03ba3%3A1640854950675",
        //             "resultTotalSize": 1,
        //             "dataList": [
        //             {
        //                 "symbol": "ETHPERP",
        //                 "orderType": "Limit",
        //                 "orderLinkId": "",
        //                 "orderId": "c04ad17d-ca85-45d1-859e-561e7236f6db",
        //                 "cancelType": "UNKNOWN",
        //                 "stopOrderType": "UNKNOWN",
        //                 "orderStatus": "Filled",
        //                 "updateTimeStamp": "1666178097006",
        //                 "takeProfit": "0.0000",
        //                 "cumExecValue": "12.9825",
        //                 "createdAt": "1666178096996",
        //                 "blockTradeId": "",
        //                 "orderPnl": "",
        //                 "price": "1300.0",
        //                 "tpTriggerBy": "UNKNOWN",
        //                 "timeInForce": "GoodTillCancel",
        //                 "updatedAt": "1666178097006",
        //                 "basePrice": "",
        //                 "realisedPnl": "0.0000",
        //                 "side": "Buy",
        //                 "triggerPrice": "0.0",
        //                 "cumExecFee": "0.0078",
        //                 "leavesQty": "0.000",
        //                 "cashFlow": "",
        //                 "slTriggerBy": "UNKNOWN",
        //                 "iv": "",
        //                 "closeOnTrigger": "UNKNOWN",
        //                 "cumExecQty": "0.010",
        //                 "reduceOnly": 0,
        //                 "qty": "0.010",
        //                 "stopLoss": "0.0000",
        //                 "triggerBy": "UNKNOWN",
        //                 "orderIM": ""
        //             }
        //         ]
        //         },
        //         "retCode": 0,
        //         "retMsg": "Success."
        //     }
        //
        const result = this.safeValue (response, 'result', {});
        const data = this.safeValue (result, 'dataList', []);
        return this.parseOrders (data, market, since, limit);
    }

    async fetchOrders (symbol: string = undefined, since: Int = undefined, limit: Int = undefined, params = {}) {
        /**
         * @method
         * @name bybit#fetchOrders
         * @description fetches information on multiple orders made by the user
         * @see https://bybit-exchange.github.io/docs/v5/order/order-list
         * @param {string} symbol unified market symbol of the market orders were made in
         * @param {int} [since] the earliest time in ms to fetch orders for
         * @param {int} [limit] the maximum number of  orde structures to retrieve
         * @param {object} [params] extra parameters specific to the bybit api endpoint
         * @param {boolean} [params.stop] true if stop order
         * @param {string} [params.type] market type, ['swap', 'option', 'spot']
         * @param {string} [params.subType] market subType, ['linear', 'inverse']
         * @param {string} [params.orderFilter] 'Order' or 'StopOrder' or 'tpslOrder'
         * @param {int} [params.until] the latest time in ms to fetch entries for
         * @param {boolean} [params.paginate] default false, when true will automatically paginate by calling this endpoint multiple times. See in the docs all the [availble parameters](https://github.com/ccxt/ccxt/wiki/Manual#pagination-params)
         * @returns {Order[]} a list of [order structures]{@link https://github.com/ccxt/ccxt/wiki/Manual#order-structure}
         */
        await this.loadMarkets ();
        let paginate = false;
        [ paginate, params ] = this.handleOptionAndParams (params, 'fetchOrders', 'paginate');
        if (paginate) {
            return await this.fetchPaginatedCallCursor ('fetchOrders', symbol, since, limit, params, 'nextPageCursor', 'nextPageCursor', undefined, 50) as Order[];
        }
        const [ enableUnifiedMargin, enableUnifiedAccount ] = await this.isUnifiedEnabled ();
        const isUnifiedAccount = (enableUnifiedMargin || enableUnifiedAccount);
        const request = {};
        let market = undefined;
        let isUsdcSettled = false;
        if (symbol !== undefined) {
            market = this.market (symbol);
            isUsdcSettled = market['settle'] === 'USDC';
            request['symbol'] = market['id'];
        }
        let type = undefined;
        [ type, params ] = this.getBybitType ('fetchOrders', market, params);
        if (((type === 'option') || isUsdcSettled) && !isUnifiedAccount) {
            return await this.fetchUsdcOrders (symbol, since, limit, params);
        }
        request['category'] = type;
        const isStop = this.safeValue (params, 'stop', false);
        params = this.omit (params, [ 'stop' ]);
        if (isStop) {
            if (type === 'spot') {
                request['orderFilter'] = 'tpslOrder';
            } else {
                request['orderFilter'] = 'StopOrder';
            }
        }
        if (limit !== undefined) {
            request['limit'] = limit;
        }
        if (since !== undefined) {
            request['startTime'] = since;
        }
        const until = this.safeInteger2 (params, 'until', 'till'); // unified in milliseconds
        const endTime = this.safeInteger (params, 'endTime', until); // exchange-specific in milliseconds
        params = this.omit (params, [ 'endTime', 'till', 'until' ]);
        if (endTime !== undefined) {
            request['endTime'] = endTime;
        } else {
            if (since !== undefined) {
                throw new BadRequest (this.id + ' fetchOrders() requires until/endTime when since is provided.');
            }
        }
        const response = await this.privateGetV5OrderHistory (this.extend (request, params));
        //
        //     {
        //         "retCode": 0,
        //         "retMsg": "OK",
        //         "result": {
        //             "nextPageCursor": "03234de9-1332-41eb-b805-4a9f42c136a3%3A1672220109387%2C03234de9-1332-41eb-b805-4a9f42c136a3%3A1672220109387",
        //             "category": "linear",
        //             "list": [
        //                 {
        //                     "symbol": "BTCUSDT",
        //                     "orderType": "Limit",
        //                     "orderLinkId": "test-001",
        //                     "orderId": "03234de9-1332-41eb-b805-4a9f42c136a3",
        //                     "cancelType": "CancelByUser",
        //                     "avgPrice": "0",
        //                     "stopOrderType": "UNKNOWN",
        //                     "lastPriceOnCreated": "16656.5",
        //                     "orderStatus": "Cancelled",
        //                     "takeProfit": "",
        //                     "cumExecValue": "0",
        //                     "triggerDirection": 0,
        //                     "blockTradeId": "",
        //                     "rejectReason": "EC_PerCancelRequest",
        //                     "isLeverage": "",
        //                     "price": "18000",
        //                     "orderIv": "",
        //                     "createdTime": "1672220109387",
        //                     "tpTriggerBy": "UNKNOWN",
        //                     "positionIdx": 0,
        //                     "timeInForce": "GoodTillCancel",
        //                     "leavesValue": "0",
        //                     "updatedTime": "1672220114123",
        //                     "side": "Sell",
        //                     "triggerPrice": "",
        //                     "cumExecFee": "0",
        //                     "slTriggerBy": "UNKNOWN",
        //                     "leavesQty": "0",
        //                     "closeOnTrigger": false,
        //                     "cumExecQty": "0",
        //                     "reduceOnly": false,
        //                     "qty": "0.1",
        //                     "stopLoss": "",
        //                     "triggerBy": "UNKNOWN"
        //                 }
        //             ]
        //         },
        //         "retExtInfo": {},
        //         "time": 1672221263862
        //     }
        //
        const data = this.addPaginationCursorToResult (response);
        return this.parseOrders (data, market, since, limit);
    }

    async fetchClosedOrders (symbol: string = undefined, since: Int = undefined, limit: Int = undefined, params = {}) {
        /**
         * @method
         * @name bybit#fetchClosedOrders
         * @description fetches information on multiple closed orders made by the user
         * @see https://bybit-exchange.github.io/docs/v5/order/order-list
         * @param {string} symbol unified market symbol of the market orders were made in
         * @param {int} [since] the earliest time in ms to fetch orders for
         * @param {int} [limit] the maximum number of  orde structures to retrieve
         * @param {object} [params] extra parameters specific to the bybit api endpoint
         * @returns {Order[]} a list of [order structures]{@link https://docs.ccxt.com/#/?id=order-structure}
         */
        await this.loadMarkets ();
        const request = {
            'orderStatus': 'Filled',
        };
        return await this.fetchOrders (symbol, since, limit, this.extend (request, params));
    }

    async fetchCanceledOrders (symbol: string = undefined, since: Int = undefined, limit: Int = undefined, params = {}) {
        /**
         * @method
         * @name bybit#fetchCanceledOrders
         * @description fetches information on multiple canceled orders made by the user
         * @see https://bybit-exchange.github.io/docs/v5/order/order-list
         * @param {string} symbol unified market symbol of the market orders were made in
         * @param {int} [since] timestamp in ms of the earliest order, default is undefined
         * @param {int} [limit] max number of orders to return, default is undefined
         * @param {object} [params] extra parameters specific to the bybit api endpoint
         * @param {boolean} [params.stop] true if stop order
         * @param {string} [params.type] market type, ['swap', 'option', 'spot']
         * @param {string} [params.subType] market subType, ['linear', 'inverse']
         * @returns {object} a list of [order structures]{@link https://docs.ccxt.com/#/?id=order-structure}
         */
        await this.loadMarkets ();
        const request = {
            'orderStatus': 'Cancelled',
        };
        return await this.fetchOrders (symbol, since, limit, this.extend (request, params));
    }

    async fetchUsdcOpenOrders (symbol: string = undefined, since: Int = undefined, limit: Int = undefined, params = {}) {
        await this.loadMarkets ();
        const request = {};
        let market = undefined;
        if (symbol !== undefined) {
            market = this.market (symbol);
            request['symbol'] = market['id'];
        }
        let type = undefined;
        [ type, params ] = this.handleMarketTypeAndParams ('fetchUsdcOpenOrders', market, params);
        request['category'] = (type === 'swap') ? 'perpetual' : 'option';
        const response = await this.privatePostOptionUsdcOpenapiPrivateV1QueryActiveOrders (this.extend (request, params));
        const result = this.safeValue (response, 'result', {});
        const orders = this.safeValue (result, 'dataList', []);
        //
        //     {
        //         "retCode": 0,
        //         "retMsg": "OK",
        //         "result": {
        //             "resultTotalSize": 1,
        //             "cursor": "id%3D1662019818569%23df31e03b-fc00-4b4c-bd1c-b97fd72b5c5c",
        //             "dataList": [
        //                 {
        //                     "orderId": "df31e03b-fc00-4b4c-bd1c-b97fd72b5c5c",
        //                     "orderLinkId": "",
        //                     "symbol": "BTC-2SEP22-18000-C",
        //                     "orderStatus": "New",
        //                     "orderPrice": "500",
        //                     "side": "Buy",
        //                     "remainingQty": "0.1",
        //                     "orderType": "Limit",
        //                     "qty": "0.1",
        //                     "iv": "0.0000",
        //                     "cancelType": "",
        //                     "updateTimestamp": "1662019818579"
        //                 }
        //             ]
        //         }
        //     }
        //
        return this.parseOrders (orders, market, since, limit);
    }

    async fetchOpenOrders (symbol: string = undefined, since: Int = undefined, limit: Int = undefined, params = {}) {
        /**
         * @method
         * @name bybit#fetchOpenOrders
         * @description fetch all unfilled currently open orders
         * @see https://bybit-exchange.github.io/docs/v5/order/open-order
         * @param {string} symbol unified market symbol
         * @param {int} [since] the earliest time in ms to fetch open orders for
         * @param {int} [limit] the maximum number of open orders structures to retrieve
         * @param {object} [params] extra parameters specific to the bybit api endpoint
         * @param {boolean} [params.stop] true if stop order
         * @param {string} [params.type] market type, ['swap', 'option', 'spot']
         * @param {string} [params.subType] market subType, ['linear', 'inverse']
         * @param {string} [params.baseCoin] Base coin. Supports linear, inverse & option
         * @param {string} [params.settleCoin] Settle coin. Supports linear, inverse & option
         * @param {string} [params.orderFilter] 'Order' or 'StopOrder' or 'tpslOrder'
         * @returns {Order[]} a list of [order structures]{@link https://github.com/ccxt/ccxt/wiki/Manual#order-structure}
         */
        await this.loadMarkets ();
        const [ enableUnifiedMargin, enableUnifiedAccount ] = await this.isUnifiedEnabled ();
        const isUnifiedAccount = (enableUnifiedMargin || enableUnifiedAccount);
        const request = {};
        let market = undefined;
        let isUsdcSettled = false;
        if (symbol !== undefined) {
            market = this.market (symbol);
            isUsdcSettled = market['settle'] === 'USDC';
            request['symbol'] = market['id'];
        }
        let type = undefined;
        [ type, params ] = this.getBybitType ('fetchOpenOrders', market, params);
        if (type === 'linear' || type === 'inverse') {
            const baseCoin = this.safeString (params, 'baseCoin');
            if (symbol === undefined && baseCoin === undefined) {
                const defaultSettle = this.safeString (this.options, 'defaultSettle', 'USDT');
                const settleCoin = this.safeString (params, 'settleCoin', defaultSettle);
                request['settleCoin'] = settleCoin;
                isUsdcSettled = (settleCoin === 'USDC');
            }
        }
        if (((type === 'option') || isUsdcSettled) && !isUnifiedAccount) {
            return await this.fetchUsdcOpenOrders (symbol, since, limit, params);
        }
        request['category'] = type;
        const isStop = this.safeValue (params, 'stop', false);
        params = this.omit (params, [ 'stop' ]);
        if (isStop) {
            if (type === 'spot') {
                request['orderFilter'] = 'tpslOrder';
            } else {
                request['orderFilter'] = 'StopOrder';
            }
        }
        if (limit !== undefined) {
            request['limit'] = limit;
        }
        const response = await this.privateGetV5OrderRealtime (this.extend (request, params));
        //
        //     {
        //         "retCode": 0,
        //         "retMsg": "OK",
        //         "result": {
        //             "nextPageCursor": "1321052653536515584%3A1672217748287%2C1321052653536515584%3A1672217748287",
        //             "category": "spot",
        //             "list": [
        //                 {
        //                     "symbol": "ETHUSDT",
        //                     "orderType": "Limit",
        //                     "orderLinkId": "1672217748277652",
        //                     "orderId": "1321052653536515584",
        //                     "cancelType": "UNKNOWN",
        //                     "avgPrice": "",
        //                     "stopOrderType": "tpslOrder",
        //                     "lastPriceOnCreated": "",
        //                     "orderStatus": "Cancelled",
        //                     "takeProfit": "",
        //                     "cumExecValue": "0",
        //                     "triggerDirection": 0,
        //                     "isLeverage": "0",
        //                     "rejectReason": "",
        //                     "price": "1000",
        //                     "orderIv": "",
        //                     "createdTime": "1672217748287",
        //                     "tpTriggerBy": "",
        //                     "positionIdx": 0,
        //                     "timeInForce": "GTC",
        //                     "leavesValue": "500",
        //                     "updatedTime": "1672217748287",
        //                     "side": "Buy",
        //                     "triggerPrice": "1500",
        //                     "cumExecFee": "0",
        //                     "leavesQty": "0",
        //                     "slTriggerBy": "",
        //                     "closeOnTrigger": false,
        //                     "cumExecQty": "0",
        //                     "reduceOnly": false,
        //                     "qty": "0.5",
        //                     "stopLoss": "",
        //                     "triggerBy": "1192.5"
        //                 }
        //             ]
        //         },
        //         "retExtInfo": {},
        //         "time": 1672219526294
        //     }
        //
        const data = this.addPaginationCursorToResult (response);
        return this.parseOrders (data, market, since, limit);
    }

    async fetchOrderTrades (id: string, symbol: string = undefined, since: Int = undefined, limit: Int = undefined, params = {}) {
        /**
         * @method
         * @name bybit#fetchOrderTrades
         * @description fetch all the trades made from a single order
         * @see https://bybit-exchange.github.io/docs/v5/position/execution
         * @param {string} id order id
         * @param {string} symbol unified market symbol
         * @param {int} [since] the earliest time in ms to fetch trades for
         * @param {int} [limit] the maximum number of trades to retrieve
         * @param {object} [params] extra parameters specific to the bybit api endpoint
         * @returns {object[]} a list of [trade structures]{@link https://github.com/ccxt/ccxt/wiki/Manual#trade-structure}
         *
         */
        const request = {};
        const clientOrderId = this.safeString2 (params, 'clientOrderId', 'orderLinkId');
        if (clientOrderId !== undefined) {
            request['orderLinkId'] = clientOrderId;
        } else {
            request['orderId'] = id;
        }
        params = this.omit (params, [ 'clientOrderId', 'orderLinkId' ]);
        return await this.fetchMyTrades (symbol, since, limit, this.extend (request, params));
    }

    async fetchMyUsdcTrades (symbol: string = undefined, since: Int = undefined, limit: Int = undefined, params = {}) {
        await this.loadMarkets ();
        let market = undefined;
        const request = {};
        if (symbol !== undefined) {
            market = this.market (symbol);
            request['symbol'] = market['id'];
            request['category'] = market['option'] ? 'OPTION' : 'PERPETUAL';
        } else {
            request['category'] = 'PERPETUAL';
        }
        const response = await this.privatePostOptionUsdcOpenapiPrivateV1ExecutionList (this.extend (request, params));
        //
        //     {
        //       "result": {
        //         "cursor": "29%3A1%2C28%3A1",
        //         "resultTotalSize": 2,
        //         "dataList": [
        //           {
        //             "symbol": "ETHPERP",
        //             "orderLinkId": "",
        //             "side": "Sell",
        //             "orderId": "d83f8b4d-2f60-4e04-a64a-a3f207989dc6",
        //             "execFee": "0.0210",
        //             "feeRate": "0.000600",
        //             "blockTradeId": "",
        //             "tradeTime": "1669196423581",
        //             "execPrice": "1161.45",
        //             "lastLiquidityInd": "TAKER",
        //             "execValue": "34.8435",
        //             "execType": "Trade",
        //             "execQty": "0.030",
        //             "tradeId": "d9aa8590-9e6a-575e-a1be-d6261e6ed2e5"
        //           }, ...
        //         ]
        //       },
        //       "retCode": 0,
        //       "retMsg": "Success."
        //     }
        //
        const result = this.safeValue (response, 'result', {});
        const dataList = this.safeValue (result, 'dataList', []);
        return this.parseTrades (dataList, market, since, limit);
    }

    async fetchMyTrades (symbol: string = undefined, since: Int = undefined, limit: Int = undefined, params = {}) {
        /**
         * @method
         * @name bybit#fetchMyTrades
         * @description fetch all trades made by the user
         * @see https://bybit-exchange.github.io/docs/v5/position/execution
         * @param {string} symbol unified market symbol
         * @param {int} [since] the earliest time in ms to fetch trades for
         * @param {int} [limit] the maximum number of trades structures to retrieve
         * @param {object} [params] extra parameters specific to the bybit api endpoint
         * @param {boolean} [params.stop] true if stop order
         * @param {string} [params.type] market type, ['swap', 'option', 'spot']
         * @param {string} [params.subType] market subType, ['linear', 'inverse']
         * @param {boolean} [params.paginate] default false, when true will automatically paginate by calling this endpoint multiple times. See in the docs all the [availble parameters](https://github.com/ccxt/ccxt/wiki/Manual#pagination-params)
         * @returns {Trade[]} a list of [trade structures]{@link https://github.com/ccxt/ccxt/wiki/Manual#trade-structure}
         */
        await this.loadMarkets ();
        let paginate = false;
        [ paginate, params ] = this.handleOptionAndParams (params, 'fetchMyTrades', 'paginate');
        if (paginate) {
            return await this.fetchPaginatedCallCursor ('fetchMyTrades', symbol, since, limit, params, 'nextPageCursor', 'nextPageCursor', undefined, 100) as Trade[];
        }
        const [ enableUnifiedMargin, enableUnifiedAccount ] = await this.isUnifiedEnabled ();
        const isUnifiedAccount = (enableUnifiedMargin || enableUnifiedAccount);
        const request = {};
        let market = undefined;
        let isUsdcSettled = false;
        if (symbol !== undefined) {
            market = this.market (symbol);
            isUsdcSettled = market['settle'] === 'USDC';
            request['symbol'] = market['id'];
        }
        let type = undefined;
        [ type, params ] = this.getBybitType ('fetchMyTrades', market, params);
        if (((type === 'option') || isUsdcSettled) && !isUnifiedAccount) {
            return await this.fetchMyUsdcTrades (symbol, since, limit, params);
        }
        request['category'] = type;
        const isStop = this.safeValue (params, 'stop', false);
        params = this.omit (params, [ 'stop', 'type' ]);
        if (isStop) {
            if (type === 'spot') {
                request['orderFilter'] = 'tpslOrder';
            } else {
                request['orderFilter'] = 'StopOrder';
            }
        }
        if (limit !== undefined) {
            request['limit'] = limit;
        }
        if (since !== undefined) {
            request['startTime'] = since;
        }
        const until = this.safeInteger2 (params, 'until', 'till'); // unified in milliseconds
        const endTime = this.safeInteger (params, 'endTime', until); // exchange-specific in milliseconds
        params = this.omit (params, [ 'endTime', 'till', 'until' ]);
        if (endTime !== undefined) {
            request['endTime'] = endTime;
        } else {
            if (since !== undefined) {
                throw new BadRequest (this.id + ' fetchOrders() requires until/endTime when since is provided.');
            }
        }
        const response = await this.privateGetV5ExecutionList (this.extend (request, params));
        //
        //     {
        //         "retCode": 0,
        //         "retMsg": "OK",
        //         "result": {
        //             "nextPageCursor": "132766%3A2%2C132766%3A2",
        //             "category": "linear",
        //             "list": [
        //                 {
        //                     "symbol": "ETHPERP",
        //                     "orderType": "Market",
        //                     "underlyingPrice": "",
        //                     "orderLinkId": "",
        //                     "side": "Buy",
        //                     "indexPrice": "",
        //                     "orderId": "8c065341-7b52-4ca9-ac2c-37e31ac55c94",
        //                     "stopOrderType": "UNKNOWN",
        //                     "leavesQty": "0",
        //                     "execTime": "1672282722429",
        //                     "isMaker": false,
        //                     "execFee": "0.071409",
        //                     "feeRate": "0.0006",
        //                     "execId": "e0cbe81d-0f18-5866-9415-cf319b5dab3b",
        //                     "tradeIv": "",
        //                     "blockTradeId": "",
        //                     "markPrice": "1183.54",
        //                     "execPrice": "1190.15",
        //                     "markIv": "",
        //                     "orderQty": "0.1",
        //                     "orderPrice": "1236.9",
        //                     "execValue": "119.015",
        //                     "execType": "Trade",
        //                     "execQty": "0.1"
        //                 }
        //             ]
        //         },
        //         "retExtInfo": {},
        //         "time": 1672283754510
        //     }
        //
        const trades = this.addPaginationCursorToResult (response);
        return this.parseTrades (trades, market, since, limit);
    }

    parseDepositAddress (depositAddress, currency = undefined) {
        //
        //     {
        //         chainType: 'ERC20',
        //         addressDeposit: '0xf56297c6717c1d1c42c30324468ed50a9b7402ee',
        //         tagDeposit: '',
        //         chain: 'ETH'
        //     }
        //
        const address = this.safeString (depositAddress, 'addressDeposit');
        const tag = this.safeString (depositAddress, 'tagDeposit');
        const code = this.safeString (currency, 'code');
        const chain = this.safeString (depositAddress, 'chain');
        const network = this.networkIdToCode (chain);
        this.checkAddress (address);
        return {
            'currency': code,
            'address': address,
            'tag': tag,
            'network': network,
            'info': depositAddress,
        };
    }

    async fetchDepositAddressesByNetwork (code: string, params = {}) {
        /**
         * @method
         * @name bybit#fetchDepositAddressesByNetwork
         * @description fetch a dictionary of addresses for a currency, indexed by network
         * @see https://bybit-exchange.github.io/docs/v5/asset/master-deposit-addr
         * @param {string} code unified currency code of the currency for the deposit address
         * @param {object} [params] extra parameters specific to the bybit api endpoint
         * @returns {object} a dictionary of [address structures]{@link https://github.com/ccxt/ccxt/wiki/Manual#address-structure} indexed by the network
         */
        await this.loadMarkets ();
        let currency = this.currency (code);
        const request = {
            'coin': currency['id'],
        };
        const response = await this.privateGetV5AssetDepositQueryAddress (this.extend (request, params));
        //
        //     {
        //         "retCode": 0,
        //         "retMsg": "success",
        //         "result": {
        //             "coin": "USDT",
        //             "chains": [
        //                 {
        //                     "chainType": "ERC20",
        //                     "addressDeposit": "0xd9e1cd77afa0e50b452a62fbb68a3340602286c3",
        //                     "tagDeposit": "",
        //                     "chain": "ETH"
        //                 }
        //             ]
        //         },
        //         "retExtInfo": {},
        //         "time": 1672192792860
        //     }
        //
        const result = this.safeValue (response, 'result', []);
        const chains = this.safeValue (result, 'chains', []);
        const coin = this.safeString (result, 'coin');
        currency = this.currency (coin);
        const parsed = this.parseDepositAddresses (chains, [ currency['code'] ], false, {
            'currency': currency['id'],
        });
        return this.indexBy (parsed, 'network');
    }

    async fetchDepositAddress (code: string, params = {}) {
        /**
         * @method
         * @name bybit#fetchDepositAddress
         * @description fetch the deposit address for a currency associated with this account
         * @see https://bybit-exchange.github.io/docs/v5/asset/master-deposit-addr
         * @param {string} code unified currency code
         * @param {object} [params] extra parameters specific to the bybit api endpoint
         * @returns {object} an [address structure]{@link https://github.com/ccxt/ccxt/wiki/Manual#address-structure}
         */
        await this.loadMarkets ();
        const [ networkCode, query ] = this.handleNetworkCodeAndParams (params);
        const networkId = this.networkCodeToId (networkCode);
        const currency = this.currency (code);
        const request = {
            'coin': currency['id'],
        };
        if (networkId !== undefined) {
            request['chainType'] = networkId;
        }
        const response = await this.privateGetV5AssetDepositQueryAddress (this.extend (request, query));
        //
        //     {
        //         "retCode": 0,
        //         "retMsg": "success",
        //         "result": {
        //             "coin": "USDT",
        //             "chains": [
        //                 {
        //                     "chainType": "ERC20",
        //                     "addressDeposit": "0xd9e1cd77afa0e50b452a62fbb68a3340602286c3",
        //                     "tagDeposit": "",
        //                     "chain": "ETH"
        //                 }
        //             ]
        //         },
        //         "retExtInfo": {},
        //         "time": 1672192792860
        //     }
        //
        const result = this.safeValue (response, 'result', {});
        const chains = this.safeValue (result, 'chains', []);
        const chainsIndexedById = this.indexBy (chains, 'chain');
        const selectedNetworkId = this.selectNetworkIdFromRawNetworks (code, networkCode, chainsIndexedById);
        const addressObject = this.safeValue (chainsIndexedById, selectedNetworkId, {});
        return this.parseDepositAddress (addressObject, currency);
    }

    async fetchDeposits (code: string = undefined, since: Int = undefined, limit: Int = undefined, params = {}) {
        /**
         * @method
         * @name bybit#fetchDeposits
         * @description fetch all deposits made to an account
         * @see https://bybit-exchange.github.io/docs/v5/asset/deposit-record
         * @param {string} code unified currency code
         * @param {int} [since] the earliest time in ms to fetch deposits for, default = 30 days before the current time
         * @param {int} [limit] the maximum number of deposits structures to retrieve, default = 50, max = 50
         * @param {object} [params] extra parameters specific to the bybit api endpoint
         * @param {int} [params.until] the latest time in ms to fetch deposits for, default = 30 days after since
         *
         * EXCHANGE SPECIFIC PARAMETERS
         * @param {boolean} [params.paginate] default false, when true will automatically paginate by calling this endpoint multiple times. See in the docs all the [availble parameters](https://github.com/ccxt/ccxt/wiki/Manual#pagination-params)
         * @param {string} [params.cursor] used for pagination
         * @returns {object[]} a list of [transaction structures]{@link https://github.com/ccxt/ccxt/wiki/Manual#transaction-structure}
        */
        await this.loadMarkets ();
        let paginate = false;
        [ paginate, params ] = this.handleOptionAndParams (params, 'fetchDeposits', 'paginate');
        if (paginate) {
            return await this.fetchPaginatedCallCursor ('fetchDeposits', code, since, limit, params, 'nextPageCursor', 'nextPageCursor', undefined, 50);
        }
        let request = {
            // 'coin': currency['id'],
            // 'limit': 20, // max 50
            // 'cursor': '',
        };
        let currency = undefined;
        if (code !== undefined) {
            currency = this.currency (code);
            request['coin'] = currency['id'];
        }
        if (since !== undefined) {
            request['startTime'] = since;
        }
        if (limit !== undefined) {
            request['limit'] = limit;
        }
        [ request, params ] = this.handleUntilOption ('endTime', request, params);
        const response = await this.privateGetV5AssetDepositQueryRecord (this.extend (request, params));
        //
        //     {
        //         "retCode": 0,
        //         "retMsg": "success",
        //         "result": {
        //             "rows": [
        //                 {
        //                     "coin": "USDT",
        //                     "chain": "ETH",
        //                     "amount": "10000",
        //                     "txID": "skip-notification-scene-test-amount-202212270944-533285-USDT",
        //                     "status": 3,
        //                     "toAddress": "test-amount-address",
        //                     "tag": "",
        //                     "depositFee": "",
        //                     "successAt": "1672134274000",
        //                     "confirmations": "10000",
        //                     "txIndex": "",
        //                     "blockHash": ""
        //                 }
        //             ],
        //             "nextPageCursor": "eyJtaW5JRCI6MTA0NjA0MywibWF4SUQiOjEwNDYwNDN9"
        //         },
        //         "retExtInfo": {},
        //         "time": 1672191992512
        //     }
        //
        const data = this.addPaginationCursorToResult (response);
        return this.parseTransactions (data, currency, since, limit);
    }

    async fetchWithdrawals (code: string = undefined, since: Int = undefined, limit: Int = undefined, params = {}) {
        /**
         * @method
         * @name bybit#fetchWithdrawals
         * @description fetch all withdrawals made from an account
         * @see https://bybit-exchange.github.io/docs/v5/asset/withdraw-record
         * @param {string} code unified currency code
         * @param {int} [since] the earliest time in ms to fetch withdrawals for
         * @param {int} [limit] the maximum number of withdrawals structures to retrieve
         * @param {object} [params] extra parameters specific to the bybit api endpoint
         * @param {int} [params.until] the latest time in ms to fetch entries for
         * @param {boolean} [params.paginate] default false, when true will automatically paginate by calling this endpoint multiple times. See in the docs all the [availble parameters](https://github.com/ccxt/ccxt/wiki/Manual#pagination-params)
         * @returns {object[]} a list of [transaction structures]{@link https://github.com/ccxt/ccxt/wiki/Manual#transaction-structure}
         */
        await this.loadMarkets ();
        let paginate = false;
        [ paginate, params ] = this.handleOptionAndParams (params, 'fetchWithdrawals', 'paginate');
        if (paginate) {
            return await this.fetchPaginatedCallCursor ('fetchWithdrawals', code, since, limit, params, 'nextPageCursor', 'nextPageCursor', undefined, 50);
        }
        let request = {
            // 'coin': currency['id'],
            // 'limit': 20, // max 50
            // 'cusor': '',
        };
        let currency = undefined;
        if (code !== undefined) {
            currency = this.currency (code);
            request['coin'] = currency['id'];
        }
        if (since !== undefined) {
            request['startTime'] = since;
        }
        if (limit !== undefined) {
            request['limit'] = limit;
        }
        [ request, params ] = this.handleUntilOption ('endTime', request, params);
        const response = await this.privateGetV5AssetWithdrawQueryRecord (this.extend (request, params));
        //
        //     {
        //         "retCode": 0,
        //         "retMsg": "success",
        //         "result": {
        //             "rows": [
        //                 {
        //                     "coin": "USDT",
        //                     "chain": "ETH",
        //                     "amount": "77",
        //                     "txID": "",
        //                     "status": "SecurityCheck",
        //                     "toAddress": "0x99ced129603abc771c0dabe935c326ff6c86645d",
        //                     "tag": "",
        //                     "withdrawFee": "10",
        //                     "createTime": "1670922217000",
        //                     "updateTime": "1670922217000",
        //                     "withdrawId": "9976",
        //                     "withdrawType": 0
        //                 },
        //                 {
        //                     "coin": "USDT",
        //                     "chain": "ETH",
        //                     "amount": "26",
        //                     "txID": "",
        //                     "status": "success",
        //                     "toAddress": "15638072681@163.com",
        //                     "tag": "",
        //                     "withdrawFee": "0",
        //                     "createTime": "1669711121000",
        //                     "updateTime": "1669711380000",
        //                     "withdrawId": "9801",
        //                     "withdrawType": 1
        //                 }
        //             ],
        //             "nextPageCursor": "eyJtaW5JRCI6OTgwMSwibWF4SUQiOjk5NzZ9"
        //         },
        //         "retExtInfo": {},
        //         "time": 1672194949928
        //     }
        //
        const data = this.addPaginationCursorToResult (response);
        return this.parseTransactions (data, currency, since, limit);
    }

    parseTransactionStatus (status) {
        const statuses = {
            // v1/v2
            'ToBeConfirmed': 'pending',
            'UnderReview': 'pending',
            'Success': 'ok',
            'Expire': 'expired',
            // v3 deposit status
            '0': 'unknown',
            '1': 'pending',
            '2': 'processing',
            '3': 'ok',
            '4': 'fail',
            // v3 withdrawal status
            'SecurityCheck': 'pending',
            'Pending': 'pending',
            'success': 'ok',
            'CancelByUser': 'canceled',
            'Reject': 'rejected',
            'Fail': 'failed',
            'BlockchainConfirmed': 'ok',
        };
        return this.safeString (statuses, status, status);
    }

    parseTransaction (transaction, currency = undefined) {
        //
        // fetchWithdrawals
        //
        //     {
        //         "coin": "USDT",
        //         "chain": "TRX",
        //         "amount": "12.34",
        //         "txID": "de5ea0a2f2e59dc9a714837dd3ddc6d5e151b56ec5d786d351c4f52336f80d3c",
        //         "status": "success",
        //         "toAddress": "TQdmFKUoe1Lk2iwZuwRJEHJreTUBoN3BAw",
        //         "tag": "",
        //         "withdrawFee": "0.5",
        //         "createTime": "1665144183000",
        //         "updateTime": "1665144256000",
        //         "withdrawId": "8839035"
        //     }
        //
        // fetchDeposits
        //
        //     {
        //         "coin": "USDT",
        //         "chain": "TRX",
        //         "amount": "44",
        //         "txID": "0b038ea12fa1575e2d66693db3c346b700d4b28347afc39f80321cf089acc960",
        //         "status": "3",
        //         "toAddress": "TC6NCAC5WSVCCiaD3kWZXyW91ZKKhLm53b",
        //         "tag": "",
        //         "depositFee": "",
        //         "successAt": "1665142507000",
        //         "confirmations": "100",
        //         "txIndex": "0",
        //         "blockHash": "0000000002ac3b1064aee94bca1bd0b58c4c09c65813b084b87a2063d961129e"
        //     }
        //
        // withdraw
        //
        //     {
        //         "id": "9377266"
        //     }
        //
        const currencyId = this.safeString (transaction, 'coin');
        const code = this.safeCurrencyCode (currencyId, currency);
        const timestamp = this.safeInteger2 (transaction, 'createTime', 'successAt');
        const updated = this.safeInteger (transaction, 'updateTime');
        const status = this.parseTransactionStatus (this.safeString (transaction, 'status'));
        const feeCost = this.safeNumber2 (transaction, 'depositFee', 'withdrawFee');
        const type = ('depositFee' in transaction) ? 'deposit' : 'withdrawal';
        let fee = undefined;
        if (feeCost !== undefined) {
            fee = {
                'cost': feeCost,
                'currency': code,
            };
        }
        const toAddress = this.safeString (transaction, 'toAddress');
        return {
            'info': transaction,
            'id': this.safeString2 (transaction, 'id', 'withdrawId'),
            'txid': this.safeString (transaction, 'txID'),
            'timestamp': timestamp,
            'datetime': this.iso8601 (timestamp),
            'network': this.networkIdToCode (this.safeString (transaction, 'chain')),
            'address': undefined,
            'addressTo': toAddress,
            'addressFrom': undefined,
            'tag': this.safeString (transaction, 'tag'),
            'tagTo': undefined,
            'tagFrom': undefined,
            'type': type,
            'amount': this.safeNumber (transaction, 'amount'),
            'currency': code,
            'status': status,
            'updated': updated,
            'fee': fee,
        };
    }

    async fetchLedger (code: string = undefined, since: Int = undefined, limit: Int = undefined, params = {}) {
        /**
         * @method
         * @name bybit#fetchLedger
         * @description fetch the history of changes, actions done by the user or operations that altered balance of the user
         * @see https://bybit-exchange.github.io/docs/v5/account/transaction-log
         * @param {string} code unified currency code, default is undefined
         * @param {int} [since] timestamp in ms of the earliest ledger entry, default is undefined
         * @param {int} [limit] max number of ledger entrys to return, default is undefined
         * @param {object} [params] extra parameters specific to the bybit api endpoint
         * @returns {object} a [ledger structure]{@link https://github.com/ccxt/ccxt/wiki/Manual#ledger-structure}
         */
        await this.loadMarkets ();
        const request = {
            // 'coin': currency['id'],
            // 'currency': currency['id'], // alias
            // 'start_date': this.iso8601 (since),
            // 'end_date': this.iso8601 (till),
            // 'wallet_fund_type': 'Deposit', // Withdraw, RealisedPNL, Commission, Refund, Prize, ExchangeOrderWithdraw, ExchangeOrderDeposit
            // 'page': 1,
            // 'limit': 20, // max 50
            // v5 transaction log
            // 'accountType': '', Account Type. UNIFIED
            // 'category': '', Product type. spot,linear,option
            // 'currency': '', Currency
            // 'baseCoin': '', BaseCoin. e.g., BTC of BTCPERP
            // 'type': '', Types of transaction logs
            // 'startTime': 0, The start timestamp (ms)
            // 'endTime': 0, The end timestamp (ms)
            // 'limit': 0, Limit for data size per page. [1, 50]. Default: 20
            // 'cursor': '', Cursor. Used for pagination
        };
        const enableUnified = await this.isUnifiedEnabled ();
        let currency = undefined;
        let currencyKey = 'coin';
        if (enableUnified[1]) {
            currencyKey = 'currency';
            if (since !== undefined) {
                request['startTime'] = since;
            }
        } else {
            if (since !== undefined) {
                request['start_date'] = this.yyyymmdd (since);
            }
        }
        if (code !== undefined) {
            currency = this.currency (code);
            request[currencyKey] = currency['id'];
        }
        if (limit !== undefined) {
            request['limit'] = limit;
        }
        let response = undefined;
        if (enableUnified[1]) {
            response = await this.privateGetV5AccountTransactionLog (this.extend (request, params));
        } else {
            response = await this.privateGetV2PrivateWalletFundRecords (this.extend (request, params));
        }
        //
        //     {
        //         "ret_code": 0,
        //         "ret_msg": "ok",
        //         "ext_code": "",
        //         "result": {
        //             "data": [
        //                 {
        //                     "id": 234467,
        //                     "user_id": 1,
        //                     "coin": "BTC",
        //                     "wallet_id": 27913,
        //                     "type": "Realized P&L",
        //                     "amount": "-0.00000006",
        //                     "tx_id": "",
        //                     "address": "BTCUSD",
        //                     "wallet_balance": "0.03000330",
        //                     "exec_time": "2019-12-09T00:00:25.000Z",
        //                     "cross_seq": 0
        //                 }
        //             ]
        //         },
        //         "ext_info": null,
        //         "time_now": "1577481867.115552",
        //         "rate_limit_status": 119,
        //         "rate_limit_reset_ms": 1577481867122,
        //         "rate_limit": 120
        //     }
        //
        // v5 transaction log
        //
        //     {
        //         "retCode": 0,
        //         "retMsg": "OK",
        //         "result": {
        //             "nextPageCursor": "21963%3A1%2C14954%3A1",
        //             "list": [
        //                 {
        //                     "symbol": "XRPUSDT",
        //                     "side": "Buy",
        //                     "funding": "-0.003676",
        //                     "orderLinkId": "",
        //                     "orderId": "1672128000-8-592324-1-2",
        //                     "fee": "0.00000000",
        //                     "change": "-0.003676",
        //                     "cashFlow": "0",
        //                     "transactionTime": "1672128000000",
        //                     "type": "SETTLEMENT",
        //                     "feeRate": "0.0001",
        //                     "size": "100",
        //                     "qty": "100",
        //                     "cashBalance": "5086.55825002",
        //                     "currency": "USDT",
        //                     "category": "linear",
        //                     "tradePrice": "0.3676",
        //                     "tradeId": "534c0003-4bf7-486f-aa02-78cee36825e4"
        //                 },
        //                 {
        //                     "symbol": "XRPUSDT",
        //                     "side": "Buy",
        //                     "funding": "",
        //                     "orderLinkId": "linear-order",
        //                     "orderId": "592b7e41-78fd-42e2-9aa3-91e1835ef3e1",
        //                     "fee": "0.01908720",
        //                     "change": "-0.0190872",
        //                     "cashFlow": "0",
        //                     "transactionTime": "1672121182224",
        //                     "type": "TRADE",
        //                     "feeRate": "0.0006",
        //                     "size": "100",
        //                     "qty": "88",
        //                     "cashBalance": "5086.56192602",
        //                     "currency": "USDT",
        //                     "category": "linear",
        //                     "tradePrice": "0.3615",
        //                     "tradeId": "5184f079-88ec-54c7-8774-5173cafd2b4e"
        //                 },
        //                 {
        //                     "symbol": "XRPUSDT",
        //                     "side": "Buy",
        //                     "funding": "",
        //                     "orderLinkId": "linear-order",
        //                     "orderId": "592b7e41-78fd-42e2-9aa3-91e1835ef3e1",
        //                     "fee": "0.00260280",
        //                     "change": "-0.0026028",
        //                     "cashFlow": "0",
        //                     "transactionTime": "1672121182224",
        //                     "type": "TRADE",
        //                     "feeRate": "0.0006",
        //                     "size": "12",
        //                     "qty": "12",
        //                     "cashBalance": "5086.58101322",
        //                     "currency": "USDT",
        //                     "category": "linear",
        //                     "tradePrice": "0.3615",
        //                     "tradeId": "8569c10f-5061-5891-81c4-a54929847eb3"
        //                 }
        //             ]
        //         },
        //         "retExtInfo": {},
        //         "time": 1672132481405
        //     }
        //
        const data = this.addPaginationCursorToResult (response);
        return this.parseLedger (data, currency, since, limit);
    }

    parseLedgerEntry (item, currency = undefined) {
        //
        //     {
        //         "id": 234467,
        //         "user_id": 1,
        //         "coin": "BTC",
        //         "wallet_id": 27913,
        //         "type": "Realized P&L",
        //         "amount": "-0.00000006",
        //         "tx_id": "",
        //         "address": "BTCUSD",
        //         "wallet_balance": "0.03000330",
        //         "exec_time": "2019-12-09T00:00:25.000Z",
        //         "cross_seq": 0
        //     }
        //
        //     {
        //         "symbol": "XRPUSDT",
        //         "side": "Buy",
        //         "funding": "",
        //         "orderLinkId": "linear-order",
        //         "orderId": "592b7e41-78fd-42e2-9aa3-91e1835ef3e1",
        //         "fee": "0.00260280",
        //         "change": "-0.0026028",
        //         "cashFlow": "0",
        //         "transactionTime": "1672121182224",
        //         "type": "TRADE",
        //         "feeRate": "0.0006",
        //         "size": "12",
        //         "qty": "12",
        //         "cashBalance": "5086.58101322",
        //         "currency": "USDT",
        //         "category": "linear",
        //         "tradePrice": "0.3615",
        //         "tradeId": "8569c10f-5061-5891-81c4-a54929847eb3"
        //     }
        //
        const currencyId = this.safeString2 (item, 'coin', 'currency');
        const code = this.safeCurrencyCode (currencyId, currency);
        const amount = this.safeString2 (item, 'amount', 'change');
        const after = this.safeString2 (item, 'wallet_balance', 'cashBalance');
        const direction = Precise.stringLt (amount, '0') ? 'out' : 'in';
        let before = undefined;
        if (after !== undefined && amount !== undefined) {
            const difference = (direction === 'out') ? amount : Precise.stringNeg (amount);
            before = Precise.stringAdd (after, difference);
        }
        let timestamp = this.parse8601 (this.safeString (item, 'exec_time'));
        if (timestamp === undefined) {
            timestamp = this.safeInteger (item, 'transactionTime');
        }
        const type = this.parseLedgerEntryType (this.safeString (item, 'type'));
        const id = this.safeString (item, 'id');
        const referenceId = this.safeString (item, 'tx_id');
        return {
            'id': id,
            'currency': code,
            'account': this.safeString (item, 'wallet_id'),
            'referenceAccount': undefined,
            'referenceId': referenceId,
            'status': undefined,
            'amount': this.parseNumber (Precise.stringAbs (amount)),
            'before': this.parseNumber (before),
            'after': this.parseNumber (after),
            'fee': this.parseNumber (this.safeString (item, 'fee')),
            'direction': direction,
            'timestamp': timestamp,
            'datetime': this.iso8601 (timestamp),
            'type': type,
            'info': item,
        };
    }

    parseLedgerEntryType (type) {
        const types = {
            'Deposit': 'transaction',
            'Withdraw': 'transaction',
            'RealisedPNL': 'trade',
            'Commission': 'fee',
            'Refund': 'cashback',
            'Prize': 'prize', // ?
            'ExchangeOrderWithdraw': 'transaction',
            'ExchangeOrderDeposit': 'transaction',
            // v5
            'TRANSFER_IN': 'transaction',
            'TRANSFER_OUT': 'transaction',
            'TRADE': 'trade',
            'SETTLEMENT': 'trade',
            'DELIVERY': 'trade',
            'LIQUIDATION': 'trade',
            'BONUS': 'Prize',
            'FEE_REFUND': 'cashback',
            'INTEREST': 'transaction',
            'CURRENCY_BUY': 'trade',
            'CURRENCY_SELL': 'trade',
        };
        return this.safeString (types, type, type);
    }

    async withdraw (code: string, amount, address, tag = undefined, params = {}) {
        /**
         * @method
         * @name bybit#withdraw
         * @description make a withdrawal
         * @see https://bybit-exchange.github.io/docs/v5/asset/withdraw
         * @param {string} code unified currency code
         * @param {float} amount the amount to withdraw
         * @param {string} address the address to withdraw to
         * @param {string} tag
         * @param {object} [params] extra parameters specific to the bybit api endpoint
         * @returns {object} a [transaction structure]{@link https://github.com/ccxt/ccxt/wiki/Manual#transaction-structure}
         */
        [ tag, params ] = this.handleWithdrawTagAndParams (tag, params);
        await this.loadMarkets ();
        this.checkAddress (address);
        const currency = this.currency (code);
        const request = {
            'coin': currency['id'],
            'amount': this.numberToString (amount),
            'address': address,
            'timestamp': this.milliseconds (),
        };
        if (tag !== undefined) {
            request['tag'] = tag;
        }
        const [ networkCode, query ] = this.handleNetworkCodeAndParams (params);
        const networkId = this.networkCodeToId (networkCode);
        if (networkId !== undefined) {
            request['chain'] = networkId.toUpperCase ();
        }
        const response = await this.privatePostV5AssetWithdrawCreate (this.extend (request, query));
        //
        //    {
        //         "retCode": "0",
        //         "retMsg": "success",
        //         "result": {
        //             "id": "9377266"
        //         },
        //         "retExtInfo": {},
        //         "time": "1666892894902"
        //     }
        //
        const result = this.safeValue (response, 'result', {});
        return this.parseTransaction (result, currency);
    }

    async fetchPosition (symbol: string, params = {}) {
        /**
         * @method
         * @name bybit#fetchPosition
         * @description fetch data on a single open contract trade position
         * @see https://bybit-exchange.github.io/docs/v5/position
         * @param {string} symbol unified market symbol of the market the position is held in, default is undefined
         * @param {object} [params] extra parameters specific to the bybit api endpoint
         * @returns {object} a [position structure]{@link https://github.com/ccxt/ccxt/wiki/Manual#position-structure}
         */
        this.checkRequiredSymbol ('fetchPosition', symbol);
        await this.loadMarkets ();
        const market = this.market (symbol);
        const request = {
            'symbol': market['id'],
        };
        const [ enableUnifiedMargin, enableUnifiedAccount ] = await this.isUnifiedEnabled ();
        const isUnifiedAccount = (enableUnifiedMargin || enableUnifiedAccount);
        const isUsdcSettled = market['settle'] === 'USDC';
        let response = undefined;
        let type = undefined;
        [ type, params ] = this.getBybitType ('fetchPosition', market, params);
        if ((type === 'option' || isUsdcSettled) && !isUnifiedAccount) {
            request['category'] = (type === 'option') ? 'OPTION' : 'PERPETUAL';
            response = await this.privatePostOptionUsdcOpenapiPrivateV1QueryPosition (this.extend (request, params));
        } else {
            request['category'] = type;
            response = await this.privateGetV5PositionList (this.extend (request, params));
        }
        //
        //     {
        //         "retCode": 0,
        //         "retMsg": "OK",
        //         "result": {
        //             "nextPageCursor": "updateAt%3D1672279322668",
        //             "category": "linear",
        //             "list": [
        //                 {
        //                     "symbol": "XRPUSDT",
        //                     "leverage": "10",
        //                     "avgPrice": "0.3615",
        //                     "liqPrice": "0.0001",
        //                     "riskLimitValue": "200000",
        //                     "takeProfit": "",
        //                     "positionValue": "36.15",
        //                     "tpslMode": "Full",
        //                     "riskId": 41,
        //                     "trailingStop": "0",
        //                     "unrealisedPnl": "-1.83",
        //                     "markPrice": "0.3432",
        //                     "cumRealisedPnl": "0.48805876",
        //                     "positionMM": "0.381021",
        //                     "createdTime": "1672121182216",
        //                     "positionIdx": 0,
        //                     "positionIM": "3.634521",
        //                     "updatedTime": "1672279322668",
        //                     "side": "Buy",
        //                     "bustPrice": "",
        //                     "size": "100",
        //                     "positionStatus": "Normal",
        //                     "stopLoss": "",
        //                     "tradeMode": 0
        //                 }
        //             ]
        //         },
        //         "retExtInfo": {},
        //         "time": 1672280219169
        //     }
        //
        const result = this.safeValue (response, 'result', {});
        const positions = this.safeValue2 (result, 'list', 'dataList', []);
        const timestamp = this.safeInteger (response, 'time');
        const first = this.safeValue (positions, 0, {});
        const position = this.parsePosition (first, market);
        position['timestamp'] = timestamp;
        position['datetime'] = this.iso8601 (timestamp);
        return position;
    }

    async fetchUsdcPositions (symbols: string[] = undefined, params = {}) {
        await this.loadMarkets ();
        const request = {};
        let market = undefined;
        if (Array.isArray (symbols)) {
            const length = symbols.length;
            if (length !== 1) {
                throw new ArgumentsRequired (this.id + ' fetchUsdcPositions() takes an array with exactly one symbol');
            }
            const symbol = this.safeString (symbols, 0);
            market = this.market (symbol);
            request['symbol'] = market['id'];
        } else if (symbols !== undefined) {
            market = this.market (symbols);
            request['symbol'] = market['id'];
        }
        let type = undefined;
        [ type, params ] = this.getBybitType ('fetchUsdcPositions', market, params);
        request['category'] = (type === 'option') ? 'OPTION' : 'PERPETUAL';
        const response = await this.privatePostOptionUsdcOpenapiPrivateV1QueryPosition (this.extend (request, params));
        //
        //     {
        //         "result": {
        //             "cursor": "BTC-31DEC21-24000-P%3A1640834421431%2CBTC-31DEC21-24000-P%3A1640834421431",
        //             "resultTotalSize": 1,
        //             "dataList": [
        //                 {
        //                 "symbol": "BTC-31DEC21-24000-P",
        //                 "leverage": "",
        //                 "occClosingFee": "",
        //                 "liqPrice": "",
        //                 "positionValue": "",
        //                 "takeProfit": "",
        //                 "riskId": "",
        //                 "trailingStop": "",
        //                 "unrealisedPnl": "",
        //                 "createdAt": "1640834421431",
        //                 "markPrice": "0.00",
        //                 "cumRealisedPnl": "",
        //                 "positionMM": "359.5271",
        //                 "positionIM": "467.0633",
        //                 "updatedAt": "1640834421431",
        //                 "tpSLMode": "",
        //                 "side": "Sell",
        //                 "bustPrice": "",
        //                 "deleverageIndicator": 0,
        //                 "entryPrice": "1.4",
        //                 "size": "-0.100",
        //                 "sessionRPL": "",
        //                 "positionStatus": "",
        //                 "sessionUPL": "",
        //                 "stopLoss": "",
        //                 "orderMargin": "",
        //                 "sessionAvgPrice": "1.5"
        //                 }
        //             ]
        //         },
        //         "retCode": 0,
        //         "retMsg": "Success."
        //     }
        //
        const result = this.safeValue (response, 'result', {});
        const positions = this.safeValue (result, 'dataList', []);
        const results = [];
        for (let i = 0; i < positions.length; i++) {
            let rawPosition = positions[i];
            if (('data' in rawPosition) && ('is_valid' in rawPosition)) {
                // futures only
                rawPosition = this.safeValue (rawPosition, 'data');
            }
            results.push (this.parsePosition (rawPosition, market));
        }
        return this.filterByArrayPositions (results, 'symbol', symbols, false);
    }

    async fetchPositions (symbols: string[] = undefined, params = {}) {
        /**
         * @method
         * @name bybit#fetchPositions
         * @description fetch all open positions
         * @see https://bybit-exchange.github.io/docs/v5/position
         * @param {string[]} symbols list of unified market symbols
         * @param {object} [params] extra parameters specific to the bybit api endpoint
         * @param {string} [params.type] market type, ['swap', 'option', 'spot']
         * @param {string} [params.subType] market subType, ['linear', 'inverse']
         * @param {string} [params.baseCoin] Base coin. Supports linear, inverse & option
         * @param {string} [params.settleCoin] Settle coin. Supports linear, inverse & option
         * @returns {object[]} a list of [position structure]{@link https://docs.ccxt.com/#/?id=position-structure}
         */
        let symbol = undefined;
        if (Array.isArray (symbols)) {
            const symbolsLength = symbols.length;
            if (symbolsLength > 1) {
                throw new ArgumentsRequired (this.id + ' fetchPositions() does not accept an array with more than one symbol');
            } else if (symbolsLength === 1) {
                symbol = symbols[0];
            }
        } else if (symbols !== undefined) {
            symbol = symbols;
        }
        await this.loadMarkets ();
        const [ enableUnifiedMargin, enableUnifiedAccount ] = await this.isUnifiedEnabled ();
        const isUnifiedAccount = (enableUnifiedMargin || enableUnifiedAccount);
        const request = {};
        let market = undefined;
        let isUsdcSettled = false;
        if (symbol !== undefined) {
            market = this.market (symbol);
            request['symbol'] = market['id'];
            isUsdcSettled = market['settle'] === 'USDC';
        }
        let type = undefined;
        [ type, params ] = this.getBybitType ('fetchPositions', market, params);
        if (type === 'spot') {
            throw new NotSupported (this.id + ' fetchPositions() not support spot market');
        }
        if (type === 'linear' || type === 'inverse') {
            const baseCoin = this.safeString (params, 'baseCoin');
            if (symbol === undefined && baseCoin === undefined) {
                const defaultSettle = this.safeString (this.options, 'defaultSettle', 'USDT');
                const settleCoin = this.safeString (params, 'settleCoin', defaultSettle);
                request['settleCoin'] = settleCoin;
                isUsdcSettled = (settleCoin === 'USDC');
            }
        }
        if (((type === 'option') || isUsdcSettled) && !isUnifiedAccount) {
            return await this.fetchUsdcPositions (symbols, params);
        }
        params = this.omit (params, [ 'type' ]);
        request['category'] = type;
        const response = await this.privateGetV5PositionList (this.extend (request, params));
        //
        //     {
        //         "retCode": 0,
        //         "retMsg": "Success",
        //         "result": {
        //             "nextPageCursor": "0%3A1657711949945%2C0%3A1657711949945",
        //             "category": "linear",
        //             "list": [
        //                 {
        //                     "symbol": "ETHUSDT",
        //                     "leverage": "10",
        //                     "updatedTime": 1657711949945,
        //                     "side": "Buy",
        //                     "positionValue": "536.92500000",
        //                     "takeProfit": "",
        //                     "tpslMode": "Full",
        //                     "riskId": 11,
        //                     "trailingStop": "",
        //                     "entryPrice": "1073.85000000",
        //                     "unrealisedPnl": "",
        //                     "markPrice": "1080.65000000",
        //                     "size": "0.5000",
        //                     "positionStatus": "normal",
        //                     "stopLoss": "",
        //                     "cumRealisedPnl": "-0.32215500",
        //                     "positionMM": "2.97456450",
        //                     "createdTime": 1657711949928,
        //                     "positionIdx": 0,
        //                     "positionIM": "53.98243950"
        //                 }
        //             ]
        //         },
        //         "time": 1657713693182
        //     }
        //
        const positions = this.addPaginationCursorToResult (response);
        const results = [];
        for (let i = 0; i < positions.length; i++) {
            let rawPosition = positions[i];
            if (('data' in rawPosition) && ('is_valid' in rawPosition)) {
                // futures only
                rawPosition = this.safeValue (rawPosition, 'data');
            }
            results.push (this.parsePosition (rawPosition));
        }
        return this.filterByArrayPositions (results, 'symbol', symbols, false);
    }

    parsePosition (position, market = undefined) {
        //
        // linear swap
        //
        //     {
        //         "positionIdx": 0,
        //         "riskId": "11",
        //         "symbol": "ETHUSDT",
        //         "side": "Buy",
        //         "size": "0.10",
        //         "positionValue": "119.845",
        //         "entryPrice": "1198.45",
        //         "tradeMode": 1,
        //         "autoAddMargin": 0,
        //         "leverage": "4.2",
        //         "positionBalance": "28.58931118",
        //         "liqPrice": "919.10",
        //         "bustPrice": "913.15",
        //         "takeProfit": "0.00",
        //         "stopLoss": "0.00",
        //         "trailingStop": "0.00",
        //         "unrealisedPnl": "0.083",
        //         "createdTime": "1669097244192",
        //         "updatedTime": "1669413126190",
        //         "tpSlMode": "Full",
        //         "riskLimitValue": "900000",
        //         "activePrice": "0.00"
        //     }
        //
        // usdc
        //    {
        //       "symbol":"BTCPERP",
        //       "leverage":"1.00",
        //       "occClosingFee":"0.0000",
        //       "liqPrice":"",
        //       "positionValue":"30.8100",
        //       "takeProfit":"0.0",
        //       "riskId":"10001",
        //       "trailingStop":"0.0000",
        //       "unrealisedPnl":"0.0000",
        //       "createdAt":"1652451795305",
        //       "markPrice":"30809.41",
        //       "cumRealisedPnl":"0.0000",
        //       "positionMM":"0.1541",
        //       "positionIM":"30.8100",
        //       "updatedAt":"1652451795305",
        //       "tpSLMode":"UNKNOWN",
        //       "side":"Buy",
        //       "bustPrice":"",
        //       "deleverageIndicator":"0",
        //       "entryPrice":"30810.0",
        //       "size":"0.001",
        //       "sessionRPL":"0.0000",
        //       "positionStatus":"NORMAL",
        //       "sessionUPL":"-0.0006",
        //       "stopLoss":"0.0",
        //       "orderMargin":"0.0000",
        //       "sessionAvgPrice":"30810.0"
        //    }
        //
        // unified margin
        //
        //     {
        //         "symbol": "ETHUSDT",
        //         "leverage": "10",
        //         "updatedTime": 1657711949945,
        //         "side": "Buy",
        //         "positionValue": "536.92500000",
        //         "takeProfit": "",
        //         "tpslMode": "Full",
        //         "riskId": 11,
        //         "trailingStop": "",
        //         "entryPrice": "1073.85000000",
        //         "unrealisedPnl": "",
        //         "markPrice": "1080.65000000",
        //         "size": "0.5000",
        //         "positionStatus": "normal",
        //         "stopLoss": "",
        //         "cumRealisedPnl": "-0.32215500",
        //         "positionMM": "2.97456450",
        //         "createdTime": 1657711949928,
        //         "positionIdx": 0,
        //         "positionIM": "53.98243950"
        //     }
        //
        // unified account
        //
        //     {
        //         "symbol": "XRPUSDT",
        //         "leverage": "10",
        //         "avgPrice": "0.3615",
        //         "liqPrice": "0.0001",
        //         "riskLimitValue": "200000",
        //         "takeProfit": "",
        //         "positionValue": "36.15",
        //         "tpslMode": "Full",
        //         "riskId": 41,
        //         "trailingStop": "0",
        //         "unrealisedPnl": "-1.83",
        //         "markPrice": "0.3432",
        //         "cumRealisedPnl": "0.48805876",
        //         "positionMM": "0.381021",
        //         "createdTime": "1672121182216",
        //         "positionIdx": 0,
        //         "positionIM": "3.634521",
        //         "updatedTime": "1672279322668",
        //         "side": "Buy",
        //         "bustPrice": "",
        //         "size": "100",
        //         "positionStatus": "Normal",
        //         "stopLoss": "",
        //         "tradeMode": 0
        //     }
        //
        const contract = this.safeString (position, 'symbol');
        market = this.safeMarket (contract, market, undefined, 'contract');
        const size = Precise.stringAbs (this.safeString (position, 'size'));
        let side = this.safeString (position, 'side');
        if (side !== undefined) {
            if (side === 'Buy') {
                side = 'long';
            } else if (side === 'Sell') {
                side = 'short';
            } else {
                side = undefined;
            }
        }
        const notional = this.safeString (position, 'positionValue');
        const unrealisedPnl = this.omitZero (this.safeString (position, 'unrealisedPnl'));
        let initialMarginString = this.safeString (position, 'positionIM');
        let maintenanceMarginString = this.safeString (position, 'positionMM');
        let timestamp = this.parse8601 (this.safeString (position, 'updated_at'));
        if (timestamp === undefined) {
            timestamp = this.safeIntegerN (position, [ 'updatedTime', 'updatedAt' ]);
        }
        // default to cross of USDC margined positions
        const tradeMode = this.safeInteger (position, 'tradeMode', 0);
        const marginMode = tradeMode ? 'isolated' : 'cross';
        let collateralString = this.safeString (position, 'positionBalance');
        const entryPrice = this.omitZero (this.safeString2 (position, 'entryPrice', 'avgPrice'));
        const liquidationPrice = this.omitZero (this.safeString (position, 'liqPrice'));
        const leverage = this.safeString (position, 'leverage');
        if (liquidationPrice !== undefined) {
            if (market['settle'] === 'USDC') {
                //  (Entry price - Liq price) * Contracts + Maintenance Margin + (unrealised pnl) = Collateral
                const difference = Precise.stringAbs (Precise.stringSub (entryPrice, liquidationPrice));
                collateralString = Precise.stringAdd (Precise.stringAdd (Precise.stringMul (difference, size), maintenanceMarginString), unrealisedPnl);
            } else {
                const bustPrice = this.safeString (position, 'bustPrice');
                if (market['linear']) {
                    // derived from the following formulas
                    //  (Entry price - Bust price) * Contracts = Collateral
                    //  (Entry price - Liq price) * Contracts = Collateral - Maintenance Margin
                    // Maintenance Margin = (Bust price - Liq price) x Contracts
                    const maintenanceMarginPriceDifference = Precise.stringAbs (Precise.stringSub (liquidationPrice, bustPrice));
                    maintenanceMarginString = Precise.stringMul (maintenanceMarginPriceDifference, size);
                    // Initial Margin = Contracts x Entry Price / Leverage
                    if (entryPrice !== undefined) {
                        initialMarginString = Precise.stringDiv (Precise.stringMul (size, entryPrice), leverage);
                    }
                } else {
                    // Contracts * (1 / Entry price - 1 / Bust price) = Collateral
                    // Contracts * (1 / Entry price - 1 / Liq price) = Collateral - Maintenance Margin
                    // Maintenance Margin = Contracts * (1 / Liq price - 1 / Bust price)
                    // Maintenance Margin = Contracts * (Bust price - Liq price) / (Liq price x Bust price)
                    const difference = Precise.stringAbs (Precise.stringSub (bustPrice, liquidationPrice));
                    const multiply = Precise.stringMul (bustPrice, liquidationPrice);
                    maintenanceMarginString = Precise.stringDiv (Precise.stringMul (size, difference), multiply);
                    // Initial Margin = Leverage x Contracts / EntryPrice
                    if (entryPrice !== undefined) {
                        initialMarginString = Precise.stringDiv (size, Precise.stringMul (entryPrice, leverage));
                    }
                }
            }
        }
        const maintenanceMarginPercentage = Precise.stringDiv (maintenanceMarginString, notional);
        const marginRatio = Precise.stringDiv (maintenanceMarginString, collateralString, 4);
        return this.safePosition ({
            'info': position,
            'id': undefined,
            'symbol': market['symbol'],
            'timestamp': timestamp,
            'datetime': this.iso8601 (timestamp),
            'lastUpdateTimestamp': undefined,
            'initialMargin': this.parseNumber (initialMarginString),
            'initialMarginPercentage': this.parseNumber (Precise.stringDiv (initialMarginString, notional)),
            'maintenanceMargin': this.parseNumber (maintenanceMarginString),
            'maintenanceMarginPercentage': this.parseNumber (maintenanceMarginPercentage),
            'entryPrice': this.parseNumber (entryPrice),
            'notional': this.parseNumber (notional),
            'leverage': this.parseNumber (leverage),
            'unrealizedPnl': this.parseNumber (unrealisedPnl),
            'contracts': this.parseNumber (size), // in USD for inverse swaps
            'contractSize': this.safeNumber (market, 'contractSize'),
            'marginRatio': this.parseNumber (marginRatio),
            'liquidationPrice': this.parseNumber (liquidationPrice),
            'markPrice': this.safeNumber (position, 'markPrice'),
            'lastPrice': undefined,
            'collateral': this.parseNumber (collateralString),
            'marginMode': marginMode,
            'side': side,
            'percentage': undefined,
            'stopLossPrice': this.safeNumber2 (position, 'stop_loss', 'stopLoss'),
            'takeProfitPrice': this.safeNumber2 (position, 'take_profit', 'takeProfit'),
        });
    }

    async setMarginMode (marginMode, symbol: string = undefined, params = {}) {
        /**
         * @method
         * @name bybit#setMarginMode
         * @description set margin mode (account) or trade mode (symbol)
         * @see https://bybit-exchange.github.io/docs/v5/account/set-margin-mode
         * @see https://bybit-exchange.github.io/docs/v5/position/cross-isolate
         * @param {string} marginMode account mode must be either [isolated, cross, portfolio], trade mode must be either [isolated, cross]
         * @param {string} symbol unified market symbol of the market the position is held in, default is undefined
         * @param {object} [params] extra parameters specific to the bybit api endpoint
         * @param {string} [params.leverage] the rate of leverage, is required if setting trade mode (symbol)
         * @returns {object} response from the exchange
         */
        await this.loadMarkets ();
        const [ enableUnifiedMargin, enableUnifiedAccount ] = await this.isUnifiedEnabled ();
        const isUnifiedAccount = (enableUnifiedMargin || enableUnifiedAccount);
        let market = undefined;
        let response = undefined;
        if (isUnifiedAccount) {
            if (marginMode === 'isolated') {
                marginMode = 'ISOLATED_MARGIN';
            } else if (marginMode === 'cross') {
                marginMode = 'REGULAR_MARGIN';
            } else if (marginMode === 'portfolio') {
                marginMode = 'PORTFOLIO_MARGIN';
            } else {
                throw new NotSupported (this.id + ' setMarginMode() marginMode must be either [isolated, cross, portfolio]');
            }
            const request = {
                'setMarginMode': marginMode,
            };
            response = await this.privatePostV5AccountSetMarginMode (this.extend (request, params));
        } else {
            if (symbol === undefined) {
                throw new ArgumentsRequired (this.id + ' setMarginMode() requires a symbol parameter for non unified account');
            }
            market = this.market (symbol);
            const isUsdcSettled = market['settle'] === 'USDC';
            if (isUsdcSettled) {
                if (marginMode === 'cross') {
                    marginMode = 'REGULAR_MARGIN';
                } else if (marginMode === 'portfolio') {
                    marginMode = 'PORTFOLIO_MARGIN';
                } else {
                    throw new NotSupported (this.id + ' setMarginMode() for usdc market marginMode must be either [cross, portfolio]');
                }
                const request = {
                    'setMarginMode': marginMode,
                };
                response = await this.privatePostV5AccountSetMarginMode (this.extend (request, params));
            } else {
                let type = undefined;
                [ type, params ] = this.getBybitType ('setPositionMode', market, params);
                let tradeMode = undefined;
                if (marginMode === 'cross') {
                    tradeMode = 0;
                } else if (marginMode === 'isolated') {
                    tradeMode = 1;
                } else {
                    throw new NotSupported (this.id + ' setMarginMode() with symbol marginMode must be either [isolated, cross]');
                }
                let sellLeverage = undefined;
                let buyLeverage = undefined;
                const leverage = this.safeString (params, 'leverage');
                if (leverage === undefined) {
                    sellLeverage = this.safeString2 (params, 'sell_leverage', 'sellLeverage');
                    buyLeverage = this.safeString2 (params, 'buy_leverage', 'buyLeverage');
                    if (sellLeverage === undefined && buyLeverage === undefined) {
                        throw new ArgumentsRequired (this.id + ' setMarginMode() requires a leverage parameter or sell_leverage and buy_leverage parameters');
                    }
                    if (buyLeverage === undefined) {
                        buyLeverage = sellLeverage;
                    }
                    if (sellLeverage === undefined) {
                        sellLeverage = buyLeverage;
                    }
                    params = this.omit (params, [ 'buy_leverage', 'sell_leverage', 'sellLeverage', 'buyLeverage' ]);
                } else {
                    sellLeverage = leverage;
                    buyLeverage = leverage;
                    params = this.omit (params, 'leverage');
                }
                const request = {
                    'category': type,
                    'symbol': market['id'],
                    'tradeMode': tradeMode,
                    'buyLeverage': buyLeverage,
                    'sellLeverage': sellLeverage,
                };
                response = await this.privatePostV5PositionSwitchIsolated (this.extend (request, params));
            }
        }
        return response;
    }

    async setLeverage (leverage, symbol: string = undefined, params = {}) {
        /**
         * @method
         * @name bybit#setLeverage
         * @description set the level of leverage for a market
         * @see https://bybit-exchange.github.io/docs/v5/position/leverage
         * @param {float} leverage the rate of leverage
         * @param {string} symbol unified market symbol
         * @param {object} [params] extra parameters specific to the bybit api endpoint
         * @param {string} [params.buyLeverage] leverage for buy side
         * @param {string} [params.sellLeverage] leverage for sell side
         * @returns {object} response from the exchange
         */
        this.checkRequiredSymbol ('setLeverage', symbol);
        await this.loadMarkets ();
        const market = this.market (symbol);
        // WARNING: THIS WILL INCREASE LIQUIDATION PRICE FOR OPEN ISOLATED LONG POSITIONS
        // AND DECREASE LIQUIDATION PRICE FOR OPEN ISOLATED SHORT POSITIONS
        const [ enableUnifiedMargin, enableUnifiedAccount ] = await this.isUnifiedEnabled ();
        const isUnifiedAccount = (enableUnifiedMargin || enableUnifiedAccount);
        const isUsdcSettled = market['settle'] === 'USDC';
        // engage in leverage setting
        // we reuse the code here instead of having two methods
        leverage = this.numberToString (leverage);
        const request = {
            'symbol': market['id'],
            'buyLeverage': leverage,
            'sellLeverage': leverage,
        };
        let response = undefined;
        if (isUsdcSettled && !isUnifiedAccount) {
            request['leverage'] = leverage;
            response = await this.privatePostPerpetualUsdcOpenapiPrivateV1PositionLeverageSave (this.extend (request, params));
        } else {
            request['buyLeverage'] = leverage;
            request['sellLeverage'] = leverage;
            if (market['linear']) {
                request['category'] = 'linear';
            } else if (market['inverse']) {
                request['category'] = 'inverse';
            } else {
                throw new NotSupported (this.id + ' setLeverage() only support linear and inverse market');
            }
            response = await this.privatePostV5PositionSetLeverage (this.extend (request, params));
        }
        return response;
    }

    async setPositionMode (hedged, symbol: string = undefined, params = {}) {
        /**
         * @method
         * @name bybit#setPositionMode
         * @description set hedged to true or false for a market
         * @see https://bybit-exchange.github.io/docs/v5/position/position-mode
         * @param {bool} hedged
         * @param {string} symbol used for unified account with inverse market
         * @param {object} [params] extra parameters specific to the bybit api endpoint
         * @returns {object} response from the exchange
         */
        await this.loadMarkets ();
        let market = undefined;
        if (symbol !== undefined) {
            market = this.market (symbol);
        }
        let mode = undefined;
        if (hedged) {
            mode = 3;
        } else {
            mode = 0;
        }
        const request = {
            'mode': mode,
        };
        if (symbol === undefined) {
            request['coin'] = 'USDT';
        } else {
            request['symbol'] = market['id'];
        }
        if (symbol !== undefined) {
            request['category'] = market['linear'] ? 'linear' : 'inverse';
        } else {
            let type = undefined;
            [ type, params ] = this.getBybitType ('setPositionMode', market, params);
            request['category'] = type;
        }
        params = this.omit (params, 'type');
        const response = await this.privatePostV5PositionSwitchMode (this.extend (request, params));
        //
        // v5
        //     {
        //         "retCode": 0,
        //         "retMsg": "OK",
        //         "result": {},
        //         "retExtInfo": {},
        //         "time": 1675249072814
        //     }
        return response;
    }

    async fetchDerivativesOpenInterestHistory (symbol: string, timeframe = '1h', since: Int = undefined, limit: Int = undefined, params = {}) {
        await this.loadMarkets ();
        let market = this.market (symbol);
        const subType = market['linear'] ? 'linear' : 'inverse';
        const category = this.safeString (params, 'category', subType);
        const intervals = this.safeValue (this.options, 'intervals');
        const interval = this.safeString (intervals, timeframe); // 5min,15min,30min,1h,4h,1d
        if (interval === undefined) {
            throw new BadRequest (this.id + ' fetchOpenInterestHistory() cannot use the ' + timeframe + ' timeframe');
        }
        const request = {
            'symbol': market['id'],
            'intervalTime': interval,
            'category': category,
        };
        if (since !== undefined) {
            request['startTime'] = since;
        }
        const until = this.safeInteger2 (params, 'until', 'till'); // unified in milliseconds
        params = this.omit (params, [ 'till', 'until' ]);
        if (until !== undefined) {
            request['endTime'] = until;
        }
        if (limit !== undefined) {
            request['limit'] = limit;
        }
        const response = await this.publicGetV5MarketOpenInterest (this.extend (request, params));
        //
        //     {
        //         "retCode": 0,
        //         "retMsg": "OK",
        //         "result": {
        //             "symbol": "BTCUSD",
        //             "category": "inverse",
        //             "list": [
        //                 {
        //                     "openInterest": "461134384.00000000",
        //                     "timestamp": "1669571400000"
        //                 },
        //                 {
        //                     "openInterest": "461134292.00000000",
        //                     "timestamp": "1669571100000"
        //                 }
        //             ],
        //             "nextPageCursor": ""
        //         },
        //         "retExtInfo": {},
        //         "time": 1672053548579
        //     }
        //
        const result = this.safeValue (response, 'result', {});
        const data = this.addPaginationCursorToResult (response);
        const id = this.safeString (result, 'symbol');
        market = this.safeMarket (id, market, undefined, 'contract');
        return this.parseOpenInterests (data, market, since, limit);
    }

    async fetchOpenInterest (symbol: string, params = {}) {
        /**
         * @method
         * @name bybit#fetchOpenInterest
         * @description Retrieves the open interest of a derivative trading pair
         * @see https://bybit-exchange.github.io/docs/v5/market/open-interest
         * @param {string} symbol Unified CCXT market symbol
         * @param {object} [params] exchange specific parameters
         * @param {string} [params.interval] 5m, 15m, 30m, 1h, 4h, 1d
         * @param {string} [params.category] "linear" or "inverse"
         * @returns {object} an open interest structure{@link https://github.com/ccxt/ccxt/wiki/Manual#interest-history-structure}
         */
        await this.loadMarkets ();
        let market = this.market (symbol);
        if (!market['contract']) {
            throw new BadRequest (this.id + ' fetchOpenInterest() supports contract markets only');
        }
        const timeframe = this.safeString (params, 'interval', '1h');
        const intervals = this.safeValue (this.options, 'intervals');
        const interval = this.safeString (intervals, timeframe); // 5min,15min,30min,1h,4h,1d
        if (interval === undefined) {
            throw new BadRequest (this.id + ' fetchOpenInterest() cannot use the ' + timeframe + ' timeframe');
        }
        const subType = market['linear'] ? 'linear' : 'inverse';
        const category = this.safeString (params, 'category', subType);
        const request = {
            'symbol': market['id'],
            'intervalTime': interval,
            'category': category,
        };
        const response = await this.publicGetV5MarketOpenInterest (this.extend (request, params));
        //
        //     {
        //         "retCode": 0,
        //         "retMsg": "OK",
        //         "result": {
        //             "symbol": "BTCUSD",
        //             "category": "inverse",
        //             "list": [
        //                 {
        //                     "openInterest": "461134384.00000000",
        //                     "timestamp": "1669571400000"
        //                 },
        //                 {
        //                     "openInterest": "461134292.00000000",
        //                     "timestamp": "1669571100000"
        //                 }
        //             ],
        //             "nextPageCursor": ""
        //         },
        //         "retExtInfo": {},
        //         "time": 1672053548579
        //     }
        //
        const result = this.safeValue (response, 'result', {});
        const id = this.safeString (result, 'symbol');
        market = this.safeMarket (id, market, undefined, 'contract');
        const data = this.addPaginationCursorToResult (response);
        return this.parseOpenInterest (data[0], market);
    }

    async fetchOpenInterestHistory (symbol: string, timeframe = '1h', since: Int = undefined, limit: Int = undefined, params = {}) {
        /**
         * @method
         * @name bybit#fetchOpenInterestHistory
         * @description Gets the total amount of unsettled contracts. In other words, the total number of contracts held in open positions
         * @see https://bybit-exchange.github.io/docs/v5/market/open-interest
         * @param {string} symbol Unified market symbol
         * @param {string} timeframe "5m", 15m, 30m, 1h, 4h, 1d
         * @param {int} [since] Not used by Bybit
         * @param {int} [limit] The number of open interest structures to return. Max 200, default 50
         * @param {object} [params] Exchange specific parameters
         * @returns An array of open interest structures
         */
        if (timeframe === '1m') {
            throw new BadRequest (this.id + 'fetchOpenInterestHistory cannot use the 1m timeframe');
        }
        await this.loadMarkets ();
        const paginate = this.safeValue (params, 'paginate');
        if (paginate) {
            params = this.omit (params, 'paginate');
            return await this.fetchPaginatedCallDeterministic ('fetchOpenInterestHistory', symbol, since, limit, timeframe, params, 500) as OpenInterest[];
        }
        const market = this.market (symbol);
        if (market['spot'] || market['option']) {
            throw new BadRequest (this.id + ' fetchOpenInterestHistory() symbol does not support market ' + symbol);
        }
        const request = {
            'symbol': market['id'],
        };
        if (limit !== undefined) {
            request['limit'] = limit;
        }
        return await this.fetchDerivativesOpenInterestHistory (symbol, timeframe, since, limit, params);
    }

    parseOpenInterest (interest, market = undefined) {
        //
        //    {
        //        "openInterest": 64757.62400000,
        //        "timestamp": 1665784800000,
        //    }
        //
        const timestamp = this.safeInteger (interest, 'timestamp');
        const value = this.safeNumber2 (interest, 'open_interest', 'openInterest');
        return this.safeOpenInterest ({
            'symbol': market['symbol'],
            'openInterestAmount': undefined,
            'openInterestValue': value,
            'timestamp': timestamp,
            'datetime': this.iso8601 (timestamp),
            'info': interest,
        }, market);
    }

    async fetchBorrowRate (code: string, params = {}) {
        /**
         * @method
         * @name bybit#fetchBorrowRate
         * @description fetch the rate of interest to borrow a currency for margin trading
         * @see https://bybit-exchange.github.io/docs/zh-TW/v5/spot-margin-normal/interest-quota
         * @param {string} code unified currency code
         * @param {object} [params] extra parameters specific to the bybit api endpoint
         * @returns {object} a [borrow rate structure]{@link https://github.com/ccxt/ccxt/wiki/Manual#borrow-rate-structure}
         */
        await this.loadMarkets ();
        const currency = this.currency (code);
        const request = {
            'coin': currency['id'],
        };
        const response = await this.privateGetV5SpotCrossMarginTradeLoanInfo (this.extend (request, params));
        //
        //    {
        //         "retCode": "0",
        //         "retMsg": "success",
        //         "result": {
        //             "coin": "USDT",
        //             "interestRate": "0.000107000000",
        //             "loanAbleAmount": "",
        //             "maxLoanAmount": "79999.999"
        //         },
        //         "retExtInfo": null,
        //         "time": "1666734490778"
        //     }
        //
        const data = this.safeValue (response, 'result', {});
        return this.parseBorrowRate (data, currency);
    }

    parseBorrowRate (info, currency = undefined) {
        //
        //     {
        //         "coin": "USDT",
        //         "interestRate": "0.000107000000",
        //         "loanAbleAmount": "",
        //         "maxLoanAmount": "79999.999"
        //     }
        //
        const timestamp = this.milliseconds ();
        const currencyId = this.safeString (info, 'coin');
        return {
            'currency': this.safeCurrencyCode (currencyId, currency),
            'rate': this.safeNumber (info, 'interestRate'),
            'period': 86400000, // Daily
            'timestamp': timestamp,
            'datetime': this.iso8601 (timestamp),
            'info': info,
        };
    }

    async fetchBorrowInterest (code: string = undefined, symbol: string = undefined, since: Int = undefined, limit: Int = undefined, params = {}) {
        /**
         * @method
         * @name bybit#fetchBorrowInterest
         * @description fetch the interest owed by the user for borrowing currency for margin trading
         * @see https://bybit-exchange.github.io/docs/zh-TW/v5/spot-margin-normal/account-info
         * @param {string} code unified currency code
         * @param {string} symbol unified market symbol when fetch interest in isolated markets
         * @param {number} [since] the earliest time in ms to fetch borrrow interest for
         * @param {number} [limit] the maximum number of structures to retrieve
         * @param {object} [params] extra parameters specific to the bybit api endpoint
         * @returns {object[]} a list of [borrow interest structures]{@link https://github.com/ccxt/ccxt/wiki/Manual#borrow-interest-structure}
         */
        await this.loadMarkets ();
        const request = {};
        const response = await this.privateGetV5SpotCrossMarginTradeAccount (this.extend (request, params));
        //
        //     {
        //         "ret_code": 0,
        //         "ret_msg": "",
        //         "ext_code": null,
        //         "ext_info": null,
        //         "result": {
        //             "status": "1",
        //             "riskRate": "0",
        //             "acctBalanceSum": "0.000486213817680857",
        //             "debtBalanceSum": "0",
        //             "loanAccountList": [
        //                 {
        //                     "tokenId": "BTC",
        //                     "total": "0.00048621",
        //                     "locked": "0",
        //                     "loan": "0",
        //                     "interest": "0",
        //                     "free": "0.00048621"
        //                 },
        //                 ...
        //             ]
        //         }
        //     }
        //
        const data = this.safeValue (response, 'result', {});
        const rows = this.safeValue (data, 'loanAccountList', []);
        const interest = this.parseBorrowInterests (rows, undefined);
        return this.filterByCurrencySinceLimit (interest, code, since, limit);
    }

    parseBorrowInterest (info, market = undefined) {
        //
        //     {
        //         "tokenId": "BTC",
        //         "total": "0.00048621",
        //         "locked": "0",
        //         "loan": "0",
        //         "interest": "0",
        //         "free": "0.00048621"
        //     },
        //
        return {
            'symbol': undefined,
            'marginMode': 'cross',
            'currency': this.safeCurrencyCode (this.safeString (info, 'tokenId')),
            'interest': this.safeNumber (info, 'interest'),
            'interestRate': undefined,
            'amountBorrowed': this.safeNumber (info, 'loan'),
            'timestamp': undefined,
            'datetime': undefined,
            'info': info,
        };
    }

    async transfer (code: string, amount, fromAccount, toAccount, params = {}) {
        /**
         * @method
         * @name bybit#transfer
         * @description transfer currency internally between wallets on the same account
         * @see https://bybit-exchange.github.io/docs/v5/asset/create-inter-transfer
         * @param {string} code unified currency code
         * @param {float} amount amount to transfer
         * @param {string} fromAccount account to transfer from
         * @param {string} toAccount account to transfer to
         * @param {object} [params] extra parameters specific to the bybit api endpoint
         * @param {string} [params.transferId] UUID, which is unique across the platform
         * @returns {object} a [transfer structure]{@link https://github.com/ccxt/ccxt/wiki/Manual#transfer-structure}
         */
        await this.loadMarkets ();
        const transferId = this.safeString (params, 'transferId', this.uuid ());
        const accountTypes = this.safeValue (this.options, 'accountsByType', {});
        const fromId = this.safeString (accountTypes, fromAccount, fromAccount);
        const toId = this.safeString (accountTypes, toAccount, toAccount);
        const currency = this.currency (code);
        const amountToPrecision = this.currencyToPrecision (code, amount);
        const request = {
            'transferId': transferId,
            'fromAccountType': fromId,
            'toAccountType': toId,
            'coin': currency['id'],
            'amount': amountToPrecision,
        };
        const response = await this.privatePostV5AssetTransferInterTransfer (this.extend (request, params));
        //
        // {
        //     "retCode": 0,
        //     "retMsg": "success",
        //     "result": {
        //         "transferId": "4244af44-f3b0-4cf6-a743-b56560e987bc" // transfer_id in v1
        //     },
        //     "retExtInfo": {},
        //     "time": 1666875857205
        // }
        //
        const timestamp = this.safeInteger (response, 'time');
        const transfer = this.safeValue (response, 'result', {});
        const statusRaw = this.safeStringN (response, [ 'retCode', 'retMsg' ]);
        const status = this.parseTransferStatus (statusRaw);
        return this.extend (this.parseTransfer (transfer, currency), {
            'timestamp': timestamp,
            'datetime': this.iso8601 (timestamp),
            'amount': this.parseNumber (amountToPrecision),
            'fromAccount': fromAccount,
            'toAccount': toAccount,
            'status': status,
        });
    }

    async fetchTransfers (code: string = undefined, since: Int = undefined, limit: Int = undefined, params = {}) {
        /**
         * @method
         * @name bybit#fetchTransfers
         * @description fetch a history of internal transfers made on an account
         * @see https://bybit-exchange.github.io/docs/v5/asset/inter-transfer-list
         * @param {string} code unified currency code of the currency transferred
         * @param {int} [since] the earliest time in ms to fetch transfers for
         * @param {int} [limit] the maximum number of  transfers structures to retrieve
         * @param {object} [params] extra parameters specific to the bybit api endpoint
         * @param {int} [params.until] the latest time in ms to fetch entries for
         * @param {boolean} [params.paginate] default false, when true will automatically paginate by calling this endpoint multiple times. See in the docs all the [availble parameters](https://github.com/ccxt/ccxt/wiki/Manual#pagination-params)
         * @returns {object[]} a list of [transfer structures]{@link https://github.com/ccxt/ccxt/wiki/Manual#transfer-structure}
         */
        await this.loadMarkets ();
        let paginate = false;
        [ paginate, params ] = this.handleOptionAndParams (params, 'fetchTransfers', 'paginate');
        if (paginate) {
            return await this.fetchPaginatedCallCursor ('fetchTransfers', code, since, limit, params, 'nextPageCursor', 'nextPageCursor', undefined, 50);
        }
        let currency = undefined;
        let request = {};
        if (code !== undefined) {
            currency = this.safeCurrencyCode (code);
            request['coin'] = currency;
        }
        if (since !== undefined) {
            request['startTime'] = since;
        }
        if (limit !== undefined) {
            request['limit'] = limit;
        }
        [ request, params ] = this.handleUntilOption ('endTime', request, params);
        const response = await this.privateGetV5AssetTransferQueryInterTransferList (this.extend (request, params));
        //
        //     {
        //         "retCode": 0,
        //         "retMsg": "success",
        //         "result": {
        //             "list": [
        //                 {
        //                     "transferId": "selfTransfer_a1091cc7-9364-4b74-8de1-18f02c6f2d5c",
        //                     "coin": "USDT",
        //                     "amount": "5000",
        //                     "fromAccountType": "SPOT",
        //                     "toAccountType": "UNIFIED",
        //                     "timestamp": "1667283263000",
        //                     "status": "SUCCESS"
        //                 }
        //             ],
        //             "nextPageCursor": "eyJtaW5JRCI6MTM1ODQ2OCwibWF4SUQiOjEzNTg0Njh9"
        //         },
        //         "retExtInfo": {},
        //         "time": 1670988271677
        //     }
        //
        const data = this.addPaginationCursorToResult (response);
        return this.parseTransfers (data, currency, since, limit);
    }

    async borrowMargin (code: string, amount, symbol: string = undefined, params = {}) {
        /**
         * @method
         * @name bybit#borrowMargin
         * @description create a loan to borrow margin
         * @see https://bybit-exchange.github.io/docs/v5/spot-margin-normal/borrow
         * @param {string} code unified currency code of the currency to borrow
         * @param {float} amount the amount to borrow
         * @param {string} symbol not used by bybit.borrowMargin ()
         * @param {object} [params] extra parameters specific to the bybit api endpoint
         * @returns {object} a [margin loan structure]{@link https://github.com/ccxt/ccxt/wiki/Manual#margin-loan-structure}
         */
        await this.loadMarkets ();
        const currency = this.currency (code);
        const [ marginMode, query ] = this.handleMarginModeAndParams ('borrowMargin', params);
        if (marginMode === 'isolated') {
            throw new NotSupported (this.id + ' borrowMargin () cannot use isolated margin');
        }
        const request = {
            'coin': currency['id'],
            'qty': this.currencyToPrecision (code, amount),
        };
        const response = await this.privatePostV5SpotCrossMarginTradeLoan (this.extend (request, query));
        //
        //     {
        //         "retCode": 0,
        //         "retMsg": "success",
        //         "result": {
        //             "transactId": "14143"
        //         },
        //         "retExtInfo": null,
        //         "time": 1662617848970
        //     }
        //
        const result = this.safeValue (response, 'result', {});
        const transaction = this.parseMarginLoan (result, currency);
        return this.extend (transaction, {
            'symbol': symbol,
            'amount': amount,
        });
    }

    async repayMargin (code: string, amount, symbol: string = undefined, params = {}) {
        /**
         * @method
         * @name bybit#repayMargin
         * @description repay borrowed margin and interest
         * @see https://bybit-exchange.github.io/docs/v5/spot-margin-normal/repay
         * @param {string} code unified currency code of the currency to repay
         * @param {float} amount the amount to repay
         * @param {string} symbol not used by bybit.repayMargin ()
         * @param {object} [params] extra parameters specific to the bybit api endpoint
         * @returns {object} a [margin loan structure]{@link https://github.com/ccxt/ccxt/wiki/Manual#margin-loan-structure}
         */
        await this.loadMarkets ();
        const currency = this.currency (code);
        const [ marginMode, query ] = this.handleMarginModeAndParams ('repayMargin', params);
        if (marginMode === 'isolated') {
            throw new NotSupported (this.id + ' repayMargin () cannot use isolated margin');
        }
        const request = {
            'coin': currency['id'],
            'qty': this.numberToString (amount),
        };
        const response = await this.privatePostV5SpotCrossMarginTradeRepay (this.extend (request, query));
        //
        //     {
        //         "retCode": 0,
        //         "retMsg": "success",
        //         "result": {
        //            "repayId": "12128"
        //         },
        //         "retExtInfo": null,
        //         "time": 1662618298452
        //     }
        //
        const result = this.safeValue (response, 'result', {});
        const transaction = this.parseMarginLoan (result, currency);
        return this.extend (transaction, {
            'symbol': symbol,
            'amount': amount,
        });
    }

    parseMarginLoan (info, currency = undefined) {
        //
        // borrowMargin
        //
        //     {
        //         "transactId": "14143"
        //     }
        //
        // repayMargin
        //
        //     {
        //         "repayId": "12128"
        //     }
        //
        return {
            'id': this.safeString2 (info, 'transactId', 'repayId'),
            'currency': this.safeString (currency, 'code'),
            'amount': undefined,
            'symbol': undefined,
            'timestamp': undefined,
            'datetime': undefined,
            'info': info,
        };
    }

    parseTransferStatus (status) {
        const statuses = {
            '0': 'ok',
            'OK': 'ok',
            'SUCCESS': 'ok',
        };
        return this.safeString (statuses, status, status);
    }

    parseTransfer (transfer, currency = undefined) {
        //
        // transfer
        //
        //     {
        //         "transferId": "22c2bc11-ed5b-49a4-8647-c4e0f5f6f2b2" // transfer_id in v1
        //     }
        //
        // fetchTransfers
        //
        //     {
        //         "transferId": "e9c421c4-b010-4b16-abd6-106179f27702", // transfer_id in v1
        //         "coin": "USDT",
        //         "amount": "8",
        //         "fromAccountType": "FUND", // from_account_type in v1
        //         "toAccountType": "SPOT", // to_account_type in v1
        //         "timestamp": "1666879426000",
        //         "status": "SUCCESS"
        //      }
        //
        const currencyId = this.safeString (transfer, 'coin');
        const timestamp = this.safeInteger (transfer, 'timestamp');
        const fromAccountId = this.safeString2 (transfer, 'fromAccountType', 'from_account_type');
        const toAccountId = this.safeString2 (transfer, 'toAccountType', 'to_account_type');
        const accountIds = this.safeValue (this.options, 'accountsById', {});
        const fromAccount = this.safeString (accountIds, fromAccountId, fromAccountId);
        const toAccount = this.safeString (accountIds, toAccountId, toAccountId);
        return {
            'info': transfer,
            'id': this.safeString2 (transfer, 'transferId', 'transfer_id'),
            'timestamp': timestamp,
            'datetime': this.iso8601 (timestamp),
            'currency': this.safeCurrencyCode (currencyId, currency),
            'amount': this.safeNumber (transfer, 'amount'),
            'fromAccount': fromAccount,
            'toAccount': toAccount,
            'status': this.parseTransferStatus (this.safeString (transfer, 'status')),
        };
    }

    async fetchDerivativesMarketLeverageTiers (symbol: string, params = {}) {
        await this.loadMarkets ();
        const market = this.market (symbol);
        const request = {
            'symbol': market['id'],
        };
        if (market['linear']) {
            request['category'] = 'linear';
        } else if (market['inverse']) {
            request['category'] = 'inverse';
        }
        const response = await this.publicGetV5MarketRiskLimit (this.extend (request, params));
        //
        //     {
        //         "retCode": 0,
        //         "retMsg": "OK",
        //         "result": {
        //             "category": "inverse",
        //             "list": [
        //                 {
        //                     "id": 1,
        //                     "symbol": "BTCUSD",
        //                     "riskLimitValue": "150",
        //                     "maintenanceMargin": "0.5",
        //                     "initialMargin": "1",
        //                     "isLowestRisk": 1,
        //                     "maxLeverage": "100.00"
        //                 },
        //             ....
        //             ]
        //         },
        //         "retExtInfo": {},
        //         "time": 1672054488010
        //     }
        //
        const result = this.safeValue (response, 'result');
        const tiers = this.safeValue (result, 'list');
        return this.parseMarketLeverageTiers (tiers, market);
    }

    async fetchMarketLeverageTiers (symbol: string, params = {}) {
        /**
         * @method
         * @name bybit#fetchMarketLeverageTiers
         * @description retrieve information on the maximum leverage, and maintenance margin for trades of varying trade sizes for a single market
         * @see https://bybit-exchange.github.io/docs/v5/market/risk-limit
         * @param {string} symbol unified market symbol
         * @param {object} [params] extra parameters specific to the bybit api endpoint
         * @returns {object} a [leverage tiers structure]{@link https://github.com/ccxt/ccxt/wiki/Manual#leverage-tiers-structure}
         */
        await this.loadMarkets ();
        const request = {};
        let market = undefined;
        market = this.market (symbol);
        if (market['spot'] || market['option']) {
            throw new BadRequest (this.id + ' fetchMarketLeverageTiers() symbol does not support market ' + symbol);
        }
        request['symbol'] = market['id'];
        return await this.fetchDerivativesMarketLeverageTiers (symbol, params);
    }

    parseMarketLeverageTiers (info, market = undefined) {
        //
        //     {
        //         "id": 1,
        //         "symbol": "BTCUSD",
        //         "riskLimitValue": "150",
        //         "maintenanceMargin": "0.5",
        //         "initialMargin": "1",
        //         "isLowestRisk": 1,
        //         "maxLeverage": "100.00"
        //     }
        //
        let minNotional = 0;
        const tiers = [];
        for (let i = 0; i < info.length; i++) {
            const item = info[i];
            const maxNotional = this.safeNumber (item, 'riskLimitValue');
            tiers.push ({
                'tier': this.sum (i, 1),
                'currency': market['base'],
                'minNotional': minNotional,
                'maxNotional': maxNotional,
                'maintenanceMarginRate': this.safeNumber (item, 'maintenanceMargin'),
                'maxLeverage': this.safeNumber (item, 'maxLeverage'),
                'info': item,
            });
            minNotional = maxNotional;
        }
        return tiers;
    }

    parseTradingFee (fee, market = undefined) {
        //
        //     {
        //         "symbol": "ETHUSDT",
        //         "makerFeeRate": 0.001,
        //         "takerFeeRate": 0.001
        //     }
        //
        const marketId = this.safeString (fee, 'symbol');
        const symbol = this.safeSymbol (marketId, undefined, undefined, 'contract');
        return {
            'info': fee,
            'symbol': symbol,
            'maker': this.safeNumber (fee, 'makerFeeRate'),
            'taker': this.safeNumber (fee, 'takerFeeRate'),
        };
    }

    async fetchTradingFee (symbol: string, params = {}) {
        /**
         * @method
         * @name bybit#fetchTradingFee
         * @description fetch the trading fees for a market
         * @see https://bybit-exchange.github.io/docs/v5/account/fee-rate
         * @param {string} symbol unified market symbol
         * @param {object} [params] extra parameters specific to the bybit api endpoint
         * @returns {object} a [fee structure]{@link https://github.com/ccxt/ccxt/wiki/Manual#fee-structure}
         */
        await this.loadMarkets ();
        const market = this.market (symbol);
        if (market['spot']) {
            throw new NotSupported (this.id + ' fetchTradingFee() is not supported for spot market');
        }
        const request = {
            'symbol': market['id'],
        };
        const response = await this.privateGetV5AccountFeeRate (this.extend (request, params));
        //
        //     {
        //         "retCode": 0,
        //         "retMsg": "OK",
        //         "result": {
        //             "list": [
        //                 {
        //                     "symbol": "ETHUSDT",
        //                     "takerFeeRate": "0.0006",
        //                     "makerFeeRate": "0.0001"
        //                 }
        //             ]
        //         },
        //         "retExtInfo": {},
        //         "time": 1676360412576
        //     }
        //
        const result = this.safeValue (response, 'result', {});
        const fees = this.safeValue (result, 'list', []);
        const first = this.safeValue (fees, 0, {});
        return this.parseTradingFee (first);
    }

    async fetchTradingFees (params = {}) {
        /**
         * @method
         * @name bybit#fetchTradingFees
         * @description fetch the trading fees for multiple markets
         * @see https://bybit-exchange.github.io/docs/v5/account/fee-rate
         * @param {object} [params] extra parameters specific to the bybit api endpoint
         * @param {string} [params.type] market type, ['swap', 'option', 'spot']
         * @returns {object} a dictionary of [fee structures]{@link https://github.com/ccxt/ccxt/wiki/Manual#fee-structure} indexed by market symbols
         */
        await this.loadMarkets ();
        let type = undefined;
        [ type, params ] = this.handleOptionAndParams (params, 'fetchTradingFees', 'type', 'future');
        if (type === 'spot') {
            throw new NotSupported (this.id + ' fetchTradingFees() is not supported for spot market');
        }
        const response = await this.privateGetV5AccountFeeRate (params);
        //
        //     {
        //         "retCode": 0,
        //         "retMsg": "OK",
        //         "result": {
        //             "list": [
        //                 {
        //                     "symbol": "ETHUSDT",
        //                     "takerFeeRate": "0.0006",
        //                     "makerFeeRate": "0.0001"
        //                 }
        //             ]
        //         },
        //         "retExtInfo": {},
        //         "time": 1676360412576
        //     }
        //
        let fees = this.safeValue (response, 'result', {});
        fees = this.safeValue (fees, 'list', []);
        const result = {};
        for (let i = 0; i < fees.length; i++) {
            const fee = this.parseTradingFee (fees[i]);
            const symbol = fee['symbol'];
            result[symbol] = fee;
        }
        return result;
    }

    parseDepositWithdrawFee (fee, currency = undefined) {
        //
        //    {
        //        "name": "BTC",
        //        "coin": "BTC",
        //        "remainAmount": "150",
        //        "chains": [
        //            {
        //                "chainType": "BTC",
        //                "confirmation": "10000",
        //                "withdrawFee": "0.0005",
        //                "depositMin": "0.0005",
        //                "withdrawMin": "0.001",
        //                "chain": "BTC",
        //                "chainDeposit": "1",
        //                "chainWithdraw": "1",
        //                "minAccuracy": "8"
        //            }
        //        ]
        //    }
        //
        const chains = this.safeValue (fee, 'chains', []);
        const chainsLength = chains.length;
        const result = {
            'info': fee,
            'withdraw': {
                'fee': undefined,
                'percentage': undefined,
            },
            'deposit': {
                'fee': undefined,
                'percentage': undefined,
            },
            'networks': {},
        };
        if (chainsLength !== 0) {
            for (let i = 0; i < chainsLength; i++) {
                const chain = chains[i];
                const networkId = this.safeString (chain, 'chain');
                const currencyCode = this.safeString (currency, 'code');
                const networkCode = this.networkIdToCode (networkId, currencyCode);
                result['networks'][networkCode] = {
                    'deposit': { 'fee': undefined, 'percentage': undefined },
                    'withdraw': { 'fee': this.safeNumber (chain, 'withdrawFee'), 'percentage': false },
                };
                if (chainsLength === 1) {
                    result['withdraw']['fee'] = this.safeNumber (chain, 'withdrawFee');
                    result['withdraw']['percentage'] = false;
                }
            }
        }
        return result;
    }

    async fetchDepositWithdrawFees (codes: string[] = undefined, params = {}) {
        /**
         * @method
         * @name bybit#fetchDepositWithdrawFees
         * @description fetch deposit and withdraw fees
         * @see https://bybit-exchange.github.io/docs/v5/asset/coin-info
         * @param {string[]} codes list of unified currency codes
         * @param {object} [params] extra parameters specific to the bybit api endpoint
         * @returns {object} a list of [fee structures]{@link https://github.com/ccxt/ccxt/wiki/Manual#fee-structure}
         */
        this.checkRequiredCredentials ();
        await this.loadMarkets ();
        const response = await this.privateGetV5AssetCoinQueryInfo (params);
        //
        //     {
        //         "retCode": 0,
        //         "retMsg": "",
        //         "result": {
        //             "rows": [
        //                 {
        //                     "name": "BTC",
        //                     "coin": "BTC",
        //                     "remainAmount": "150",
        //                     "chains": [
        //                         {
        //                             "chainType": "BTC",
        //                             "confirmation": "10000",
        //                             "withdrawFee": "0.0005",
        //                             "depositMin": "0.0005",
        //                             "withdrawMin": "0.001",
        //                             "chain": "BTC",
        //                             "chainDeposit": "1",
        //                             "chainWithdraw": "1",
        //                             "minAccuracy": "8"
        //                         }
        //                     ]
        //                 }
        //             ]
        //         },
        //         "retExtInfo": {},
        //         "time": 1672194582264
        //     }
        //
        const data = this.safeValue (response, 'result', {});
        const rows = this.safeValue (data, 'rows', []);
        return this.parseDepositWithdrawFees (rows, codes, 'coin');
    }

    async fetchSettlementHistory (symbol: string = undefined, since: Int = undefined, limit: Int = undefined, params = {}) {
        /**
         * @method
         * @name bybit#fetchSettlementHistory
         * @description fetches historical settlement records
         * @see https://bybit-exchange.github.io/docs/v5/market/delivery-price
         * @param {string} symbol unified market symbol of the settlement history
         * @param {int} [since] timestamp in ms
         * @param {int} [limit] number of records
         * @param {object} [params] exchange specific params
         * @param {string} [params.type] market type, ['swap', 'option', 'spot']
         * @param {string} [params.subType] market subType, ['linear', 'inverse']
         * @returns {object[]} a list of [settlement history objects]
         */
        await this.loadMarkets ();
        const request = {};
        let market = undefined;
        if (symbol !== undefined) {
            market = this.market (symbol);
            request['symbol'] = market['id'];
        }
        let type = undefined;
        [ type, params ] = this.getBybitType ('fetchSettlementHistory', market, params);
        if (type === 'spot') {
            throw new NotSupported (this.id + ' fetchSettlementHistory() is not supported for spot market');
        }
        request['category'] = type;
        if (limit !== undefined) {
            request['limit'] = limit;
        }
        const response = await this.publicGetV5MarketDeliveryPrice (this.extend (request, params));
        //
        //     {
        //         "retCode": 0,
        //         "retMsg": "success",
        //         "result": {
        //             "category": "option",
        //             "nextPageCursor": "0%2C3",
        //             "list": [
        //                 {
        //                     "symbol": "SOL-27JUN23-20-C",
        //                     "deliveryPrice": "16.62258889",
        //                     "deliveryTime": "1687852800000"
        //                 },
        //             ]
        //         },
        //         "retExtInfo": {},
        //         "time": 1689043527231
        //     }
        //
        const result = this.safeValue (response, 'result', {});
        const data = this.safeValue (result, 'list', []);
        const settlements = this.parseSettlements (data, market);
        const sorted = this.sortBy (settlements, 'timestamp');
        return this.filterBySymbolSinceLimit (sorted, market['symbol'], since, limit);
    }

    async fetchMySettlementHistory (symbol: string = undefined, since: Int = undefined, limit: Int = undefined, params = {}) {
        /**
         * @method
         * @name bybit#fetchMySettlementHistory
         * @description fetches historical settlement records of the user
         * @see https://bybit-exchange.github.io/docs/v5/asset/delivery
         * @param {string} symbol unified market symbol of the settlement history
         * @param {int} [since] timestamp in ms
         * @param {int} [limit] number of records
         * @param {object} [params] exchange specific params
         * @param {string} [params.type] market type, ['swap', 'option', 'spot']
         * @param {string} [params.subType] market subType, ['linear', 'inverse']
         * @returns {object[]} a list of [settlement history objects]
         */
        await this.loadMarkets ();
        const request = {};
        let market = undefined;
        if (symbol !== undefined) {
            market = this.market (symbol);
            request['symbol'] = market['id'];
        }
        let type = undefined;
        [ type, params ] = this.getBybitType ('fetchMySettlementHistory', market, params);
        if (type === 'spot' || type === 'inverse') {
            throw new NotSupported (this.id + ' fetchMySettlementHistory() is not supported for spot market');
        }
        request['category'] = 'linear';
        if (limit !== undefined) {
            request['limit'] = limit;
        }
        const response = await this.privateGetV5AssetDeliveryRecord (this.extend (request, params));
        //
        //     {
        //         "retCode": 0,
        //         "retMsg": "success",
        //         "result": {
        //             "category": "option",
        //             "nextPageCursor": "0%2C3",
        //             "list": [
        //                 {
        //                     "symbol": "SOL-27JUN23-20-C",
        //                     "deliveryPrice": "16.62258889",
        //                     "deliveryTime": "1687852800000",
        //                     "side": "Buy",
        //                     "strike": "20",
        //                     "fee": "0.00000000",
        //                     "position": "0.01",
        //                     "deliveryRpl": "3.5"
        //                 },
        //             ]
        //         },
        //         "retExtInfo": {},
        //         "time": 1689043527231
        //     }
        //
        const result = this.safeValue (response, 'result', {});
        const data = this.safeValue (result, 'list', []);
        const settlements = this.parseSettlements (data, market);
        const sorted = this.sortBy (settlements, 'timestamp');
        return this.filterBySymbolSinceLimit (sorted, market['symbol'], since, limit);
    }

    parseSettlement (settlement, market) {
        //
        // fetchSettlementHistory
        //
        //     {
        //         "symbol": "SOL-27JUN23-20-C",
        //         "deliveryPrice": "16.62258889",
        //         "deliveryTime": "1687852800000"
        //     }
        //
        // fetchMySettlementHistory
        //
        //     {
        //         "symbol": "SOL-27JUN23-20-C",
        //         "deliveryPrice": "16.62258889",
        //         "deliveryTime": "1687852800000",
        //         "side": "Buy",
        //         "strike": "20",
        //         "fee": "0.00000000",
        //         "position": "0.01",
        //         "deliveryRpl": "3.5"
        //     }
        //
        const timestamp = this.safeInteger (settlement, 'deliveryTime');
        const marketId = this.safeString (settlement, 'symbol');
        return {
            'info': settlement,
            'symbol': this.safeSymbol (marketId, market),
            'price': this.safeNumber (settlement, 'deliveryPrice'),
            'timestamp': timestamp,
            'datetime': this.iso8601 (timestamp),
        };
    }

    parseSettlements (settlements, market) {
        //
        // fetchSettlementHistory
        //
        //     [
        //         {
        //             "symbol": "SOL-27JUN23-20-C",
        //             "deliveryPrice": "16.62258889",
        //             "deliveryTime": "1687852800000"
        //         }
        //     ]
        //
        // fetchMySettlementHistory
        //
        //     [
        //         {
        //             "symbol": "SOL-27JUN23-20-C",
        //             "deliveryPrice": "16.62258889",
        //             "deliveryTime": "1687852800000",
        //             "side": "Buy",
        //             "strike": "20",
        //             "fee": "0.00000000",
        //             "position": "0.01",
        //             "deliveryRpl": "3.5"
        //         }
        //     ]
        //
        const result = [];
        for (let i = 0; i < settlements.length; i++) {
            result.push (this.parseSettlement (settlements[i], market));
        }
        return result;
    }

    async fetchVolatilityHistory (code: string, params = {}) {
        /**
         * @method
         * @name bybit#fetchVolatilityHistory
         * @description fetch the historical volatility of an option market based on an underlying asset
         * @see https://bybit-exchange.github.io/docs/v5/market/iv
         * @param {string} code unified currency code
         * @param {object} [params] extra parameters specific to the bybit api endpoint
         * @param {int} [params.period] the period in days to fetch the volatility for: 7,14,21,30,60,90,180,270
         * @returns {object[]} a list of [volatility history objects]{@link https://github.com/ccxt/ccxt/wiki/Manual#volatility-structure}
         */
        await this.loadMarkets ();
        const currency = this.currency (code);
        const request = {
            'category': 'option',
            'baseCoin': currency['id'],
        };
        const response = await this.publicGetV5MarketHistoricalVolatility (this.extend (request, params));
        //
        //     {
        //         "retCode": 0,
        //         "retMsg": "SUCCESS",
        //         "category": "option",
        //         "result": [
        //             {
        //                 "period": 7,
        //                 "value": "0.23854072",
        //                 "time": "1690574400000"
        //             }
        //         ]
        //     }
        //
        const volatility = this.safeValue (response, 'result', []);
        return this.parseVolatilityHistory (volatility);
    }

    parseVolatilityHistory (volatility) {
        //
        //     {
        //         "period": 7,
        //         "value": "0.23854072",
        //         "time": "1690574400000"
        //     }
        //
        const result = [];
        for (let i = 0; i < volatility.length; i++) {
            const entry = volatility[i];
            const timestamp = this.safeInteger (entry, 'time');
            result.push ({
                'info': volatility,
                'timestamp': timestamp,
                'datetime': this.iso8601 (timestamp),
                'volatility': this.safeNumber (entry, 'value'),
            });
        }
        return result;
    }

    sign (path, api = 'public', method = 'GET', params = {}, headers = undefined, body = undefined) {
        let url = this.implodeHostname (this.urls['api'][api]) + '/' + path;
        if (api === 'public') {
            if (Object.keys (params).length) {
                url += '?' + this.rawencode (params);
            }
        } else if (api === 'private') {
            this.checkRequiredCredentials ();
            const isOpenapi = url.indexOf ('openapi') >= 0;
            const isV3UnifiedMargin = url.indexOf ('unified/v3') >= 0;
            const isV3Contract = url.indexOf ('contract/v3') >= 0;
            const isV5UnifiedAccount = url.indexOf ('v5') >= 0;
            const timestamp = this.nonce ().toString ();
            if (isOpenapi) {
                if (Object.keys (params).length) {
                    body = this.json (params);
                } else {
                    // this fix for PHP is required otherwise it generates
                    // '[]' on empty arrays even when forced to use objects
                    body = '{}';
                }
                const payload = timestamp + this.apiKey + body;
                const signature = this.hmac (this.encode (payload), this.encode (this.secret), sha256, 'hex');
                headers = {
                    'Content-Type': 'application/json',
                    'X-BAPI-API-KEY': this.apiKey,
                    'X-BAPI-TIMESTAMP': timestamp,
                    'X-BAPI-SIGN': signature,
                };
            } else if (isV3UnifiedMargin || isV3Contract || isV5UnifiedAccount) {
                headers = {
                    'Content-Type': 'application/json',
                    'X-BAPI-API-KEY': this.apiKey,
                    'X-BAPI-TIMESTAMP': timestamp,
                    'X-BAPI-RECV-WINDOW': this.options['recvWindow'].toString (),
                };
                if (isV3UnifiedMargin || isV3Contract) {
                    headers['X-BAPI-SIGN-TYPE'] = '2';
                }
                const query = this.extend ({}, params);
                const queryEncoded = this.rawencode (query);
                const auth_base = timestamp.toString () + this.apiKey + this.options['recvWindow'].toString ();
                let authFull = undefined;
                if (method === 'POST') {
                    body = this.json (query);
                    authFull = auth_base + body;
                } else {
                    authFull = auth_base + queryEncoded;
                    url += '?' + this.rawencode (query);
                }
                let signature = undefined;
                if (this.secret.indexOf ('PRIVATE KEY') > -1) {
                    signature = rsa (authFull, this.secret, sha256);
                } else {
                    signature = this.hmac (this.encode (authFull), this.encode (this.secret), sha256);
                }
                headers['X-BAPI-SIGN'] = signature;
            } else {
                const query = this.extend (params, {
                    'api_key': this.apiKey,
                    'recv_window': this.options['recvWindow'],
                    'timestamp': timestamp,
                });
                const sortedQuery = this.keysort (query);
                const auth = this.rawencode (sortedQuery);
                let signature = undefined;
                if (this.secret.indexOf ('PRIVATE KEY') > -1) {
                    signature = rsa (auth, this.secret, sha256);
                } else {
                    signature = this.hmac (this.encode (auth), this.encode (this.secret), sha256);
                }
                if (method === 'POST') {
                    const isSpot = url.indexOf ('spot') >= 0;
                    const extendedQuery = this.extend (query, {
                        'sign': signature,
                    });
                    if (isSpot) {
                        body = this.urlencode (extendedQuery);
                        headers = {
                            'Content-Type': 'application/x-www-form-urlencoded',
                        };
                    } else {
                        body = this.json (extendedQuery);
                        headers = {
                            'Content-Type': 'application/json',
                        };
                    }
                } else {
                    url += '?' + this.rawencode (sortedQuery);
                    url += '&sign=' + signature;
                }
            }
        }
        if (method === 'POST') {
            const brokerId = this.safeString (this.options, 'brokerId');
            if (brokerId !== undefined) {
                headers['Referer'] = brokerId;
            }
        }
        return { 'url': url, 'method': method, 'body': body, 'headers': headers };
    }

    handleErrors (httpCode, reason, url, method, headers, body, response, requestHeaders, requestBody) {
        if (!response) {
            return undefined; // fallback to default error handler
        }
        //
        //     {
        //         ret_code: 10001,
        //         ret_msg: 'ReadMapCB: expect { or n, but found \u0000, error ' +
        //         'found in #0 byte of ...||..., bigger context ' +
        //         '...||...',
        //         ext_code: '',
        //         ext_info: '',
        //         result: null,
        //         time_now: '1583934106.590436'
        //     }
        //
        //     {
        //         "retCode":10001,
        //         "retMsg":"symbol params err",
        //         "result":{"symbol":"","bid":"","bidIv":"","bidSize":"","ask":"","askIv":"","askSize":"","lastPrice":"","openInterest":"","indexPrice":"","markPrice":"","markPriceIv":"","change24h":"","high24h":"","low24h":"","volume24h":"","turnover24h":"","totalVolume":"","totalTurnover":"","fundingRate":"","predictedFundingRate":"","nextFundingTime":"","countdownHour":"0","predictedDeliveryPrice":"","underlyingPrice":"","delta":"","gamma":"","vega":"","theta":""}
        //     }
        //
        const errorCode = this.safeString2 (response, 'ret_code', 'retCode');
        if (errorCode !== '0') {
            if (errorCode === '30084') {
                // not an error
                // https://github.com/ccxt/ccxt/issues/11268
                // https://github.com/ccxt/ccxt/pull/11624
                // POST https://api.bybit.com/v2/private/position/switch-isolated 200 OK
                // {"ret_code":30084,"ret_msg":"Isolated not modified","ext_code":"","ext_info":"","result":null,"time_now":"1642005219.937988","rate_limit_status":73,"rate_limit_reset_ms":1642005219894,"rate_limit":75}
                return undefined;
            }
            let feedback = undefined;
            if (errorCode === '10005' && url.indexOf ('order') < 0) {
                feedback = this.id + ' private api uses /user/v3/private/query-api to check if you have a unified account. The API key of user id must own one of permissions: "Account Transfer", "Subaccount Transfer", "Withdrawal" ' + body;
            } else {
                feedback = this.id + ' ' + body;
            }
            this.throwBroadlyMatchedException (this.exceptions['broad'], body, feedback);
            this.throwExactlyMatchedException (this.exceptions['exact'], errorCode, feedback);
            throw new ExchangeError (feedback); // unknown message
        }
        return undefined;
    }
}<|MERGE_RESOLUTION|>--- conflicted
+++ resolved
@@ -395,17 +395,6 @@
                         'v5/pre-upgrade/asset/delivery-record': 5,
                         'v5/pre-upgrade/asset/settlement-record': 5,
                         // account
-<<<<<<< HEAD
-                        'v5/account/wallet-balance': 5, // 10/s => cost = 50 / 10 = 5
-                        'v5/account/borrow-history': 2.5,
-                        'v5/account/set-collateral-switch': 2.5,
-                        'v5/account/collateral-info': 2.5,
-                        'v5/asset/coin-greeks': 2.5,
-                        'v5/account/fee-rate': 10, // 5/s => cost = 50 / 5 = 10
-                        'v5/account/info': 2.5,
-                        'v5/account/transaction-log': 2.5,
-                        'v5/account/mmp-state': 2.5,
-=======
                         'v5/account/wallet-balance': 1,
                         'v5/account/borrow-history': 1,
                         'v5/account/set-collateral-switch': 5,
@@ -415,7 +404,6 @@
                         'v5/account/info': 5,
                         'v5/account/transaction-log': 1,
                         'v5/account/mmp-state': 5,
->>>>>>> 335ad910
                         // asset
                         'v5/asset/exchange/order-record': 5, // 10/s => cost = 50 / 10 = 5
                         'v5/asset/delivery-record': 5,
@@ -3271,13 +3259,22 @@
          */
         await this.loadMarkets ();
         const request = {};
-        const method = 'privateGetV5AssetTransferQueryAccountCoinsBalance';
+        const [ enableUnifiedMargin, enableUnifiedAccount ] = await this.isUnifiedEnabled ();
+        const isUnifiedAccount = (enableUnifiedMargin || enableUnifiedAccount);
+        let type = undefined;
+        [ type, params ] = this.handleMarketTypeAndParams ('fetchBalance', undefined, params);
+        const isSpot = (type === 'spot');
+        const isSwap = (type === 'swap');
+        if (isUnifiedAccount) {
+            if (isSpot || isSwap) {
+                type = 'unified';
+            }
+        } else {
+            if (isSwap) {
+                type = 'contract';
+            }
+        }
         const accountTypes = this.safeValue (this.options, 'accountsByType', {});
-<<<<<<< HEAD
-        const accountType = this.safeString (accountTypes, params['accountType'], 'SPOT');
-        params['accountType'] = accountType;
-        const response = await this[method] (this.extend (request, params));
-=======
         const unifiedType = this.safeStringUpper (accountTypes, type, type);
         let marginMode = undefined;
         [ marginMode, params ] = this.handleMarginModeAndParams ('fetchBalance', params);
@@ -3293,7 +3290,6 @@
             request['accountType'] = unifiedType;
             response = await this.privateGetV5AccountWalletBalance (this.extend (request, params));
         }
->>>>>>> 335ad910
         //
         // cross
         //     {
