--- conflicted
+++ resolved
@@ -3708,21 +3708,12 @@
             request['reduceOnly'] = true;
         } else if (isStopLoss || isTakeProfit) {
             if (isStopLoss) {
-<<<<<<< HEAD
-                const stopLossTriggerPriceInner = this.safeValue2 (stopLoss, 'triggerPrice', 'stopPrice', stopLoss);
-                request['stopLoss'] = this.priceToPrecision (symbol, stopLossTriggerPriceInner);
-            }
-            if (isTakeProfit) {
-                const takeProfitTriggerPriceInner = this.safeValue2 (takeProfit, 'triggerPrice', 'stopPrice', takeProfit);
-                request['takeProfit'] = this.priceToPrecision (symbol, takeProfitTriggerPriceInner);
-=======
                 const slTriggerPrice = this.safeValue2 (stopLoss, 'triggerPrice', 'stopPrice', stopLoss);
                 request['stopLoss'] = this.priceToPrecision (symbol, slTriggerPrice);
             }
             if (isTakeProfit) {
                 const tpTriggerPrice = this.safeValue2 (takeProfit, 'triggerPrice', 'stopPrice', takeProfit);
                 request['takeProfit'] = this.priceToPrecision (symbol, tpTriggerPrice);
->>>>>>> 6c5db159
             }
         }
         if (market['spot']) {
@@ -3826,21 +3817,12 @@
                 request['basePrice'] = isStopLossTriggerOrder ? Precise.stringSub (preciseStopPrice, delta) : Precise.stringAdd (preciseStopPrice, delta);
             } else if (isStopLoss || isTakeProfit) {
                 if (isStopLoss) {
-<<<<<<< HEAD
-                    const stopLossTriggerPriceInner = this.safeValue2 (stopLoss, 'triggerPrice', 'stopPrice', stopLoss);
-                    request['stopLoss'] = this.priceToPrecision (symbol, stopLossTriggerPriceInner);
-                }
-                if (isTakeProfit) {
-                    const takeProfitTriggerPriceInner = this.safeValue2 (takeProfit, 'triggerPrice', 'stopPrice', takeProfit);
-                    request['takeProfit'] = this.priceToPrecision (symbol, takeProfitTriggerPriceInner);
-=======
                     const slTriggerPrice = this.safeValue2 (stopLoss, 'triggerPrice', 'stopPrice', stopLoss);
                     request['stopLoss'] = this.priceToPrecision (symbol, slTriggerPrice);
                 }
                 if (isTakeProfit) {
                     const tpTriggerPrice = this.safeValue2 (takeProfit, 'triggerPrice', 'stopPrice', takeProfit);
                     request['takeProfit'] = this.priceToPrecision (symbol, tpTriggerPrice);
->>>>>>> 6c5db159
                 }
             } else {
                 request['orderFilter'] = 'Order';
@@ -4017,21 +3999,12 @@
         }
         if (isStopLoss || isTakeProfit) {
             if (isStopLoss) {
-<<<<<<< HEAD
-                const stopLossTriggerPriceInner = this.safeValue2 (stopLoss, 'triggerPrice', 'stopPrice', stopLoss);
-                request['stopLoss'] = this.priceToPrecision (symbol, stopLossTriggerPriceInner);
-            }
-            if (isTakeProfit) {
-                const takeProfitTriggerPriceInner = this.safeValue2 (takeProfit, 'triggerPrice', 'stopPrice', takeProfit);
-                request['takeProfit'] = this.priceToPrecision (symbol, takeProfitTriggerPriceInner);
-=======
                 const slTriggerPrice = this.safeValue2 (stopLoss, 'triggerPrice', 'stopPrice', stopLoss);
                 request['stopLoss'] = this.priceToPrecision (symbol, slTriggerPrice);
             }
             if (isTakeProfit) {
                 const tpTriggerPrice = this.safeValue2 (takeProfit, 'triggerPrice', 'stopPrice', takeProfit);
                 request['takeProfit'] = this.priceToPrecision (symbol, tpTriggerPrice);
->>>>>>> 6c5db159
             }
         }
         const clientOrderId = this.safeString (params, 'clientOrderId');
