
//  ---------------------------------------------------------------------------

import Exchange from './abstract/bybit.js';
import { TICK_SIZE } from './base/functions/number.js';
import { AuthenticationError, ExchangeError, ArgumentsRequired, PermissionDenied, InvalidOrder, OrderNotFound, InsufficientFunds, BadRequest, RateLimitExceeded, InvalidNonce, NotSupported, RequestTimeout, MarginModeAlreadySet, NoChange, ManualInteractionNeeded, BadSymbol } from './base/errors.js';
import { Precise } from './base/Precise.js';
import { sha256 } from './static_dependencies/noble-hashes/sha256.js';
import { rsa } from './base/functions/rsa.js';
import type { Int, OrderSide, OrderType, Trade, Order, OHLCV, FundingRateHistory, OpenInterest, OrderRequest, Balances, Str, Transaction, Ticker, OrderBook, Tickers, Greeks, Strings, Market, Currency, MarketInterface, TransferEntry, Liquidation, Leverage, Num, FundingHistory, Option, OptionChain, TradingFeeInterface, Currencies, TradingFees, CancellationRequest, Position, CrossBorrowRate, Dict, LeverageTier, LeverageTiers, int, LedgerEntry, Conversion, FundingRate, FundingRates, DepositAddress, LongShortRatio, BorrowInterest } from './base/types.js';

//  ---------------------------------------------------------------------------

/**
 * @class bybit
 * @augments Exchange
 */
export default class bybit extends Exchange {
    describe () {
        return this.deepExtend (super.describe (), {
            'id': 'bybit',
            'name': 'Bybit',
            'countries': [ 'VG' ], // British Virgin Islands
            'version': 'v5',
            'userAgent': undefined,
            'rateLimit': 20,
            'hostname': 'bybit.com', // bybit.com, bytick.com, bybit.nl, bybit.com.hk
            'pro': true,
            'certified': true,
            'has': {
                'CORS': true,
                'spot': true,
                'margin': true,
                'swap': true,
                'future': true,
                'option': true,
                'borrowCrossMargin': true,
                'cancelAllOrders': true,
                'cancelAllOrdersAfter': true,
                'cancelOrder': true,
                'cancelOrders': true,
                'cancelOrdersForSymbols': true,
                'closeAllPositions': false,
                'closePosition': false,
                'createConvertTrade': true,
                'createMarketBuyOrderWithCost': true,
                'createMarketSellOrderWithCost': true,
                'createOrder': true,
                'createOrders': true,
                'createOrderWithTakeProfitAndStopLoss': true,
                'createPostOnlyOrder': true,
                'createReduceOnlyOrder': true,
                'createStopLimitOrder': true,
                'createStopLossOrder': true,
                'createStopMarketOrder': true,
                'createStopOrder': true,
                'createTakeProfitOrder': true,
                'createTrailingAmountOrder': true,
                'createTriggerOrder': true,
                'editOrder': true,
                'fetchBalance': true,
                'fetchBorrowInterest': false, // temporarily disabled, as it doesn't work
                'fetchBorrowRateHistories': false,
                'fetchBorrowRateHistory': false,
                'fetchCanceledAndClosedOrders': true,
                'fetchCanceledOrders': true,
                'fetchClosedOrder': true,
                'fetchClosedOrders': true,
                'fetchConvertCurrencies': true,
                'fetchConvertQuote': true,
                'fetchConvertTrade': true,
                'fetchConvertTradeHistory': true,
                'fetchCrossBorrowRate': true,
                'fetchCrossBorrowRates': false,
                'fetchCurrencies': true,
                'fetchDeposit': false,
                'fetchDepositAddress': true,
                'fetchDepositAddresses': false,
                'fetchDepositAddressesByNetwork': true,
                'fetchDeposits': true,
                'fetchDepositWithdrawFee': 'emulated',
                'fetchDepositWithdrawFees': true,
                'fetchFundingHistory': true,
                'fetchFundingRate': 'emulated', // emulated in exchange
                'fetchFundingRateHistory': true,
                'fetchFundingRates': true,
                'fetchGreeks': true,
                'fetchIndexOHLCV': true,
                'fetchIsolatedBorrowRate': false,
                'fetchIsolatedBorrowRates': false,
                'fetchLedger': true,
                'fetchLeverage': true,
                'fetchLeverageTiers': true,
                'fetchLongShortRatio': false,
                'fetchLongShortRatioHistory': true,
                'fetchMarginAdjustmentHistory': false,
                'fetchMarketLeverageTiers': true,
                'fetchMarkets': true,
                'fetchMarkOHLCV': true,
                'fetchMyLiquidations': true,
                'fetchMySettlementHistory': true,
                'fetchMyTrades': true,
                'fetchOHLCV': true,
                'fetchOpenInterest': true,
                'fetchOpenInterestHistory': true,
                'fetchOpenOrder': true,
                'fetchOpenOrders': true,
                'fetchOption': true,
                'fetchOptionChain': true,
                'fetchOrder': true,
                'fetchOrderBook': true,
                'fetchOrders': false,
                'fetchOrderTrades': true,
                'fetchPosition': true,
                'fetchPositionHistory': 'emulated',
                'fetchPositions': true,
                'fetchPositionsHistory': true,
                'fetchPremiumIndexOHLCV': true,
                'fetchSettlementHistory': true,
                'fetchTicker': true,
                'fetchTickers': true,
                'fetchTime': true,
                'fetchTrades': true,
                'fetchTradingFee': true,
                'fetchTradingFees': true,
                'fetchTransactions': false,
                'fetchTransfers': true,
                'fetchUnderlyingAssets': false,
                'fetchVolatilityHistory': true,
                'fetchWithdrawals': true,
                'repayCrossMargin': true,
                'sandbox': true,
                'setLeverage': true,
                'setMarginMode': true,
                'setPositionMode': true,
                'transfer': true,
                'withdraw': true,
            },
            'timeframes': {
                '1m': '1',
                '3m': '3',
                '5m': '5',
                '15m': '15',
                '30m': '30',
                '1h': '60',
                '2h': '120',
                '4h': '240',
                '6h': '360',
                '12h': '720',
                '1d': 'D',
                '1w': 'W',
                '1M': 'M',
            },
            'urls': {
                'test': {
                    'spot': 'https://api-testnet.{hostname}',
                    'futures': 'https://api-testnet.{hostname}',
                    'v2': 'https://api-testnet.{hostname}',
                    'public': 'https://api-testnet.{hostname}',
                    'private': 'https://api-testnet.{hostname}',
                },
                'logo': 'https://github.com/user-attachments/assets/97a5d0b3-de10-423d-90e1-6620960025ed',
                'api': {
                    'spot': 'https://api.{hostname}',
                    'futures': 'https://api.{hostname}',
                    'v2': 'https://api.{hostname}',
                    'public': 'https://api.{hostname}',
                    'private': 'https://api.{hostname}',
                },
                'demotrading': {
                    'spot': 'https://api-demo.{hostname}',
                    'futures': 'https://api-demo.{hostname}',
                    'v2': 'https://api-demo.{hostname}',
                    'public': 'https://api-demo.{hostname}',
                    'private': 'https://api-demo.{hostname}',
                },
                'www': 'https://www.bybit.com',
                'doc': [
                    'https://bybit-exchange.github.io/docs/inverse/',
                    'https://bybit-exchange.github.io/docs/linear/',
                    'https://github.com/bybit-exchange',
                ],
                'fees': 'https://help.bybit.com/hc/en-us/articles/360039261154',
                'referral': 'https://www.bybit.com/register?affiliate_id=35953',
            },
            'api': {
                'public': {
                    'get': {
                        // spot
                        'spot/v3/public/symbols': 1,
                        'spot/v3/public/quote/depth': 1,
                        'spot/v3/public/quote/depth/merged': 1,
                        'spot/v3/public/quote/trades': 1,
                        'spot/v3/public/quote/kline': 1,
                        'spot/v3/public/quote/ticker/24hr': 1,
                        'spot/v3/public/quote/ticker/price': 1,
                        'spot/v3/public/quote/ticker/bookTicker': 1,
                        'spot/v3/public/server-time': 1,
                        'spot/v3/public/infos': 1,
                        'spot/v3/public/margin-product-infos': 1,
                        'spot/v3/public/margin-ensure-tokens': 1,
                        // data
                        'v3/public/time': 1,
                        'contract/v3/public/copytrading/symbol/list': 1,
                        // derivative
                        'derivatives/v3/public/order-book/L2': 1,
                        'derivatives/v3/public/kline': 1,
                        'derivatives/v3/public/tickers': 1,
                        'derivatives/v3/public/instruments-info': 1,
                        'derivatives/v3/public/mark-price-kline': 1,
                        'derivatives/v3/public/index-price-kline': 1,
                        'derivatives/v3/public/funding/history-funding-rate': 1,
                        'derivatives/v3/public/risk-limit/list': 1,
                        'derivatives/v3/public/delivery-price': 1,
                        'derivatives/v3/public/recent-trade': 1,
                        'derivatives/v3/public/open-interest': 1,
                        'derivatives/v3/public/insurance': 1,
                        // v5
                        'v5/announcements/index': 5, // 10/s = 1000 / (20 * 5)
                        // market
                        'v5/market/time': 5,
                        'v5/market/kline': 5,
                        'v5/market/mark-price-kline': 5,
                        'v5/market/index-price-kline': 5,
                        'v5/market/premium-index-price-kline': 5,
                        'v5/market/instruments-info': 5,
                        'v5/market/orderbook': 5,
                        'v5/market/tickers': 5,
                        'v5/market/funding/history': 5,
                        'v5/market/recent-trade': 5,
                        'v5/market/open-interest': 5,
                        'v5/market/historical-volatility': 5,
                        'v5/market/insurance': 5,
                        'v5/market/risk-limit': 5,
                        'v5/market/delivery-price': 5,
                        'v5/market/account-ratio': 5,
                        // spot leverage token
                        'v5/spot-lever-token/info': 5,
                        'v5/spot-lever-token/reference': 5,
                        // spot margin trade
                        'v5/spot-margin-trade/data': 5,
                        'v5/spot-cross-margin-trade/data': 5,
                        'v5/spot-cross-margin-trade/pledge-token': 5,
                        'v5/spot-cross-margin-trade/borrow-token': 5,
                        // institutional lending
                        'v5/ins-loan/product-infos': 5,
                        'v5/ins-loan/ensure-tokens-convert': 5,
                    },
                },
                'private': {
                    'get': {
                        'v5/market/instruments-info': 5,
                        // Legacy inverse swap
                        'v2/private/wallet/fund/records': 25, // 120 per minute = 2 per second => cost = 50 / 2 = 25
                        // spot
                        'spot/v3/private/order': 2.5,
                        'spot/v3/private/open-orders': 2.5,
                        'spot/v3/private/history-orders': 2.5,
                        'spot/v3/private/my-trades': 2.5,
                        'spot/v3/private/account': 2.5,
                        'spot/v3/private/reference': 2.5,
                        'spot/v3/private/record': 2.5,
                        'spot/v3/private/cross-margin-orders': 10,
                        'spot/v3/private/cross-margin-account': 10,
                        'spot/v3/private/cross-margin-loan-info': 10,
                        'spot/v3/private/cross-margin-repay-history': 10,
                        'spot/v3/private/margin-loan-infos': 10,
                        'spot/v3/private/margin-repaid-infos': 10,
                        'spot/v3/private/margin-ltv': 10,
                        // account
                        'asset/v3/private/transfer/inter-transfer/list/query': 50, // 60 per minute = 1 per second => cost = 50 / 1 = 50
                        'asset/v3/private/transfer/sub-member/list/query': 50,
                        'asset/v3/private/transfer/sub-member-transfer/list/query': 50,
                        'asset/v3/private/transfer/universal-transfer/list/query': 25,
                        'asset/v3/private/coin-info/query': 25, // 2/s
                        'asset/v3/private/deposit/address/query': 10,
                        'contract/v3/private/copytrading/order/list': 30, // 100 req/min = 1000 / (20 * 30) = 1.66666666667/s
                        'contract/v3/private/copytrading/position/list': 40, // 75 req/min = 1000 / (20 * 40) = 1.25/s
                        'contract/v3/private/copytrading/wallet/balance': 25, // 120 req/min = 1000 / (20 * 25) = 2/s
                        'contract/v3/private/position/limit-info': 25, // 120 per minute = 2 per second => cost = 50 / 2 = 25
                        'contract/v3/private/order/unfilled-orders': 1,
                        'contract/v3/private/order/list': 1,
                        'contract/v3/private/position/list': 1,
                        'contract/v3/private/execution/list': 1,
                        'contract/v3/private/position/closed-pnl': 1,
                        'contract/v3/private/account/wallet/balance': 1,
                        'contract/v3/private/account/fee-rate': 1,
                        'contract/v3/private/account/wallet/fund-records': 1,
                        // derivative
                        'unified/v3/private/order/unfilled-orders': 1,
                        'unified/v3/private/order/list': 1,
                        'unified/v3/private/position/list': 1,
                        'unified/v3/private/execution/list': 1,
                        'unified/v3/private/delivery-record': 1,
                        'unified/v3/private/settlement-record': 1,
                        'unified/v3/private/account/wallet/balance': 1,
                        'unified/v3/private/account/transaction-log': 1,
                        'unified/v3/private/account/borrow-history': 1,
                        'unified/v3/private/account/borrow-rate': 1,
                        'unified/v3/private/account/info': 1,
                        'user/v3/private/frozen-sub-member': 10, // 5/s
                        'user/v3/private/query-sub-members': 5, // 10/s
                        'user/v3/private/query-api': 5, // 10/s
                        'user/v3/private/get-member-type': 1,
                        'asset/v3/private/transfer/transfer-coin/list/query': 50,
                        'asset/v3/private/transfer/account-coin/balance/query': 50,
                        'asset/v3/private/transfer/account-coins/balance/query': 25,
                        'asset/v3/private/transfer/asset-info/query': 50,
                        'asset/v3/public/deposit/allowed-deposit-list/query': 0.17, // 300/s
                        'asset/v3/private/deposit/record/query': 10,
                        'asset/v3/private/withdraw/record/query': 10,
                        // v5
                        // trade
                        'v5/order/realtime': 5, // 10/s => cost = 50 / 10 = 5
                        'v5/order/history': 5, // 10/s => cost = 50 / 10 = 5
                        'v5/order/spot-borrow-check': 1, // 50/s = 1000 / (20 * 1)
                        // position
                        'v5/position/list': 5, // 10/s => cost = 50 / 10 = 5
                        'v5/execution/list': 5, // 10/s => cost = 50 / 10 = 5
                        'v5/position/closed-pnl': 5, // 10/s => cost = 50 / 10 = 5
                        'v5/position/move-history': 5, // 10/s => cost = 50 / 10 = 5
                        // pre-upgrade
                        'v5/pre-upgrade/order/history': 5,
                        'v5/pre-upgrade/execution/list': 5,
                        'v5/pre-upgrade/position/closed-pnl': 5,
                        'v5/pre-upgrade/account/transaction-log': 5,
                        'v5/pre-upgrade/asset/delivery-record': 5,
                        'v5/pre-upgrade/asset/settlement-record': 5,
                        // account
                        'v5/account/wallet-balance': 1,
                        'v5/account/borrow-history': 1,
                        'v5/account/collateral-info': 1,
                        'v5/asset/coin-greeks': 1,
                        'v5/account/fee-rate': 10, // 5/s = 1000 / (20 * 10)
                        'v5/account/info': 5,
                        'v5/account/transaction-log': 1,
                        'v5/account/contract-transaction-log': 1,
                        'v5/account/smp-group': 1,
                        'v5/account/mmp-state': 5,
                        // asset
                        'v5/asset/exchange/query-coin-list': 0.5, // 100/s => cost = 50 / 100 = 0.5
                        'v5/asset/exchange/convert-result-query': 0.5, // 100/s => cost = 50 / 100 = 0.5
                        'v5/asset/exchange/query-convert-history': 0.5, // 100/s => cost = 50 / 100 = 0.5
                        'v5/asset/exchange/order-record': 5, // 10/s => cost = 50 / 10 = 5
                        'v5/asset/delivery-record': 5,
                        'v5/asset/settlement-record': 5,
                        'v5/asset/transfer/query-asset-info': 50, // 1/s => cost = 50 / 1 = 50
                        'v5/asset/transfer/query-account-coins-balance': 25, // 2/s => cost = 50 / 2 = 25
                        'v5/asset/transfer/query-account-coin-balance': 50, // 1/s => cost = 50 / 1 = 50
                        'v5/asset/transfer/query-transfer-coin-list': 50, // 1/s => cost = 50 / 1 = 50
                        'v5/asset/transfer/query-inter-transfer-list': 50, // 1/s => cost = 50 / 1 = 50
                        'v5/asset/transfer/query-sub-member-list': 50, // 1/s => cost = 50 / 1 = 50
                        'v5/asset/transfer/query-universal-transfer-list': 25, // 2/s => cost = 50 / 2 = 25
                        'v5/asset/deposit/query-allowed-list': 5,
                        'v5/asset/deposit/query-record': 10, // 5/s => cost = 50 / 5 = 10
                        'v5/asset/deposit/query-sub-member-record': 10, // 5/s => cost = 50 / 5 = 10
                        'v5/asset/deposit/query-internal-record': 5,
                        'v5/asset/deposit/query-address': 10, // 5/s => cost = 50 / 5 = 10
                        'v5/asset/deposit/query-sub-member-address': 10, // 5/s => cost = 50 / 5 = 10
                        'v5/asset/coin/query-info': 28, // should be 25 but exceeds ratelimit unless the weight is 28 or higher
                        'v5/asset/withdraw/query-record': 10, // 5/s => cost = 50 / 5 = 10
                        'v5/asset/withdraw/withdrawable-amount': 5,
                        'v5/asset/withdraw/vasp/list': 5,
                        // user
                        'v5/user/query-sub-members': 5, // 10/s => cost = 50 / 10 = 5
                        'v5/user/query-api': 5, // 10/s => cost = 50 / 10 = 5
                        'v5/user/sub-apikeys': 5,
                        'v5/user/get-member-type': 5,
                        'v5/user/aff-customer-info': 5,
                        'v5/user/del-submember': 5,
                        'v5/user/submembers': 5,
                        // spot leverage token
                        'v5/spot-lever-token/order-record': 1, // 50/s => cost = 50 / 50 = 1
                        // spot margin trade
                        'v5/spot-margin-trade/interest-rate-history': 5,
                        'v5/spot-margin-trade/state': 5,
                        'v5/spot-cross-margin-trade/loan-info': 1, // 50/s => cost = 50 / 50 = 1
                        'v5/spot-cross-margin-trade/account': 1, // 50/s => cost = 50 / 50 = 1
                        'v5/spot-cross-margin-trade/orders': 1, // 50/s => cost = 50 / 50 = 1
                        'v5/spot-cross-margin-trade/repay-history': 1, // 50/s => cost = 50 / 50 = 1
                        // institutional lending
                        'v5/ins-loan/product-infos': 5,
                        'v5/ins-loan/ensure-tokens-convert': 5,
                        'v5/ins-loan/loan-order': 5,
                        'v5/ins-loan/repaid-history': 5,
                        'v5/ins-loan/ltv-convert': 5,
                        // c2c lending
                        'v5/lending/info': 5,
                        'v5/lending/history-order': 5,
                        'v5/lending/account': 5,
                        // broker
                        'v5/broker/earning-record': 5,
                        'v5/broker/earnings-info': 5,
                        'v5/broker/account-info': 5,
                        'v5/broker/asset/query-sub-member-deposit-record': 10,
                    },
                    'post': {
                        // spot
                        'spot/v3/private/order': 2.5,
                        'spot/v3/private/cancel-order': 2.5,
                        'spot/v3/private/cancel-orders': 2.5,
                        'spot/v3/private/cancel-orders-by-ids': 2.5,
                        'spot/v3/private/purchase': 2.5,
                        'spot/v3/private/redeem': 2.5,
                        'spot/v3/private/cross-margin-loan': 10,
                        'spot/v3/private/cross-margin-repay': 10,
                        // account
                        'asset/v3/private/transfer/inter-transfer': 150, // 20 per minute = 0.333 per second => cost = 50 / 0.3333 = 150
                        'asset/v3/private/withdraw/create': 300,
                        'asset/v3/private/withdraw/cancel': 50,
                        'asset/v3/private/transfer/sub-member-transfer': 150,
                        'asset/v3/private/transfer/transfer-sub-member-save': 150,
                        'asset/v3/private/transfer/universal-transfer': 10, // 5/s
                        'user/v3/private/create-sub-member': 10, // 5/s
                        'user/v3/private/create-sub-api': 10, // 5/s
                        'user/v3/private/update-api': 10, // 5/s
                        'user/v3/private/delete-api': 10, // 5/s
                        'user/v3/private/update-sub-api': 10, // 5/s
                        'user/v3/private/delete-sub-api': 10, // 5/s
                        // contract
                        'contract/v3/private/copytrading/order/create': 30, // 100 req/min = 1000 / (20 * 30) = 1.66666666667/s
                        'contract/v3/private/copytrading/order/cancel': 30,
                        'contract/v3/private/copytrading/order/close': 30,
                        'contract/v3/private/copytrading/position/close': 40, // 75 req/min = 1000 / (20 * 40) = 1.25/s
                        'contract/v3/private/copytrading/position/set-leverage': 40,
                        'contract/v3/private/copytrading/wallet/transfer': 25, // 120 req/min = 1000 / (20 * 25) = 2/s
                        'contract/v3/private/copytrading/order/trading-stop': 2.5,
                        'contract/v3/private/order/create': 1,
                        'contract/v3/private/order/cancel': 1,
                        'contract/v3/private/order/cancel-all': 1,
                        'contract/v3/private/order/replace': 1,
                        'contract/v3/private/position/set-auto-add-margin': 1,
                        'contract/v3/private/position/switch-isolated': 1,
                        'contract/v3/private/position/switch-mode': 1,
                        'contract/v3/private/position/switch-tpsl-mode': 1,
                        'contract/v3/private/position/set-leverage': 1,
                        'contract/v3/private/position/trading-stop': 1,
                        'contract/v3/private/position/set-risk-limit': 1,
                        'contract/v3/private/account/setMarginMode': 1,
                        // derivative
                        'unified/v3/private/order/create': 30, // 100 req/min (shared) = 1000 / (20 * 30) = 1.66666666667/s
                        'unified/v3/private/order/replace': 30,
                        'unified/v3/private/order/cancel': 30,
                        'unified/v3/private/order/create-batch': 30,
                        'unified/v3/private/order/replace-batch': 30,
                        'unified/v3/private/order/cancel-batch': 30,
                        'unified/v3/private/order/cancel-all': 30,
                        'unified/v3/private/position/set-leverage': 2.5,
                        'unified/v3/private/position/tpsl/switch-mode': 2.5,
                        'unified/v3/private/position/set-risk-limit': 2.5,
                        'unified/v3/private/position/trading-stop': 2.5,
                        'unified/v3/private/account/upgrade-unified-account': 2.5,
                        'unified/v3/private/account/setMarginMode': 2.5,
                        // tax
                        'fht/compliance/tax/v3/private/registertime': 50,
                        'fht/compliance/tax/v3/private/create': 50,
                        'fht/compliance/tax/v3/private/status': 50,
                        'fht/compliance/tax/v3/private/url': 50,
                        // v5
                        // trade
                        'v5/order/create': 2.5, // 20/s = 1000 / (20 * 2.5)
                        'v5/order/amend': 5, // 10/s => cost = 50 / 10 = 5
                        'v5/order/cancel': 2.5,
                        'v5/order/cancel-all': 50, // 1/s = 1000 / (20 * 50)
                        'v5/order/create-batch': 5, // 10/s => cost = 50 / 10 = 5
                        'v5/order/amend-batch': 5, // 10/s => cost = 50 / 10 = 5
                        'v5/order/cancel-batch': 5, // 10/s => cost = 50 / 10 = 5
                        'v5/order/disconnected-cancel-all': 5,
                        // position
                        'v5/position/set-leverage': 5, // 10/s => cost = 50 / 10 = 5
                        'v5/position/switch-isolated': 5,
                        'v5/position/set-tpsl-mode': 5, // 10/s => cost = 50 / 10 = 5
                        'v5/position/switch-mode': 5,
                        'v5/position/set-risk-limit': 5, // 10/s => cost = 50 / 10 = 5
                        'v5/position/trading-stop': 5, // 10/s => cost = 50 / 10 = 5
                        'v5/position/set-auto-add-margin': 5,
                        'v5/position/add-margin': 5,
                        'v5/position/move-positions': 5,
                        'v5/position/confirm-pending-mmr': 5,
                        // account
                        'v5/account/upgrade-to-uta': 5,
                        'v5/account/quick-repayment': 5,
                        'v5/account/set-margin-mode': 5,
                        'v5/account/set-hedging-mode': 5,
                        'v5/account/mmp-modify': 5,
                        'v5/account/mmp-reset': 5,
                        // asset
                        'v5/asset/exchange/quote-apply': 1, // 50/s
                        'v5/asset/exchange/convert-execute': 1, // 50/s
                        'v5/asset/transfer/inter-transfer': 50, // 1/s => cost = 50 / 1 = 50
                        'v5/asset/transfer/save-transfer-sub-member': 150, // 1/3/s => cost = 50 / 1/3 = 150
                        'v5/asset/transfer/universal-transfer': 10, // 5/s => cost = 50 / 5 = 10
                        'v5/asset/deposit/deposit-to-account': 5,
                        'v5/asset/withdraw/create': 50, // 1/s => cost = 50 / 1 = 50
                        'v5/asset/withdraw/cancel': 50, // 1/s => cost = 50 / 1 = 50
                        // user
                        'v5/user/create-sub-member': 10, // 5/s => cost = 50 / 5 = 10
                        'v5/user/create-sub-api': 10, // 5/s => cost = 50 / 5 = 10
                        'v5/user/frozen-sub-member': 10, // 5/s => cost = 50 / 5 = 10
                        'v5/user/update-api': 10, // 5/s => cost = 50 / 5 = 10
                        'v5/user/update-sub-api': 10, // 5/s => cost = 50 / 5 = 10
                        'v5/user/delete-api': 10, // 5/s => cost = 50 / 5 = 10
                        'v5/user/delete-sub-api': 10, // 5/s => cost = 50 / 5 = 10
                        // spot leverage token
                        'v5/spot-lever-token/purchase': 2.5, // 20/s => cost = 50 / 20 = 2.5
                        'v5/spot-lever-token/redeem': 2.5, // 20/s => cost = 50 / 20 = 2.5
                        // spot margin trade
                        'v5/spot-margin-trade/switch-mode': 5,
                        'v5/spot-margin-trade/set-leverage': 5,
                        'v5/spot-cross-margin-trade/loan': 2.5, // 20/s => cost = 50 / 20 = 2.5
                        'v5/spot-cross-margin-trade/repay': 2.5, // 20/s => cost = 50 / 20 = 2.5
                        'v5/spot-cross-margin-trade/switch': 2.5, // 20/s => cost = 50 / 20 = 2.5
                        // institutional lending
                        'v5/ins-loan/association-uid': 5,
                        // c2c lending
                        'v5/lending/purchase': 5,
                        'v5/lending/redeem': 5,
                        'v5/lending/redeem-cancel': 5,
                        'v5/account/set-collateral-switch': 5,
                        'v5/account/set-collateral-switch-batch': 5,
                        // demo trading
                        'v5/account/demo-apply-money': 5,
                    },
                },
            },
            'httpExceptions': {
                '403': RateLimitExceeded, // Forbidden -- You request too many times
            },
            'exceptions': {
                // Uncodumented explanation of error strings:
                // - oc_diff: order cost needed to place this order
                // - new_oc: total order cost of open orders including the order you are trying to open
                // - ob: order balance - the total cost of current open orders
                // - ab: available balance
                'exact': {
                    '-10009': BadRequest, // {"ret_code":-10009,"ret_msg":"Invalid period!","result":null,"token":null}
                    '-1004': BadRequest, // {"ret_code":-1004,"ret_msg":"Missing required parameter \u0027symbol\u0027","ext_code":null,"ext_info":null,"result":null}
                    '-1021': BadRequest, // {"ret_code":-1021,"ret_msg":"Timestamp for this request is outside of the recvWindow.","ext_code":null,"ext_info":null,"result":null}
                    '-1103': BadRequest, // An unknown parameter was sent.
                    '-1140': InvalidOrder, // {"ret_code":-1140,"ret_msg":"Transaction amount lower than the minimum.","result":{},"ext_code":"","ext_info":null,"time_now":"1659204910.248576"}
                    '-1197': InvalidOrder, // {"ret_code":-1197,"ret_msg":"Your order quantity to buy is too large. The filled price may deviate significantly from the market price. Please try again","result":{},"ext_code":"","ext_info":null,"time_now":"1659204531.979680"}
                    '-2013': InvalidOrder, // {"ret_code":-2013,"ret_msg":"Order does not exist.","ext_code":null,"ext_info":null,"result":null}
                    '-2015': AuthenticationError, // Invalid API-key, IP, or permissions for action.
                    '-6017': BadRequest, // Repayment amount has exceeded the total liability
                    '-6025': BadRequest, // Amount to borrow cannot be lower than the min. amount to borrow (per transaction)
                    '-6029': BadRequest, // Amount to borrow has exceeded the user's estimated max amount to borrow
                    '5004': ExchangeError, // {"retCode":5004,"retMsg":"Server Timeout","result":null,"retExtInfo":{},"time":1667577060106}
                    '7001': BadRequest, // {"retCode":7001,"retMsg":"request params type error"}
                    '10001': BadRequest, // parameter error
                    '10002': InvalidNonce, // request expired, check your timestamp and recv_window
                    '10003': AuthenticationError, // Invalid apikey
                    '10004': AuthenticationError, // invalid sign
                    '10005': PermissionDenied, // permission denied for current apikey
                    '10006': RateLimitExceeded, // too many requests
                    '10007': AuthenticationError, // api_key not found in your request parameters
                    '10008': AuthenticationError, // User had been banned
                    '10009': AuthenticationError, // IP had been banned
                    '10010': PermissionDenied, // request ip mismatch
                    '10014': BadRequest, // Request is duplicate
                    '10016': ExchangeError, // {"retCode":10016,"retMsg":"System error. Please try again later."}
                    '10017': BadRequest, // request path not found or request method is invalid
                    '10018': RateLimitExceeded, // exceed ip rate limit
                    '10020': PermissionDenied, // {"retCode":10020,"retMsg":"your account is not a unified margin account, please update your account","result":null,"retExtInfo":null,"time":1664783731123}
                    '10024': PermissionDenied, // Compliance rules triggered
                    '10027': PermissionDenied, // Trading Banned
                    '10028': PermissionDenied, // The API can only be accessed by unified account users.
                    '10029': PermissionDenied, // The requested symbol is invalid, please check symbol whitelist
                    '12137': InvalidOrder, // {"retCode":12137,"retMsg":"Order quantity has too many decimals.","result":{},"retExtInfo":{},"time":1695900943033}
                    '12201': BadRequest, // {"retCode":12201,"retMsg":"Invalid orderCategory parameter.","result":{},"retExtInfo":null,"time":1666699391220}
                    '12141': BadRequest, // "retCode":12141,"retMsg":"Duplicate clientOrderId.","result":{},"retExtInfo":{},"time":1686134298989}
                    '100028': PermissionDenied, // The API cannot be accessed by unified account users.
                    '110001': OrderNotFound, // Order does not exist
                    '110003': InvalidOrder, // Order price is out of permissible range
                    '110004': InsufficientFunds, // Insufficient wallet balance
                    '110005': InvalidOrder, // position status
                    '110006': InsufficientFunds, // cannot afford estimated position_margin
                    '110007': InsufficientFunds, // {"retCode":110007,"retMsg":"ab not enough for new order","result":{},"retExtInfo":{},"time":1668838414793}
                    '110008': InvalidOrder, // Order has been finished or canceled
                    '110009': InvalidOrder, // The number of stop orders exceeds maximum limit allowed
                    '110010': InvalidOrder, // Order already cancelled
                    '110011': InvalidOrder, // Any adjustments made will trigger immediate liquidation
                    '110012': InsufficientFunds, // Available balance not enough
                    '110013': BadRequest, // Due to risk limit, cannot set leverage
                    '110014': InsufficientFunds, // Available balance not enough to add margin
                    '110015': BadRequest, // the position is in cross_margin
                    '110016': InvalidOrder, // Requested quantity of contracts exceeds risk limit, please adjust your risk limit level before trying again
                    '110017': InvalidOrder, // Reduce-only rule not satisfied
                    '110018': BadRequest, // userId illegal
                    '110019': InvalidOrder, // orderId illegal
                    '110020': InvalidOrder, // number of active orders greater than 500
                    '110021': InvalidOrder, // Open Interest exceeded
                    '110022': InvalidOrder, // qty has been limited, cannot modify the order to add qty
                    '110023': InvalidOrder, // This contract only supports position reduction operation, please contact customer service for details
                    '110024': BadRequest, // You have an existing position, so position mode cannot be switched
                    '110025': NoChange, // Position mode is not modified
                    '110026': MarginModeAlreadySet, // Cross/isolated margin mode is not modified
                    '110027': NoChange, // Margin is not modified
                    '110028': BadRequest, // Open orders exist, so you cannot change position mode
                    '110029': BadRequest, // Hedge mode is not available for this symbol
                    '110030': InvalidOrder, // Duplicate orderId
                    '110031': InvalidOrder, // risk limit info does not exists
                    '110032': InvalidOrder, // Illegal order
                    '110033': InvalidOrder, // Margin cannot be set without open position
                    '110034': InvalidOrder, // There is no net position
                    '110035': InvalidOrder, // Cancel order is not completed before liquidation
                    '110036': InvalidOrder, // Cross margin mode is not allowed to change leverage
                    '110037': InvalidOrder, // User setting list does not have this symbol
                    '110038': InvalidOrder, // Portfolio margin mode is not allowed to change leverage
                    '110039': InvalidOrder, // Maintain margin rate is too high, which may trigger liquidation
                    '110040': InvalidOrder, // Order will trigger forced liquidation, please resubmit the order
                    '110041': InvalidOrder, // Skip liquidation is not allowed when a position or maker order exists
                    '110042': InvalidOrder, // Pre-delivery status can only reduce positions
                    '110043': BadRequest, // Set leverage not modified
                    '110044': InsufficientFunds, // Insufficient available margin
                    '110045': InsufficientFunds, // Insufficient wallet balance
                    '110046': BadRequest, // Any adjustments made will trigger immediate liquidation
                    '110047': BadRequest, // Risk limit cannot be adjusted due to insufficient available margin
                    '110048': BadRequest, // Risk limit cannot be adjusted as the current/expected position value held exceeds the revised risk limit
                    '110049': BadRequest, // Tick notes can only be numbers
                    '110050': BadRequest, // Coin is not in the range of selected
                    '110051': InsufficientFunds, // The user's available balance cannot cover the lowest price of the current market
                    '110052': InsufficientFunds, // User's available balance is insufficient to set a price
                    '110053': InsufficientFunds, // The user's available balance cannot cover the current market price and upper limit price
                    '110054': InvalidOrder, // This position has at least one take profit link order, so the take profit and stop loss mode cannot be switched
                    '110055': InvalidOrder, // This position has at least one stop loss link order, so the take profit and stop loss mode cannot be switched
                    '110056': InvalidOrder, // This position has at least one trailing stop link order, so the take profit and stop loss mode cannot be switched
                    '110057': InvalidOrder, // Conditional order or limit order contains TP/SL related params
                    '110058': InvalidOrder, // Insufficient number of remaining position size to set take profit and stop loss
                    '110059': InvalidOrder, // In the case of partial filled of the open order, it is not allowed to modify the take profit and stop loss settings of the open order
                    '110060': BadRequest, // Under full TP/SL mode, it is not allowed to modify TP/SL
                    '110061': BadRequest, // Under partial TP/SL mode, TP/SL set more than 20
                    '110062': BadRequest, // Institution MMP profile not found.
                    '110063': ExchangeError, // Settlement in progress! xxx not available for trades.
                    '110064': InvalidOrder, // The number of contracts modified cannot be less than or equal to the filled quantity
                    '110065': PermissionDenied, // MMP hasn't yet been enabled for your account. Please contact your BD manager.
                    '110066': ExchangeError, // No trading is allowed at the current time
                    '110067': PermissionDenied, // unified account is not support
                    '110068': PermissionDenied, // Leveraged user trading is not allowed
                    '110069': PermissionDenied, // Do not allow OTC lending users to trade
                    '110070': InvalidOrder, // ETP symbols are not allowed to be traded
                    '110071': ExchangeError, // Sorry, we're revamping the Unified Margin Account! Currently, new upgrades are not supported. If you have any questions, please contact our 24/7 customer support.
                    '110072': InvalidOrder, // OrderLinkedID is duplicate
                    '110073': ExchangeError, // Set margin mode failed
                    '130006': InvalidOrder, // {"ret_code":130006,"ret_msg":"The number of contracts exceeds maximum limit allowed: too large","ext_code":"","ext_info":"","result":null,"time_now":"1658397095.099030","rate_limit_status":99,"rate_limit_reset_ms":1658397095097,"rate_limit":100}
                    '130021': InsufficientFunds, // {"ret_code":130021,"ret_msg":"orderfix price failed for CannotAffordOrderCost.","ext_code":"","ext_info":"","result":null,"time_now":"1644588250.204878","rate_limit_status":98,"rate_limit_reset_ms":1644588250200,"rate_limit":100} |  {"ret_code":130021,"ret_msg":"oc_diff[1707966351], new_oc[1707966351] with ob[....]+AB[....]","ext_code":"","ext_info":"","result":null,"time_now":"1658395300.872766","rate_limit_status":99,"rate_limit_reset_ms":1658395300855,"rate_limit":100} caused issues/9149#issuecomment-1146559498
                    '130074': InvalidOrder, // {"ret_code":130074,"ret_msg":"expect Rising, but trigger_price[190000000] \u003c= current[211280000]??LastPrice","ext_code":"","ext_info":"","result":null,"time_now":"1655386638.067076","rate_limit_status":97,"rate_limit_reset_ms":1655386638065,"rate_limit":100}
                    '131001': InsufficientFunds, // {"retCode":131001,"retMsg":"the available balance is not sufficient to cover the handling fee","result":{},"retExtInfo":{},"time":1666892821245}
                    '131084': ExchangeError, // Withdraw failed because of Uta Upgrading
                    '131200': ExchangeError, // Service error
                    '131201': ExchangeError, // Internal error
                    '131202': BadRequest, // Invalid memberId
                    '131203': BadRequest, // Request parameter error
                    '131204': BadRequest, // Account info error
                    '131205': BadRequest, // Query transfer error
                    '131206': ExchangeError, // Fail to transfer
                    '131207': BadRequest, // Account not exist
                    '131208': ExchangeError, // Forbid transfer
                    '131209': BadRequest, // Get subMember relation error
                    '131210': BadRequest, // Amount accuracy error
                    '131211': BadRequest, // fromAccountType can't be the same as toAccountType
                    '131212': InsufficientFunds, // Insufficient balance
                    '131213': BadRequest, // TransferLTV check error
                    '131214': BadRequest, // TransferId exist
                    '131215': BadRequest, // Amount error
                    '131216': ExchangeError, // Query balance error
                    '131217': ExchangeError, // Risk check error
                    '131231': NotSupported, // Transfers into this account are not supported
                    '131232': NotSupported, // Transfers out this account are not supported
                    '131002': BadRequest, // Parameter error
                    '131003': ExchangeError, // Interal error
                    '131004': AuthenticationError, // KYC needed
                    '131085': InsufficientFunds, // Withdrawal amount is greater than your availale balance (the deplayed withdrawal is triggered)
                    '131086': BadRequest, // Withdrawal amount exceeds risk limit (the risk limit of margin trade is triggered)
                    '131088': BadRequest, // The withdrawal amount exceeds the remaining withdrawal limit of your identity verification level. The current available amount for withdrawal : %s
                    '131089': BadRequest, // User sensitive operation, withdrawal is prohibited within 24 hours
                    '131090': ExchangeError, // User withdraw has been banned
                    '131091': ExchangeError, // Blocked login status does not allow withdrawals
                    '131092': ExchangeError, // User status is abnormal
                    '131093': ExchangeError, // The withdrawal address is not in the whitelist
                    '131094': BadRequest, // UserId is not in the whitelist
                    '131095': BadRequest, // Withdrawl amount exceeds the 24 hour platform limit
                    '131096': BadRequest, // Withdraw amount does not satify the lower limit or upper limit
                    '131097': ExchangeError, // Withdrawal of this currency has been closed
                    '131098': ExchangeError, // Withdrawal currently is not availble from new address
                    '131099': ExchangeError, // Hot wallet status can cancel the withdraw
                    '140001': OrderNotFound, // Order does not exist
                    '140003': InvalidOrder, // Order price is out of permissible range
                    '140004': InsufficientFunds, // Insufficient wallet balance
                    '140005': InvalidOrder, // position status
                    '140006': InsufficientFunds, // cannot afford estimated position_margin
                    '140007': InsufficientFunds, // Insufficient available balance
                    '140008': InvalidOrder, // Order has been finished or canceled
                    '140009': InvalidOrder, // The number of stop orders exceeds maximum limit allowed
                    '140010': InvalidOrder, // Order already cancelled
                    '140011': InvalidOrder, // Any adjustments made will trigger immediate liquidation
                    '140012': InsufficientFunds, // Available balance not enough
                    '140013': BadRequest, // Due to risk limit, cannot set leverage
                    '140014': InsufficientFunds, // Available balance not enough to add margin
                    '140015': InvalidOrder, // the position is in cross_margin
                    '140016': InvalidOrder, // Requested quantity of contracts exceeds risk limit, please adjust your risk limit level before trying again
                    '140017': InvalidOrder, // Reduce-only rule not satisfied
                    '140018': BadRequest, // userId illegal
                    '140019': InvalidOrder, // orderId illegal
                    '140020': InvalidOrder, // number of active orders greater than 500
                    '140021': InvalidOrder, // Open Interest exceeded
                    '140022': InvalidOrder, // qty has been limited, cannot modify the order to add qty
                    '140023': InvalidOrder, // This contract only supports position reduction operation, please contact customer service for details
                    '140024': BadRequest, // You have an existing position, so position mode cannot be switched
                    '140025': BadRequest, // Position mode is not modified
                    '140026': BadRequest, // Cross/isolated margin mode is not modified
                    '140027': BadRequest, // Margin is not modified
                    '140028': InvalidOrder, // Open orders exist, so you cannot change position mode
                    '140029': BadRequest, // Hedge mode is not available for this symbol
                    '140030': InvalidOrder, // Duplicate orderId
                    '140031': BadRequest, // risk limit info does not exists
                    '140032': InvalidOrder, // Illegal order
                    '140033': InvalidOrder, // Margin cannot be set without open position
                    '140034': InvalidOrder, // There is no net position
                    '140035': InvalidOrder, // Cancel order is not completed before liquidation
                    '140036': BadRequest, // Cross margin mode is not allowed to change leverage
                    '140037': InvalidOrder, // User setting list does not have this symbol
                    '140038': BadRequest, // Portfolio margin mode is not allowed to change leverage
                    '140039': BadRequest, // Maintain margin rate is too high, which may trigger liquidation
                    '140040': InvalidOrder, // Order will trigger forced liquidation, please resubmit the order
                    '140041': InvalidOrder, // Skip liquidation is not allowed when a position or maker order exists
                    '140042': InvalidOrder, // Pre-delivery status can only reduce positions
                    '140043': BadRequest, // Set leverage not modified
                    '140044': InsufficientFunds, // Insufficient available margin
                    '140045': InsufficientFunds, // Insufficient wallet balance
                    '140046': BadRequest, // Any adjustments made will trigger immediate liquidation
                    '140047': BadRequest, // Risk limit cannot be adjusted due to insufficient available margin
                    '140048': BadRequest, // Risk limit cannot be adjusted as the current/expected position value held exceeds the revised risk limit
                    '140049': BadRequest, // Tick notes can only be numbers
                    '140050': InvalidOrder, // Coin is not in the range of selected
                    '140051': InsufficientFunds, // The user's available balance cannot cover the lowest price of the current market
                    '140052': InsufficientFunds, // User's available balance is insufficient to set a price
                    '140053': InsufficientFunds, // The user's available balance cannot cover the current market price and upper limit price
                    '140054': InvalidOrder, // This position has at least one take profit link order, so the take profit and stop loss mode cannot be switched
                    '140055': InvalidOrder, // This position has at least one stop loss link order, so the take profit and stop loss mode cannot be switched
                    '140056': InvalidOrder, // This position has at least one trailing stop link order, so the take profit and stop loss mode cannot be switched
                    '140057': InvalidOrder, // Conditional order or limit order contains TP/SL related params
                    '140058': InvalidOrder, // Insufficient number of remaining position size to set take profit and stop loss
                    '140059': InvalidOrder, // In the case of partial filled of the open order, it is not allowed to modify the take profit and stop loss settings of the open order
                    '140060': BadRequest, // Under full TP/SL mode, it is not allowed to modify TP/SL
                    '140061': BadRequest, // Under partial TP/SL mode, TP/SL set more than 20
                    '140062': BadRequest, // Institution MMP profile not found.
                    '140063': ExchangeError, // Settlement in progress! xxx not available for trades.
                    '140064': InvalidOrder, // The number of contracts modified cannot be less than or equal to the filled quantity
                    '140065': PermissionDenied, // MMP hasn't yet been enabled for your account. Please contact your BD manager.
                    '140066': ExchangeError, // No trading is allowed at the current time
                    '140067': PermissionDenied, // unified account is not support
                    '140068': PermissionDenied, // Leveraged user trading is not allowed
                    '140069': PermissionDenied, // Do not allow OTC lending users to trade
                    '140070': InvalidOrder, // ETP symbols are not allowed to be traded
                    '170001': ExchangeError, // Internal error.
                    '170005': InvalidOrder, // Too many new orders; current limit is %s orders per %s.
                    '170007': RequestTimeout, // Timeout waiting for response from backend server.
                    '170010': InvalidOrder, // Purchase failed: Exceed the maximum position limit of leveraged tokens, the current available limit is %s USDT
                    '170011': InvalidOrder, // "Purchase failed: Exceed the maximum position limit of innovation tokens,
                    '170019': InvalidOrder, // the current available limit is replaceKey0 USDT"
                    '170031': ExchangeError, // The feature has been suspended
                    '170032': ExchangeError, // Network error. Please try again later
                    '170033': InsufficientFunds, // margin Insufficient account balance
                    '170034': InsufficientFunds, // Liability over flow in spot leverage trade!
                    '170035': BadRequest, // Submitted to the system for processing!
                    '170036': BadRequest, // You haven't enabled Cross Margin Trading yet. To do so, please head to the PC trading site or the Bybit app
                    '170037': BadRequest, // Cross Margin Trading not yet supported by the selected coin
                    '170105': BadRequest, // Parameter '%s' was empty.
                    '170115': InvalidOrder, // Invalid timeInForce.
                    '170116': InvalidOrder, // Invalid orderType.
                    '170117': InvalidOrder, // Invalid side.
                    '170121': InvalidOrder, // Invalid symbol.
                    '170124': InvalidOrder, // Order amount too large.
                    '170130': BadRequest, // Data sent for paramter '%s' is not valid.
                    '170131': InsufficientFunds, // Balance insufficient
                    '170132': InvalidOrder, // Order price too high.
                    '170133': InvalidOrder, // Order price lower than the minimum.
                    '170134': InvalidOrder, // Order price decimal too long.
                    '170135': InvalidOrder, // Order quantity too large.
                    '170136': InvalidOrder, // Order quantity lower than the minimum.
                    '170137': InvalidOrder, // Order volume decimal too long
                    '170139': InvalidOrder, // Order has been filled.
                    '170140': InvalidOrder, // Transaction amount lower than the minimum.
                    '170141': InvalidOrder, // Duplicate clientOrderId
                    '170142': InvalidOrder, // Order has been canceled
                    '170143': InvalidOrder, // Cannot be found on order book
                    '170144': InvalidOrder, // Order has been locked
                    '170145': InvalidOrder, // This order type does not support cancellation
                    '170146': InvalidOrder, // Order creation timeout
                    '170147': InvalidOrder, // Order cancellation timeout
                    '170148': InvalidOrder, // Market order amount decimal too long
                    '170149': ExchangeError, // Create order failed
                    '170150': ExchangeError, // Cancel order failed
                    '170151': InvalidOrder, // The trading pair is not open yet
                    '170157': InvalidOrder, // The trading pair is not available for api trading
                    '170159': InvalidOrder, // Market Order is not supported within the first %s minutes of newly launched pairs due to risk control.
                    '170190': InvalidOrder, // Cancel order has been finished
                    '170191': InvalidOrder, // Can not cancel order, please try again later
                    '170192': InvalidOrder, // Order price cannot be higher than %s .
                    '170193': InvalidOrder, // Buy order price cannot be higher than %s.
                    '170194': InvalidOrder, // Sell order price cannot be lower than %s.
                    '170195': InvalidOrder, // Please note that your order may not be filled
                    '170196': InvalidOrder, // Please note that your order may not be filled
                    '170197': InvalidOrder, // Your order quantity to buy is too large. The filled price may deviate significantly from the market price. Please try again
                    '170198': InvalidOrder, // Your order quantity to sell is too large. The filled price may deviate significantly from the market price. Please try again
                    '170199': InvalidOrder, // Your order quantity to buy is too large. The filled price may deviate significantly from the nav. Please try again.
                    '170200': InvalidOrder, // Your order quantity to sell is too large. The filled price may deviate significantly from the nav. Please try again.
                    '170201': PermissionDenied, // Your account has been restricted for trades. If you have any questions, please email us at support@bybit.com
                    '170202': InvalidOrder, // Invalid orderFilter parameter.
                    '170203': InvalidOrder, // Please enter the TP/SL price.
                    '170204': InvalidOrder, // trigger price cannot be higher than 110% price.
                    '170206': InvalidOrder, // trigger price cannot be lower than 90% of qty.
                    '170210': InvalidOrder, // New order rejected.
                    '170213': OrderNotFound, // Order does not exist.
                    '170217': InvalidOrder, // Only LIMIT-MAKER order is supported for the current pair.
                    '170218': InvalidOrder, // The LIMIT-MAKER order is rejected due to invalid price.
                    '170221': BadRequest, // This coin does not exist.
                    '170222': RateLimitExceeded, // Too many requests in this time frame.
                    '170223': InsufficientFunds, // Your Spot Account with Institutional Lending triggers an alert or liquidation.
                    '170224': PermissionDenied, // You're not a user of the Innovation Zone.
                    '170226': InsufficientFunds, // Your Spot Account for Margin Trading is being liquidated.
                    '170227': ExchangeError, // This feature is not supported.
                    '170228': InvalidOrder, // The purchase amount of each order exceeds the estimated maximum purchase amount.
                    '170229': InvalidOrder, // The sell quantity per order exceeds the estimated maximum sell quantity.
                    '170234': ExchangeError, // System Error
                    '170241': ManualInteractionNeeded, // To proceed with trading, users must read through and confirm that they fully understand the project's risk disclosure document.
                    '175000': InvalidOrder, // The serialNum is already in use.
                    '175001': InvalidOrder, // Daily purchase limit has been exceeded. Please try again later.
                    '175002': InvalidOrder, // There's a large number of purchase orders. Please try again later.
                    '175003': InsufficientFunds, // Insufficient available balance. Please make a deposit and try again.
                    '175004': InvalidOrder, // Daily redemption limit has been exceeded. Please try again later.
                    '175005': InvalidOrder, // There's a large number of redemption orders. Please try again later.
                    '175006': InsufficientFunds, // Insufficient available balance. Please make a deposit and try again.
                    '175007': InvalidOrder, // Order not found.
                    '175008': InvalidOrder, // Purchase period hasn't started yet.
                    '175009': InvalidOrder, // Purchase amount has exceeded the upper limit.
                    '175010': PermissionDenied, // You haven't passed the quiz yet! To purchase and/or redeem an LT, please complete the quiz first.
                    '175012': InvalidOrder, // Redemption period hasn't started yet.
                    '175013': InvalidOrder, // Redemption amount has exceeded the upper limit.
                    '175014': InvalidOrder, // Purchase of the LT has been temporarily suspended.
                    '175015': InvalidOrder, // Redemption of the LT has been temporarily suspended.
                    '175016': InvalidOrder, // Invalid format. Please check the length and numeric precision.
                    '175017': InvalidOrder, // Failed to place order：Exceed the maximum position limit of leveraged tokens, the current available limit is XXXX USDT
                    '175027': ExchangeError, // Subscriptions and redemptions are temporarily unavailable while account upgrade is in progress
                    '176002': BadRequest, // Query user account info error
                    '176004': BadRequest, // Query order history start time exceeds end time
                    '176003': BadRequest, // Query user loan history error
                    '176006': BadRequest, // Repayment Failed
                    '176005': BadRequest, // Failed to borrow
                    '176008': BadRequest, // You haven't enabled Cross Margin Trading yet. To do so
                    '176007': BadRequest, // User not found
                    '176010': BadRequest, // Failed to locate the coins to borrow
                    '176009': BadRequest, // You haven't enabled Cross Margin Trading yet. To do so
                    '176012': BadRequest, // Pair not available
                    '176011': BadRequest, // Cross Margin Trading not yet supported by the selected coin
                    '176014': BadRequest, // Repeated repayment requests
                    '176013': BadRequest, // Cross Margin Trading not yet supported by the selected pair
                    '176015': InsufficientFunds, // Insufficient available balance
                    '176016': BadRequest, // No repayment required
                    '176017': BadRequest, // Repayment amount has exceeded the total liability
                    '176018': BadRequest, // Settlement in progress
                    '176019': BadRequest, // Liquidation in progress
                    '176020': BadRequest, // Failed to locate repayment history
                    '176021': BadRequest, // Repeated borrowing requests
                    '176022': BadRequest, // Coins to borrow not generally available yet
                    '176023': BadRequest, // Pair to borrow not generally available yet
                    '176024': BadRequest, // Invalid user status
                    '176025': BadRequest, // Amount to borrow cannot be lower than the min. amount to borrow (per transaction)
                    '176026': BadRequest, // Amount to borrow cannot be larger than the max. amount to borrow (per transaction)
                    '176027': BadRequest, // Amount to borrow cannot be higher than the max. amount to borrow per user
                    '176028': BadRequest, // Amount to borrow has exceeded Bybit's max. amount to borrow
                    '176029': BadRequest, // Amount to borrow has exceeded the user's estimated max. amount to borrow
                    '176030': BadRequest, // Query user loan info error
                    '176031': BadRequest, // Number of decimals has exceeded the maximum precision
                    '176034': BadRequest, // The leverage ratio is out of range
                    '176035': PermissionDenied, // Failed to close the leverage switch during liquidation
                    '176036': PermissionDenied, // Failed to adjust leverage switch during forced liquidation
                    '176037': PermissionDenied, // For non-unified transaction users, the operation failed
                    '176038': BadRequest, // The spot leverage is closed and the current operation is not allowed
                    '176039': BadRequest, // Borrowing, current operation is not allowed
                    '176040': BadRequest, // There is a spot leverage order, and the adjustment of the leverage switch failed!
                    '181000': BadRequest, // category is null
                    '181001': BadRequest, // category only support linear or option or spot.
                    '181002': InvalidOrder, // symbol is null.
                    '181003': InvalidOrder, // side is null.
                    '181004': InvalidOrder, // side only support Buy or Sell.
                    '182000': InvalidOrder, // symbol related quote price is null
                    '181017': BadRequest, // OrderStatus must be final status
                    '20001': OrderNotFound, // Order not exists
                    '20003': InvalidOrder, // missing parameter side
                    '20004': InvalidOrder, // invalid parameter side
                    '20005': InvalidOrder, // missing parameter symbol
                    '20006': InvalidOrder, // invalid parameter symbol
                    '20007': InvalidOrder, // missing parameter order_type
                    '20008': InvalidOrder, // invalid parameter order_type
                    '20009': InvalidOrder, // missing parameter qty
                    '20010': InvalidOrder, // qty must be greater than 0
                    '20011': InvalidOrder, // qty must be an integer
                    '20012': InvalidOrder, // qty must be greater than zero and less than 1 million
                    '20013': InvalidOrder, // missing parameter price
                    '20014': InvalidOrder, // price must be greater than 0
                    '20015': InvalidOrder, // missing parameter time_in_force
                    '20016': InvalidOrder, // invalid value for parameter time_in_force
                    '20017': InvalidOrder, // missing parameter order_id
                    '20018': InvalidOrder, // invalid date format
                    '20019': InvalidOrder, // missing parameter stop_px
                    '20020': InvalidOrder, // missing parameter base_price
                    '20021': InvalidOrder, // missing parameter stop_order_id
                    '20022': BadRequest, // missing parameter leverage
                    '20023': BadRequest, // leverage must be a number
                    '20031': BadRequest, // leverage must be greater than zero
                    '20070': BadRequest, // missing parameter margin
                    '20071': BadRequest, // margin must be greater than zero
                    '20084': BadRequest, // order_id or order_link_id is required
                    '30001': BadRequest, // order_link_id is repeated
                    '30003': InvalidOrder, // qty must be more than the minimum allowed
                    '30004': InvalidOrder, // qty must be less than the maximum allowed
                    '30005': InvalidOrder, // price exceeds maximum allowed
                    '30007': InvalidOrder, // price exceeds minimum allowed
                    '30008': InvalidOrder, // invalid order_type
                    '30009': ExchangeError, // no position found
                    '30010': InsufficientFunds, // insufficient wallet balance
                    '30011': PermissionDenied, // operation not allowed as position is undergoing liquidation
                    '30012': PermissionDenied, // operation not allowed as position is undergoing ADL
                    '30013': PermissionDenied, // position is in liq or adl status
                    '30014': InvalidOrder, // invalid closing order, qty should not greater than size
                    '30015': InvalidOrder, // invalid closing order, side should be opposite
                    '30016': ExchangeError, // TS and SL must be cancelled first while closing position
                    '30017': InvalidOrder, // estimated fill price cannot be lower than current Buy liq_price
                    '30018': InvalidOrder, // estimated fill price cannot be higher than current Sell liq_price
                    '30019': InvalidOrder, // cannot attach TP/SL params for non-zero position when placing non-opening position order
                    '30020': InvalidOrder, // position already has TP/SL params
                    '30021': InvalidOrder, // cannot afford estimated position_margin
                    '30022': InvalidOrder, // estimated buy liq_price cannot be higher than current mark_price
                    '30023': InvalidOrder, // estimated sell liq_price cannot be lower than current mark_price
                    '30024': InvalidOrder, // cannot set TP/SL/TS for zero-position
                    '30025': InvalidOrder, // trigger price should bigger than 10% of last price
                    '30026': InvalidOrder, // price too high
                    '30027': InvalidOrder, // price set for Take profit should be higher than Last Traded Price
                    '30028': InvalidOrder, // price set for Stop loss should be between Liquidation price and Last Traded Price
                    '30029': InvalidOrder, // price set for Stop loss should be between Last Traded Price and Liquidation price
                    '30030': InvalidOrder, // price set for Take profit should be lower than Last Traded Price
                    '30031': InsufficientFunds, // insufficient available balance for order cost
                    '30032': InvalidOrder, // order has been filled or cancelled
                    '30033': RateLimitExceeded, // The number of stop orders exceeds maximum limit allowed
                    '30034': OrderNotFound, // no order found
                    '30035': RateLimitExceeded, // too fast to cancel
                    '30036': ExchangeError, // the expected position value after order execution exceeds the current risk limit
                    '30037': InvalidOrder, // order already cancelled
                    '30041': ExchangeError, // no position found
                    '30042': InsufficientFunds, // insufficient wallet balance
                    '30043': InvalidOrder, // operation not allowed as position is undergoing liquidation
                    '30044': InvalidOrder, // operation not allowed as position is undergoing AD
                    '30045': InvalidOrder, // operation not allowed as position is not normal status
                    '30049': InsufficientFunds, // insufficient available balance
                    '30050': ExchangeError, // any adjustments made will trigger immediate liquidation
                    '30051': ExchangeError, // due to risk limit, cannot adjust leverage
                    '30052': ExchangeError, // leverage can not less than 1
                    '30054': ExchangeError, // position margin is invalid
                    '30057': ExchangeError, // requested quantity of contracts exceeds risk limit
                    '30063': ExchangeError, // reduce-only rule not satisfied
                    '30067': InsufficientFunds, // insufficient available balance
                    '30068': ExchangeError, // exit value must be positive
                    '30074': InvalidOrder, // can't create the stop order, because you expect the order will be triggered when the LastPrice(or IndexPrice、 MarkPrice, determined by trigger_by) is raising to stop_px, but the LastPrice(or IndexPrice、 MarkPrice) is already equal to or greater than stop_px, please adjust base_price or stop_px
                    '30075': InvalidOrder, // can't create the stop order, because you expect the order will be triggered when the LastPrice(or IndexPrice、 MarkPrice, determined by trigger_by) is falling to stop_px, but the LastPrice(or IndexPrice、 MarkPrice) is already equal to or less than stop_px, please adjust base_price or stop_px
                    '30078': ExchangeError, // {"ret_code":30078,"ret_msg":"","ext_code":"","ext_info":"","result":null,"time_now":"1644853040.916000","rate_limit_status":73,"rate_limit_reset_ms":1644853040912,"rate_limit":75}
                    // '30084': BadRequest, // Isolated not modified, see handleErrors below
                    '33004': AuthenticationError, // apikey already expired
                    '34026': ExchangeError, // the limit is no change
                    '34036': BadRequest, // {"ret_code":34036,"ret_msg":"leverage not modified","ext_code":"","ext_info":"","result":null,"time_now":"1652376449.258918","rate_limit_status":74,"rate_limit_reset_ms":1652376449255,"rate_limit":75}
                    '35015': BadRequest, // {"ret_code":35015,"ret_msg":"Qty not in range","ext_code":"","ext_info":"","result":null,"time_now":"1652277215.821362","rate_limit_status":99,"rate_limit_reset_ms":1652277215819,"rate_limit":100}
                    '340099': ExchangeError, // Server error
                    '3400045': ExchangeError, // Set margin mode failed
                    '3100116': BadRequest, // {"retCode":3100116,"retMsg":"Order quantity below the lower limit 0.01.","result":null,"retExtMap":{"key0":"0.01"}}
                    '3100198': BadRequest, // {"retCode":3100198,"retMsg":"orderLinkId can not be empty.","result":null,"retExtMap":{}}
                    '3200300': InsufficientFunds, // {"retCode":3200300,"retMsg":"Insufficient margin balance.","result":null,"retExtMap":{}}
                },
                'broad': {
                    'Not supported symbols': BadSymbol, // {"retCode":10001,"retMsg":"Not supported symbols","result":{},"retExtInfo":{},"time":1726147060461}
                    'Request timeout': RequestTimeout, // {"retCode":10016,"retMsg":"Request timeout, please try again later","result":{},"retExtInfo":{},"time":1675307914985}
                    'unknown orderInfo': OrderNotFound, // {"ret_code":-1,"ret_msg":"unknown orderInfo","ext_code":"","ext_info":"","result":null,"time_now":"1584030414.005545","rate_limit_status":99,"rate_limit_reset_ms":1584030414003,"rate_limit":100}
                    'invalid api_key': AuthenticationError, // {"ret_code":10003,"ret_msg":"invalid api_key","ext_code":"","ext_info":"","result":null,"time_now":"1599547085.415797"}
                    // the below two issues are caused as described: issues/9149#issuecomment-1146559498, when response is such:  {"ret_code":130021,"ret_msg":"oc_diff[1707966351], new_oc[1707966351] with ob[....]+AB[....]","ext_code":"","ext_info":"","result":null,"time_now":"1658395300.872766","rate_limit_status":99,"rate_limit_reset_ms":1658395300855,"rate_limit":100}
                    'oc_diff': InsufficientFunds,
                    'new_oc': InsufficientFunds,
                    'openapi sign params error!': AuthenticationError, // {"retCode":10001,"retMsg":"empty value: apiTimestamp[] apiKey[] apiSignature[xxxxxxxxxxxxxxxxxxxxxxx]: openapi sign params error!","result":null,"retExtInfo":null,"time":1664789597123}
                },
            },
            'precisionMode': TICK_SIZE,
            'options': {
                'usePrivateInstrumentsInfo': false,
                'enableDemoTrading': false,
                'fetchMarkets': [ 'spot', 'linear', 'inverse', 'option' ],
                'createOrder': {
                    'method': 'privatePostV5OrderCreate', // 'privatePostV5PositionTradingStop'
                },
                'enableUnifiedMargin': undefined,
                'enableUnifiedAccount': undefined,
                'unifiedMarginStatus': undefined,
                'createMarketBuyOrderRequiresPrice': true, // only true for classic accounts
                'createUnifiedMarginAccount': false,
                'defaultType': 'swap',  // 'swap', 'future', 'option', 'spot'
                'defaultSubType': 'linear',  // 'linear', 'inverse'
                'defaultSettle': 'USDT', // USDC for USDC settled markets
                'code': 'BTC',
                'recvWindow': 5 * 1000, // 5 sec default
                'timeDifference': 0, // the difference between system clock and exchange server clock
                'adjustForTimeDifference': false, // controls the adjustment logic upon instantiation
                'loadAllOptions': false, // load all possible option markets, adds signficant load time
                'loadExpiredOptions': false, // loads expired options, to load all possible expired options set loadAllOptions to true
                'brokerId': 'CCXT',
                'accountsByType': {
                    'spot': 'SPOT',
                    'margin': 'SPOT',
                    'future': 'CONTRACT',
                    'swap': 'CONTRACT',
                    'option': 'OPTION',
                    'investment': 'INVESTMENT',
                    'unified': 'UNIFIED',
                    'funding': 'FUND',
                    'fund': 'FUND',
                    'contract': 'CONTRACT',
                },
                'accountsById': {
                    'SPOT': 'spot',
                    'MARGIN': 'spot',
                    'CONTRACT': 'contract',
                    'OPTION': 'option',
                    'INVESTMENT': 'investment',
                    'UNIFIED': 'unified',
                    'FUND': 'fund',
                },
                'networks': {
                    'ERC20': 'ETH',
                    'TRC20': 'TRX',
                    'BEP20': 'BSC',
                    'OMNI': 'OMNI',
                    'SPL': 'SOL',
                },
                'networksById': {
                    'ETH': 'ERC20',
                    'TRX': 'TRC20',
                    'BSC': 'BEP20',
                    'OMNI': 'OMNI',
                    'SPL': 'SOL',
                },
                'defaultNetwork': 'ERC20',
                'defaultNetworks': {
                    'USDT': 'TRC20',
                },
                'intervals': {
                    '5m': '5min',
                    '15m': '15min',
                    '30m': '30min',
                    '1h': '1h',
                    '4h': '4h',
                    '1d': '1d',
                },
            },
            'fees': {
                'trading': {
                    'feeSide': 'get',
                    'tierBased': true,
                    'percentage': true,
                    'taker': 0.00075,
                    'maker': 0.0001,
                },
                'funding': {
                    'tierBased': false,
                    'percentage': false,
                    'withdraw': {},
                    'deposit': {},
                },
            },
        });
    }

    enableDemoTrading (enable: boolean) {
        /**
         * @method
         * @name bybit#enableDemoTrading
         * @description enables or disables demo trading mode
         * @see https://bybit-exchange.github.io/docs/v5/demo
         * @param {boolean} [enable] true if demo trading should be enabled, false otherwise
         */
        if (this.isSandboxModeEnabled) {
            throw new NotSupported (this.id + ' demo trading does not support in sandbox environment');
        }
        // enable demo trading in bybit, see: https://bybit-exchange.github.io/docs/v5/demo
        if (enable) {
            this.urls['apiBackupDemoTrading'] = this.urls['api'];
            this.urls['api'] = this.urls['demotrading'];
        } else if ('apiBackupDemoTrading' in this.urls) {
            this.urls['api'] = this.urls['apiBackupDemoTrading'] as any;
            const newUrls = this.omit (this.urls, 'apiBackupDemoTrading');
            this.urls = newUrls;
        }
        this.options['enableDemoTrading'] = enable;
    }

    nonce () {
        return this.milliseconds () - this.options['timeDifference'];
    }

    addPaginationCursorToResult (response) {
        const result = this.safeDict (response, 'result', {});
        const data = this.safeValueN (result, [ 'list', 'rows', 'data', 'dataList' ], []);
        const paginationCursor = this.safeString2 (result, 'nextPageCursor', 'cursor');
        const dataLength = data.length;
        if ((paginationCursor !== undefined) && (dataLength > 0)) {
            const first = data[0];
            first['nextPageCursor'] = paginationCursor;
            data[0] = first;
        }
        return data;
    }

    async isUnifiedEnabled (params = {}) {
        /**
         * @method
         * @name bybit#isUnifiedEnabled
         * @see https://bybit-exchange.github.io/docs/v5/user/apikey-info#http-request
         * @see https://bybit-exchange.github.io/docs/v5/account/account-info
         * @description returns [enableUnifiedMargin, enableUnifiedAccount] so the user can check if unified account is enabled
         */
        // The API key of user id must own one of permissions will be allowed to call following API endpoints.
        // SUB UID: "Account Transfer"
        // MASTER UID: "Account Transfer", "Subaccount Transfer", "Withdrawal"
        const enableUnifiedMargin = this.safeBool (this.options, 'enableUnifiedMargin');
        const enableUnifiedAccount = this.safeBool (this.options, 'enableUnifiedAccount');
        if (enableUnifiedMargin === undefined || enableUnifiedAccount === undefined) {
            if (this.options['enableDemoTrading']) {
                // info endpoint is not available in demo trading
                // so we're assuming UTA is enabled
                this.options['enableUnifiedMargin'] = false;
                this.options['enableUnifiedAccount'] = true;
                this.options['unifiedMarginStatus'] = 3;
                return [ this.options['enableUnifiedMargin'], this.options['enableUnifiedAccount'] ];
            }
            const rawPromises = [ this.privateGetV5UserQueryApi (params), this.privateGetV5AccountInfo (params) ];
            const promises = await Promise.all (rawPromises);
            const response = promises[0];
            const accountInfo = promises[1];
            //
            //     {
            //         "retCode": 0,
            //         "retMsg": "",
            //         "result": {
            //             "id": "13770661",
            //             "note": "XXXXXX",
            //             "apiKey": "XXXXXX",
            //             "readOnly": 0,
            //             "secret": "",
            //             "permissions": {
            //                 "ContractTrade": [...],
            //                 "Spot": [...],
            //                 "Wallet": [...],
            //                 "Options": [...],
            //                 "Derivatives": [...],
            //                 "CopyTrading": [...],
            //                 "BlockTrade": [...],
            //                 "Exchange": [...],
            //                 "NFT": [...],
            //             },
            //             "ips": [...],
            //             "type": 1,
            //             "deadlineDay": 83,
            //             "expiredAt": "2023-05-15T03:21:05Z",
            //             "createdAt": "2022-10-16T02:24:40Z",
            //             "unified": 0,
            //             "uta": 0,
            //             "userID": 24600000,
            //             "inviterID": 0,
            //             "vipLevel": "No VIP",
            //             "mktMakerLevel": "0",
            //             "affiliateID": 0,
            //             "rsaPublicKey": "",
            //             "isMaster": false
            //         },
            //         "retExtInfo": {},
            //         "time": 1676891757649
            //     }
            // account info
            //     {
            //         "retCode": 0,
            //         "retMsg": "OK",
            //         "result": {
            //             "marginMode": "REGULAR_MARGIN",
            //             "updatedTime": "1697078946000",
            //             "unifiedMarginStatus": 4,
            //             "dcpStatus": "OFF",
            //             "timeWindow": 10,
            //             "smpGroup": 0,
            //             "isMasterTrader": false,
            //             "spotHedgingStatus": "OFF"
            //         }
            //     }
            //
            const result = this.safeDict (response, 'result', {});
            const accountResult = this.safeDict (accountInfo, 'result', {});
            this.options['enableUnifiedMargin'] = this.safeInteger (result, 'unified') === 1;
            this.options['enableUnifiedAccount'] = this.safeInteger (result, 'uta') === 1;
            this.options['unifiedMarginStatus'] = this.safeInteger (accountResult, 'unifiedMarginStatus', 3); // default to uta.1 if not found
        }
        return [ this.options['enableUnifiedMargin'], this.options['enableUnifiedAccount'] ];
    }

    async upgradeUnifiedTradeAccount (params = {}) {
        /**
         * @method
         * @name bybit#upgradeUnifiedTradeAccount
         * @see https://bybit-exchange.github.io/docs/v5/account/upgrade-unified-account
         * @description upgrades the account to unified trade account *warning* this is irreversible
         */
        return await this.privatePostV5AccountUpgradeToUta (params);
    }

    createExpiredOptionMarket (symbol: string) {
        // support expired option contracts
        const quote = 'USD';
        const settle = 'USDC';
        const optionParts = symbol.split ('-');
        const symbolBase = symbol.split ('/');
        let base = undefined;
        let expiry = undefined;
        if (symbol.indexOf ('/') > -1) {
            base = this.safeString (symbolBase, 0);
            expiry = this.safeString (optionParts, 1);
        } else {
            base = this.safeString (optionParts, 0);
            expiry = this.convertMarketIdExpireDate (this.safeString (optionParts, 1));
        }
        const strike = this.safeString (optionParts, 2);
        const optionType = this.safeString (optionParts, 3);
        const datetime = this.convertExpireDate (expiry);
        const timestamp = this.parse8601 (datetime);
        let amountPrecision = undefined;
        let pricePrecision = undefined;
        // hard coded amount and price precisions from fetchOptionMarkets
        if (base === 'BTC') {
            amountPrecision = this.parseNumber ('0.01');
            pricePrecision = this.parseNumber ('5');
        } else if (base === 'ETH') {
            amountPrecision = this.parseNumber ('0.1');
            pricePrecision = this.parseNumber ('0.1');
        } else if (base === 'SOL') {
            amountPrecision = this.parseNumber ('1');
            pricePrecision = this.parseNumber ('0.01');
        }
        return {
            'id': base + '-' + this.convertExpireDateToMarketIdDate (expiry) + '-' + strike + '-' + optionType,
            'symbol': base + '/' + quote + ':' + settle + '-' + expiry + '-' + strike + '-' + optionType,
            'base': base,
            'quote': quote,
            'settle': settle,
            'baseId': base,
            'quoteId': quote,
            'settleId': settle,
            'active': false,
            'type': 'option',
            'linear': undefined,
            'inverse': undefined,
            'spot': false,
            'swap': false,
            'future': false,
            'option': true,
            'margin': false,
            'contract': true,
            'contractSize': this.parseNumber ('1'),
            'expiry': timestamp,
            'expiryDatetime': datetime,
            'optionType': (optionType === 'C') ? 'call' : 'put',
            'strike': this.parseNumber (strike),
            'precision': {
                'amount': amountPrecision,
                'price': pricePrecision,
            },
            'limits': {
                'amount': {
                    'min': undefined,
                    'max': undefined,
                },
                'price': {
                    'min': undefined,
                    'max': undefined,
                },
                'cost': {
                    'min': undefined,
                    'max': undefined,
                },
            },
            'info': undefined,
        } as MarketInterface;
    }

    safeMarket (marketId: Str = undefined, market: Market = undefined, delimiter: Str = undefined, marketType: Str = undefined): MarketInterface {
        const isOption = (marketId !== undefined) && ((marketId.indexOf ('-C') > -1) || (marketId.indexOf ('-P') > -1));
        if (isOption && !(marketId in this.markets_by_id)) {
            // handle expired option contracts
            return this.createExpiredOptionMarket (marketId);
        }
        return super.safeMarket (marketId, market, delimiter, marketType);
    }

    getBybitType (method, market, params = {}) {
        let type = undefined;
        [ type, params ] = this.handleMarketTypeAndParams (method, market, params);
        let subType = undefined;
        [ subType, params ] = this.handleSubTypeAndParams (method, market, params);
        if (type === 'option' || type === 'spot') {
            return [ type, params ];
        }
        return [ subType, params ];
    }

    getAmount (symbol: string, amount: number) {
        // some markets like options might not have the precision available
        // and we shouldn't crash in those cases
        const market = this.market (symbol);
        const emptyPrecisionAmount = (market['precision']['amount'] === undefined);
        const amountString = this.numberToString (amount);
        if (!emptyPrecisionAmount && (amountString !== '0')) {
            return this.amountToPrecision (symbol, amount);
        }
        return amountString;
    }

    getPrice (symbol: string, price: string) {
        const market = this.market (symbol);
        const emptyPrecisionPrice = (market['precision']['price'] === undefined);
        if (!emptyPrecisionPrice) {
            return this.priceToPrecision (symbol, price);
        }
        return price;
    }

    getCost (symbol: string, cost: string) {
        const market = this.market (symbol);
        const emptyPrecisionPrice = (market['precision']['price'] === undefined);
        if (!emptyPrecisionPrice) {
            return this.costToPrecision (symbol, cost);
        }
        return cost;
    }

    async fetchTime (params = {}) {
        /**
         * @method
         * @name bybit#fetchTime
         * @description fetches the current integer timestamp in milliseconds from the exchange server
         * @see https://bybit-exchange.github.io/docs/v5/market/time
         * @param {object} [params] extra parameters specific to the exchange API endpoint
         * @returns {int} the current integer timestamp in milliseconds from the exchange server
         */
        const response = await this.publicGetV5MarketTime (params);
        //
        //    {
        //         "retCode": "0",
        //         "retMsg": "OK",
        //         "result": {
        //             "timeSecond": "1666879482",
        //             "timeNano": "1666879482792685914"
        //         },
        //         "retExtInfo": {},
        //         "time": "1666879482792"
        //     }
        //
        return this.safeInteger (response, 'time');
    }

    async fetchCurrencies (params = {}): Promise<Currencies> {
        /**
         * @method
         * @name bybit#fetchCurrencies
         * @description fetches all available currencies on an exchange
         * @see https://bybit-exchange.github.io/docs/v5/asset/coin-info
         * @param {object} [params] extra parameters specific to the exchange API endpoint
         * @returns {object} an associative dictionary of currencies
         */
        if (!this.checkRequiredCredentials (false)) {
            return undefined;
        }
        if (this.options['enableDemoTrading']) {
            return undefined;
        }
        const response = await this.privateGetV5AssetCoinQueryInfo (params);
        //
        //     {
        //         "retCode": 0,
        //         "retMsg": "",
        //         "result": {
        //             "rows": [
        //                 {
        //                     "name": "BTC",
        //                     "coin": "BTC",
        //                     "remainAmount": "150",
        //                     "chains": [
        //                         {
        //                             "chainType": "BTC",
        //                             "confirmation": "10000",
        //                             "withdrawFee": "0.0005",
        //                             "depositMin": "0.0005",
        //                             "withdrawMin": "0.001",
        //                             "chain": "BTC",
        //                             "chainDeposit": "1",
        //                             "chainWithdraw": "1",
        //                             "minAccuracy": "8"
        //                         }
        //                     ]
        //                 }
        //             ]
        //         },
        //         "retExtInfo": {},
        //         "time": 1672194582264
        //     }
        //
        const data = this.safeDict (response, 'result', {});
        const rows = this.safeList (data, 'rows', []);
        const result: Dict = {};
        for (let i = 0; i < rows.length; i++) {
            const currency = rows[i];
            const currencyId = this.safeString (currency, 'coin');
            const code = this.safeCurrencyCode (currencyId);
            const name = this.safeString (currency, 'name');
            const chains = this.safeList (currency, 'chains', []);
            const networks: Dict = {};
            let minPrecision = undefined;
            let minWithdrawFeeString = undefined;
            let minWithdrawString = undefined;
            let minDepositString = undefined;
            let deposit = false;
            let withdraw = false;
            for (let j = 0; j < chains.length; j++) {
                const chain = chains[j];
                const networkId = this.safeString (chain, 'chain');
                const networkCode = this.networkIdToCode (networkId);
                const precision = this.parseNumber (this.parsePrecision (this.safeString (chain, 'minAccuracy')));
                minPrecision = (minPrecision === undefined) ? precision : Math.min (minPrecision, precision);
                const depositAllowed = this.safeInteger (chain, 'chainDeposit') === 1;
                deposit = (depositAllowed) ? depositAllowed : deposit;
                const withdrawAllowed = this.safeInteger (chain, 'chainWithdraw') === 1;
                withdraw = (withdrawAllowed) ? withdrawAllowed : withdraw;
                const withdrawFeeString = this.safeString (chain, 'withdrawFee');
                if (withdrawFeeString !== undefined) {
                    minWithdrawFeeString = (minWithdrawFeeString === undefined) ? withdrawFeeString : Precise.stringMin (withdrawFeeString, minWithdrawFeeString);
                }
                const minNetworkWithdrawString = this.safeString (chain, 'withdrawMin');
                if (minNetworkWithdrawString !== undefined) {
                    minWithdrawString = (minWithdrawString === undefined) ? minNetworkWithdrawString : Precise.stringMin (minNetworkWithdrawString, minWithdrawString);
                }
                const minNetworkDepositString = this.safeString (chain, 'depositMin');
                if (minNetworkDepositString !== undefined) {
                    minDepositString = (minDepositString === undefined) ? minNetworkDepositString : Precise.stringMin (minNetworkDepositString, minDepositString);
                }
                networks[networkCode] = {
                    'info': chain,
                    'id': networkId,
                    'network': networkCode,
                    'active': depositAllowed && withdrawAllowed,
                    'deposit': depositAllowed,
                    'withdraw': withdrawAllowed,
                    'fee': this.parseNumber (withdrawFeeString),
                    'precision': precision,
                    'limits': {
                        'withdraw': {
                            'min': this.parseNumber (minNetworkWithdrawString),
                            'max': undefined,
                        },
                        'deposit': {
                            'min': this.parseNumber (minNetworkDepositString),
                            'max': undefined,
                        },
                    },
                };
            }
            result[code] = {
                'info': currency,
                'code': code,
                'id': currencyId,
                'name': name,
                'active': deposit && withdraw,
                'deposit': deposit,
                'withdraw': withdraw,
                'fee': this.parseNumber (minWithdrawFeeString),
                'precision': minPrecision,
                'limits': {
                    'amount': {
                        'min': undefined,
                        'max': undefined,
                    },
                    'withdraw': {
                        'min': this.parseNumber (minWithdrawString),
                        'max': undefined,
                    },
                    'deposit': {
                        'min': this.parseNumber (minDepositString),
                        'max': undefined,
                    },
                },
                'networks': networks,
            };
        }
        return result;
    }

    async fetchMarkets (params = {}): Promise<Market[]> {
        /**
         * @method
         * @name bybit#fetchMarkets
         * @description retrieves data on all markets for bybit
         * @see https://bybit-exchange.github.io/docs/v5/market/instrument
         * @param {object} [params] extra parameters specific to the exchange API endpoint
         * @returns {object[]} an array of objects representing market data
         */
        if (this.options['adjustForTimeDifference']) {
            await this.loadTimeDifference ();
        }
        const promisesUnresolved = [];
        const fetchMarkets = this.safeList (this.options, 'fetchMarkets', [ 'spot', 'linear', 'inverse' ]);
        for (let i = 0; i < fetchMarkets.length; i++) {
            const marketType = fetchMarkets[i];
            if (marketType === 'spot') {
                promisesUnresolved.push (this.fetchSpotMarkets (params));
            } else if (marketType === 'linear') {
                promisesUnresolved.push (this.fetchFutureMarkets ({ 'category': 'linear' }));
            } else if (marketType === 'inverse') {
                promisesUnresolved.push (this.fetchFutureMarkets ({ 'category': 'inverse' }));
            } else if (marketType === 'option') {
                promisesUnresolved.push (this.fetchOptionMarkets ({ 'baseCoin': 'BTC' }));
                promisesUnresolved.push (this.fetchOptionMarkets ({ 'baseCoin': 'ETH' }));
                promisesUnresolved.push (this.fetchOptionMarkets ({ 'baseCoin': 'SOL' }));
            } else {
                throw new ExchangeError (this.id + ' fetchMarkets() this.options fetchMarkets "' + marketType + '" is not a supported market type');
            }
        }
        const promises = await Promise.all (promisesUnresolved);
        const spotMarkets = this.safeList (promises, 0, []);
        const linearMarkets = this.safeList (promises, 1, []);
        const inverseMarkets = this.safeList (promises, 2, []);
        const btcOptionMarkets = this.safeList (promises, 3, []);
        const ethOptionMarkets = this.safeList (promises, 4, []);
        const solOptionMarkets = this.safeList (promises, 5, []);
        const futureMarkets = this.arrayConcat (linearMarkets, inverseMarkets);
        let optionMarkets = this.arrayConcat (btcOptionMarkets, ethOptionMarkets);
        optionMarkets = this.arrayConcat (optionMarkets, solOptionMarkets);
        const derivativeMarkets = this.arrayConcat (futureMarkets, optionMarkets);
        return this.arrayConcat (spotMarkets, derivativeMarkets);
    }

    async fetchSpotMarkets (params) {
        const request: Dict = {
            'category': 'spot',
        };
        const usePrivateInstrumentsInfo = this.safeBool (this.options, 'usePrivateInstrumentsInfo', false);
        let response: Dict = undefined;
        if (usePrivateInstrumentsInfo) {
            response = await this.privateGetV5MarketInstrumentsInfo (this.extend (request, params));
        } else {
            response = await this.publicGetV5MarketInstrumentsInfo (this.extend (request, params));
        }
        //
        //     {
        //         "retCode": 0,
        //         "retMsg": "OK",
        //         "result": {
        //             "category": "spot",
        //             "list": [
        //                 {
        //                     "symbol": "BTCUSDT",
        //                     "baseCoin": "BTC",
        //                     "quoteCoin": "USDT",
        //                     "innovation": "0",
        //                     "status": "Trading",
        //                     "marginTrading": "both",
        //                     "lotSizeFilter": {
        //                         "basePrecision": "0.000001",
        //                         "quotePrecision": "0.00000001",
        //                         "minOrderQty": "0.00004",
        //                         "maxOrderQty": "63.01197227",
        //                         "minOrderAmt": "1",
        //                         "maxOrderAmt": "100000"
        //                     },
        //                     "priceFilter": {
        //                         "tickSize": "0.01"
        //                     }
        //                 }
        //             ]
        //         },
        //         "retExtInfo": {},
        //         "time": 1672712468011
        //     }
        //
        const responseResult = this.safeDict (response, 'result', {});
        const markets = this.safeList (responseResult, 'list', []);
        const result = [];
        const takerFee = this.parseNumber ('0.001');
        const makerFee = this.parseNumber ('0.001');
        for (let i = 0; i < markets.length; i++) {
            const market = markets[i];
            const id = this.safeString (market, 'symbol');
            const baseId = this.safeString (market, 'baseCoin');
            const quoteId = this.safeString (market, 'quoteCoin');
            const base = this.safeCurrencyCode (baseId);
            const quote = this.safeCurrencyCode (quoteId);
            const symbol = base + '/' + quote;
            const status = this.safeString (market, 'status');
            const active = (status === 'Trading');
            const lotSizeFilter = this.safeDict (market, 'lotSizeFilter');
            const priceFilter = this.safeDict (market, 'priceFilter');
            const quotePrecision = this.safeNumber (lotSizeFilter, 'quotePrecision');
            const marginTrading = this.safeString (market, 'marginTrading', 'none');
            const allowsMargin = marginTrading !== 'none';
            result.push (this.safeMarketStructure ({
                'id': id,
                'symbol': symbol,
                'base': base,
                'quote': quote,
                'settle': undefined,
                'baseId': baseId,
                'quoteId': quoteId,
                'settleId': undefined,
                'type': 'spot',
                'spot': true,
                'margin': allowsMargin,
                'swap': false,
                'future': false,
                'option': false,
                'active': active,
                'contract': false,
                'linear': undefined,
                'inverse': undefined,
                'taker': takerFee,
                'maker': makerFee,
                'contractSize': undefined,
                'expiry': undefined,
                'expiryDatetime': undefined,
                'strike': undefined,
                'optionType': undefined,
                'precision': {
                    'amount': this.safeNumber (lotSizeFilter, 'basePrecision'),
                    'price': this.safeNumber (priceFilter, 'tickSize', quotePrecision),
                },
                'limits': {
                    'leverage': {
                        'min': this.parseNumber ('1'),
                        'max': undefined,
                    },
                    'amount': {
                        'min': this.safeNumber (lotSizeFilter, 'minOrderQty'),
                        'max': this.safeNumber (lotSizeFilter, 'maxOrderQty'),
                    },
                    'price': {
                        'min': undefined,
                        'max': undefined,
                    },
                    'cost': {
                        'min': this.safeNumber (lotSizeFilter, 'minOrderAmt'),
                        'max': this.safeNumber (lotSizeFilter, 'maxOrderAmt'),
                    },
                },
                'created': undefined,
                'info': market,
            }));
        }
        return result;
    }

    async fetchFutureMarkets (params) {
        params = this.extend (params);
        params['limit'] = 1000; // minimize number of requests
        let preLaunchMarkets = [] as any;
        const usePrivateInstrumentsInfo = this.safeBool (this.options, 'usePrivateInstrumentsInfo', false);
        let response: Dict = undefined;
        if (usePrivateInstrumentsInfo) {
            response = await this.privateGetV5MarketInstrumentsInfo (params);
        } else {
            const linearPromises = [
                this.publicGetV5MarketInstrumentsInfo (params),
                this.publicGetV5MarketInstrumentsInfo (this.extend (params, { 'status': 'PreLaunch' })),
            ];
            const promises = await Promise.all (linearPromises);
            response = this.safeDict (promises, 0, {});
            preLaunchMarkets = this.safeDict (promises, 1, {});
        }
        const data = this.safeDict (response, 'result', {});
        let markets = this.safeList (data, 'list', []);
        let paginationCursor = this.safeString (data, 'nextPageCursor');
        if (paginationCursor !== undefined) {
            while (paginationCursor !== undefined) {
                params['cursor'] = paginationCursor;
                let responseInner: Dict = undefined;
                if (usePrivateInstrumentsInfo) {
                    responseInner = await this.privateGetV5MarketInstrumentsInfo (params);
                } else {
                    responseInner = await this.publicGetV5MarketInstrumentsInfo (params);
                }
                const dataNew = this.safeDict (responseInner, 'result', {});
                const rawMarkets = this.safeList (dataNew, 'list', []);
                const rawMarketsLength = rawMarkets.length;
                if (rawMarketsLength === 0) {
                    break;
                }
                markets = this.arrayConcat (rawMarkets, markets);
                paginationCursor = this.safeString (dataNew, 'nextPageCursor');
            }
        }
        //
        //     {
        //         "retCode": 0,
        //         "retMsg": "OK",
        //         "result": {
        //             "category": "linear",
        //             "list": [
        //                 {
        //                     "symbol": "BTCUSDT",
        //                     "contractType": "LinearPerpetual",
        //                     "status": "Trading",
        //                     "baseCoin": "BTC",
        //                     "quoteCoin": "USDT",
        //                     "launchTime": "1585526400000",
        //                     "deliveryTime": "0",
        //                     "deliveryFeeRate": "",
        //                     "priceScale": "2",
        //                     "leverageFilter": {
        //                         "minLeverage": "1",
        //                         "maxLeverage": "100.00",
        //                         "leverageStep": "0.01"
        //                     },
        //                     "priceFilter": {
        //                         "minPrice": "0.50",
        //                         "maxPrice": "999999.00",
        //                         "tickSize": "0.50"
        //                     },
        //                     "lotSizeFilter": {
        //                         "maxOrderQty": "100.000",
        //                         "minOrderQty": "0.001",
        //                         "qtyStep": "0.001",
        //                         "postOnlyMaxOrderQty": "1000.000"
        //                     },
        //                     "unifiedMarginTrade": true,
        //                     "fundingInterval": 480,
        //                     "settleCoin": "USDT"
        //                 }
        //             ],
        //             "nextPageCursor": ""
        //         },
        //         "retExtInfo": {},
        //         "time": 1672712495660
        //     }
        //
        const preLaunchData = this.safeDict (preLaunchMarkets, 'result', {});
        const preLaunchMarketsList = this.safeList (preLaunchData, 'list', []);
        markets = this.arrayConcat (markets, preLaunchMarketsList);
        const result = [];
        let category = this.safeString (data, 'category');
        for (let i = 0; i < markets.length; i++) {
            const market = markets[i];
            if (category === undefined) {
                category = this.safeString (market, 'category');
            }
            const linear = (category === 'linear');
            const inverse = (category === 'inverse');
            const contractType = this.safeString (market, 'contractType');
            const inverseFutures = (contractType === 'InverseFutures');
            const linearFutures = (contractType === 'LinearFutures');
            const linearPerpetual = (contractType === 'LinearPerpetual');
            const inversePerpetual = (contractType === 'InversePerpetual');
            const id = this.safeString (market, 'symbol');
            const baseId = this.safeString (market, 'baseCoin');
            const quoteId = this.safeString (market, 'quoteCoin');
            const defaultSettledId = linear ? quoteId : baseId;
            const settleId = this.safeString (market, 'settleCoin', defaultSettledId);
            const base = this.safeCurrencyCode (baseId);
            const quote = this.safeCurrencyCode (quoteId);
            let settle = undefined;
            if (linearPerpetual && (settleId === 'USD')) {
                settle = 'USDC';
            } else {
                settle = this.safeCurrencyCode (settleId);
            }
            let symbol = base + '/' + quote;
            const lotSizeFilter = this.safeDict (market, 'lotSizeFilter', {});
            const priceFilter = this.safeDict (market, 'priceFilter', {});
            const leverage = this.safeDict (market, 'leverageFilter', {});
            const status = this.safeString (market, 'status');
            const swap = linearPerpetual || inversePerpetual;
            const future = inverseFutures || linearFutures;
            let type = undefined;
            if (swap) {
                type = 'swap';
            } else if (future) {
                type = 'future';
            }
            let expiry = undefined;
            // some swaps have deliveryTime meaning delisting time
            if (!swap) {
                expiry = this.omitZero (this.safeString (market, 'deliveryTime'));
                if (expiry !== undefined) {
                    expiry = parseInt (expiry);
                }
            }
            const expiryDatetime = this.iso8601 (expiry);
            symbol = symbol + ':' + settle;
            if (expiry !== undefined) {
                symbol = symbol + '-' + this.yymmdd (expiry);
            }
            const contractSize = inverse ? this.safeNumber2 (lotSizeFilter, 'minTradingQty', 'minOrderQty') : this.parseNumber ('1');
            result.push (this.safeMarketStructure ({
                'id': id,
                'symbol': symbol,
                'base': base,
                'quote': quote,
                'settle': settle,
                'baseId': baseId,
                'quoteId': quoteId,
                'settleId': settleId,
                'type': type,
                'spot': false,
                'margin': undefined,
                'swap': swap,
                'future': future,
                'option': false,
                'active': (status === 'Trading'),
                'contract': true,
                'linear': linear,
                'inverse': inverse,
                'taker': this.safeNumber (market, 'takerFee', this.parseNumber ('0.0006')),
                'maker': this.safeNumber (market, 'makerFee', this.parseNumber ('0.0001')),
                'contractSize': contractSize,
                'expiry': expiry,
                'expiryDatetime': expiryDatetime,
                'strike': undefined,
                'optionType': undefined,
                'precision': {
                    'amount': this.safeNumber (lotSizeFilter, 'qtyStep'),
                    'price': this.safeNumber (priceFilter, 'tickSize'),
                },
                'limits': {
                    'leverage': {
                        'min': this.safeNumber (leverage, 'minLeverage'),
                        'max': this.safeNumber (leverage, 'maxLeverage'),
                    },
                    'amount': {
                        'min': this.safeNumber2 (lotSizeFilter, 'minTradingQty', 'minOrderQty'),
                        'max': this.safeNumber2 (lotSizeFilter, 'maxTradingQty', 'maxOrderQty'),
                    },
                    'price': {
                        'min': this.safeNumber (priceFilter, 'minPrice'),
                        'max': this.safeNumber (priceFilter, 'maxPrice'),
                    },
                    'cost': {
                        'min': undefined,
                        'max': undefined,
                    },
                },
                'created': this.safeInteger (market, 'launchTime'),
                'info': market,
            }));
        }
        return result;
    }

    async fetchOptionMarkets (params) {
        const request: Dict = {
            'category': 'option',
        };
        const usePrivateInstrumentsInfo = this.safeBool (this.options, 'usePrivateInstrumentsInfo', false);
        let response: Dict = undefined;
        if (usePrivateInstrumentsInfo) {
            response = await this.privateGetV5MarketInstrumentsInfo (this.extend (request, params));
        } else {
            response = await this.publicGetV5MarketInstrumentsInfo (this.extend (request, params));
        }
        const data = this.safeDict (response, 'result', {});
        let markets = this.safeList (data, 'list', []);
        if (this.options['loadAllOptions']) {
            request['limit'] = 1000;
            let paginationCursor = this.safeString (data, 'nextPageCursor');
            if (paginationCursor !== undefined) {
                while (paginationCursor !== undefined) {
                    request['cursor'] = paginationCursor;
                    let responseInner: Dict = undefined;
                    if (usePrivateInstrumentsInfo) {
                        responseInner = await this.privateGetV5MarketInstrumentsInfo (this.extend (request, params));
                    } else {
                        responseInner = await this.publicGetV5MarketInstrumentsInfo (this.extend (request, params));
                    }
                    const dataNew = this.safeDict (responseInner, 'result', {});
                    const rawMarkets = this.safeList (dataNew, 'list', []);
                    const rawMarketsLength = rawMarkets.length;
                    if (rawMarketsLength === 0) {
                        break;
                    }
                    markets = this.arrayConcat (rawMarkets, markets);
                    paginationCursor = this.safeString (dataNew, 'nextPageCursor');
                }
            }
        }
        //
        //     {
        //         "retCode": 0,
        //         "retMsg": "success",
        //         "result": {
        //             "category": "option",
        //             "nextPageCursor": "0%2C2",
        //             "list": [
        //                 {
        //                     "symbol": "BTC-29DEC23-80000-C",
        //                     "status": "Trading",
        //                     "baseCoin": "BTC",
        //                     "quoteCoin": "USD",
        //                     "settleCoin": "USDC",
        //                     "optionsType": "Call",
        //                     "launchTime": "1688630400000",
        //                     "deliveryTime": "1703836800000",
        //                     "deliveryFeeRate": "0.00015",
        //                     "priceFilter": {
        //                         "minPrice": "5",
        //                         "maxPrice": "10000000",
        //                         "tickSize": "5"
        //                     },
        //                     "lotSizeFilter": {
        //                         "maxOrderQty": "500",
        //                         "minOrderQty": "0.01",
        //                         "qtyStep": "0.01"
        //                     }
        //                 },
        //             ]
        //         },
        //         "retExtInfo": {},
        //         "time": 1688873094448
        //     }
        //
        const result = [];
        for (let i = 0; i < markets.length; i++) {
            const market = markets[i];
            const id = this.safeString (market, 'symbol');
            const baseId = this.safeString (market, 'baseCoin');
            const quoteId = this.safeString (market, 'quoteCoin');
            const settleId = this.safeString (market, 'settleCoin');
            const base = this.safeCurrencyCode (baseId);
            const quote = this.safeCurrencyCode (quoteId);
            const settle = this.safeCurrencyCode (settleId);
            const lotSizeFilter = this.safeDict (market, 'lotSizeFilter', {});
            const priceFilter = this.safeDict (market, 'priceFilter', {});
            const status = this.safeString (market, 'status');
            const expiry = this.safeInteger (market, 'deliveryTime');
            const splitId = id.split ('-');
            const strike = this.safeString (splitId, 2);
            const optionLetter = this.safeString (splitId, 3);
            const isActive = (status === 'Trading');
            if (isActive || (this.options['loadAllOptions']) || (this.options['loadExpiredOptions'])) {
                result.push (this.safeMarketStructure ({
                    'id': id,
                    'symbol': base + '/' + quote + ':' + settle + '-' + this.yymmdd (expiry) + '-' + strike + '-' + optionLetter,
                    'base': base,
                    'quote': quote,
                    'settle': settle,
                    'baseId': baseId,
                    'quoteId': quoteId,
                    'settleId': settleId,
                    'type': 'option',
                    'spot': false,
                    'margin': false,
                    'swap': false,
                    'future': false,
                    'option': true,
                    'active': isActive,
                    'contract': true,
                    'linear': undefined,
                    'inverse': undefined,
                    'taker': this.safeNumber (market, 'takerFee', this.parseNumber ('0.0006')),
                    'maker': this.safeNumber (market, 'makerFee', this.parseNumber ('0.0001')),
                    'contractSize': this.parseNumber ('1'),
                    'expiry': expiry,
                    'expiryDatetime': this.iso8601 (expiry),
                    'strike': this.parseNumber (strike),
                    'optionType': this.safeStringLower (market, 'optionsType'),
                    'precision': {
                        'amount': this.safeNumber (lotSizeFilter, 'qtyStep'),
                        'price': this.safeNumber (priceFilter, 'tickSize'),
                    },
                    'limits': {
                        'leverage': {
                            'min': undefined,
                            'max': undefined,
                        },
                        'amount': {
                            'min': this.safeNumber (lotSizeFilter, 'minOrderQty'),
                            'max': this.safeNumber (lotSizeFilter, 'maxOrderQty'),
                        },
                        'price': {
                            'min': this.safeNumber (priceFilter, 'minPrice'),
                            'max': this.safeNumber (priceFilter, 'maxPrice'),
                        },
                        'cost': {
                            'min': undefined,
                            'max': undefined,
                        },
                    },
                    'created': this.safeInteger (market, 'launchTime'),
                    'info': market,
                }));
            }
        }
        return result;
    }

    parseTicker (ticker: Dict, market: Market = undefined): Ticker {
        //
        // spot
        //
        //     {
        //         "symbol": "BTCUSDT",
        //         "bid1Price": "20517.96",
        //         "bid1Size": "2",
        //         "ask1Price": "20527.77",
        //         "ask1Size": "1.862172",
        //         "lastPrice": "20533.13",
        //         "prevPrice24h": "20393.48",
        //         "price24hPcnt": "0.0068",
        //         "highPrice24h": "21128.12",
        //         "lowPrice24h": "20318.89",
        //         "turnover24h": "243765620.65899866",
        //         "volume24h": "11801.27771",
        //         "usdIndexPrice": "20784.12009279"
        //     }
        //
        // linear/inverse
        //
        //     {
        //         "symbol": "BTCUSD",
        //         "lastPrice": "16597.00",
        //         "indexPrice": "16598.54",
        //         "markPrice": "16596.00",
        //         "prevPrice24h": "16464.50",
        //         "price24hPcnt": "0.008047",
        //         "highPrice24h": "30912.50",
        //         "lowPrice24h": "15700.00",
        //         "prevPrice1h": "16595.50",
        //         "openInterest": "373504107",
        //         "openInterestValue": "22505.67",
        //         "turnover24h": "2352.94950046",
        //         "volume24h": "49337318",
        //         "fundingRate": "-0.001034",
        //         "nextFundingTime": "1672387200000",
        //         "predictedDeliveryPrice": "",
        //         "basisRate": "",
        //         "deliveryFeeRate": "",
        //         "deliveryTime": "0",
        //         "ask1Size": "1",
        //         "bid1Price": "16596.00",
        //         "ask1Price": "16597.50",
        //         "bid1Size": "1"
        //     }
        //
        // option
        //
        //     {
        //         "symbol": "BTC-30DEC22-18000-C",
        //         "bid1Price": "0",
        //         "bid1Size": "0",
        //         "bid1Iv": "0",
        //         "ask1Price": "435",
        //         "ask1Size": "0.66",
        //         "ask1Iv": "5",
        //         "lastPrice": "435",
        //         "highPrice24h": "435",
        //         "lowPrice24h": "165",
        //         "markPrice": "0.00000009",
        //         "indexPrice": "16600.55",
        //         "markIv": "0.7567",
        //         "underlyingPrice": "16590.42",
        //         "openInterest": "6.3",
        //         "turnover24h": "2482.73",
        //         "volume24h": "0.15",
        //         "totalVolume": "99",
        //         "totalTurnover": "1967653",
        //         "delta": "0.00000001",
        //         "gamma": "0.00000001",
        //         "vega": "0.00000004",
        //         "theta": "-0.00000152",
        //         "predictedDeliveryPrice": "0",
        //         "change24h": "86"
        //     }
        //
        const isSpot = this.safeString (ticker, 'openInterestValue') === undefined;
        const timestamp = this.safeInteger (ticker, 'time');
        const marketId = this.safeString (ticker, 'symbol');
        const type = isSpot ? 'spot' : 'contract';
        market = this.safeMarket (marketId, market, undefined, type);
        const symbol = this.safeSymbol (marketId, market, undefined, type);
        const last = this.safeString (ticker, 'lastPrice');
        const open = this.safeString (ticker, 'prevPrice24h');
        let percentage = this.safeString (ticker, 'price24hPcnt');
        percentage = Precise.stringMul (percentage, '100');
        const quoteVolume = this.safeString (ticker, 'turnover24h');
        const baseVolume = this.safeString (ticker, 'volume24h');
        const bid = this.safeString (ticker, 'bid1Price');
        const ask = this.safeString (ticker, 'ask1Price');
        const high = this.safeString (ticker, 'highPrice24h');
        const low = this.safeString (ticker, 'lowPrice24h');
        return this.safeTicker ({
            'symbol': symbol,
            'timestamp': timestamp,
            'datetime': this.iso8601 (timestamp),
            'high': high,
            'low': low,
            'bid': bid,
            'bidVolume': this.safeString2 (ticker, 'bidSize', 'bid1Size'),
            'ask': ask,
            'askVolume': this.safeString2 (ticker, 'askSize', 'ask1Size'),
            'vwap': undefined,
            'open': open,
            'close': last,
            'last': last,
            'previousClose': undefined,
            'change': undefined,
            'percentage': percentage,
            'average': undefined,
            'baseVolume': baseVolume,
            'quoteVolume': quoteVolume,
            'markPrice': this.safeString (ticker, 'markPrice'),
            'indexPrice': this.safeString (ticker, 'indexPrice'),
            'info': ticker,
        }, market);
    }

    async fetchTicker (symbol: string, params = {}): Promise<Ticker> {
        /**
         * @method
         * @name bybit#fetchTicker
         * @description fetches a price ticker, a statistical calculation with the information calculated over the past 24 hours for a specific market
         * @see https://bybit-exchange.github.io/docs/v5/market/tickers
         * @param {string} symbol unified symbol of the market to fetch the ticker for
         * @param {object} [params] extra parameters specific to the exchange API endpoint
         * @returns {object} a [ticker structure]{@link https://docs.ccxt.com/#/?id=ticker-structure}
         */
        if (symbol === undefined) {
            throw new ArgumentsRequired (this.id + ' fetchTicker() requires a symbol argument');
        }
        await this.loadMarkets ();
        const market = this.market (symbol);
        const request: Dict = {
            'symbol': market['id'],
            // 'baseCoin': '', Base coin. For option only
            // 'expDate': '', Expiry date. e.g., 25DEC22. For option only
        };
        if (market['spot']) {
            request['category'] = 'spot';
        } else {
            if (market['option']) {
                request['category'] = 'option';
            } else if (market['linear']) {
                request['category'] = 'linear';
            } else if (market['inverse']) {
                request['category'] = 'inverse';
            }
        }
        const response = await this.publicGetV5MarketTickers (this.extend (request, params));
        //
        //     {
        //         "retCode": 0,
        //         "retMsg": "OK",
        //         "result": {
        //             "category": "inverse",
        //             "list": [
        //                 {
        //                     "symbol": "BTCUSD",
        //                     "lastPrice": "16597.00",
        //                     "indexPrice": "16598.54",
        //                     "markPrice": "16596.00",
        //                     "prevPrice24h": "16464.50",
        //                     "price24hPcnt": "0.008047",
        //                     "highPrice24h": "30912.50",
        //                     "lowPrice24h": "15700.00",
        //                     "prevPrice1h": "16595.50",
        //                     "openInterest": "373504107",
        //                     "openInterestValue": "22505.67",
        //                     "turnover24h": "2352.94950046",
        //                     "volume24h": "49337318",
        //                     "fundingRate": "-0.001034",
        //                     "nextFundingTime": "1672387200000",
        //                     "predictedDeliveryPrice": "",
        //                     "basisRate": "",
        //                     "deliveryFeeRate": "",
        //                     "deliveryTime": "0",
        //                     "ask1Size": "1",
        //                     "bid1Price": "16596.00",
        //                     "ask1Price": "16597.50",
        //                     "bid1Size": "1"
        //                 }
        //             ]
        //         },
        //         "retExtInfo": {},
        //         "time": 1672376496682
        //     }
        //
        const result = this.safeDict (response, 'result', {});
        const tickers = this.safeList (result, 'list', []);
        const rawTicker = this.safeDict (tickers, 0);
        return this.parseTicker (rawTicker, market);
    }

    async fetchTickers (symbols: Strings = undefined, params = {}): Promise<Tickers> {
        /**
         * @method
         * @name bybit#fetchTickers
         * @description fetches price tickers for multiple markets, statistical information calculated over the past 24 hours for each market
         * @see https://bybit-exchange.github.io/docs/v5/market/tickers
         * @param {string[]} symbols unified symbols of the markets to fetch the ticker for, all market tickers are returned if not assigned
         * @param {object} [params] extra parameters specific to the exchange API endpoint
         * @param {string} [params.subType] *contract only* 'linear', 'inverse'
         * @returns {object} an array of [ticker structures]{@link https://docs.ccxt.com/#/?id=ticker-structure}
         */
        await this.loadMarkets ();
        let market = undefined;
        let parsedSymbols = undefined;
        if (symbols !== undefined) {
            parsedSymbols = [];
            const marketTypeInfo = this.handleMarketTypeAndParams ('fetchTickers', undefined, params);
            const defaultType = marketTypeInfo[0]; // don't omit here
            // we can't use marketSymbols here due to the conflicing ids between markets
            let currentType = undefined;
            for (let i = 0; i < symbols.length; i++) {
                const symbol = symbols[i];
                // using safeMarket here because if the user provides for instance BTCUSDT and "type": "spot" in params we should
                // infer the market type from the type provided and not from the conflicting id (BTCUSDT might be swap or spot)
                const isExchangeSpecificSymbol = (symbol.indexOf ('/') === -1);
                if (isExchangeSpecificSymbol) {
                    market = this.safeMarket (symbol, undefined, undefined, defaultType);
                } else {
                    market = this.market (symbol);
                }
                if (currentType === undefined) {
                    currentType = market['type'];
                } else if (market['type'] !== currentType) {
                    throw new BadRequest (this.id + ' fetchTickers can only accept a list of symbols of the same type');
                }
                parsedSymbols.push (market['symbol']);
            }
        }
        const request: Dict = {
            // 'symbol': market['id'],
            // 'baseCoin': '', // Base coin. For option only
            // 'expDate': '', // Expiry date. e.g., 25DEC22. For option only
        };
        let type = undefined;
        [ type, params ] = this.handleMarketTypeAndParams ('fetchTickers', market, params);
        // Calls like `.fetchTickers (undefined, {subType:'inverse'})` should be supported for this exchange, so
        // as "options.defaultSubType" is also set in exchange options, we should consider `params.subType`
        // with higher priority and only default to spot, if `subType` is not set in params
        const passedSubType = this.safeString (params, 'subType');
        let subType = undefined;
        [ subType, params ] = this.handleSubTypeAndParams ('fetchTickers', market, params, 'linear');
        // only if passedSubType is undefined, then use spot
        if (type === 'spot' && passedSubType === undefined) {
            request['category'] = 'spot';
        } else if (type === 'swap' || type === 'future' || subType !== undefined) {
            request['category'] = subType;
        } else if (type === 'option') {
            request['category'] = 'option';
        }
        const response = await this.publicGetV5MarketTickers (this.extend (request, params));
        //
        //     {
        //         "retCode": 0,
        //         "retMsg": "OK",
        //         "result": {
        //             "category": "inverse",
        //             "list": [
        //                 {
        //                     "symbol": "BTCUSD",
        //                     "lastPrice": "16597.00",
        //                     "indexPrice": "16598.54",
        //                     "markPrice": "16596.00",
        //                     "prevPrice24h": "16464.50",
        //                     "price24hPcnt": "0.008047",
        //                     "highPrice24h": "30912.50",
        //                     "lowPrice24h": "15700.00",
        //                     "prevPrice1h": "16595.50",
        //                     "openInterest": "373504107",
        //                     "openInterestValue": "22505.67",
        //                     "turnover24h": "2352.94950046",
        //                     "volume24h": "49337318",
        //                     "fundingRate": "-0.001034",
        //                     "nextFundingTime": "1672387200000",
        //                     "predictedDeliveryPrice": "",
        //                     "basisRate": "",
        //                     "deliveryFeeRate": "",
        //                     "deliveryTime": "0",
        //                     "ask1Size": "1",
        //                     "bid1Price": "16596.00",
        //                     "ask1Price": "16597.50",
        //                     "bid1Size": "1"
        //                 }
        //             ]
        //         },
        //         "retExtInfo": {},
        //         "time": 1672376496682
        //     }
        //
        const result = this.safeDict (response, 'result', {});
        const tickerList = this.safeList (result, 'list', []);
        return this.parseTickers (tickerList, parsedSymbols);
    }

    parseOHLCV (ohlcv, market: Market = undefined): OHLCV {
        //
        //     [
        //         "1621162800",
        //         "49592.43",
        //         "49644.91",
        //         "49342.37",
        //         "49349.42",
        //         "1451.59",
        //         "2.4343353100000003"
        //     ]
        //
        const volumeIndex = (market['inverse']) ? 6 : 5;
        return [
            this.safeInteger (ohlcv, 0),
            this.safeNumber (ohlcv, 1),
            this.safeNumber (ohlcv, 2),
            this.safeNumber (ohlcv, 3),
            this.safeNumber (ohlcv, 4),
            this.safeNumber (ohlcv, volumeIndex),
        ];
    }

    async fetchOHLCV (symbol: string, timeframe = '1m', since: Int = undefined, limit: Int = undefined, params = {}): Promise<OHLCV[]> {
        /**
         * @method
         * @name bybit#fetchOHLCV
         * @description fetches historical candlestick data containing the open, high, low, and close price, and the volume of a market
         * @see https://bybit-exchange.github.io/docs/v5/market/kline
         * @see https://bybit-exchange.github.io/docs/v5/market/mark-kline
         * @see https://bybit-exchange.github.io/docs/v5/market/index-kline
         * @see https://bybit-exchange.github.io/docs/v5/market/preimum-index-kline
         * @param {string} symbol unified symbol of the market to fetch OHLCV data for
         * @param {string} timeframe the length of time each candle represents
         * @param {int} [since] timestamp in ms of the earliest candle to fetch
         * @param {int} [limit] the maximum amount of candles to fetch
         * @param {object} [params] extra parameters specific to the exchange API endpoint
         * @param {int} [params.until] the latest time in ms to fetch orders for
         * @param {boolean} [params.paginate] default false, when true will automatically paginate by calling this endpoint multiple times. See in the docs all the [availble parameters](https://github.com/ccxt/ccxt/wiki/Manual#pagination-params)
         * @returns {int[][]} A list of candles ordered as timestamp, open, high, low, close, volume
         */
        if (symbol === undefined) {
            throw new ArgumentsRequired (this.id + ' fetchOHLCV() requires a symbol argument');
        }
        await this.loadMarkets ();
        let paginate = false;
        [ paginate, params ] = this.handleOptionAndParams (params, 'fetchOHLCV', 'paginate');
        if (paginate) {
            return await this.fetchPaginatedCallDeterministic ('fetchOHLCV', symbol, since, limit, timeframe, params, 1000) as OHLCV[];
        }
        const market = this.market (symbol);
        let request: Dict = {
            'symbol': market['id'],
        };
        if (limit === undefined) {
            limit = 200; // default is 200 when requested with `since`
        }
        if (since !== undefined) {
            request['start'] = since;
        }
        if (limit !== undefined) {
            request['limit'] = limit; // max 1000, default 1000
        }
        [ request, params ] = this.handleUntilOption ('end', request, params);
        request['interval'] = this.safeString (this.timeframes, timeframe, timeframe);
        let response = undefined;
        if (market['spot']) {
            request['category'] = 'spot';
            response = await this.publicGetV5MarketKline (this.extend (request, params));
        } else {
            const price = this.safeString (params, 'price');
            params = this.omit (params, 'price');
            if (market['linear']) {
                request['category'] = 'linear';
            } else if (market['inverse']) {
                request['category'] = 'inverse';
            } else {
                throw new NotSupported (this.id + ' fetchOHLCV() is not supported for option markets');
            }
            if (price === 'mark') {
                response = await this.publicGetV5MarketMarkPriceKline (this.extend (request, params));
            } else if (price === 'index') {
                response = await this.publicGetV5MarketIndexPriceKline (this.extend (request, params));
            } else if (price === 'premiumIndex') {
                response = await this.publicGetV5MarketPremiumIndexPriceKline (this.extend (request, params));
            } else {
                response = await this.publicGetV5MarketKline (this.extend (request, params));
            }
        }
        //
        //     {
        //         "retCode": 0,
        //         "retMsg": "OK",
        //         "result": {
        //             "symbol": "BTCUSD",
        //             "category": "inverse",
        //             "list": [
        //                 [
        //                     "1670608800000",
        //                     "17071",
        //                     "17073",
        //                     "17027",
        //                     "17055.5",
        //                     "268611",
        //                     "15.74462667"
        //                 ],
        //                 [
        //                     "1670605200000",
        //                     "17071.5",
        //                     "17071.5",
        //                     "17061",
        //                     "17071",
        //                     "4177",
        //                     "0.24469757"
        //                 ],
        //                 [
        //                     "1670601600000",
        //                     "17086.5",
        //                     "17088",
        //                     "16978",
        //                     "17071.5",
        //                     "6356",
        //                     "0.37288112"
        //                 ]
        //             ]
        //         },
        //         "retExtInfo": {},
        //         "time": 1672025956592
        //     }
        //
        const result = this.safeDict (response, 'result', {});
        const ohlcvs = this.safeList (result, 'list', []);
        return this.parseOHLCVs (ohlcvs, market, timeframe, since, limit);
    }

    parseFundingRate (ticker, market: Market = undefined): FundingRate {
        //
        //     {
        //         "symbol": "BTCUSDT",
        //         "bidPrice": "19255",
        //         "askPrice": "19255.5",
        //         "lastPrice": "19255.50",
        //         "lastTickDirection": "ZeroPlusTick",
        //         "prevPrice24h": "18634.50",
        //         "price24hPcnt": "0.033325",
        //         "highPrice24h": "19675.00",
        //         "lowPrice24h": "18610.00",
        //         "prevPrice1h": "19278.00",
        //         "markPrice": "19255.00",
        //         "indexPrice": "19260.68",
        //         "openInterest": "48069.549",
        //         "turnover24h": "4686694853.047006",
        //         "volume24h": "243730.252",
        //         "fundingRate": "0.0001",
        //         "nextFundingTime": "1663689600000",
        //         "predictedDeliveryPrice": "",
        //         "basisRate": "",
        //         "deliveryFeeRate": "",
        //         "deliveryTime": "0"
        //     }
        //
        const timestamp = this.safeInteger (ticker, 'timestamp'); // added artificially to avoid changing the signature
        ticker = this.omit (ticker, 'timestamp');
        const marketId = this.safeString (ticker, 'symbol');
        const symbol = this.safeSymbol (marketId, market, undefined, 'swap');
        const fundingRate = this.safeNumber (ticker, 'fundingRate');
        const fundingTimestamp = this.safeInteger (ticker, 'nextFundingTime');
        const markPrice = this.safeNumber (ticker, 'markPrice');
        const indexPrice = this.safeNumber (ticker, 'indexPrice');
        return {
            'info': ticker,
            'symbol': symbol,
            'markPrice': markPrice,
            'indexPrice': indexPrice,
            'interestRate': undefined,
            'estimatedSettlePrice': undefined,
            'timestamp': timestamp,
            'datetime': this.iso8601 (timestamp),
            'fundingRate': fundingRate,
            'fundingTimestamp': fundingTimestamp,
            'fundingDatetime': this.iso8601 (fundingTimestamp),
            'nextFundingRate': undefined,
            'nextFundingTimestamp': undefined,
            'nextFundingDatetime': undefined,
            'previousFundingRate': undefined,
            'previousFundingTimestamp': undefined,
            'previousFundingDatetime': undefined,
            'interval': undefined,
        } as FundingRate;
    }

    async fetchFundingRates (symbols: Strings = undefined, params = {}): Promise<FundingRates> {
        /**
         * @method
         * @name bybit#fetchFundingRates
         * @description fetches funding rates for multiple markets
         * @see https://bybit-exchange.github.io/docs/v5/market/tickers
         * @param {string[]} symbols unified symbols of the markets to fetch the funding rates for, all market funding rates are returned if not assigned
         * @param {object} [params] extra parameters specific to the exchange API endpoint
         * @returns {object[]} a list of [funding rate structures]{@link https://docs.ccxt.com/#/?id=funding-rate-structure}
         */
        await this.loadMarkets ();
        let market = undefined;
        const request: Dict = {};
        if (symbols !== undefined) {
            symbols = this.marketSymbols (symbols);
            market = this.market (symbols[0]);
            const symbolsLength = symbols.length;
            if (symbolsLength === 1) {
                request['symbol'] = market['id'];
            }
        }
        let type = undefined;
        [ type, params ] = this.handleMarketTypeAndParams ('fetchFundingRates', market, params);
        if (type !== 'swap') {
            throw new NotSupported (this.id + ' fetchFundingRates() does not support ' + type + ' markets');
        } else {
            let subType = undefined;
            [ subType, params ] = this.handleSubTypeAndParams ('fetchFundingRates', market, params, 'linear');
            request['category'] = subType;
        }
        const response = await this.publicGetV5MarketTickers (this.extend (request, params));
        //
        //     {
        //         "retCode": 0,
        //         "retMsg": "OK",
        //         "result": {
        //             "category": "linear",
        //             "list": [
        //                 {
        //                     "symbol": "BTCUSDT",
        //                     "bidPrice": "19255",
        //                     "askPrice": "19255.5",
        //                     "lastPrice": "19255.50",
        //                     "lastTickDirection": "ZeroPlusTick",
        //                     "prevPrice24h": "18634.50",
        //                     "price24hPcnt": "0.033325",
        //                     "highPrice24h": "19675.00",
        //                     "lowPrice24h": "18610.00",
        //                     "prevPrice1h": "19278.00",
        //                     "markPrice": "19255.00",
        //                     "indexPrice": "19260.68",
        //                     "openInterest": "48069.549",
        //                     "turnover24h": "4686694853.047006",
        //                     "volume24h": "243730.252",
        //                     "fundingRate": "0.0001",
        //                     "nextFundingTime": "1663689600000",
        //                     "predictedDeliveryPrice": "",
        //                     "basisRate": "",
        //                     "deliveryFeeRate": "",
        //                     "deliveryTime": "0"
        //                 }
        //             ]
        //         },
        //         "retExtInfo": null,
        //         "time": 1663670053454
        //     }
        //
        const data = this.safeDict (response, 'result', {});
        const tickerList = this.safeList (data, 'list', []);
        const timestamp = this.safeInteger (response, 'time');
        for (let i = 0; i < tickerList.length; i++) {
            tickerList[i]['timestamp'] = timestamp; // will be removed inside the parser
        }
        const result = this.parseFundingRates (tickerList);
        return this.filterByArray (result, 'symbol', symbols);
    }

    async fetchFundingRateHistory (symbol: Str = undefined, since: Int = undefined, limit: Int = undefined, params = {}) {
        /**
         * @method
         * @name bybit#fetchFundingRateHistory
         * @description fetches historical funding rate prices
         * @see https://bybit-exchange.github.io/docs/v5/market/history-fund-rate
         * @param {string} symbol unified symbol of the market to fetch the funding rate history for
         * @param {int} [since] timestamp in ms of the earliest funding rate to fetch
         * @param {int} [limit] the maximum amount of [funding rate structures]{@link https://docs.ccxt.com/#/?id=funding-rate-history-structure} to fetch
         * @param {object} [params] extra parameters specific to the exchange API endpoint
         * @param {int} [params.until] timestamp in ms of the latest funding rate
         * @param {boolean} [params.paginate] default false, when true will automatically paginate by calling this endpoint multiple times. See in the docs all the [availble parameters](https://github.com/ccxt/ccxt/wiki/Manual#pagination-params)
         * @returns {object[]} a list of [funding rate structures]{@link https://docs.ccxt.com/#/?id=funding-rate-history-structure}
         */
        if (symbol === undefined) {
            throw new ArgumentsRequired (this.id + ' fetchFundingRateHistory() requires a symbol argument');
        }
        await this.loadMarkets ();
        let paginate = false;
        [ paginate, params ] = this.handleOptionAndParams (params, 'fetchFundingRateHistory', 'paginate');
        if (paginate) {
            return await this.fetchPaginatedCallDeterministic ('fetchFundingRateHistory', symbol, since, limit, '8h', params, 200) as FundingRateHistory[];
        }
        if (limit === undefined) {
            limit = 200;
        }
        const request: Dict = {
            // 'category': '', // Product type. linear,inverse
            // 'symbol': '', // Symbol name
            // 'startTime': 0, // The start timestamp (ms)
            // 'endTime': 0, // The end timestamp (ms)
            'limit': limit, // Limit for data size per page. [1, 200]. Default: 200
        };
        const market = this.market (symbol);
        symbol = market['symbol'];
        request['symbol'] = market['id'];
        let type = undefined;
        [ type, params ] = this.getBybitType ('fetchFundingRateHistory', market, params);
        if (type === 'spot' || type === 'option') {
            throw new NotSupported (this.id + ' fetchFundingRateHistory() only support linear and inverse market');
        }
        request['category'] = type;
        if (since !== undefined) {
            request['startTime'] = since;
        }
        const until = this.safeInteger (params, 'until'); // unified in milliseconds
        const endTime = this.safeInteger (params, 'endTime', until); // exchange-specific in milliseconds
        params = this.omit (params, [ 'endTime', 'until' ]);
        if (endTime !== undefined) {
            request['endTime'] = endTime;
        } else {
            if (since !== undefined) {
                // end time is required when since is not empty
                const fundingInterval = 60 * 60 * 8 * 1000;
                request['endTime'] = since + limit * fundingInterval;
            }
        }
        const response = await this.publicGetV5MarketFundingHistory (this.extend (request, params));
        //
        //     {
        //         "retCode": 0,
        //         "retMsg": "OK",
        //         "result": {
        //             "category": "linear",
        //             "list": [
        //                 {
        //                     "symbol": "ETHPERP",
        //                     "fundingRate": "0.0001",
        //                     "fundingRateTimestamp": "1672041600000"
        //                 }
        //             ]
        //         },
        //         "retExtInfo": {},
        //         "time": 1672051897447
        //     }
        //
        const rates = [];
        const result = this.safeDict (response, 'result');
        const resultList = this.safeList (result, 'list');
        for (let i = 0; i < resultList.length; i++) {
            const entry = resultList[i];
            const timestamp = this.safeInteger (entry, 'fundingRateTimestamp');
            rates.push ({
                'info': entry,
                'symbol': this.safeSymbol (this.safeString (entry, 'symbol'), undefined, undefined, 'swap'),
                'fundingRate': this.safeNumber (entry, 'fundingRate'),
                'timestamp': timestamp,
                'datetime': this.iso8601 (timestamp),
            });
        }
        const sorted = this.sortBy (rates, 'timestamp');
        return this.filterBySymbolSinceLimit (sorted, symbol, since, limit) as FundingRateHistory[];
    }

    parseTrade (trade: Dict, market: Market = undefined): Trade {
        //
        // public https://bybit-exchange.github.io/docs/v5/market/recent-trade
        //
        //     {
        //         "execId": "666042b4-50c6-58f3-bd9c-89b2088663ff",
        //         "symbol": "ETHUSD",
        //         "price": "1162.95",
        //         "size": "1",
        //         "side": "Sell",
        //         "time": "1669191277315",
        //         "isBlockTrade": false
        //     }
        //
        // private trades classic spot https://bybit-exchange.github.io/docs/v5/position/execution
        //
        //     {
        //         "symbol": "QNTUSDT",
        //         "orderId": "1538686353240339712",
        //         "orderLinkId": "",
        //         "side": "Sell",
        //         "orderPrice": "",
        //         "orderQty": "",
        //         "leavesQty": "",
        //         "orderType": "Limit",
        //         "stopOrderType": "",
        //         "execFee": "0.040919",
        //         "execId": "2210000000097330907",
        //         "execPrice": "98.6",
        //         "execQty": "0.415",
        //         "execType": "",
        //         "execValue": "",
        //         "execTime": "1698161716634",
        //         "isMaker": true,
        //         "feeRate": "",
        //         "tradeIv": "",
        //         "markIv": "",
        //         "markPrice": "",
        //         "indexPrice": "",
        //         "underlyingPrice": "",
        //         "blockTradeId": ""
        //     }
        //
        // private trades unified https://bybit-exchange.github.io/docs/v5/position/execution
        //
        //     {
        //         "symbol": "QNTUSDT",
        //         "orderType": "Limit",
        //         "underlyingPrice": "",
        //         "orderLinkId": "1549452573428424449",
        //         "orderId": "1549452573428424448",
        //         "stopOrderType": "",
        //         "execTime": "1699445151998",
        //         "feeRate": "0.00025",
        //         "tradeIv": "",
        //         "blockTradeId": "",
        //         "markPrice": "",
        //         "execPrice": "102.8",
        //         "markIv": "",
        //         "orderQty": "3.652",
        //         "orderPrice": "102.8",
        //         "execValue": "1.028",
        //         "closedSize": "",
        //         "execType": "Trade",
        //         "seq": "19157444346",
        //         "side": "Buy",
        //         "indexPrice": "",
        //         "leavesQty": "3.642",
        //         "isMaker": true,
        //         "execFee": "0.0000025",
        //         "execId": "2210000000101610464",
        //         "execQty": "0.01",
        //         "nextPageCursor": "267951%3A0%2C38567%3A0"
        //     },
        //
        // private USDC settled trades
        //
        //     {
        //         "symbol": "ETHPERP",
        //         "orderLinkId": "",
        //         "side": "Buy",
        //         "orderId": "aad0ee44-ce12-4112-aeee-b7829f6c3a26",
        //         "execFee": "0.0210",
        //         "feeRate": "0.000600",
        //         "blockTradeId": "",
        //         "tradeTime": "1669196417930",
        //         "execPrice": "1162.15",
        //         "lastLiquidityInd": "TAKER",
        //         "execValue": "34.8645",
        //         "execType": "Trade",
        //         "execQty": "0.030",
        //         "tradeId": "0e94eaf5-b08e-5505-b43f-7f1f30b1ca80"
        //     }
        //
        const id = this.safeStringN (trade, [ 'execId', 'id', 'tradeId' ]);
        const marketId = this.safeString (trade, 'symbol');
        let marketType = ('createType' in trade) ? 'contract' : 'spot';
        if (market !== undefined) {
            marketType = market['type'];
        }
        const category = this.safeString (trade, 'category');
        if (category !== undefined) {
            if (category === 'spot') {
                marketType = 'spot';
            }
        }
        market = this.safeMarket (marketId, market, undefined, marketType);
        const symbol = market['symbol'];
        const amountString = this.safeStringN (trade, [ 'execQty', 'orderQty', 'size' ]);
        const priceString = this.safeStringN (trade, [ 'execPrice', 'orderPrice', 'price' ]);
        const costString = this.safeString (trade, 'execValue');
        const timestamp = this.safeIntegerN (trade, [ 'time', 'execTime', 'tradeTime' ]);
        let side = this.safeStringLower (trade, 'side');
        if (side === undefined) {
            const isBuyer = this.safeInteger (trade, 'isBuyer');
            if (isBuyer !== undefined) {
                side = isBuyer ? 'buy' : 'sell';
            }
        }
        const isMaker = this.safeBool (trade, 'isMaker');
        let takerOrMaker = undefined;
        if (isMaker !== undefined) {
            takerOrMaker = isMaker ? 'maker' : 'taker';
        } else {
            let lastLiquidityInd = this.safeString (trade, 'lastLiquidityInd');
            if (lastLiquidityInd === 'UNKNOWN') {
                lastLiquidityInd = undefined;
            }
            if (lastLiquidityInd !== undefined) {
                if ((lastLiquidityInd === 'TAKER') || (lastLiquidityInd === 'MAKER')) {
                    takerOrMaker = lastLiquidityInd.toLowerCase ();
                } else {
                    takerOrMaker = (lastLiquidityInd === 'AddedLiquidity') ? 'maker' : 'taker';
                }
            }
        }
        let orderType = this.safeStringLower (trade, 'orderType');
        if (orderType === 'unknown') {
            orderType = undefined;
        }
        const feeCostString = this.safeString (trade, 'execFee');
        let fee = undefined;
        if (feeCostString !== undefined) {
            const feeRateString = this.safeString (trade, 'feeRate');
            let feeCurrencyCode = undefined;
            if (market['spot']) {
                if (Precise.stringGt (feeCostString, '0')) {
                    if (side === 'buy') {
                        feeCurrencyCode = market['base'];
                    } else {
                        feeCurrencyCode = market['quote'];
                    }
                } else {
                    if (side === 'buy') {
                        feeCurrencyCode = market['quote'];
                    } else {
                        feeCurrencyCode = market['base'];
                    }
                }
            } else {
                feeCurrencyCode = market['inverse'] ? market['base'] : market['settle'];
            }
            fee = {
                'cost': feeCostString,
                'currency': feeCurrencyCode,
                'rate': feeRateString,
            };
        }
        return this.safeTrade ({
            'id': id,
            'info': trade,
            'timestamp': timestamp,
            'datetime': this.iso8601 (timestamp),
            'symbol': symbol,
            'order': this.safeString (trade, 'orderId'),
            'type': orderType,
            'side': side,
            'takerOrMaker': takerOrMaker,
            'price': priceString,
            'amount': amountString,
            'cost': costString,
            'fee': fee,
        }, market);
    }

    async fetchTrades (symbol: string, since: Int = undefined, limit: Int = undefined, params = {}): Promise<Trade[]> {
        /**
         * @method
         * @name bybit#fetchTrades
         * @description get the list of most recent trades for a particular symbol
         * @see https://bybit-exchange.github.io/docs/v5/market/recent-trade
         * @param {string} symbol unified symbol of the market to fetch trades for
         * @param {int} [since] timestamp in ms of the earliest trade to fetch
         * @param {int} [limit] the maximum amount of trades to fetch
         * @param {object} [params] extra parameters specific to the exchange API endpoint
         * @param {string} [params.type] market type, ['swap', 'option', 'spot']
         * @param {string} [params.subType] market subType, ['linear', 'inverse']
         * @returns {Trade[]} a list of [trade structures]{@link https://docs.ccxt.com/#/?id=public-trades}
         */
        if (symbol === undefined) {
            throw new ArgumentsRequired (this.id + ' fetchTrades() requires a symbol argument');
        }
        await this.loadMarkets ();
        const market = this.market (symbol);
        const request: Dict = {
            'symbol': market['id'],
            // 'baseCoin': '', // Base coin. For option only. If not passed, return BTC data by default
            // 'optionType': 'Call', // Option type. Call or Put. For option only
        };
        if (limit !== undefined) {
            // spot: [1,60], default: 60.
            // others: [1,1000], default: 500
            request['limit'] = limit;
        }
        let type = undefined;
        [ type, params ] = this.getBybitType ('fetchTrades', market, params);
        request['category'] = type;
        const response = await this.publicGetV5MarketRecentTrade (this.extend (request, params));
        //
        //     {
        //         "retCode": 0,
        //         "retMsg": "OK",
        //         "result": {
        //             "category": "spot",
        //             "list": [
        //                 {
        //                     "execId": "2100000000007764263",
        //                     "symbol": "BTCUSDT",
        //                     "price": "16618.49",
        //                     "size": "0.00012",
        //                     "side": "Buy",
        //                     "time": "1672052955758",
        //                     "isBlockTrade": false
        //                 }
        //             ]
        //         },
        //         "retExtInfo": {},
        //         "time": 1672053054358
        //     }
        //
        const result = this.safeDict (response, 'result', {});
        const trades = this.safeList (result, 'list', []);
        return this.parseTrades (trades, market, since, limit);
    }

    async fetchOrderBook (symbol: string, limit: Int = undefined, params = {}): Promise<OrderBook> {
        /**
         * @method
         * @name bybit#fetchOrderBook
         * @description fetches information on open orders with bid (buy) and ask (sell) prices, volumes and other data
         * @see https://bybit-exchange.github.io/docs/v5/market/orderbook
         * @param {string} symbol unified symbol of the market to fetch the order book for
         * @param {int} [limit] the maximum amount of order book entries to return
         * @param {object} [params] extra parameters specific to the exchange API endpoint
         * @returns {object} A dictionary of [order book structures]{@link https://docs.ccxt.com/#/?id=order-book-structure} indexed by market symbols
         */
        if (symbol === undefined) {
            throw new ArgumentsRequired (this.id + ' fetchOrderBook() requires a symbol argument');
        }
        await this.loadMarkets ();
        const market = this.market (symbol);
        const request: Dict = {
            'symbol': market['id'],
        };
        let defaultLimit = 25;
        if (market['spot']) {
            // limit: [1, 50]. Default: 1
            defaultLimit = 50;
            request['category'] = 'spot';
        } else {
            if (market['option']) {
                // limit: [1, 25]. Default: 1
                request['category'] = 'option';
            } else if (market['linear']) {
                // limit: [1, 500]. Default: 25
                request['category'] = 'linear';
            } else if (market['inverse']) {
                // limit: [1, 500]. Default: 25
                request['category'] = 'inverse';
            }
        }
        request['limit'] = (limit !== undefined) ? limit : defaultLimit;
        const response = await this.publicGetV5MarketOrderbook (this.extend (request, params));
        //
        //     {
        //         "retCode": 0,
        //         "retMsg": "OK",
        //         "result": {
        //             "s": "BTCUSDT",
        //             "a": [
        //                 [
        //                     "16638.64",
        //                     "0.008479"
        //                 ]
        //             ],
        //             "b": [
        //                 [
        //                     "16638.27",
        //                     "0.305749"
        //                 ]
        //             ],
        //             "ts": 1672765737733,
        //             "u": 5277055
        //         },
        //         "retExtInfo": {},
        //         "time": 1672765737734
        //     }
        //
        const result = this.safeDict (response, 'result', {});
        const timestamp = this.safeInteger (result, 'ts');
        return this.parseOrderBook (result, symbol, timestamp, 'b', 'a');
    }

    parseBalance (response): Balances {
        //
        // cross
        //     {
        //         "retCode": 0,
        //         "retMsg": "success",
        //         "result": {
        //             "acctBalanceSum": "0.122995614474732872",
        //             "debtBalanceSum": "0.011734191124529754",
        //             "loanAccountList": [
        //                 {
        //                     "free": "0.001143855",
        //                     "interest": "0",
        //                     "loan": "0",
        //                     "locked": "0",
        //                     "tokenId": "BTC",
        //                     "total": "0.001143855"
        //                 },
        //                 {
        //                     "free": "200.00005568",
        //                     "interest": "0.0008391",
        //                     "loan": "200",
        //                     "locked": "0",
        //                     "tokenId": "USDT",
        //                     "total": "200.00005568"
        //                 },
        //             ],
        //             "riskRate": "0.0954",
        //             "status": 1
        //         },
        //         "retExtInfo": {},
        //         "time": 1669843584123
        //     }
        //
        // funding
        //     {
        //         "retCode": 0,
        //         "retMsg": "success",
        //         "result": {
        //             "memberId": "533285",
        //             "accountType": "FUND",
        //             "balance": [
        //                 {
        //                     "coin": "USDT",
        //                     "transferBalance": "1010",
        //                     "walletBalance": "1010",
        //                     "bonus": ""
        //                 },
        //                 {
        //                     "coin": "USDC",
        //                     "transferBalance": "0",
        //                     "walletBalance": "0",
        //                     "bonus": ""
        //                 }
        //             ]
        //         },
        //         "retExtInfo": {},
        //         "time": 1675865290069
        //     }
        //
        //  spot & swap
        //     {
        //         "retCode": 0,
        //         "retMsg": "OK",
        //         "result": {
        //             "list": [
        //                 {
        //                     "totalEquity": "18070.32797922",
        //                     "accountIMRate": "0.0101",
        //                     "totalMarginBalance": "18070.32797922",
        //                     "totalInitialMargin": "182.60183684",
        //                     "accountType": "UNIFIED",
        //                     "totalAvailableBalance": "17887.72614237",
        //                     "accountMMRate": "0",
        //                     "totalPerpUPL": "-0.11001349",
        //                     "totalWalletBalance": "18070.43799271",
        //                     "accountLTV": "0.017",
        //                     "totalMaintenanceMargin": "0.38106773",
        //                     "coin": [
        //                         {
        //                             "availableToBorrow": "2.5",
        //                             "bonus": "0",
        //                             "accruedInterest": "0",
        //                             "availableToWithdraw": "0.805994",
        //                             "totalOrderIM": "0",
        //                             "equity": "0.805994",
        //                             "totalPositionMM": "0",
        //                             "usdValue": "12920.95352538",
        //                             "unrealisedPnl": "0",
        //                             "borrowAmount": "0",
        //                             "totalPositionIM": "0",
        //                             "walletBalance": "0.805994",
        //                             "cumRealisedPnl": "0",
        //                             "coin": "BTC"
        //                         }
        //                     ]
        //                 }
        //             ]
        //         },
        //         "retExtInfo": {},
        //         "time": 1672125441042
        //     }
        //
        const timestamp = this.safeInteger (response, 'time');
        const result: Dict = {
            'info': response,
            'timestamp': timestamp,
            'datetime': this.iso8601 (timestamp),
        };
        const responseResult = this.safeDict (response, 'result', {});
        const currencyList = this.safeValueN (responseResult, [ 'loanAccountList', 'list', 'balance' ]);
        if (currencyList === undefined) {
            // usdc wallet
            const code = 'USDC';
            const account = this.account ();
            account['free'] = this.safeString (responseResult, 'availableBalance');
            account['total'] = this.safeString (responseResult, 'walletBalance');
            result[code] = account;
        } else {
            for (let i = 0; i < currencyList.length; i++) {
                const entry = currencyList[i];
                const accountType = this.safeString (entry, 'accountType');
                if (accountType === 'UNIFIED' || accountType === 'CONTRACT' || accountType === 'SPOT') {
                    const coins = this.safeList (entry, 'coin');
                    for (let j = 0; j < coins.length; j++) {
                        const account = this.account ();
                        const coinEntry = coins[j];
                        const loan = this.safeString (coinEntry, 'borrowAmount');
                        const interest = this.safeString (coinEntry, 'accruedInterest');
                        if ((loan !== undefined) && (interest !== undefined)) {
                            account['debt'] = Precise.stringAdd (loan, interest);
                        }
                        account['total'] = this.safeString (coinEntry, 'walletBalance');
                        account['free'] = this.safeString2 (coinEntry, 'availableToWithdraw', 'free');
                        // account['used'] = this.safeString (coinEntry, 'locked');
                        const currencyId = this.safeString (coinEntry, 'coin');
                        const code = this.safeCurrencyCode (currencyId);
                        result[code] = account;
                    }
                } else {
                    const account = this.account ();
                    const loan = this.safeString (entry, 'loan');
                    const interest = this.safeString (entry, 'interest');
                    if ((loan !== undefined) && (interest !== undefined)) {
                        account['debt'] = Precise.stringAdd (loan, interest);
                    }
                    account['total'] = this.safeString2 (entry, 'total', 'walletBalance');
                    account['free'] = this.safeStringN (entry, [ 'free', 'availableBalanceWithoutConvert', 'availableBalance', 'transferBalance' ]);
                    account['used'] = this.safeString (entry, 'locked');
                    const currencyId = this.safeStringN (entry, [ 'tokenId', 'coin', 'currencyCoin' ]);
                    const code = this.safeCurrencyCode (currencyId);
                    result[code] = account;
                }
            }
        }
        return this.safeBalance (result);
    }

    async fetchBalance (params = {}): Promise<Balances> {
        /**
         * @method
         * @name bybit#fetchBalance
         * @description query for balance and get the amount of funds available for trading or funds locked in orders
         * @see https://bybit-exchange.github.io/docs/v5/spot-margin-normal/account-info
         * @see https://bybit-exchange.github.io/docs/v5/asset/all-balance
         * @see https://bybit-exchange.github.io/docs/v5/account/wallet-balance
         * @param {object} [params] extra parameters specific to the exchange API endpoint
         * @param {string} [params.type] wallet type, ['spot', 'swap', 'funding']
         * @returns {object} a [balance structure]{@link https://docs.ccxt.com/#/?id=balance-structure}
         */
        await this.loadMarkets ();
        const request: Dict = {};
        const [ enableUnifiedMargin, enableUnifiedAccount ] = await this.isUnifiedEnabled ();
        const isUnifiedAccount = (enableUnifiedMargin || enableUnifiedAccount);
        let type = undefined;
        // don't use getBybitType here
        [ type, params ] = this.handleMarketTypeAndParams ('fetchBalance', undefined, params);
        let subType = undefined;
        [ subType, params ] = this.handleSubTypeAndParams ('fetchBalance', undefined, params);
        if ((type === 'swap') || (type === 'future')) {
            type = subType;
        }
        const lowercaseRawType = (type !== undefined) ? type.toLowerCase () : undefined;
        const isSpot = (type === 'spot');
        const isLinear = (type === 'linear');
        const isInverse = (type === 'inverse');
        const isFunding = (lowercaseRawType === 'fund') || (lowercaseRawType === 'funding');
        if (isUnifiedAccount) {
            const unifiedMarginStatus = this.safeInteger (this.options, 'unifiedMarginStatus', 3);
            if (unifiedMarginStatus < 5) {
                // it's not uta.20 where inverse are unified
                if (isInverse) {
                    type = 'contract';
                } else {
                    type = 'unified';
                }
            } else {
                type = 'unified'; // uta.20 where inverse are unified
            }
        } else {
            if (isLinear || isInverse) {
                type = 'contract';
            }
        }
        const accountTypes = this.safeDict (this.options, 'accountsByType', {});
        const unifiedType = this.safeStringUpper (accountTypes, type, type);
        let marginMode = undefined;
        [ marginMode, params ] = this.handleMarginModeAndParams ('fetchBalance', params);
        let response = undefined;
        if (isSpot && (marginMode !== undefined)) {
            response = await this.privateGetV5SpotCrossMarginTradeAccount (this.extend (request, params));
        } else if (isFunding) {
            // use this endpoint only we have no other choice
            // because it requires transfer permission
            request['accountType'] = 'FUND';
            response = await this.privateGetV5AssetTransferQueryAccountCoinsBalance (this.extend (request, params));
        } else {
            request['accountType'] = unifiedType;
            response = await this.privateGetV5AccountWalletBalance (this.extend (request, params));
        }
        //
        // cross
        //     {
        //         "retCode": 0,
        //         "retMsg": "success",
        //         "result": {
        //             "acctBalanceSum": "0.122995614474732872",
        //             "debtBalanceSum": "0.011734191124529754",
        //             "loanAccountList": [
        //                 {
        //                     "free": "0.001143855",
        //                     "interest": "0",
        //                     "loan": "0",
        //                     "locked": "0",
        //                     "tokenId": "BTC",
        //                     "total": "0.001143855"
        //                 },
        //                 {
        //                     "free": "200.00005568",
        //                     "interest": "0.0008391",
        //                     "loan": "200",
        //                     "locked": "0",
        //                     "tokenId": "USDT",
        //                     "total": "200.00005568"
        //                 },
        //             ],
        //             "riskRate": "0.0954",
        //             "status": 1
        //         },
        //         "retExtInfo": {},
        //         "time": 1669843584123
        //     }
        //
        // funding
        //     {
        //         "retCode": 0,
        //         "retMsg": "success",
        //         "result": {
        //             "memberId": "533285",
        //             "accountType": "FUND",
        //             "balance": [
        //                 {
        //                     "coin": "USDT",
        //                     "transferBalance": "1010",
        //                     "walletBalance": "1010",
        //                     "bonus": ""
        //                 },
        //                 {
        //                     "coin": "USDC",
        //                     "transferBalance": "0",
        //                     "walletBalance": "0",
        //                     "bonus": ""
        //                 }
        //             ]
        //         },
        //         "retExtInfo": {},
        //         "time": 1675865290069
        //     }
        //
        //  spot & swap
        //     {
        //         "retCode": 0,
        //         "retMsg": "OK",
        //         "result": {
        //             "list": [
        //                 {
        //                     "totalEquity": "18070.32797922",
        //                     "accountIMRate": "0.0101",
        //                     "totalMarginBalance": "18070.32797922",
        //                     "totalInitialMargin": "182.60183684",
        //                     "accountType": "UNIFIED",
        //                     "totalAvailableBalance": "17887.72614237",
        //                     "accountMMRate": "0",
        //                     "totalPerpUPL": "-0.11001349",
        //                     "totalWalletBalance": "18070.43799271",
        //                     "accountLTV": "0.017",
        //                     "totalMaintenanceMargin": "0.38106773",
        //                     "coin": [
        //                         {
        //                             "availableToBorrow": "2.5",
        //                             "bonus": "0",
        //                             "accruedInterest": "0",
        //                             "availableToWithdraw": "0.805994",
        //                             "totalOrderIM": "0",
        //                             "equity": "0.805994",
        //                             "totalPositionMM": "0",
        //                             "usdValue": "12920.95352538",
        //                             "unrealisedPnl": "0",
        //                             "borrowAmount": "0",
        //                             "totalPositionIM": "0",
        //                             "walletBalance": "0.805994",
        //                             "cumRealisedPnl": "0",
        //                             "coin": "BTC"
        //                         }
        //                     ]
        //                 }
        //             ]
        //         },
        //         "retExtInfo": {},
        //         "time": 1672125441042
        //     }
        //
        return this.parseBalance (response);
    }

    parseOrderStatus (status: Str) {
        const statuses: Dict = {
            // v3 spot
            'NEW': 'open',
            'PARTIALLY_FILLED': 'open',
            'FILLED': 'closed',
            'CANCELED': 'canceled',
            'PENDING_CANCEL': 'open',
            'PENDING_NEW': 'open',
            'REJECTED': 'rejected',
            'PARTIALLY_FILLED_CANCELLED': 'closed', // context: https://github.com/ccxt/ccxt/issues/18685
            // v3 contract / unified margin / unified account
            'Created': 'open',
            'New': 'open',
            'Rejected': 'rejected', // order is triggered but failed upon being placed
            'PartiallyFilled': 'open',
            'PartiallyFilledCanceled': 'closed', // context: https://github.com/ccxt/ccxt/issues/18685
            'Filled': 'closed',
            'PendingCancel': 'open',
            'Cancelled': 'canceled',
            // below this line the status only pertains to conditional orders
            'Untriggered': 'open',
            'Deactivated': 'canceled',
            'Triggered': 'open',
            'Active': 'open',
        };
        return this.safeString (statuses, status, status);
    }

    parseTimeInForce (timeInForce: Str) {
        const timeInForces: Dict = {
            'GoodTillCancel': 'GTC',
            'ImmediateOrCancel': 'IOC',
            'FillOrKill': 'FOK',
            'PostOnly': 'PO',
        };
        return this.safeString (timeInForces, timeInForce, timeInForce);
    }

    parseOrder (order: Dict, market: Market = undefined): Order {
        //
        // v1 for usdc normal account
        //     {
        //         "symbol": "BTCPERP",
        //         "orderType": "Market",
        //         "orderLinkId": "",
        //         "orderId": "36190ad3-de08-4b83-9ad3-56942f684b79",
        //         "cancelType": "UNKNOWN",
        //         "stopOrderType": "UNKNOWN",
        //         "orderStatus": "Filled",
        //         "updateTimeStamp": "1692769133267",
        //         "takeProfit": "0.0000",
        //         "cumExecValue": "259.6830",
        //         "createdAt": "1692769133261",
        //         "blockTradeId": "",
        //         "orderPnl": "",
        //         "price": "24674.7",
        //         "tpTriggerBy": "UNKNOWN",
        //         "timeInForce": "ImmediateOrCancel",
        //         "updatedAt": "1692769133267",
        //         "basePrice": "0.0",
        //         "realisedPnl": "0.0000",
        //         "side": "Sell",
        //         "triggerPrice": "0.0",
        //         "cumExecFee": "0.1429",
        //         "leavesQty": "0.000",
        //         "cashFlow": "",
        //         "slTriggerBy": "UNKNOWN",
        //         "iv": "",
        //         "closeOnTrigger": "UNKNOWN",
        //         "cumExecQty": "0.010",
        //         "reduceOnly": 0,
        //         "qty": "0.010",
        //         "stopLoss": "0.0000",
        //         "triggerBy": "UNKNOWN",
        //         "orderIM": ""
        //     }
        //
        // v5
        //     {
        //         "orderId": "14bad3a1-6454-43d8-bcf2-5345896cf74d",
        //         "orderLinkId": "YLxaWKMiHU",
        //         "blockTradeId": "",
        //         "symbol": "BTCUSDT",
        //         "price": "26864.40",
        //         "qty": "0.003",
        //         "side": "Buy",
        //         "isLeverage": "",
        //         "positionIdx": 1,
        //         "orderStatus": "Cancelled",
        //         "cancelType": "UNKNOWN",
        //         "rejectReason": "EC_PostOnlyWillTakeLiquidity",
        //         "avgPrice": "0",
        //         "leavesQty": "0.000",
        //         "leavesValue": "0",
        //         "cumExecQty": "0.000",
        //         "cumExecValue": "0",
        //         "cumExecFee": "0",
        //         "timeInForce": "PostOnly",
        //         "orderType": "Limit",
        //         "stopOrderType": "UNKNOWN",
        //         "orderIv": "",
        //         "triggerPrice": "0.00",
        //         "takeProfit": "0.00",
        //         "stopLoss": "0.00",
        //         "tpTriggerBy": "UNKNOWN",
        //         "slTriggerBy": "UNKNOWN",
        //         "triggerDirection": 0,
        //         "triggerBy": "UNKNOWN",
        //         "lastPriceOnCreated": "0.00",
        //         "reduceOnly": false,
        //         "closeOnTrigger": false,
        //         "smpType": "None",
        //         "smpGroup": 0,
        //         "smpOrderId": "",
        //         "tpslMode": "",
        //         "tpLimitPrice": "",
        //         "slLimitPrice": "",
        //         "placeType": "",
        //         "createdTime": "1684476068369",
        //         "updatedTime": "1684476068372"
        //     }
        // createOrders failed order
        //    {
        //        "category": "linear",
        //        "symbol": "LTCUSDT",
        //        "orderId": '',
        //        "orderLinkId": '',
        //        "createAt": '',
        //        "code": "10001",
        //        "msg": "The number of contracts exceeds maximum limit allowed: too large"
        //    }
        //
        const code = this.safeString (order, 'code');
        if (code !== undefined) {
            if (code !== '0') {
                const category = this.safeString (order, 'category');
                const inferredMarketType = (category === 'spot') ? 'spot' : 'contract';
                return this.safeOrder ({
                    'info': order,
                    'status': 'rejected',
                    'id': this.safeString (order, 'orderId'),
                    'clientOrderId': this.safeString (order, 'orderLinkId'),
                    'symbol': this.safeSymbol (this.safeString (order, 'symbol'), undefined, undefined, inferredMarketType),
                });
            }
        }
        const marketId = this.safeString (order, 'symbol');
        const isContract = ('tpslMode' in order);
        let marketType = undefined;
        if (market !== undefined) {
            marketType = market['type'];
        } else {
            marketType = isContract ? 'contract' : 'spot';
        }
        market = this.safeMarket (marketId, market, undefined, marketType);
        const symbol = market['symbol'];
        const timestamp = this.safeInteger2 (order, 'createdTime', 'createdAt');
        const id = this.safeString (order, 'orderId');
        const type = this.safeStringLower (order, 'orderType');
        const price = this.safeString (order, 'price');
        const amount = this.safeString (order, 'qty');
        const cost = this.safeString (order, 'cumExecValue');
        const filled = this.safeString (order, 'cumExecQty');
        const remaining = this.safeString (order, 'leavesQty');
        const lastTradeTimestamp = this.safeInteger2 (order, 'updatedTime', 'updatedAt');
        const rawStatus = this.safeString (order, 'orderStatus');
        const status = this.parseOrderStatus (rawStatus);
        const side = this.safeStringLower (order, 'side');
        let fee = undefined;
        const feeCostString = this.safeString (order, 'cumExecFee');
        if (feeCostString !== undefined) {
            let feeCurrencyCode = undefined;
            if (market['spot']) {
                if (Precise.stringGt (feeCostString, '0')) {
                    if (side === 'buy') {
                        feeCurrencyCode = market['base'];
                    } else {
                        feeCurrencyCode = market['quote'];
                    }
                } else {
                    if (side === 'buy') {
                        feeCurrencyCode = market['quote'];
                    } else {
                        feeCurrencyCode = market['base'];
                    }
                }
            } else {
                feeCurrencyCode = market['inverse'] ? market['base'] : market['settle'];
            }
            fee = {
                'cost': this.parseNumber (feeCostString),
                'currency': feeCurrencyCode,
            };
        }
        let clientOrderId = this.safeString (order, 'orderLinkId');
        if ((clientOrderId !== undefined) && (clientOrderId.length < 1)) {
            clientOrderId = undefined;
        }
        const avgPrice = this.omitZero (this.safeString (order, 'avgPrice'));
        const rawTimeInForce = this.safeString (order, 'timeInForce');
        const timeInForce = this.parseTimeInForce (rawTimeInForce);
        const stopPrice = this.omitZero (this.safeString (order, 'triggerPrice'));
        const reduceOnly = this.safeBool (order, 'reduceOnly');
        let takeProfitPrice = this.omitZero (this.safeString (order, 'takeProfit'));
        let stopLossPrice = this.omitZero (this.safeString (order, 'stopLoss'));
        const triggerDirection = this.safeString (order, 'triggerDirection');
        const isAscending = (triggerDirection === '1');
        const isStopOrderType2 = (stopPrice !== undefined) && reduceOnly;
        if ((stopLossPrice === undefined) && isStopOrderType2) {
            // check if order is stop order type 2 - stopLossPrice
            if (isAscending && (side === 'buy')) {
                // stopLoss order against short position
                stopLossPrice = stopPrice;
            }
            if (!isAscending && (side === 'sell')) {
                // stopLoss order against a long position
                stopLossPrice = stopPrice;
            }
        }
        if ((takeProfitPrice === undefined) && isStopOrderType2) {
            // check if order is stop order type 2 - takeProfitPrice
            if (isAscending && (side === 'sell')) {
                // takeprofit order against a long position
                takeProfitPrice = stopPrice;
            }
            if (!isAscending && (side === 'buy')) {
                // takeprofit order against a short position
                takeProfitPrice = stopPrice;
            }
        }
        return this.safeOrder ({
            'info': order,
            'id': id,
            'clientOrderId': clientOrderId,
            'timestamp': timestamp,
            'datetime': this.iso8601 (timestamp),
            'lastTradeTimestamp': lastTradeTimestamp,
            'lastUpdateTimestamp': lastTradeTimestamp,
            'symbol': symbol,
            'type': type,
            'timeInForce': timeInForce,
            'postOnly': undefined,
            'reduceOnly': this.safeBool (order, 'reduceOnly'),
            'side': side,
            'price': price,
            'stopPrice': stopPrice,
            'triggerPrice': stopPrice,
            'takeProfitPrice': takeProfitPrice,
            'stopLossPrice': stopLossPrice,
            'amount': amount,
            'cost': cost,
            'average': avgPrice,
            'filled': filled,
            'remaining': remaining,
            'status': status,
            'fee': fee,
            'trades': undefined,
        }, market);
    }

    async createMarketBuyOrderWithCost (symbol: string, cost: number, params = {}) {
        /**
         * @method
         * @name bybit#createMarketBuyOrderWithCost
         * @see https://bybit-exchange.github.io/docs/v5/order/create-order
         * @description create a market buy order by providing the symbol and cost
         * @param {string} symbol unified symbol of the market to create an order in
         * @param {float} cost how much you want to trade in units of the quote currency
         * @param {object} [params] extra parameters specific to the exchange API endpoint
         * @returns {object} an [order structure]{@link https://docs.ccxt.com/#/?id=order-structure}
         */
        await this.loadMarkets ();
        const market = this.market (symbol);
        if (!market['spot']) {
            throw new NotSupported (this.id + ' createMarketBuyOrderWithCost() supports spot orders only');
        }
        return await this.createOrder (symbol, 'market', 'buy', cost, 1, params);
    }

    async createMarketSellOrderWithCost (symbol: string, cost: number, params = {}) {
        /**
         * @method
         * @name bybit#createMarkeSellOrderWithCost
         * @see https://bybit-exchange.github.io/docs/v5/order/create-order
         * @description create a market sell order by providing the symbol and cost
         * @param {string} symbol unified symbol of the market to create an order in
         * @param {float} cost how much you want to trade in units of the quote currency
         * @param {object} [params] extra parameters specific to the exchange API endpoint
         * @returns {object} an [order structure]{@link https://docs.ccxt.com/#/?id=order-structure}
         */
        await this.loadMarkets ();
        const types = await this.isUnifiedEnabled ();
        const enableUnifiedAccount = types[1];
        if (!enableUnifiedAccount) {
            throw new NotSupported (this.id + ' createMarketSellOrderWithCost() supports UTA accounts only');
        }
        const market = this.market (symbol);
        if (!market['spot']) {
            throw new NotSupported (this.id + ' createMarketSellOrderWithCost() supports spot orders only');
        }
        return await this.createOrder (symbol, 'market', 'sell', cost, 1, params);
    }

    async createOrder (symbol: string, type: OrderType, side: OrderSide, amount: number, price: Num = undefined, params = {}) {
        /**
         * @method
         * @name bybit#createOrder
         * @description create a trade order
         * @see https://bybit-exchange.github.io/docs/v5/order/create-order
         * @see https://bybit-exchange.github.io/docs/v5/position/trading-stop
         * @param {string} symbol unified symbol of the market to create an order in
         * @param {string} type 'market' or 'limit'
         * @param {string} side 'buy' or 'sell'
         * @param {float} amount how much of currency you want to trade in units of base currency
         * @param {float} [price] the price at which the order is to be fulfilled, in units of the quote currency, ignored in market orders
         * @param {object} [params] extra parameters specific to the exchange API endpoint
         * @param {string} [params.timeInForce] "GTC", "IOC", "FOK"
         * @param {bool} [params.postOnly] true or false whether the order is post-only
         * @param {bool} [params.reduceOnly] true or false whether the order is reduce-only
         * @param {string} [params.positionIdx] *contracts only* 0 for one-way mode, 1 buy side of hedged mode, 2 sell side of hedged mode
         * @param {bool} [params.hedged] *contracts only* true for hedged mode, false for one way mode, default is false
         * @param {boolean} [params.isLeverage] *unified spot only* false then spot trading true then margin trading
         * @param {string} [params.tpslMode] *contract only* 'full' or 'partial'
         * @param {string} [params.mmp] *option only* market maker protection
         * @param {string} [params.triggerDirection] *contract only* the direction for trigger orders, 'above' or 'below'
         * @param {float} [params.triggerPrice] The price at which a trigger order is triggered at
         * @param {float} [params.stopLossPrice] The price at which a stop loss order is triggered at
         * @param {float} [params.takeProfitPrice] The price at which a take profit order is triggered at
         * @param {object} [params.takeProfit] *takeProfit object in params* containing the triggerPrice at which the attached take profit order will be triggered
         * @param {float} [params.takeProfit.triggerPrice] take profit trigger price
         * @param {object} [params.stopLoss] *stopLoss object in params* containing the triggerPrice at which the attached stop loss order will be triggered
         * @param {float} [params.stopLoss.triggerPrice] stop loss trigger price
         * @param {string} [params.trailingAmount] the quote amount to trail away from the current market price
         * @param {string} [params.trailingTriggerPrice] the price to trigger a trailing order, default uses the price argument
         * @returns {object} an [order structure]{@link https://docs.ccxt.com/#/?id=order-structure}
         */
        await this.loadMarkets ();
        const market = this.market (symbol);
        const parts = await this.isUnifiedEnabled ();
        const enableUnifiedAccount = parts[1];
        const trailingAmount = this.safeString2 (params, 'trailingAmount', 'trailingStop');
        const isTrailingAmountOrder = trailingAmount !== undefined;
        const orderRequest = this.createOrderRequest (symbol, type, side, amount, price, params, enableUnifiedAccount);
        const options = this.safeDict (this.options, 'createOrder', {});
        const defaultMethod = this.safeString (options, 'method', 'privatePostV5OrderCreate');
        let response = undefined;
        if (isTrailingAmountOrder || (defaultMethod === 'privatePostV5PositionTradingStop')) {
            response = await this.privatePostV5PositionTradingStop (orderRequest);
        } else {
            response = await this.privatePostV5OrderCreate (orderRequest); // already extended inside createOrderRequest
        }
        //
        //     {
        //         "retCode": 0,
        //         "retMsg": "OK",
        //         "result": {
        //             "orderId": "1321003749386327552",
        //             "orderLinkId": "spot-test-postonly"
        //         },
        //         "retExtInfo": {},
        //         "time": 1672211918471
        //     }
        //
        const order = this.safeDict (response, 'result', {});
        return this.parseOrder (order, market);
    }

    createOrderRequest (symbol: string, type: OrderType, side: OrderSide, amount: number, price: Num = undefined, params = {}, isUTA = true) {
        const market = this.market (symbol);
        symbol = market['symbol'];
        const lowerCaseType = type.toLowerCase ();
        if ((price === undefined) && (lowerCaseType === 'limit')) {
            throw new ArgumentsRequired (this.id + ' createOrder requires a price argument for limit orders');
        }
        let defaultMethod = undefined;
        [ defaultMethod, params ] = this.handleOptionAndParams (params, 'createOrder', 'method', 'privatePostV5OrderCreate');
        const request: Dict = {
            'symbol': market['id'],
            // 'side': this.capitalize (side),
            // 'orderType': this.capitalize (lowerCaseType), // limit or market
            // 'timeInForce': 'GTC', // IOC, FOK, PostOnly
            // 'takeProfit': 123.45, // take profit price, only take effect upon opening the position
            // 'stopLoss': 123.45, // stop loss price, only take effect upon opening the position
            // 'reduceOnly': false, // reduce only, required for linear orders
            // when creating a closing order, bybit recommends a True value for
            //  closeOnTrigger to avoid failing due to insufficient available margin
            // 'closeOnTrigger': false, required for linear orders
            // 'orderLinkId': 'string', // unique client order id, max 36 characters
            // 'triggerPrice': 123.46, // trigger price, required for conditional orders
            // 'triggerBy': 'MarkPrice', // IndexPrice, MarkPrice, LastPrice
            // 'tpTriggerby': 'MarkPrice', // IndexPrice, MarkPrice, LastPrice
            // 'slTriggerBy': 'MarkPrice', // IndexPrice, MarkPrice, LastPrice
            // 'mmp': false // market maker protection
            // 'positionIdx': 0, // Position mode. Unified account has one-way mode only (0)
            // 'triggerDirection': 1, // Conditional order param. Used to identify the expected direction of the conditional order. 1: triggered when market price rises to triggerPrice 2: triggered when market price falls to triggerPrice
            // Valid for spot only.
            // 'isLeverage': 0, // Whether to borrow. 0(default): false, 1: true
            // 'orderFilter': 'Order' // Order,tpslOrder. If not passed, Order by default
            // Valid for option only.
            // 'orderIv': '0', // Implied volatility; parameters are passed according to the real value; for example, for 10%, 0.1 is passed
        };
        const hedged = this.safeBool (params, 'hedged', false);
        const reduceOnly = this.safeBool (params, 'reduceOnly');
        let triggerPrice = this.safeValue2 (params, 'triggerPrice', 'stopPrice');
        const stopLossTriggerPrice = this.safeValue (params, 'stopLossPrice');
        const takeProfitTriggerPrice = this.safeValue (params, 'takeProfitPrice');
        const stopLoss = this.safeValue (params, 'stopLoss');
        const takeProfit = this.safeValue (params, 'takeProfit');
        const trailingTriggerPrice = this.safeString2 (params, 'trailingTriggerPrice', 'activePrice', this.numberToString (price));
        const trailingAmount = this.safeString2 (params, 'trailingAmount', 'trailingStop');
        const isTrailingAmountOrder = trailingAmount !== undefined;
        const isTriggerOrder = triggerPrice !== undefined;
        const isStopLossTriggerOrder = stopLossTriggerPrice !== undefined;
        const isTakeProfitTriggerOrder = takeProfitTriggerPrice !== undefined;
        const isStopLoss = stopLoss !== undefined;
        const isTakeProfit = takeProfit !== undefined;
        const isMarket = lowerCaseType === 'market';
        const isLimit = lowerCaseType === 'limit';
        const isBuy = side === 'buy';
        const isAlternativeEndpoint = defaultMethod === 'privatePostV5PositionTradingStop';
        const amountString = this.getAmount (symbol, amount);
        const priceString = (price !== undefined) ? this.getPrice (symbol, this.numberToString (price)) : undefined;
        if (isTrailingAmountOrder || isAlternativeEndpoint) {
            if (isStopLoss || isTakeProfit || isTriggerOrder || market['spot']) {
                throw new InvalidOrder (this.id + ' the API endpoint used only supports contract trailingAmount, stopLossPrice and takeProfitPrice orders');
            }
            if (isStopLossTriggerOrder || isTakeProfitTriggerOrder) {
                if (isStopLossTriggerOrder) {
                    request['stopLoss'] = this.getPrice (symbol, stopLossTriggerPrice);
                    if (isLimit) {
                        request['tpslMode'] = 'Partial';
                        request['slOrderType'] = 'Limit';
                        request['slLimitPrice'] = priceString;
                        request['slSize'] = amountString;
                    }
                } else if (isTakeProfitTriggerOrder) {
                    request['takeProfit'] = this.getPrice (symbol, takeProfitTriggerPrice);
                    if (isLimit) {
                        request['tpslMode'] = 'Partial';
                        request['tpOrderType'] = 'Limit';
                        request['tpLimitPrice'] = priceString;
                        request['tpSize'] = amountString;
                    }
                }
            }
        } else {
            request['side'] = this.capitalize (side);
            request['orderType'] = this.capitalize (lowerCaseType);
            const timeInForce = this.safeStringLower (params, 'timeInForce'); // this is same as exchange specific param
            let postOnly = undefined;
            [ postOnly, params ] = this.handlePostOnly (isMarket, timeInForce === 'postonly', params);
            if (postOnly) {
                request['timeInForce'] = 'PostOnly';
            } else if (timeInForce === 'gtc') {
                request['timeInForce'] = 'GTC';
            } else if (timeInForce === 'fok') {
                request['timeInForce'] = 'FOK';
            } else if (timeInForce === 'ioc') {
                request['timeInForce'] = 'IOC';
            }
            if (market['spot']) {
                // only works for spot market
                if (triggerPrice !== undefined) {
                    request['orderFilter'] = 'StopOrder';
                } else if (stopLossTriggerPrice !== undefined || takeProfitTriggerPrice !== undefined || isStopLoss || isTakeProfit) {
                    request['orderFilter'] = 'tpslOrder';
                }
            }
            const clientOrderId = this.safeString (params, 'clientOrderId');
            if (clientOrderId !== undefined) {
                request['orderLinkId'] = clientOrderId;
            } else if (market['option']) {
                // mandatory field for options
                request['orderLinkId'] = this.uuid16 ();
            }
            if (isLimit) {
                request['price'] = priceString;
            }
        }
        if (market['spot']) {
            request['category'] = 'spot';
        } else if (market['linear']) {
            request['category'] = 'linear';
        } else if (market['inverse']) {
            request['category'] = 'inverse';
        } else if (market['option']) {
            request['category'] = 'option';
        }
        const cost = this.safeString (params, 'cost');
        params = this.omit (params, 'cost');
        // if the cost is inferable, let's keep the old logic and ignore marketUnit, to minimize the impact of the changes
        const isMarketBuyAndCostInferable = (lowerCaseType === 'market') && (side === 'buy') && ((price !== undefined) || (cost !== undefined));
        if (market['spot'] && (type === 'market') && isUTA && !isMarketBuyAndCostInferable) {
            // UTA account can specify the cost of the order on both sides
            if ((cost !== undefined) || (price !== undefined)) {
                request['marketUnit'] = 'quoteCoin';
                let orderCost = undefined;
                if (cost !== undefined) {
                    orderCost = cost;
                } else {
                    const quoteAmount = Precise.stringMul (amountString, priceString);
                    orderCost = quoteAmount;
                }
                request['qty'] = this.getCost (symbol, orderCost);
            } else {
                request['marketUnit'] = 'baseCoin';
                request['qty'] = amountString;
            }
        } else if (market['spot'] && (type === 'market') && (side === 'buy')) {
            // classic accounts
            // for market buy it requires the amount of quote currency to spend
            let createMarketBuyOrderRequiresPrice = true;
            [ createMarketBuyOrderRequiresPrice, params ] = this.handleOptionAndParams (params, 'createOrder', 'createMarketBuyOrderRequiresPrice', true);
            if (createMarketBuyOrderRequiresPrice) {
                if ((price === undefined) && (cost === undefined)) {
                    throw new InvalidOrder (this.id + ' createOrder() requires the price argument for market buy orders to calculate the total cost to spend (amount * price), alternatively set the createMarketBuyOrderRequiresPrice option or param to false and pass the cost to spend in the amount argument');
                } else {
                    const quoteAmount = Precise.stringMul (amountString, priceString);
                    const costRequest = (cost !== undefined) ? cost : quoteAmount;
                    request['qty'] = this.getCost (symbol, costRequest);
                }
            } else {
                request['qty'] = this.getCost (symbol, this.numberToString (amount));
            }
        } else {
            if (!isTrailingAmountOrder && !isAlternativeEndpoint) {
                request['qty'] = amountString;
            }
        }
        if (isTrailingAmountOrder) {
            if (trailingTriggerPrice !== undefined) {
                request['activePrice'] = this.getPrice (symbol, trailingTriggerPrice);
            }
            request['trailingStop'] = trailingAmount;
        } else if (isTriggerOrder && !isAlternativeEndpoint) {
            const triggerDirection = this.safeString (params, 'triggerDirection');
            params = this.omit (params, [ 'triggerPrice', 'stopPrice', 'triggerDirection' ]);
            if (market['spot']) {
                if (triggerDirection !== undefined) {
                    throw new NotSupported (this.id + ' createOrder() : trigger order does not support triggerDirection for spot markets yet');
                }
            } else {
                if (triggerDirection === undefined) {
                    throw new ArgumentsRequired (this.id + ' stop/trigger orders require a triggerDirection parameter, either "above" or "below" to determine the direction of the trigger.');
                }
                const isAsending = ((triggerDirection === 'above') || (triggerDirection === '1'));
                request['triggerDirection'] = isAsending ? 1 : 2;
            }
            request['triggerPrice'] = this.getPrice (symbol, triggerPrice);
        } else if ((isStopLossTriggerOrder || isTakeProfitTriggerOrder) && !isAlternativeEndpoint) {
            if (isBuy) {
                request['triggerDirection'] = isStopLossTriggerOrder ? 1 : 2;
            } else {
                request['triggerDirection'] = isStopLossTriggerOrder ? 2 : 1;
            }
            triggerPrice = isStopLossTriggerOrder ? stopLossTriggerPrice : takeProfitTriggerPrice;
            request['triggerPrice'] = this.getPrice (symbol, triggerPrice);
            request['reduceOnly'] = true;
        }
        if ((isStopLoss || isTakeProfit) && !isAlternativeEndpoint) {
            if (isStopLoss) {
                const slTriggerPrice = this.safeValue2 (stopLoss, 'triggerPrice', 'stopPrice', stopLoss);
                request['stopLoss'] = this.getPrice (symbol, slTriggerPrice);
                const slLimitPrice = this.safeValue (stopLoss, 'price');
                if (slLimitPrice !== undefined) {
                    request['tpslMode'] = 'Partial';
                    request['slOrderType'] = 'Limit';
                    request['slLimitPrice'] = this.getPrice (symbol, slLimitPrice);
                }
            }
            if (isTakeProfit) {
                const tpTriggerPrice = this.safeValue2 (takeProfit, 'triggerPrice', 'stopPrice', takeProfit);
                request['takeProfit'] = this.getPrice (symbol, tpTriggerPrice);
                const tpLimitPrice = this.safeValue (takeProfit, 'price');
                if (tpLimitPrice !== undefined) {
                    request['tpslMode'] = 'Partial';
                    request['tpOrderType'] = 'Limit';
                    request['tpLimitPrice'] = this.getPrice (symbol, tpLimitPrice);
                }
            }
        }
        if (!market['spot'] && hedged) {
            if (reduceOnly) {
                params = this.omit (params, 'reduceOnly');
                side = (side === 'buy') ? 'sell' : 'buy';
            }
            request['positionIdx'] = (side === 'buy') ? 1 : 2;
        }
        params = this.omit (params, [ 'stopPrice', 'timeInForce', 'stopLossPrice', 'takeProfitPrice', 'postOnly', 'clientOrderId', 'triggerPrice', 'stopLoss', 'takeProfit', 'trailingAmount', 'trailingTriggerPrice', 'hedged' ]);
        return this.extend (request, params);
    }

    async createOrders (orders: OrderRequest[], params = {}) {
        /**
         * @method
         * @name bybit#createOrders
         * @description create a list of trade orders
         * @see https://bybit-exchange.github.io/docs/v5/order/batch-place
         * @param {Array} orders list of orders to create, each object should contain the parameters required by createOrder, namely symbol, type, side, amount, price and params
         * @returns {object} an [order structure]{@link https://docs.ccxt.com/#/?id=order-structure}
         */
        await this.loadMarkets ();
        const accounts = await this.isUnifiedEnabled ();
        const isUta = accounts[1];
        const ordersRequests = [];
        const orderSymbols = [];
        for (let i = 0; i < orders.length; i++) {
            const rawOrder = orders[i];
            const marketId = this.safeString (rawOrder, 'symbol');
            orderSymbols.push (marketId);
            const type = this.safeString (rawOrder, 'type');
            const side = this.safeString (rawOrder, 'side');
            const amount = this.safeValue (rawOrder, 'amount');
            const price = this.safeValue (rawOrder, 'price');
            const orderParams = this.safeValue (rawOrder, 'params', {});
            const orderRequest = this.createOrderRequest (marketId, type, side, amount, price, orderParams, isUta);
            ordersRequests.push (orderRequest);
        }
        const symbols = this.marketSymbols (orderSymbols, undefined, false, true, true);
        const market = this.market (symbols[0]);
        let category = undefined;
        [ category, params ] = this.getBybitType ('createOrders', market, params);
        if (category === 'inverse') {
            throw new NotSupported (this.id + ' createOrders does not allow inverse orders');
        }
        const request: Dict = {
            'category': category,
            'request': ordersRequests,
        };
        const response = await this.privatePostV5OrderCreateBatch (this.extend (request, params));
        const result = this.safeDict (response, 'result', {});
        const data = this.safeList (result, 'list', []);
        const retInfo = this.safeDict (response, 'retExtInfo', {});
        const codes = this.safeList (retInfo, 'list', []);
        // extend the error with the unsuccessful orders
        for (let i = 0; i < codes.length; i++) {
            const code = codes[i];
            const retCode = this.safeInteger (code, 'code');
            if (retCode !== 0) {
                data[i] = this.extend (data[i], code);
            }
        }
        //
        // {
        //     "retCode":0,
        //     "retMsg":"OK",
        //     "result":{
        //        "list":[
        //           {
        //              "category":"linear",
        //              "symbol":"LTCUSDT",
        //              "orderId":"",
        //              "orderLinkId":"",
        //              "createAt":""
        //           },
        //           {
        //              "category":"linear",
        //              "symbol":"LTCUSDT",
        //              "orderId":"3c9f65b6-01ad-4ac0-9741-df17e02a4223",
        //              "orderLinkId":"",
        //              "createAt":"1698075516029"
        //           }
        //        ]
        //     },
        //     "retExtInfo":{
        //        "list":[
        //           {
        //              "code":10001,
        //              "msg":"The number of contracts exceeds maximum limit allowed: too large"
        //           },
        //           {
        //              "code":0,
        //              "msg":"OK"
        //           }
        //        ]
        //     },
        //     "time":1698075516029
        // }
        //
        return this.parseOrders (data);
    }

<<<<<<< HEAD
    async createUsdcOrder (symbol: string, type: OrderType, side: OrderSide, amount: number, price: Num = undefined, params = {}) {
        await this.loadMarkets ();
        const market = this.market (symbol);
        if (type === 'market') {
            throw new NotSupported (this.id + ' createOrder does not allow market orders for ' + symbol + ' markets');
        }
        const lowerCaseType = type.toLowerCase ();
        if ((price === undefined) && (lowerCaseType === 'limit')) {
            throw new ArgumentsRequired (this.id + ' createOrder requires a price argument for limit orders');
        }
        const request: Dict = {
            'symbol': market['id'],
            'side': this.capitalize (side),
            'orderType': this.capitalize (lowerCaseType), // limit or market
            'timeInForce': 'GoodTillCancel', // ImmediateOrCancel, FillOrKill, PostOnly
            'orderQty': this.getAmount (symbol, amount),
            // 'takeProfit': 123.45, // take profit price, only take effect upon opening the position
            // 'stopLoss': 123.45, // stop loss price, only take effect upon opening the position
            // 'reduceOnly': false, // reduce only, required for linear orders
            // when creating a closing order, bybit recommends a True value for
            //  closeOnTrigger to avoid failing due to insufficient available margin
            // 'closeOnTrigger': false, required for linear orders
            // 'orderLinkId': 'string', // unique client order id, max 36 characters
            // 'triggerPrice': 123.45, // trigger price, required for conditional orders
            // 'trigger_by': 'MarkPrice', // IndexPrice, MarkPrice
            // 'tptriggerby': 'MarkPrice', // IndexPrice, MarkPrice
            // 'slTriggerBy': 'MarkPrice', // IndexPrice, MarkPrice
            // 'orderFilter': 'Order' or 'StopOrder'
            // 'mmp': false // market maker protection
        };
        const isMarket = lowerCaseType === 'market';
        const isLimit = lowerCaseType === 'limit';
        if (isLimit !== undefined) {
            request['orderPrice'] = this.getPrice (symbol, this.numberToString (price));
        }
        const exchangeSpecificParam = this.safeString (params, 'time_in_force');
        const timeInForce = this.safeStringLower (params, 'timeInForce');
        const postOnly = this.isPostOnly (isMarket, exchangeSpecificParam === 'PostOnly', params);
        if (postOnly) {
            request['time_in_force'] = 'PostOnly';
        } else if (timeInForce === 'gtc') {
            request['time_in_force'] = 'GoodTillCancel';
        } else if (timeInForce === 'fok') {
            request['time_in_force'] = 'FillOrKill';
        } else if (timeInForce === 'ioc') {
            request['time_in_force'] = 'ImmediateOrCancel';
        }
        if (market['swap']) {
            const triggerPrice = this.safeValue2 (params, 'stopPrice', 'triggerPrice');
            const stopLossTriggerPrice = this.safeValue (params, 'stopLossPrice', triggerPrice);
            const takeProfitTriggerPrice = this.safeValue (params, 'takeProfitPrice');
            const stopLoss = this.safeValue (params, 'stopLoss');
            const takeProfit = this.safeValue (params, 'takeProfit');
            const isStopLossTriggerOrder = stopLossTriggerPrice !== undefined;
            const isTakeProfitTriggerOrder = takeProfitTriggerPrice !== undefined;
            const isStopLoss = stopLoss !== undefined;
            const isTakeProfit = takeProfit !== undefined;
            const isStopOrder = isStopLossTriggerOrder || isTakeProfitTriggerOrder;
            if (isStopOrder) {
                request['orderFilter'] = 'StopOrder';
                request['trigger_by'] = 'LastPrice';
                const stopPx = isStopLossTriggerOrder ? stopLossTriggerPrice : takeProfitTriggerPrice;
                const preciseStopPrice = this.getPrice (symbol, stopPx);
                request['triggerPrice'] = preciseStopPrice;
                const delta = this.numberToString (market['precision']['price']);
                request['basePrice'] = isStopLossTriggerOrder ? Precise.stringSub (preciseStopPrice, delta) : Precise.stringAdd (preciseStopPrice, delta);
            } else if (isStopLoss || isTakeProfit) {
                if (isStopLoss) {
                    const slTriggerPrice = this.safeValue2 (stopLoss, 'triggerPrice', 'stopPrice', stopLoss);
                    request['stopLoss'] = this.getPrice (symbol, slTriggerPrice);
                }
                if (isTakeProfit) {
                    const tpTriggerPrice = this.safeValue2 (takeProfit, 'triggerPrice', 'stopPrice', takeProfit);
                    request['takeProfit'] = this.getPrice (symbol, tpTriggerPrice);
                }
            } else {
                request['orderFilter'] = 'Order';
            }
        }
        const clientOrderId = this.safeString (params, 'clientOrderId');
        if (clientOrderId !== undefined) {
            request['orderLinkId'] = clientOrderId;
        } else if (market['option']) {
            // mandatory field for options
            request['orderLinkId'] = this.uuid16 ();
        }
        params = this.omit (params, [ 'stopPrice', 'timeInForce', 'triggerPrice', 'stopLossPrice', 'takeProfitPrice', 'postOnly', 'clientOrderId' ]);
        let response = undefined;
        if (market['option']) {
            response = await this.privatePostOptionUsdcOpenapiPrivateV1PlaceOrder (this.extend (request, params));
        } else {
            response = await this.privatePostPerpetualUsdcOpenapiPrivateV1PlaceOrder (this.extend (request, params));
        }
        //
        //     {
        //         "retCode":0,
        //         "retMsg":"",
        //         "result":{
        //            "orderId":"34450a59-325e-4296-8af0-63c7c524ae33",
        //            "orderLinkId":"",
        //            "mmp":false,
        //            "symbol":"BTCPERP",
        //            "orderType":"Limit",
        //            "side":"Buy",
        //            "orderQty":"0.00100000",
        //            "orderPrice":"20000.00",
        //            "iv":"0",
        //            "timeInForce":"GoodTillCancel",
        //            "orderStatus":"Created",
        //            "createdAt":"1652261746007873",
        //            "basePrice":"0.00",
        //            "triggerPrice":"0.00",
        //            "takeProfit":"0.00",
        //            "stopLoss":"0.00",
        //            "slTriggerBy":"UNKNOWN",
        //            "tpTriggerBy":"UNKNOWN"
        //     }
        //
        const order = this.safeDict (response, 'result', {});
        return this.parseOrder (order, market);
    }

    async editUsdcOrder (id, symbol, type, side, amount = undefined, price = undefined, params = {}) {
        await this.loadMarkets ();
        const market = this.market (symbol);
        const request: Dict = {
            'symbol': market['id'],
            'orderId': id,
        };
        if (amount !== undefined) {
            request['orderQty'] = this.getAmount (symbol, amount);
        }
        if (price !== undefined) {
            request['orderPrice'] = this.getPrice (symbol, price);
        }
        let response = undefined;
        if (market['option']) {
            response = await this.privatePostOptionUsdcOpenapiPrivateV1ReplaceOrder (this.extend (request, params));
        } else {
            const isTrigger = this.safeBool2 (params, 'stop', 'trigger', false);
            const triggerPrice = this.safeValue2 (params, 'stopPrice', 'triggerPrice');
            const stopLossPrice = this.safeValue (params, 'stopLossPrice');
            const isStopLossOrder = stopLossPrice !== undefined;
            const takeProfitPrice = this.safeValue (params, 'takeProfitPrice');
            const isTakeProfitOrder = takeProfitPrice !== undefined;
            const isStopOrder = isStopLossOrder || isTakeProfitOrder || isTrigger;
            if (isStopOrder) {
                request['orderFilter'] = isTrigger ? 'StopOrder' : 'Order';
                if (triggerPrice !== undefined) {
                    request['triggerPrice'] = this.getPrice (symbol, triggerPrice);
                }
                if (stopLossPrice !== undefined) {
                    request['stopLoss'] = this.getPrice (symbol, stopLossPrice);
                }
                if (takeProfitPrice !== undefined) {
                    request['takeProfit'] = this.getPrice (symbol, takeProfitPrice);
                }
            }
            params = this.omit (params, [ 'stop', 'stopPrice', 'triggerPrice', 'stopLossPrice', 'takeProfitPrice' ]);
            response = await this.privatePostPerpetualUsdcOpenapiPrivateV1ReplaceOrder (this.extend (request, params));
        }
        //
        //    {
        //        "retCode": 0,
        //        "retMsg": "OK",
        //        "result": {
        //            "outRequestId": "",
        //            "symbol": "BTC-13MAY22-40000-C",
        //            "orderId": "8c65df91-91fc-461d-9b14-786379ef138c",
        //            "orderLinkId": "AAAAA41133"
        //        },
        //        "retExtMap": {}
        //   }
        //
        const result = this.safeDict (response, 'result', {});
        return this.parseOrder (result, market);
    }

=======
>>>>>>> f9ca0fe8
    editOrderRequest (id: string, symbol: string, type:OrderType, side: OrderSide, amount: Num = undefined, price: Num = undefined, params = {}) {
        const market = this.market (symbol);
        const request: Dict = {
            'symbol': market['id'],
            'orderId': id,
            // 'orderLinkId': 'string', // unique client order id, max 36 characters
            // 'takeProfit': 123.45, // take profit price, only take effect upon opening the position
            // 'stopLoss': 123.45, // stop loss price, only take effect upon opening the position
            // 'triggerPrice': 123.45, // trigger price, required for conditional orders
            // 'triggerBy': 'MarkPrice', // IndexPrice, MarkPrice, LastPrice
            // 'tpTriggerby': 'MarkPrice', // IndexPrice, MarkPrice, LastPrice
            // 'slTriggerBy': 'MarkPrice', // IndexPrice, MarkPrice, LastPrice
            // Valid for option only.
            // 'orderIv': '0', // Implied volatility; parameters are passed according to the real value; for example, for 10%, 0.1 is passed
        };
        if (market['spot']) {
            request['category'] = 'spot';
        } else if (market['linear']) {
            request['category'] = 'linear';
        } else if (market['inverse']) {
            request['category'] = 'inverse';
        } else if (market['option']) {
            request['category'] = 'option';
        }
        if (amount !== undefined) {
            request['qty'] = this.getAmount (symbol, amount);
        }
        if (price !== undefined) {
            request['price'] = this.getPrice (symbol, this.numberToString (price));
        }
        let triggerPrice = this.safeString2 (params, 'triggerPrice', 'stopPrice');
        const stopLossTriggerPrice = this.safeString (params, 'stopLossPrice');
        const takeProfitTriggerPrice = this.safeString (params, 'takeProfitPrice');
        const stopLoss = this.safeValue (params, 'stopLoss');
        const takeProfit = this.safeValue (params, 'takeProfit');
        const isStopLossTriggerOrder = stopLossTriggerPrice !== undefined;
        const isTakeProfitTriggerOrder = takeProfitTriggerPrice !== undefined;
        const isStopLoss = stopLoss !== undefined;
        const isTakeProfit = takeProfit !== undefined;
        if (isStopLossTriggerOrder || isTakeProfitTriggerOrder) {
            triggerPrice = isStopLossTriggerOrder ? stopLossTriggerPrice : takeProfitTriggerPrice;
        }
        if (triggerPrice !== undefined) {
            const triggerPriceRequest = (triggerPrice === '0') ? triggerPrice : this.getPrice (symbol, triggerPrice);
            request['triggerPrice'] = triggerPriceRequest;
            const triggerBy = this.safeString (params, 'triggerBy', 'LastPrice');
            request['triggerBy'] = triggerBy;
        }
        if (isStopLoss || isTakeProfit) {
            if (isStopLoss) {
                const slTriggerPrice = this.safeString2 (stopLoss, 'triggerPrice', 'stopPrice', stopLoss);
                const stopLossRequest = (slTriggerPrice === '0') ? slTriggerPrice : this.getPrice (symbol, slTriggerPrice);
                request['stopLoss'] = stopLossRequest;
                const slTriggerBy = this.safeString (params, 'slTriggerBy', 'LastPrice');
                request['slTriggerBy'] = slTriggerBy;
            }
            if (isTakeProfit) {
                const tpTriggerPrice = this.safeString2 (takeProfit, 'triggerPrice', 'stopPrice', takeProfit);
                const takeProfitRequest = (tpTriggerPrice === '0') ? tpTriggerPrice : this.getPrice (symbol, tpTriggerPrice);
                request['takeProfit'] = takeProfitRequest;
                const tpTriggerBy = this.safeString (params, 'tpTriggerBy', 'LastPrice');
                request['tpTriggerBy'] = tpTriggerBy;
            }
        }
        const clientOrderId = this.safeString (params, 'clientOrderId');
        if (clientOrderId !== undefined) {
            request['orderLinkId'] = clientOrderId;
        }
        params = this.omit (params, [ 'stopPrice', 'stopLossPrice', 'takeProfitPrice', 'triggerPrice', 'clientOrderId', 'stopLoss', 'takeProfit' ]);
        return request;
    }

    async editOrder (id: string, symbol: string, type:OrderType, side: OrderSide, amount: Num = undefined, price: Num = undefined, params = {}) {
        /**
         * @method
         * @name bybit#editOrder
         * @description edit a trade order
         * @see https://bybit-exchange.github.io/docs/v5/order/amend-order
         * @see https://bybit-exchange.github.io/docs/derivatives/unified/replace-order
         * @see https://bybit-exchange.github.io/docs/api-explorer/derivatives/trade/contract/replace-order
         * @param {string} id cancel order id
         * @param {string} symbol unified symbol of the market to create an order in
         * @param {string} type 'market' or 'limit'
         * @param {string} side 'buy' or 'sell'
         * @param {float} amount how much of currency you want to trade in units of base currency
         * @param {float} price the price at which the order is to be fulfilled, in units of the quote currency, ignored in market orders
         * @param {object} [params] extra parameters specific to the exchange API endpoint
         * @param {float} [params.triggerPrice] The price that a trigger order is triggered at
         * @param {float} [params.stopLossPrice] The price that a stop loss order is triggered at
         * @param {float} [params.takeProfitPrice] The price that a take profit order is triggered at
         * @param {object} [params.takeProfit] *takeProfit object in params* containing the triggerPrice that the attached take profit order will be triggered
         * @param {float} [params.takeProfit.triggerPrice] take profit trigger price
         * @param {object} [params.stopLoss] *stopLoss object in params* containing the triggerPrice that the attached stop loss order will be triggered
         * @param {float} [params.stopLoss.triggerPrice] stop loss trigger price
         * @param {string} [params.triggerBy] 'IndexPrice', 'MarkPrice' or 'LastPrice', default is 'LastPrice', required if no initial value for triggerPrice
         * @param {string} [params.slTriggerBy] 'IndexPrice', 'MarkPrice' or 'LastPrice', default is 'LastPrice', required if no initial value for stopLoss
         * @param {string} [params.tpTriggerby] 'IndexPrice', 'MarkPrice' or 'LastPrice', default is 'LastPrice', required if no initial value for takeProfit
         * @returns {object} an [order structure]{@link https://docs.ccxt.com/#/?id=order-structure}
         */
        await this.loadMarkets ();
        if (symbol === undefined) {
            throw new ArgumentsRequired (this.id + ' editOrder() requires a symbol argument');
        }
        const request = this.editOrderRequest (id, symbol, type, side, amount, price, params);
        const response = await this.privatePostV5OrderAmend (this.extend (request, params));
        //
        //     {
        //         "retCode": 0,
        //         "retMsg": "OK",
        //         "result": {
        //             "orderId": "c6f055d9-7f21-4079-913d-e6523a9cfffa",
        //             "orderLinkId": "linear-004"
        //         },
        //         "retExtInfo": {},
        //         "time": 1672217093461
        //     }
        //
        const result = this.safeDict (response, 'result', {});
        return this.safeOrder ({
            'info': response,
            'id': this.safeString (result, 'orderId'),
        });
    }

<<<<<<< HEAD
    async cancelUsdcOrder (id, symbol: Str = undefined, params = {}) {
        if (symbol === undefined) {
            throw new ArgumentsRequired (this.id + ' cancelUsdcOrder() requires a symbol argument');
        }
        await this.loadMarkets ();
        const market = this.market (symbol);
        const request: Dict = {
            'symbol': market['id'],
            // 'orderLinkId': 'string', // one of order_id, stop_order_id or order_link_id is required
            // 'orderId': id,
        };
        const isTrigger = this.safeBool2 (params, 'stop', 'trigger', false);
        params = this.omit (params, [ 'stop', 'trigger' ]);
        if (id !== undefined) { // The user can also use argument params["order_link_id"]
            request['orderId'] = id;
        }
        let response = undefined;
        if (market['option']) {
            response = await this.privatePostOptionUsdcOpenapiPrivateV1CancelOrder (this.extend (request, params));
        } else {
            request['orderFilter'] = isTrigger ? 'StopOrder' : 'Order';
            response = await this.privatePostPerpetualUsdcOpenapiPrivateV1CancelOrder (this.extend (request, params));
        }
        //
        //     {
        //         "retCode": 0,
        //         "retMsg": "OK",
        //         "result": {
        //             "outRequestId": "",
        //             "symbol": "BTC-13MAY22-40000-C",
        //             "orderId": "8c65df91-91fc-461d-9b14-786379ef138c",
        //             "orderLinkId": ""
        //         },
        //         "retExtMap": {}
        //     }
        //
        const result = this.safeDict (response, 'result', {});
        return this.parseOrder (result, market);
    }

=======
>>>>>>> f9ca0fe8
    cancelOrderRequest (id: string, symbol: Str = undefined, params = {}) {
        const market = this.market (symbol);
        const request: Dict = {
            'symbol': market['id'],
            // 'orderLinkId': 'string',
            // 'orderId': id,
            // conditional orders
            // 'orderFilter': '', // Valid for spot only. Order,tpslOrder. If not passed, Order by default
        };
        if (market['spot']) {
            // only works for spot market
            const isTrigger = this.safeBool2 (params, 'stop', 'trigger', false);
            params = this.omit (params, [ 'stop', 'trigger' ]);
            request['orderFilter'] = isTrigger ? 'StopOrder' : 'Order';
        }
        if (id !== undefined) { // The user can also use argument params["orderLinkId"]
            request['orderId'] = id;
        }
        if (market['spot']) {
            request['category'] = 'spot';
        } else if (market['linear']) {
            request['category'] = 'linear';
        } else if (market['inverse']) {
            request['category'] = 'inverse';
        } else if (market['option']) {
            request['category'] = 'option';
        }
        return this.extend (request, params);
    }

    async cancelOrder (id: string, symbol: Str = undefined, params = {}) {
        /**
         * @method
         * @name bybit#cancelOrder
         * @description cancels an open order
         * @see https://bybit-exchange.github.io/docs/v5/order/cancel-order
         * @param {string} id order id
         * @param {string} symbol unified symbol of the market the order was made in
         * @param {object} [params] extra parameters specific to the exchange API endpoint
         * @param {boolean} [params.trigger] *spot only* whether the order is a trigger order
         * @param {boolean} [params.stop] alias for trigger
         * @param {string} [params.orderFilter] *spot only* 'Order' or 'StopOrder' or 'tpslOrder'
         * @returns {object} An [order structure]{@link https://docs.ccxt.com/#/?id=order-structure}
         */
        if (symbol === undefined) {
            throw new ArgumentsRequired (this.id + ' cancelOrder() requires a symbol argument');
        }
        await this.loadMarkets ();
        const market = this.market (symbol);
        const requestExtended = this.cancelOrderRequest (id, symbol, params);
        const response = await this.privatePostV5OrderCancel (requestExtended);
        //
        //     {
        //         "retCode": 0,
        //         "retMsg": "OK",
        //         "result": {
        //             "orderId": "c6f055d9-7f21-4079-913d-e6523a9cfffa",
        //             "orderLinkId": "linear-004"
        //         },
        //         "retExtInfo": {},
        //         "time": 1672217377164
        //     }
        //
        const result = this.safeDict (response, 'result', {});
        return this.parseOrder (result, market);
    }

    async cancelOrders (ids, symbol: Str = undefined, params = {}) {
        /**
         * @method
         * @name bybit#cancelOrders
         * @description cancel multiple orders
         * @see https://bybit-exchange.github.io/docs/v5/order/batch-cancel
         * @param {string[]} ids order ids
         * @param {string} symbol unified symbol of the market the order was made in
         * @param {object} [params] extra parameters specific to the exchange API endpoint
         * @param {string[]} [params.clientOrderIds] client order ids
         * @returns {object} an list of [order structures]{@link https://docs.ccxt.com/#/?id=order-structure}
         */
        if (symbol === undefined) {
            throw new ArgumentsRequired (this.id + ' cancelOrders() requires a symbol argument');
        }
        await this.loadMarkets ();
        const market = this.market (symbol);
        const types = await this.isUnifiedEnabled ();
        const enableUnifiedAccount = types[1];
        if (!enableUnifiedAccount) {
            throw new NotSupported (this.id + ' cancelOrders() supports UTA accounts only');
        }
        let category = undefined;
        [ category, params ] = this.getBybitType ('cancelOrders', market, params);
        if (category === 'inverse') {
            throw new NotSupported (this.id + ' cancelOrders does not allow inverse orders');
        }
        const ordersRequests = [];
        const clientOrderIds = this.safeList2 (params, 'clientOrderIds', 'clientOids', []);
        params = this.omit (params, [ 'clientOrderIds', 'clientOids' ]);
        for (let i = 0; i < clientOrderIds.length; i++) {
            ordersRequests.push ({
                'symbol': market['id'],
                'orderLinkId': this.safeString (clientOrderIds, i),
            });
        }
        for (let i = 0; i < ids.length; i++) {
            ordersRequests.push ({
                'symbol': market['id'],
                'orderId': this.safeString (ids, i),
            });
        }
        const request: Dict = {
            'category': category,
            'request': ordersRequests,
        };
        const response = await this.privatePostV5OrderCancelBatch (this.extend (request, params));
        //
        //     {
        //         "retCode": "0",
        //         "retMsg": "OK",
        //         "result": {
        //             "list": [
        //                 {
        //                     "category": "spot",
        //                     "symbol": "BTCUSDT",
        //                     "orderId": "1636282505818800896",
        //                     "orderLinkId": "1636282505818800897"
        //                 },
        //                 {
        //                     "category": "spot",
        //                     "symbol": "BTCUSDT",
        //                     "orderId": "1636282505818800898",
        //                     "orderLinkId": "1636282505818800899"
        //                 }
        //             ]
        //         },
        //         "retExtInfo": {
        //             "list": [
        //                 {
        //                     "code": "0",
        //                     "msg": "OK"
        //                 },
        //                 {
        //                     "code": "0",
        //                     "msg": "OK"
        //                 }
        //             ]
        //         },
        //         "time": "1709796158501"
        //     }
        //
        const result = this.safeDict (response, 'result', {});
        const row = this.safeList (result, 'list', []);
        return this.parseOrders (row, market);
    }

    async cancelAllOrdersAfter (timeout: Int, params = {}) {
        /**
         * @method
         * @name bybit#cancelAllOrdersAfter
         * @description dead man's switch, cancel all orders after the given timeout
         * @see https://bybit-exchange.github.io/docs/v5/order/dcp
         * @param {number} timeout time in milliseconds
         * @param {object} [params] extra parameters specific to the exchange API endpoint
         * @param {string} [params.product] OPTIONS, DERIVATIVES, SPOT, default is 'DERIVATIVES'
         * @returns {object} the api result
         */
        await this.loadMarkets ();
        const request: Dict = {
            'timeWindow': this.parseToInt (timeout / 1000),
        };
        let type: Str = undefined;
        [ type, params ] = this.handleMarketTypeAndParams ('cancelAllOrdersAfter', undefined, params, 'swap');
        const productMap = {
            'spot': 'SPOT',
            'swap': 'DERIVATIVES',
            'option': 'OPTIONS',
        };
        const product = this.safeString (productMap, type, type);
        request['product'] = product;
        const response = await this.privatePostV5OrderDisconnectedCancelAll (this.extend (request, params));
        //
        // {
        //     "retCode": 0,
        //     "retMsg": "success"
        // }
        //
        return response;
    }

    async cancelOrdersForSymbols (orders: CancellationRequest[], params = {}) {
        /**
         * @method
         * @name bybit#cancelOrdersForSymbols
         * @description cancel multiple orders for multiple symbols
         * @see https://bybit-exchange.github.io/docs/v5/order/batch-cancel
         * @param {CancellationRequest[]} orders list of order ids with symbol, example [{"id": "a", "symbol": "BTC/USDT"}, {"id": "b", "symbol": "ETH/USDT"}]
         * @param {object} [params] extra parameters specific to the exchange API endpoint
         * @returns {object} an list of [order structures]{@link https://docs.ccxt.com/#/?id=order-structure}
         */
        await this.loadMarkets ();
        const types = await this.isUnifiedEnabled ();
        const enableUnifiedAccount = types[1];
        if (!enableUnifiedAccount) {
            throw new NotSupported (this.id + ' cancelOrdersForSymbols() supports UTA accounts only');
        }
        const ordersRequests = [];
        let category = undefined;
        for (let i = 0; i < orders.length; i++) {
            const order = orders[i];
            const symbol = this.safeString (order, 'symbol');
            const market = this.market (symbol);
            let currentCategory = undefined;
            [ currentCategory, params ] = this.getBybitType ('cancelOrders', market, params);
            if (currentCategory === 'inverse') {
                throw new NotSupported (this.id + ' cancelOrdersForSymbols does not allow inverse orders');
            }
            if ((category !== undefined) && (category !== currentCategory)) {
                throw new ExchangeError (this.id + ' cancelOrdersForSymbols requires all orders to be of the same category (linear, spot or option))');
            }
            category = currentCategory;
            const id = this.safeString (order, 'id');
            const clientOrderId = this.safeString (order, 'clientOrderId');
            let idKey = 'orderId';
            if (clientOrderId !== undefined) {
                idKey = 'orderLinkId';
            }
            const orderItem: Dict = {
                'symbol': market['id'],
            };
            orderItem[idKey] = (idKey === 'orderId') ? id : clientOrderId;
            ordersRequests.push (orderItem);
        }
        const request: Dict = {
            'category': category,
            'request': ordersRequests,
        };
        const response = await this.privatePostV5OrderCancelBatch (this.extend (request, params));
        //
        //     {
        //         "retCode": "0",
        //         "retMsg": "OK",
        //         "result": {
        //             "list": [
        //                 {
        //                     "category": "spot",
        //                     "symbol": "BTCUSDT",
        //                     "orderId": "1636282505818800896",
        //                     "orderLinkId": "1636282505818800897"
        //                 },
        //                 {
        //                     "category": "spot",
        //                     "symbol": "BTCUSDT",
        //                     "orderId": "1636282505818800898",
        //                     "orderLinkId": "1636282505818800899"
        //                 }
        //             ]
        //         },
        //         "retExtInfo": {
        //             "list": [
        //                 {
        //                     "code": "0",
        //                     "msg": "OK"
        //                 },
        //                 {
        //                     "code": "0",
        //                     "msg": "OK"
        //                 }
        //             ]
        //         },
        //         "time": "1709796158501"
        //     }
        //
        const result = this.safeDict (response, 'result', {});
        const row = this.safeList (result, 'list', []);
        return this.parseOrders (row, undefined);
    }

<<<<<<< HEAD
    async cancelAllUsdcOrders (symbol: Str = undefined, params = {}) {
        if (symbol === undefined) {
            throw new ArgumentsRequired (this.id + ' cancelAllUsdcOrders() requires a symbol argument');
        }
        await this.loadMarkets ();
        const market = this.market (symbol);
        const request: Dict = {
            'symbol': market['id'],
        };
        let response = undefined;
        if (market['option']) {
            response = await this.privatePostOptionUsdcOpenapiPrivateV1CancelAll (this.extend (request, params));
        } else {
            const isTrigger = this.safeBool2 (params, 'stop', 'trigger', false);
            if (isTrigger) {
                request['orderFilter'] = 'StopOrder';
            } else {
                request['orderFilter'] = 'Order';
            }
            params = this.omit (params, [ 'stop', 'trigger' ]);
            response = await this.privatePostPerpetualUsdcOpenapiPrivateV1CancelAll (this.extend (request, params));
        }
        //
        //     {
        //         "retCode": 0,
        //         "retMsg": "OK",
        //         "retExtMap": {},
        //         "result": [
        //             {
        //                 "outRequestId": "cancelAll-290119-1652176443114-0",
        //                 "symbol": "BTC-13MAY22-40000-C",
        //                 "orderId": "fa6cd740-56ed-477d-9385-90ccbfee49ca",
        //                 "orderLinkId": "",
        //                 "errorCode": 0,
        //                 "errorDesc": ""
        //             }
        //         ]
        //     }
        //
        const result = this.safeValue (response, 'result', []);
        if (!Array.isArray (result)) {
            return response;
        }
        return this.parseOrders (result, market);
    }

=======
>>>>>>> f9ca0fe8
    async cancelAllOrders (symbol: Str = undefined, params = {}) {
        /**
         * @method
         * @name bybit#cancelAllOrders
         * @description cancel all open orders
         * @see https://bybit-exchange.github.io/docs/v5/order/cancel-all
         * @param {string} symbol unified market symbol, only orders in the market of this symbol are cancelled when symbol is not undefined
         * @param {object} [params] extra parameters specific to the exchange API endpoint
         * @param {boolean} [params.trigger] true if trigger order
         * @param {boolean} [params.stop] alias for trigger
         * @param {string} [params.type] market type, ['swap', 'option', 'spot']
         * @param {string} [params.subType] market subType, ['linear', 'inverse']
         * @param {string} [params.baseCoin] Base coin. Supports linear, inverse & option
         * @param {string} [params.settleCoin] Settle coin. Supports linear, inverse & option
         * @returns {object[]} a list of [order structures]{@link https://docs.ccxt.com/#/?id=order-structure}
         */
        await this.loadMarkets ();
        const [ enableUnifiedMargin, enableUnifiedAccount ] = await this.isUnifiedEnabled ();
        const isUnifiedAccount = (enableUnifiedMargin || enableUnifiedAccount);
        let market = undefined;
        const request: Dict = {};
        if (symbol !== undefined) {
            market = this.market (symbol);
            request['symbol'] = market['id'];
        }
        let type = undefined;
        [ type, params ] = this.getBybitType ('cancelAllOrders', market, params);
        request['category'] = type;
        if ((type === 'option') && !isUnifiedAccount) {
            throw new NotSupported (this.id + ' cancelAllOrders() Normal Account not support ' + type + ' market');
        }
        if ((type === 'linear') || (type === 'inverse')) {
            const baseCoin = this.safeString (params, 'baseCoin');
            if (symbol === undefined && baseCoin === undefined) {
                const defaultSettle = this.safeString (this.options, 'defaultSettle', 'USDT');
                request['settleCoin'] = this.safeString (params, 'settleCoin', defaultSettle);
            }
        }
        const isTrigger = this.safeBool2 (params, 'stop', 'trigger', false);
        params = this.omit (params, [ 'stop', 'trigger' ]);
        if (isTrigger) {
            request['orderFilter'] = 'StopOrder';
        }
        const response = await this.privatePostV5OrderCancelAll (this.extend (request, params));
        //
        // linear / inverse / option
        //     {
        //         "retCode": 0,
        //         "retMsg": "OK",
        //         "result": {
        //             "list": [
        //                 {
        //                     "orderId": "f6a73e1f-39b5-4dee-af21-1460b2e3b27c",
        //                     "orderLinkId": "a001"
        //                 }
        //             ]
        //         },
        //         "retExtInfo": {},
        //         "time": 1672219780463
        //     }
        //
        // spot
        //     {
        //         "retCode": 0,
        //         "retMsg": "OK",
        //         "result": {
        //             "success": "1"
        //         },
        //         "retExtInfo": {},
        //         "time": 1676962409398
        //     }
        //
        const result = this.safeDict (response, 'result', {});
        const orders = this.safeList (result, 'list');
        if (!Array.isArray (orders)) {
            return response;
        }
        return this.parseOrders (orders, market);
    }

<<<<<<< HEAD
    async fetchUsdcOrders (symbol: Str = undefined, since: Int = undefined, limit: Int = undefined, params = {}) {
        await this.loadMarkets ();
        let market = undefined;
        const request: Dict = {
            // 'category': '', // Type. PERPETUAL, OPTION
            // 'symbol': '', // Contract name
            // 'baseCoin': '', // Base currency
            // 'orderId': '', // Order ID
            // 'orderLinkId': '', // Custom ID used for cross-platform strategy remarks; a max. of 32 characters
            // 'orderStatus': '', // Order status
            // 'orderFilter': '', // refer to Order Filter
            // 'direction': '', // prev: prev page, next: next page.
            // 'limit': 0, // Limit for data size per page, max size is 50. Default as showing 20 pieces of data per page
            // 'cursor': '', // API pass-through
        };
        if (symbol !== undefined) {
            market = this.market (symbol);
            request['symbol'] = market['id'];
        }
        let type = undefined;
        [ type, params ] = this.handleMarketTypeAndParams ('fetchOrders', market, params);
        if (type === 'swap') {
            request['category'] = 'PERPETUAL';
        } else {
            request['category'] = 'OPTION';
        }
        const isTrigger = this.safeBool2 (params, 'stop', 'trigger', false);
        params = this.omit (params, [ 'stop', 'trigger' ]);
        if (isTrigger) {
            request['orderFilter'] = 'StopOrder';
        }
        if (limit !== undefined) {
            request['limit'] = limit;
        }
        const response = await this.privatePostOptionUsdcOpenapiPrivateV1QueryOrderHistory (this.extend (request, params));
        //
        //     {
        //         "result": {
        //         "cursor": "640034d1-97ec-4382-9983-694898c03ba3%3A1640854950675%2C640034d1-97ec-4382-9983-694898c03ba3%3A1640854950675",
        //             "resultTotalSize": 1,
        //             "dataList": [
        //             {
        //                 "symbol": "ETHPERP",
        //                 "orderType": "Limit",
        //                 "orderLinkId": "",
        //                 "orderId": "c04ad17d-ca85-45d1-859e-561e7236f6db",
        //                 "cancelType": "UNKNOWN",
        //                 "stopOrderType": "UNKNOWN",
        //                 "orderStatus": "Filled",
        //                 "updateTimeStamp": "1666178097006",
        //                 "takeProfit": "0.0000",
        //                 "cumExecValue": "12.9825",
        //                 "createdAt": "1666178096996",
        //                 "blockTradeId": "",
        //                 "orderPnl": "",
        //                 "price": "1300.0",
        //                 "tpTriggerBy": "UNKNOWN",
        //                 "timeInForce": "GoodTillCancel",
        //                 "updatedAt": "1666178097006",
        //                 "basePrice": "",
        //                 "realisedPnl": "0.0000",
        //                 "side": "Buy",
        //                 "triggerPrice": "0.0",
        //                 "cumExecFee": "0.0078",
        //                 "leavesQty": "0.000",
        //                 "cashFlow": "",
        //                 "slTriggerBy": "UNKNOWN",
        //                 "iv": "",
        //                 "closeOnTrigger": "UNKNOWN",
        //                 "cumExecQty": "0.010",
        //                 "reduceOnly": 0,
        //                 "qty": "0.010",
        //                 "stopLoss": "0.0000",
        //                 "triggerBy": "UNKNOWN",
        //                 "orderIM": ""
        //             }
        //         ]
        //         },
        //         "retCode": 0,
        //         "retMsg": "Success."
        //     }
        //
        const result = this.safeDict (response, 'result', {});
        const data = this.safeList (result, 'dataList', []);
        return this.parseOrders (data, market, since, limit);
    }

=======
>>>>>>> f9ca0fe8
    async fetchOrderClassic (id: string, symbol: Str = undefined, params = {}) {
        /**
         * @method
         * @name bybit#fetchOrderClassic
         * @description fetches information on an order made by the user *classic accounts only*
         * @see https://bybit-exchange.github.io/docs/v5/order/order-list
         * @param {string} id the order id
         * @param {string} symbol unified symbol of the market the order was made in
         * @param {object} [params] extra parameters specific to the exchange API endpoint
         * @returns {object} An [order structure]{@link https://docs.ccxt.com/#/?id=order-structure}
         */
        if (symbol === undefined) {
            throw new ArgumentsRequired (this.id + ' fetchOrder() requires a symbol argument');
        }
        await this.loadMarkets ();
        const market = this.market (symbol);
        if (market['spot']) {
            throw new NotSupported (this.id + ' fetchOrder() is not supported for spot markets');
        }
        const request: Dict = {
            'orderId': id,
        };
        const result = await this.fetchOrders (symbol, undefined, undefined, this.extend (request, params));
        const length = result.length;
        if (length === 0) {
            const isTrigger = this.safeBoolN (params, [ 'trigger', 'stop' ], false);
            const extra = isTrigger ? '' : ' If you are trying to fetch SL/TP conditional order, you might try setting params["trigger"] = true';
            throw new OrderNotFound ('Order ' + id.toString () + ' was not found.' + extra);
        }
        if (length > 1) {
            throw new InvalidOrder (this.id + ' returned more than one order');
        }
        return this.safeValue (result, 0) as Order;
    }

    async fetchOrder (id: string, symbol: Str = undefined, params = {}): Promise<Order> {
        /**
         * @method
         * @name bybit#fetchOrderClassic
         * @description  *classic accounts only/ spot not supported*  fetches information on an order made by the user *classic accounts only*
         * @see https://bybit-exchange.github.io/docs/v5/order/order-list
         * @param {string} id the order id
         * @param {string} symbol unified symbol of the market the order was made in
         * @param {object} [params] extra parameters specific to the exchange API endpoint
         * @param {object} [params.acknowledged] to suppress the warning, set to true
         * @returns {object} An [order structure]{@link https://docs.ccxt.com/#/?id=order-structure}
         */
        await this.loadMarkets ();
        const [ enableUnifiedMargin, enableUnifiedAccount ] = await this.isUnifiedEnabled ();
        const isUnifiedAccount = (enableUnifiedMargin || enableUnifiedAccount);
        if (!isUnifiedAccount) {
            return await this.fetchOrderClassic (id, symbol, params);
        }
        let acknowledge = false;
        [ acknowledge, params ] = this.handleOptionAndParams (params, 'fetchOrder', 'acknowledged');
        if (!acknowledge) {
            throw new ArgumentsRequired (this.id + ' fetchOrder() can only access an order if it is in last 500 orders (of any status) for your account. Set params["acknowledged"] = true to hide this warning. Alternatively, we suggest to use fetchOpenOrder or fetchClosedOrder');
        }
        const market = this.market (symbol);
        let marketType = undefined;
        [ marketType, params ] = this.getBybitType ('fetchOrder', market, params);
        const request: Dict = {
            'symbol': market['id'],
            'orderId': id,
            'category': marketType,
        };
        let isTrigger = undefined;
        [ isTrigger, params ] = this.handleParamBool2 (params, 'trigger', 'stop', false);
        if (isTrigger) {
            request['orderFilter'] = 'StopOrder';
        }
        const response = await this.privateGetV5OrderRealtime (this.extend (request, params));
        //
        //     {
        //         "retCode": 0,
        //         "retMsg": "OK",
        //         "result": {
        //             "nextPageCursor": "1321052653536515584%3A1672217748287%2C1321052653536515584%3A1672217748287",
        //             "category": "spot",
        //             "list": [
        //                 {
        //                     "symbol": "ETHUSDT",
        //                     "orderType": "Limit",
        //                     "orderLinkId": "1672217748277652",
        //                     "orderId": "1321052653536515584",
        //                     "cancelType": "UNKNOWN",
        //                     "avgPrice": "",
        //                     "stopOrderType": "tpslOrder",
        //                     "lastPriceOnCreated": "",
        //                     "orderStatus": "Cancelled",
        //                     "takeProfit": "",
        //                     "cumExecValue": "0",
        //                     "triggerDirection": 0,
        //                     "isLeverage": "0",
        //                     "rejectReason": "",
        //                     "price": "1000",
        //                     "orderIv": "",
        //                     "createdTime": "1672217748287",
        //                     "tpTriggerBy": "",
        //                     "positionIdx": 0,
        //                     "timeInForce": "GTC",
        //                     "leavesValue": "500",
        //                     "updatedTime": "1672217748287",
        //                     "side": "Buy",
        //                     "triggerPrice": "1500",
        //                     "cumExecFee": "0",
        //                     "leavesQty": "0",
        //                     "slTriggerBy": "",
        //                     "closeOnTrigger": false,
        //                     "cumExecQty": "0",
        //                     "reduceOnly": false,
        //                     "qty": "0.5",
        //                     "stopLoss": "",
        //                     "triggerBy": "1192.5"
        //                 }
        //             ]
        //         },
        //         "retExtInfo": {},
        //         "time": 1672219526294
        //     }
        //
        const result = this.safeDict (response, 'result', {});
        const innerList = this.safeList (result, 'list', []);
        if (innerList.length === 0) {
            const extra = isTrigger ? '' : ' If you are trying to fetch SL/TP conditional order, you might try setting params["trigger"] = true';
            throw new OrderNotFound ('Order ' + id.toString () + ' was not found.' + extra);
        }
        const order = this.safeDict (innerList, 0, {});
        return this.parseOrder (order, market);
    }

    async fetchOrders (symbol: Str = undefined, since: Int = undefined, limit: Int = undefined, params = {}): Promise<Order[]> {
        const res = await this.isUnifiedEnabled ();
        /**
         * @method
         * @name bybit#fetchOrders
         * @description *classic accounts only/ spot not supported* fetches information on multiple orders made by the user *classic accounts only/ spot not supported*
         * @see https://bybit-exchange.github.io/docs/v5/order/order-list
         * @param {string} symbol unified market symbol of the market orders were made in
         * @param {int} [since] the earliest time in ms to fetch orders for
         * @param {int} [limit] the maximum number of order structures to retrieve
         * @param {object} [params] extra parameters specific to the exchange API endpoint
         * @param {boolean} [params.trigger] true if trigger order
         * @param {boolean} [params.stop] alias for trigger
         * @param {string} [params.type] market type, ['swap', 'option']
         * @param {string} [params.subType] market subType, ['linear', 'inverse']
         * @param {string} [params.orderFilter] 'Order' or 'StopOrder' or 'tpslOrder'
         * @param {int} [params.until] the latest time in ms to fetch entries for
         * @param {boolean} [params.paginate] default false, when true will automatically paginate by calling this endpoint multiple times. See in the docs all the [availble parameters](https://github.com/ccxt/ccxt/wiki/Manual#pagination-params)
         * @returns {Order[]} a list of [order structures]{@link https://docs.ccxt.com/#/?id=order-structure}
         */
        const enableUnifiedAccount = this.safeBool (res, 1);
        if (enableUnifiedAccount) {
            throw new NotSupported (this.id + ' fetchOrders() is not supported after the 5/02 update for UTA accounts, please use fetchOpenOrders, fetchClosedOrders or fetchCanceledOrders');
        }
        return await this.fetchOrdersClassic (symbol, since, limit, params);
    }

    async fetchOrdersClassic (symbol: Str = undefined, since: Int = undefined, limit: Int = undefined, params = {}): Promise<Order[]> {
        /**
         * @method
         * @name bybit#fetchOrders
         * @description fetches information on multiple orders made by the user *classic accounts only*
         * @see https://bybit-exchange.github.io/docs/v5/order/order-list
         * @param {string} symbol unified market symbol of the market orders were made in
         * @param {int} [since] the earliest time in ms to fetch orders for
         * @param {int} [limit] the maximum number of order structures to retrieve
         * @param {object} [params] extra parameters specific to the exchange API endpoint
         * @param {boolean} [params.trigger] true if trigger order
         * @param {boolean} [params.stop] alias for trigger
         * @param {string} [params.type] market type, ['swap', 'option', 'spot']
         * @param {string} [params.subType] market subType, ['linear', 'inverse']
         * @param {string} [params.orderFilter] 'Order' or 'StopOrder' or 'tpslOrder'
         * @param {int} [params.until] the latest time in ms to fetch entries for
         * @param {boolean} [params.paginate] default false, when true will automatically paginate by calling this endpoint multiple times. See in the docs all the [availble parameters](https://github.com/ccxt/ccxt/wiki/Manual#pagination-params)
         * @returns {Order[]} a list of [order structures]{@link https://docs.ccxt.com/#/?id=order-structure}
         */
        await this.loadMarkets ();
        let paginate = false;
        [ paginate, params ] = this.handleOptionAndParams (params, 'fetchOrders', 'paginate');
        if (paginate) {
            return await this.fetchPaginatedCallCursor ('fetchOrders', symbol, since, limit, params, 'nextPageCursor', 'cursor', undefined, 50) as Order[];
        }
        const request: Dict = {};
        let market = undefined;
        if (symbol !== undefined) {
            market = this.market (symbol);
            request['symbol'] = market['id'];
        }
        let type = undefined;
        [ type, params ] = this.getBybitType ('fetchOrders', market, params);
        if (type === 'spot') {
            throw new NotSupported (this.id + ' fetchOrders() is not supported for spot markets');
        }
        request['category'] = type;
        const isTrigger = this.safeBoolN (params, [ 'trigger', 'stop' ], false);
        params = this.omit (params, [ 'trigger', 'stop' ]);
        if (isTrigger) {
            request['orderFilter'] = 'StopOrder';
        }
        if (limit !== undefined) {
            request['limit'] = limit;
        }
        if (since !== undefined) {
            request['startTime'] = since;
        }
        const until = this.safeInteger (params, 'until'); // unified in milliseconds
        const endTime = this.safeInteger (params, 'endTime', until); // exchange-specific in milliseconds
        params = this.omit (params, [ 'endTime', 'until' ]);
        if (endTime !== undefined) {
            request['endTime'] = endTime;
        }
        const response = await this.privateGetV5OrderHistory (this.extend (request, params));
        //
        //     {
        //         "retCode": 0,
        //         "retMsg": "OK",
        //         "result": {
        //             "nextPageCursor": "03234de9-1332-41eb-b805-4a9f42c136a3%3A1672220109387%2C03234de9-1332-41eb-b805-4a9f42c136a3%3A1672220109387",
        //             "category": "linear",
        //             "list": [
        //                 {
        //                     "symbol": "BTCUSDT",
        //                     "orderType": "Limit",
        //                     "orderLinkId": "test-001",
        //                     "orderId": "03234de9-1332-41eb-b805-4a9f42c136a3",
        //                     "cancelType": "CancelByUser",
        //                     "avgPrice": "0",
        //                     "stopOrderType": "UNKNOWN",
        //                     "lastPriceOnCreated": "16656.5",
        //                     "orderStatus": "Cancelled",
        //                     "takeProfit": "",
        //                     "cumExecValue": "0",
        //                     "triggerDirection": 0,
        //                     "blockTradeId": "",
        //                     "rejectReason": "EC_PerCancelRequest",
        //                     "isLeverage": "",
        //                     "price": "18000",
        //                     "orderIv": "",
        //                     "createdTime": "1672220109387",
        //                     "tpTriggerBy": "UNKNOWN",
        //                     "positionIdx": 0,
        //                     "timeInForce": "GoodTillCancel",
        //                     "leavesValue": "0",
        //                     "updatedTime": "1672220114123",
        //                     "side": "Sell",
        //                     "triggerPrice": "",
        //                     "cumExecFee": "0",
        //                     "slTriggerBy": "UNKNOWN",
        //                     "leavesQty": "0",
        //                     "closeOnTrigger": false,
        //                     "cumExecQty": "0",
        //                     "reduceOnly": false,
        //                     "qty": "0.1",
        //                     "stopLoss": "",
        //                     "triggerBy": "UNKNOWN"
        //                 }
        //             ]
        //         },
        //         "retExtInfo": {},
        //         "time": 1672221263862
        //     }
        //
        const data = this.addPaginationCursorToResult (response);
        return this.parseOrders (data, market, since, limit);
    }

    async fetchClosedOrder (id: string, symbol: Str = undefined, params = {}) {
        /**
         * @method
         * @name bybit#fetchClosedOrder
         * @description fetches information on a closed order made by the user
         * @see https://bybit-exchange.github.io/docs/v5/order/order-list
         * @param {string} id order id
         * @param {string} [symbol] unified symbol of the market the order was made in
         * @param {object} [params] extra parameters specific to the exchange API endpoint
         * @param {boolean} [params.trigger] set to true for fetching a closed trigger order
         * @param {boolean} [params.stop] alias for trigger
         * @param {string} [params.type] market type, ['swap', 'option', 'spot']
         * @param {string} [params.subType] market subType, ['linear', 'inverse']
         * @param {string} [params.orderFilter] 'Order' or 'StopOrder' or 'tpslOrder'
         * @returns {object} an [order structure]{@link https://docs.ccxt.com/#/?id=order-structure}
         */
        await this.loadMarkets ();
        const request: Dict = {
            'orderId': id,
        };
        const result = await this.fetchClosedOrders (symbol, undefined, undefined, this.extend (request, params));
        const length = result.length;
        if (length === 0) {
            const isTrigger = this.safeBoolN (params, [ 'trigger', 'stop' ], false);
            const extra = isTrigger ? '' : ' If you are trying to fetch SL/TP conditional order, you might try setting params["trigger"] = true';
            throw new OrderNotFound ('Order ' + id.toString () + ' was not found.' + extra);
        }
        if (length > 1) {
            throw new InvalidOrder (this.id + ' returned more than one order');
        }
        return this.safeValue (result, 0) as Order;
    }

    async fetchOpenOrder (id: string, symbol: Str = undefined, params = {}) {
        /**
         * @method
         * @name bybit#fetchOpenOrder
         * @description fetches information on an open order made by the user
         * @see https://bybit-exchange.github.io/docs/v5/order/open-order
         * @param {string} id order id
         * @param {string} [symbol] unified symbol of the market the order was made in
         * @param {object} [params] extra parameters specific to the exchange API endpoint
         * @param {boolean} [params.trigger] set to true for fetching an open trigger order
         * @param {boolean} [params.stop] alias for trigger
         * @param {string} [params.type] market type, ['swap', 'option', 'spot']
         * @param {string} [params.subType] market subType, ['linear', 'inverse']
         * @param {string} [params.baseCoin] Base coin. Supports linear, inverse & option
         * @param {string} [params.settleCoin] Settle coin. Supports linear, inverse & option
         * @param {string} [params.orderFilter] 'Order' or 'StopOrder' or 'tpslOrder'
         * @returns {object} an [order structure]{@link https://docs.ccxt.com/#/?id=order-structure}
         */
        await this.loadMarkets ();
        const request: Dict = {
            'orderId': id,
        };
        const result = await this.fetchOpenOrders (symbol, undefined, undefined, this.extend (request, params));
        const length = result.length;
        if (length === 0) {
            const isTrigger = this.safeBoolN (params, [ 'trigger', 'stop' ], false);
            const extra = isTrigger ? '' : ' If you are trying to fetch SL/TP conditional order, you might try setting params["trigger"] = true';
            throw new OrderNotFound ('Order ' + id.toString () + ' was not found.' + extra);
        }
        if (length > 1) {
            throw new InvalidOrder (this.id + ' returned more than one order');
        }
        return this.safeValue (result, 0) as Order;
    }

    async fetchCanceledAndClosedOrders (symbol: Str = undefined, since: Int = undefined, limit: Int = undefined, params = {}): Promise<Order[]> {
        /**
         * @method
         * @name bybit#fetchCanceledAndClosedOrders
         * @description fetches information on multiple canceled and closed orders made by the user
         * @see https://bybit-exchange.github.io/docs/v5/order/order-list
         * @param {string} [symbol] unified market symbol of the market orders were made in
         * @param {int} [since] the earliest time in ms to fetch orders for
         * @param {int} [limit] the maximum number of order structures to retrieve
         * @param {object} [params] extra parameters specific to the exchange API endpoint
         * @param {boolean} [params.trigger] set to true for fetching trigger orders
         * @param {boolean} [params.stop] alias for trigger
         * @param {string} [params.type] market type, ['swap', 'option', 'spot']
         * @param {string} [params.subType] market subType, ['linear', 'inverse']
         * @param {string} [params.orderFilter] 'Order' or 'StopOrder' or 'tpslOrder'
         * @param {int} [params.until] the latest time in ms to fetch entries for
         * @param {boolean} [params.paginate] default false, when true will automatically paginate by calling this endpoint multiple times. See in the docs all the [available parameters](https://github.com/ccxt/ccxt/wiki/Manual#pagination-params)
         * @returns {Order[]} a list of [order structures]{@link https://docs.ccxt.com/#/?id=order-structure}
         */
        await this.loadMarkets ();
        let paginate = false;
        [ paginate, params ] = this.handleOptionAndParams (params, 'fetchCanceledAndClosedOrders', 'paginate');
        if (paginate) {
            return await this.fetchPaginatedCallCursor ('fetchCanceledAndClosedOrders', symbol, since, limit, params, 'nextPageCursor', 'cursor', undefined, 50) as Order[];
        }
        const request: Dict = {};
        let market = undefined;
        if (symbol !== undefined) {
            market = this.market (symbol);
            request['symbol'] = market['id'];
        }
        let type = undefined;
        [ type, params ] = this.getBybitType ('fetchCanceledAndClosedOrders', market, params);
        request['category'] = type;
        const isTrigger = this.safeBoolN (params, [ 'trigger', 'stop' ], false);
        params = this.omit (params, [ 'trigger', 'stop' ]);
        if (isTrigger) {
            request['orderFilter'] = 'StopOrder';
        }
        if (limit !== undefined) {
            request['limit'] = limit;
        }
        if (since !== undefined) {
            request['startTime'] = since;
        }
        const until = this.safeInteger (params, 'until'); // unified in milliseconds
        const endTime = this.safeInteger (params, 'endTime', until); // exchange-specific in milliseconds
        params = this.omit (params, [ 'endTime', 'until' ]);
        if (endTime !== undefined) {
            request['endTime'] = endTime;
        }
        const response = await this.privateGetV5OrderHistory (this.extend (request, params));
        //
        //     {
        //         "retCode": 0,
        //         "retMsg": "OK",
        //         "result": {
        //             "nextPageCursor": "03234de9-1332-41eb-b805-4a9f42c136a3%3A1672220109387%2C03234de9-1332-41eb-b805-4a9f42c136a3%3A1672220109387",
        //             "category": "linear",
        //             "list": [
        //                 {
        //                     "symbol": "BTCUSDT",
        //                     "orderType": "Limit",
        //                     "orderLinkId": "test-001",
        //                     "orderId": "03234de9-1332-41eb-b805-4a9f42c136a3",
        //                     "cancelType": "CancelByUser",
        //                     "avgPrice": "0",
        //                     "stopOrderType": "UNKNOWN",
        //                     "lastPriceOnCreated": "16656.5",
        //                     "orderStatus": "Cancelled",
        //                     "takeProfit": "",
        //                     "cumExecValue": "0",
        //                     "triggerDirection": 0,
        //                     "blockTradeId": "",
        //                     "rejectReason": "EC_PerCancelRequest",
        //                     "isLeverage": "",
        //                     "price": "18000",
        //                     "orderIv": "",
        //                     "createdTime": "1672220109387",
        //                     "tpTriggerBy": "UNKNOWN",
        //                     "positionIdx": 0,
        //                     "timeInForce": "GoodTillCancel",
        //                     "leavesValue": "0",
        //                     "updatedTime": "1672220114123",
        //                     "side": "Sell",
        //                     "triggerPrice": "",
        //                     "cumExecFee": "0",
        //                     "slTriggerBy": "UNKNOWN",
        //                     "leavesQty": "0",
        //                     "closeOnTrigger": false,
        //                     "cumExecQty": "0",
        //                     "reduceOnly": false,
        //                     "qty": "0.1",
        //                     "stopLoss": "",
        //                     "triggerBy": "UNKNOWN"
        //                 }
        //             ]
        //         },
        //         "retExtInfo": {},
        //         "time": 1672221263862
        //     }
        //
        const data = this.addPaginationCursorToResult (response);
        return this.parseOrders (data, market, since, limit);
    }

    async fetchClosedOrders (symbol: Str = undefined, since: Int = undefined, limit: Int = undefined, params = {}): Promise<Order[]> {
        /**
         * @method
         * @name bybit#fetchClosedOrders
         * @description fetches information on multiple closed orders made by the user
         * @see https://bybit-exchange.github.io/docs/v5/order/order-list
         * @param {string} [symbol] unified market symbol of the market orders were made in
         * @param {int} [since] the earliest time in ms to fetch orders for
         * @param {int} [limit] the maximum number of order structures to retrieve
         * @param {object} [params] extra parameters specific to the exchange API endpoint
         * @param {boolean} [params.trigger] set to true for fetching closed trigger orders
         * @param {boolean} [params.stop] alias for trigger
         * @param {string} [params.type] market type, ['swap', 'option', 'spot']
         * @param {string} [params.subType] market subType, ['linear', 'inverse']
         * @param {string} [params.orderFilter] 'Order' or 'StopOrder' or 'tpslOrder'
         * @param {int} [params.until] the latest time in ms to fetch entries for
         * @param {boolean} [params.paginate] default false, when true will automatically paginate by calling this endpoint multiple times. See in the docs all the [available parameters](https://github.com/ccxt/ccxt/wiki/Manual#pagination-params)
         * @returns {Order[]} a list of [order structures]{@link https://docs.ccxt.com/#/?id=order-structure}
         */
        await this.loadMarkets ();
        const request: Dict = {
            'orderStatus': 'Filled',
        };
        return await this.fetchCanceledAndClosedOrders (symbol, since, limit, this.extend (request, params));
    }

    async fetchCanceledOrders (symbol: Str = undefined, since: Int = undefined, limit: Int = undefined, params = {}) {
        /**
         * @method
         * @name bybit#fetchCanceledOrders
         * @description fetches information on multiple canceled orders made by the user
         * @see https://bybit-exchange.github.io/docs/v5/order/order-list
         * @param {string} [symbol] unified market symbol of the market orders were made in
         * @param {int} [since] timestamp in ms of the earliest order, default is undefined
         * @param {int} [limit] max number of orders to return, default is undefined
         * @param {object} [params] extra parameters specific to the exchange API endpoint
         * @param {boolean} [params.trigger] true if trigger order
         * @param {boolean} [params.stop] alias for trigger
         * @param {string} [params.type] market type, ['swap', 'option', 'spot']
         * @param {string} [params.subType] market subType, ['linear', 'inverse']
         * @param {string} [params.orderFilter] 'Order' or 'StopOrder' or 'tpslOrder'
         * @param {int} [params.until] the latest time in ms to fetch entries for
         * @param {boolean} [params.paginate] default false, when true will automatically paginate by calling this endpoint multiple times. See in the docs all the [available parameters](https://github.com/ccxt/ccxt/wiki/Manual#pagination-params)
         * @returns {object} a list of [order structures]{@link https://docs.ccxt.com/#/?id=order-structure}
         */
        await this.loadMarkets ();
        const request: Dict = {
            'orderStatus': 'Cancelled',
        };
        return await this.fetchCanceledAndClosedOrders (symbol, since, limit, this.extend (request, params));
    }

    async fetchOpenOrders (symbol: Str = undefined, since: Int = undefined, limit: Int = undefined, params = {}): Promise<Order[]> {
        /**
         * @method
         * @name bybit#fetchOpenOrders
         * @description fetch all unfilled currently open orders
         * @see https://bybit-exchange.github.io/docs/v5/order/open-order
         * @param {string} symbol unified market symbol
         * @param {int} [since] the earliest time in ms to fetch open orders for
         * @param {int} [limit] the maximum number of open orders structures to retrieve
         * @param {object} [params] extra parameters specific to the exchange API endpoint
         * @param {boolean} [params.trigger] set to true for fetching open trigger orders
         * @param {boolean} [params.stop] alias for trigger
         * @param {string} [params.type] market type, ['swap', 'option', 'spot']
         * @param {string} [params.subType] market subType, ['linear', 'inverse']
         * @param {string} [params.baseCoin] Base coin. Supports linear, inverse & option
         * @param {string} [params.settleCoin] Settle coin. Supports linear, inverse & option
         * @param {string} [params.orderFilter] 'Order' or 'StopOrder' or 'tpslOrder'
         * @param {boolean} [params.paginate] default false, when true will automatically paginate by calling this endpoint multiple times. See in the docs all the [availble parameters](https://github.com/ccxt/ccxt/wiki/Manual#pagination-params)
         * @returns {Order[]} a list of [order structures]{@link https://docs.ccxt.com/#/?id=order-structure}
         */
        await this.loadMarkets ();
        let paginate = false;
        [ paginate, params ] = this.handleOptionAndParams (params, 'fetchOpenOrders', 'paginate');
        if (paginate) {
            return await this.fetchPaginatedCallCursor ('fetchOpenOrders', symbol, since, limit, params, 'nextPageCursor', 'cursor', undefined, 50) as Order[];
        }
        const request: Dict = {};
        let market = undefined;
        if (symbol !== undefined) {
            market = this.market (symbol);
            request['symbol'] = market['id'];
        }
        let type = undefined;
        [ type, params ] = this.getBybitType ('fetchOpenOrders', market, params);
        if (type === 'linear' || type === 'inverse') {
            const baseCoin = this.safeString (params, 'baseCoin');
            if (symbol === undefined && baseCoin === undefined) {
                const defaultSettle = this.safeString (this.options, 'defaultSettle', 'USDT');
                const settleCoin = this.safeString (params, 'settleCoin', defaultSettle);
                request['settleCoin'] = settleCoin;
            }
        }
        request['category'] = type;
        const isTrigger = this.safeBool2 (params, 'stop', 'trigger', false);
        params = this.omit (params, [ 'stop', 'trigger' ]);
        if (isTrigger) {
            request['orderFilter'] = 'StopOrder';
        }
        if (limit !== undefined) {
            request['limit'] = limit;
        }
        const response = await this.privateGetV5OrderRealtime (this.extend (request, params));
        //
        //     {
        //         "retCode": 0,
        //         "retMsg": "OK",
        //         "result": {
        //             "nextPageCursor": "1321052653536515584%3A1672217748287%2C1321052653536515584%3A1672217748287",
        //             "category": "spot",
        //             "list": [
        //                 {
        //                     "symbol": "ETHUSDT",
        //                     "orderType": "Limit",
        //                     "orderLinkId": "1672217748277652",
        //                     "orderId": "1321052653536515584",
        //                     "cancelType": "UNKNOWN",
        //                     "avgPrice": "",
        //                     "stopOrderType": "tpslOrder",
        //                     "lastPriceOnCreated": "",
        //                     "orderStatus": "Cancelled",
        //                     "takeProfit": "",
        //                     "cumExecValue": "0",
        //                     "triggerDirection": 0,
        //                     "isLeverage": "0",
        //                     "rejectReason": "",
        //                     "price": "1000",
        //                     "orderIv": "",
        //                     "createdTime": "1672217748287",
        //                     "tpTriggerBy": "",
        //                     "positionIdx": 0,
        //                     "timeInForce": "GTC",
        //                     "leavesValue": "500",
        //                     "updatedTime": "1672217748287",
        //                     "side": "Buy",
        //                     "triggerPrice": "1500",
        //                     "cumExecFee": "0",
        //                     "leavesQty": "0",
        //                     "slTriggerBy": "",
        //                     "closeOnTrigger": false,
        //                     "cumExecQty": "0",
        //                     "reduceOnly": false,
        //                     "qty": "0.5",
        //                     "stopLoss": "",
        //                     "triggerBy": "1192.5"
        //                 }
        //             ]
        //         },
        //         "retExtInfo": {},
        //         "time": 1672219526294
        //     }
        //
        const data = this.addPaginationCursorToResult (response);
        return this.parseOrders (data, market, since, limit);
    }

    async fetchOrderTrades (id: string, symbol: Str = undefined, since: Int = undefined, limit: Int = undefined, params = {}) {
        /**
         * @method
         * @name bybit#fetchOrderTrades
         * @description fetch all the trades made from a single order
         * @see https://bybit-exchange.github.io/docs/v5/position/execution
         * @param {string} id order id
         * @param {string} symbol unified market symbol
         * @param {int} [since] the earliest time in ms to fetch trades for
         * @param {int} [limit] the maximum number of trades to retrieve
         * @param {object} [params] extra parameters specific to the exchange API endpoint
         * @returns {object[]} a list of [trade structures]{@link https://docs.ccxt.com/#/?id=trade-structure}
         */
        const request: Dict = {};
        const clientOrderId = this.safeString2 (params, 'clientOrderId', 'orderLinkId');
        if (clientOrderId !== undefined) {
            request['orderLinkId'] = clientOrderId;
        } else {
            request['orderId'] = id;
        }
        params = this.omit (params, [ 'clientOrderId', 'orderLinkId' ]);
        return await this.fetchMyTrades (symbol, since, limit, this.extend (request, params));
    }

    async fetchMyTrades (symbol: Str = undefined, since: Int = undefined, limit: Int = undefined, params = {}) {
        /**
         * @method
         * @name bybit#fetchMyTrades
         * @description fetch all trades made by the user
         * @see https://bybit-exchange.github.io/docs/api-explorer/v5/position/execution
         * @param {string} symbol unified market symbol
         * @param {int} [since] the earliest time in ms to fetch trades for
         * @param {int} [limit] the maximum number of trades structures to retrieve
         * @param {object} [params] extra parameters specific to the exchange API endpoint
         * @param {string} [params.type] market type, ['swap', 'option', 'spot']
         * @param {string} [params.subType] market subType, ['linear', 'inverse']
         * @param {boolean} [params.paginate] default false, when true will automatically paginate by calling this endpoint multiple times. See in the docs all the [availble parameters](https://github.com/ccxt/ccxt/wiki/Manual#pagination-params)
         * @returns {Trade[]} a list of [trade structures]{@link https://docs.ccxt.com/#/?id=trade-structure}
         */
        await this.loadMarkets ();
        let paginate = false;
        [ paginate, params ] = this.handleOptionAndParams (params, 'fetchMyTrades', 'paginate');
        if (paginate) {
            return await this.fetchPaginatedCallCursor ('fetchMyTrades', symbol, since, limit, params, 'nextPageCursor', 'cursor', undefined, 100) as Trade[];
        }
        let request: Dict = {
            'execType': 'Trade',
        };
        let market = undefined;
        if (symbol !== undefined) {
            market = this.market (symbol);
            request['symbol'] = market['id'];
        }
        let type = undefined;
        [ type, params ] = this.getBybitType ('fetchMyTrades', market, params);
        request['category'] = type;
        if (limit !== undefined) {
            request['limit'] = limit;
        }
        if (since !== undefined) {
            request['startTime'] = since;
        }
        [ request, params ] = this.handleUntilOption ('endTime', request, params);
        const response = await this.privateGetV5ExecutionList (this.extend (request, params));
        //
        //     {
        //         "retCode": 0,
        //         "retMsg": "OK",
        //         "result": {
        //             "nextPageCursor": "132766%3A2%2C132766%3A2",
        //             "category": "linear",
        //             "list": [
        //                 {
        //                     "symbol": "ETHPERP",
        //                     "orderType": "Market",
        //                     "underlyingPrice": "",
        //                     "orderLinkId": "",
        //                     "side": "Buy",
        //                     "indexPrice": "",
        //                     "orderId": "8c065341-7b52-4ca9-ac2c-37e31ac55c94",
        //                     "stopOrderType": "UNKNOWN",
        //                     "leavesQty": "0",
        //                     "execTime": "1672282722429",
        //                     "isMaker": false,
        //                     "execFee": "0.071409",
        //                     "feeRate": "0.0006",
        //                     "execId": "e0cbe81d-0f18-5866-9415-cf319b5dab3b",
        //                     "tradeIv": "",
        //                     "blockTradeId": "",
        //                     "markPrice": "1183.54",
        //                     "execPrice": "1190.15",
        //                     "markIv": "",
        //                     "orderQty": "0.1",
        //                     "orderPrice": "1236.9",
        //                     "execValue": "119.015",
        //                     "execType": "Trade",
        //                     "execQty": "0.1"
        //                 }
        //             ]
        //         },
        //         "retExtInfo": {},
        //         "time": 1672283754510
        //     }
        //
        const trades = this.addPaginationCursorToResult (response);
        return this.parseTrades (trades, market, since, limit);
    }

    parseDepositAddress (depositAddress, currency: Currency = undefined): DepositAddress {
        //
        //     {
        //         "chainType": "ERC20",
        //         "addressDeposit": "0xf56297c6717c1d1c42c30324468ed50a9b7402ee",
        //         "tagDeposit": '',
        //         "chain": "ETH"
        //     }
        //
        const address = this.safeString (depositAddress, 'addressDeposit');
        const tag = this.safeString (depositAddress, 'tagDeposit');
        const code = this.safeString (currency, 'code');
        const chain = this.safeString (depositAddress, 'chain');
        this.checkAddress (address);
        return {
            'info': depositAddress,
            'currency': code,
            'network': chain,
            'address': address,
            'tag': tag,
        } as DepositAddress;
    }

    async fetchDepositAddressesByNetwork (code: string, params = {}): Promise<DepositAddress[]> {
        /**
         * @method
         * @name bybit#fetchDepositAddressesByNetwork
         * @description fetch a dictionary of addresses for a currency, indexed by network
         * @see https://bybit-exchange.github.io/docs/v5/asset/master-deposit-addr
         * @param {string} code unified currency code of the currency for the deposit address
         * @param {object} [params] extra parameters specific to the exchange API endpoint
         * @returns {object} a dictionary of [address structures]{@link https://docs.ccxt.com/#/?id=address-structure} indexed by the network
         */
        await this.loadMarkets ();
        let currency = this.currency (code);
        const request: Dict = {
            'coin': currency['id'],
        };
        const response = await this.privateGetV5AssetDepositQueryAddress (this.extend (request, params));
        //
        //     {
        //         "retCode": 0,
        //         "retMsg": "success",
        //         "result": {
        //             "coin": "USDT",
        //             "chains": [
        //                 {
        //                     "chainType": "ERC20",
        //                     "addressDeposit": "0xd9e1cd77afa0e50b452a62fbb68a3340602286c3",
        //                     "tagDeposit": "",
        //                     "chain": "ETH"
        //                 }
        //             ]
        //         },
        //         "retExtInfo": {},
        //         "time": 1672192792860
        //     }
        //
        const result = this.safeDict (response, 'result', {});
        const chains = this.safeList (result, 'chains', []);
        const coin = this.safeString (result, 'coin');
        currency = this.currency (coin);
        const parsed = this.parseDepositAddresses (chains, [ currency['code'] ], false, {
            'currency': currency['code'],
        });
        return this.indexBy (parsed, 'network') as DepositAddress[];
    }

    async fetchDepositAddress (code: string, params = {}): Promise<DepositAddress> {
        /**
         * @method
         * @name bybit#fetchDepositAddress
         * @description fetch the deposit address for a currency associated with this account
         * @see https://bybit-exchange.github.io/docs/v5/asset/master-deposit-addr
         * @param {string} code unified currency code
         * @param {object} [params] extra parameters specific to the exchange API endpoint
         * @returns {object} an [address structure]{@link https://docs.ccxt.com/#/?id=address-structure}
         */
        await this.loadMarkets ();
        const [ networkCode, query ] = this.handleNetworkCodeAndParams (params);
        const networkId = this.networkCodeToId (networkCode);
        const currency = this.currency (code);
        const request: Dict = {
            'coin': currency['id'],
        };
        if (networkId !== undefined) {
            request['chainType'] = networkId;
        }
        const response = await this.privateGetV5AssetDepositQueryAddress (this.extend (request, query));
        //
        //     {
        //         "retCode": 0,
        //         "retMsg": "success",
        //         "result": {
        //             "coin": "USDT",
        //             "chains": [
        //                 {
        //                     "chainType": "ERC20",
        //                     "addressDeposit": "0xd9e1cd77afa0e50b452a62fbb68a3340602286c3",
        //                     "tagDeposit": "",
        //                     "chain": "ETH"
        //                 }
        //             ]
        //         },
        //         "retExtInfo": {},
        //         "time": 1672192792860
        //     }
        //
        const result = this.safeDict (response, 'result', {});
        const chains = this.safeList (result, 'chains', []);
        const chainsIndexedById = this.indexBy (chains, 'chain');
        const selectedNetworkId = this.selectNetworkIdFromRawNetworks (code, networkCode, chainsIndexedById);
        const addressObject = this.safeDict (chainsIndexedById, selectedNetworkId, {});
        return this.parseDepositAddress (addressObject, currency);
    }

    async fetchDeposits (code: Str = undefined, since: Int = undefined, limit: Int = undefined, params = {}): Promise<Transaction[]> {
        /**
         * @method
         * @name bybit#fetchDeposits
         * @description fetch all deposits made to an account
         * @see https://bybit-exchange.github.io/docs/v5/asset/deposit-record
         * @param {string} code unified currency code
         * @param {int} [since] the earliest time in ms to fetch deposits for, default = 30 days before the current time
         * @param {int} [limit] the maximum number of deposits structures to retrieve, default = 50, max = 50
         * @param {object} [params] extra parameters specific to the exchange API endpoint
         * @param {int} [params.until] the latest time in ms to fetch deposits for, default = 30 days after since
         * EXCHANGE SPECIFIC PARAMETERS
         * @param {boolean} [params.paginate] default false, when true will automatically paginate by calling this endpoint multiple times. See in the docs all the [availble parameters](https://github.com/ccxt/ccxt/wiki/Manual#pagination-params)
         * @param {string} [params.cursor] used for pagination
         * @returns {object[]} a list of [transaction structures]{@link https://docs.ccxt.com/#/?id=transaction-structure}
         */
        await this.loadMarkets ();
        let paginate = false;
        [ paginate, params ] = this.handleOptionAndParams (params, 'fetchDeposits', 'paginate');
        if (paginate) {
            return await this.fetchPaginatedCallCursor ('fetchDeposits', code, since, limit, params, 'nextPageCursor', 'cursor', undefined, 50);
        }
        let request: Dict = {
            // 'coin': currency['id'],
            // 'limit': 20, // max 50
            // 'cursor': '',
        };
        let currency = undefined;
        if (code !== undefined) {
            currency = this.currency (code);
            request['coin'] = currency['id'];
        }
        if (since !== undefined) {
            request['startTime'] = since;
        }
        if (limit !== undefined) {
            request['limit'] = limit;
        }
        [ request, params ] = this.handleUntilOption ('endTime', request, params);
        const response = await this.privateGetV5AssetDepositQueryRecord (this.extend (request, params));
        //
        //     {
        //         "retCode": 0,
        //         "retMsg": "success",
        //         "result": {
        //             "rows": [
        //                 {
        //                     "coin": "USDT",
        //                     "chain": "ETH",
        //                     "amount": "10000",
        //                     "txID": "skip-notification-scene-test-amount-202212270944-533285-USDT",
        //                     "status": 3,
        //                     "toAddress": "test-amount-address",
        //                     "tag": "",
        //                     "depositFee": "",
        //                     "successAt": "1672134274000",
        //                     "confirmations": "10000",
        //                     "txIndex": "",
        //                     "blockHash": ""
        //                 }
        //             ],
        //             "nextPageCursor": "eyJtaW5JRCI6MTA0NjA0MywibWF4SUQiOjEwNDYwNDN9"
        //         },
        //         "retExtInfo": {},
        //         "time": 1672191992512
        //     }
        //
        const data = this.addPaginationCursorToResult (response);
        return this.parseTransactions (data, currency, since, limit);
    }

    async fetchWithdrawals (code: Str = undefined, since: Int = undefined, limit: Int = undefined, params = {}): Promise<Transaction[]> {
        /**
         * @method
         * @name bybit#fetchWithdrawals
         * @description fetch all withdrawals made from an account
         * @see https://bybit-exchange.github.io/docs/v5/asset/withdraw-record
         * @param {string} code unified currency code
         * @param {int} [since] the earliest time in ms to fetch withdrawals for
         * @param {int} [limit] the maximum number of withdrawals structures to retrieve
         * @param {object} [params] extra parameters specific to the exchange API endpoint
         * @param {int} [params.until] the latest time in ms to fetch entries for
         * @param {boolean} [params.paginate] default false, when true will automatically paginate by calling this endpoint multiple times. See in the docs all the [availble parameters](https://github.com/ccxt/ccxt/wiki/Manual#pagination-params)
         * @returns {object[]} a list of [transaction structures]{@link https://docs.ccxt.com/#/?id=transaction-structure}
         */
        await this.loadMarkets ();
        let paginate = false;
        [ paginate, params ] = this.handleOptionAndParams (params, 'fetchWithdrawals', 'paginate');
        if (paginate) {
            return await this.fetchPaginatedCallCursor ('fetchWithdrawals', code, since, limit, params, 'nextPageCursor', 'cursor', undefined, 50);
        }
        let request: Dict = {
            // 'coin': currency['id'],
            // 'limit': 20, // max 50
            // 'cusor': '',
        };
        let currency = undefined;
        if (code !== undefined) {
            currency = this.currency (code);
            request['coin'] = currency['id'];
        }
        if (since !== undefined) {
            request['startTime'] = since;
        }
        if (limit !== undefined) {
            request['limit'] = limit;
        }
        [ request, params ] = this.handleUntilOption ('endTime', request, params);
        const response = await this.privateGetV5AssetWithdrawQueryRecord (this.extend (request, params));
        //
        //     {
        //         "retCode": 0,
        //         "retMsg": "success",
        //         "result": {
        //             "rows": [
        //                 {
        //                     "coin": "USDT",
        //                     "chain": "ETH",
        //                     "amount": "77",
        //                     "txID": "",
        //                     "status": "SecurityCheck",
        //                     "toAddress": "0x99ced129603abc771c0dabe935c326ff6c86645d",
        //                     "tag": "",
        //                     "withdrawFee": "10",
        //                     "createTime": "1670922217000",
        //                     "updateTime": "1670922217000",
        //                     "withdrawId": "9976",
        //                     "withdrawType": 0
        //                 },
        //                 {
        //                     "coin": "USDT",
        //                     "chain": "ETH",
        //                     "amount": "26",
        //                     "txID": "",
        //                     "status": "success",
        //                     "toAddress": "15638072681@163.com",
        //                     "tag": "",
        //                     "withdrawFee": "0",
        //                     "createTime": "1669711121000",
        //                     "updateTime": "1669711380000",
        //                     "withdrawId": "9801",
        //                     "withdrawType": 1
        //                 }
        //             ],
        //             "nextPageCursor": "eyJtaW5JRCI6OTgwMSwibWF4SUQiOjk5NzZ9"
        //         },
        //         "retExtInfo": {},
        //         "time": 1672194949928
        //     }
        //
        const data = this.addPaginationCursorToResult (response);
        return this.parseTransactions (data, currency, since, limit);
    }

    parseTransactionStatus (status: Str) {
        const statuses: Dict = {
            // v3 deposit status
            '0': 'unknown',
            '1': 'pending',
            '2': 'processing',
            '3': 'ok',
            '4': 'fail',
            // v3 withdrawal status
            'SecurityCheck': 'pending',
            'Pending': 'pending',
            'success': 'ok',
            'CancelByUser': 'canceled',
            'Reject': 'rejected',
            'Fail': 'failed',
            'BlockchainConfirmed': 'ok',
        };
        return this.safeString (statuses, status, status);
    }

    parseTransaction (transaction: Dict, currency: Currency = undefined): Transaction {
        //
        // fetchWithdrawals
        //
        //     {
        //         "coin": "USDT",
        //         "chain": "TRX",
        //         "amount": "12.34",
        //         "txID": "de5ea0a2f2e59dc9a714837dd3ddc6d5e151b56ec5d786d351c4f52336f80d3c",
        //         "status": "success",
        //         "toAddress": "TQdmFKUoe1Lk2iwZuwRJEHJreTUBoN3BAw",
        //         "tag": "",
        //         "withdrawFee": "0.5",
        //         "createTime": "1665144183000",
        //         "updateTime": "1665144256000",
        //         "withdrawId": "8839035"
        //     }
        //
        // fetchDeposits
        //
        //     {
        //         "coin": "USDT",
        //         "chain": "TRX",
        //         "amount": "44",
        //         "txID": "0b038ea12fa1575e2d66693db3c346b700d4b28347afc39f80321cf089acc960",
        //         "status": "3",
        //         "toAddress": "TC6NCAC5WSVCCiaD3kWZXyW91ZKKhLm53b",
        //         "tag": "",
        //         "depositFee": "",
        //         "successAt": "1665142507000",
        //         "confirmations": "100",
        //         "txIndex": "0",
        //         "blockHash": "0000000002ac3b1064aee94bca1bd0b58c4c09c65813b084b87a2063d961129e"
        //     }
        //
        // withdraw
        //
        //     {
        //         "id": "9377266"
        //     }
        //
        const currencyId = this.safeString (transaction, 'coin');
        const code = this.safeCurrencyCode (currencyId, currency);
        const timestamp = this.safeInteger2 (transaction, 'createTime', 'successAt');
        const updated = this.safeInteger (transaction, 'updateTime');
        const status = this.parseTransactionStatus (this.safeString (transaction, 'status'));
        const feeCost = this.safeNumber2 (transaction, 'depositFee', 'withdrawFee');
        const type = ('depositFee' in transaction) ? 'deposit' : 'withdrawal';
        let fee = undefined;
        if (feeCost !== undefined) {
            fee = {
                'cost': feeCost,
                'currency': code,
            };
        }
        const toAddress = this.safeString (transaction, 'toAddress');
        return {
            'info': transaction,
            'id': this.safeString2 (transaction, 'id', 'withdrawId'),
            'txid': this.safeString (transaction, 'txID'),
            'timestamp': timestamp,
            'datetime': this.iso8601 (timestamp),
            'network': this.networkIdToCode (this.safeString (transaction, 'chain')),
            'address': undefined,
            'addressTo': toAddress,
            'addressFrom': undefined,
            'tag': this.safeString (transaction, 'tag'),
            'tagTo': undefined,
            'tagFrom': undefined,
            'type': type,
            'amount': this.safeNumber (transaction, 'amount'),
            'currency': code,
            'status': status,
            'updated': updated,
            'fee': fee,
            'internal': undefined,
            'comment': undefined,
        } as Transaction;
    }

    async fetchLedger (code: Str = undefined, since: Int = undefined, limit: Int = undefined, params = {}): Promise<LedgerEntry[]> {
        /**
         * @method
         * @name bybit#fetchLedger
         * @description fetch the history of changes, actions done by the user or operations that altered the balance of the user
         * @see https://bybit-exchange.github.io/docs/v5/account/transaction-log
         * @see https://bybit-exchange.github.io/docs/v5/account/contract-transaction-log
         * @param {string} [code] unified currency code, default is undefined
         * @param {int} [since] timestamp in ms of the earliest ledger entry, default is undefined
         * @param {int} [limit] max number of ledger entries to return, default is undefined
         * @param {boolean} [params.paginate] default false, when true will automatically paginate by calling this endpoint multiple times. See in the docs all the [available parameters](https://github.com/ccxt/ccxt/wiki/Manual#pagination-params)
         * @param {string} [params.subType] if inverse will use v5/account/contract-transaction-log
         * @param {object} [params] extra parameters specific to the exchange API endpoint
         * @returns {object} a [ledger structure]{@link https://docs.ccxt.com/#/?id=ledger-structure}
         */
        await this.loadMarkets ();
        let paginate = false;
        [ paginate, params ] = this.handleOptionAndParams (params, 'fetchLedger', 'paginate');
        if (paginate) {
            return await this.fetchPaginatedCallCursor ('fetchLedger', code, since, limit, params, 'nextPageCursor', 'cursor', undefined, 50) as LedgerEntry[];
        }
        const request: Dict = {
            // 'coin': currency['id'],
            // 'currency': currency['id'], // alias
            // 'start_date': this.iso8601 (since),
            // 'end_date': this.iso8601 (until),
            // 'wallet_fund_type': 'Deposit', // Withdraw, RealisedPNL, Commission, Refund, Prize, ExchangeOrderWithdraw, ExchangeOrderDeposit
            // 'page': 1,
            // 'limit': 20, // max 50
            // v5 transaction log
            // 'accountType': '', Account Type. UNIFIED
            // 'category': '', Product type. spot,linear,option
            // 'currency': '', Currency
            // 'baseCoin': '', BaseCoin. e.g., BTC of BTCPERP
            // 'type': '', Types of transaction logs
            // 'startTime': 0, The start timestamp (ms)
            // 'endTime': 0, The end timestamp (ms)
            // 'limit': 0, Limit for data size per page. [1, 50]. Default: 20
            // 'cursor': '', Cursor. Used for pagination
        };
        const enableUnified = await this.isUnifiedEnabled ();
        let currency = undefined;
        let currencyKey = 'coin';
        if (enableUnified[1]) {
            currencyKey = 'currency';
            if (since !== undefined) {
                request['startTime'] = since;
            }
        } else {
            if (since !== undefined) {
                request['start_date'] = this.yyyymmdd (since);
            }
        }
        if (code !== undefined) {
            currency = this.currency (code);
            request[currencyKey] = currency['id'];
        }
        if (limit !== undefined) {
            request['limit'] = limit;
        }
        let subType = undefined;
        [ subType, params ] = this.handleSubTypeAndParams ('fetchLedger', undefined, params);
        let response = undefined;
        if (enableUnified[1]) {
            if (subType === 'inverse') {
                response = await this.privateGetV5AccountContractTransactionLog (this.extend (request, params));
            } else {
                response = await this.privateGetV5AccountTransactionLog (this.extend (request, params));
            }
        } else {
            response = await this.privateGetV5AccountContractTransactionLog (this.extend (request, params));
        }
        //
        //     {
        //         "ret_code": 0,
        //         "ret_msg": "ok",
        //         "ext_code": "",
        //         "result": {
        //             "data": [
        //                 {
        //                     "id": 234467,
        //                     "user_id": 1,
        //                     "coin": "BTC",
        //                     "wallet_id": 27913,
        //                     "type": "Realized P&L",
        //                     "amount": "-0.00000006",
        //                     "tx_id": "",
        //                     "address": "BTCUSD",
        //                     "wallet_balance": "0.03000330",
        //                     "exec_time": "2019-12-09T00:00:25.000Z",
        //                     "cross_seq": 0
        //                 }
        //             ]
        //         },
        //         "ext_info": null,
        //         "time_now": "1577481867.115552",
        //         "rate_limit_status": 119,
        //         "rate_limit_reset_ms": 1577481867122,
        //         "rate_limit": 120
        //     }
        //
        // v5 transaction log
        //
        //     {
        //         "retCode": 0,
        //         "retMsg": "OK",
        //         "result": {
        //             "nextPageCursor": "21963%3A1%2C14954%3A1",
        //             "list": [
        //                 {
        //                     "symbol": "XRPUSDT",
        //                     "side": "Buy",
        //                     "funding": "-0.003676",
        //                     "orderLinkId": "",
        //                     "orderId": "1672128000-8-592324-1-2",
        //                     "fee": "0.00000000",
        //                     "change": "-0.003676",
        //                     "cashFlow": "0",
        //                     "transactionTime": "1672128000000",
        //                     "type": "SETTLEMENT",
        //                     "feeRate": "0.0001",
        //                     "size": "100",
        //                     "qty": "100",
        //                     "cashBalance": "5086.55825002",
        //                     "currency": "USDT",
        //                     "category": "linear",
        //                     "tradePrice": "0.3676",
        //                     "tradeId": "534c0003-4bf7-486f-aa02-78cee36825e4"
        //                 },
        //                 {
        //                     "symbol": "XRPUSDT",
        //                     "side": "Buy",
        //                     "funding": "",
        //                     "orderLinkId": "linear-order",
        //                     "orderId": "592b7e41-78fd-42e2-9aa3-91e1835ef3e1",
        //                     "fee": "0.01908720",
        //                     "change": "-0.0190872",
        //                     "cashFlow": "0",
        //                     "transactionTime": "1672121182224",
        //                     "type": "TRADE",
        //                     "feeRate": "0.0006",
        //                     "size": "100",
        //                     "qty": "88",
        //                     "cashBalance": "5086.56192602",
        //                     "currency": "USDT",
        //                     "category": "linear",
        //                     "tradePrice": "0.3615",
        //                     "tradeId": "5184f079-88ec-54c7-8774-5173cafd2b4e"
        //                 },
        //                 {
        //                     "symbol": "XRPUSDT",
        //                     "side": "Buy",
        //                     "funding": "",
        //                     "orderLinkId": "linear-order",
        //                     "orderId": "592b7e41-78fd-42e2-9aa3-91e1835ef3e1",
        //                     "fee": "0.00260280",
        //                     "change": "-0.0026028",
        //                     "cashFlow": "0",
        //                     "transactionTime": "1672121182224",
        //                     "type": "TRADE",
        //                     "feeRate": "0.0006",
        //                     "size": "12",
        //                     "qty": "12",
        //                     "cashBalance": "5086.58101322",
        //                     "currency": "USDT",
        //                     "category": "linear",
        //                     "tradePrice": "0.3615",
        //                     "tradeId": "8569c10f-5061-5891-81c4-a54929847eb3"
        //                 }
        //             ]
        //         },
        //         "retExtInfo": {},
        //         "time": 1672132481405
        //     }
        //
        const data = this.addPaginationCursorToResult (response);
        return this.parseLedger (data, currency, since, limit);
    }

    parseLedgerEntry (item: Dict, currency: Currency = undefined): LedgerEntry {
        //
        //     {
        //         "id": 234467,
        //         "user_id": 1,
        //         "coin": "BTC",
        //         "wallet_id": 27913,
        //         "type": "Realized P&L",
        //         "amount": "-0.00000006",
        //         "tx_id": "",
        //         "address": "BTCUSD",
        //         "wallet_balance": "0.03000330",
        //         "exec_time": "2019-12-09T00:00:25.000Z",
        //         "cross_seq": 0
        //     }
        //
        //     {
        //         "symbol": "XRPUSDT",
        //         "side": "Buy",
        //         "funding": "",
        //         "orderLinkId": "linear-order",
        //         "orderId": "592b7e41-78fd-42e2-9aa3-91e1835ef3e1",
        //         "fee": "0.00260280",
        //         "change": "-0.0026028",
        //         "cashFlow": "0",
        //         "transactionTime": "1672121182224",
        //         "type": "TRADE",
        //         "feeRate": "0.0006",
        //         "size": "12",
        //         "qty": "12",
        //         "cashBalance": "5086.58101322",
        //         "currency": "USDT",
        //         "category": "linear",
        //         "tradePrice": "0.3615",
        //         "tradeId": "8569c10f-5061-5891-81c4-a54929847eb3"
        //     }
        //
        const currencyId = this.safeString2 (item, 'coin', 'currency');
        const code = this.safeCurrencyCode (currencyId, currency);
        currency = this.safeCurrency (currencyId, currency);
        const amountString = this.safeString2 (item, 'amount', 'change');
        const afterString = this.safeString2 (item, 'wallet_balance', 'cashBalance');
        const direction = Precise.stringLt (amountString, '0') ? 'out' : 'in';
        let before = undefined;
        let after = undefined;
        let amount = undefined;
        if (afterString !== undefined && amountString !== undefined) {
            const difference = (direction === 'out') ? amountString : Precise.stringNeg (amountString);
            before = this.parseToNumeric (Precise.stringAdd (afterString, difference));
            after = this.parseToNumeric (afterString);
            amount = this.parseToNumeric (Precise.stringAbs (amountString));
        }
        let timestamp = this.parse8601 (this.safeString (item, 'exec_time'));
        if (timestamp === undefined) {
            timestamp = this.safeInteger (item, 'transactionTime');
        }
        return this.safeLedgerEntry ({
            'info': item,
            'id': this.safeString (item, 'id'),
            'direction': direction,
            'account': this.safeString (item, 'wallet_id'),
            'referenceId': this.safeString (item, 'tx_id'),
            'referenceAccount': undefined,
            'type': this.parseLedgerEntryType (this.safeString (item, 'type')),
            'currency': code,
            'amount': amount,
            'timestamp': timestamp,
            'datetime': this.iso8601 (timestamp),
            'before': before,
            'after': after,
            'status': 'ok',
            'fee': {
                'currency': code,
                'cost': this.safeNumber (item, 'fee'),
            },
        }, currency) as LedgerEntry;
    }

    parseLedgerEntryType (type) {
        const types: Dict = {
            'Deposit': 'transaction',
            'Withdraw': 'transaction',
            'RealisedPNL': 'trade',
            'Commission': 'fee',
            'Refund': 'cashback',
            'Prize': 'prize', // ?
            'ExchangeOrderWithdraw': 'transaction',
            'ExchangeOrderDeposit': 'transaction',
            // v5
            'TRANSFER_IN': 'transaction',
            'TRANSFER_OUT': 'transaction',
            'TRADE': 'trade',
            'SETTLEMENT': 'trade',
            'DELIVERY': 'trade',
            'LIQUIDATION': 'trade',
            'BONUS': 'Prize',
            'FEE_REFUND': 'cashback',
            'INTEREST': 'transaction',
            'CURRENCY_BUY': 'trade',
            'CURRENCY_SELL': 'trade',
        };
        return this.safeString (types, type, type);
    }

    async withdraw (code: string, amount: number, address: string, tag = undefined, params = {}): Promise<Transaction> {
        /**
         * @method
         * @name bybit#withdraw
         * @description make a withdrawal
         * @see https://bybit-exchange.github.io/docs/v5/asset/withdraw
         * @param {string} code unified currency code
         * @param {float} amount the amount to withdraw
         * @param {string} address the address to withdraw to
         * @param {string} tag
         * @param {object} [params] extra parameters specific to the exchange API endpoint
         * @returns {object} a [transaction structure]{@link https://docs.ccxt.com/#/?id=transaction-structure}
         */
        [ tag, params ] = this.handleWithdrawTagAndParams (tag, params);
        let accountType = undefined;
        [ accountType, params ] = this.handleOptionAndParams (params, 'withdraw', 'accountType', 'SPOT');
        await this.loadMarkets ();
        this.checkAddress (address);
        const currency = this.currency (code);
        const request: Dict = {
            'coin': currency['id'],
            'amount': this.numberToString (amount),
            'address': address,
            'timestamp': this.milliseconds (),
            'accountType': accountType,
        };
        if (tag !== undefined) {
            request['tag'] = tag;
        }
        const [ networkCode, query ] = this.handleNetworkCodeAndParams (params);
        const networkId = this.networkCodeToId (networkCode);
        if (networkId !== undefined) {
            request['chain'] = networkId.toUpperCase ();
        }
        const response = await this.privatePostV5AssetWithdrawCreate (this.extend (request, query));
        //
        //    {
        //         "retCode": "0",
        //         "retMsg": "success",
        //         "result": {
        //             "id": "9377266"
        //         },
        //         "retExtInfo": {},
        //         "time": "1666892894902"
        //     }
        //
        const result = this.safeDict (response, 'result', {});
        return this.parseTransaction (result, currency);
    }

    async fetchPosition (symbol: string, params = {}) {
        /**
         * @method
         * @name bybit#fetchPosition
         * @description fetch data on a single open contract trade position
         * @see https://bybit-exchange.github.io/docs/v5/position
         * @param {string} symbol unified market symbol of the market the position is held in, default is undefined
         * @param {object} [params] extra parameters specific to the exchange API endpoint
         * @returns {object} a [position structure]{@link https://docs.ccxt.com/#/?id=position-structure}
         */
        if (symbol === undefined) {
            throw new ArgumentsRequired (this.id + ' fetchPosition() requires a symbol argument');
        }
        await this.loadMarkets ();
        const market = this.market (symbol);
        const request: Dict = {
            'symbol': market['id'],
        };
        let response = undefined;
        let type = undefined;
        [ type, params ] = this.getBybitType ('fetchPosition', market, params);
        request['category'] = type;
        response = await this.privateGetV5PositionList (this.extend (request, params));
        //
        //     {
        //         "retCode": 0,
        //         "retMsg": "OK",
        //         "result": {
        //             "nextPageCursor": "updateAt%3D1672279322668",
        //             "category": "linear",
        //             "list": [
        //                 {
        //                     "symbol": "XRPUSDT",
        //                     "leverage": "10",
        //                     "avgPrice": "0.3615",
        //                     "liqPrice": "0.0001",
        //                     "riskLimitValue": "200000",
        //                     "takeProfit": "",
        //                     "positionValue": "36.15",
        //                     "tpslMode": "Full",
        //                     "riskId": 41,
        //                     "trailingStop": "0",
        //                     "unrealisedPnl": "-1.83",
        //                     "markPrice": "0.3432",
        //                     "cumRealisedPnl": "0.48805876",
        //                     "positionMM": "0.381021",
        //                     "createdTime": "1672121182216",
        //                     "positionIdx": 0,
        //                     "positionIM": "3.634521",
        //                     "updatedTime": "1672279322668",
        //                     "side": "Buy",
        //                     "bustPrice": "",
        //                     "size": "100",
        //                     "positionStatus": "Normal",
        //                     "stopLoss": "",
        //                     "tradeMode": 0
        //                 }
        //             ]
        //         },
        //         "retExtInfo": {},
        //         "time": 1672280219169
        //     }
        //
        const result = this.safeDict (response, 'result', {});
        const positions = this.safeList2 (result, 'list', 'dataList', []);
        const timestamp = this.safeInteger (response, 'time');
        const first = this.safeDict (positions, 0, {});
        const position = this.parsePosition (first, market);
        position['timestamp'] = timestamp;
        position['datetime'] = this.iso8601 (timestamp);
        return position;
    }

    async fetchPositions (symbols: Strings = undefined, params = {}) {
        /**
         * @method
         * @name bybit#fetchPositions
         * @description fetch all open positions
         * @see https://bybit-exchange.github.io/docs/v5/position
         * @param {string[]} symbols list of unified market symbols
         * @param {object} [params] extra parameters specific to the exchange API endpoint
         * @param {string} [params.type] market type, ['swap', 'option', 'spot']
         * @param {string} [params.subType] market subType, ['linear', 'inverse']
         * @param {string} [params.baseCoin] Base coin. Supports linear, inverse & option
         * @param {string} [params.settleCoin] Settle coin. Supports linear, inverse & option
         * @returns {object[]} a list of [position structure]{@link https://docs.ccxt.com/#/?id=position-structure}
         */
        await this.loadMarkets ();
        let symbol = undefined;
        if ((symbols !== undefined) && Array.isArray (symbols)) {
            const symbolsLength = symbols.length;
            if (symbolsLength > 1) {
                throw new ArgumentsRequired (this.id + ' fetchPositions() does not accept an array with more than one symbol');
            } else if (symbolsLength === 1) {
                symbol = symbols[0];
            }
            symbols = this.marketSymbols (symbols);
        } else if (symbols !== undefined) {
            symbol = symbols;
            symbols = [ this.symbol (symbol) ];
        }
        const request: Dict = {};
        let market = undefined;
        if (symbol !== undefined) {
            market = this.market (symbol);
            symbol = market['symbol'];
            request['symbol'] = market['id'];
        }
        let type = undefined;
        [ type, params ] = this.getBybitType ('fetchPositions', market, params);
        if (type === 'linear' || type === 'inverse') {
            const baseCoin = this.safeString (params, 'baseCoin');
            if (type === 'linear') {
                if (symbol === undefined && baseCoin === undefined) {
                    const defaultSettle = this.safeString (this.options, 'defaultSettle', 'USDT');
                    const settleCoin = this.safeString (params, 'settleCoin', defaultSettle);
                    request['settleCoin'] = settleCoin;
                }
            } else {
                // inverse
                if (symbol === undefined && baseCoin === undefined) {
                    request['category'] = 'inverse';
                }
            }
        }
        params = this.omit (params, [ 'type' ]);
        request['category'] = type;
        const response = await this.privateGetV5PositionList (this.extend (request, params));
        //
        //     {
        //         "retCode": 0,
        //         "retMsg": "Success",
        //         "result": {
        //             "nextPageCursor": "0%3A1657711949945%2C0%3A1657711949945",
        //             "category": "linear",
        //             "list": [
        //                 {
        //                     "symbol": "ETHUSDT",
        //                     "leverage": "10",
        //                     "updatedTime": 1657711949945,
        //                     "side": "Buy",
        //                     "positionValue": "536.92500000",
        //                     "takeProfit": "",
        //                     "tpslMode": "Full",
        //                     "riskId": 11,
        //                     "trailingStop": "",
        //                     "entryPrice": "1073.85000000",
        //                     "unrealisedPnl": "",
        //                     "markPrice": "1080.65000000",
        //                     "size": "0.5000",
        //                     "positionStatus": "normal",
        //                     "stopLoss": "",
        //                     "cumRealisedPnl": "-0.32215500",
        //                     "positionMM": "2.97456450",
        //                     "createdTime": 1657711949928,
        //                     "positionIdx": 0,
        //                     "positionIM": "53.98243950"
        //                 }
        //             ]
        //         },
        //         "time": 1657713693182
        //     }
        //
        const positions = this.addPaginationCursorToResult (response);
        const results = [];
        for (let i = 0; i < positions.length; i++) {
            let rawPosition = positions[i];
            if (('data' in rawPosition) && ('is_valid' in rawPosition)) {
                // futures only
                rawPosition = this.safeDict (rawPosition, 'data');
            }
            results.push (this.parsePosition (rawPosition));
        }
        return this.filterByArrayPositions (results, 'symbol', symbols, false);
    }

    parsePosition (position: Dict, market: Market = undefined) {
        //
        // linear swap
        //
        //     {
        //         "positionIdx": 0,
        //         "riskId": "11",
        //         "symbol": "ETHUSDT",
        //         "side": "Buy",
        //         "size": "0.10",
        //         "positionValue": "119.845",
        //         "entryPrice": "1198.45",
        //         "tradeMode": 1,
        //         "autoAddMargin": 0,
        //         "leverage": "4.2",
        //         "positionBalance": "28.58931118",
        //         "liqPrice": "919.10",
        //         "bustPrice": "913.15",
        //         "takeProfit": "0.00",
        //         "stopLoss": "0.00",
        //         "trailingStop": "0.00",
        //         "unrealisedPnl": "0.083",
        //         "createdTime": "1669097244192",
        //         "updatedTime": "1669413126190",
        //         "tpSlMode": "Full",
        //         "riskLimitValue": "900000",
        //         "activePrice": "0.00"
        //     }
        //
        // usdc
        //    {
        //       "symbol":"BTCPERP",
        //       "leverage":"1.00",
        //       "occClosingFee":"0.0000",
        //       "liqPrice":"",
        //       "positionValue":"30.8100",
        //       "takeProfit":"0.0",
        //       "riskId":"10001",
        //       "trailingStop":"0.0000",
        //       "unrealisedPnl":"0.0000",
        //       "createdAt":"1652451795305",
        //       "markPrice":"30809.41",
        //       "cumRealisedPnl":"0.0000",
        //       "positionMM":"0.1541",
        //       "positionIM":"30.8100",
        //       "updatedAt":"1652451795305",
        //       "tpSLMode":"UNKNOWN",
        //       "side":"Buy",
        //       "bustPrice":"",
        //       "deleverageIndicator":"0",
        //       "entryPrice":"30810.0",
        //       "size":"0.001",
        //       "sessionRPL":"0.0000",
        //       "positionStatus":"NORMAL",
        //       "sessionUPL":"-0.0006",
        //       "stopLoss":"0.0",
        //       "orderMargin":"0.0000",
        //       "sessionAvgPrice":"30810.0"
        //    }
        //
        // unified margin
        //
        //     {
        //         "symbol": "ETHUSDT",
        //         "leverage": "10",
        //         "updatedTime": 1657711949945,
        //         "side": "Buy",
        //         "positionValue": "536.92500000",
        //         "takeProfit": "",
        //         "tpslMode": "Full",
        //         "riskId": 11,
        //         "trailingStop": "",
        //         "entryPrice": "1073.85000000",
        //         "unrealisedPnl": "",
        //         "markPrice": "1080.65000000",
        //         "size": "0.5000",
        //         "positionStatus": "normal",
        //         "stopLoss": "",
        //         "cumRealisedPnl": "-0.32215500",
        //         "positionMM": "2.97456450",
        //         "createdTime": 1657711949928,
        //         "positionIdx": 0,
        //         "positionIM": "53.98243950"
        //     }
        //
        // unified account
        //
        //     {
        //         "symbol": "XRPUSDT",
        //         "leverage": "10",
        //         "avgPrice": "0.3615",
        //         "liqPrice": "0.0001",
        //         "riskLimitValue": "200000",
        //         "takeProfit": "",
        //         "positionValue": "36.15",
        //         "tpslMode": "Full",
        //         "riskId": 41,
        //         "trailingStop": "0",
        //         "unrealisedPnl": "-1.83",
        //         "markPrice": "0.3432",
        //         "cumRealisedPnl": "0.48805876",
        //         "positionMM": "0.381021",
        //         "createdTime": "1672121182216",
        //         "positionIdx": 0,
        //         "positionIM": "3.634521",
        //         "updatedTime": "1672279322668",
        //         "side": "Buy",
        //         "bustPrice": "",
        //         "size": "100",
        //         "positionStatus": "Normal",
        //         "stopLoss": "",
        //         "tradeMode": 0
        //     }
        //
        // fetchPositionsHistory
        //
        //    {
        //        symbol: 'XRPUSDT',
        //        orderType: 'Market',
        //        leverage: '10',
        //        updatedTime: '1712717265572',
        //        side: 'Sell',
        //        orderId: '071749f3-a9fa-427b-b5ca-27b2f52b81de',
        //        closedPnl: '-0.00049568',
        //        avgEntryPrice: '0.6045',
        //        qty: '3',
        //        cumEntryValue: '1.8135',
        //        createdTime: '1712717265566',
        //        orderPrice: '0.5744',
        //        closedSize: '3',
        //        avgExitPrice: '0.605',
        //        execType: 'Trade',
        //        fillCount: '1',
        //        cumExitValue: '1.815'
        //    }
        //
        const closedSize = this.safeString (position, 'closedSize');
        const isHistory = (closedSize !== undefined);
        const contract = this.safeString (position, 'symbol');
        market = this.safeMarket (contract, market, undefined, 'contract');
        const size = Precise.stringAbs (this.safeString2 (position, 'size', 'qty'));
        let side = this.safeString (position, 'side');
        if (side !== undefined) {
            if (side === 'Buy') {
                side = isHistory ? 'short' : 'long';
            } else if (side === 'Sell') {
                side = isHistory ? 'long' : 'short';
            } else {
                side = undefined;
            }
        }
        const notional = this.safeString2 (position, 'positionValue', 'cumExitValue');
        const unrealisedPnl = this.omitZero (this.safeString (position, 'unrealisedPnl'));
        let initialMarginString = this.safeStringN (position, [ 'positionIM', 'cumEntryValue' ]);
        let maintenanceMarginString = this.safeString (position, 'positionMM');
        const timestamp = this.safeIntegerN (position, [ 'createdTime', 'createdAt' ]);
        let lastUpdateTimestamp = this.parse8601 (this.safeString (position, 'updated_at'));
        if (lastUpdateTimestamp === undefined) {
            lastUpdateTimestamp = this.safeIntegerN (position, [ 'updatedTime', 'updatedAt', 'updatedTime' ]);
        }
        const tradeMode = this.safeInteger (position, 'tradeMode', 0);
        let marginMode = undefined;
        if ((!this.options['enableUnifiedAccount']) || (this.options['enableUnifiedAccount'] && market['inverse'])) {
            // tradeMode would work for classic and UTA(inverse)
            if (!isHistory) {     // cannot tell marginMode for fetchPositionsHistory, and closedSize will only be defined for fetchPositionsHistory response
                marginMode = (tradeMode === 1) ? 'isolated' : 'cross';
            }
        }
        let collateralString = this.safeString (position, 'positionBalance');
        const entryPrice = this.omitZero (this.safeStringN (position, [ 'entryPrice', 'avgPrice', 'avgEntryPrice' ]));
        const liquidationPrice = this.omitZero (this.safeString (position, 'liqPrice'));
        const leverage = this.safeString (position, 'leverage');
        if (liquidationPrice !== undefined) {
            if (market['settle'] === 'USDC') {
                //  (Entry price - Liq price) * Contracts + Maintenance Margin + (unrealised pnl) = Collateral
                const difference = Precise.stringAbs (Precise.stringSub (entryPrice, liquidationPrice));
                collateralString = Precise.stringAdd (Precise.stringAdd (Precise.stringMul (difference, size), maintenanceMarginString), unrealisedPnl);
            } else {
                const bustPrice = this.safeString (position, 'bustPrice');
                if (market['linear']) {
                    // derived from the following formulas
                    //  (Entry price - Bust price) * Contracts = Collateral
                    //  (Entry price - Liq price) * Contracts = Collateral - Maintenance Margin
                    // Maintenance Margin = (Bust price - Liq price) x Contracts
                    const maintenanceMarginPriceDifference = Precise.stringAbs (Precise.stringSub (liquidationPrice, bustPrice));
                    maintenanceMarginString = Precise.stringMul (maintenanceMarginPriceDifference, size);
                    // Initial Margin = Contracts x Entry Price / Leverage
                    if (entryPrice !== undefined) {
                        initialMarginString = Precise.stringDiv (Precise.stringMul (size, entryPrice), leverage);
                    }
                } else {
                    // Contracts * (1 / Entry price - 1 / Bust price) = Collateral
                    // Contracts * (1 / Entry price - 1 / Liq price) = Collateral - Maintenance Margin
                    // Maintenance Margin = Contracts * (1 / Liq price - 1 / Bust price)
                    // Maintenance Margin = Contracts * (Bust price - Liq price) / (Liq price x Bust price)
                    const difference = Precise.stringAbs (Precise.stringSub (bustPrice, liquidationPrice));
                    const multiply = Precise.stringMul (bustPrice, liquidationPrice);
                    maintenanceMarginString = Precise.stringDiv (Precise.stringMul (size, difference), multiply);
                    // Initial Margin = Leverage x Contracts / EntryPrice
                    if (entryPrice !== undefined) {
                        initialMarginString = Precise.stringDiv (size, Precise.stringMul (entryPrice, leverage));
                    }
                }
            }
        }
        const maintenanceMarginPercentage = Precise.stringDiv (maintenanceMarginString, notional);
        const marginRatio = Precise.stringDiv (maintenanceMarginString, collateralString, 4);
        const positionIdx = this.safeString (position, 'positionIdx');
        const hedged = (positionIdx !== undefined) && (positionIdx !== '0');
        return this.safePosition ({
            'info': position,
            'id': undefined,
            'symbol': market['symbol'],
            'timestamp': timestamp,
            'datetime': this.iso8601 (timestamp),
            'lastUpdateTimestamp': lastUpdateTimestamp,
            'initialMargin': this.parseNumber (initialMarginString),
            'initialMarginPercentage': this.parseNumber (Precise.stringDiv (initialMarginString, notional)),
            'maintenanceMargin': this.parseNumber (maintenanceMarginString),
            'maintenanceMarginPercentage': this.parseNumber (maintenanceMarginPercentage),
            'entryPrice': this.parseNumber (entryPrice),
            'notional': this.parseNumber (notional),
            'leverage': this.parseNumber (leverage),
            'unrealizedPnl': this.parseNumber (unrealisedPnl),
            'realizedPnl': this.safeNumber (position, 'closedPnl'),
            'contracts': this.parseNumber (size), // in USD for inverse swaps
            'contractSize': this.safeNumber (market, 'contractSize'),
            'marginRatio': this.parseNumber (marginRatio),
            'liquidationPrice': this.parseNumber (liquidationPrice),
            'markPrice': this.safeNumber (position, 'markPrice'),
            'lastPrice': this.safeNumber (position, 'avgExitPrice'),
            'collateral': this.parseNumber (collateralString),
            'marginMode': marginMode,
            'side': side,
            'percentage': undefined,
            'stopLossPrice': this.safeNumber2 (position, 'stop_loss', 'stopLoss'),
            'takeProfitPrice': this.safeNumber2 (position, 'take_profit', 'takeProfit'),
            'hedged': hedged,
        });
    }

    async fetchLeverage (symbol: string, params = {}): Promise<Leverage> {
        /**
         * @method
         * @name bybit#fetchLeverage
         * @description fetch the set leverage for a market
         * @see https://bybit-exchange.github.io/docs/v5/position
         * @param {string} symbol unified market symbol
         * @param {object} [params] extra parameters specific to the exchange API endpoint
         * @returns {object} a [leverage structure]{@link https://docs.ccxt.com/#/?id=leverage-structure}
         */
        await this.loadMarkets ();
        const market = this.market (symbol);
        const position = await this.fetchPosition (symbol, params);
        return this.parseLeverage (position, market);
    }

    parseLeverage (leverage: Dict, market: Market = undefined): Leverage {
        const marketId = this.safeString (leverage, 'symbol');
        const leverageValue = this.safeInteger (leverage, 'leverage');
        return {
            'info': leverage,
            'symbol': this.safeSymbol (marketId, market),
            'marginMode': this.safeStringLower (leverage, 'marginMode'),
            'longLeverage': leverageValue,
            'shortLeverage': leverageValue,
        } as Leverage;
    }

    async setMarginMode (marginMode: string, symbol: Str = undefined, params = {}) {
        /**
         * @method
         * @name bybit#setMarginMode
         * @description set margin mode (account) or trade mode (symbol)
         * @see https://bybit-exchange.github.io/docs/v5/account/set-margin-mode
         * @see https://bybit-exchange.github.io/docs/v5/position/cross-isolate
         * @param {string} marginMode account mode must be either [isolated, cross, portfolio], trade mode must be either [isolated, cross]
         * @param {string} symbol unified market symbol of the market the position is held in, default is undefined
         * @param {object} [params] extra parameters specific to the exchange API endpoint
         * @param {string} [params.leverage] the rate of leverage, is required if setting trade mode (symbol)
         * @returns {object} response from the exchange
         */
        await this.loadMarkets ();
        const [ enableUnifiedMargin, enableUnifiedAccount ] = await this.isUnifiedEnabled ();
        const isUnifiedAccount = (enableUnifiedMargin || enableUnifiedAccount);
        let market = undefined;
        let response = undefined;
        if (isUnifiedAccount) {
            if (marginMode === 'isolated') {
                marginMode = 'ISOLATED_MARGIN';
            } else if (marginMode === 'cross') {
                marginMode = 'REGULAR_MARGIN';
            } else if (marginMode === 'portfolio') {
                marginMode = 'PORTFOLIO_MARGIN';
            } else {
                throw new NotSupported (this.id + ' setMarginMode() marginMode must be either [isolated, cross, portfolio]');
            }
            const request: Dict = {
                'setMarginMode': marginMode,
            };
            response = await this.privatePostV5AccountSetMarginMode (this.extend (request, params));
        } else {
            if (symbol === undefined) {
                throw new ArgumentsRequired (this.id + ' setMarginMode() requires a symbol parameter for non unified account');
            }
            market = this.market (symbol);
            const isUsdcSettled = market['settle'] === 'USDC';
            if (isUsdcSettled) {
                if (marginMode === 'cross') {
                    marginMode = 'REGULAR_MARGIN';
                } else if (marginMode === 'portfolio') {
                    marginMode = 'PORTFOLIO_MARGIN';
                } else {
                    throw new NotSupported (this.id + ' setMarginMode() for usdc market marginMode must be either [cross, portfolio]');
                }
                const request: Dict = {
                    'setMarginMode': marginMode,
                };
                response = await this.privatePostV5AccountSetMarginMode (this.extend (request, params));
            } else {
                let type = undefined;
                [ type, params ] = this.getBybitType ('setPositionMode', market, params);
                let tradeMode = undefined;
                if (marginMode === 'cross') {
                    tradeMode = 0;
                } else if (marginMode === 'isolated') {
                    tradeMode = 1;
                } else {
                    throw new NotSupported (this.id + ' setMarginMode() with symbol marginMode must be either [isolated, cross]');
                }
                let sellLeverage = undefined;
                let buyLeverage = undefined;
                const leverage = this.safeString (params, 'leverage');
                if (leverage === undefined) {
                    sellLeverage = this.safeString2 (params, 'sell_leverage', 'sellLeverage');
                    buyLeverage = this.safeString2 (params, 'buy_leverage', 'buyLeverage');
                    if (sellLeverage === undefined && buyLeverage === undefined) {
                        throw new ArgumentsRequired (this.id + ' setMarginMode() requires a leverage parameter or sell_leverage and buy_leverage parameters');
                    }
                    if (buyLeverage === undefined) {
                        buyLeverage = sellLeverage;
                    }
                    if (sellLeverage === undefined) {
                        sellLeverage = buyLeverage;
                    }
                    params = this.omit (params, [ 'buy_leverage', 'sell_leverage', 'sellLeverage', 'buyLeverage' ]);
                } else {
                    sellLeverage = leverage;
                    buyLeverage = leverage;
                    params = this.omit (params, 'leverage');
                }
                const request: Dict = {
                    'category': type,
                    'symbol': market['id'],
                    'tradeMode': tradeMode,
                    'buyLeverage': buyLeverage,
                    'sellLeverage': sellLeverage,
                };
                response = await this.privatePostV5PositionSwitchIsolated (this.extend (request, params));
            }
        }
        return response;
    }

    async setLeverage (leverage: Int, symbol: Str = undefined, params = {}) {
        /**
         * @method
         * @name bybit#setLeverage
         * @description set the level of leverage for a market
         * @see https://bybit-exchange.github.io/docs/v5/position/leverage
         * @param {float} leverage the rate of leverage
         * @param {string} symbol unified market symbol
         * @param {object} [params] extra parameters specific to the exchange API endpoint
         * @param {string} [params.buyLeverage] leverage for buy side
         * @param {string} [params.sellLeverage] leverage for sell side
         * @returns {object} response from the exchange
         */
        if (symbol === undefined) {
            throw new ArgumentsRequired (this.id + ' setLeverage() requires a symbol argument');
        }
        await this.loadMarkets ();
        const market = this.market (symbol);
        // WARNING: THIS WILL INCREASE LIQUIDATION PRICE FOR OPEN ISOLATED LONG POSITIONS
        // AND DECREASE LIQUIDATION PRICE FOR OPEN ISOLATED SHORT POSITIONS
        // engage in leverage setting
        // we reuse the code here instead of having two methods
        const leverageString = this.numberToString (leverage);
        const request: Dict = {
            'symbol': market['id'],
            'buyLeverage': leverageString,
            'sellLeverage': leverageString,
        };
        request['buyLeverage'] = leverageString;
        request['sellLeverage'] = leverageString;
        if (market['linear']) {
            request['category'] = 'linear';
        } else if (market['inverse']) {
            request['category'] = 'inverse';
        } else {
            throw new NotSupported (this.id + ' setLeverage() only support linear and inverse market');
        }
        const response = await this.privatePostV5PositionSetLeverage (this.extend (request, params));
        return response;
    }

    async setPositionMode (hedged: boolean, symbol: Str = undefined, params = {}) {
        /**
         * @method
         * @name bybit#setPositionMode
         * @description set hedged to true or false for a market
         * @see https://bybit-exchange.github.io/docs/v5/position/position-mode
         * @param {bool} hedged
         * @param {string} symbol used for unified account with inverse market
         * @param {object} [params] extra parameters specific to the exchange API endpoint
         * @returns {object} response from the exchange
         */
        await this.loadMarkets ();
        let market = undefined;
        if (symbol !== undefined) {
            market = this.market (symbol);
        }
        let mode = undefined;
        if (hedged) {
            mode = 3;
        } else {
            mode = 0;
        }
        const request: Dict = {
            'mode': mode,
        };
        if (symbol === undefined) {
            request['coin'] = 'USDT';
        } else {
            request['symbol'] = market['id'];
        }
        if (symbol !== undefined) {
            request['category'] = market['linear'] ? 'linear' : 'inverse';
        } else {
            let type = undefined;
            [ type, params ] = this.getBybitType ('setPositionMode', market, params);
            request['category'] = type;
        }
        params = this.omit (params, 'type');
        const response = await this.privatePostV5PositionSwitchMode (this.extend (request, params));
        //
        // v5
        //     {
        //         "retCode": 0,
        //         "retMsg": "OK",
        //         "result": {},
        //         "retExtInfo": {},
        //         "time": 1675249072814
        //     }
        return response;
    }

    async fetchDerivativesOpenInterestHistory (symbol: string, timeframe = '1h', since: Int = undefined, limit: Int = undefined, params = {}) {
        await this.loadMarkets ();
        let market = this.market (symbol);
        const subType = market['linear'] ? 'linear' : 'inverse';
        const category = this.safeString (params, 'category', subType);
        const intervals = this.safeDict (this.options, 'intervals');
        const interval = this.safeString (intervals, timeframe); // 5min,15min,30min,1h,4h,1d
        if (interval === undefined) {
            throw new BadRequest (this.id + ' fetchOpenInterestHistory() cannot use the ' + timeframe + ' timeframe');
        }
        const request: Dict = {
            'symbol': market['id'],
            'intervalTime': interval,
            'category': category,
        };
        if (since !== undefined) {
            request['startTime'] = since;
        }
        const until = this.safeInteger (params, 'until'); // unified in milliseconds
        params = this.omit (params, [ 'until' ]);
        if (until !== undefined) {
            request['endTime'] = until;
        }
        if (limit !== undefined) {
            request['limit'] = limit;
        }
        const response = await this.publicGetV5MarketOpenInterest (this.extend (request, params));
        //
        //     {
        //         "retCode": 0,
        //         "retMsg": "OK",
        //         "result": {
        //             "symbol": "BTCUSD",
        //             "category": "inverse",
        //             "list": [
        //                 {
        //                     "openInterest": "461134384.00000000",
        //                     "timestamp": "1669571400000"
        //                 },
        //                 {
        //                     "openInterest": "461134292.00000000",
        //                     "timestamp": "1669571100000"
        //                 }
        //             ],
        //             "nextPageCursor": ""
        //         },
        //         "retExtInfo": {},
        //         "time": 1672053548579
        //     }
        //
        const result = this.safeDict (response, 'result', {});
        const data = this.addPaginationCursorToResult (response);
        const id = this.safeString (result, 'symbol');
        market = this.safeMarket (id, market, undefined, 'contract');
        return this.parseOpenInterests (data, market, since, limit);
    }

    async fetchOpenInterest (symbol: string, params = {}) {
        /**
         * @method
         * @name bybit#fetchOpenInterest
         * @description Retrieves the open interest of a derivative trading pair
         * @see https://bybit-exchange.github.io/docs/v5/market/open-interest
         * @param {string} symbol Unified CCXT market symbol
         * @param {object} [params] exchange specific parameters
         * @param {string} [params.interval] 5m, 15m, 30m, 1h, 4h, 1d
         * @param {string} [params.category] "linear" or "inverse"
         * @returns {object} an open interest structure{@link https://docs.ccxt.com/#/?id=open-interest-structure}
         */
        await this.loadMarkets ();
        let market = this.market (symbol);
        if (!market['contract']) {
            throw new BadRequest (this.id + ' fetchOpenInterest() supports contract markets only');
        }
        const timeframe = this.safeString (params, 'interval', '1h');
        const intervals = this.safeDict (this.options, 'intervals');
        const interval = this.safeString (intervals, timeframe); // 5min,15min,30min,1h,4h,1d
        if (interval === undefined) {
            throw new BadRequest (this.id + ' fetchOpenInterest() cannot use the ' + timeframe + ' timeframe');
        }
        const subType = market['linear'] ? 'linear' : 'inverse';
        const category = this.safeString (params, 'category', subType);
        const request: Dict = {
            'symbol': market['id'],
            'intervalTime': interval,
            'category': category,
        };
        const response = await this.publicGetV5MarketOpenInterest (this.extend (request, params));
        //
        //     {
        //         "retCode": 0,
        //         "retMsg": "OK",
        //         "result": {
        //             "symbol": "BTCUSD",
        //             "category": "inverse",
        //             "list": [
        //                 {
        //                     "openInterest": "461134384.00000000",
        //                     "timestamp": "1669571400000"
        //                 },
        //                 {
        //                     "openInterest": "461134292.00000000",
        //                     "timestamp": "1669571100000"
        //                 }
        //             ],
        //             "nextPageCursor": ""
        //         },
        //         "retExtInfo": {},
        //         "time": 1672053548579
        //     }
        //
        const result = this.safeDict (response, 'result', {});
        const id = this.safeString (result, 'symbol');
        market = this.safeMarket (id, market, undefined, 'contract');
        const data = this.addPaginationCursorToResult (response);
        return this.parseOpenInterest (data[0], market);
    }

    async fetchOpenInterestHistory (symbol: string, timeframe = '1h', since: Int = undefined, limit: Int = undefined, params = {}) {
        /**
         * @method
         * @name bybit#fetchOpenInterestHistory
         * @description Gets the total amount of unsettled contracts. In other words, the total number of contracts held in open positions
         * @see https://bybit-exchange.github.io/docs/v5/market/open-interest
         * @param {string} symbol Unified market symbol
         * @param {string} timeframe "5m", 15m, 30m, 1h, 4h, 1d
         * @param {int} [since] Not used by Bybit
         * @param {int} [limit] The number of open interest structures to return. Max 200, default 50
         * @param {object} [params] Exchange specific parameters
         * @param {boolean} [params.paginate] default false, when true will automatically paginate by calling this endpoint multiple times. See in the docs all the [availble parameters](https://github.com/ccxt/ccxt/wiki/Manual#pagination-params)
         * @returns An array of open interest structures
         */
        if (timeframe === '1m') {
            throw new BadRequest (this.id + 'fetchOpenInterestHistory cannot use the 1m timeframe');
        }
        await this.loadMarkets ();
        const paginate = this.safeBool (params, 'paginate');
        if (paginate) {
            params = this.omit (params, 'paginate');
            params['timeframe'] = timeframe;
            return await this.fetchPaginatedCallCursor ('fetchOpenInterestHistory', symbol, since, limit, params, 'nextPageCursor', 'cursor', undefined, 200) as OpenInterest[];
        }
        const market = this.market (symbol);
        if (market['spot'] || market['option']) {
            throw new BadRequest (this.id + ' fetchOpenInterestHistory() symbol does not support market ' + symbol);
        }
        const request: Dict = {
            'symbol': market['id'],
        };
        if (limit !== undefined) {
            request['limit'] = limit;
        }
        return await this.fetchDerivativesOpenInterestHistory (symbol, timeframe, since, limit, params);
    }

    parseOpenInterest (interest, market: Market = undefined) {
        //
        //    {
        //        "openInterest": 64757.62400000,
        //        "timestamp": 1665784800000,
        //    }
        //
        const timestamp = this.safeInteger (interest, 'timestamp');
        const value = this.safeNumber2 (interest, 'open_interest', 'openInterest');
        return this.safeOpenInterest ({
            'symbol': market['symbol'],
            'openInterestAmount': undefined,
            'openInterestValue': value,
            'timestamp': timestamp,
            'datetime': this.iso8601 (timestamp),
            'info': interest,
        }, market);
    }

    async fetchCrossBorrowRate (code: string, params = {}): Promise<CrossBorrowRate> {
        /**
         * @method
         * @name bybit#fetchCrossBorrowRate
         * @description fetch the rate of interest to borrow a currency for margin trading
         * @see https://bybit-exchange.github.io/docs/zh-TW/v5/spot-margin-normal/interest-quota
         * @param {string} code unified currency code
         * @param {object} [params] extra parameters specific to the exchange API endpoint
         * @returns {object} a [borrow rate structure]{@link https://docs.ccxt.com/#/?id=borrow-rate-structure}
         */
        await this.loadMarkets ();
        const currency = this.currency (code);
        const request: Dict = {
            'coin': currency['id'],
        };
        const response = await this.privateGetV5SpotCrossMarginTradeLoanInfo (this.extend (request, params));
        //
        //    {
        //         "retCode": "0",
        //         "retMsg": "success",
        //         "result": {
        //             "coin": "USDT",
        //             "interestRate": "0.000107000000",
        //             "loanAbleAmount": "",
        //             "maxLoanAmount": "79999.999"
        //         },
        //         "retExtInfo": null,
        //         "time": "1666734490778"
        //     }
        //
        const timestamp = this.safeInteger (response, 'time');
        const data = this.safeDict (response, 'result', {});
        data['timestamp'] = timestamp;
        return this.parseBorrowRate (data, currency);
    }

    parseBorrowRate (info, currency: Currency = undefined) {
        //
        //     {
        //         "coin": "USDT",
        //         "interestRate": "0.000107000000",
        //         "loanAbleAmount": "",
        //         "maxLoanAmount": "79999.999",
        //         "timestamp": 1666734490778
        //     }
        //
        // fetchBorrowRateHistory
        //     {
        //         "timestamp": 1721469600000,
        //         "currency": "USDC",
        //         "hourlyBorrowRate": "0.000014621596",
        //         "vipLevel": "No VIP"
        //     }
        //
        const timestamp = this.safeInteger (info, 'timestamp');
        const currencyId = this.safeString2 (info, 'coin', 'currency');
        const hourlyBorrowRate = this.safeNumber (info, 'hourlyBorrowRate');
        const period = (hourlyBorrowRate !== undefined) ? 3600000 : 86400000; // 1h or 1d
        return {
            'currency': this.safeCurrencyCode (currencyId, currency),
            'rate': this.safeNumber (info, 'interestRate', hourlyBorrowRate),
            'period': period, // Daily
            'timestamp': timestamp,
            'datetime': this.iso8601 (timestamp),
            'info': info,
        };
    }

    async fetchBorrowInterest (code: Str = undefined, symbol: Str = undefined, since: Int = undefined, limit: Int = undefined, params = {}): Promise<BorrowInterest[]> {
        /**
         * @method
         * @name bybit#fetchBorrowInterest
         * @description fetch the interest owed by the user for borrowing currency for margin trading
         * @see https://bybit-exchange.github.io/docs/zh-TW/v5/spot-margin-normal/account-info
         * @param {string} code unified currency code
         * @param {string} symbol unified market symbol when fetch interest in isolated markets
         * @param {number} [since] the earliest time in ms to fetch borrrow interest for
         * @param {number} [limit] the maximum number of structures to retrieve
         * @param {object} [params] extra parameters specific to the exchange API endpoint
         * @returns {object[]} a list of [borrow interest structures]{@link https://docs.ccxt.com/#/?id=borrow-interest-structure}
         */
        await this.loadMarkets ();
        const request: Dict = {};
        const response = await this.privateGetV5SpotCrossMarginTradeAccount (this.extend (request, params));
        //
        //     {
        //         "ret_code": 0,
        //         "ret_msg": "",
        //         "ext_code": null,
        //         "ext_info": null,
        //         "result": {
        //             "status": "1",
        //             "riskRate": "0",
        //             "acctBalanceSum": "0.000486213817680857",
        //             "debtBalanceSum": "0",
        //             "loanAccountList": [
        //                 {
        //                     "tokenId": "BTC",
        //                     "total": "0.00048621",
        //                     "locked": "0",
        //                     "loan": "0",
        //                     "interest": "0",
        //                     "free": "0.00048621"
        //                 },
        //                 ...
        //             ]
        //         }
        //     }
        //
        const data = this.safeDict (response, 'result', {});
        const rows = this.safeList (data, 'loanAccountList', []);
        const interest = this.parseBorrowInterests (rows, undefined);
        return this.filterByCurrencySinceLimit (interest, code, since, limit);
    }

    async fetchBorrowRateHistory (code: string, since: Int = undefined, limit: Int = undefined, params = {}) {
        /**
         * @method
         * @name bybit#fetchBorrowRateHistory
         * @description retrieves a history of a currencies borrow interest rate at specific time slots
         * @see https://bybit-exchange.github.io/docs/v5/spot-margin-uta/historical-interest
         * @param {string} code unified currency code
         * @param {int} [since] timestamp for the earliest borrow rate
         * @param {int} [limit] the maximum number of [borrow rate structures]{@link https://docs.ccxt.com/#/?id=borrow-rate-structure} to retrieve
         * @param {object} [params] extra parameters specific to the exchange API endpoint
         * @param {int} [params.until] the latest time in ms to fetch entries for
         * @returns {object[]} an array of [borrow rate structures]{@link https://docs.ccxt.com/#/?id=borrow-rate-structure}
         */
        await this.loadMarkets ();
        const currency = this.currency (code);
        const request: Dict = {
            'currency': currency['id'],
        };
        if (since === undefined) {
            since = this.milliseconds () - 86400000 * 30; // last 30 days
        }
        request['startTime'] = since;
        let endTime = this.safeInteger2 (params, 'until', 'endTime');
        params = this.omit (params, [ 'until' ]);
        if (endTime === undefined) {
            endTime = since + 86400000 * 30; // since + 30 days
        }
        request['endTime'] = endTime;
        const response = await this.privateGetV5SpotMarginTradeInterestRateHistory (this.extend (request, params));
        //
        //   {
        //       "retCode": 0,
        //       "retMsg": "OK",
        //       "result": {
        //           "list": [
        //               {
        //                   "timestamp": 1721469600000,
        //                   "currency": "USDC",
        //                   "hourlyBorrowRate": "0.000014621596",
        //                   "vipLevel": "No VIP"
        //               }
        //           ]
        //       },
        //       "retExtInfo": "{}",
        //       "time": 1721899048991
        //   }
        //
        const data = this.safeDict (response, 'result');
        const rows = this.safeList (data, 'list', []);
        return this.parseBorrowRateHistory (rows, code, since, limit);
    }

    parseBorrowInterest (info: Dict, market: Market = undefined): BorrowInterest {
        //
        //     {
        //         "tokenId": "BTC",
        //         "total": "0.00048621",
        //         "locked": "0",
        //         "loan": "0",
        //         "interest": "0",
        //         "free": "0.00048621"
        //     },
        //
        return {
            'info': info,
            'symbol': undefined,
            'currency': this.safeCurrencyCode (this.safeString (info, 'tokenId')),
            'interest': this.safeNumber (info, 'interest'),
            'interestRate': undefined,
            'amountBorrowed': this.safeNumber (info, 'loan'),
            'marginMode': 'cross',
            'timestamp': undefined,
            'datetime': undefined,
        } as BorrowInterest;
    }

    async transfer (code: string, amount: number, fromAccount: string, toAccount:string, params = {}): Promise<TransferEntry> {
        /**
         * @method
         * @name bybit#transfer
         * @description transfer currency internally between wallets on the same account
         * @see https://bybit-exchange.github.io/docs/v5/asset/create-inter-transfer
         * @param {string} code unified currency code
         * @param {float} amount amount to transfer
         * @param {string} fromAccount account to transfer from
         * @param {string} toAccount account to transfer to
         * @param {object} [params] extra parameters specific to the exchange API endpoint
         * @param {string} [params.transferId] UUID, which is unique across the platform
         * @returns {object} a [transfer structure]{@link https://docs.ccxt.com/#/?id=transfer-structure}
         */
        await this.loadMarkets ();
        const transferId = this.safeString (params, 'transferId', this.uuid ());
        const accountTypes = this.safeDict (this.options, 'accountsByType', {});
        const fromId = this.safeString (accountTypes, fromAccount, fromAccount);
        const toId = this.safeString (accountTypes, toAccount, toAccount);
        const currency = this.currency (code);
        const amountToPrecision = this.currencyToPrecision (code, amount);
        const request: Dict = {
            'transferId': transferId,
            'fromAccountType': fromId,
            'toAccountType': toId,
            'coin': currency['id'],
            'amount': amountToPrecision,
        };
        const response = await this.privatePostV5AssetTransferInterTransfer (this.extend (request, params));
        //
        // {
        //     "retCode": 0,
        //     "retMsg": "success",
        //     "result": {
        //         "transferId": "4244af44-f3b0-4cf6-a743-b56560e987bc"
        //     },
        //     "retExtInfo": {},
        //     "time": 1666875857205
        // }
        //
        const timestamp = this.safeInteger (response, 'time');
        const transfer = this.safeDict (response, 'result', {});
        const statusRaw = this.safeStringN (response, [ 'retCode', 'retMsg' ]);
        const status = this.parseTransferStatus (statusRaw);
        return this.extend (this.parseTransfer (transfer, currency), {
            'timestamp': timestamp,
            'datetime': this.iso8601 (timestamp),
            'amount': this.parseNumber (amountToPrecision),
            'fromAccount': fromAccount,
            'toAccount': toAccount,
            'status': status,
        });
    }

    async fetchTransfers (code: Str = undefined, since: Int = undefined, limit: Int = undefined, params = {}): Promise<TransferEntry[]> {
        /**
         * @method
         * @name bybit#fetchTransfers
         * @description fetch a history of internal transfers made on an account
         * @see https://bybit-exchange.github.io/docs/v5/asset/inter-transfer-list
         * @param {string} code unified currency code of the currency transferred
         * @param {int} [since] the earliest time in ms to fetch transfers for
         * @param {int} [limit] the maximum number of transfer structures to retrieve
         * @param {object} [params] extra parameters specific to the exchange API endpoint
         * @param {int} [params.until] the latest time in ms to fetch entries for
         * @param {boolean} [params.paginate] default false, when true will automatically paginate by calling this endpoint multiple times. See in the docs all the [availble parameters](https://github.com/ccxt/ccxt/wiki/Manual#pagination-params)
         * @returns {object[]} a list of [transfer structures]{@link https://docs.ccxt.com/#/?id=transfer-structure}
         */
        await this.loadMarkets ();
        let paginate = false;
        [ paginate, params ] = this.handleOptionAndParams (params, 'fetchTransfers', 'paginate');
        if (paginate) {
            return await this.fetchPaginatedCallCursor ('fetchTransfers', code, since, limit, params, 'nextPageCursor', 'cursor', undefined, 50);
        }
        let currency = undefined;
        let request: Dict = {};
        if (code !== undefined) {
            currency = this.safeCurrency (code);
            request['coin'] = currency['id'];
        }
        if (since !== undefined) {
            request['startTime'] = since;
        }
        if (limit !== undefined) {
            request['limit'] = limit;
        }
        [ request, params ] = this.handleUntilOption ('endTime', request, params);
        const response = await this.privateGetV5AssetTransferQueryInterTransferList (this.extend (request, params));
        //
        //     {
        //         "retCode": 0,
        //         "retMsg": "success",
        //         "result": {
        //             "list": [
        //                 {
        //                     "transferId": "selfTransfer_a1091cc7-9364-4b74-8de1-18f02c6f2d5c",
        //                     "coin": "USDT",
        //                     "amount": "5000",
        //                     "fromAccountType": "SPOT",
        //                     "toAccountType": "UNIFIED",
        //                     "timestamp": "1667283263000",
        //                     "status": "SUCCESS"
        //                 }
        //             ],
        //             "nextPageCursor": "eyJtaW5JRCI6MTM1ODQ2OCwibWF4SUQiOjEzNTg0Njh9"
        //         },
        //         "retExtInfo": {},
        //         "time": 1670988271677
        //     }
        //
        const data = this.addPaginationCursorToResult (response);
        return this.parseTransfers (data, currency, since, limit);
    }

    async borrowCrossMargin (code: string, amount: number, params = {}) {
        /**
         * @method
         * @name bybit#borrowCrossMargin
         * @description create a loan to borrow margin
         * @see https://bybit-exchange.github.io/docs/v5/spot-margin-normal/borrow
         * @param {string} code unified currency code of the currency to borrow
         * @param {float} amount the amount to borrow
         * @param {object} [params] extra parameters specific to the exchange API endpoint
         * @returns {object} a [margin loan structure]{@link https://docs.ccxt.com/#/?id=margin-loan-structure}
         */
        await this.loadMarkets ();
        const currency = this.currency (code);
        const request: Dict = {
            'coin': currency['id'],
            'qty': this.currencyToPrecision (code, amount),
        };
        const response = await this.privatePostV5SpotCrossMarginTradeLoan (this.extend (request, params));
        //
        //     {
        //         "retCode": 0,
        //         "retMsg": "success",
        //         "result": {
        //             "transactId": "14143"
        //         },
        //         "retExtInfo": null,
        //         "time": 1662617848970
        //     }
        //
        const result = this.safeDict (response, 'result', {});
        const transaction = this.parseMarginLoan (result, currency);
        return this.extend (transaction, {
            'symbol': undefined,
            'amount': amount,
        });
    }

    async repayCrossMargin (code: string, amount, params = {}) {
        /**
         * @method
         * @name bybit#repayCrossMargin
         * @description repay borrowed margin and interest
         * @see https://bybit-exchange.github.io/docs/v5/spot-margin-normal/repay
         * @param {string} code unified currency code of the currency to repay
         * @param {float} amount the amount to repay
         * @param {object} [params] extra parameters specific to the exchange API endpoint
         * @returns {object} a [margin loan structure]{@link https://docs.ccxt.com/#/?id=margin-loan-structure}
         */
        await this.loadMarkets ();
        const currency = this.currency (code);
        const request: Dict = {
            'coin': currency['id'],
            'qty': this.numberToString (amount),
        };
        const response = await this.privatePostV5SpotCrossMarginTradeRepay (this.extend (request, params));
        //
        //     {
        //         "retCode": 0,
        //         "retMsg": "success",
        //         "result": {
        //            "repayId": "12128"
        //         },
        //         "retExtInfo": null,
        //         "time": 1662618298452
        //     }
        //
        const result = this.safeDict (response, 'result', {});
        const transaction = this.parseMarginLoan (result, currency);
        return this.extend (transaction, {
            'symbol': undefined,
            'amount': amount,
        });
    }

    parseMarginLoan (info, currency: Currency = undefined) {
        //
        // borrowCrossMargin
        //
        //     {
        //         "transactId": "14143"
        //     }
        //
        // repayCrossMargin
        //
        //     {
        //         "repayId": "12128"
        //     }
        //
        return {
            'id': this.safeString2 (info, 'transactId', 'repayId'),
            'currency': this.safeString (currency, 'code'),
            'amount': undefined,
            'symbol': undefined,
            'timestamp': undefined,
            'datetime': undefined,
            'info': info,
        };
    }

    parseTransferStatus (status: Str): Str {
        const statuses: Dict = {
            '0': 'ok',
            'OK': 'ok',
            'SUCCESS': 'ok',
        };
        return this.safeString (statuses, status, status);
    }

    parseTransfer (transfer: Dict, currency: Currency = undefined): TransferEntry {
        //
        // transfer
        //
        //     {
        //         "transferId": "22c2bc11-ed5b-49a4-8647-c4e0f5f6f2b2"
        //     }
        //
        // fetchTransfers
        //
        //     {
        //         "transferId": "e9c421c4-b010-4b16-abd6-106179f27702",
        //         "coin": "USDT",
        //         "amount": "8",
        //         "fromAccountType": "FUND",
        //         "toAccountType": "SPOT",
        //         "timestamp": "1666879426000",
        //         "status": "SUCCESS"
        //      }
        //
        const currencyId = this.safeString (transfer, 'coin');
        const timestamp = this.safeInteger (transfer, 'timestamp');
        const fromAccountId = this.safeString (transfer, 'fromAccountType');
        const toAccountId = this.safeString (transfer, 'toAccountType');
        const accountIds = this.safeDict (this.options, 'accountsById', {});
        const fromAccount = this.safeString (accountIds, fromAccountId, fromAccountId);
        const toAccount = this.safeString (accountIds, toAccountId, toAccountId);
        return {
            'info': transfer,
            'id': this.safeString (transfer, 'transferId'),
            'timestamp': timestamp,
            'datetime': this.iso8601 (timestamp),
            'currency': this.safeCurrencyCode (currencyId, currency),
            'amount': this.safeNumber (transfer, 'amount'),
            'fromAccount': fromAccount,
            'toAccount': toAccount,
            'status': this.parseTransferStatus (this.safeString (transfer, 'status')),
        };
    }

    async fetchDerivativesMarketLeverageTiers (symbol: string, params = {}) {
        await this.loadMarkets ();
        const market = this.market (symbol);
        const request: Dict = {
            'symbol': market['id'],
        };
        if (market['linear']) {
            request['category'] = 'linear';
        } else if (market['inverse']) {
            request['category'] = 'inverse';
        }
        const response = await this.publicGetV5MarketRiskLimit (this.extend (request, params));
        //
        //     {
        //         "retCode": 0,
        //         "retMsg": "OK",
        //         "result": {
        //             "category": "inverse",
        //             "list": [
        //                 {
        //                     "id": 1,
        //                     "symbol": "BTCUSD",
        //                     "riskLimitValue": "150",
        //                     "maintenanceMargin": "0.5",
        //                     "initialMargin": "1",
        //                     "isLowestRisk": 1,
        //                     "maxLeverage": "100.00"
        //                 },
        //             ....
        //             ]
        //         },
        //         "retExtInfo": {},
        //         "time": 1672054488010
        //     }
        //
        const result = this.safeDict (response, 'result');
        const tiers = this.safeList (result, 'list');
        return this.parseMarketLeverageTiers (tiers, market);
    }

    async fetchMarketLeverageTiers (symbol: string, params = {}): Promise<LeverageTier[]> {
        /**
         * @method
         * @name bybit#fetchMarketLeverageTiers
         * @description retrieve information on the maximum leverage, and maintenance margin for trades of varying trade sizes for a single market
         * @see https://bybit-exchange.github.io/docs/v5/market/risk-limit
         * @param {string} symbol unified market symbol
         * @param {object} [params] extra parameters specific to the exchange API endpoint
         * @returns {object} a [leverage tiers structure]{@link https://docs.ccxt.com/#/?id=leverage-tiers-structure}
         */
        await this.loadMarkets ();
        const request: Dict = {};
        let market = undefined;
        market = this.market (symbol);
        if (market['spot'] || market['option']) {
            throw new BadRequest (this.id + ' fetchMarketLeverageTiers() symbol does not support market ' + symbol);
        }
        request['symbol'] = market['id'];
        return await this.fetchDerivativesMarketLeverageTiers (symbol, params);
    }

    parseTradingFee (fee: Dict, market: Market = undefined): TradingFeeInterface {
        //
        //     {
        //         "symbol": "ETHUSDT",
        //         "makerFeeRate": 0.001,
        //         "takerFeeRate": 0.001
        //     }
        //
        const marketId = this.safeString (fee, 'symbol');
        const defaultType = (market !== undefined) ? market['type'] : 'contract';
        const symbol = this.safeSymbol (marketId, market, undefined, defaultType);
        return {
            'info': fee,
            'symbol': symbol,
            'maker': this.safeNumber (fee, 'makerFeeRate'),
            'taker': this.safeNumber (fee, 'takerFeeRate'),
            'percentage': undefined,
            'tierBased': undefined,
        };
    }

    async fetchTradingFee (symbol: string, params = {}): Promise<TradingFeeInterface> {
        /**
         * @method
         * @name bybit#fetchTradingFee
         * @description fetch the trading fees for a market
         * @see https://bybit-exchange.github.io/docs/v5/account/fee-rate
         * @param {string} symbol unified market symbol
         * @param {object} [params] extra parameters specific to the exchange API endpoint
         * @returns {object} a [fee structure]{@link https://docs.ccxt.com/#/?id=fee-structure}
         */
        await this.loadMarkets ();
        const market = this.market (symbol);
        const request: Dict = {
            'symbol': market['id'],
        };
        let category = undefined;
        if (market['linear']) {
            category = 'linear';
        } else if (market['inverse']) {
            category = 'inverse';
        } else if (market['spot']) {
            category = 'spot';
        } else {
            category = 'option';
        }
        request['category'] = category;
        const response = await this.privateGetV5AccountFeeRate (this.extend (request, params));
        //
        //     {
        //         "retCode": 0,
        //         "retMsg": "OK",
        //         "result": {
        //             "list": [
        //                 {
        //                     "symbol": "ETHUSDT",
        //                     "takerFeeRate": "0.0006",
        //                     "makerFeeRate": "0.0001"
        //                 }
        //             ]
        //         },
        //         "retExtInfo": {},
        //         "time": 1676360412576
        //     }
        //
        const result = this.safeDict (response, 'result', {});
        const fees = this.safeList (result, 'list', []);
        const first = this.safeDict (fees, 0, {});
        return this.parseTradingFee (first, market);
    }

    async fetchTradingFees (params = {}): Promise<TradingFees> {
        /**
         * @method
         * @name bybit#fetchTradingFees
         * @description fetch the trading fees for multiple markets
         * @see https://bybit-exchange.github.io/docs/v5/account/fee-rate
         * @param {object} [params] extra parameters specific to the exchange API endpoint
         * @param {string} [params.type] market type, ['swap', 'option', 'spot']
         * @returns {object} a dictionary of [fee structures]{@link https://docs.ccxt.com/#/?id=fee-structure} indexed by market symbols
         */
        await this.loadMarkets ();
        let type = undefined;
        [ type, params ] = this.handleOptionAndParams (params, 'fetchTradingFees', 'type', 'future');
        if (type === 'spot') {
            throw new NotSupported (this.id + ' fetchTradingFees() is not supported for spot market');
        }
        const response = await this.privateGetV5AccountFeeRate (params);
        //
        //     {
        //         "retCode": 0,
        //         "retMsg": "OK",
        //         "result": {
        //             "list": [
        //                 {
        //                     "symbol": "ETHUSDT",
        //                     "takerFeeRate": "0.0006",
        //                     "makerFeeRate": "0.0001"
        //                 }
        //             ]
        //         },
        //         "retExtInfo": {},
        //         "time": 1676360412576
        //     }
        //
        let fees = this.safeDict (response, 'result', {});
        fees = this.safeList (fees, 'list', []);
        const result: Dict = {};
        for (let i = 0; i < fees.length; i++) {
            const fee = this.parseTradingFee (fees[i]);
            const symbol = fee['symbol'];
            result[symbol] = fee;
        }
        return result;
    }

    parseDepositWithdrawFee (fee, currency: Currency = undefined) {
        //
        //    {
        //        "name": "BTC",
        //        "coin": "BTC",
        //        "remainAmount": "150",
        //        "chains": [
        //            {
        //                "chainType": "BTC",
        //                "confirmation": "10000",
        //                "withdrawFee": "0.0005",
        //                "depositMin": "0.0005",
        //                "withdrawMin": "0.001",
        //                "chain": "BTC",
        //                "chainDeposit": "1",
        //                "chainWithdraw": "1",
        //                "minAccuracy": "8"
        //            }
        //        ]
        //    }
        //
        const chains = this.safeList (fee, 'chains', []);
        const chainsLength = chains.length;
        const result: Dict = {
            'info': fee,
            'withdraw': {
                'fee': undefined,
                'percentage': undefined,
            },
            'deposit': {
                'fee': undefined,
                'percentage': undefined,
            },
            'networks': {},
        };
        if (chainsLength !== 0) {
            for (let i = 0; i < chainsLength; i++) {
                const chain = chains[i];
                const networkId = this.safeString (chain, 'chain');
                const currencyCode = this.safeString (currency, 'code');
                const networkCode = this.networkIdToCode (networkId, currencyCode);
                result['networks'][networkCode] = {
                    'deposit': { 'fee': undefined, 'percentage': undefined },
                    'withdraw': { 'fee': this.safeNumber (chain, 'withdrawFee'), 'percentage': false },
                };
                if (chainsLength === 1) {
                    result['withdraw']['fee'] = this.safeNumber (chain, 'withdrawFee');
                    result['withdraw']['percentage'] = false;
                }
            }
        }
        return result;
    }

    async fetchDepositWithdrawFees (codes: Strings = undefined, params = {}) {
        /**
         * @method
         * @name bybit#fetchDepositWithdrawFees
         * @description fetch deposit and withdraw fees
         * @see https://bybit-exchange.github.io/docs/v5/asset/coin-info
         * @param {string[]} codes list of unified currency codes
         * @param {object} [params] extra parameters specific to the exchange API endpoint
         * @returns {object} a list of [fee structures]{@link https://docs.ccxt.com/#/?id=fee-structure}
         */
        this.checkRequiredCredentials ();
        await this.loadMarkets ();
        const response = await this.privateGetV5AssetCoinQueryInfo (params);
        //
        //     {
        //         "retCode": 0,
        //         "retMsg": "",
        //         "result": {
        //             "rows": [
        //                 {
        //                     "name": "BTC",
        //                     "coin": "BTC",
        //                     "remainAmount": "150",
        //                     "chains": [
        //                         {
        //                             "chainType": "BTC",
        //                             "confirmation": "10000",
        //                             "withdrawFee": "0.0005",
        //                             "depositMin": "0.0005",
        //                             "withdrawMin": "0.001",
        //                             "chain": "BTC",
        //                             "chainDeposit": "1",
        //                             "chainWithdraw": "1",
        //                             "minAccuracy": "8"
        //                         }
        //                     ]
        //                 }
        //             ]
        //         },
        //         "retExtInfo": {},
        //         "time": 1672194582264
        //     }
        //
        const data = this.safeDict (response, 'result', {});
        const rows = this.safeList (data, 'rows', []);
        return this.parseDepositWithdrawFees (rows, codes, 'coin');
    }

    async fetchSettlementHistory (symbol: Str = undefined, since: Int = undefined, limit: Int = undefined, params = {}) {
        /**
         * @method
         * @name bybit#fetchSettlementHistory
         * @description fetches historical settlement records
         * @see https://bybit-exchange.github.io/docs/v5/market/delivery-price
         * @param {string} symbol unified market symbol of the settlement history
         * @param {int} [since] timestamp in ms
         * @param {int} [limit] number of records
         * @param {object} [params] exchange specific params
         * @param {string} [params.type] market type, ['swap', 'option', 'spot']
         * @param {string} [params.subType] market subType, ['linear', 'inverse']
         * @returns {object[]} a list of [settlement history objects]
         */
        await this.loadMarkets ();
        const request: Dict = {};
        let market = undefined;
        if (symbol !== undefined) {
            market = this.market (symbol);
            request['symbol'] = market['id'];
        }
        let type = undefined;
        [ type, params ] = this.getBybitType ('fetchSettlementHistory', market, params);
        if (type === 'spot') {
            throw new NotSupported (this.id + ' fetchSettlementHistory() is not supported for spot market');
        }
        request['category'] = type;
        if (limit !== undefined) {
            request['limit'] = limit;
        }
        const response = await this.publicGetV5MarketDeliveryPrice (this.extend (request, params));
        //
        //     {
        //         "retCode": 0,
        //         "retMsg": "success",
        //         "result": {
        //             "category": "option",
        //             "nextPageCursor": "0%2C3",
        //             "list": [
        //                 {
        //                     "symbol": "SOL-27JUN23-20-C",
        //                     "deliveryPrice": "16.62258889",
        //                     "deliveryTime": "1687852800000"
        //                 },
        //             ]
        //         },
        //         "retExtInfo": {},
        //         "time": 1689043527231
        //     }
        //
        const result = this.safeDict (response, 'result', {});
        const data = this.safeList (result, 'list', []);
        const settlements = this.parseSettlements (data, market);
        const sorted = this.sortBy (settlements, 'timestamp');
        return this.filterBySymbolSinceLimit (sorted, market['symbol'], since, limit);
    }

    async fetchMySettlementHistory (symbol: Str = undefined, since: Int = undefined, limit: Int = undefined, params = {}) {
        /**
         * @method
         * @name bybit#fetchMySettlementHistory
         * @description fetches historical settlement records of the user
         * @see https://bybit-exchange.github.io/docs/v5/asset/delivery
         * @param {string} symbol unified market symbol of the settlement history
         * @param {int} [since] timestamp in ms
         * @param {int} [limit] number of records
         * @param {object} [params] exchange specific params
         * @param {string} [params.type] market type, ['swap', 'option', 'spot']
         * @param {string} [params.subType] market subType, ['linear', 'inverse']
         * @returns {object[]} a list of [settlement history objects]
         */
        await this.loadMarkets ();
        const request: Dict = {};
        let market = undefined;
        if (symbol !== undefined) {
            market = this.market (symbol);
            request['symbol'] = market['id'];
        }
        let type = undefined;
        [ type, params ] = this.getBybitType ('fetchMySettlementHistory', market, params);
        if (type === 'spot' || type === 'inverse') {
            throw new NotSupported (this.id + ' fetchMySettlementHistory() is not supported for spot market');
        }
        request['category'] = 'linear';
        if (limit !== undefined) {
            request['limit'] = limit;
        }
        const response = await this.privateGetV5AssetDeliveryRecord (this.extend (request, params));
        //
        //     {
        //         "retCode": 0,
        //         "retMsg": "success",
        //         "result": {
        //             "category": "option",
        //             "nextPageCursor": "0%2C3",
        //             "list": [
        //                 {
        //                     "symbol": "SOL-27JUN23-20-C",
        //                     "deliveryPrice": "16.62258889",
        //                     "deliveryTime": "1687852800000",
        //                     "side": "Buy",
        //                     "strike": "20",
        //                     "fee": "0.00000000",
        //                     "position": "0.01",
        //                     "deliveryRpl": "3.5"
        //                 },
        //             ]
        //         },
        //         "retExtInfo": {},
        //         "time": 1689043527231
        //     }
        //
        const result = this.safeDict (response, 'result', {});
        const data = this.safeList (result, 'list', []);
        const settlements = this.parseSettlements (data, market);
        const sorted = this.sortBy (settlements, 'timestamp');
        return this.filterBySymbolSinceLimit (sorted, market['symbol'], since, limit);
    }

    parseSettlement (settlement, market) {
        //
        // fetchSettlementHistory
        //
        //     {
        //         "symbol": "SOL-27JUN23-20-C",
        //         "deliveryPrice": "16.62258889",
        //         "deliveryTime": "1687852800000"
        //     }
        //
        // fetchMySettlementHistory
        //
        //     {
        //         "symbol": "SOL-27JUN23-20-C",
        //         "deliveryPrice": "16.62258889",
        //         "deliveryTime": "1687852800000",
        //         "side": "Buy",
        //         "strike": "20",
        //         "fee": "0.00000000",
        //         "position": "0.01",
        //         "deliveryRpl": "3.5"
        //     }
        //
        const timestamp = this.safeInteger (settlement, 'deliveryTime');
        const marketId = this.safeString (settlement, 'symbol');
        return {
            'info': settlement,
            'symbol': this.safeSymbol (marketId, market),
            'price': this.safeNumber (settlement, 'deliveryPrice'),
            'timestamp': timestamp,
            'datetime': this.iso8601 (timestamp),
        };
    }

    parseSettlements (settlements, market) {
        //
        // fetchSettlementHistory
        //
        //     [
        //         {
        //             "symbol": "SOL-27JUN23-20-C",
        //             "deliveryPrice": "16.62258889",
        //             "deliveryTime": "1687852800000"
        //         }
        //     ]
        //
        // fetchMySettlementHistory
        //
        //     [
        //         {
        //             "symbol": "SOL-27JUN23-20-C",
        //             "deliveryPrice": "16.62258889",
        //             "deliveryTime": "1687852800000",
        //             "side": "Buy",
        //             "strike": "20",
        //             "fee": "0.00000000",
        //             "position": "0.01",
        //             "deliveryRpl": "3.5"
        //         }
        //     ]
        //
        const result = [];
        for (let i = 0; i < settlements.length; i++) {
            result.push (this.parseSettlement (settlements[i], market));
        }
        return result;
    }

    async fetchVolatilityHistory (code: string, params = {}) {
        /**
         * @method
         * @name bybit#fetchVolatilityHistory
         * @description fetch the historical volatility of an option market based on an underlying asset
         * @see https://bybit-exchange.github.io/docs/v5/market/iv
         * @param {string} code unified currency code
         * @param {object} [params] extra parameters specific to the exchange API endpoint
         * @param {int} [params.period] the period in days to fetch the volatility for: 7,14,21,30,60,90,180,270
         * @returns {object[]} a list of [volatility history objects]{@link https://docs.ccxt.com/#/?id=volatility-structure}
         */
        await this.loadMarkets ();
        const currency = this.currency (code);
        const request: Dict = {
            'category': 'option',
            'baseCoin': currency['id'],
        };
        const response = await this.publicGetV5MarketHistoricalVolatility (this.extend (request, params));
        //
        //     {
        //         "retCode": 0,
        //         "retMsg": "SUCCESS",
        //         "category": "option",
        //         "result": [
        //             {
        //                 "period": 7,
        //                 "value": "0.23854072",
        //                 "time": "1690574400000"
        //             }
        //         ]
        //     }
        //
        const volatility = this.safeList (response, 'result', []);
        return this.parseVolatilityHistory (volatility);
    }

    parseVolatilityHistory (volatility) {
        //
        //     {
        //         "period": 7,
        //         "value": "0.23854072",
        //         "time": "1690574400000"
        //     }
        //
        const result = [];
        for (let i = 0; i < volatility.length; i++) {
            const entry = volatility[i];
            const timestamp = this.safeInteger (entry, 'time');
            result.push ({
                'info': volatility,
                'timestamp': timestamp,
                'datetime': this.iso8601 (timestamp),
                'volatility': this.safeNumber (entry, 'value'),
            });
        }
        return result;
    }

    async fetchGreeks (symbol: string, params = {}): Promise<Greeks> {
        /**
         * @method
         * @name bybit#fetchGreeks
         * @description fetches an option contracts greeks, financial metrics used to measure the factors that affect the price of an options contract
         * @see https://bybit-exchange.github.io/docs/api-explorer/v5/market/tickers
         * @param {string} symbol unified symbol of the market to fetch greeks for
         * @param {object} [params] extra parameters specific to the exchange API endpoint
         * @returns {object} a [greeks structure]{@link https://docs.ccxt.com/#/?id=greeks-structure}
         */
        await this.loadMarkets ();
        const market = this.market (symbol);
        const request: Dict = {
            'symbol': market['id'],
            'category': 'option',
        };
        const response = await this.publicGetV5MarketTickers (this.extend (request, params));
        //
        //     {
        //         "retCode": 0,
        //         "retMsg": "SUCCESS",
        //         "result": {
        //             "category": "option",
        //             "list": [
        //                 {
        //                     "symbol": "BTC-26JAN24-39000-C",
        //                     "bid1Price": "3205",
        //                     "bid1Size": "7.1",
        //                     "bid1Iv": "0.5478",
        //                     "ask1Price": "3315",
        //                     "ask1Size": "1.98",
        //                     "ask1Iv": "0.5638",
        //                     "lastPrice": "3230",
        //                     "highPrice24h": "3255",
        //                     "lowPrice24h": "3200",
        //                     "markPrice": "3273.02263032",
        //                     "indexPrice": "36790.96",
        //                     "markIv": "0.5577",
        //                     "underlyingPrice": "37649.67254894",
        //                     "openInterest": "19.67",
        //                     "turnover24h": "170140.33875912",
        //                     "volume24h": "4.56",
        //                     "totalVolume": "22",
        //                     "totalTurnover": "789305",
        //                     "delta": "0.49640971",
        //                     "gamma": "0.00004131",
        //                     "vega": "69.08651675",
        //                     "theta": "-24.9443226",
        //                     "predictedDeliveryPrice": "0",
        //                     "change24h": "0.18532111"
        //                 }
        //             ]
        //         },
        //         "retExtInfo": {},
        //         "time": 1699584008326
        //     }
        //
        const timestamp = this.safeInteger (response, 'time');
        const result = this.safeDict (response, 'result', {});
        const data = this.safeList (result, 'list', []);
        const greeks = this.parseGreeks (data[0], market);
        return this.extend (greeks, {
            'timestamp': timestamp,
            'datetime': this.iso8601 (timestamp),
        });
    }

    parseGreeks (greeks: Dict, market: Market = undefined): Greeks {
        //
        //     {
        //         "symbol": "BTC-26JAN24-39000-C",
        //         "bid1Price": "3205",
        //         "bid1Size": "7.1",
        //         "bid1Iv": "0.5478",
        //         "ask1Price": "3315",
        //         "ask1Size": "1.98",
        //         "ask1Iv": "0.5638",
        //         "lastPrice": "3230",
        //         "highPrice24h": "3255",
        //         "lowPrice24h": "3200",
        //         "markPrice": "3273.02263032",
        //         "indexPrice": "36790.96",
        //         "markIv": "0.5577",
        //         "underlyingPrice": "37649.67254894",
        //         "openInterest": "19.67",
        //         "turnover24h": "170140.33875912",
        //         "volume24h": "4.56",
        //         "totalVolume": "22",
        //         "totalTurnover": "789305",
        //         "delta": "0.49640971",
        //         "gamma": "0.00004131",
        //         "vega": "69.08651675",
        //         "theta": "-24.9443226",
        //         "predictedDeliveryPrice": "0",
        //         "change24h": "0.18532111"
        //     }
        //
        const marketId = this.safeString (greeks, 'symbol');
        const symbol = this.safeSymbol (marketId, market);
        return {
            'symbol': symbol,
            'timestamp': undefined,
            'datetime': undefined,
            'delta': this.safeNumber (greeks, 'delta'),
            'gamma': this.safeNumber (greeks, 'gamma'),
            'theta': this.safeNumber (greeks, 'theta'),
            'vega': this.safeNumber (greeks, 'vega'),
            'rho': undefined,
            'bidSize': this.safeNumber (greeks, 'bid1Size'),
            'askSize': this.safeNumber (greeks, 'ask1Size'),
            'bidImpliedVolatility': this.safeNumber (greeks, 'bid1Iv'),
            'askImpliedVolatility': this.safeNumber (greeks, 'ask1Iv'),
            'markImpliedVolatility': this.safeNumber (greeks, 'markIv'),
            'bidPrice': this.safeNumber (greeks, 'bid1Price'),
            'askPrice': this.safeNumber (greeks, 'ask1Price'),
            'markPrice': this.safeNumber (greeks, 'markPrice'),
            'lastPrice': this.safeNumber (greeks, 'lastPrice'),
            'underlyingPrice': this.safeNumber (greeks, 'underlyingPrice'),
            'info': greeks,
        };
    }

    async fetchMyLiquidations (symbol: Str = undefined, since: Int = undefined, limit: Int = undefined, params = {}) {
        /**
         * @method
         * @name bybit#fetchMyLiquidations
         * @description retrieves the users liquidated positions
         * @see https://bybit-exchange.github.io/docs/api-explorer/v5/position/execution
         * @param {string} [symbol] unified CCXT market symbol
         * @param {int} [since] the earliest time in ms to fetch liquidations for
         * @param {int} [limit] the maximum number of liquidation structures to retrieve
         * @param {object} [params] exchange specific parameters for the exchange API endpoint
         * @param {string} [params.type] market type, ['swap', 'option', 'spot']
         * @param {string} [params.subType] market subType, ['linear', 'inverse']
         * @param {boolean} [params.paginate] default false, when true will automatically paginate by calling this endpoint multiple times. See in the docs all the [available parameters](https://github.com/ccxt/ccxt/wiki/Manual#pagination-params)
         * @returns {object} an array of [liquidation structures]{@link https://docs.ccxt.com/#/?id=liquidation-structure}
         */
        await this.loadMarkets ();
        let paginate = false;
        [ paginate, params ] = this.handleOptionAndParams (params, 'fetchMyLiquidations', 'paginate');
        if (paginate) {
            return await this.fetchPaginatedCallCursor ('fetchMyLiquidations', symbol, since, limit, params, 'nextPageCursor', 'cursor', undefined, 100) as Liquidation[];
        }
        let request: Dict = {
            'execType': 'BustTrade',
        };
        let market = undefined;
        if (symbol !== undefined) {
            market = this.market (symbol);
            request['symbol'] = market['id'];
        }
        let type = undefined;
        [ type, params ] = this.getBybitType ('fetchMyLiquidations', market, params);
        request['category'] = type;
        if (limit !== undefined) {
            request['limit'] = limit;
        }
        if (since !== undefined) {
            request['startTime'] = since;
        }
        [ request, params ] = this.handleUntilOption ('endTime', request, params);
        const response = await this.privateGetV5ExecutionList (this.extend (request, params));
        //
        //     {
        //         "retCode": 0,
        //         "retMsg": "OK",
        //         "result": {
        //             "nextPageCursor": "132766%3A2%2C132766%3A2",
        //             "category": "linear",
        //             "list": [
        //                 {
        //                     "symbol": "ETHPERP",
        //                     "orderType": "Market",
        //                     "underlyingPrice": "",
        //                     "orderLinkId": "",
        //                     "side": "Buy",
        //                     "indexPrice": "",
        //                     "orderId": "8c065341-7b52-4ca9-ac2c-37e31ac55c94",
        //                     "stopOrderType": "UNKNOWN",
        //                     "leavesQty": "0",
        //                     "execTime": "1672282722429",
        //                     "isMaker": false,
        //                     "execFee": "0.071409",
        //                     "feeRate": "0.0006",
        //                     "execId": "e0cbe81d-0f18-5866-9415-cf319b5dab3b",
        //                     "tradeIv": "",
        //                     "blockTradeId": "",
        //                     "markPrice": "1183.54",
        //                     "execPrice": "1190.15",
        //                     "markIv": "",
        //                     "orderQty": "0.1",
        //                     "orderPrice": "1236.9",
        //                     "execValue": "119.015",
        //                     "execType": "Trade",
        //                     "execQty": "0.1"
        //                 }
        //             ]
        //         },
        //         "retExtInfo": {},
        //         "time": 1672283754510
        //     }
        //
        const liquidations = this.addPaginationCursorToResult (response);
        return this.parseLiquidations (liquidations, market, since, limit);
    }

    parseLiquidation (liquidation, market: Market = undefined) {
        //
        //     {
        //         "symbol": "ETHPERP",
        //         "orderType": "Market",
        //         "underlyingPrice": "",
        //         "orderLinkId": "",
        //         "side": "Buy",
        //         "indexPrice": "",
        //         "orderId": "8c065341-7b52-4ca9-ac2c-37e31ac55c94",
        //         "stopOrderType": "UNKNOWN",
        //         "leavesQty": "0",
        //         "execTime": "1672282722429",
        //         "isMaker": false,
        //         "execFee": "0.071409",
        //         "feeRate": "0.0006",
        //         "execId": "e0cbe81d-0f18-5866-9415-cf319b5dab3b",
        //         "tradeIv": "",
        //         "blockTradeId": "",
        //         "markPrice": "1183.54",
        //         "execPrice": "1190.15",
        //         "markIv": "",
        //         "orderQty": "0.1",
        //         "orderPrice": "1236.9",
        //         "execValue": "119.015",
        //         "execType": "Trade",
        //         "execQty": "0.1"
        //     }
        //
        const marketId = this.safeString (liquidation, 'symbol');
        const timestamp = this.safeInteger (liquidation, 'execTime');
        const contractsString = this.safeString (liquidation, 'execQty');
        const contractSizeString = this.safeString (market, 'contractSize');
        const priceString = this.safeString (liquidation, 'execPrice');
        const baseValueString = Precise.stringMul (contractsString, contractSizeString);
        const quoteValueString = Precise.stringMul (baseValueString, priceString);
        return this.safeLiquidation ({
            'info': liquidation,
            'symbol': this.safeSymbol (marketId, market, undefined, 'contract'),
            'contracts': this.parseNumber (contractsString),
            'contractSize': this.parseNumber (contractSizeString),
            'price': this.parseNumber (priceString),
            'baseValue': this.parseNumber (baseValueString),
            'quoteValue': this.parseNumber (quoteValueString),
            'timestamp': timestamp,
            'datetime': this.iso8601 (timestamp),
        });
    }

    async getLeverageTiersPaginated (symbol: Str = undefined, params = {}) {
        await this.loadMarkets ();
        let market = undefined;
        if (symbol !== undefined) {
            market = this.market (symbol);
        }
        let paginate = false;
        [ paginate, params ] = this.handleOptionAndParams (params, 'getLeverageTiersPaginated', 'paginate');
        if (paginate) {
            return await this.fetchPaginatedCallCursor ('getLeverageTiersPaginated', symbol, undefined, undefined, params, 'nextPageCursor', 'cursor', undefined, 100);
        }
        let subType = undefined;
        [ subType, params ] = this.handleSubTypeAndParams ('getLeverageTiersPaginated', market, params, 'linear');
        const request: Dict = {
            'category': subType,
        };
        const response = await this.publicGetV5MarketRiskLimit (this.extend (request, params));
        const result = this.addPaginationCursorToResult (response);
        const first = this.safeDict (result, 0);
        const total = result.length;
        const lastIndex = total - 1;
        const last = this.safeDict (result, lastIndex);
        const cursorValue = this.safeString (first, 'nextPageCursor');
        last['info'] = {
            'nextPageCursor': cursorValue,
        };
        result[lastIndex] = last;
        return result;
    }

    async fetchLeverageTiers (symbols: Strings = undefined, params = {}): Promise<LeverageTiers> {
        /**
         * @method
         * @name bybit#fetchLeverageTiers
         * @see https://bybit-exchange.github.io/docs/v5/market/risk-limit
         * @description retrieve information on the maximum leverage, for different trade sizes
         * @param {string[]} [symbols] a list of unified market symbols
         * @param {object} [params] extra parameters specific to the exchange API endpoint
         * @param {string} [params.subType] market subType, ['linear', 'inverse'], default is 'linear'
         * @param {boolean} [params.paginate] default false, when true will automatically paginate by calling this endpoint multiple times. See in the docs all the [available parameters](https://github.com/ccxt/ccxt/wiki/Manual#pagination-params)
         * @returns {object} a dictionary of [leverage tiers structures]{@link https://docs.ccxt.com/#/?id=leverage-tiers-structure}, indexed by market symbols
         */
        await this.loadMarkets ();
        let market = undefined;
        let symbol = undefined;
        if (symbols !== undefined) {
            market = this.market (symbols[0]);
            if (market['spot']) {
                throw new NotSupported (this.id + ' fetchLeverageTiers() is not supported for spot market');
            }
            symbol = market['symbol'];
        }
        const data = await this.getLeverageTiersPaginated (symbol, this.extend ({ 'paginate': true, 'paginationCalls': 20 }, params));
        symbols = this.marketSymbols (symbols);
        return this.parseLeverageTiers (data, symbols, 'symbol');
    }

    parseLeverageTiers (response, symbols: Strings = undefined, marketIdKey = undefined) {
        //
        //  [
        //      {
        //          "id": 1,
        //          "symbol": "BTCUSD",
        //          "riskLimitValue": "150",
        //          "maintenanceMargin": "0.5",
        //          "initialMargin": "1",
        //          "isLowestRisk": 1,
        //          "maxLeverage": "100.00"
        //      }
        //  ]
        //
        const tiers: Dict = {};
        const marketIds = this.marketIds (symbols);
        const filteredResults = this.filterByArray (response, marketIdKey, marketIds, false);
        const grouped = this.groupBy (filteredResults, marketIdKey);
        const keys = Object.keys (grouped);
        for (let i = 0; i < keys.length; i++) {
            const marketId = keys[i];
            const entry = grouped[marketId];
            for (let j = 0; j < entry.length; j++) {
                const id = this.safeInteger (entry[j], 'id');
                entry[j]['id'] = id;
            }
            const market = this.safeMarket (marketId, undefined, undefined, 'contract');
            const symbol = market['symbol'];
            tiers[symbol] = this.parseMarketLeverageTiers (this.sortBy (entry, 'id'), market);
        }
        return tiers;
    }

    parseMarketLeverageTiers (info, market: Market = undefined): LeverageTier[] {
        //
        //  [
        //      {
        //          "id": 1,
        //          "symbol": "BTCUSD",
        //          "riskLimitValue": "150",
        //          "maintenanceMargin": "0.5",
        //          "initialMargin": "1",
        //          "isLowestRisk": 1,
        //          "maxLeverage": "100.00"
        //      }
        //  ]
        //
        const tiers = [];
        for (let i = 0; i < info.length; i++) {
            const tier = info[i];
            const marketId = this.safeString (info, 'symbol');
            market = this.safeMarket (marketId);
            let minNotional = this.parseNumber ('0');
            if (i !== 0) {
                minNotional = this.safeNumber (info[i - 1], 'riskLimitValue');
            }
            tiers.push ({
                'tier': this.safeInteger (tier, 'id'),
                'currency': market['settle'],
                'minNotional': minNotional,
                'maxNotional': this.safeNumber (tier, 'riskLimitValue'),
                'maintenanceMarginRate': this.safeNumber (tier, 'maintenanceMargin'),
                'maxLeverage': this.safeNumber (tier, 'maxLeverage'),
                'info': tier,
            });
        }
        return tiers;
    }

    async fetchFundingHistory (symbol: Str = undefined, since: Int = undefined, limit: Int = undefined, params = {}) {
        /**
         * @method
         * @name bybit#fetchFundingHistory
         * @description fetch the history of funding payments paid and received on this account
         * @see https://bybit-exchange.github.io/docs/api-explorer/v5/position/execution
         * @param {string} [symbol] unified market symbol
         * @param {int} [since] the earliest time in ms to fetch funding history for
         * @param {int} [limit] the maximum number of funding history structures to retrieve
         * @param {object} [params] extra parameters specific to the exchange API endpoint
         * @param {boolean} [params.paginate] default false, when true will automatically paginate by calling this endpoint multiple times. See in the docs all the [available parameters](https://github.com/ccxt/ccxt/wiki/Manual#pagination-params)
         * @returns {object} a [funding history structure]{@link https://docs.ccxt.com/#/?id=funding-history-structure}
         */
        await this.loadMarkets ();
        let paginate = false;
        [ paginate, params ] = this.handleOptionAndParams (params, 'fetchFundingHistory', 'paginate');
        if (paginate) {
            return await this.fetchPaginatedCallCursor ('fetchFundingHistory', symbol, since, limit, params, 'nextPageCursor', 'cursor', undefined, 100) as FundingHistory[];
        }
        let request: Dict = {
            'execType': 'Funding',
        };
        let market: Market = undefined;
        if (symbol !== undefined) {
            market = this.market (symbol);
            request['symbol'] = market['id'];
        }
        let type = undefined;
        [ type, params ] = this.getBybitType ('fetchFundingHistory', market, params);
        request['category'] = type;
        if (symbol !== undefined) {
            request['symbol'] = market['id'];
        }
        if (since !== undefined) {
            request['startTime'] = since;
        }
        if (limit !== undefined) {
            request['size'] = limit;
        } else {
            request['size'] = 100;
        }
        [ request, params ] = this.handleUntilOption ('endTime', request, params);
        const response = await this.privateGetV5ExecutionList (this.extend (request, params));
        const fundings = this.addPaginationCursorToResult (response);
        return this.parseIncomes (fundings, market, since, limit);
    }

    parseIncome (income, market: Market = undefined) {
        //
        // {
        //     "symbol": "XMRUSDT",
        //     "orderType": "UNKNOWN",
        //     "underlyingPrice": "",
        //     "orderLinkId": "",
        //     "orderId": "a11e5fe2-1dbf-4bab-a9b2-af80a14efc5d",
        //     "stopOrderType": "UNKNOWN",
        //     "execTime": "1710950400000",
        //     "feeCurrency": "",
        //     "createType": "",
        //     "feeRate": "-0.000761",
        //     "tradeIv": "",
        //     "blockTradeId": "",
        //     "markPrice": "136.79",
        //     "execPrice": "137.11",
        //     "markIv": "",
        //     "orderQty": "0",
        //     "orderPrice": "0",
        //     "execValue": "134.3678",
        //     "closedSize": "0",
        //     "execType": "Funding",
        //     "seq": "28097658790",
        //     "side": "Sell",
        //     "indexPrice": "",
        //     "leavesQty": "0",
        //     "isMaker": false,
        //     "execFee": "-0.10232512",
        //     "execId": "8d1ef156-4ec6-4445-9a6c-1c0c24dbd046",
        //     "marketUnit": "",
        //     "execQty": "0.98",
        //     "nextPageCursor": "5774437%3A0%2C5771289%3A0"
        // }
        //
        const marketId = this.safeString (income, 'symbol');
        market = this.safeMarket (marketId, market, undefined, 'contract');
        let code = 'USDT';
        if (market['inverse']) {
            code = market['quote'];
        }
        const timestamp = this.safeInteger (income, 'execTime');
        return {
            'info': income,
            'symbol': this.safeSymbol (marketId, market, '-', 'swap'),
            'code': code,
            'timestamp': timestamp,
            'datetime': this.iso8601 (timestamp),
            'id': this.safeString (income, 'execId'),
            'amount': this.safeNumber (income, 'execQty'),
            'rate': this.safeNumber (income, 'feeRate'),
        };
    }

    async fetchOption (symbol: string, params = {}): Promise<Option> {
        /**
         * @method
         * @name bybit#fetchOption
         * @description fetches option data that is commonly found in an option chain
         * @see https://bybit-exchange.github.io/docs/v5/market/tickers
         * @param {string} symbol unified market symbol
         * @param {object} [params] extra parameters specific to the exchange API endpoint
         * @returns {object} an [option chain structure]{@link https://docs.ccxt.com/#/?id=option-chain-structure}
         */
        await this.loadMarkets ();
        const market = this.market (symbol);
        const request: Dict = {
            'category': 'option',
            'symbol': market['id'],
        };
        const response = await this.publicGetV5MarketTickers (this.extend (request, params));
        //
        //     {
        //         "retCode": 0,
        //         "retMsg": "SUCCESS",
        //         "result": {
        //             "category": "option",
        //             "list": [
        //                 {
        //                     "symbol": "BTC-27DEC24-55000-P",
        //                     "bid1Price": "0",
        //                     "bid1Size": "0",
        //                     "bid1Iv": "0",
        //                     "ask1Price": "0",
        //                     "ask1Size": "0",
        //                     "ask1Iv": "0",
        //                     "lastPrice": "10980",
        //                     "highPrice24h": "0",
        //                     "lowPrice24h": "0",
        //                     "markPrice": "11814.66756236",
        //                     "indexPrice": "63838.92",
        //                     "markIv": "0.8866",
        //                     "underlyingPrice": "71690.55303594",
        //                     "openInterest": "0.01",
        //                     "turnover24h": "0",
        //                     "volume24h": "0",
        //                     "totalVolume": "2",
        //                     "totalTurnover": "78719",
        //                     "delta": "-0.23284954",
        //                     "gamma": "0.0000055",
        //                     "vega": "191.70757975",
        //                     "theta": "-30.43617927",
        //                     "predictedDeliveryPrice": "0",
        //                     "change24h": "0"
        //                 }
        //             ]
        //         },
        //         "retExtInfo": {},
        //         "time": 1711162003672
        //     }
        //
        const result = this.safeDict (response, 'result', {});
        const resultList = this.safeList (result, 'list', []);
        const chain = this.safeDict (resultList, 0, {});
        return this.parseOption (chain, undefined, market);
    }

    async fetchOptionChain (code: string, params = {}): Promise<OptionChain> {
        /**
         * @method
         * @name bybit#fetchOptionChain
         * @description fetches data for an underlying asset that is commonly found in an option chain
         * @see https://bybit-exchange.github.io/docs/v5/market/tickers
         * @param {string} currency base currency to fetch an option chain for
         * @param {object} [params] extra parameters specific to the exchange API endpoint
         * @returns {object} a list of [option chain structures]{@link https://docs.ccxt.com/#/?id=option-chain-structure}
         */
        await this.loadMarkets ();
        const currency = this.currency (code);
        const request: Dict = {
            'category': 'option',
            'baseCoin': currency['id'],
        };
        const response = await this.publicGetV5MarketTickers (this.extend (request, params));
        //
        //     {
        //         "retCode": 0,
        //         "retMsg": "SUCCESS",
        //         "result": {
        //             "category": "option",
        //             "list": [
        //                 {
        //                     "symbol": "BTC-27DEC24-55000-P",
        //                     "bid1Price": "0",
        //                     "bid1Size": "0",
        //                     "bid1Iv": "0",
        //                     "ask1Price": "0",
        //                     "ask1Size": "0",
        //                     "ask1Iv": "0",
        //                     "lastPrice": "10980",
        //                     "highPrice24h": "0",
        //                     "lowPrice24h": "0",
        //                     "markPrice": "11814.66756236",
        //                     "indexPrice": "63838.92",
        //                     "markIv": "0.8866",
        //                     "underlyingPrice": "71690.55303594",
        //                     "openInterest": "0.01",
        //                     "turnover24h": "0",
        //                     "volume24h": "0",
        //                     "totalVolume": "2",
        //                     "totalTurnover": "78719",
        //                     "delta": "-0.23284954",
        //                     "gamma": "0.0000055",
        //                     "vega": "191.70757975",
        //                     "theta": "-30.43617927",
        //                     "predictedDeliveryPrice": "0",
        //                     "change24h": "0"
        //                 },
        //             ]
        //         },
        //         "retExtInfo": {},
        //         "time": 1711162003672
        //     }
        //
        const result = this.safeDict (response, 'result', {});
        const resultList = this.safeList (result, 'list', []);
        return this.parseOptionChain (resultList, undefined, 'symbol');
    }

    parseOption (chain: Dict, currency: Currency = undefined, market: Market = undefined): Option {
        //
        //     {
        //         "symbol": "BTC-27DEC24-55000-P",
        //         "bid1Price": "0",
        //         "bid1Size": "0",
        //         "bid1Iv": "0",
        //         "ask1Price": "0",
        //         "ask1Size": "0",
        //         "ask1Iv": "0",
        //         "lastPrice": "10980",
        //         "highPrice24h": "0",
        //         "lowPrice24h": "0",
        //         "markPrice": "11814.66756236",
        //         "indexPrice": "63838.92",
        //         "markIv": "0.8866",
        //         "underlyingPrice": "71690.55303594",
        //         "openInterest": "0.01",
        //         "turnover24h": "0",
        //         "volume24h": "0",
        //         "totalVolume": "2",
        //         "totalTurnover": "78719",
        //         "delta": "-0.23284954",
        //         "gamma": "0.0000055",
        //         "vega": "191.70757975",
        //         "theta": "-30.43617927",
        //         "predictedDeliveryPrice": "0",
        //         "change24h": "0"
        //     }
        //
        const marketId = this.safeString (chain, 'symbol');
        market = this.safeMarket (marketId, market);
        return {
            'info': chain,
            'currency': undefined,
            'symbol': market['symbol'],
            'timestamp': undefined,
            'datetime': undefined,
            'impliedVolatility': this.safeNumber (chain, 'markIv'),
            'openInterest': this.safeNumber (chain, 'openInterest'),
            'bidPrice': this.safeNumber (chain, 'bid1Price'),
            'askPrice': this.safeNumber (chain, 'ask1Price'),
            'midPrice': undefined,
            'markPrice': this.safeNumber (chain, 'markPrice'),
            'lastPrice': this.safeNumber (chain, 'lastPrice'),
            'underlyingPrice': this.safeNumber (chain, 'underlyingPrice'),
            'change': this.safeNumber (chain, 'change24h'),
            'percentage': undefined,
            'baseVolume': this.safeNumber (chain, 'totalVolume'),
            'quoteVolume': undefined,
        };
    }

    async fetchPositionsHistory (symbols: Strings = undefined, since: Int = undefined, limit: Int = undefined, params = {}): Promise<Position[]> {
        /**
         * @method
         * @name bybit#fetchPositionsHistory
         * @description fetches historical positions
         * @see https://bybit-exchange.github.io/docs/v5/position/close-pnl
         * @param {string} [symbol] unified market symbols, symbols must have the same subType (must all be linear or all be inverse)
         * @param {int} [since] timestamp in ms of the earliest position to fetch, params["until"] - since <= 7 days
         * @param {int} [limit] the maximum amount of records to fetch, default=50, max=100
         * @param {object} params extra parameters specific to the exchange api endpoint
         * @param {int} [params.until] timestamp in ms of the latest position to fetch, params["until"] - since <= 7 days
         * @param {string} [params.subType] 'linear' or 'inverse'
         * @returns {object[]} a list of [position structures]{@link https://docs.ccxt.com/#/?id=position-structure}
         */
        await this.loadMarkets ();
        let market = undefined;
        let subType = undefined;
        let symbolsLength = 0;
        if (symbols !== undefined) {
            symbolsLength = symbols.length;
            if (symbolsLength > 0) {
                market = this.market (symbols[0]);
            }
        }
        const until = this.safeInteger (params, 'until');
        [ subType, params ] = this.handleSubTypeAndParams ('fetchPositionsHistory', market, params, 'linear');
        params = this.omit (params, 'until');
        const request: Dict = {
            'category': subType,
        };
        if ((symbols !== undefined) && (symbolsLength === 1)) {
            request['symbol'] = market['id'];
        }
        if (since !== undefined) {
            request['startTime'] = since;
        }
        if (limit !== undefined) {
            request['limit'] = limit;
        }
        if (until !== undefined) {
            request['endTime'] = until;
        }
        const response = await this.privateGetV5PositionClosedPnl (this.extend (request, params));
        //
        //    {
        //        retCode: '0',
        //        retMsg: 'OK',
        //        result: {
        //            nextPageCursor: '071749f3-a9fa-427b-b5ca-27b2f52b81de%3A1712717265566520788%2C071749f3-a9fa-427b-b5ca-27b2f52b81de%3A1712717265566520788',
        //            category: 'linear',
        //            list: [
        //                {
        //                    symbol: 'XRPUSDT',
        //                    orderType: 'Market',
        //                    leverage: '10',
        //                    updatedTime: '1712717265572',
        //                    side: 'Sell',
        //                    orderId: '071749f3-a9fa-427b-b5ca-27b2f52b81de',
        //                    closedPnl: '-0.00049568',
        //                    avgEntryPrice: '0.6045',
        //                    qty: '3',
        //                    cumEntryValue: '1.8135',
        //                    createdTime: '1712717265566',
        //                    orderPrice: '0.5744',
        //                    closedSize: '3',
        //                    avgExitPrice: '0.605',
        //                    execType: 'Trade',
        //                    fillCount: '1',
        //                    cumExitValue: '1.815'
        //                }
        //            ]
        //        },
        //        retExtInfo: {},
        //        time: '1712717286073'
        //    }
        //
        const result = this.safeDict (response, 'result');
        const rawPositions = this.safeList (result, 'list');
        const positions = this.parsePositions (rawPositions, symbols, params);
        return this.filterBySinceLimit (positions, since, limit);
    }

    async fetchConvertCurrencies (params = {}): Promise<Currencies> {
        /**
         * @method
         * @name bybit#fetchConvertCurrencies
         * @description fetches all available currencies that can be converted
         * @see https://bybit-exchange.github.io/docs/v5/asset/convert/convert-coin-list
         * @param {object} [params] extra parameters specific to the exchange API endpoint
         * @param {string} [params.accountType] eb_convert_uta, eb_convert_spot, eb_convert_funding, eb_convert_inverse, or eb_convert_contract
         * @returns {object} an associative dictionary of currencies
         */
        await this.loadMarkets ();
        let accountType = undefined;
        const [ enableUnifiedMargin, enableUnifiedAccount ] = await this.isUnifiedEnabled ();
        const isUnifiedAccount = (enableUnifiedMargin || enableUnifiedAccount);
        const accountTypeDefault = isUnifiedAccount ? 'eb_convert_uta' : 'eb_convert_spot';
        [ accountType, params ] = this.handleOptionAndParams (params, 'fetchConvertCurrencies', 'accountType', accountTypeDefault);
        const request: Dict = {
            'accountType': accountType,
        };
        const response = await this.privateGetV5AssetExchangeQueryCoinList (this.extend (request, params));
        //
        //     {
        //         "retCode": 0,
        //         "retMsg": "ok",
        //         "result": {
        //             "coins": [
        //                 {
        //                     "coin": "MATIC",
        //                     "fullName": "MATIC",
        //                     "icon": "https://s1.bycsi.com/app/assets/token/0552ae79c535c3095fa18f7b377dd2e9.svg",
        //                     "iconNight": "https://t1.bycsi.com/app/assets/token/f59301aef2d6ac2165c4c4603e672fb4.svg",
        //                     "accuracyLength": 8,
        //                     "coinType": "crypto",
        //                     "balance": "0",
        //                     "uBalance": "0",
        //                     "timePeriod": 0,
        //                     "singleFromMinLimit": "1.1",
        //                     "singleFromMaxLimit": "20001",
        //                     "singleToMinLimit": "0",
        //                     "singleToMaxLimit": "0",
        //                     "dailyFromMinLimit": "0",
        //                     "dailyFromMaxLimit": "0",
        //                     "dailyToMinLimit": "0",
        //                     "dailyToMaxLimit": "0",
        //                     "disableFrom": false,
        //                     "disableTo": false
        //                 },
        //             ]
        //         },
        //         "retExtInfo": {},
        //         "time": 1727256416250
        //     }
        //
        const result: Dict = {};
        const data = this.safeDict (response, 'result', {});
        const coins = this.safeList (data, 'coins', []);
        for (let i = 0; i < coins.length; i++) {
            const entry = coins[i];
            const id = this.safeString (entry, 'coin');
            const disableFrom = this.safeBool (entry, 'disableFrom');
            const disableTo = this.safeBool (entry, 'disableTo');
            const inactive = (disableFrom || disableTo);
            const code = this.safeCurrencyCode (id);
            result[code] = {
                'info': entry,
                'id': id,
                'code': code,
                'networks': undefined,
                'type': this.safeString (entry, 'coinType'),
                'name': this.safeString (entry, 'fullName'),
                'active': !inactive,
                'deposit': undefined,
                'withdraw': this.safeNumber (entry, 'balance'),
                'fee': undefined,
                'precision': undefined,
                'limits': {
                    'amount': {
                        'min': this.safeNumber (entry, 'singleFromMinLimit'),
                        'max': this.safeNumber (entry, 'singleFromMaxLimit'),
                    },
                    'withdraw': {
                        'min': undefined,
                        'max': undefined,
                    },
                    'deposit': {
                        'min': undefined,
                        'max': undefined,
                    },
                },
                'created': undefined,
            };
        }
        return result;
    }

    async fetchConvertQuote (fromCode: string, toCode: string, amount: Num = undefined, params = {}): Promise<Conversion> {
        /**
         * @method
         * @name bybit#fetchConvertQuote
         * @description fetch a quote for converting from one currency to another
         * @see https://bybit-exchange.github.io/docs/v5/asset/convert/apply-quote
         * @param {string} fromCode the currency that you want to sell and convert from
         * @param {string} toCode the currency that you want to buy and convert into
         * @param {float} [amount] how much you want to trade in units of the from currency
         * @param {object} [params] extra parameters specific to the exchange API endpoint
         * @param {string} [params.accountType] eb_convert_uta, eb_convert_spot, eb_convert_funding, eb_convert_inverse, or eb_convert_contract
         * @returns {object} a [conversion structure]{@link https://docs.ccxt.com/#/?id=conversion-structure}
         */
        await this.loadMarkets ();
        let accountType = undefined;
        const [ enableUnifiedMargin, enableUnifiedAccount ] = await this.isUnifiedEnabled ();
        const isUnifiedAccount = (enableUnifiedMargin || enableUnifiedAccount);
        const accountTypeDefault = isUnifiedAccount ? 'eb_convert_uta' : 'eb_convert_spot';
        [ accountType, params ] = this.handleOptionAndParams (params, 'fetchConvertQuote', 'accountType', accountTypeDefault);
        const request: Dict = {
            'fromCoin': fromCode,
            'toCoin': toCode,
            'requestAmount': this.numberToString (amount),
            'requestCoin': fromCode,
            'accountType': accountType,
        };
        const response = await this.privatePostV5AssetExchangeQuoteApply (this.extend (request, params));
        //
        //     {
        //         "retCode": 0,
        //         "retMsg": "ok",
        //         "result": {
        //             "quoteTxId": "1010020692439481682687668224",
        //             "exchangeRate": "0.000015330836780000",
        //             "fromCoin": "USDT",
        //             "fromCoinType": "crypto",
        //             "toCoin": "BTC",
        //             "toCoinType": "crypto",
        //             "fromAmount": "10",
        //             "toAmount": "0.000153308367800000",
        //             "expiredTime": "1727257413353",
        //             "requestId": ""
        //         },
        //         "retExtInfo": {},
        //         "time": 1727257398375
        //     }
        //
        const data = this.safeDict (response, 'result', {});
        const fromCurrencyId = this.safeString (data, 'fromCoin', fromCode);
        const fromCurrency = this.currency (fromCurrencyId);
        const toCurrencyId = this.safeString (data, 'toCoin', toCode);
        const toCurrency = this.currency (toCurrencyId);
        return this.parseConversion (data, fromCurrency, toCurrency);
    }

    async createConvertTrade (id: string, fromCode: string, toCode: string, amount: Num = undefined, params = {}): Promise<Conversion> {
        /**
         * @method
         * @name bybit#createConvertTrade
         * @description convert from one currency to another
         * @see https://bybit-exchange.github.io/docs/v5/asset/convert/confirm-quote
         * @param {string} id the id of the trade that you want to make
         * @param {string} fromCode the currency that you want to sell and convert from
         * @param {string} toCode the currency that you want to buy and convert into
         * @param {float} amount how much you want to trade in units of the from currency
         * @param {object} [params] extra parameters specific to the exchange API endpoint
         * @returns {object} a [conversion structure]{@link https://docs.ccxt.com/#/?id=conversion-structure}
         */
        await this.loadMarkets ();
        const request: Dict = {
            'quoteTxId': id,
        };
        const response = await this.privatePostV5AssetExchangeConvertExecute (this.extend (request, params));
        //
        //     {
        //         "retCode": 0,
        //         "retMsg": "ok",
        //         "result": {
        //             "exchangeStatus": "processing",
        //             "quoteTxId": "1010020692439483803499737088"
        //         },
        //         "retExtInfo": {},
        //         "time": 1727257904969
        //     }
        //
        const data = this.safeDict (response, 'result', {});
        return this.parseConversion (data);
    }

    async fetchConvertTrade (id: string, code: Str = undefined, params = {}): Promise<Conversion> {
        /**
         * @method
         * @name bybit#fetchConvertTrade
         * @description fetch the data for a conversion trade
         * @see https://bybit-exchange.github.io/docs/v5/asset/convert/get-convert-result
         * @param {string} id the id of the trade that you want to fetch
         * @param {string} [code] the unified currency code of the conversion trade
         * @param {object} [params] extra parameters specific to the exchange API endpoint
         * @param {string} [params.accountType] eb_convert_uta, eb_convert_spot, eb_convert_funding, eb_convert_inverse, or eb_convert_contract
         * @returns {object} a [conversion structure]{@link https://docs.ccxt.com/#/?id=conversion-structure}
         */
        await this.loadMarkets ();
        let accountType = undefined;
        const [ enableUnifiedMargin, enableUnifiedAccount ] = await this.isUnifiedEnabled ();
        const isUnifiedAccount = (enableUnifiedMargin || enableUnifiedAccount);
        const accountTypeDefault = isUnifiedAccount ? 'eb_convert_uta' : 'eb_convert_spot';
        [ accountType, params ] = this.handleOptionAndParams (params, 'fetchConvertQuote', 'accountType', accountTypeDefault);
        const request: Dict = {
            'quoteTxId': id,
            'accountType': accountType,
        };
        const response = await this.privateGetV5AssetExchangeConvertResultQuery (this.extend (request, params));
        //
        //     {
        //         "retCode": 0,
        //         "retMsg": "ok",
        //         "result": {
        //             "result": {
        //                 "accountType": "eb_convert_uta",
        //                 "exchangeTxId": "1010020692439483803499737088",
        //                 "userId": "100406395",
        //                 "fromCoin": "USDT",
        //                 "fromCoinType": "crypto",
        //                 "fromAmount": "10",
        //                 "toCoin": "BTC",
        //                 "toCoinType": "crypto",
        //                 "toAmount": "0.00015344889",
        //                 "exchangeStatus": "success",
        //                 "extInfo": {},
        //                 "convertRate": "0.000015344889",
        //                 "createdAt": "1727257904726"
        //             }
        //         },
        //         "retExtInfo": {},
        //         "time": 1727258257216
        //     }
        //
        const data = this.safeDict (response, 'result', {});
        const result = this.safeDict (data, 'result', {});
        const fromCurrencyId = this.safeString (result, 'fromCoin');
        const toCurrencyId = this.safeString (result, 'toCoin');
        let fromCurrency = undefined;
        let toCurrency = undefined;
        if (fromCurrencyId !== undefined) {
            fromCurrency = this.currency (fromCurrencyId);
        }
        if (toCurrencyId !== undefined) {
            toCurrency = this.currency (toCurrencyId);
        }
        return this.parseConversion (result, fromCurrency, toCurrency);
    }

    async fetchConvertTradeHistory (code: Str = undefined, since: Int = undefined, limit: Int = undefined, params = {}): Promise<Conversion[]> {
        /**
         * @method
         * @name bybit#fetchConvertTradeHistory
         * @description fetch the users history of conversion trades
         * @see https://bybit-exchange.github.io/docs/v5/asset/convert/get-convert-history
         * @param {string} [code] the unified currency code
         * @param {int} [since] the earliest time in ms to fetch conversions for
         * @param {int} [limit] the maximum number of conversion structures to retrieve
         * @param {object} [params] extra parameters specific to the exchange API endpoint
         * @param {string} [params.accountType] eb_convert_uta, eb_convert_spot, eb_convert_funding, eb_convert_inverse, or eb_convert_contract
         * @returns {object[]} a list of [conversion structures]{@link https://docs.ccxt.com/#/?id=conversion-structure}
         */
        await this.loadMarkets ();
        const request: Dict = {};
        if (limit !== undefined) {
            request['limit'] = limit;
        }
        const response = await this.privateGetV5AssetExchangeQueryConvertHistory (this.extend (request, params));
        //
        //     {
        //         "retCode": 0,
        //         "retMsg": "ok",
        //         "result": {
        //             "list": [
        //                 {
        //                     "accountType": "eb_convert_uta",
        //                     "exchangeTxId": "1010020692439483803499737088",
        //                     "userId": "100406395",
        //                     "fromCoin": "USDT",
        //                     "fromCoinType": "crypto",
        //                     "fromAmount": "10",
        //                     "toCoin": "BTC",
        //                     "toCoinType": "crypto",
        //                     "toAmount": "0.00015344889",
        //                     "exchangeStatus": "success",
        //                     "extInfo": {},
        //                     "convertRate": "0.000015344889",
        //                     "createdAt": "1727257904726"
        //                 }
        //             ]
        //         },
        //         "retExtInfo": {},
        //         "time": 1727258761874
        //     }
        //
        const data = this.safeDict (response, 'result', {});
        const dataList = this.safeList (data, 'list', []);
        return this.parseConversions (dataList, code, 'fromCoin', 'toCoin', since, limit);
    }

    parseConversion (conversion: Dict, fromCurrency: Currency = undefined, toCurrency: Currency = undefined): Conversion {
        //
        // fetchConvertQuote
        //
        //     {
        //         "quoteTxId": "1010020692439481682687668224",
        //         "exchangeRate": "0.000015330836780000",
        //         "fromCoin": "USDT",
        //         "fromCoinType": "crypto",
        //         "toCoin": "BTC",
        //         "toCoinType": "crypto",
        //         "fromAmount": "10",
        //         "toAmount": "0.000153308367800000",
        //         "expiredTime": "1727257413353",
        //         "requestId": ""
        //     }
        //
        // createConvertTrade
        //
        //     {
        //         "exchangeStatus": "processing",
        //         "quoteTxId": "1010020692439483803499737088"
        //     }
        //
        // fetchConvertTrade, fetchConvertTradeHistory
        //
        //     {
        //         "accountType": "eb_convert_uta",
        //         "exchangeTxId": "1010020692439483803499737088",
        //         "userId": "100406395",
        //         "fromCoin": "USDT",
        //         "fromCoinType": "crypto",
        //         "fromAmount": "10",
        //         "toCoin": "BTC",
        //         "toCoinType": "crypto",
        //         "toAmount": "0.00015344889",
        //         "exchangeStatus": "success",
        //         "extInfo": {},
        //         "convertRate": "0.000015344889",
        //         "createdAt": "1727257904726"
        //     }
        //
        const timestamp = this.safeInteger2 (conversion, 'expiredTime', 'createdAt');
        const fromCoin = this.safeString (conversion, 'fromCoin');
        const fromCode = this.safeCurrencyCode (fromCoin, fromCurrency);
        const to = this.safeString (conversion, 'toCoin');
        const toCode = this.safeCurrencyCode (to, toCurrency);
        return {
            'info': conversion,
            'timestamp': timestamp,
            'datetime': this.iso8601 (timestamp),
            'id': this.safeString2 (conversion, 'quoteTxId', 'exchangeTxId'),
            'fromCurrency': fromCode,
            'fromAmount': this.safeNumber (conversion, 'fromAmount'),
            'toCurrency': toCode,
            'toAmount': this.safeNumber (conversion, 'toAmount'),
            'price': undefined,
            'fee': undefined,
        } as Conversion;
    }

    async fetchLongShortRatioHistory (symbol: Str = undefined, timeframe: Str = undefined, since: Int = undefined, limit: Int = undefined, params = {}): Promise<LongShortRatio[]> {
        /**
         * @method
         * @name bybit#fetchLongShortRatioHistory
         * @description fetches the long short ratio history for a unified market symbol
         * @see https://bybit-exchange.github.io/docs/v5/market/long-short-ratio
         * @param {string} symbol unified symbol of the market to fetch the long short ratio for
         * @param {string} [timeframe] the period for the ratio, default is 24 hours
         * @param {int} [since] the earliest time in ms to fetch ratios for
         * @param {int} [limit] the maximum number of long short ratio structures to retrieve
         * @param {object} [params] extra parameters specific to the exchange API endpoint
         * @returns {object[]} an array of [long short ratio structures]{@link https://docs.ccxt.com/#/?id=long-short-ratio-structure}
         */
        await this.loadMarkets ();
        const market = this.market (symbol);
        let type = undefined;
        [ type, params ] = this.getBybitType ('fetchLongShortRatioHistory', market, params);
        if (type === 'spot' || type === 'option') {
            throw new NotSupported (this.id + ' fetchLongShortRatioHistory() only support linear and inverse markets');
        }
        if (timeframe === undefined) {
            timeframe = '1d';
        }
        const request: Dict = {
            'symbol': market['id'],
            'period': timeframe,
            'category': type,
        };
        if (limit !== undefined) {
            request['limit'] = limit;
        }
        const response = await this.publicGetV5MarketAccountRatio (this.extend (request, params));
        //
        //     {
        //         "retCode": 0,
        //         "retMsg": "OK",
        //         "result": {
        //             "list": [
        //                 {
        //                     "symbol": "BTCUSDT",
        //                     "buyRatio": "0.5707",
        //                     "sellRatio": "0.4293",
        //                     "timestamp": "1729123200000"
        //                 },
        //             ]
        //         },
        //         "retExtInfo": {},
        //         "time": 1729147842516
        //     }
        //
        const result = this.safeDict (response, 'result', {});
        const data = this.safeList (result, 'list', []);
        return this.parseLongShortRatioHistory (data, market);
    }

    parseLongShortRatio (info: Dict, market: Market = undefined): LongShortRatio {
        //
        //     {
        //         "symbol": "BTCUSDT",
        //         "buyRatio": "0.5707",
        //         "sellRatio": "0.4293",
        //         "timestamp": "1729123200000"
        //     }
        //
        const marketId = this.safeString (info, 'symbol');
        const timestamp = this.safeIntegerOmitZero (info, 'timestamp');
        const longString = this.safeString (info, 'buyRatio');
        const shortString = this.safeString (info, 'sellRatio');
        return {
            'info': info,
            'symbol': this.safeSymbol (marketId, market, undefined, 'contract'),
            'timestamp': timestamp,
            'datetime': this.iso8601 (timestamp),
            'timeframe': undefined,
            'longShortRatio': this.parseToNumeric (Precise.stringDiv (longString, shortString)),
        } as LongShortRatio;
    }

    sign (path, api = 'public', method = 'GET', params = {}, headers = undefined, body = undefined) {
        let url = this.implodeHostname (this.urls['api'][api]) + '/' + path;
        if (api === 'public') {
            if (Object.keys (params).length) {
                url += '?' + this.rawencode (params);
            }
        } else if (api === 'private') {
            this.checkRequiredCredentials ();
            const isOpenapi = url.indexOf ('openapi') >= 0;
            const isV3UnifiedMargin = url.indexOf ('unified/v3') >= 0;
            const isV3Contract = url.indexOf ('contract/v3') >= 0;
            const isV5UnifiedAccount = url.indexOf ('v5') >= 0;
            const timestamp = this.nonce ().toString ();
            if (isOpenapi) {
                if (Object.keys (params).length) {
                    body = this.json (params);
                } else {
                    // this fix for PHP is required otherwise it generates
                    // '[]' on empty arrays even when forced to use objects
                    body = '{}';
                }
                const payload = timestamp + this.apiKey + body;
                const signature = this.hmac (this.encode (payload), this.encode (this.secret), sha256, 'hex');
                headers = {
                    'Content-Type': 'application/json',
                    'X-BAPI-API-KEY': this.apiKey,
                    'X-BAPI-TIMESTAMP': timestamp,
                    'X-BAPI-SIGN': signature,
                };
            } else if (isV3UnifiedMargin || isV3Contract || isV5UnifiedAccount) {
                headers = {
                    'Content-Type': 'application/json',
                    'X-BAPI-API-KEY': this.apiKey,
                    'X-BAPI-TIMESTAMP': timestamp,
                    'X-BAPI-RECV-WINDOW': this.options['recvWindow'].toString (),
                };
                if (isV3UnifiedMargin || isV3Contract) {
                    headers['X-BAPI-SIGN-TYPE'] = '2';
                }
                const query = this.extend ({}, params);
                const queryEncoded = this.rawencode (query);
                const auth_base = timestamp.toString () + this.apiKey + this.options['recvWindow'].toString ();
                let authFull = undefined;
                if (method === 'POST') {
                    body = this.json (query);
                    authFull = auth_base + body;
                } else {
                    authFull = auth_base + queryEncoded;
                    url += '?' + this.rawencode (query);
                }
                let signature = undefined;
                if (this.secret.indexOf ('PRIVATE KEY') > -1) {
                    signature = rsa (authFull, this.secret, sha256);
                } else {
                    signature = this.hmac (this.encode (authFull), this.encode (this.secret), sha256);
                }
                headers['X-BAPI-SIGN'] = signature;
            } else {
                const query = this.extend (params, {
                    'api_key': this.apiKey,
                    'recv_window': this.options['recvWindow'],
                    'timestamp': timestamp,
                });
                const sortedQuery = this.keysort (query);
                const auth = this.rawencode (sortedQuery);
                let signature = undefined;
                if (this.secret.indexOf ('PRIVATE KEY') > -1) {
                    signature = rsa (auth, this.secret, sha256);
                } else {
                    signature = this.hmac (this.encode (auth), this.encode (this.secret), sha256);
                }
                if (method === 'POST') {
                    const isSpot = url.indexOf ('spot') >= 0;
                    const extendedQuery = this.extend (query, {
                        'sign': signature,
                    });
                    if (isSpot) {
                        body = this.urlencode (extendedQuery);
                        headers = {
                            'Content-Type': 'application/x-www-form-urlencoded',
                        };
                    } else {
                        body = this.json (extendedQuery);
                        headers = {
                            'Content-Type': 'application/json',
                        };
                    }
                } else {
                    url += '?' + this.rawencode (sortedQuery);
                    url += '&sign=' + signature;
                }
            }
        }
        if (method === 'POST') {
            const brokerId = this.safeString (this.options, 'brokerId');
            if (brokerId !== undefined) {
                headers['Referer'] = brokerId;
            }
        }
        return { 'url': url, 'method': method, 'body': body, 'headers': headers };
    }

    handleErrors (httpCode: int, reason: string, url: string, method: string, headers: Dict, body: string, response, requestHeaders, requestBody) {
        if (!response) {
            return undefined; // fallback to default error handler
        }
        //
        //     {
        //         "ret_code": 10001,
        //         "ret_msg": "ReadMapCB: expect { or n, but found \u0000, error " +
        //         "found in #0 byte of ...||..., bigger context " +
        //         "...||...",
        //         "ext_code": '',
        //         "ext_info": '',
        //         "result": null,
        //         "time_now": "1583934106.590436"
        //     }
        //
        //     {
        //         "retCode":10001,
        //         "retMsg":"symbol params err",
        //         "result":{"symbol":"","bid":"","bidIv":"","bidSize":"","ask":"","askIv":"","askSize":"","lastPrice":"","openInterest":"","indexPrice":"","markPrice":"","markPriceIv":"","change24h":"","high24h":"","low24h":"","volume24h":"","turnover24h":"","totalVolume":"","totalTurnover":"","fundingRate":"","predictedFundingRate":"","nextFundingTime":"","countdownHour":"0","predictedDeliveryPrice":"","underlyingPrice":"","delta":"","gamma":"","vega":"","theta":""}
        //     }
        //
        const errorCode = this.safeString2 (response, 'ret_code', 'retCode');
        if (errorCode !== '0') {
            if (errorCode === '30084') {
                // not an error
                // https://github.com/ccxt/ccxt/issues/11268
                // https://github.com/ccxt/ccxt/pull/11624
                // POST https://api.bybit.com/v2/private/position/switch-isolated 200 OK
                // {"ret_code":30084,"ret_msg":"Isolated not modified","ext_code":"","ext_info":"","result":null,"time_now":"1642005219.937988","rate_limit_status":73,"rate_limit_reset_ms":1642005219894,"rate_limit":75}
                return undefined;
            }
            let feedback = undefined;
            if (errorCode === '10005' && url.indexOf ('order') < 0) {
                feedback = this.id + ' private api uses /user/v3/private/query-api to check if you have a unified account. The API key of user id must own one of permissions: "Account Transfer", "Subaccount Transfer", "Withdrawal" ' + body;
            } else {
                feedback = this.id + ' ' + body;
            }
            this.throwBroadlyMatchedException (this.exceptions['broad'], body, feedback);
            this.throwExactlyMatchedException (this.exceptions['exact'], errorCode, feedback);
            throw new ExchangeError (feedback); // unknown message
        }
        return undefined;
    }
}<|MERGE_RESOLUTION|>--- conflicted
+++ resolved
@@ -3988,187 +3988,6 @@
         return this.parseOrders (data);
     }
 
-<<<<<<< HEAD
-    async createUsdcOrder (symbol: string, type: OrderType, side: OrderSide, amount: number, price: Num = undefined, params = {}) {
-        await this.loadMarkets ();
-        const market = this.market (symbol);
-        if (type === 'market') {
-            throw new NotSupported (this.id + ' createOrder does not allow market orders for ' + symbol + ' markets');
-        }
-        const lowerCaseType = type.toLowerCase ();
-        if ((price === undefined) && (lowerCaseType === 'limit')) {
-            throw new ArgumentsRequired (this.id + ' createOrder requires a price argument for limit orders');
-        }
-        const request: Dict = {
-            'symbol': market['id'],
-            'side': this.capitalize (side),
-            'orderType': this.capitalize (lowerCaseType), // limit or market
-            'timeInForce': 'GoodTillCancel', // ImmediateOrCancel, FillOrKill, PostOnly
-            'orderQty': this.getAmount (symbol, amount),
-            // 'takeProfit': 123.45, // take profit price, only take effect upon opening the position
-            // 'stopLoss': 123.45, // stop loss price, only take effect upon opening the position
-            // 'reduceOnly': false, // reduce only, required for linear orders
-            // when creating a closing order, bybit recommends a True value for
-            //  closeOnTrigger to avoid failing due to insufficient available margin
-            // 'closeOnTrigger': false, required for linear orders
-            // 'orderLinkId': 'string', // unique client order id, max 36 characters
-            // 'triggerPrice': 123.45, // trigger price, required for conditional orders
-            // 'trigger_by': 'MarkPrice', // IndexPrice, MarkPrice
-            // 'tptriggerby': 'MarkPrice', // IndexPrice, MarkPrice
-            // 'slTriggerBy': 'MarkPrice', // IndexPrice, MarkPrice
-            // 'orderFilter': 'Order' or 'StopOrder'
-            // 'mmp': false // market maker protection
-        };
-        const isMarket = lowerCaseType === 'market';
-        const isLimit = lowerCaseType === 'limit';
-        if (isLimit !== undefined) {
-            request['orderPrice'] = this.getPrice (symbol, this.numberToString (price));
-        }
-        const exchangeSpecificParam = this.safeString (params, 'time_in_force');
-        const timeInForce = this.safeStringLower (params, 'timeInForce');
-        const postOnly = this.isPostOnly (isMarket, exchangeSpecificParam === 'PostOnly', params);
-        if (postOnly) {
-            request['time_in_force'] = 'PostOnly';
-        } else if (timeInForce === 'gtc') {
-            request['time_in_force'] = 'GoodTillCancel';
-        } else if (timeInForce === 'fok') {
-            request['time_in_force'] = 'FillOrKill';
-        } else if (timeInForce === 'ioc') {
-            request['time_in_force'] = 'ImmediateOrCancel';
-        }
-        if (market['swap']) {
-            const triggerPrice = this.safeValue2 (params, 'stopPrice', 'triggerPrice');
-            const stopLossTriggerPrice = this.safeValue (params, 'stopLossPrice', triggerPrice);
-            const takeProfitTriggerPrice = this.safeValue (params, 'takeProfitPrice');
-            const stopLoss = this.safeValue (params, 'stopLoss');
-            const takeProfit = this.safeValue (params, 'takeProfit');
-            const isStopLossTriggerOrder = stopLossTriggerPrice !== undefined;
-            const isTakeProfitTriggerOrder = takeProfitTriggerPrice !== undefined;
-            const isStopLoss = stopLoss !== undefined;
-            const isTakeProfit = takeProfit !== undefined;
-            const isStopOrder = isStopLossTriggerOrder || isTakeProfitTriggerOrder;
-            if (isStopOrder) {
-                request['orderFilter'] = 'StopOrder';
-                request['trigger_by'] = 'LastPrice';
-                const stopPx = isStopLossTriggerOrder ? stopLossTriggerPrice : takeProfitTriggerPrice;
-                const preciseStopPrice = this.getPrice (symbol, stopPx);
-                request['triggerPrice'] = preciseStopPrice;
-                const delta = this.numberToString (market['precision']['price']);
-                request['basePrice'] = isStopLossTriggerOrder ? Precise.stringSub (preciseStopPrice, delta) : Precise.stringAdd (preciseStopPrice, delta);
-            } else if (isStopLoss || isTakeProfit) {
-                if (isStopLoss) {
-                    const slTriggerPrice = this.safeValue2 (stopLoss, 'triggerPrice', 'stopPrice', stopLoss);
-                    request['stopLoss'] = this.getPrice (symbol, slTriggerPrice);
-                }
-                if (isTakeProfit) {
-                    const tpTriggerPrice = this.safeValue2 (takeProfit, 'triggerPrice', 'stopPrice', takeProfit);
-                    request['takeProfit'] = this.getPrice (symbol, tpTriggerPrice);
-                }
-            } else {
-                request['orderFilter'] = 'Order';
-            }
-        }
-        const clientOrderId = this.safeString (params, 'clientOrderId');
-        if (clientOrderId !== undefined) {
-            request['orderLinkId'] = clientOrderId;
-        } else if (market['option']) {
-            // mandatory field for options
-            request['orderLinkId'] = this.uuid16 ();
-        }
-        params = this.omit (params, [ 'stopPrice', 'timeInForce', 'triggerPrice', 'stopLossPrice', 'takeProfitPrice', 'postOnly', 'clientOrderId' ]);
-        let response = undefined;
-        if (market['option']) {
-            response = await this.privatePostOptionUsdcOpenapiPrivateV1PlaceOrder (this.extend (request, params));
-        } else {
-            response = await this.privatePostPerpetualUsdcOpenapiPrivateV1PlaceOrder (this.extend (request, params));
-        }
-        //
-        //     {
-        //         "retCode":0,
-        //         "retMsg":"",
-        //         "result":{
-        //            "orderId":"34450a59-325e-4296-8af0-63c7c524ae33",
-        //            "orderLinkId":"",
-        //            "mmp":false,
-        //            "symbol":"BTCPERP",
-        //            "orderType":"Limit",
-        //            "side":"Buy",
-        //            "orderQty":"0.00100000",
-        //            "orderPrice":"20000.00",
-        //            "iv":"0",
-        //            "timeInForce":"GoodTillCancel",
-        //            "orderStatus":"Created",
-        //            "createdAt":"1652261746007873",
-        //            "basePrice":"0.00",
-        //            "triggerPrice":"0.00",
-        //            "takeProfit":"0.00",
-        //            "stopLoss":"0.00",
-        //            "slTriggerBy":"UNKNOWN",
-        //            "tpTriggerBy":"UNKNOWN"
-        //     }
-        //
-        const order = this.safeDict (response, 'result', {});
-        return this.parseOrder (order, market);
-    }
-
-    async editUsdcOrder (id, symbol, type, side, amount = undefined, price = undefined, params = {}) {
-        await this.loadMarkets ();
-        const market = this.market (symbol);
-        const request: Dict = {
-            'symbol': market['id'],
-            'orderId': id,
-        };
-        if (amount !== undefined) {
-            request['orderQty'] = this.getAmount (symbol, amount);
-        }
-        if (price !== undefined) {
-            request['orderPrice'] = this.getPrice (symbol, price);
-        }
-        let response = undefined;
-        if (market['option']) {
-            response = await this.privatePostOptionUsdcOpenapiPrivateV1ReplaceOrder (this.extend (request, params));
-        } else {
-            const isTrigger = this.safeBool2 (params, 'stop', 'trigger', false);
-            const triggerPrice = this.safeValue2 (params, 'stopPrice', 'triggerPrice');
-            const stopLossPrice = this.safeValue (params, 'stopLossPrice');
-            const isStopLossOrder = stopLossPrice !== undefined;
-            const takeProfitPrice = this.safeValue (params, 'takeProfitPrice');
-            const isTakeProfitOrder = takeProfitPrice !== undefined;
-            const isStopOrder = isStopLossOrder || isTakeProfitOrder || isTrigger;
-            if (isStopOrder) {
-                request['orderFilter'] = isTrigger ? 'StopOrder' : 'Order';
-                if (triggerPrice !== undefined) {
-                    request['triggerPrice'] = this.getPrice (symbol, triggerPrice);
-                }
-                if (stopLossPrice !== undefined) {
-                    request['stopLoss'] = this.getPrice (symbol, stopLossPrice);
-                }
-                if (takeProfitPrice !== undefined) {
-                    request['takeProfit'] = this.getPrice (symbol, takeProfitPrice);
-                }
-            }
-            params = this.omit (params, [ 'stop', 'stopPrice', 'triggerPrice', 'stopLossPrice', 'takeProfitPrice' ]);
-            response = await this.privatePostPerpetualUsdcOpenapiPrivateV1ReplaceOrder (this.extend (request, params));
-        }
-        //
-        //    {
-        //        "retCode": 0,
-        //        "retMsg": "OK",
-        //        "result": {
-        //            "outRequestId": "",
-        //            "symbol": "BTC-13MAY22-40000-C",
-        //            "orderId": "8c65df91-91fc-461d-9b14-786379ef138c",
-        //            "orderLinkId": "AAAAA41133"
-        //        },
-        //        "retExtMap": {}
-        //   }
-        //
-        const result = this.safeDict (response, 'result', {});
-        return this.parseOrder (result, market);
-    }
-
-=======
->>>>>>> f9ca0fe8
     editOrderRequest (id: string, symbol: string, type:OrderType, side: OrderSide, amount: Num = undefined, price: Num = undefined, params = {}) {
         const market = this.market (symbol);
         const request: Dict = {
@@ -4293,49 +4112,6 @@
         });
     }
 
-<<<<<<< HEAD
-    async cancelUsdcOrder (id, symbol: Str = undefined, params = {}) {
-        if (symbol === undefined) {
-            throw new ArgumentsRequired (this.id + ' cancelUsdcOrder() requires a symbol argument');
-        }
-        await this.loadMarkets ();
-        const market = this.market (symbol);
-        const request: Dict = {
-            'symbol': market['id'],
-            // 'orderLinkId': 'string', // one of order_id, stop_order_id or order_link_id is required
-            // 'orderId': id,
-        };
-        const isTrigger = this.safeBool2 (params, 'stop', 'trigger', false);
-        params = this.omit (params, [ 'stop', 'trigger' ]);
-        if (id !== undefined) { // The user can also use argument params["order_link_id"]
-            request['orderId'] = id;
-        }
-        let response = undefined;
-        if (market['option']) {
-            response = await this.privatePostOptionUsdcOpenapiPrivateV1CancelOrder (this.extend (request, params));
-        } else {
-            request['orderFilter'] = isTrigger ? 'StopOrder' : 'Order';
-            response = await this.privatePostPerpetualUsdcOpenapiPrivateV1CancelOrder (this.extend (request, params));
-        }
-        //
-        //     {
-        //         "retCode": 0,
-        //         "retMsg": "OK",
-        //         "result": {
-        //             "outRequestId": "",
-        //             "symbol": "BTC-13MAY22-40000-C",
-        //             "orderId": "8c65df91-91fc-461d-9b14-786379ef138c",
-        //             "orderLinkId": ""
-        //         },
-        //         "retExtMap": {}
-        //     }
-        //
-        const result = this.safeDict (response, 'result', {});
-        return this.parseOrder (result, market);
-    }
-
-=======
->>>>>>> f9ca0fe8
     cancelOrderRequest (id: string, symbol: Str = undefined, params = {}) {
         const market = this.market (symbol);
         const request: Dict = {
@@ -4612,55 +4388,6 @@
         return this.parseOrders (row, undefined);
     }
 
-<<<<<<< HEAD
-    async cancelAllUsdcOrders (symbol: Str = undefined, params = {}) {
-        if (symbol === undefined) {
-            throw new ArgumentsRequired (this.id + ' cancelAllUsdcOrders() requires a symbol argument');
-        }
-        await this.loadMarkets ();
-        const market = this.market (symbol);
-        const request: Dict = {
-            'symbol': market['id'],
-        };
-        let response = undefined;
-        if (market['option']) {
-            response = await this.privatePostOptionUsdcOpenapiPrivateV1CancelAll (this.extend (request, params));
-        } else {
-            const isTrigger = this.safeBool2 (params, 'stop', 'trigger', false);
-            if (isTrigger) {
-                request['orderFilter'] = 'StopOrder';
-            } else {
-                request['orderFilter'] = 'Order';
-            }
-            params = this.omit (params, [ 'stop', 'trigger' ]);
-            response = await this.privatePostPerpetualUsdcOpenapiPrivateV1CancelAll (this.extend (request, params));
-        }
-        //
-        //     {
-        //         "retCode": 0,
-        //         "retMsg": "OK",
-        //         "retExtMap": {},
-        //         "result": [
-        //             {
-        //                 "outRequestId": "cancelAll-290119-1652176443114-0",
-        //                 "symbol": "BTC-13MAY22-40000-C",
-        //                 "orderId": "fa6cd740-56ed-477d-9385-90ccbfee49ca",
-        //                 "orderLinkId": "",
-        //                 "errorCode": 0,
-        //                 "errorDesc": ""
-        //             }
-        //         ]
-        //     }
-        //
-        const result = this.safeValue (response, 'result', []);
-        if (!Array.isArray (result)) {
-            return response;
-        }
-        return this.parseOrders (result, market);
-    }
-
-=======
->>>>>>> f9ca0fe8
     async cancelAllOrders (symbol: Str = undefined, params = {}) {
         /**
          * @method
@@ -4741,96 +4468,6 @@
         return this.parseOrders (orders, market);
     }
 
-<<<<<<< HEAD
-    async fetchUsdcOrders (symbol: Str = undefined, since: Int = undefined, limit: Int = undefined, params = {}) {
-        await this.loadMarkets ();
-        let market = undefined;
-        const request: Dict = {
-            // 'category': '', // Type. PERPETUAL, OPTION
-            // 'symbol': '', // Contract name
-            // 'baseCoin': '', // Base currency
-            // 'orderId': '', // Order ID
-            // 'orderLinkId': '', // Custom ID used for cross-platform strategy remarks; a max. of 32 characters
-            // 'orderStatus': '', // Order status
-            // 'orderFilter': '', // refer to Order Filter
-            // 'direction': '', // prev: prev page, next: next page.
-            // 'limit': 0, // Limit for data size per page, max size is 50. Default as showing 20 pieces of data per page
-            // 'cursor': '', // API pass-through
-        };
-        if (symbol !== undefined) {
-            market = this.market (symbol);
-            request['symbol'] = market['id'];
-        }
-        let type = undefined;
-        [ type, params ] = this.handleMarketTypeAndParams ('fetchOrders', market, params);
-        if (type === 'swap') {
-            request['category'] = 'PERPETUAL';
-        } else {
-            request['category'] = 'OPTION';
-        }
-        const isTrigger = this.safeBool2 (params, 'stop', 'trigger', false);
-        params = this.omit (params, [ 'stop', 'trigger' ]);
-        if (isTrigger) {
-            request['orderFilter'] = 'StopOrder';
-        }
-        if (limit !== undefined) {
-            request['limit'] = limit;
-        }
-        const response = await this.privatePostOptionUsdcOpenapiPrivateV1QueryOrderHistory (this.extend (request, params));
-        //
-        //     {
-        //         "result": {
-        //         "cursor": "640034d1-97ec-4382-9983-694898c03ba3%3A1640854950675%2C640034d1-97ec-4382-9983-694898c03ba3%3A1640854950675",
-        //             "resultTotalSize": 1,
-        //             "dataList": [
-        //             {
-        //                 "symbol": "ETHPERP",
-        //                 "orderType": "Limit",
-        //                 "orderLinkId": "",
-        //                 "orderId": "c04ad17d-ca85-45d1-859e-561e7236f6db",
-        //                 "cancelType": "UNKNOWN",
-        //                 "stopOrderType": "UNKNOWN",
-        //                 "orderStatus": "Filled",
-        //                 "updateTimeStamp": "1666178097006",
-        //                 "takeProfit": "0.0000",
-        //                 "cumExecValue": "12.9825",
-        //                 "createdAt": "1666178096996",
-        //                 "blockTradeId": "",
-        //                 "orderPnl": "",
-        //                 "price": "1300.0",
-        //                 "tpTriggerBy": "UNKNOWN",
-        //                 "timeInForce": "GoodTillCancel",
-        //                 "updatedAt": "1666178097006",
-        //                 "basePrice": "",
-        //                 "realisedPnl": "0.0000",
-        //                 "side": "Buy",
-        //                 "triggerPrice": "0.0",
-        //                 "cumExecFee": "0.0078",
-        //                 "leavesQty": "0.000",
-        //                 "cashFlow": "",
-        //                 "slTriggerBy": "UNKNOWN",
-        //                 "iv": "",
-        //                 "closeOnTrigger": "UNKNOWN",
-        //                 "cumExecQty": "0.010",
-        //                 "reduceOnly": 0,
-        //                 "qty": "0.010",
-        //                 "stopLoss": "0.0000",
-        //                 "triggerBy": "UNKNOWN",
-        //                 "orderIM": ""
-        //             }
-        //         ]
-        //         },
-        //         "retCode": 0,
-        //         "retMsg": "Success."
-        //     }
-        //
-        const result = this.safeDict (response, 'result', {});
-        const data = this.safeList (result, 'dataList', []);
-        return this.parseOrders (data, market, since, limit);
-    }
-
-=======
->>>>>>> f9ca0fe8
     async fetchOrderClassic (id: string, symbol: Str = undefined, params = {}) {
         /**
          * @method
