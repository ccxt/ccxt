
//  ---------------------------------------------------------------------------

import Exchange from './abstract/bybit.js';
import { TICK_SIZE } from './base/functions/number.js';
import { AuthenticationError, ExchangeError, ArgumentsRequired, PermissionDenied, InvalidOrder, OrderNotFound, InsufficientFunds, BadRequest, RateLimitExceeded, InvalidNonce, NotSupported, RequestTimeout, BadSymbol } from './base/errors.js';
import { Precise } from './base/Precise.js';
import { sha256 } from './static_dependencies/noble-hashes/sha256.js';
import { rsa } from './base/functions/rsa.js';
import { Int, OrderSide, OrderType } from './base/types.js';

//  ---------------------------------------------------------------------------

/**
 * @class bybit
 * @extends Exchange
 */
export default class bybit extends Exchange {
    describe () {
        return this.deepExtend (super.describe (), {
            'id': 'bybit',
            'name': 'Bybit',
            'countries': [ 'VG' ], // British Virgin Islands
            'version': 'v5',
            'userAgent': undefined,
            'rateLimit': 20,
            'hostname': 'bybit.com', // bybit.com, bytick.com
            'pro': true,
            'certified': true,
            'has': {
                'CORS': true,
                'spot': true,
                'margin': true,
                'swap': true,
                'future': true,
                'option': true,
                'cancelAllOrders': true,
                'cancelOrder': true,
                'createOrder': true,
                'createPostOnlyOrder': true,
                'createReduceOnlyOrder': true,
                'createStopLimitOrder': true,
                'createStopMarketOrder': true,
                'createStopOrder': true,
                'editOrder': true,
                'fetchBalance': true,
                'fetchBorrowInterest': false, // temporarily disabled, as it doesn't work
                'fetchBorrowRate': true,
                'fetchBorrowRateHistories': false,
                'fetchBorrowRateHistory': false,
                'fetchBorrowRates': false,
                'fetchCanceledOrders': true,
                'fetchClosedOrders': true,
                'fetchCurrencies': true,
                'fetchDeposit': false,
                'fetchDepositAddress': true,
                'fetchDepositAddresses': false,
                'fetchDepositAddressesByNetwork': true,
                'fetchDeposits': true,
                'fetchDepositWithdrawFee': 'emulated',
                'fetchDepositWithdrawFees': true,
                'fetchFundingRate': true, // emulated in exchange
                'fetchFundingRateHistory': true,
                'fetchFundingRates': true,
                'fetchIndexOHLCV': true,
                'fetchLedger': true,
                'fetchMarketLeverageTiers': true,
                'fetchMarkets': true,
                'fetchMarkOHLCV': true,
                'fetchMySettlementHistory': true,
                'fetchMyTrades': true,
                'fetchOHLCV': true,
                'fetchOpenInterest': true,
                'fetchOpenInterestHistory': true,
                'fetchOpenOrders': true,
                'fetchOrder': true,
                'fetchOrderBook': true,
                'fetchOrders': true,
                'fetchOrderTrades': true,
                'fetchPosition': true,
                'fetchPositions': true,
                'fetchPremiumIndexOHLCV': true,
                'fetchSettlementHistory': true,
                'fetchTicker': true,
                'fetchTickers': true,
                'fetchTime': true,
                'fetchTrades': true,
                'fetchTradingFee': true,
                'fetchTradingFees': true,
                'fetchTransactions': false,
                'fetchTransfers': true,
                'fetchUnderlyingAssets': false,
                'fetchVolatilityHistory': true,
                'fetchWithdrawals': true,
                'setLeverage': true,
                'setMarginMode': true,
                'setPositionMode': true,
                'transfer': true,
                'withdraw': true,
            },
            'timeframes': {
                '1m': '1',
                '3m': '3',
                '5m': '5',
                '15m': '15',
                '30m': '30',
                '1h': '60',
                '2h': '120',
                '4h': '240',
                '6h': '360',
                '12h': '720',
                '1d': 'D',
                '1w': 'W',
                '1M': 'M',
            },
            'urls': {
                'test': {
                    'spot': 'https://api-testnet.{hostname}',
                    'futures': 'https://api-testnet.{hostname}',
                    'v2': 'https://api-testnet.{hostname}',
                    'public': 'https://api-testnet.{hostname}',
                    'private': 'https://api-testnet.{hostname}',
                },
                'logo': 'https://user-images.githubusercontent.com/51840849/76547799-daff5b80-649e-11ea-87fb-3be9bac08954.jpg',
                'api': {
                    'spot': 'https://api.{hostname}',
                    'futures': 'https://api.{hostname}',
                    'v2': 'https://api.{hostname}',
                    'public': 'https://api.{hostname}',
                    'private': 'https://api.{hostname}',
                },
                'www': 'https://www.bybit.com',
                'doc': [
                    'https://bybit-exchange.github.io/docs/inverse/',
                    'https://bybit-exchange.github.io/docs/linear/',
                    'https://github.com/bybit-exchange',
                ],
                'fees': 'https://help.bybit.com/hc/en-us/articles/360039261154',
                'referral': 'https://www.bybit.com/register?affiliate_id=35953',
            },
            'api': {
                'public': {
                    'get': {
                        // inverse swap
                        'v2/public/orderBook/L2': 1,
                        'v2/public/kline/list': 3,
                        'v2/public/tickers': 1,
                        'v2/public/trading-records': 1,
                        'v2/public/symbols': 1,
                        'v2/public/mark-price-kline': 3,
                        'v2/public/index-price-kline': 3,
                        'v2/public/premium-index-kline': 2,
                        'v2/public/open-interest': 1,
                        'v2/public/big-deal': 1,
                        'v2/public/account-ratio': 1,
                        'v2/public/funding-rate': 1,
                        'v2/public/elite-ratio': 1,
                        'v2/public/funding/prev-funding-rate': 1,
                        'v2/public/risk-limit/list': 1,
                        // linear swap USDT
                        'public/linear/kline': 3,
                        'public/linear/recent-trading-records': 1,
                        'public/linear/risk-limit': 1,
                        'public/linear/funding/prev-funding-rate': 1,
                        'public/linear/mark-price-kline': 1,
                        'public/linear/index-price-kline': 1,
                        'public/linear/premium-index-kline': 1,
                        // spot
                        'spot/v1/time': 1,
                        'spot/v1/symbols': 1,
                        'spot/quote/v1/depth': 1,
                        'spot/quote/v1/depth/merged': 1,
                        'spot/quote/v1/trades': 1,
                        'spot/quote/v1/kline': 1,
                        'spot/quote/v1/ticker/24hr': 1,
                        'spot/quote/v1/ticker/price': 1,
                        'spot/quote/v1/ticker/book_ticker': 1,
                        'spot/v3/public/symbols': 1,
                        'spot/v3/public/quote/depth': 1,
                        'spot/v3/public/quote/depth/merged': 1,
                        'spot/v3/public/quote/trades': 1,
                        'spot/v3/public/quote/kline': 1,
                        'spot/v3/public/quote/ticker/24hr': 1,
                        'spot/v3/public/quote/ticker/price': 1,
                        'spot/v3/public/quote/ticker/bookTicker': 1,
                        'spot/v3/public/server-time': 1,
                        'spot/v3/public/infos': 1,
                        'spot/v3/public/margin-product-infos': 1,
                        'spot/v3/public/margin-ensure-tokens': 1,
                        // data
                        'v2/public/time': 1,
                        'v3/public/time': 1,
                        'v2/public/announcement': 1,
                        // USDC endpoints
                        // option USDC
                        'option/usdc/openapi/public/v1/order-book': 1,
                        'option/usdc/openapi/public/v1/symbols': 1,
                        'option/usdc/openapi/public/v1/tick': 1,
                        'option/usdc/openapi/public/v1/delivery-price': 1,
                        'option/usdc/openapi/public/v1/query-trade-latest': 1,
                        'option/usdc/openapi/public/v1/query-historical-volatility': 1,
                        'option/usdc/openapi/public/v1/all-tickers': 1,
                        // perpetual swap USDC
                        'perpetual/usdc/openapi/public/v1/order-book': 1,
                        'perpetual/usdc/openapi/public/v1/symbols': 1,
                        'perpetual/usdc/openapi/public/v1/tick': 1,
                        'perpetual/usdc/openapi/public/v1/kline/list': 1,
                        'perpetual/usdc/openapi/public/v1/mark-price-kline': 1,
                        'perpetual/usdc/openapi/public/v1/index-price-kline': 1,
                        'perpetual/usdc/openapi/public/v1/premium-index-kline': 1,
                        'perpetual/usdc/openapi/public/v1/open-interest': 1,
                        'perpetual/usdc/openapi/public/v1/big-deal': 1,
                        'perpetual/usdc/openapi/public/v1/account-ratio': 1,
                        'perpetual/usdc/openapi/public/v1/prev-funding-rate': 1,
                        'perpetual/usdc/openapi/public/v1/risk-limit/list': 1,
                        // account
                        'asset/v1/public/deposit/allowed-deposit-list': 1,
                        'contract/v3/public/copytrading/symbol/list': 1,
                        // derivative
                        'derivatives/v3/public/order-book/L2': 1,
                        'derivatives/v3/public/kline': 1,
                        'derivatives/v3/public/tickers': 1,
                        'derivatives/v3/public/instruments-info': 1,
                        'derivatives/v3/public/mark-price-kline': 1,
                        'derivatives/v3/public/index-price-kline': 1,
                        'derivatives/v3/public/funding/history-funding-rate': 1,
                        'derivatives/v3/public/risk-limit/list': 1,
                        'derivatives/v3/public/delivery-price': 1,
                        'derivatives/v3/public/recent-trade': 1,
                        'derivatives/v3/public/open-interest': 1,
                        'derivatives/v3/public/insurance': 1,
                        // v5
                        'v5/announcements/index': 2.5,
                        // market
                        'v5/market/time': 2.5,
                        'v5/market/kline': 2.5,
                        'v5/market/mark-price-kline': 2.5,
                        'v5/market/index-price-kline': 2.5,
                        'v5/market/premium-index-price-kline': 2.5,
                        'v5/market/instruments-info': 2.5,
                        'v5/market/orderbook': 2.5,
                        'v5/market/tickers': 2.5,
                        'v5/market/funding/history': 2.5,
                        'v5/market/recent-trade': 2.5,
                        'v5/market/open-interest': 2.5,
                        'v5/market/historical-volatility': 2.5,
                        'v5/market/insurance': 2.5,
                        'v5/market/risk-limit': 2.5,
                        'v5/market/delivery-price': 2.5,
                        // spot leverage token
                        'v5/spot-lever-token/info': 2.5,
                        'v5/spot-lever-token/reference': 2.5,
                        // spot margin trade
                        'v5/spot-margin-trade/data': 2.5,
                        'v5/spot-cross-margin-trade/data': 2.5,
                        'v5/spot-cross-margin-trade/pledge-token': 2.5,
                        'v5/spot-cross-margin-trade/borrow-token': 2.5,
                        // institutional lending
                        'v5/ins-loan/product-infos': 2.5,
                        'v5/ins-loan/ensure-tokens-convert': 2.5,
                    },
                },
                'private': {
                    'get': {
                        // inverse swap
                        'v2/private/order/list': 5,
                        'v2/private/order': 5,
                        'v2/private/stop-order/list': 5,
                        'v2/private/stop-order': 1,
                        'v2/private/position/list': 25,
                        'v2/private/position/fee-rate': 40,
                        'v2/private/execution/list': 25,
                        'v2/private/trade/closed-pnl/list': 1,
                        'v2/public/risk-limit/list': 1, // TODO check
                        'v2/public/funding/prev-funding-rate': 25, // TODO check
                        'v2/private/funding/prev-funding': 25,
                        'v2/private/funding/predicted-funding': 25,
                        'v2/private/account/api-key': 5,
                        'v2/private/account/lcp': 1,
                        'v2/private/wallet/balance': 25, // 120 per minute = 2 per second => cost = 50 / 2 = 25
                        'v2/private/wallet/fund/records': 25,
                        'v2/private/wallet/withdraw/list': 25,
                        'v2/private/exchange-order/list': 1,
                        // linear swap USDT
                        'private/linear/order/list': 5, // 600 per minute = 10 per second => cost = 50 / 10 =  5
                        'private/linear/order/search': 5,
                        'private/linear/stop-order/list': 5,
                        'private/linear/stop-order/search': 5,
                        'private/linear/position/list': 25,
                        'private/linear/trade/execution/list': 25,
                        'private/linear/trade/closed-pnl/list': 25,
                        'public/linear/risk-limit': 1,
                        'private/linear/funding/predicted-funding': 25,
                        'private/linear/funding/prev-funding': 25,
                        // inverse futures
                        'futures/private/order/list': 5,
                        'futures/private/order': 5,
                        'futures/private/stop-order/list': 5,
                        'futures/private/stop-order': 5,
                        'futures/private/position/list': 25,
                        'futures/private/execution/list': 25,
                        'futures/private/trade/closed-pnl/list': 1,
                        // spot
                        'spot/v1/account': 2.5,
                        'spot/v1/order': 2.5,
                        'spot/v1/open-orders': 2.5,
                        'spot/v1/history-orders': 2.5,
                        'spot/v1/myTrades': 2.5,
                        'spot/v1/cross-margin/order': 10,
                        'spot/v1/cross-margin/accounts/balance': 10,
                        'spot/v1/cross-margin/loan-info': 10,
                        'spot/v1/cross-margin/repay/history': 10,
                        'spot/v3/private/order': 2.5,
                        'spot/v3/private/open-orders': 2.5,
                        'spot/v3/private/history-orders': 2.5,
                        'spot/v3/private/my-trades': 2.5,
                        'spot/v3/private/account': 2.5,
                        'spot/v3/private/reference': 2.5,
                        'spot/v3/private/record': 2.5,
                        'spot/v3/private/cross-margin-orders': 10,
                        'spot/v3/private/cross-margin-account': 10,
                        'spot/v3/private/cross-margin-loan-info': 10,
                        'spot/v3/private/cross-margin-repay-history': 10,
                        'spot/v3/private/margin-loan-infos': 10,
                        'spot/v3/private/margin-repaid-infos': 10,
                        'spot/v3/private/margin-ltv': 10,
                        // account
                        'asset/v1/private/transfer/list': 50, // 60 per minute = 1 per second => cost = 50 / 1 = 50
                        'asset/v3/private/transfer/inter-transfer/list/query': 0.84, // 60/s
                        'asset/v1/private/sub-member/transfer/list': 50,
                        'asset/v3/private/transfer/sub-member/list/query': 0.84, // 60/s
                        'asset/v3/private/transfer/sub-member-transfer/list/query': 0.84, // 60/s
                        'asset/v3/private/transfer/universal-transfer/list/query': 0.84, // 60/s
                        'asset/v1/private/sub-member/member-ids': 50,
                        'asset/v1/private/deposit/record/query': 50,
                        'asset/v1/private/withdraw/record/query': 25,
                        'asset/v1/private/coin-info/query': 25,
                        'asset/v3/private/coin-info/query': 25, // 2/s
                        'asset/v1/private/asset-info/query': 50,
                        'asset/v1/private/deposit/address': 100,
                        'asset/v3/private/deposit/address/query': 0.17, // 300/s
                        'asset/v1/private/universal/transfer/list': 50,
                        'contract/v3/private/copytrading/order/list': 1,
                        'contract/v3/private/copytrading/position/list': 1,
                        'contract/v3/private/copytrading/wallet/balance': 1,
                        'contract/v3/private/position/limit-info': 25, // 120 per minute = 2 per second => cost = 50 / 2 = 25
                        'contract/v3/private/order/unfilled-orders': 1,
                        'contract/v3/private/order/list': 1,
                        'contract/v3/private/position/list': 1,
                        'contract/v3/private/execution/list': 1,
                        'contract/v3/private/position/closed-pnl': 1,
                        'contract/v3/private/account/wallet/balance': 1,
                        'contract/v3/private/account/fee-rate': 1,
                        'contract/v3/private/account/wallet/fund-records': 1,
                        // derivative
                        'unified/v3/private/order/unfilled-orders': 1,
                        'unified/v3/private/order/list': 1,
                        'unified/v3/private/position/list': 1,
                        'unified/v3/private/execution/list': 1,
                        'unified/v3/private/delivery-record': 1,
                        'unified/v3/private/settlement-record': 1,
                        'unified/v3/private/account/wallet/balance': 1,
                        'unified/v3/private/account/transaction-log': 1,
                        'asset/v2/private/exchange/exchange-order-all': 1,
                        'unified/v3/private/account/borrow-history': 1,
                        'unified/v3/private/account/borrow-rate': 1,
                        'unified/v3/private/account/info': 1,
                        'user/v3/private/frozen-sub-member': 10, // 5/s
                        'user/v3/private/query-sub-members': 5, // 10/s
                        'user/v3/private/query-api': 5, // 10/s
                        'user/v3/private/get-member-type': 1,
                        'asset/v3/private/transfer/transfer-coin/list/query': 0.84, // 60/s
                        'asset/v3/private/transfer/account-coin/balance/query': 0.84, // 60/s
                        'asset/v3/private/transfer/account-coins/balance/query': 50,
                        'asset/v3/private/transfer/asset-info/query': 0.84, // 60/s
                        'asset/v3/public/deposit/allowed-deposit-list/query': 0.17, // 300/s
                        'asset/v3/private/deposit/record/query': 0.17, // 300/s
                        'asset/v3/private/withdraw/record/query': 0.17, // 300/s
                        // v5
                        // trade
                        'v5/order/realtime': 5, // 10/s => cost = 50 / 10 = 5
                        'v5/order/history': 5, // 10/s => cost = 50 / 10 = 5
                        'v5/order/spot-borrow-check': 2.5,
                        // position
                        'v5/position/list': 5, // 10/s => cost = 50 / 10 = 5
                        'v5/execution/list': 5, // 10/s => cost = 50 / 10 = 5
                        'v5/position/closed-pnl': 5, // 10/s => cost = 50 / 10 = 5
                        // pre-upgrade
                        'v5/pre-upgrade/order/history': 2.5,
                        'v5/pre-upgrade/execution/list': 2.5,
                        'v5/pre-upgrade/position/closed-pnl': 2.5,
                        'v5/pre-upgrade/account/transaction-log': 2.5,
                        'v5/pre-upgrade/asset/delivery-record': 2.5,
                        'v5/pre-upgrade/asset/settlement-record': 2.5,
                        // account
                        'v5/account/wallet-balance': 5, // 10/s => cost = 50 / 10 = 5
                        'v5/account/borrow-history': 2.5,
                        'v5/account/set-collateral-switch': 2.5,
                        'v5/account/collateral-info': 2.5,
                        'v5/asset/coin-greeks': 2.5,
                        'v5/account/fee-rate': 5, // 10/s => cost = 50 / 10 = 5
                        'v5/account/info': 2.5,
                        'v5/account/transaction-log': 2.5,
                        'v5/account/mmp-state': 2.5,
                        // asset
                        'v5/asset/exchange/order-record': 5, // 10/s => cost = 50 / 10 = 5
                        'v5/asset/delivery-record': 2.5,
                        'v5/asset/settlement-record': 2.5,
                        'v5/asset/transfer/query-asset-info': 50, // 1/s => cost = 50 / 1 = 50
                        'v5/asset/transfer/query-account-coins-balance': 25, // 2/s => cost = 50 / 2 = 25
                        'v5/asset/transfer/query-account-coin-balance': 50, // 1/s => cost = 50 / 1 = 50
                        'v5/asset/transfer/query-transfer-coin-list': 50, // 1/s => cost = 50 / 1 = 50
                        'v5/asset/transfer/query-inter-transfer-list': 50, // 1/s => cost = 50 / 1 = 50
                        'v5/asset/transfer/query-sub-member-list': 50, // 1/s => cost = 50 / 1 = 50
                        'v5/asset/transfer/query-universal-transfer-list': 25, // 2/s => cost = 50 / 2 = 25
                        'v5/asset/deposit/query-allowed-list': 2.5,
                        'v5/asset/deposit/query-record': 10, // 5/s => cost = 50 / 5 = 10
                        'v5/asset/deposit/query-sub-member-record': 10, // 5/s => cost = 50 / 5 = 10
                        'v5/asset/deposit/query-internal-record': 2.5,
                        'v5/asset/deposit/query-address': 10, // 5/s => cost = 50 / 5 = 10
                        'v5/asset/deposit/query-sub-member-address': 10, // 5/s => cost = 50 / 5 = 10
                        'v5/asset/coin/query-info': 25, // 2/s => cost = 50 / 2 = 25
                        'v5/asset/withdraw/query-record': 10, // 5/s => cost = 50 / 5 = 10
                        'v5/asset/withdraw/withdrawable-amount': 2.5,
                        // user
                        'v5/user/query-sub-members': 5, // 10/s => cost = 50 / 10 = 5
                        'v5/user/query-api': 5, // 10/s => cost = 50 / 10 = 5
                        'v5/user/get-member-type': 2.5,
                        'v5/user/aff-customer-info': 2.5,
                        // spot leverage token
                        'v5/spot-lever-token/order-record': 1, // 50/s => cost = 50 / 50 = 1
                        // spot margin trade
                        'v5/spot-margin-trade/state': 2.5,
                        'v5/spot-cross-margin-trade/loan-info': 1, // 50/s => cost = 50 / 50 = 1
                        'v5/spot-cross-margin-trade/account': 1, // 50/s => cost = 50 / 50 = 1
                        'v5/spot-cross-margin-trade/orders': 1, // 50/s => cost = 50 / 50 = 1
                        'v5/spot-cross-margin-trade/repay-history': 1, // 50/s => cost = 50 / 50 = 1
                        // institutional lending
                        'v5/ins-loan/loan-order': 2.5,
                        'v5/ins-loan/repaid-history': 2.5,
                        'v5/ins-loan/ltv-convert': 2.5,
                        // c2c lending
                        'v5/lending/info': 2.5,
                        'v5/lending/history-order': 2.5,
                        'v5/lending/account': 2.5,
                        // broker
                        'v5/broker/earning-record': 2.5,
                    },
                    'post': {
                        // inverse swap
                        'v2/private/order/create': 30,
                        'v2/private/order/cancel': 30,
                        'v2/private/order/cancelAll': 300, // 100 per minute + 'consumes 10 requests'
                        'v2/private/order/replace': 30,
                        'v2/private/stop-order/create': 30,
                        'v2/private/stop-order/cancel': 30,
                        'v2/private/stop-order/cancelAll': 300,
                        'v2/private/stop-order/replace': 30,
                        'v2/private/position/change-position-margin': 40,
                        'v2/private/position/trading-stop': 40,
                        'v2/private/position/leverage/save': 40,
                        'v2/private/tpsl/switch-mode': 40,
                        'v2/private/position/switch-isolated': 2.5,
                        'v2/private/position/risk-limit': 2.5,
                        'v2/private/position/switch-mode': 2.5,
                        // linear swap USDT
                        'private/linear/order/create': 30, // 100 per minute = 1.666 per second => cost = 50 / 1.6666 = 30
                        'private/linear/order/cancel': 30,
                        'private/linear/order/cancel-all': 300, // 100 per minute + 'consumes 10 requests'
                        'private/linear/order/replace': 30,
                        'private/linear/stop-order/create': 30,
                        'private/linear/stop-order/cancel': 30,
                        'private/linear/stop-order/cancel-all': 300,
                        'private/linear/stop-order/replace': 30,
                        'private/linear/position/set-auto-add-margin': 40,
                        'private/linear/position/switch-isolated': 40,
                        'private/linear/position/switch-mode': 40,
                        'private/linear/tpsl/switch-mode': 2.5,
                        'private/linear/position/add-margin': 40,
                        'private/linear/position/set-leverage': 40, // 75 per minute = 1.25 per second => cost = 50 / 1.25 = 40
                        'private/linear/position/trading-stop': 40,
                        'private/linear/position/set-risk': 2.5,
                        // inverse futures
                        'futures/private/order/create': 30,
                        'futures/private/order/cancel': 30,
                        'futures/private/order/cancelAll': 30,
                        'futures/private/order/replace': 30,
                        'futures/private/stop-order/create': 30,
                        'futures/private/stop-order/cancel': 30,
                        'futures/private/stop-order/cancelAll': 30,
                        'futures/private/stop-order/replace': 30,
                        'futures/private/position/change-position-margin': 40,
                        'futures/private/position/trading-stop': 40,
                        'futures/private/position/leverage/save': 40,
                        'futures/private/position/switch-mode': 40,
                        'futures/private/tpsl/switch-mode': 40,
                        'futures/private/position/switch-isolated': 40,
                        'futures/private/position/risk-limit': 2.5,
                        // spot
                        'spot/v1/order': 2.5,
                        'spot/v1/cross-margin/loan': 10,
                        'spot/v1/cross-margin/repay': 10,
                        'spot/v3/private/order': 2.5,
                        'spot/v3/private/cancel-order': 2.5,
                        'spot/v3/private/cancel-orders': 2.5,
                        'spot/v3/private/cancel-orders-by-ids': 2.5,
                        'spot/v3/private/purchase': 2.5,
                        'spot/v3/private/redeem': 2.5,
                        'spot/v3/private/cross-margin-loan': 10,
                        'spot/v3/private/cross-margin-repay': 10,
                        // account
                        'asset/v1/private/transfer': 150, // 20 per minute = 0.333 per second => cost = 50 / 0.3333 = 150
                        'asset/v3/private/transfer/inter-transfer': 2.5, // 20/s
                        'asset/v1/private/sub-member/transfer': 150,
                        'asset/v1/private/withdraw': 50,
                        'asset/v3/private/withdraw/create': 1, // 10/s
                        'asset/v1/private/withdraw/cancel': 50,
                        'asset/v3/private/withdraw/cancel': 0.84, // 60/s
                        'asset/v1/private/transferable-subs/save': 3000,
                        'asset/v1/private/universal/transfer': 1500,
                        'asset/v3/private/transfer/sub-member-transfer': 2.5, // 20/s
                        'asset/v3/private/transfer/transfer-sub-member-save': 2.5, // 20/s
                        'asset/v3/private/transfer/universal-transfer': 2.5, // 20/s
                        'user/v3/private/create-sub-member': 10, // 5/s
                        'user/v3/private/create-sub-api': 10, // 5/s
                        'user/v3/private/update-api': 10, // 5/s
                        'user/v3/private/delete-api': 10, // 5/s
                        'user/v3/private/update-sub-api': 10, // 5/s
                        'user/v3/private/delete-sub-api': 10, // 5/s
                        // USDC endpoints
                        // option USDC
                        'option/usdc/openapi/private/v1/place-order': 2.5,
                        'option/usdc/openapi/private/v1/batch-place-order': 2.5,
                        'option/usdc/openapi/private/v1/replace-order': 2.5,
                        'option/usdc/openapi/private/v1/batch-replace-orders': 2.5,
                        'option/usdc/openapi/private/v1/cancel-order': 2.5,
                        'option/usdc/openapi/private/v1/batch-cancel-orders': 2.5,
                        'option/usdc/openapi/private/v1/cancel-all': 2.5,
                        'option/usdc/openapi/private/v1/query-active-orders': 2.5,
                        'option/usdc/openapi/private/v1/query-order-history': 2.5,
                        'option/usdc/openapi/private/v1/execution-list': 2.5,
                        'option/usdc/openapi/private/v1/query-transaction-log': 2.5,
                        'option/usdc/openapi/private/v1/query-wallet-balance': 2.5,
                        'option/usdc/openapi/private/v1/query-asset-info': 2.5,
                        'option/usdc/openapi/private/v1/query-margin-info': 2.5,
                        'option/usdc/openapi/private/v1/query-position': 2.5,
                        'option/usdc/openapi/private/v1/query-delivery-list': 2.5,
                        'option/usdc/openapi/private/v1/query-position-exp-date': 2.5,
                        'option/usdc/openapi/private/v1/mmp-modify': 2.5,
                        'option/usdc/openapi/private/v1/mmp-reset': 2.5,
                        // perpetual swap USDC
                        'perpetual/usdc/openapi/private/v1/place-order': 2.5,
                        'perpetual/usdc/openapi/private/v1/replace-order': 2.5,
                        'perpetual/usdc/openapi/private/v1/cancel-order': 2.5,
                        'perpetual/usdc/openapi/private/v1/cancel-all': 2.5,
                        'perpetual/usdc/openapi/private/v1/position/leverage/save': 2.5,
                        'option/usdc/openapi/private/v1/session-settlement': 2.5,
                        'option/usdc/private/asset/account/setMarginMode': 2.5,
                        'perpetual/usdc/openapi/public/v1/risk-limit/list': 2.5,
                        'perpetual/usdc/openapi/private/v1/position/set-risk-limit': 2.5,
                        'perpetual/usdc/openapi/private/v1/predicted-funding': 2.5,
                        'contract/v3/private/copytrading/order/create': 2.5,
                        'contract/v3/private/copytrading/order/cancel': 2.5,
                        'contract/v3/private/copytrading/order/close': 2.5,
                        'contract/v3/private/copytrading/position/close': 2.5,
                        'contract/v3/private/copytrading/position/set-leverage': 2.5,
                        'contract/v3/private/copytrading/wallet/transfer': 2.5,
                        'contract/v3/private/copytrading/order/trading-stop': 2.5,
                        'contract/v3/private/order/create': 1,
                        'contract/v3/private/order/cancel': 1,
                        'contract/v3/private/order/cancel-all': 1,
                        'contract/v3/private/order/replace': 1,
                        'contract/v3/private/position/set-auto-add-margin': 1,
                        'contract/v3/private/position/switch-isolated': 1,
                        'contract/v3/private/position/switch-mode': 1,
                        'contract/v3/private/position/switch-tpsl-mode': 1,
                        'contract/v3/private/position/set-leverage': 1,
                        'contract/v3/private/position/trading-stop': 1,
                        'contract/v3/private/position/set-risk-limit': 1,
                        'contract/v3/private/account/setMarginMode': 1,
                        // derivative
                        'unified/v3/private/order/create': 2.5,
                        'unified/v3/private/order/replace': 2.5,
                        'unified/v3/private/order/cancel': 2.5,
                        'unified/v3/private/order/create-batch': 2.5,
                        'unified/v3/private/order/replace-batch': 2.5,
                        'unified/v3/private/order/cancel-batch': 2.5,
                        'unified/v3/private/order/cancel-all': 2.5,
                        'unified/v3/private/position/set-leverage': 2.5,
                        'unified/v3/private/position/tpsl/switch-mode': 2.5,
                        'unified/v3/private/position/set-risk-limit': 2.5,
                        'unified/v3/private/position/trading-stop': 2.5,
                        'unified/v3/private/account/upgrade-unified-account': 2.5,
                        'unified/v3/private/account/setMarginMode': 2.5,
                        // tax
                        'fht/compliance/tax/v3/private/registertime': 50,
                        'fht/compliance/tax/v3/private/create': 50,
                        'fht/compliance/tax/v3/private/status': 50,
                        'fht/compliance/tax/v3/private/url': 50,
                        // v5
                        // trade
                        'v5/order/create': 5, // 10/s => cost = 50 / 10 = 5
                        'v5/order/amend': 5, // 10/s => cost = 50 / 10 = 5
                        'v5/order/cancel': 5, // 10/s => cost = 50 / 10 = 5
                        'v5/order/cancel-all': 5, // 10/s => cost = 50 / 10 = 5
                        'v5/order/create-batch': 5, // 10/s => cost = 50 / 10 = 5
                        'v5/order/amend-batch': 5, // 10/s => cost = 50 / 10 = 5
                        'v5/order/cancel-batch': 5, // 10/s => cost = 50 / 10 = 5
                        'v5/order/disconnected-cancel-all': 2.5,
                        // position
                        'v5/position/set-leverage': 5, // 10/s => cost = 50 / 10 = 5
                        'v5/position/switch-isolated': 2.5,
                        'v5/position/set-tpsl-mode': 5, // 10/s => cost = 50 / 10 = 5
                        'v5/position/switch-mode': 2.5,
                        'v5/position/set-risk-limit': 5, // 10/s => cost = 50 / 10 = 5
                        'v5/position/trading-stop': 5, // 10/s => cost = 50 / 10 = 5
                        'v5/position/set-auto-add-margin': 2.5,
                        'v5/position/add-margin': 2.5,
                        // account
                        'v5/account/upgrade-to-uta': 2.5,
                        'v5/account/set-margin-mode': 2.5,
                        'v5/account/mmp-modify': 2.5,
                        'v5/account/mmp-reset': 2.5,
                        // asset
                        'v5/asset/transfer/inter-transfer': 150, // 1/3/s => cost = 50 / 1/3 = 150
                        'v5/asset/transfer/save-transfer-sub-member': 150, // 1/3/s => cost = 50 / 1/3 = 150
                        'v5/asset/transfer/universal-transfer': 10, // 5/s => cost = 50 / 5 = 10
                        'v5/asset/deposit/deposit-to-account': 2.5,
                        'v5/asset/withdraw/create': 300, // 1/6/s => cost = 50 / 1/6 = 300
                        'v5/asset/withdraw/cancel': 50, // 1/s => cost = 50 / 1 = 50
                        // user
                        'v5/user/create-sub-member': 10, // 5/s => cost = 50 / 5 = 10
                        'v5/user/create-sub-api': 10, // 5/s => cost = 50 / 5 = 10
                        'v5/user/frozen-sub-member': 10, // 5/s => cost = 50 / 5 = 10
                        'v5/user/update-api': 10, // 5/s => cost = 50 / 5 = 10
                        'v5/user/update-sub-api': 10, // 5/s => cost = 50 / 5 = 10
                        'v5/user/delete-api': 10, // 5/s => cost = 50 / 5 = 10
                        'v5/user/delete-sub-api': 10, // 5/s => cost = 50 / 5 = 10
                        // spot leverage token
                        'v5/spot-lever-token/purchase': 2.5, // 20/s => cost = 50 / 20 = 2.5
                        'v5/spot-lever-token/redeem': 2.5, // 20/s => cost = 50 / 20 = 2.5
                        // spot margin trade
                        'v5/spot-margin-trade/switch-mode': 2.5,
                        'v5/spot-margin-trade/set-leverage': 2.5,
                        'v5/spot-cross-margin-trade/loan': 2.5, // 20/s => cost = 50 / 20 = 2.5
                        'v5/spot-cross-margin-trade/repay': 2.5, // 20/s => cost = 50 / 20 = 2.5
                        'v5/spot-cross-margin-trade/switch': 2.5, // 20/s => cost = 50 / 20 = 2.5
                        // c2c lending
                        'v5/lending/purchase': 2.5,
                        'v5/lending/redeem': 2.5,
                    },
                    'delete': {
                        // spot
                        'spot/v1/order': 2.5,
                        'spot/v1/order/fast': 2.5,
                        'spot/order/batch-cancel': 2.5,
                        'spot/order/batch-fast-cancel': 2.5,
                        'spot/order/batch-cancel-by-ids': 2.5,
                    },
                },
            },
            'httpExceptions': {
                '403': RateLimitExceeded, // Forbidden -- You request too many times
            },
            'exceptions': {
                // Uncodumented explanation of error strings:
                // - oc_diff: order cost needed to place this order
                // - new_oc: total order cost of open orders including the order you are trying to open
                // - ob: order balance - the total cost of current open orders
                // - ab: available balance
                'exact': {
                    '-10009': BadRequest, // {"ret_code":-10009,"ret_msg":"Invalid period!","result":null,"token":null}
                    '-1004': BadRequest, // {"ret_code":-1004,"ret_msg":"Missing required parameter \u0027symbol\u0027","ext_code":null,"ext_info":null,"result":null}
                    '-1021': BadRequest, // {"ret_code":-1021,"ret_msg":"Timestamp for this request is outside of the recvWindow.","ext_code":null,"ext_info":null,"result":null}
                    '-1103': BadRequest, // An unknown parameter was sent.
                    '-1140': InvalidOrder, // {"ret_code":-1140,"ret_msg":"Transaction amount lower than the minimum.","result":{},"ext_code":"","ext_info":null,"time_now":"1659204910.248576"}
                    '-1197': InvalidOrder, // {"ret_code":-1197,"ret_msg":"Your order quantity to buy is too large. The filled price may deviate significantly from the market price. Please try again","result":{},"ext_code":"","ext_info":null,"time_now":"1659204531.979680"}
                    '-2013': InvalidOrder, // {"ret_code":-2013,"ret_msg":"Order does not exist.","ext_code":null,"ext_info":null,"result":null}
                    '-2015': AuthenticationError, // Invalid API-key, IP, or permissions for action.
                    '-6017': BadRequest, // Repayment amount has exceeded the total liability
                    '-6025': BadRequest, // Amount to borrow cannot be lower than the min. amount to borrow (per transaction)
                    '-6029': BadRequest, // Amount to borrow has exceeded the user's estimated max amount to borrow
                    '5004': ExchangeError, // {"retCode":5004,"retMsg":"Server Timeout","result":null,"retExtInfo":{},"time":1667577060106}
                    '7001': BadRequest, // {"retCode":7001,"retMsg":"request params type error"}
                    '10001': BadRequest, // parameter error
                    '10002': InvalidNonce, // request expired, check your timestamp and recv_window
                    '10003': AuthenticationError, // Invalid apikey
                    '10004': AuthenticationError, // invalid sign
                    '10005': PermissionDenied, // permission denied for current apikey
                    '10006': RateLimitExceeded, // too many requests
                    '10007': AuthenticationError, // api_key not found in your request parameters
                    '10008': AuthenticationError, // User had been banned
                    '10009': AuthenticationError, // IP had been banned
                    '10010': PermissionDenied, // request ip mismatch
                    '10014': BadRequest, // Request is duplicate
                    '10016': ExchangeError, // {"retCode":10016,"retMsg":"System error. Please try again later."}
                    '10017': BadRequest, // request path not found or request method is invalid
                    '10018': RateLimitExceeded, // exceed ip rate limit
                    '10020': PermissionDenied, // {"retCode":10020,"retMsg":"your account is not a unified margin account, please update your account","result":null,"retExtInfo":null,"time":1664783731123}
                    '10024': PermissionDenied, // Compliance rules triggered
                    '10027': PermissionDenied, // Trading Banned
                    '10028': PermissionDenied, // The API can only be accessed by unified account users.
                    '10029': PermissionDenied, // The requested symbol is invalid, please check symbol whitelist
                    '12201': BadRequest, // {"retCode":12201,"retMsg":"Invalid orderCategory parameter.","result":{},"retExtInfo":null,"time":1666699391220}
                    '12141': BadRequest, // "retCode":12141,"retMsg":"Duplicate clientOrderId.","result":{},"retExtInfo":{},"time":1686134298989}
                    '100028': PermissionDenied, // The API cannot be accessed by unified account users.
                    '110001': InvalidOrder, // Order does not exist
                    '110003': InvalidOrder, // Order price is out of permissible range
                    '110004': InsufficientFunds, // Insufficient wallet balance
                    '110005': InvalidOrder, // position status
                    '110006': InsufficientFunds, // cannot afford estimated position_margin
                    '110007': InsufficientFunds, // {"retCode":110007,"retMsg":"ab not enough for new order","result":{},"retExtInfo":{},"time":1668838414793}
                    '110008': InvalidOrder, // Order has been finished or canceled
                    '110009': InvalidOrder, // The number of stop orders exceeds maximum limit allowed
                    '110010': InvalidOrder, // Order already cancelled
                    '110011': InvalidOrder, // Any adjustments made will trigger immediate liquidation
                    '110012': InsufficientFunds, // Available balance not enough
                    '110013': BadRequest, // Due to risk limit, cannot set leverage
                    '110014': InsufficientFunds, // Available balance not enough to add margin
                    '110015': BadRequest, // the position is in cross_margin
                    '110016': InvalidOrder, // Requested quantity of contracts exceeds risk limit, please adjust your risk limit level before trying again
                    '110017': InvalidOrder, // Reduce-only rule not satisfied
                    '110018': BadRequest, // userId illegal
                    '110019': InvalidOrder, // orderId illegal
                    '110020': InvalidOrder, // number of active orders greater than 500
                    '110021': InvalidOrder, // Open Interest exceeded
                    '110022': InvalidOrder, // qty has been limited, cannot modify the order to add qty
                    '110023': InvalidOrder, // This contract only supports position reduction operation, please contact customer service for details
                    '110024': InvalidOrder, // You have an existing position, so position mode cannot be switched
                    '110025': InvalidOrder, // Position mode is not modified
                    '110026': InvalidOrder, // Cross/isolated margin mode is not modified
                    '110027': InvalidOrder, // Margin is not modified
                    '110028': InvalidOrder, // Open orders exist, so you cannot change position mode
                    '110029': InvalidOrder, // Hedge mode is not available for this symbol
                    '110030': InvalidOrder, // Duplicate orderId
                    '110031': InvalidOrder, // risk limit info does not exists
                    '110032': InvalidOrder, // Illegal order
                    '110033': InvalidOrder, // Margin cannot be set without open position
                    '110034': InvalidOrder, // There is no net position
                    '110035': InvalidOrder, // Cancel order is not completed before liquidation
                    '110036': InvalidOrder, // Cross margin mode is not allowed to change leverage
                    '110037': InvalidOrder, // User setting list does not have this symbol
                    '110038': InvalidOrder, // Portfolio margin mode is not allowed to change leverage
                    '110039': InvalidOrder, // Maintain margin rate is too high, which may trigger liquidation
                    '110040': InvalidOrder, // Order will trigger forced liquidation, please resubmit the order
                    '110041': InvalidOrder, // Skip liquidation is not allowed when a position or maker order exists
                    '110042': InvalidOrder, // Pre-delivery status can only reduce positions
                    '110043': BadRequest, // Set leverage not modified
                    '110044': InsufficientFunds, // Insufficient available margin
                    '110045': InsufficientFunds, // Insufficient wallet balance
                    '110046': BadRequest, // Any adjustments made will trigger immediate liquidation
                    '110047': BadRequest, // Risk limit cannot be adjusted due to insufficient available margin
                    '110048': BadRequest, // Risk limit cannot be adjusted as the current/expected position value held exceeds the revised risk limit
                    '110049': BadRequest, // Tick notes can only be numbers
                    '110050': BadRequest, // Coin is not in the range of selected
                    '110051': InsufficientFunds, // The user's available balance cannot cover the lowest price of the current market
                    '110052': InsufficientFunds, // User's available balance is insufficient to set a price
                    '110053': InsufficientFunds, // The user's available balance cannot cover the current market price and upper limit price
                    '110054': InvalidOrder, // This position has at least one take profit link order, so the take profit and stop loss mode cannot be switched
                    '110055': InvalidOrder, // This position has at least one stop loss link order, so the take profit and stop loss mode cannot be switched
                    '110056': InvalidOrder, // This position has at least one trailing stop link order, so the take profit and stop loss mode cannot be switched
                    '110057': InvalidOrder, // Conditional order or limit order contains TP/SL related params
                    '110058': InvalidOrder, // Insufficient number of remaining position size to set take profit and stop loss
                    '110059': InvalidOrder, // In the case of partial filled of the open order, it is not allowed to modify the take profit and stop loss settings of the open order
                    '110060': BadRequest, // Under full TP/SL mode, it is not allowed to modify TP/SL
                    '110061': BadRequest, // Under partial TP/SL mode, TP/SL set more than 20
                    '110062': BadRequest, // Institution MMP profile not found.
                    '110063': ExchangeError, // Settlement in progress! xxx not available for trades.
                    '110064': InvalidOrder, // The number of contracts modified cannot be less than or equal to the filled quantity
                    '110065': PermissionDenied, // MMP hasn't yet been enabled for your account. Please contact your BD manager.
                    '110066': ExchangeError, // No trading is allowed at the current time
                    '110067': PermissionDenied, // unified account is not support
                    '110068': PermissionDenied, // Leveraged user trading is not allowed
                    '110069': PermissionDenied, // Do not allow OTC lending users to trade
                    '110070': InvalidOrder, // ETP symbols are not allowed to be traded
                    '110071': ExchangeError, // Sorry, we're revamping the Unified Margin Account! Currently, new upgrades are not supported. If you have any questions, please contact our 24/7 customer support.
                    '110072': InvalidOrder, // OrderLinkedID is duplicate
                    '110073': ExchangeError, // Set margin mode failed
                    '130006': InvalidOrder, // {"ret_code":130006,"ret_msg":"The number of contracts exceeds maximum limit allowed: too large","ext_code":"","ext_info":"","result":null,"time_now":"1658397095.099030","rate_limit_status":99,"rate_limit_reset_ms":1658397095097,"rate_limit":100}
                    '130021': InsufficientFunds, // {"ret_code":130021,"ret_msg":"orderfix price failed for CannotAffordOrderCost.","ext_code":"","ext_info":"","result":null,"time_now":"1644588250.204878","rate_limit_status":98,"rate_limit_reset_ms":1644588250200,"rate_limit":100} |  {"ret_code":130021,"ret_msg":"oc_diff[1707966351], new_oc[1707966351] with ob[....]+AB[....]","ext_code":"","ext_info":"","result":null,"time_now":"1658395300.872766","rate_limit_status":99,"rate_limit_reset_ms":1658395300855,"rate_limit":100} caused issues/9149#issuecomment-1146559498
                    '130074': InvalidOrder, // {"ret_code":130074,"ret_msg":"expect Rising, but trigger_price[190000000] \u003c= current[211280000]??LastPrice","ext_code":"","ext_info":"","result":null,"time_now":"1655386638.067076","rate_limit_status":97,"rate_limit_reset_ms":1655386638065,"rate_limit":100}
                    '131001': InsufficientFunds, // {"retCode":131001,"retMsg":"the available balance is not sufficient to cover the handling fee","result":{},"retExtInfo":{},"time":1666892821245}
                    '131084': ExchangeError, // Withdraw failed because of Uta Upgrading
                    '131200': ExchangeError, // Service error
                    '131201': ExchangeError, // Internal error
                    '131202': BadRequest, // Invalid memberId
                    '131203': BadRequest, // Request parameter error
                    '131204': BadRequest, // Account info error
                    '131205': BadRequest, // Query transfer error
                    '131206': ExchangeError, // Fail to transfer
                    '131207': BadRequest, // Account not exist
                    '131208': ExchangeError, // Forbid transfer
                    '131209': BadRequest, // Get subMember relation error
                    '131210': BadRequest, // Amount accuracy error
                    '131211': BadRequest, // fromAccountType can't be the same as toAccountType
                    '131212': InsufficientFunds, // Insufficient balance
                    '131213': BadRequest, // TransferLTV check error
                    '131214': BadRequest, // TransferId exist
                    '131215': BadRequest, // Amount error
                    '131216': ExchangeError, // Query balance error
                    '131217': ExchangeError, // Risk check error
                    '131002': BadRequest, // Parameter error
                    '131003': ExchangeError, // Interal error
                    '131004': AuthenticationError, // KYC needed
                    '131085': InsufficientFunds, // Withdrawal amount is greater than your availale balance (the deplayed withdrawal is triggered)
                    '131086': BadRequest, // Withdrawal amount exceeds risk limit (the risk limit of margin trade is triggered)
                    '131088': BadRequest, // The withdrawal amount exceeds the remaining withdrawal limit of your identity verification level. The current available amount for withdrawal : %s
                    '131089': BadRequest, // User sensitive operation, withdrawal is prohibited within 24 hours
                    '131090': ExchangeError, // User withdraw has been banned
                    '131091': ExchangeError, // Blocked login status does not allow withdrawals
                    '131092': ExchangeError, // User status is abnormal
                    '131093': ExchangeError, // The withdrawal address is not in the whitelist
                    '131094': BadRequest, // UserId is not in the whitelist
                    '131095': BadRequest, // Withdrawl amount exceeds the 24 hour platform limit
                    '131096': BadRequest, // Withdraw amount does not satify the lower limit or upper limit
                    '131097': ExchangeError, // Withdrawal of this currency has been closed
                    '131098': ExchangeError, // Withdrawal currently is not availble from new address
                    '131099': ExchangeError, // Hot wallet status can cancel the withdraw
                    '140001': OrderNotFound, // Order does not exist
                    '140003': InvalidOrder, // Order price is out of permissible range
                    '140004': InsufficientFunds, // Insufficient wallet balance
                    '140005': InvalidOrder, // position status
                    '140006': InsufficientFunds, // cannot afford estimated position_margin
                    '140007': InsufficientFunds, // Insufficient available balance
                    '140008': InvalidOrder, // Order has been finished or canceled
                    '140009': InvalidOrder, // The number of stop orders exceeds maximum limit allowed
                    '140010': InvalidOrder, // Order already cancelled
                    '140011': InvalidOrder, // Any adjustments made will trigger immediate liquidation
                    '140012': InsufficientFunds, // Available balance not enough
                    '140013': BadRequest, // Due to risk limit, cannot set leverage
                    '140014': InsufficientFunds, // Available balance not enough to add margin
                    '140015': InvalidOrder, // the position is in cross_margin
                    '140016': InvalidOrder, // Requested quantity of contracts exceeds risk limit, please adjust your risk limit level before trying again
                    '140017': InvalidOrder, // Reduce-only rule not satisfied
                    '140018': BadRequest, // userId illegal
                    '140019': InvalidOrder, // orderId illegal
                    '140020': InvalidOrder, // number of active orders greater than 500
                    '140021': InvalidOrder, // Open Interest exceeded
                    '140022': InvalidOrder, // qty has been limited, cannot modify the order to add qty
                    '140023': InvalidOrder, // This contract only supports position reduction operation, please contact customer service for details
                    '140024': BadRequest, // You have an existing position, so position mode cannot be switched
                    '140025': BadRequest, // Position mode is not modified
                    '140026': BadRequest, // Cross/isolated margin mode is not modified
                    '140027': BadRequest, // Margin is not modified
                    '140028': InvalidOrder, // Open orders exist, so you cannot change position mode
                    '140029': BadRequest, // Hedge mode is not available for this symbol
                    '140030': InvalidOrder, // Duplicate orderId
                    '140031': BadRequest, // risk limit info does not exists
                    '140032': InvalidOrder, // Illegal order
                    '140033': InvalidOrder, // Margin cannot be set without open position
                    '140034': InvalidOrder, // There is no net position
                    '140035': InvalidOrder, // Cancel order is not completed before liquidation
                    '140036': BadRequest, // Cross margin mode is not allowed to change leverage
                    '140037': InvalidOrder, // User setting list does not have this symbol
                    '140038': BadRequest, // Portfolio margin mode is not allowed to change leverage
                    '140039': BadRequest, // Maintain margin rate is too high, which may trigger liquidation
                    '140040': InvalidOrder, // Order will trigger forced liquidation, please resubmit the order
                    '140041': InvalidOrder, // Skip liquidation is not allowed when a position or maker order exists
                    '140042': InvalidOrder, // Pre-delivery status can only reduce positions
                    '140043': BadRequest, // Set leverage not modified
                    '140044': InsufficientFunds, // Insufficient available margin
                    '140045': InsufficientFunds, // Insufficient wallet balance
                    '140046': BadRequest, // Any adjustments made will trigger immediate liquidation
                    '140047': BadRequest, // Risk limit cannot be adjusted due to insufficient available margin
                    '140048': BadRequest, // Risk limit cannot be adjusted as the current/expected position value held exceeds the revised risk limit
                    '140049': BadRequest, // Tick notes can only be numbers
                    '140050': InvalidOrder, // Coin is not in the range of selected
                    '140051': InsufficientFunds, // The user's available balance cannot cover the lowest price of the current market
                    '140052': InsufficientFunds, // User's available balance is insufficient to set a price
                    '140053': InsufficientFunds, // The user's available balance cannot cover the current market price and upper limit price
                    '140054': InvalidOrder, // This position has at least one take profit link order, so the take profit and stop loss mode cannot be switched
                    '140055': InvalidOrder, // This position has at least one stop loss link order, so the take profit and stop loss mode cannot be switched
                    '140056': InvalidOrder, // This position has at least one trailing stop link order, so the take profit and stop loss mode cannot be switched
                    '140057': InvalidOrder, // Conditional order or limit order contains TP/SL related params
                    '140058': InvalidOrder, // Insufficient number of remaining position size to set take profit and stop loss
                    '140059': InvalidOrder, // In the case of partial filled of the open order, it is not allowed to modify the take profit and stop loss settings of the open order
                    '140060': BadRequest, // Under full TP/SL mode, it is not allowed to modify TP/SL
                    '140061': BadRequest, // Under partial TP/SL mode, TP/SL set more than 20
                    '140062': BadRequest, // Institution MMP profile not found.
                    '140063': ExchangeError, // Settlement in progress! xxx not available for trades.
                    '140064': InvalidOrder, // The number of contracts modified cannot be less than or equal to the filled quantity
                    '140065': PermissionDenied, // MMP hasn't yet been enabled for your account. Please contact your BD manager.
                    '140066': ExchangeError, // No trading is allowed at the current time
                    '140067': PermissionDenied, // unified account is not support
                    '140068': PermissionDenied, // Leveraged user trading is not allowed
                    '140069': PermissionDenied, // Do not allow OTC lending users to trade
                    '140070': InvalidOrder, // ETP symbols are not allowed to be traded
                    '170001': ExchangeError, // Internal error.
                    '170007': RequestTimeout, // Timeout waiting for response from backend server.
                    '170005': InvalidOrder, // Too many new orders; current limit is %s orders per %s.
                    '170031': ExchangeError, // The feature has been suspended
                    '170032': ExchangeError, // Network error. Please try again later
                    '170033': InsufficientFunds, // margin Insufficient account balance
                    '170034': InsufficientFunds, // Liability over flow in spot leverage trade!
                    '170035': BadRequest, // Submitted to the system for processing!
                    '170036': BadRequest, // You haven't enabled Cross Margin Trading yet. To do so, please head to the PC trading site or the Bybit app
                    '170037': BadRequest, // Cross Margin Trading not yet supported by the selected coin
                    '170105': BadRequest, // Parameter '%s' was empty.
                    '170115': InvalidOrder, // Invalid timeInForce.
                    '170116': InvalidOrder, // Invalid orderType.
                    '170117': InvalidOrder, // Invalid side.
                    '170121': InvalidOrder, // Invalid symbol.
                    '170130': BadRequest, // Data sent for paramter '%s' is not valid.
                    '170131': InsufficientFunds, // Balance insufficient
                    '170132': InvalidOrder, // Order price too high.
                    '170133': InvalidOrder, // Order price lower than the minimum.
                    '170134': InvalidOrder, // Order price decimal too long.
                    '170135': InvalidOrder, // Order quantity too large.
                    '170136': InvalidOrder, // Order quantity lower than the minimum.
                    '170137': InvalidOrder, // Order volume decimal too long
                    '170139': InvalidOrder, // Order has been filled.
                    '170140': InvalidOrder, // Transaction amount lower than the minimum.
                    '170124': InvalidOrder, // Order amount too large.
                    '170141': InvalidOrder, // Duplicate clientOrderId
                    '170142': InvalidOrder, // Order has been canceled
                    '170143': InvalidOrder, // Cannot be found on order book
                    '170144': InvalidOrder, // Order has been locked
                    '170145': InvalidOrder, // This order type does not support cancellation
                    '170146': InvalidOrder, // Order creation timeout
                    '170147': InvalidOrder, // Order cancellation timeout
                    '170148': InvalidOrder, // Market order amount decimal too long
                    '170149': ExchangeError, // Create order failed
                    '170150': ExchangeError, // Cancel order failed
                    '170151': InvalidOrder, // The trading pair is not open yet
                    '170157': InvalidOrder, // The trading pair is not available for api trading
                    '170159': InvalidOrder, // Market Order is not supported within the first %s minutes of newly launched pairs due to risk control.
                    '170190': InvalidOrder, // Cancel order has been finished
                    '170191': InvalidOrder, // Can not cancel order, please try again later
                    '170192': InvalidOrder, // Order price cannot be higher than %s .
                    '170193': InvalidOrder, // Buy order price cannot be higher than %s.
                    '170194': InvalidOrder, // Sell order price cannot be lower than %s.
                    '170195': InvalidOrder, // Please note that your order may not be filled
                    '170196': InvalidOrder, // Please note that your order may not be filled
                    '170197': InvalidOrder, // Your order quantity to buy is too large. The filled price may deviate significantly from the market price. Please try again
                    '170198': InvalidOrder, // Your order quantity to sell is too large. The filled price may deviate significantly from the market price. Please try again
                    '170199': InvalidOrder, // Your order quantity to buy is too large. The filled price may deviate significantly from the nav. Please try again.
                    '170200': InvalidOrder, // Your order quantity to sell is too large. The filled price may deviate significantly from the nav. Please try again.
                    '170221': BadRequest, // This coin does not exist.
                    '170222': RateLimitExceeded, // Too many requests in this time frame.
                    '170223': InsufficientFunds, // Your Spot Account with Institutional Lending triggers an alert or liquidation.
                    '170224': PermissionDenied, // You're not a user of the Innovation Zone.
                    '170226': InsufficientFunds, // Your Spot Account for Margin Trading is being liquidated.
                    '170227': ExchangeError, // This feature is not supported.
                    '170228': InvalidOrder, // The purchase amount of each order exceeds the estimated maximum purchase amount.
                    '170229': InvalidOrder, // The sell quantity per order exceeds the estimated maximum sell quantity.
                    '170234': ExchangeError, // System Error
                    '170210': InvalidOrder, // New order rejected.
                    '170213': OrderNotFound, // Order does not exist.
                    '170217': InvalidOrder, // Only LIMIT-MAKER order is supported for the current pair.
                    '170218': InvalidOrder, // The LIMIT-MAKER order is rejected due to invalid price.
                    '170010': InvalidOrder, // Purchase failed: Exceed the maximum position limit of leveraged tokens, the current available limit is %s USDT
                    '170011': InvalidOrder, // "Purchase failed: Exceed the maximum position limit of innovation tokens,
                    '170019': InvalidOrder, // the current available limit is replaceKey0 USDT"
                    '170201': PermissionDenied, // Your account has been restricted for trades. If you have any questions, please email us at support@bybit.com
                    '170202': InvalidOrder, // Invalid orderFilter parameter.
                    '170203': InvalidOrder, // Please enter the TP/SL price.
                    '170204': InvalidOrder, // trigger price cannot be higher than 110% price.
                    '170206': InvalidOrder, // trigger price cannot be lower than 90% of qty.
                    '175000': InvalidOrder, // The serialNum is already in use.
                    '175001': InvalidOrder, // Daily purchase limit has been exceeded. Please try again later.
                    '175002': InvalidOrder, // There's a large number of purchase orders. Please try again later.
                    '175003': InsufficientFunds, // Insufficient available balance. Please make a deposit and try again.
                    '175004': InvalidOrder, // Daily redemption limit has been exceeded. Please try again later.
                    '175005': InvalidOrder, // There's a large number of redemption orders. Please try again later.
                    '175006': InsufficientFunds, // Insufficient available balance. Please make a deposit and try again.
                    '175007': InvalidOrder, // Order not found.
                    '175008': InvalidOrder, // Purchase period hasn't started yet.
                    '175009': InvalidOrder, // Purchase amount has exceeded the upper limit.
                    '175010': PermissionDenied, // You haven't passed the quiz yet! To purchase and/or redeem an LT, please complete the quiz first.
                    '175012': InvalidOrder, // Redemption period hasn't started yet.
                    '175013': InvalidOrder, // Redemption amount has exceeded the upper limit.
                    '175014': InvalidOrder, // Purchase of the LT has been temporarily suspended.
                    '175015': InvalidOrder, // Redemption of the LT has been temporarily suspended.
                    '175016': InvalidOrder, // Invalid format. Please check the length and numeric precision.
                    '175017': InvalidOrder, // Failed to place order：Exceed the maximum position limit of leveraged tokens, the current available limit is XXXX USDT
                    '175027': ExchangeError, // Subscriptions and redemptions are temporarily unavailable while account upgrade is in progress
                    '176002': BadRequest, // Query user account info error
                    '176004': BadRequest, // Query order history start time exceeds end time
                    '176003': BadRequest, // Query user loan history error
                    '176006': BadRequest, // Repayment Failed
                    '176005': BadRequest, // Failed to borrow
                    '176008': BadRequest, // You haven't enabled Cross Margin Trading yet. To do so
                    '176007': BadRequest, // User not found
                    '176010': BadRequest, // Failed to locate the coins to borrow
                    '176009': BadRequest, // You haven't enabled Cross Margin Trading yet. To do so
                    '176012': BadRequest, // Pair not available
                    '176011': BadRequest, // Cross Margin Trading not yet supported by the selected coin
                    '176014': BadRequest, // Repeated repayment requests
                    '176013': BadRequest, // Cross Margin Trading not yet supported by the selected pair
                    '176015': InsufficientFunds, // Insufficient available balance
                    '176016': BadRequest, // No repayment required
                    '176017': BadRequest, // Repayment amount has exceeded the total liability
                    '176018': BadRequest, // Settlement in progress
                    '176019': BadRequest, // Liquidation in progress
                    '176020': BadRequest, // Failed to locate repayment history
                    '176021': BadRequest, // Repeated borrowing requests
                    '176022': BadRequest, // Coins to borrow not generally available yet
                    '176023': BadRequest, // Pair to borrow not generally available yet
                    '176024': BadRequest, // Invalid user status
                    '176025': BadRequest, // Amount to borrow cannot be lower than the min. amount to borrow (per transaction)
                    '176026': BadRequest, // Amount to borrow cannot be larger than the max. amount to borrow (per transaction)
                    '176027': BadRequest, // Amount to borrow cannot be higher than the max. amount to borrow per user
                    '176028': BadRequest, // Amount to borrow has exceeded Bybit's max. amount to borrow
                    '176029': BadRequest, // Amount to borrow has exceeded the user's estimated max. amount to borrow
                    '176030': BadRequest, // Query user loan info error
                    '176031': BadRequest, // Number of decimals has exceeded the maximum precision
                    '176034': BadRequest, // The leverage ratio is out of range
                    '176035': PermissionDenied, // Failed to close the leverage switch during liquidation
                    '176036': PermissionDenied, // Failed to adjust leverage switch during forced liquidation
                    '176037': PermissionDenied, // For non-unified transaction users, the operation failed
                    '176038': BadRequest, // The spot leverage is closed and the current operation is not allowed
                    '176039': BadRequest, // Borrowing, current operation is not allowed
                    '176040': BadRequest, // There is a spot leverage order, and the adjustment of the leverage switch failed!
                    '181000': BadRequest, // category is null
                    '181001': BadRequest, // category only support linear or option or spot.
                    '181002': InvalidOrder, // symbol is null.
                    '181003': InvalidOrder, // side is null.
                    '181004': InvalidOrder, // side only support Buy or Sell.
                    '182000': InvalidOrder, // symbol related quote price is null
                    '20001': OrderNotFound, // Order not exists
                    '20003': InvalidOrder, // missing parameter side
                    '20004': InvalidOrder, // invalid parameter side
                    '20005': InvalidOrder, // missing parameter symbol
                    '20006': InvalidOrder, // invalid parameter symbol
                    '20007': InvalidOrder, // missing parameter order_type
                    '20008': InvalidOrder, // invalid parameter order_type
                    '20009': InvalidOrder, // missing parameter qty
                    '20010': InvalidOrder, // qty must be greater than 0
                    '20011': InvalidOrder, // qty must be an integer
                    '20012': InvalidOrder, // qty must be greater than zero and less than 1 million
                    '20013': InvalidOrder, // missing parameter price
                    '20014': InvalidOrder, // price must be greater than 0
                    '20015': InvalidOrder, // missing parameter time_in_force
                    '20016': InvalidOrder, // invalid value for parameter time_in_force
                    '20017': InvalidOrder, // missing parameter order_id
                    '20018': InvalidOrder, // invalid date format
                    '20019': InvalidOrder, // missing parameter stop_px
                    '20020': InvalidOrder, // missing parameter base_price
                    '20021': InvalidOrder, // missing parameter stop_order_id
                    '20022': BadRequest, // missing parameter leverage
                    '20023': BadRequest, // leverage must be a number
                    '20031': BadRequest, // leverage must be greater than zero
                    '20070': BadRequest, // missing parameter margin
                    '20071': BadRequest, // margin must be greater than zero
                    '20084': BadRequest, // order_id or order_link_id is required
                    '30001': BadRequest, // order_link_id is repeated
                    '30003': InvalidOrder, // qty must be more than the minimum allowed
                    '30004': InvalidOrder, // qty must be less than the maximum allowed
                    '30005': InvalidOrder, // price exceeds maximum allowed
                    '30007': InvalidOrder, // price exceeds minimum allowed
                    '30008': InvalidOrder, // invalid order_type
                    '30009': ExchangeError, // no position found
                    '30010': InsufficientFunds, // insufficient wallet balance
                    '30011': PermissionDenied, // operation not allowed as position is undergoing liquidation
                    '30012': PermissionDenied, // operation not allowed as position is undergoing ADL
                    '30013': PermissionDenied, // position is in liq or adl status
                    '30014': InvalidOrder, // invalid closing order, qty should not greater than size
                    '30015': InvalidOrder, // invalid closing order, side should be opposite
                    '30016': ExchangeError, // TS and SL must be cancelled first while closing position
                    '30017': InvalidOrder, // estimated fill price cannot be lower than current Buy liq_price
                    '30018': InvalidOrder, // estimated fill price cannot be higher than current Sell liq_price
                    '30019': InvalidOrder, // cannot attach TP/SL params for non-zero position when placing non-opening position order
                    '30020': InvalidOrder, // position already has TP/SL params
                    '30021': InvalidOrder, // cannot afford estimated position_margin
                    '30022': InvalidOrder, // estimated buy liq_price cannot be higher than current mark_price
                    '30023': InvalidOrder, // estimated sell liq_price cannot be lower than current mark_price
                    '30024': InvalidOrder, // cannot set TP/SL/TS for zero-position
                    '30025': InvalidOrder, // trigger price should bigger than 10% of last price
                    '30026': InvalidOrder, // price too high
                    '30027': InvalidOrder, // price set for Take profit should be higher than Last Traded Price
                    '30028': InvalidOrder, // price set for Stop loss should be between Liquidation price and Last Traded Price
                    '30029': InvalidOrder, // price set for Stop loss should be between Last Traded Price and Liquidation price
                    '30030': InvalidOrder, // price set for Take profit should be lower than Last Traded Price
                    '30031': InsufficientFunds, // insufficient available balance for order cost
                    '30032': InvalidOrder, // order has been filled or cancelled
                    '30033': RateLimitExceeded, // The number of stop orders exceeds maximum limit allowed
                    '30034': OrderNotFound, // no order found
                    '30035': RateLimitExceeded, // too fast to cancel
                    '30036': ExchangeError, // the expected position value after order execution exceeds the current risk limit
                    '30037': InvalidOrder, // order already cancelled
                    '30041': ExchangeError, // no position found
                    '30042': InsufficientFunds, // insufficient wallet balance
                    '30043': InvalidOrder, // operation not allowed as position is undergoing liquidation
                    '30044': InvalidOrder, // operation not allowed as position is undergoing AD
                    '30045': InvalidOrder, // operation not allowed as position is not normal status
                    '30049': InsufficientFunds, // insufficient available balance
                    '30050': ExchangeError, // any adjustments made will trigger immediate liquidation
                    '30051': ExchangeError, // due to risk limit, cannot adjust leverage
                    '30052': ExchangeError, // leverage can not less than 1
                    '30054': ExchangeError, // position margin is invalid
                    '30057': ExchangeError, // requested quantity of contracts exceeds risk limit
                    '30063': ExchangeError, // reduce-only rule not satisfied
                    '30067': InsufficientFunds, // insufficient available balance
                    '30068': ExchangeError, // exit value must be positive
                    '30074': InvalidOrder, // can't create the stop order, because you expect the order will be triggered when the LastPrice(or IndexPrice、 MarkPrice, determined by trigger_by) is raising to stop_px, but the LastPrice(or IndexPrice、 MarkPrice) is already equal to or greater than stop_px, please adjust base_price or stop_px
                    '30075': InvalidOrder, // can't create the stop order, because you expect the order will be triggered when the LastPrice(or IndexPrice、 MarkPrice, determined by trigger_by) is falling to stop_px, but the LastPrice(or IndexPrice、 MarkPrice) is already equal to or less than stop_px, please adjust base_price or stop_px
                    '30078': ExchangeError, // {"ret_code":30078,"ret_msg":"","ext_code":"","ext_info":"","result":null,"time_now":"1644853040.916000","rate_limit_status":73,"rate_limit_reset_ms":1644853040912,"rate_limit":75}
                    // '30084': BadRequest, // Isolated not modified, see handleErrors below
                    '33004': AuthenticationError, // apikey already expired
                    '34026': ExchangeError, // the limit is no change
                    '34036': BadRequest, // {"ret_code":34036,"ret_msg":"leverage not modified","ext_code":"","ext_info":"","result":null,"time_now":"1652376449.258918","rate_limit_status":74,"rate_limit_reset_ms":1652376449255,"rate_limit":75}
                    '35015': BadRequest, // {"ret_code":35015,"ret_msg":"Qty not in range","ext_code":"","ext_info":"","result":null,"time_now":"1652277215.821362","rate_limit_status":99,"rate_limit_reset_ms":1652277215819,"rate_limit":100}
                    '340099': ExchangeError, // Server error
                    '3400045': ExchangeError, // Set margin mode failed
                    '3100116': BadRequest, // {"retCode":3100116,"retMsg":"Order quantity below the lower limit 0.01.","result":null,"retExtMap":{"key0":"0.01"}}
                    '3100198': BadRequest, // {"retCode":3100198,"retMsg":"orderLinkId can not be empty.","result":null,"retExtMap":{}}
                    '3200300': InsufficientFunds, // {"retCode":3200300,"retMsg":"Insufficient margin balance.","result":null,"retExtMap":{}}
                },
                'broad': {
                    'Request timeout': RequestTimeout, // {"retCode":10016,"retMsg":"Request timeout, please try again later","result":{},"retExtInfo":{},"time":1675307914985}
                    'unknown orderInfo': OrderNotFound, // {"ret_code":-1,"ret_msg":"unknown orderInfo","ext_code":"","ext_info":"","result":null,"time_now":"1584030414.005545","rate_limit_status":99,"rate_limit_reset_ms":1584030414003,"rate_limit":100}
                    'invalid api_key': AuthenticationError, // {"ret_code":10003,"ret_msg":"invalid api_key","ext_code":"","ext_info":"","result":null,"time_now":"1599547085.415797"}
                    // the below two issues are caused as described: issues/9149#issuecomment-1146559498, when response is such:  {"ret_code":130021,"ret_msg":"oc_diff[1707966351], new_oc[1707966351] with ob[....]+AB[....]","ext_code":"","ext_info":"","result":null,"time_now":"1658395300.872766","rate_limit_status":99,"rate_limit_reset_ms":1658395300855,"rate_limit":100}
                    'oc_diff': InsufficientFunds,
                    'new_oc': InsufficientFunds,
                    'openapi sign params error!': AuthenticationError, // {"retCode":10001,"retMsg":"empty value: apiTimestamp[] apiKey[] apiSignature[xxxxxxxxxxxxxxxxxxxxxxx]: openapi sign params error!","result":null,"retExtInfo":null,"time":1664789597123}
                },
            },
            'precisionMode': TICK_SIZE,
            'options': {
                'enableUnifiedMargin': undefined,
                'enableUnifiedAccount': undefined,
                'createMarketBuyOrderRequiresPrice': true,
                'createUnifiedMarginAccount': false,
                'defaultType': 'swap',  // 'swap', 'future', 'option', 'spot'
                'defaultSubType': 'linear',  // 'linear', 'inverse'
                'defaultSettle': 'USDT', // USDC for USDC settled markets
                'code': 'BTC',
                'recvWindow': 5 * 1000, // 5 sec default
                'timeDifference': 0, // the difference between system clock and exchange server clock
                'adjustForTimeDifference': false, // controls the adjustment logic upon instantiation
                'loadAllOptions': false, // load all possible option markets, adds signficant load time
                'loadExpiredOptions': false, // loads expired options, to load all possible expired options set loadAllOptions to true
                'brokerId': 'CCXT',
                'accountsByType': {
                    'spot': 'SPOT',
                    'margin': 'SPOT',
                    'future': 'CONTRACT',
                    'swap': 'CONTRACT',
                    'option': 'OPTION',
                    'investment': 'INVESTMENT',
                    'unified': 'UNIFIED',
                    'funding': 'FUND',
                    'fund': 'FUND',
                    'contract': 'CONTRACT',
                },
                'accountsById': {
                    'SPOT': 'spot',
                    'MARGIN': 'spot',
                    'CONTRACT': 'contract',
                    'OPTION': 'option',
                    'INVESTMENT': 'investment',
                    'UNIFIED': 'unified',
                    'FUND': 'fund',
                },
                'networks': {
                    'ERC20': 'ETH',
                    'TRC20': 'TRX',
                    'BEP20': 'BSC',
                    'OMNI': 'OMNI',
                    'SPL': 'SOL',
                },
                'networksById': {
                    'ETH': 'ERC20',
                    'TRX': 'TRC20',
                    'BSC': 'BEP20',
                    'OMNI': 'OMNI',
                    'SPL': 'SOL',
                },
                'defaultNetwork': 'ERC20',
                'defaultNetworks': {
                    'USDT': 'TRC20',
                },
                'intervals': {
                    '5m': '5min',
                    '15m': '15min',
                    '30m': '30min',
                    '1h': '1h',
                    '4h': '4h',
                    '1d': '1d',
                },
            },
            'fees': {
                'trading': {
                    'feeSide': 'get',
                    'tierBased': true,
                    'percentage': true,
                    'taker': 0.00075,
                    'maker': 0.0001,
                },
                'funding': {
                    'tierBased': false,
                    'percentage': false,
                    'withdraw': {},
                    'deposit': {},
                },
            },
            'commonCurrencies': {
                'GAS': 'GASDAO',
            },
        });
    }

    nonce () {
        return this.milliseconds () - this.options['timeDifference'];
    }

    addPaginationCursorToResult (response) {
        const result = this.safeValue (response, 'result', {});
        const data = this.safeValueN (result, [ 'list', 'rows', 'data', 'dataList' ], []);
        const paginationCursor = this.safeString2 (result, 'nextPageCursor', 'cursor');
        const dataLength = data.length;
        if ((paginationCursor !== undefined) && (dataLength > 0)) {
            const first = data[0];
            first['nextPageCursor'] = paginationCursor;
            data[0] = first;
        }
        return data;
    }

    async isUnifiedEnabled (params = {}) {
        // The API key of user id must own one of permissions will be allowed to call following API endpoints.
        // SUB UID: "Account Transfer"
        // MASTER UID: "Account Transfer", "Subaccount Transfer", "Withdrawal"
        const enableUnifiedMargin = this.safeValue (this.options, 'enableUnifiedMargin');
        const enableUnifiedAccount = this.safeValue (this.options, 'enableUnifiedAccount');
        if (enableUnifiedMargin === undefined || enableUnifiedAccount === undefined) {
            const response = await this.privateGetV5UserQueryApi (params);
            //
            //     {
            //         "retCode": 0,
            //         "retMsg": "",
            //         "result": {
            //             "id": "13770661",
            //             "note": "XXXXXX",
            //             "apiKey": "XXXXXX",
            //             "readOnly": 0,
            //             "secret": "",
            //             "permissions": {
            //                 "ContractTrade": [...],
            //                 "Spot": [...],
            //                 "Wallet": [...],
            //                 "Options": [...],
            //                 "Derivatives": [...],
            //                 "CopyTrading": [...],
            //                 "BlockTrade": [...],
            //                 "Exchange": [...],
            //                 "NFT": [...],
            //             },
            //             "ips": [...],
            //             "type": 1,
            //             "deadlineDay": 83,
            //             "expiredAt": "2023-05-15T03:21:05Z",
            //             "createdAt": "2022-10-16T02:24:40Z",
            //             "unified": 0,
            //             "uta": 0,
            //             "userID": 24600000,
            //             "inviterID": 0,
            //             "vipLevel": "No VIP",
            //             "mktMakerLevel": "0",
            //             "affiliateID": 0,
            //             "rsaPublicKey": "",
            //             "isMaster": false
            //         },
            //         "retExtInfo": {},
            //         "time": 1676891757649
            //     }
            //
            const result = this.safeValue (response, 'result', {});
            this.options['enableUnifiedMargin'] = this.safeInteger (result, 'unified') === 1;
            this.options['enableUnifiedAccount'] = this.safeInteger (result, 'uta') === 1;
        }
        return [ this.options['enableUnifiedMargin'], this.options['enableUnifiedAccount'] ];
    }

    async upgradeUnifiedTradeAccount (params = {}) {
        return await this.privatePostV5AccountUpgradeToUta (params);
    }

    convertExpireDate (date) {
        // parse YYMMDD to timestamp
        const year = date.slice (0, 2);
        const month = date.slice (2, 4);
        const day = date.slice (4, 6);
        const reconstructedDate = '20' + year + '-' + month + '-' + day + 'T00:00:00Z';
        return reconstructedDate;
    }

    convertExpireDateToMarketIdDate (date) {
        // parse 231229 to 29DEC23
        const year = date.slice (0, 2);
        const monthRaw = date.slice (2, 4);
        let month = undefined;
        const day = date.slice (4, 6);
        if (monthRaw === '01') {
            month = 'JAN';
        } else if (monthRaw === '02') {
            month = 'FEB';
        } else if (monthRaw === '03') {
            month = 'MAR';
        } else if (monthRaw === '04') {
            month = 'APR';
        } else if (monthRaw === '05') {
            month = 'MAY';
        } else if (monthRaw === '06') {
            month = 'JUN';
        } else if (monthRaw === '07') {
            month = 'JUL';
        } else if (monthRaw === '08') {
            month = 'AUG';
        } else if (monthRaw === '09') {
            month = 'SEP';
        } else if (monthRaw === '10') {
            month = 'OCT';
        } else if (monthRaw === '11') {
            month = 'NOV';
        } else if (monthRaw === '12') {
            month = 'DEC';
        }
        const reconstructedDate = day + month + year;
        return reconstructedDate;
    }

    convertMarketIdExpireDate (date) {
        // parse 22JAN23 to 230122
        const monthMappping = {
            'JAN': '01',
            'FEB': '02',
            'MAR': '03',
            'APR': '04',
            'MAY': '05',
            'JUN': '06',
            'JUL': '07',
            'AUG': '08',
            'SEP': '09',
            'OCT': '10',
            'NOV': '11',
            'DEC': '12',
        };
        const year = date.slice (0, 2);
        const monthName = date.slice (2, 5);
        const month = this.safeString (monthMappping, monthName);
        const day = date.slice (5, 7);
        const reconstructedDate = day + month + year;
        return reconstructedDate;
    }

    createExpiredOptionMarket (symbol) {
        // support expired option contracts
        const quote = 'USD';
        const settle = 'USDC';
        const optionParts = symbol.split ('-');
        const symbolBase = symbol.split ('/');
        let base = undefined;
        let expiry = undefined;
        if (symbol.indexOf ('/') > -1) {
            base = this.safeString (symbolBase, 0);
            expiry = this.safeString (optionParts, 1);
        } else {
            base = this.safeString (optionParts, 0);
            expiry = this.convertMarketIdExpireDate (this.safeString (optionParts, 1));
        }
        const strike = this.safeString (optionParts, 2);
        const optionType = this.safeString (optionParts, 3);
        const datetime = this.convertExpireDate (expiry);
        const timestamp = this.parse8601 (datetime);
        return {
            'id': base + '-' + this.convertExpireDateToMarketIdDate (expiry) + '-' + strike + '-' + optionType,
            'symbol': base + '/' + quote + ':' + settle + '-' + expiry + '-' + strike + '-' + optionType,
            'base': base,
            'quote': quote,
            'settle': settle,
            'baseId': base,
            'quoteId': quote,
            'settleId': settle,
            'active': false,
            'type': 'option',
            'linear': undefined,
            'inverse': undefined,
            'spot': false,
            'swap': false,
            'future': false,
            'option': true,
            'margin': false,
            'contract': true,
            'contractSize': undefined,
            'expiry': timestamp,
            'expiryDatetime': datetime,
            'optionType': (optionType === 'C') ? 'call' : 'put',
            'strike': this.parseNumber (strike),
            'precision': {
                'amount': undefined,
                'price': undefined,
            },
            'limits': {
                'amount': {
                    'min': undefined,
                    'max': undefined,
                },
                'price': {
                    'min': undefined,
                    'max': undefined,
                },
                'cost': {
                    'min': undefined,
                    'max': undefined,
                },
            },
            'info': undefined,
        };
    }

    market (symbol) {
        if (this.markets === undefined) {
            throw new ExchangeError (this.id + ' markets not loaded');
        }
        if (typeof symbol === 'string') {
            if (symbol in this.markets) {
                return this.markets[symbol];
            } else if (symbol in this.markets_by_id) {
                const markets = this.markets_by_id[symbol];
                let defaultType = this.safeString2 (this.options, 'defaultType', 'defaultSubType', 'spot');
                if (defaultType === 'future') {
                    defaultType = 'contract';
                }
                for (let i = 0; i < markets.length; i++) {
                    const market = markets[i];
                    if (market[defaultType]) {
                        return market;
                    }
                }
                return markets[0];
            } else if ((symbol.indexOf ('-C') > -1) || (symbol.indexOf ('-P') > -1)) {
                return this.createExpiredOptionMarket (symbol);
            }
        }
        throw new BadSymbol (this.id + ' does not have market symbol ' + symbol);
    }

    safeMarket (marketId = undefined, market = undefined, delimiter = undefined, marketType = undefined) {
        const isOption = (marketId !== undefined) && ((marketId.indexOf ('-C') > -1) || (marketId.indexOf ('-P') > -1));
        if (isOption && !(marketId in this.markets_by_id)) {
            // handle expired option contracts
            return this.createExpiredOptionMarket (marketId);
        }
        return super.safeMarket (marketId, market, delimiter, marketType);
    }

    getBybitType (method, market, params) {
        let type = undefined;
        [ type, params ] = this.handleMarketTypeAndParams (method, market, params);
        let subType = undefined;
        [ subType, params ] = this.handleSubTypeAndParams (method, market, params);
        if (type === 'option' || type === 'spot') {
            return [ type, params ];
        }
        return [ subType, params ];
    }

    async fetchTime (params = {}) {
        /**
         * @method
         * @name bybit#fetchTime
         * @description fetches the current integer timestamp in milliseconds from the exchange server
         * @see https://bybit-exchange.github.io/docs/v5/market/time
         * @param {object} [params] extra parameters specific to the bybit api endpoint
         * @returns {int} the current integer timestamp in milliseconds from the exchange server
         */
        const response = await this.publicGetV5MarketTime (params);
        //
        //    {
        //         "retCode": "0",
        //         "retMsg": "OK",
        //         "result": {
        //             "timeSecond": "1666879482",
        //             "timeNano": "1666879482792685914"
        //         },
        //         "retExtInfo": {},
        //         "time": "1666879482792"
        //     }
        //
        return this.safeInteger (response, 'time');
    }

    async fetchCurrencies (params = {}) {
        /**
         * @method
         * @name bybit#fetchCurrencies
         * @description fetches all available currencies on an exchange
         * @see https://bybit-exchange.github.io/docs/v5/asset/coin-info
         * @param {object} [params] extra parameters specific to the bybit api endpoint
         * @returns {object} an associative dictionary of currencies
         */
        if (!this.checkRequiredCredentials (false)) {
            return undefined;
        }
        const response = await this.privateGetV5AssetCoinQueryInfo (params);
        //
        //     {
        //         "retCode": 0,
        //         "retMsg": "",
        //         "result": {
        //             "rows": [
        //                 {
        //                     "name": "BTC",
        //                     "coin": "BTC",
        //                     "remainAmount": "150",
        //                     "chains": [
        //                         {
        //                             "chainType": "BTC",
        //                             "confirmation": "10000",
        //                             "withdrawFee": "0.0005",
        //                             "depositMin": "0.0005",
        //                             "withdrawMin": "0.001",
        //                             "chain": "BTC",
        //                             "chainDeposit": "1",
        //                             "chainWithdraw": "1",
        //                             "minAccuracy": "8"
        //                         }
        //                     ]
        //                 }
        //             ]
        //         },
        //         "retExtInfo": {},
        //         "time": 1672194582264
        //     }
        //
        const data = this.safeValue (response, 'result', []);
        const rows = this.safeValue (data, 'rows', []);
        const result = {};
        for (let i = 0; i < rows.length; i++) {
            const currency = rows[i];
            const currencyId = this.safeString (currency, 'coin');
            const code = this.safeCurrencyCode (currencyId);
            const name = this.safeString (currency, 'name');
            const chains = this.safeValue (currency, 'chains', []);
            const networks = {};
            let minPrecision = undefined;
            let minWithdrawFeeString = undefined;
            let minWithdrawString = undefined;
            let minDepositString = undefined;
            let deposit = false;
            let withdraw = false;
            for (let j = 0; j < chains.length; j++) {
                const chain = chains[j];
                const networkId = this.safeString (chain, 'chain');
                const networkCode = this.networkIdToCode (networkId);
                const precision = this.parseNumber (this.parsePrecision (this.safeString (chain, 'minAccuracy')));
                minPrecision = (minPrecision === undefined) ? precision : Math.min (minPrecision, precision);
                const depositAllowed = this.safeInteger (chain, 'chainDeposit') === 1;
                deposit = (depositAllowed) ? depositAllowed : deposit;
                const withdrawAllowed = this.safeInteger (chain, 'chainWithdraw') === 1;
                withdraw = (withdrawAllowed) ? withdrawAllowed : withdraw;
                const withdrawFeeString = this.safeString (chain, 'withdrawFee');
                if (withdrawFeeString !== undefined) {
                    minWithdrawFeeString = (minWithdrawFeeString === undefined) ? withdrawFeeString : Precise.stringMin (withdrawFeeString, minWithdrawFeeString);
                }
                const minNetworkWithdrawString = this.safeString (chain, 'withdrawMin');
                if (minNetworkWithdrawString !== undefined) {
                    minWithdrawString = (minWithdrawString === undefined) ? minNetworkWithdrawString : Precise.stringMin (minNetworkWithdrawString, minWithdrawString);
                }
                const minNetworkDepositString = this.safeString (chain, 'depositMin');
                if (minNetworkDepositString !== undefined) {
                    minDepositString = (minDepositString === undefined) ? minNetworkDepositString : Precise.stringMin (minNetworkDepositString, minDepositString);
                }
                networks[networkCode] = {
                    'info': chain,
                    'id': networkId,
                    'network': networkCode,
                    'active': depositAllowed && withdrawAllowed,
                    'deposit': depositAllowed,
                    'withdraw': withdrawAllowed,
                    'fee': this.parseNumber (withdrawFeeString),
                    'precision': precision,
                    'limits': {
                        'withdraw': {
                            'min': this.parseNumber (minNetworkWithdrawString),
                            'max': undefined,
                        },
                        'deposit': {
                            'min': this.parseNumber (minNetworkDepositString),
                            'max': undefined,
                        },
                    },
                };
            }
            result[code] = {
                'info': currency,
                'code': code,
                'id': currencyId,
                'name': name,
                'active': deposit && withdraw,
                'deposit': deposit,
                'withdraw': withdraw,
                'fee': this.parseNumber (minWithdrawFeeString),
                'precision': minPrecision,
                'limits': {
                    'amount': {
                        'min': undefined,
                        'max': undefined,
                    },
                    'withdraw': {
                        'min': this.parseNumber (minWithdrawString),
                        'max': undefined,
                    },
                    'deposit': {
                        'min': this.parseNumber (minDepositString),
                        'max': undefined,
                    },
                },
                'networks': networks,
            };
        }
        return result;
    }

    async fetchMarkets (params = {}) {
        /**
         * @method
         * @name bybit#fetchMarkets
         * @description retrieves data on all markets for bybit
         * @see https://bybit-exchange.github.io/docs/v5/market/instrument
         * @param {object} [params] extra parameters specific to the exchange api endpoint
         * @returns {object[]} an array of objects representing market data
         */
        if (this.options['adjustForTimeDifference']) {
            await this.loadTimeDifference ();
        }
        const promisesUnresolved = [
            this.fetchSpotMarkets (params),
            this.fetchFutureMarkets ({ 'category': 'linear' }),
            this.fetchFutureMarkets ({ 'category': 'inverse' }),
            this.fetchOptionMarkets ({ 'baseCoin': 'BTC' }),
            this.fetchOptionMarkets ({ 'baseCoin': 'ETH' }),
            this.fetchOptionMarkets ({ 'baseCoin': 'SOL' }),
        ];
        const promises = await Promise.all (promisesUnresolved);
        const spotMarkets = promises[0];
        const linearMarkets = promises[1];
        const inverseMarkets = promises[2];
        const btcOptionMarkets = promises[3];
        const ethOptionMarkets = promises[4];
        const solOptionMarkets = promises[5];
        const futureMarkets = this.arrayConcat (linearMarkets, inverseMarkets);
        let optionMarkets = this.arrayConcat (btcOptionMarkets, ethOptionMarkets);
        optionMarkets = this.arrayConcat (optionMarkets, solOptionMarkets);
        const derivativeMarkets = this.arrayConcat (futureMarkets, optionMarkets);
        return this.arrayConcat (spotMarkets, derivativeMarkets);
    }

    async fetchSpotMarkets (params) {
        const request = {
            'category': 'spot',
        };
        const response = await this.publicGetV5MarketInstrumentsInfo (this.extend (request, params));
        //
        //     {
        //         "retCode": 0,
        //         "retMsg": "OK",
        //         "result": {
        //             "category": "spot",
        //             "list": [
        //                 {
        //                     "symbol": "BTCUSDT",
        //                     "baseCoin": "BTC",
        //                     "quoteCoin": "USDT",
        //                     "innovation": "0",
        //                     "status": "Trading",
        //                     "lotSizeFilter": {
        //                         "basePrecision": "0.000001",
        //                         "quotePrecision": "0.00000001",
        //                         "minOrderQty": "0.00004",
        //                         "maxOrderQty": "63.01197227",
        //                         "minOrderAmt": "1",
        //                         "maxOrderAmt": "100000"
        //                     },
        //                     "priceFilter": {
        //                         "tickSize": "0.01"
        //                     }
        //                 }
        //             ]
        //         },
        //         "retExtInfo": {},
        //         "time": 1672712468011
        //     }
        //
        const responseResult = this.safeValue (response, 'result', {});
        const markets = this.safeValue (responseResult, 'list', []);
        const result = [];
        const takerFee = this.parseNumber ('0.001');
        const makerFee = this.parseNumber ('0.001');
        for (let i = 0; i < markets.length; i++) {
            const market = markets[i];
            const id = this.safeString (market, 'symbol');
            const baseId = this.safeString (market, 'baseCoin');
            const quoteId = this.safeString (market, 'quoteCoin');
            const base = this.safeCurrencyCode (baseId);
            const quote = this.safeCurrencyCode (quoteId);
            const symbol = base + '/' + quote;
            const status = this.safeString (market, 'status');
            const active = (status === 'Trading');
            const lotSizeFilter = this.safeValue (market, 'lotSizeFilter');
            const priceFilter = this.safeValue (market, 'priceFilter');
            const quotePrecision = this.safeNumber (lotSizeFilter, 'quotePrecision');
            result.push ({
                'id': id,
                'symbol': symbol,
                'base': base,
                'quote': quote,
                'settle': undefined,
                'baseId': baseId,
                'quoteId': quoteId,
                'settleId': undefined,
                'type': 'spot',
                'spot': true,
                'margin': undefined,
                'swap': false,
                'future': false,
                'option': false,
                'active': active,
                'contract': false,
                'linear': undefined,
                'inverse': undefined,
                'taker': takerFee,
                'maker': makerFee,
                'contractSize': undefined,
                'expiry': undefined,
                'expiryDatetime': undefined,
                'strike': undefined,
                'optionType': undefined,
                'precision': {
                    'amount': this.safeNumber (lotSizeFilter, 'basePrecision'),
                    'price': this.safeNumber (priceFilter, 'tickSize', quotePrecision),
                },
                'limits': {
                    'leverage': {
                        'min': this.parseNumber ('1'),
                        'max': undefined,
                    },
                    'amount': {
                        'min': this.safeNumber (lotSizeFilter, 'minOrderQty'),
                        'max': this.safeNumber (lotSizeFilter, 'maxOrderQty'),
                    },
                    'price': {
                        'min': undefined,
                        'max': undefined,
                    },
                    'cost': {
                        'min': this.safeNumber (lotSizeFilter, 'minOrderAmt'),
                        'max': this.safeNumber (lotSizeFilter, 'maxOrderAmt'),
                    },
                },
                'info': market,
            });
        }
        return result;
    }

    async fetchFutureMarkets (params) {
        params = this.extend (params);
        params['limit'] = 1000; // minimize number of requests
        const response = await this.publicGetV5MarketInstrumentsInfo (params);
        const data = this.safeValue (response, 'result', {});
        let markets = this.safeValue (data, 'list', []);
        let paginationCursor = this.safeString (data, 'nextPageCursor');
        if (paginationCursor !== undefined) {
            while (paginationCursor !== undefined) {
                params['cursor'] = paginationCursor;
                const responseInner = await this.publicGetV5MarketInstrumentsInfo (params);
                const dataNew = this.safeValue (responseInner, 'result', {});
                const rawMarkets = this.safeValue (dataNew, 'list', []);
                const rawMarketsLength = rawMarkets.length;
                if (rawMarketsLength === 0) {
                    break;
                }
                markets = this.arrayConcat (rawMarkets, markets);
                paginationCursor = this.safeString (dataNew, 'nextPageCursor');
            }
        }
        //
        //     {
        //         "retCode": 0,
        //         "retMsg": "OK",
        //         "result": {
        //             "category": "linear",
        //             "list": [
        //                 {
        //                     "symbol": "BTCUSDT",
        //                     "contractType": "LinearPerpetual",
        //                     "status": "Trading",
        //                     "baseCoin": "BTC",
        //                     "quoteCoin": "USDT",
        //                     "launchTime": "1585526400000",
        //                     "deliveryTime": "0",
        //                     "deliveryFeeRate": "",
        //                     "priceScale": "2",
        //                     "leverageFilter": {
        //                         "minLeverage": "1",
        //                         "maxLeverage": "100.00",
        //                         "leverageStep": "0.01"
        //                     },
        //                     "priceFilter": {
        //                         "minPrice": "0.50",
        //                         "maxPrice": "999999.00",
        //                         "tickSize": "0.50"
        //                     },
        //                     "lotSizeFilter": {
        //                         "maxOrderQty": "100.000",
        //                         "minOrderQty": "0.001",
        //                         "qtyStep": "0.001",
        //                         "postOnlyMaxOrderQty": "1000.000"
        //                     },
        //                     "unifiedMarginTrade": true,
        //                     "fundingInterval": 480,
        //                     "settleCoin": "USDT"
        //                 }
        //             ],
        //             "nextPageCursor": ""
        //         },
        //         "retExtInfo": {},
        //         "time": 1672712495660
        //     }
        //
        const result = [];
        let category = this.safeString (data, 'category');
        for (let i = 0; i < markets.length; i++) {
            const market = markets[i];
            if (category === undefined) {
                category = this.safeString (market, 'category');
            }
            const linear = (category === 'linear');
            const inverse = (category === 'inverse');
            const contractType = this.safeString (market, 'contractType');
            const inverseFutures = (contractType === 'InverseFutures');
            const linearFutures = (contractType === 'LinearFutures');
            const linearPerpetual = (contractType === 'LinearPerpetual');
            const inversePerpetual = (contractType === 'InversePerpetual');
            const id = this.safeString (market, 'symbol');
            const baseId = this.safeString (market, 'baseCoin');
            const quoteId = this.safeString (market, 'quoteCoin');
            const defaultSettledId = linear ? quoteId : baseId;
            const settleId = this.safeString (market, 'settleCoin', defaultSettledId);
            const base = this.safeCurrencyCode (baseId);
            const quote = this.safeCurrencyCode (quoteId);
            let settle = undefined;
            if (linearPerpetual && (settleId === 'USD')) {
                settle = 'USDC';
            } else {
                settle = this.safeCurrencyCode (settleId);
            }
            let symbol = base + '/' + quote;
            const lotSizeFilter = this.safeValue (market, 'lotSizeFilter', {});
            const priceFilter = this.safeValue (market, 'priceFilter', {});
            const leverage = this.safeValue (market, 'leverageFilter', {});
            const status = this.safeString (market, 'status');
            const swap = linearPerpetual || inversePerpetual;
            const future = inverseFutures || linearFutures;
            let type = undefined;
            if (swap) {
                type = 'swap';
            } else if (future) {
                type = 'future';
            }
            let expiry = undefined;
            // some swaps have deliveryTime meaning delisting time
            if (!swap) {
                expiry = this.omitZero (this.safeString (market, 'deliveryTime'));
                if (expiry !== undefined) {
                    expiry = parseInt (expiry);
                }
            }
            const expiryDatetime = this.iso8601 (expiry);
            symbol = symbol + ':' + settle;
            if (expiry !== undefined) {
                symbol = symbol + '-' + this.yymmdd (expiry);
            }
            const contractSize = inverse ? this.safeNumber2 (lotSizeFilter, 'minTradingQty', 'minOrderQty') : this.parseNumber ('1');
            result.push ({
                'id': id,
                'symbol': symbol,
                'base': base,
                'quote': quote,
                'settle': settle,
                'baseId': baseId,
                'quoteId': quoteId,
                'settleId': settleId,
                'type': type,
                'spot': false,
                'margin': undefined,
                'swap': swap,
                'future': future,
                'option': false,
                'active': (status === 'Trading'),
                'contract': true,
                'linear': linear,
                'inverse': inverse,
                'taker': this.safeNumber (market, 'takerFee', this.parseNumber ('0.0006')),
                'maker': this.safeNumber (market, 'makerFee', this.parseNumber ('0.0001')),
                'contractSize': contractSize,
                'expiry': expiry,
                'expiryDatetime': expiryDatetime,
                'strike': undefined,
                'optionType': undefined,
                'precision': {
                    'amount': this.safeNumber (lotSizeFilter, 'qtyStep'),
                    'price': this.safeNumber (priceFilter, 'tickSize'),
                },
                'limits': {
                    'leverage': {
                        'min': this.safeNumber (leverage, 'minLeverage'),
                        'max': this.safeNumber (leverage, 'maxLeverage'),
                    },
                    'amount': {
                        'min': this.safeNumber2 (lotSizeFilter, 'minTradingQty', 'minOrderQty'),
                        'max': this.safeNumber2 (lotSizeFilter, 'maxTradingQty', 'maxOrderQty'),
                    },
                    'price': {
                        'min': this.safeNumber (priceFilter, 'minPrice'),
                        'max': this.safeNumber (priceFilter, 'maxPrice'),
                    },
                    'cost': {
                        'min': undefined,
                        'max': undefined,
                    },
                },
                'info': market,
            });
        }
        return result;
    }

    async fetchOptionMarkets (params) {
        const request = {
            'category': 'option',
        };
        const response = await this.publicGetV5MarketInstrumentsInfo (this.extend (request, params));
        const data = this.safeValue (response, 'result', {});
        let markets = this.safeValue (data, 'list', []);
        if (this.options['loadAllOptions']) {
            request['limit'] = 1000;
            let paginationCursor = this.safeString (data, 'nextPageCursor');
            if (paginationCursor !== undefined) {
                while (paginationCursor !== undefined) {
                    request['cursor'] = paginationCursor;
                    const responseInner = await this.publicGetV5MarketInstrumentsInfo (this.extend (request, params));
                    const dataNew = this.safeValue (responseInner, 'result', {});
                    const rawMarkets = this.safeValue (dataNew, 'list', []);
                    const rawMarketsLength = rawMarkets.length;
                    if (rawMarketsLength === 0) {
                        break;
                    }
                    markets = this.arrayConcat (rawMarkets, markets);
                    paginationCursor = this.safeString (dataNew, 'nextPageCursor');
                }
            }
        }
        //
        //     {
        //         "retCode": 0,
        //         "retMsg": "success",
        //         "result": {
        //             "category": "option",
        //             "nextPageCursor": "0%2C2",
        //             "list": [
        //                 {
        //                     "symbol": "BTC-29DEC23-80000-C",
        //                     "status": "Trading",
        //                     "baseCoin": "BTC",
        //                     "quoteCoin": "USD",
        //                     "settleCoin": "USDC",
        //                     "optionsType": "Call",
        //                     "launchTime": "1688630400000",
        //                     "deliveryTime": "1703836800000",
        //                     "deliveryFeeRate": "0.00015",
        //                     "priceFilter": {
        //                         "minPrice": "5",
        //                         "maxPrice": "10000000",
        //                         "tickSize": "5"
        //                     },
        //                     "lotSizeFilter": {
        //                         "maxOrderQty": "500",
        //                         "minOrderQty": "0.01",
        //                         "qtyStep": "0.01"
        //                     }
        //                 },
        //             ]
        //         },
        //         "retExtInfo": {},
        //         "time": 1688873094448
        //     }
        //
        const result = [];
        for (let i = 0; i < markets.length; i++) {
            const market = markets[i];
            const id = this.safeString (market, 'symbol');
            const baseId = this.safeString (market, 'baseCoin');
            const quoteId = this.safeString (market, 'quoteCoin');
            const settleId = this.safeString (market, 'settleCoin');
            const base = this.safeCurrencyCode (baseId);
            const quote = this.safeCurrencyCode (quoteId);
            const settle = this.safeCurrencyCode (settleId);
            const lotSizeFilter = this.safeValue (market, 'lotSizeFilter', {});
            const priceFilter = this.safeValue (market, 'priceFilter', {});
            const status = this.safeString (market, 'status');
            const expiry = this.safeInteger (market, 'deliveryTime');
            const splitId = id.split ('-');
            const strike = this.safeString (splitId, 2);
            const optionLetter = this.safeString (splitId, 3);
            const isActive = (status === 'Trading');
            if (isActive || (this.options['loadAllOptions']) || (this.options['loadExpiredOptions'])) {
                result.push ({
                    'id': id,
                    'symbol': base + '/' + quote + ':' + settle + '-' + this.yymmdd (expiry) + '-' + strike + '-' + optionLetter,
                    'base': base,
                    'quote': quote,
                    'settle': settle,
                    'baseId': baseId,
                    'quoteId': quoteId,
                    'settleId': settleId,
                    'type': 'option',
                    'spot': false,
                    'margin': false,
                    'swap': false,
                    'future': false,
                    'option': true,
                    'active': isActive,
                    'contract': true,
                    'linear': undefined,
                    'inverse': undefined,
                    'taker': this.safeNumber (market, 'takerFee', this.parseNumber ('0.0006')),
                    'maker': this.safeNumber (market, 'makerFee', this.parseNumber ('0.0001')),
                    'contractSize': this.safeNumber (lotSizeFilter, 'minOrderQty'),
                    'expiry': expiry,
                    'expiryDatetime': this.iso8601 (expiry),
                    'strike': this.parseNumber (strike),
                    'optionType': this.safeStringLower (market, 'optionsType'),
                    'precision': {
                        'amount': this.safeNumber (lotSizeFilter, 'qtyStep'),
                        'price': this.safeNumber (priceFilter, 'tickSize'),
                    },
                    'limits': {
                        'leverage': {
                            'min': undefined,
                            'max': undefined,
                        },
                        'amount': {
                            'min': this.safeNumber (lotSizeFilter, 'minOrderQty'),
                            'max': this.safeNumber (lotSizeFilter, 'maxOrderQty'),
                        },
                        'price': {
                            'min': this.safeNumber (priceFilter, 'minPrice'),
                            'max': this.safeNumber (priceFilter, 'maxPrice'),
                        },
                        'cost': {
                            'min': undefined,
                            'max': undefined,
                        },
                    },
                    'info': market,
                });
            }
        }
        return result;
    }

    parseTicker (ticker, market = undefined) {
        //
        // spot
        //
        //     {
        //         "symbol": "BTCUSDT",
        //         "bid1Price": "20517.96",
        //         "bid1Size": "2",
        //         "ask1Price": "20527.77",
        //         "ask1Size": "1.862172",
        //         "lastPrice": "20533.13",
        //         "prevPrice24h": "20393.48",
        //         "price24hPcnt": "0.0068",
        //         "highPrice24h": "21128.12",
        //         "lowPrice24h": "20318.89",
        //         "turnover24h": "243765620.65899866",
        //         "volume24h": "11801.27771",
        //         "usdIndexPrice": "20784.12009279"
        //     }
        //
        // linear/inverse
        //
        //     {
        //         "symbol": "BTCUSD",
        //         "lastPrice": "16597.00",
        //         "indexPrice": "16598.54",
        //         "markPrice": "16596.00",
        //         "prevPrice24h": "16464.50",
        //         "price24hPcnt": "0.008047",
        //         "highPrice24h": "30912.50",
        //         "lowPrice24h": "15700.00",
        //         "prevPrice1h": "16595.50",
        //         "openInterest": "373504107",
        //         "openInterestValue": "22505.67",
        //         "turnover24h": "2352.94950046",
        //         "volume24h": "49337318",
        //         "fundingRate": "-0.001034",
        //         "nextFundingTime": "1672387200000",
        //         "predictedDeliveryPrice": "",
        //         "basisRate": "",
        //         "deliveryFeeRate": "",
        //         "deliveryTime": "0",
        //         "ask1Size": "1",
        //         "bid1Price": "16596.00",
        //         "ask1Price": "16597.50",
        //         "bid1Size": "1"
        //     }
        //
        // option
        //
        //     {
        //         "symbol": "BTC-30DEC22-18000-C",
        //         "bid1Price": "0",
        //         "bid1Size": "0",
        //         "bid1Iv": "0",
        //         "ask1Price": "435",
        //         "ask1Size": "0.66",
        //         "ask1Iv": "5",
        //         "lastPrice": "435",
        //         "highPrice24h": "435",
        //         "lowPrice24h": "165",
        //         "markPrice": "0.00000009",
        //         "indexPrice": "16600.55",
        //         "markIv": "0.7567",
        //         "underlyingPrice": "16590.42",
        //         "openInterest": "6.3",
        //         "turnover24h": "2482.73",
        //         "volume24h": "0.15",
        //         "totalVolume": "99",
        //         "totalTurnover": "1967653",
        //         "delta": "0.00000001",
        //         "gamma": "0.00000001",
        //         "vega": "0.00000004",
        //         "theta": "-0.00000152",
        //         "predictedDeliveryPrice": "0",
        //         "change24h": "86"
        //     }
        //
        const isSpot = this.safeString (ticker, 'openInterestValue') === undefined;
        const timestamp = this.safeInteger (ticker, 'time');
        const marketId = this.safeString (ticker, 'symbol');
        const type = isSpot ? 'spot' : 'contract';
        market = this.safeMarket (marketId, market, undefined, type);
        const symbol = this.safeSymbol (marketId, market, undefined, type);
        const last = this.safeString (ticker, 'lastPrice');
        const open = this.safeString (ticker, 'prevPrice24h');
        let percentage = this.safeString (ticker, 'price24hPcnt');
        percentage = Precise.stringMul (percentage, '100');
        const quoteVolume = this.safeString (ticker, 'turnover24h');
        const baseVolume = this.safeString (ticker, 'volume24h');
        const bid = this.safeString (ticker, 'bid1Price');
        const ask = this.safeString (ticker, 'ask1Price');
        const high = this.safeString (ticker, 'highPrice24h');
        const low = this.safeString (ticker, 'lowPrice24h');
        return this.safeTicker ({
            'symbol': symbol,
            'timestamp': timestamp,
            'datetime': this.iso8601 (timestamp),
            'high': high,
            'low': low,
            'bid': bid,
            'bidVolume': this.safeString2 (ticker, 'bidSize', 'bid1Size'),
            'ask': ask,
            'askVolume': this.safeString2 (ticker, 'askSize', 'ask1Size'),
            'vwap': undefined,
            'open': open,
            'close': last,
            'last': last,
            'previousClose': undefined,
            'change': undefined,
            'percentage': percentage,
            'average': undefined,
            'baseVolume': baseVolume,
            'quoteVolume': quoteVolume,
            'info': ticker,
        }, market);
    }

    async fetchTicker (symbol: string, params = {}) {
        /**
         * @method
         * @name bybit#fetchTicker
         * @description fetches a price ticker, a statistical calculation with the information calculated over the past 24 hours for a specific market
         * @see https://bybit-exchange.github.io/docs/v5/market/tickers
         * @param {string} symbol unified symbol of the market to fetch the ticker for
         * @param {object} [params] extra parameters specific to the bybit api endpoint
         * @returns {object} a [ticker structure]{@link https://github.com/ccxt/ccxt/wiki/Manual#ticker-structure}
         */
        this.checkRequiredSymbol ('fetchTicker', symbol);
        await this.loadMarkets ();
        const market = this.market (symbol);
        const request = {
            'symbol': market['id'],
            // 'baseCoin': '', Base coin. For option only
            // 'expDate': '', Expiry date. e.g., 25DEC22. For option only
        };
        if (market['spot']) {
            request['category'] = 'spot';
        } else {
            if (market['option']) {
                request['category'] = 'option';
            } else if (market['linear']) {
                request['category'] = 'linear';
            } else if (market['inverse']) {
                request['category'] = 'inverse';
            }
        }
        const response = await this.publicGetV5MarketTickers (this.extend (request, params));
        //
        //     {
        //         "retCode": 0,
        //         "retMsg": "OK",
        //         "result": {
        //             "category": "inverse",
        //             "list": [
        //                 {
        //                     "symbol": "BTCUSD",
        //                     "lastPrice": "16597.00",
        //                     "indexPrice": "16598.54",
        //                     "markPrice": "16596.00",
        //                     "prevPrice24h": "16464.50",
        //                     "price24hPcnt": "0.008047",
        //                     "highPrice24h": "30912.50",
        //                     "lowPrice24h": "15700.00",
        //                     "prevPrice1h": "16595.50",
        //                     "openInterest": "373504107",
        //                     "openInterestValue": "22505.67",
        //                     "turnover24h": "2352.94950046",
        //                     "volume24h": "49337318",
        //                     "fundingRate": "-0.001034",
        //                     "nextFundingTime": "1672387200000",
        //                     "predictedDeliveryPrice": "",
        //                     "basisRate": "",
        //                     "deliveryFeeRate": "",
        //                     "deliveryTime": "0",
        //                     "ask1Size": "1",
        //                     "bid1Price": "16596.00",
        //                     "ask1Price": "16597.50",
        //                     "bid1Size": "1"
        //                 }
        //             ]
        //         },
        //         "retExtInfo": {},
        //         "time": 1672376496682
        //     }
        //
        const result = this.safeValue (response, 'result', []);
        const tickers = this.safeValue (result, 'list', []);
        const rawTicker = this.safeValue (tickers, 0);
        return this.parseTicker (rawTicker, market);
    }

    async fetchTickers (symbols: string[] = undefined, params = {}) {
        /**
         * @method
         * @name bybit#fetchTickers
         * @description fetches price tickers for multiple markets, statistical calculations with the information calculated over the past 24 hours each market
         * @see https://bybit-exchange.github.io/docs/v5/market/tickers
         * @param {string[]} symbols unified symbols of the markets to fetch the ticker for, all market tickers are returned if not assigned
         * @param {object} [params] extra parameters specific to the bybit api endpoint
         * @returns {object} an array of [ticker structures]{@link https://github.com/ccxt/ccxt/wiki/Manual#ticker-structure}
         */
        await this.loadMarkets ();
        let market = undefined;
        if (symbols !== undefined) {
            symbols = this.marketSymbols (symbols);
            market = this.market (symbols[0]);
        }
        const request = {
            // 'symbol': market['id'],
            // 'baseCoin': '', Base coin. For option only
            // 'expDate': '', Expiry date. e.g., 25DEC22. For option only
        };
        let type = undefined;
        const isTypeInParams = ('type' in params);
        [ type, params ] = this.handleMarketTypeAndParams ('fetchTickers', market, params);
        if (type === 'spot') {
            request['category'] = 'spot';
        } else if (type === 'swap' || type === 'future') {
            let subType = undefined;
            [ subType, params ] = this.handleSubTypeAndParams ('fetchTickers', market, params, 'linear');
            request['category'] = subType;
        } else if (type === 'option') {
            request['category'] = 'option';
        }
        const response = await this.publicGetV5MarketTickers (this.extend (request, params));
        //
        //     {
        //         "retCode": 0,
        //         "retMsg": "OK",
        //         "result": {
        //             "category": "inverse",
        //             "list": [
        //                 {
        //                     "symbol": "BTCUSD",
        //                     "lastPrice": "16597.00",
        //                     "indexPrice": "16598.54",
        //                     "markPrice": "16596.00",
        //                     "prevPrice24h": "16464.50",
        //                     "price24hPcnt": "0.008047",
        //                     "highPrice24h": "30912.50",
        //                     "lowPrice24h": "15700.00",
        //                     "prevPrice1h": "16595.50",
        //                     "openInterest": "373504107",
        //                     "openInterestValue": "22505.67",
        //                     "turnover24h": "2352.94950046",
        //                     "volume24h": "49337318",
        //                     "fundingRate": "-0.001034",
        //                     "nextFundingTime": "1672387200000",
        //                     "predictedDeliveryPrice": "",
        //                     "basisRate": "",
        //                     "deliveryFeeRate": "",
        //                     "deliveryTime": "0",
        //                     "ask1Size": "1",
        //                     "bid1Price": "16596.00",
        //                     "ask1Price": "16597.50",
        //                     "bid1Size": "1"
        //                 }
        //             ]
        //         },
        //         "retExtInfo": {},
        //         "time": 1672376496682
        //     }
        //
        const result = this.safeValue (response, 'result', {});
        const tickerList = this.safeValue (result, 'list', []);
        const tickers = {};
        if (market === undefined && isTypeInParams) {
            // create a "fake" market for the type
            market = {
                'type': (type === 'swap' || type === 'future') ? 'swap' : type,
            };
        }
        for (let i = 0; i < tickerList.length; i++) {
            const ticker = this.parseTicker (tickerList[i], market);
            const symbol = ticker['symbol'];
            // this is needed because bybit returns
            // futures with type = swap
            const marketInner = this.market (symbol);
            if (marketInner['type'] === type) {
                tickers[symbol] = ticker;
            }
        }
        return this.filterByArray (tickers, 'symbol', symbols);
    }

    parseOHLCV (ohlcv, market = undefined) {
        //
        //     [
        //         "1621162800",
        //         "49592.43",
        //         "49644.91",
        //         "49342.37",
        //         "49349.42",
        //         "1451.59",
        //         "2.4343353100000003"
        //     ]
        //
        const volumeIndex = (market['inverse']) ? 6 : 5;
        return [
            this.safeInteger (ohlcv, 0),
            this.safeNumber (ohlcv, 1),
            this.safeNumber (ohlcv, 2),
            this.safeNumber (ohlcv, 3),
            this.safeNumber (ohlcv, 4),
            this.safeNumber (ohlcv, volumeIndex),
        ];
    }

    async fetchOHLCV (symbol: string, timeframe = '1m', since: Int = undefined, limit: Int = undefined, params = {}) {
        /**
         * @method
         * @name bybit#fetchOHLCV
         * @description fetches historical candlestick data containing the open, high, low, and close price, and the volume of a market
         * @see https://bybit-exchange.github.io/docs/v5/market/kline
         * @see https://bybit-exchange.github.io/docs/v5/market/mark-kline
         * @see https://bybit-exchange.github.io/docs/v5/market/index-kline
         * @see https://bybit-exchange.github.io/docs/v5/market/preimum-index-kline
         * @param {string} symbol unified symbol of the market to fetch OHLCV data for
         * @param {string} timeframe the length of time each candle represents
         * @param {int} [since] timestamp in ms of the earliest candle to fetch
         * @param {int} [limit] the maximum amount of candles to fetch
         * @param {object} [params] extra parameters specific to the bybit api endpoint
         * @returns {int[][]} A list of candles ordered as timestamp, open, high, low, close, volume
         */
        this.checkRequiredSymbol ('fetchOHLCV', symbol);
        await this.loadMarkets ();
        const market = this.market (symbol);
        const request = {
            'symbol': market['id'],
        };
        if (limit === undefined) {
            limit = 200; // default is 200 when requested with `since`
        }
        if (since !== undefined) {
            request['start'] = since;
        }
        if (limit !== undefined) {
            request['limit'] = limit; // max 1000, default 1000
        }
        request['interval'] = this.safeString (this.timeframes, timeframe, timeframe);
        let method = undefined;
        if (market['spot']) {
            request['category'] = 'spot';
            method = 'publicGetV5MarketKline';
        } else {
            const price = this.safeString (params, 'price');
            params = this.omit (params, 'price');
            const methods = {
                'mark': 'publicGetV5MarketMarkPriceKline',
                'index': 'publicGetV5MarketIndexPriceKline',
                'premiumIndex': 'publicGetV5MarketPremiumIndexPriceKline',
            };
            method = this.safeValue (methods, price, 'publicGetV5MarketKline');
            if (market['linear']) {
                request['category'] = 'linear';
            } else if (market['inverse']) {
                request['category'] = 'inverse';
            } else {
                throw new NotSupported (this.id + ' fetchOHLCV() is not supported for option markets');
            }
        }
        const response = await this[method] (this.extend (request, params));
        //
        //     {
        //         "retCode": 0,
        //         "retMsg": "OK",
        //         "result": {
        //             "symbol": "BTCUSD",
        //             "category": "inverse",
        //             "list": [
        //                 [
        //                     "1670608800000",
        //                     "17071",
        //                     "17073",
        //                     "17027",
        //                     "17055.5",
        //                     "268611",
        //                     "15.74462667"
        //                 ],
        //                 [
        //                     "1670605200000",
        //                     "17071.5",
        //                     "17071.5",
        //                     "17061",
        //                     "17071",
        //                     "4177",
        //                     "0.24469757"
        //                 ],
        //                 [
        //                     "1670601600000",
        //                     "17086.5",
        //                     "17088",
        //                     "16978",
        //                     "17071.5",
        //                     "6356",
        //                     "0.37288112"
        //                 ]
        //             ]
        //         },
        //         "retExtInfo": {},
        //         "time": 1672025956592
        //     }
        //
        const result = this.safeValue (response, 'result', {});
        const ohlcvs = this.safeValue (result, 'list', []);
        return this.parseOHLCVs (ohlcvs, market, timeframe, since, limit);
    }

    parseFundingRate (ticker, market = undefined) {
        //     {
        //         "symbol": "BTCUSDT",
        //         "bidPrice": "19255",
        //         "askPrice": "19255.5",
        //         "lastPrice": "19255.50",
        //         "lastTickDirection": "ZeroPlusTick",
        //         "prevPrice24h": "18634.50",
        //         "price24hPcnt": "0.033325",
        //         "highPrice24h": "19675.00",
        //         "lowPrice24h": "18610.00",
        //         "prevPrice1h": "19278.00",
        //         "markPrice": "19255.00",
        //         "indexPrice": "19260.68",
        //         "openInterest": "48069.549",
        //         "turnover24h": "4686694853.047006",
        //         "volume24h": "243730.252",
        //         "fundingRate": "0.0001",
        //         "nextFundingTime": "1663689600000",
        //         "predictedDeliveryPrice": "",
        //         "basisRate": "",
        //         "deliveryFeeRate": "",
        //         "deliveryTime": "0"
        //     }
        //
        const timestamp = this.safeInteger (ticker, 'timestamp'); // added artificially to avoid changing the signature
        ticker = this.omit (ticker, 'timestamp');
        const marketId = this.safeString (ticker, 'symbol');
        const symbol = this.safeSymbol (marketId, market, undefined, 'swap');
        const fundingRate = this.safeNumber (ticker, 'fundingRate');
        const fundingTimestamp = this.safeInteger (ticker, 'nextFundingTime');
        const markPrice = this.safeNumber (ticker, 'markPrice');
        const indexPrice = this.safeNumber (ticker, 'indexPrice');
        return {
            'info': ticker,
            'symbol': symbol,
            'markPrice': markPrice,
            'indexPrice': indexPrice,
            'interestRate': undefined,
            'estimatedSettlePrice': undefined,
            'timestamp': timestamp,
            'datetime': this.iso8601 (timestamp),
            'fundingRate': fundingRate,
            'fundingTimestamp': fundingTimestamp,
            'fundingDatetime': this.iso8601 (fundingTimestamp),
            'nextFundingRate': undefined,
            'nextFundingTimestamp': undefined,
            'nextFundingDatetime': undefined,
            'previousFundingRate': undefined,
            'previousFundingTimestamp': undefined,
            'previousFundingDatetime': undefined,
        };
    }

    async fetchFundingRates (symbols: string[] = undefined, params = {}) {
        /**
         * @method
         * @name bybit#fetchFundingRates
         * @description fetches funding rates for multiple markets
         * @see https://bybit-exchange.github.io/docs/v5/market/tickers
         * @param {string[]} symbols unified symbols of the markets to fetch the funding rates for, all market funding rates are returned if not assigned
         * @param {object} [params] extra parameters specific to the bybit api endpoint
         * @returns {object} an array of [funding rate structures]{@link https://github.com/ccxt/ccxt/wiki/Manual#funding-rate-structure}
         */
        await this.loadMarkets ();
        let market = undefined;
        const request = {};
        if (symbols !== undefined) {
            symbols = this.marketSymbols (symbols);
            market = this.market (symbols[0]);
            const symbolsLength = symbols.length;
            if (symbolsLength === 1) {
                request['symbol'] = market['id'];
            }
        }
        let type = undefined;
        [ type, params ] = this.handleMarketTypeAndParams ('fetchFundingRates', market, params);
        if (type !== 'swap') {
            throw new NotSupported (this.id + ' fetchFundingRates() does not support ' + type + ' markets');
        } else {
            let subType = undefined;
            [ subType, params ] = this.handleSubTypeAndParams ('fetchFundingRates', market, params, 'linear');
            request['category'] = subType;
        }
        const response = await this.publicGetV5MarketTickers (this.extend (request, params));
        //
        //     {
        //         "retCode": 0,
        //         "retMsg": "OK",
        //         "result": {
        //             "category": "linear",
        //             "list": [
        //                 {
        //                     "symbol": "BTCUSDT",
        //                     "bidPrice": "19255",
        //                     "askPrice": "19255.5",
        //                     "lastPrice": "19255.50",
        //                     "lastTickDirection": "ZeroPlusTick",
        //                     "prevPrice24h": "18634.50",
        //                     "price24hPcnt": "0.033325",
        //                     "highPrice24h": "19675.00",
        //                     "lowPrice24h": "18610.00",
        //                     "prevPrice1h": "19278.00",
        //                     "markPrice": "19255.00",
        //                     "indexPrice": "19260.68",
        //                     "openInterest": "48069.549",
        //                     "turnover24h": "4686694853.047006",
        //                     "volume24h": "243730.252",
        //                     "fundingRate": "0.0001",
        //                     "nextFundingTime": "1663689600000",
        //                     "predictedDeliveryPrice": "",
        //                     "basisRate": "",
        //                     "deliveryFeeRate": "",
        //                     "deliveryTime": "0"
        //                 }
        //             ]
        //         },
        //         "retExtInfo": null,
        //         "time": 1663670053454
        //     }
        //
        let tickerList = this.safeValue (response, 'result', []);
        const timestamp = this.safeInteger (response, 'time');
        tickerList = this.safeValue (tickerList, 'list');
        const fundingRates = {};
        for (let i = 0; i < tickerList.length; i++) {
            const rawTicker = tickerList[i];
            rawTicker['timestamp'] = timestamp; // will be removed inside the parser
            const ticker = this.parseFundingRate (tickerList[i], undefined);
            const symbol = ticker['symbol'];
            fundingRates[symbol] = ticker;
        }
        return this.filterByArray (fundingRates, 'symbol', symbols);
    }

    async fetchFundingRateHistory (symbol: string = undefined, since: Int = undefined, limit: Int = undefined, params = {}) {
        /**
         * @method
         * @name bybit#fetchFundingRateHistory
         * @description fetches historical funding rate prices
         * @see https://bybit-exchange.github.io/docs/v5/market/history-fund-rate
         * @param {string} symbol unified symbol of the market to fetch the funding rate history for
         * @param {int} [since] timestamp in ms of the earliest funding rate to fetch
         * @param {int} [limit] the maximum amount of [funding rate structures]{@link https://github.com/ccxt/ccxt/wiki/Manual#funding-rate-history-structure} to fetch
         * @param {object} [params] extra parameters specific to the bybit api endpoint
         * @param {int} [params.until] timestamp in ms of the latest funding rate
         * @returns {object[]} a list of [funding rate structures]{@link https://github.com/ccxt/ccxt/wiki/Manual#funding-rate-history-structure}
         */
        this.checkRequiredSymbol ('fetchFundingRateHistory', symbol);
        await this.loadMarkets ();
        if (limit === undefined) {
            limit = 200;
        }
        const request = {
            // 'category': '', // Product type. linear,inverse
            // 'symbol': '', // Symbol name
            // 'startTime': 0, // The start timestamp (ms)
            // 'endTime': 0, // The end timestamp (ms)
            'limit': limit, // Limit for data size per page. [1, 200]. Default: 200
        };
        const market = this.market (symbol);
        symbol = market['symbol'];
        request['symbol'] = market['id'];
        let type = undefined;
        [ type, params ] = this.getBybitType ('fetchFundingRateHistory', market, params);
        if (type === 'spot' || type === 'option') {
            throw new NotSupported (this.id + ' fetchFundingRateHistory() only support linear and inverse market');
        }
        request['category'] = type;
        if (since !== undefined) {
            request['startTime'] = since;
        }
        const until = this.safeInteger2 (params, 'until', 'till'); // unified in milliseconds
        const endTime = this.safeInteger (params, 'endTime', until); // exchange-specific in milliseconds
        params = this.omit (params, [ 'endTime', 'till', 'until' ]);
        if (endTime !== undefined) {
            request['endTime'] = endTime;
        } else {
            if (since !== undefined) {
                // end time is required when since is not empty
                const fundingInterval = 60 * 60 * 8 * 1000;
                request['endTime'] = since + limit * fundingInterval;
            }
        }
        const response = await this.publicGetV5MarketFundingHistory (this.extend (request, params));
        //
        //     {
        //         "retCode": 0,
        //         "retMsg": "OK",
        //         "result": {
        //             "category": "linear",
        //             "list": [
        //                 {
        //                     "symbol": "ETHPERP",
        //                     "fundingRate": "0.0001",
        //                     "fundingRateTimestamp": "1672041600000"
        //                 }
        //             ]
        //         },
        //         "retExtInfo": {},
        //         "time": 1672051897447
        //     }
        //
        const rates = [];
        const result = this.safeValue (response, 'result');
        const resultList = this.safeValue (result, 'list');
        for (let i = 0; i < resultList.length; i++) {
            const entry = resultList[i];
            const timestamp = this.safeInteger (entry, 'fundingRateTimestamp');
            rates.push ({
                'info': entry,
                'symbol': this.safeSymbol (this.safeString (entry, 'symbol'), undefined, undefined, 'swap'),
                'fundingRate': this.safeNumber (entry, 'fundingRate'),
                'timestamp': timestamp,
                'datetime': this.iso8601 (timestamp),
            });
        }
        const sorted = this.sortBy (rates, 'timestamp');
        return this.filterBySymbolSinceLimit (sorted, symbol, since, limit);
    }

    parseTrade (trade, market = undefined) {
        const isSpotTrade = ('isBuyerMaker' in trade) || ('feeTokenId' in trade);
        if (isSpotTrade) {
            return this.parseSpotTrade (trade, market);
        } else {
            return this.parseContractTrade (trade, market);
        }
    }

    parseSpotTrade (trade, market = undefined) {
        //
        //   public:
        //     {
        //        "price": "39548.68",
        //        "time": "1651748717850",
        //        "qty": "0.166872",
        //        "isBuyerMaker": 0
        //     }
        //
        //   private:
        //     {
        //         "orderPrice": "82.5",
        //         "creatTime": "1666702226326",
        //         "orderQty": "0.016",
        //         "isBuyer": "0",
        //         "isMaker": "0",
        //         "symbol": "AAVEUSDT",
        //         "id": "1274785101965716992",
        //         "orderId": "1274784252359089664",
        //         "tradeId": "2270000000031365639",
        //         "execFee": "0",
        //         "feeTokenId": "AAVE",
        //         "matchOrderId": "1274785101865076224",
        //         "makerRebate": "0",
        //         "executionTime": "1666702226335"
        //     }
        //
        const timestamp = this.safeIntegerN (trade, [ 'time', 'creatTime' ]);
        let takerOrMaker = undefined;
        let side = undefined;
        const isBuyerMaker = this.safeInteger (trade, 'isBuyerMaker');
        if (isBuyerMaker !== undefined) {
            // if public response
            side = (isBuyerMaker === 1) ? 'buy' : 'sell';
        } else {
            // if private response
            const isBuyer = this.safeInteger (trade, 'isBuyer');
            const isMaker = this.safeInteger (trade, 'isMaker');
            takerOrMaker = (isMaker === 0) ? 'maker' : 'taker';
            side = (isBuyer === 0) ? 'buy' : 'sell';
        }
        const marketId = this.safeString (trade, 'symbol');
        market = this.safeMarket (marketId, market, undefined, 'spot');
        let fee = undefined;
        const feeCost = this.safeString (trade, 'execFee');
        if (feeCost !== undefined) {
            const feeToken = this.safeString (trade, 'feeTokenId');
            const feeCurrency = this.safeCurrencyCode (feeToken);
            fee = {
                'cost': feeCost,
                'currency': feeCurrency,
            };
        }
        return this.safeTrade ({
            'id': this.safeString (trade, 'tradeId'),
            'info': trade,
            'timestamp': timestamp,
            'datetime': this.iso8601 (timestamp),
            'symbol': market['symbol'],
            'order': this.safeString (trade, 'orderId'),
            'type': undefined,
            'side': side,
            'takerOrMaker': takerOrMaker,
            'price': this.safeString2 (trade, 'price', 'orderPrice'),
            'amount': this.safeString2 (trade, 'qty', 'orderQty'),
            'cost': undefined,
            'fee': fee,
        }, market);
    }

    parseContractTrade (trade, market = undefined) {
        //
        // public contract
        //
        //     {
        //         "execId": "666042b4-50c6-58f3-bd9c-89b2088663ff",
        //         "symbol": "ETHUSD",
        //         "price": "1162.95",
        //         "size": "1",
        //         "side": "Sell",
        //         "time": "1669191277315",
        //         "isBlockTrade": false
        //     }
        //
        // public unified margin
        //
        //     {
        //         "execId": "da66abbc-f358-5864-8d34-84ef7274d853",
        //         "symbol": "BTCUSDT",
        //         "price": "20802.50",
        //         "size": "0.200",
        //         "side": "Sell",
        //         "time": "1657870316630"
        //     }
        //
        // private contract trades
        //
        //     {
        //         "symbol": "ETHUSD",
        //         "execFee": "0.00005484",
        //         "execId": "acf78206-d464-589b-b888-51bd130821c1",
        //         "execPrice": "1367.80",
        //         "execQty": "100",
        //         "execType": "Trade",
        //         "execValue": "0.0731101",
        //         "feeRate": "0.00075",
        //         "lastLiquidityInd": "RemovedLiquidity",
        //         "leavesQty": "0",
        //         "orderId": "fdc584c3-be5d-41ff-8f54-5be7649b1d1c",
        //         "orderLinkId": "",
        //         "orderPrice": "1299.50",
        //         "orderQty": "100",
        //         "orderType": "Market",
        //         "stopOrderType": "UNKNOWN",
        //         "side": "Sell",
        //         "execTime": "1611528105547",
        //         "closedSize": "100"
        //     }
        //
        // private unified margin
        //
        //     {
        //         "symbol": "AAVEUSDT",
        //         "id": "1274785101965716991",
        //         "orderId": "1274784252359089664",
        //         "tradeId": "2270000000031365639",
        //         "orderPrice": "82.5",
        //         "orderQty": "0.016",
        //         "execFee": "0",
        //         "feeTokenId": "AAVE",
        //         "creatTime": "1666702226326",
        //         "isBuyer": "0",
        //         "isMaker": "0",
        //         "matchOrderId": "1274785101865076224",
        //         "makerRebate": "0",
        //         "executionTime": "1666702226335"
        //     }
        //
        // private USDC settled trades
        //
        //     {
        //         "symbol": "ETHPERP",
        //         "orderLinkId": "",
        //         "side": "Buy",
        //         "orderId": "aad0ee44-ce12-4112-aeee-b7829f6c3a26",
        //         "execFee": "0.0210",
        //         "feeRate": "0.000600",
        //         "blockTradeId": "",
        //         "tradeTime": "1669196417930",
        //         "execPrice": "1162.15",
        //         "lastLiquidityInd": "TAKER",
        //         "execValue": "34.8645",
        //         "execType": "Trade",
        //         "execQty": "0.030",
        //         "tradeId": "0e94eaf5-b08e-5505-b43f-7f1f30b1ca80"
        //     }
        //
        const id = this.safeStringN (trade, [ 'execId', 'id', 'tradeId' ]);
        const marketId = this.safeString (trade, 'symbol');
        let marketType = 'contract';
        if (market !== undefined) {
            marketType = market['type'];
        }
        const category = this.safeString (trade, 'category');
        if (category !== undefined) {
            if (category === 'spot') {
                marketType = 'spot';
            }
        }
        market = this.safeMarket (marketId, market, undefined, marketType);
        const symbol = market['symbol'];
        const amountString = this.safeStringN (trade, [ 'execQty', 'orderQty', 'size' ]);
        const priceString = this.safeStringN (trade, [ 'execPrice', 'orderPrice', 'price' ]);
        const costString = this.safeString (trade, 'execValue');
        const timestamp = this.safeIntegerN (trade, [ 'time', 'execTime', 'tradeTime' ]);
        let side = this.safeStringLower (trade, 'side');
        if (side === undefined) {
            const isBuyer = this.safeInteger (trade, 'isBuyer');
            if (isBuyer !== undefined) {
                side = isBuyer ? 'buy' : 'sell';
            }
        }
        const isMaker = this.safeValue (trade, 'isMaker');
        let takerOrMaker = undefined;
        if (isMaker !== undefined) {
            takerOrMaker = isMaker ? 'maker' : 'taker';
        } else {
            let lastLiquidityInd = this.safeString (trade, 'lastLiquidityInd');
            if (lastLiquidityInd === 'UNKNOWN') {
                lastLiquidityInd = undefined;
            }
            if (lastLiquidityInd !== undefined) {
                if ((lastLiquidityInd === 'TAKER') || (lastLiquidityInd === 'MAKER')) {
                    takerOrMaker = lastLiquidityInd.toLowerCase ();
                } else {
                    takerOrMaker = (lastLiquidityInd === 'AddedLiquidity') ? 'maker' : 'taker';
                }
            }
        }
        let orderType = this.safeStringLower (trade, 'orderType');
        if (orderType === 'unknown') {
            orderType = undefined;
        }
        const feeCostString = this.safeString (trade, 'execFee');
        let fee = undefined;
        if (feeCostString !== undefined) {
            let feeCurrencyCode = undefined;
            if (market['spot']) {
                feeCurrencyCode = this.safeString (trade, 'commissionAsset');
            } else {
                feeCurrencyCode = market['inverse'] ? market['base'] : market['settle'];
            }
            fee = {
                'cost': feeCostString,
                'currency': feeCurrencyCode,
            };
        }
        return this.safeTrade ({
            'id': id,
            'info': trade,
            'timestamp': timestamp,
            'datetime': this.iso8601 (timestamp),
            'symbol': symbol,
            'order': this.safeString (trade, 'orderId'),
            'type': orderType,
            'side': side,
            'takerOrMaker': takerOrMaker,
            'price': priceString,
            'amount': amountString,
            'cost': costString,
            'fee': fee,
        }, market);
    }

    async fetchTrades (symbol: string, since: Int = undefined, limit: Int = undefined, params = {}) {
        /**
         * @method
         * @name bybit#fetchTrades
         * @description get the list of most recent trades for a particular symbol
         * @see https://bybit-exchange.github.io/docs/v5/market/recent-trade
         * @param {string} symbol unified symbol of the market to fetch trades for
         * @param {int} [since] timestamp in ms of the earliest trade to fetch
         * @param {int} [limit] the maximum amount of trades to fetch
         * @param {object} [params] extra parameters specific to the bybit api endpoint
         * @param {string} [params.type] market type, ['swap', 'option', 'spot']
         * @param {string} [params.subType] market subType, ['linear', 'inverse']
         * @returns {Trade[]} a list of [trade structures]{@link https://github.com/ccxt/ccxt/wiki/Manual#public-trades}
         */
        this.checkRequiredSymbol ('fetchTrades', symbol);
        await this.loadMarkets ();
        const market = this.market (symbol);
        const request = {
            'symbol': market['id'],
            // 'baseCoin': '', // Base coin. For option only. If not passed, return BTC data by default
            // 'optionType': 'Call', // Option type. Call or Put. For option only
        };
        if (limit !== undefined) {
            // spot: [1,60], default: 60.
            // others: [1,1000], default: 500
            request['limit'] = limit;
        }
        let type = undefined;
        [ type, params ] = this.getBybitType ('fetchTrades', market, params);
        request['category'] = type;
        const response = await this.publicGetV5MarketRecentTrade (this.extend (request, params));
        //
        //     {
        //         "retCode": 0,
        //         "retMsg": "OK",
        //         "result": {
        //             "category": "spot",
        //             "list": [
        //                 {
        //                     "execId": "2100000000007764263",
        //                     "symbol": "BTCUSDT",
        //                     "price": "16618.49",
        //                     "size": "0.00012",
        //                     "side": "Buy",
        //                     "time": "1672052955758",
        //                     "isBlockTrade": false
        //                 }
        //             ]
        //         },
        //         "retExtInfo": {},
        //         "time": 1672053054358
        //     }
        //
        const result = this.safeValue (response, 'result', {});
        const trades = this.safeValue (result, 'list', []);
        return this.parseTrades (trades, market, since, limit);
    }

    async fetchOrderBook (symbol: string, limit: Int = undefined, params = {}) {
        /**
         * @method
         * @name bybit#fetchOrderBook
         * @description fetches information on open orders with bid (buy) and ask (sell) prices, volumes and other data
         * @see https://bybit-exchange.github.io/docs/v5/market/orderbook
         * @param {string} symbol unified symbol of the market to fetch the order book for
         * @param {int} [limit] the maximum amount of order book entries to return
         * @param {object} [params] extra parameters specific to the bybit api endpoint
         * @returns {object} A dictionary of [order book structures]{@link https://github.com/ccxt/ccxt/wiki/Manual#order-book-structure} indexed by market symbols
         */
        this.checkRequiredSymbol ('fetchOrderBook', symbol);
        await this.loadMarkets ();
        const market = this.market (symbol);
        const request = {
            'symbol': market['id'],
        };
        let defaultLimit = 25;
        if (market['spot']) {
            // limit: [1, 50]. Default: 1
            defaultLimit = 50;
            request['category'] = 'spot';
        } else {
            if (market['option']) {
                // limit: [1, 25]. Default: 1
                request['category'] = 'option';
            } else if (market['linear']) {
                // limit: [1, 200]. Default: 25
                request['category'] = 'linear';
            } else if (market['inverse']) {
                // limit: [1, 200]. Default: 25
                request['category'] = 'inverse';
            }
        }
        request['limit'] = (limit !== undefined) ? limit : defaultLimit;
        const response = await this.publicGetV5MarketOrderbook (this.extend (request, params));
        //
        //     {
        //         "retCode": 0,
        //         "retMsg": "OK",
        //         "result": {
        //             "s": "BTCUSDT",
        //             "a": [
        //                 [
        //                     "16638.64",
        //                     "0.008479"
        //                 ]
        //             ],
        //             "b": [
        //                 [
        //                     "16638.27",
        //                     "0.305749"
        //                 ]
        //             ],
        //             "ts": 1672765737733,
        //             "u": 5277055
        //         },
        //         "retExtInfo": {},
        //         "time": 1672765737734
        //     }
        //
        const result = this.safeValue (response, 'result', []);
        const timestamp = this.safeInteger (result, 'ts');
        return this.parseOrderBook (result, symbol, timestamp, 'b', 'a');
    }

    parseBalance (response) {
        //
        // cross
        //     {
        //         "retCode": 0,
        //         "retMsg": "success",
        //         "result": {
        //             "acctBalanceSum": "0.122995614474732872",
        //             "debtBalanceSum": "0.011734191124529754",
        //             "loanAccountList": [
        //                 {
        //                     "free": "0.001143855",
        //                     "interest": "0",
        //                     "loan": "0",
        //                     "locked": "0",
        //                     "tokenId": "BTC",
        //                     "total": "0.001143855"
        //                 },
        //                 {
        //                     "free": "200.00005568",
        //                     "interest": "0.0008391",
        //                     "loan": "200",
        //                     "locked": "0",
        //                     "tokenId": "USDT",
        //                     "total": "200.00005568"
        //                 },
        //             ],
        //             "riskRate": "0.0954",
        //             "status": 1
        //         },
        //         "retExtInfo": {},
        //         "time": 1669843584123
        //     }
        //
        // funding
        //     {
        //         "retCode": 0,
        //         "retMsg": "success",
        //         "result": {
        //             "memberId": "533285",
        //             "accountType": "FUND",
        //             "balance": [
        //                 {
        //                     "coin": "USDT",
        //                     "transferBalance": "1010",
        //                     "walletBalance": "1010",
        //                     "bonus": ""
        //                 },
        //                 {
        //                     "coin": "USDC",
        //                     "transferBalance": "0",
        //                     "walletBalance": "0",
        //                     "bonus": ""
        //                 }
        //             ]
        //         },
        //         "retExtInfo": {},
        //         "time": 1675865290069
        //     }
        //
        //  spot & swap
        //     {
        //         "retCode": 0,
        //         "retMsg": "OK",
        //         "result": {
        //             "list": [
        //                 {
        //                     "totalEquity": "18070.32797922",
        //                     "accountIMRate": "0.0101",
        //                     "totalMarginBalance": "18070.32797922",
        //                     "totalInitialMargin": "182.60183684",
        //                     "accountType": "UNIFIED",
        //                     "totalAvailableBalance": "17887.72614237",
        //                     "accountMMRate": "0",
        //                     "totalPerpUPL": "-0.11001349",
        //                     "totalWalletBalance": "18070.43799271",
        //                     "accountLTV": "0.017",
        //                     "totalMaintenanceMargin": "0.38106773",
        //                     "coin": [
        //                         {
        //                             "availableToBorrow": "2.5",
        //                             "bonus": "0",
        //                             "accruedInterest": "0",
        //                             "availableToWithdraw": "0.805994",
        //                             "totalOrderIM": "0",
        //                             "equity": "0.805994",
        //                             "totalPositionMM": "0",
        //                             "usdValue": "12920.95352538",
        //                             "unrealisedPnl": "0",
        //                             "borrowAmount": "0",
        //                             "totalPositionIM": "0",
        //                             "walletBalance": "0.805994",
        //                             "cumRealisedPnl": "0",
        //                             "coin": "BTC"
        //                         }
        //                     ]
        //                 }
        //             ]
        //         },
        //         "retExtInfo": {},
        //         "time": 1672125441042
        //     }
        //
        const result = {
            'info': response,
        };
        const responseResult = this.safeValue (response, 'result', {});
        const currencyList = this.safeValueN (responseResult, [ 'loanAccountList', 'list', 'balance' ]);
        if (currencyList === undefined) {
            // usdc wallet
            const code = 'USDC';
            const account = this.account ();
            account['free'] = this.safeString (responseResult, 'availableBalance');
            account['total'] = this.safeString (responseResult, 'walletBalance');
            result[code] = account;
        } else {
            for (let i = 0; i < currencyList.length; i++) {
                const entry = currencyList[i];
                const accountType = this.safeString (entry, 'accountType');
                if (accountType === 'UNIFIED' || accountType === 'CONTRACT' || accountType === 'SPOT') {
                    const coins = this.safeValue (entry, 'coin');
                    for (let j = 0; j < coins.length; j++) {
                        const account = this.account ();
                        const coinEntry = coins[j];
                        const loan = this.safeString (coinEntry, 'borrowAmount');
                        const interest = this.safeString (coinEntry, 'accruedInterest');
                        if ((loan !== undefined) && (interest !== undefined)) {
                            account['debt'] = Precise.stringAdd (loan, interest);
                        }
                        account['total'] = this.safeString (coinEntry, 'walletBalance');
                        account['free'] = this.safeString2 (coinEntry, 'availableToWithdraw', 'free');
                        // account['used'] = this.safeString (coinEntry, 'locked');
                        const currencyId = this.safeString (coinEntry, 'coin');
                        const code = this.safeCurrencyCode (currencyId);
                        result[code] = account;
                    }
                } else {
                    const account = this.account ();
                    const loan = this.safeString (entry, 'loan');
                    const interest = this.safeString (entry, 'interest');
                    if ((loan !== undefined) && (interest !== undefined)) {
                        account['debt'] = Precise.stringAdd (loan, interest);
                    }
                    account['total'] = this.safeString2 (entry, 'total', 'walletBalance');
                    account['free'] = this.safeStringN (entry, [ 'free', 'availableBalanceWithoutConvert', 'availableBalance', 'transferBalance' ]);
                    account['used'] = this.safeString (entry, 'locked');
                    const currencyId = this.safeStringN (entry, [ 'tokenId', 'coin', 'currencyCoin' ]);
                    const code = this.safeCurrencyCode (currencyId);
                    result[code] = account;
                }
            }
        }
        return this.safeBalance (result);
    }

    async fetchBalance (params = {}) {
        /**
         * @method
         * @name bybit#fetchBalance
         * @description query for balance and get the amount of funds available for trading or funds locked in orders
         * @see https://bybit-exchange.github.io/docs/v5/spot-margin-normal/account-info
         * @see https://bybit-exchange.github.io/docs/v5/asset/all-balance
         * @see https://bybit-exchange.github.io/docs/v5/account/wallet-balance
         * @param {object} [params] extra parameters specific to the bybit api endpoint
         * @param {string} [params.type] wallet type, ['spot', 'swap', 'fund']
         * @returns {object} a [balance structure]{@link https://docs.ccxt.com/en/latest/manual.html?#balance-structure}
         */
        await this.loadMarkets ();
        const request = {};
        const [ enableUnifiedMargin, enableUnifiedAccount ] = await this.isUnifiedEnabled ();
        const isUnifiedAccount = (enableUnifiedMargin || enableUnifiedAccount);
        let type = undefined;
        [ type, params ] = this.handleMarketTypeAndParams ('fetchBalance', undefined, params);
        const isSpot = (type === 'spot');
        const isSwap = (type === 'swap');
        if (isUnifiedAccount) {
            if (isSpot || isSwap) {
                type = 'unified';
            }
        } else {
            if (isSwap) {
                type = 'contract';
            }
        }
        const accountTypes = this.safeValue (this.options, 'accountsByType', {});
        const unifiedType = this.safeStringUpper (accountTypes, type, type);
        let marginMode = undefined;
        [ marginMode, params ] = this.handleMarginModeAndParams ('fetchBalance', params);
        let response = undefined;
        if (isSpot && (marginMode !== undefined)) {
            response = await this.privateGetV5SpotCrossMarginTradeAccount (this.extend (request, params));
        } else if (unifiedType === 'FUND') {
            // use this endpoint only we have no other choice
            // because it requires transfer permission
            request['accountType'] = unifiedType;
            response = await this.privateGetV5AssetTransferQueryAccountCoinsBalance (this.extend (request, params));
        }
        request['accountType'] = unifiedType;
        response = await this.privateGetV5AccountWalletBalance (this.extend (request, params));
        //
        // cross
        //     {
        //         "retCode": 0,
        //         "retMsg": "success",
        //         "result": {
        //             "acctBalanceSum": "0.122995614474732872",
        //             "debtBalanceSum": "0.011734191124529754",
        //             "loanAccountList": [
        //                 {
        //                     "free": "0.001143855",
        //                     "interest": "0",
        //                     "loan": "0",
        //                     "locked": "0",
        //                     "tokenId": "BTC",
        //                     "total": "0.001143855"
        //                 },
        //                 {
        //                     "free": "200.00005568",
        //                     "interest": "0.0008391",
        //                     "loan": "200",
        //                     "locked": "0",
        //                     "tokenId": "USDT",
        //                     "total": "200.00005568"
        //                 },
        //             ],
        //             "riskRate": "0.0954",
        //             "status": 1
        //         },
        //         "retExtInfo": {},
        //         "time": 1669843584123
        //     }
        //
        // funding
        //     {
        //         "retCode": 0,
        //         "retMsg": "success",
        //         "result": {
        //             "memberId": "533285",
        //             "accountType": "FUND",
        //             "balance": [
        //                 {
        //                     "coin": "USDT",
        //                     "transferBalance": "1010",
        //                     "walletBalance": "1010",
        //                     "bonus": ""
        //                 },
        //                 {
        //                     "coin": "USDC",
        //                     "transferBalance": "0",
        //                     "walletBalance": "0",
        //                     "bonus": ""
        //                 }
        //             ]
        //         },
        //         "retExtInfo": {},
        //         "time": 1675865290069
        //     }
        //
        //  spot & swap
        //     {
        //         "retCode": 0,
        //         "retMsg": "OK",
        //         "result": {
        //             "list": [
        //                 {
        //                     "totalEquity": "18070.32797922",
        //                     "accountIMRate": "0.0101",
        //                     "totalMarginBalance": "18070.32797922",
        //                     "totalInitialMargin": "182.60183684",
        //                     "accountType": "UNIFIED",
        //                     "totalAvailableBalance": "17887.72614237",
        //                     "accountMMRate": "0",
        //                     "totalPerpUPL": "-0.11001349",
        //                     "totalWalletBalance": "18070.43799271",
        //                     "accountLTV": "0.017",
        //                     "totalMaintenanceMargin": "0.38106773",
        //                     "coin": [
        //                         {
        //                             "availableToBorrow": "2.5",
        //                             "bonus": "0",
        //                             "accruedInterest": "0",
        //                             "availableToWithdraw": "0.805994",
        //                             "totalOrderIM": "0",
        //                             "equity": "0.805994",
        //                             "totalPositionMM": "0",
        //                             "usdValue": "12920.95352538",
        //                             "unrealisedPnl": "0",
        //                             "borrowAmount": "0",
        //                             "totalPositionIM": "0",
        //                             "walletBalance": "0.805994",
        //                             "cumRealisedPnl": "0",
        //                             "coin": "BTC"
        //                         }
        //                     ]
        //                 }
        //             ]
        //         },
        //         "retExtInfo": {},
        //         "time": 1672125441042
        //     }
        //
        return this.parseBalance (response);
    }

    parseOrderStatus (status) {
        const statuses = {
            // v3 spot
            'NEW': 'open',
            'PARTIALLY_FILLED': 'open',
            'FILLED': 'closed',
            'CANCELED': 'canceled',
            'PENDING_CANCEL': 'open',
            'PENDING_NEW': 'open',
            'REJECTED': 'rejected',
            'PARTIALLY_FILLED_CANCELLED': 'closed', // context: https://github.com/ccxt/ccxt/issues/18685
            // v3 contract / unified margin / unified account
            'Created': 'open',
            'New': 'open',
            'Rejected': 'rejected', // order is triggered but failed upon being placed
            'PartiallyFilled': 'open',
            'PartiallyFilledCanceled': 'closed', // context: https://github.com/ccxt/ccxt/issues/18685
            'Filled': 'closed',
            'PendingCancel': 'open',
            'Cancelled': 'canceled',
            // below this line the status only pertains to conditional orders
            'Untriggered': 'open',
            'Deactivated': 'canceled',
            'Triggered': 'open',
            'Active': 'open',
        };
        return this.safeString (statuses, status, status);
    }

    parseTimeInForce (timeInForce) {
        const timeInForces = {
            'GoodTillCancel': 'GTC',
            'ImmediateOrCancel': 'IOC',
            'FillOrKill': 'FOK',
            'PostOnly': 'PO',
        };
        return this.safeString (timeInForces, timeInForce, timeInForce);
    }

    parseOrder (order, market = undefined) {
        //
        // v1 for usdc normal account
        //     {
        //         "symbol": "BTCPERP",
        //         "orderType": "Market",
        //         "orderLinkId": "",
        //         "orderId": "36190ad3-de08-4b83-9ad3-56942f684b79",
        //         "cancelType": "UNKNOWN",
        //         "stopOrderType": "UNKNOWN",
        //         "orderStatus": "Filled",
        //         "updateTimeStamp": "1692769133267",
        //         "takeProfit": "0.0000",
        //         "cumExecValue": "259.6830",
        //         "createdAt": "1692769133261",
        //         "blockTradeId": "",
        //         "orderPnl": "",
        //         "price": "24674.7",
        //         "tpTriggerBy": "UNKNOWN",
        //         "timeInForce": "ImmediateOrCancel",
        //         "updatedAt": "1692769133267",
        //         "basePrice": "0.0",
        //         "realisedPnl": "0.0000",
        //         "side": "Sell",
        //         "triggerPrice": "0.0",
        //         "cumExecFee": "0.1429",
        //         "leavesQty": "0.000",
        //         "cashFlow": "",
        //         "slTriggerBy": "UNKNOWN",
        //         "iv": "",
        //         "closeOnTrigger": "UNKNOWN",
        //         "cumExecQty": "0.010",
        //         "reduceOnly": 0,
        //         "qty": "0.010",
        //         "stopLoss": "0.0000",
        //         "triggerBy": "UNKNOWN",
        //         "orderIM": ""
        //     }
        //
        // v5
        //     {
        //         "orderId": "14bad3a1-6454-43d8-bcf2-5345896cf74d",
        //         "orderLinkId": "YLxaWKMiHU",
        //         "blockTradeId": "",
        //         "symbol": "BTCUSDT",
        //         "price": "26864.40",
        //         "qty": "0.003",
        //         "side": "Buy",
        //         "isLeverage": "",
        //         "positionIdx": 1,
        //         "orderStatus": "Cancelled",
        //         "cancelType": "UNKNOWN",
        //         "rejectReason": "EC_PostOnlyWillTakeLiquidity",
        //         "avgPrice": "0",
        //         "leavesQty": "0.000",
        //         "leavesValue": "0",
        //         "cumExecQty": "0.000",
        //         "cumExecValue": "0",
        //         "cumExecFee": "0",
        //         "timeInForce": "PostOnly",
        //         "orderType": "Limit",
        //         "stopOrderType": "UNKNOWN",
        //         "orderIv": "",
        //         "triggerPrice": "0.00",
        //         "takeProfit": "0.00",
        //         "stopLoss": "0.00",
        //         "tpTriggerBy": "UNKNOWN",
        //         "slTriggerBy": "UNKNOWN",
        //         "triggerDirection": 0,
        //         "triggerBy": "UNKNOWN",
        //         "lastPriceOnCreated": "0.00",
        //         "reduceOnly": false,
        //         "closeOnTrigger": false,
        //         "smpType": "None",
        //         "smpGroup": 0,
        //         "smpOrderId": "",
        //         "tpslMode": "",
        //         "tpLimitPrice": "",
        //         "slLimitPrice": "",
        //         "placeType": "",
        //         "createdTime": "1684476068369",
        //         "updatedTime": "1684476068372"
        //     }
        //
        const marketId = this.safeString (order, 'symbol');
        let marketType = 'contract';
        if (market !== undefined) {
            marketType = market['type'];
        }
        market = this.safeMarket (marketId, market, undefined, marketType);
        const symbol = market['symbol'];
        const timestamp = this.safeInteger2 (order, 'createdTime', 'createdAt');
        const id = this.safeString (order, 'orderId');
        const type = this.safeStringLower (order, 'orderType');
        const price = this.safeString (order, 'price');
        const amount = this.safeString (order, 'qty');
        const cost = this.safeString (order, 'cumExecValue');
        const filled = this.safeString (order, 'cumExecQty');
        const remaining = this.safeString (order, 'leavesQty');
        const lastTradeTimestamp = this.safeInteger2 (order, 'updatedTime', 'updatedAt');
        const rawStatus = this.safeString (order, 'orderStatus');
        const status = this.parseOrderStatus (rawStatus);
        const side = this.safeStringLower (order, 'side');
        let fee = undefined;
        const feeCostString = this.safeString (order, 'cumExecFee');
        if (feeCostString !== undefined) {
            fee = {
                'cost': feeCostString,
                'currency': market['settle'],
            };
        }
        let clientOrderId = this.safeString (order, 'orderLinkId');
        if ((clientOrderId !== undefined) && (clientOrderId.length < 1)) {
            clientOrderId = undefined;
        }
        const rawTimeInForce = this.safeString (order, 'timeInForce');
        const timeInForce = this.parseTimeInForce (rawTimeInForce);
        const stopPrice = this.omitZero (this.safeString (order, 'triggerPrice'));
        const takeProfitPrice = this.omitZero (this.safeString (order, 'takeProfit'));
        const stopLossPrice = this.omitZero (this.safeString (order, 'stopLoss'));
        return this.safeOrder ({
            'info': order,
            'id': id,
            'clientOrderId': clientOrderId,
            'timestamp': timestamp,
            'datetime': this.iso8601 (timestamp),
            'lastTradeTimestamp': lastTradeTimestamp,
            'lastUpdateTimestamp': lastTradeTimestamp,
            'symbol': symbol,
            'type': type,
            'timeInForce': timeInForce,
            'postOnly': undefined,
            'reduceOnly': this.safeValue (order, 'reduceOnly'),
            'side': side,
            'price': price,
            'stopPrice': stopPrice,
            'triggerPrice': stopPrice,
            'takeProfitPrice': takeProfitPrice,
            'stopLossPrice': stopLossPrice,
            'amount': amount,
            'cost': cost,
            'average': undefined,
            'filled': filled,
            'remaining': remaining,
            'status': status,
            'fee': fee,
            'trades': undefined,
        }, market);
    }

    async fetchOrder (id: string, symbol: string = undefined, params = {}) {
        /**
         * @method
         * @name bybit#fetchOrder
         * @description fetches information on an order made by the user
         * @see https://bybit-exchange.github.io/docs/v5/order/order-list
         * @param {string} symbol unified symbol of the market the order was made in
         * @param {object} [params] extra parameters specific to the bybit api endpoint
         * @returns {object} An [order structure]{@link https://github.com/ccxt/ccxt/wiki/Manual#order-structure}
         */
        await this.loadMarkets ();
        this.checkRequiredSymbol ('fetchOrder', symbol);
        const request = {
            'orderId': id,
        };
        const result = await this.fetchOrders (symbol, undefined, undefined, this.extend (request, params));
        const length = result.length;
        if (length === 0) {
            throw new OrderNotFound ('Order ' + id + ' does not exist.');
        }
        if (length > 1) {
            throw new InvalidOrder (this.id + ' returned more than one order');
        }
        return this.safeValue (result, 0);
    }

    async createOrder (symbol: string, type: OrderType, side: OrderSide, amount, price = undefined, params = {}) {
        /**
         * @method
         * @name bybit#createOrder
         * @description create a trade order
         * @see https://bybit-exchange.github.io/docs/v5/order/create-order
         * @param {string} symbol unified symbol of the market to create an order in
         * @param {string} type 'market' or 'limit'
         * @param {string} side 'buy' or 'sell'
         * @param {float} amount how much of currency you want to trade in units of base currency
         * @param {float} [price] the price at which the order is to be fullfilled, in units of the quote currency, ignored in market orders
         * @param {object} [params] extra parameters specific to the bybit api endpoint
         * @param {string} [params.timeInForce] "GTC", "IOC", "FOK"
         * @param {bool} [params.postOnly] true or false whether the order is post-only
         * @param {bool} [params.reduceOnly] true or false whether the order is reduce-only
         * @param {string} [params.positionIdx] *contracts only*  0 for one-way mode, 1 buy side  of hedged mode, 2 sell side of hedged mode
         * @param {boolean} [params.isLeverage] *unified spot only* false then spot trading true then margin trading
         * @param {string} [params.tpslMode] *contract only* 'full' or 'partial'
         * @param {string} [params.mmp] *option only* market maker protection
         * @returns {object} an [order structure]{@link https://github.com/ccxt/ccxt/wiki/Manual#order-structure}
         */
        await this.loadMarkets ();
        const market = this.market (symbol);
        symbol = market['symbol'];
        const [ enableUnifiedMargin, enableUnifiedAccount ] = await this.isUnifiedEnabled ();
        const isUnifiedAccount = (enableUnifiedMargin || enableUnifiedAccount);
        const isUsdcSettled = market['settle'] === 'USDC';
        if (isUsdcSettled && !isUnifiedAccount) {
            return await this.createUsdcOrder (symbol, type, side, amount, price, params);
        }
        const lowerCaseType = type.toLowerCase ();
        if ((price === undefined) && (lowerCaseType === 'limit')) {
            throw new ArgumentsRequired (this.id + ' createOrder requires a price argument for limit orders');
        }
        const request = {
            'symbol': market['id'],
            'side': this.capitalize (side),
            'orderType': this.capitalize (lowerCaseType), // limit or market
            // 'timeInForce': 'GTC', // IOC, FOK, PostOnly
            // 'takeProfit': 123.45, // take profit price, only take effect upon opening the position
            // 'stopLoss': 123.45, // stop loss price, only take effect upon opening the position
            // 'reduceOnly': false, // reduce only, required for linear orders
            // when creating a closing order, bybit recommends a True value for
            //  closeOnTrigger to avoid failing due to insufficient available margin
            // 'closeOnTrigger': false, required for linear orders
            // 'orderLinkId': 'string', // unique client order id, max 36 characters
            // 'triggerPrice': 123.46, // trigger price, required for conditional orders
            // 'triggerBy': 'MarkPrice', // IndexPrice, MarkPrice, LastPrice
            // 'tpTriggerby': 'MarkPrice', // IndexPrice, MarkPrice, LastPrice
            // 'slTriggerBy': 'MarkPrice', // IndexPrice, MarkPrice, LastPrice
            // 'mmp': false // market maker protection
            // 'positionIdx': 0, // Position mode. Unified account has one-way mode only (0)
            // 'triggerDirection': 1, // Conditional order param. Used to identify the expected direction of the conditional order. 1: triggered when market price rises to triggerPrice 2: triggered when market price falls to triggerPrice
            // Valid for spot only.
            // 'isLeverage': 0, // Whether to borrow. 0(default): false, 1: true
            // 'orderFilter': 'Order' // Order,tpslOrder. If not passed, Order by default
            // Valid for option only.
            // 'orderIv': '0', // Implied volatility; parameters are passed according to the real value; for example, for 10%, 0.1 is passed
        };
        if (market['spot']) {
            request['category'] = 'spot';
        } else if (market['linear']) {
            request['category'] = 'linear';
        } else if (market['inverse']) {
            request['category'] = 'inverse';
        } else if (market['option']) {
            request['category'] = 'option';
        }
        if (market['spot'] && (type === 'market') && (side === 'buy')) {
            // for market buy it requires the amount of quote currency to spend
            if (this.options['createMarketBuyOrderRequiresPrice']) {
                const cost = this.safeNumber (params, 'cost');
                params = this.omit (params, 'cost');
                if (price === undefined && cost === undefined) {
                    throw new InvalidOrder (this.id + ' createOrder() requires the price argument with market buy orders to calculate total order cost (amount to spend), where cost = amount * price. Supply a price argument to createOrder() call if you want the cost to be calculated for you from price and amount, or, alternatively, add .options["createMarketBuyOrderRequiresPrice"] = false to supply the cost in the amount argument (the exchange-specific behaviour)');
                } else {
                    const amountString = this.numberToString (amount);
                    const priceString = this.numberToString (price);
                    const quoteAmount = Precise.stringMul (amountString, priceString);
                    amount = (cost !== undefined) ? cost : this.parseNumber (quoteAmount);
                    request['qty'] = this.costToPrecision (symbol, amount);
                }
            } else {
                request['qty'] = this.costToPrecision (symbol, amount);
            }
        } else {
            request['qty'] = this.amountToPrecision (symbol, amount);
        }
        const isMarket = lowerCaseType === 'market';
        const isLimit = lowerCaseType === 'limit';
        if (isLimit) {
            request['price'] = this.priceToPrecision (symbol, price);
        }
        const timeInForce = this.safeStringLower (params, 'timeInForce'); // this is same as exchange specific param
        let postOnly = undefined;
        [ postOnly, params ] = this.handlePostOnly (isMarket, timeInForce === 'postonly', params);
        if (postOnly) {
            request['timeInForce'] = 'PostOnly';
        } else if (timeInForce === 'gtc') {
            request['timeInForce'] = 'GTC';
        } else if (timeInForce === 'fok') {
            request['timeInForce'] = 'FOK';
        } else if (timeInForce === 'ioc') {
            request['timeInForce'] = 'IOC';
        }
        let triggerPrice = this.safeValue2 (params, 'triggerPrice', 'stopPrice');
        const stopLossTriggerPrice = this.safeValue (params, 'stopLossPrice');
        const takeProfitTriggerPrice = this.safeValue (params, 'takeProfitPrice');
        const stopLoss = this.safeValue (params, 'stopLoss');
        const takeProfit = this.safeValue (params, 'takeProfit');
        const isStopLossTriggerOrder = stopLossTriggerPrice !== undefined;
        const isTakeProfitTriggerOrder = takeProfitTriggerPrice !== undefined;
        const isStopLoss = stopLoss !== undefined;
        const isTakeProfit = takeProfit !== undefined;
        const isBuy = side === 'buy';
        const ascending = stopLossTriggerPrice ? !isBuy : isBuy;
        if (triggerPrice !== undefined) {
            request['triggerDirection'] = ascending ? 2 : 1;
            request['triggerPrice'] = this.priceToPrecision (symbol, triggerPrice);
        } else if (isStopLossTriggerOrder || isTakeProfitTriggerOrder) {
            request['triggerDirection'] = ascending ? 2 : 1;
            triggerPrice = isStopLossTriggerOrder ? stopLossTriggerPrice : takeProfitTriggerPrice;
            request['triggerPrice'] = this.priceToPrecision (symbol, triggerPrice);
            request['reduceOnly'] = true;
        } else if (isStopLoss || isTakeProfit) {
            if (isStopLoss) {
                const stopLossTriggerPriceInner = this.safeValue2 (stopLoss, 'triggerPrice', 'stopPrice', stopLoss);
                request['stopLoss'] = this.priceToPrecision (symbol, stopLossTriggerPriceInner);
            }
            if (isTakeProfit) {
                const takeProfitTriggerPriceInner = this.safeValue2 (takeProfit, 'triggerPrice', 'stopPrice', takeProfit);
                request['takeProfit'] = this.priceToPrecision (symbol, takeProfitTriggerPriceInner);
            }
        }
        if (market['spot']) {
            // only works for spot market
            if (triggerPrice !== undefined) {
                request['orderFilter'] = 'StopOrder';
            } else if (stopLossTriggerPrice !== undefined || takeProfitTriggerPrice !== undefined || isStopLoss || isTakeProfit) {
                request['orderFilter'] = 'tpslOrder';
            }
        }
        const clientOrderId = this.safeString (params, 'clientOrderId');
        if (clientOrderId !== undefined) {
            request['orderLinkId'] = clientOrderId;
        } else if (market['option']) {
            // mandatory field for options
            request['orderLinkId'] = this.uuid16 ();
        }
        params = this.omit (params, [ 'stopPrice', 'timeInForce', 'stopLossPrice', 'takeProfitPrice', 'postOnly', 'clientOrderId', 'triggerPrice', 'stopLoss', 'takeProfit' ]);
        const response = await this.privatePostV5OrderCreate (this.extend (request, params));
        //
        //     {
        //         "retCode": 0,
        //         "retMsg": "OK",
        //         "result": {
        //             "orderId": "1321003749386327552",
        //             "orderLinkId": "spot-test-postonly"
        //         },
        //         "retExtInfo": {},
        //         "time": 1672211918471
        //     }
        //
        const order = this.safeValue (response, 'result', {});
<<<<<<< HEAD
        return this.parseOrder (order);
    }

    async createSpotOrder (symbol: string, type, side, amount, price = undefined, params = {}) {
        await this.loadMarkets ();
        const market = this.market (symbol);
        const upperCaseType = type.toUpperCase ();
        const request = {
            'symbol': market['id'],
            'side': this.capitalize (side),
            'orderType': upperCaseType, // limit, market or limit_maker
            'timeInForce': 'GTC', // FOK, IOC
            // 'orderLinkId': 'string', // unique client order id, max 36 characters
        };
        if ((type === 'market') && (side === 'buy')) {
            // for market buy it requires the amount of quote currency to spend
            if (this.options['createMarketBuyOrderRequiresPrice']) {
                let cost = this.safeNumber2 (params, 'cost', 'orderQty');
                params = this.omit (params, [ 'cost', 'orderQty' ]);
                if (cost !== undefined) {
                    request['orderQty'] = this.costToPrecision (symbol, cost);
                } else if (price !== undefined) {
                    const amountString = this.numberToString (amount);
                    const priceString = this.numberToString (price);
                    const costString = Precise.stringMul (amountString, priceString);
                    cost = this.parseNumber (costString);
                    request['orderQty'] = this.costToPrecision (symbol, cost);
                } else {
                    throw new InvalidOrder (this.id + " createOrder() requires the price argument with market buy orders to calculate total order cost (amount to spend), where cost = amount * price. Supply a price argument to createOrder() call if you want the cost to be calculated for you from price and amount, or, alternatively, add .options['createMarketBuyOrderRequiresPrice'] = false to supply the cost in the amount argument (the exchange-specific behaviour)");
                }
            } else {
                request['orderQty'] = this.costToPrecision (symbol, amount);
            }
        } else {
            request['orderQty'] = this.amountToPrecision (symbol, amount);
        }
        if ((upperCaseType === 'LIMIT') || (upperCaseType === 'LIMIT_MAKER')) {
            if (price === undefined) {
                throw new InvalidOrder (this.id + ' createOrder requires a price argument for a ' + type + ' order');
            }
            request['orderPrice'] = this.priceToPrecision (symbol, price);
        }
        const isMarket = (upperCaseType === 'MARKET');
        let postOnly = undefined;
        [ postOnly, params ] = this.handlePostOnly (isMarket, type === 'LIMIT_MAKER', params);
        if (postOnly) {
            request['orderType'] = 'LIMIT_MAKER';
        }
        const clientOrderId = this.safeString2 (params, 'clientOrderId', 'orderLinkId');
        if (clientOrderId !== undefined) {
            request['orderLinkId'] = clientOrderId;
        }
        params = this.omit (params, [ 'clientOrderId', 'orderLinkId', 'postOnly' ]);
        const brokerId = this.safeString (this.options, 'brokerId');
        if (brokerId !== undefined) {
            request['agentSource'] = brokerId;
        }
        const triggerPrice = this.safeNumber2 (params, 'triggerPrice', 'stopPrice');
        if (triggerPrice !== undefined) {
            request['triggerPrice'] = this.priceToPrecision (symbol, triggerPrice);
        }
        params = this.omit (params, 'stopPrice');
        const response = await this.privatePostSpotV3PrivateOrder (this.extend (request, params));
        //
        //    {
        //        "retCode": "0",
        //        "retMsg": "OK",
        //        "result": {
        //            "orderId": "1274754916287346280",
        //            "orderLinkId": "1666798627015730",
        //            "symbol": "AAVEUSDT",
        //            "createTime": "1666698629821",
        //            "orderPrice": "80",
        //            "orderQty": "0.11",
        //            "orderType": "LIMIT",
        //            "side": "BUY",
        //            "status": "NEW",
        //            "timeInForce": "GTC",
        //            "accountId": "13380434",
        //            "execQty": "0",
        //            "orderCategory": "0"
        //        },
        //        "retExtMap": {},
        //        "retExtInfo": null,
        //        "time": "1666698627926"
        //    }
        //
        const order = this.safeValue (response, 'result', {});
        return this.parseOrder (order);
    }

    async createUnifiedMarginOrder (symbol: string, type, side, amount, price = undefined, params = {}) {
        await this.loadMarkets ();
        const market = this.market (symbol);
        if (!market['linear'] && !market['option']) {
            throw new NotSupported (this.id + ' createOrder does not allow inverse market orders for ' + symbol + ' markets');
        }
        const lowerCaseType = type.toLowerCase ();
        if ((price === undefined) && (lowerCaseType === 'limit')) {
            throw new ArgumentsRequired (this.id + ' createOrder requires a price argument for limit orders');
        }
        const request = {
            'symbol': market['id'],
            'side': this.capitalize (side),
            'orderType': this.capitalize (lowerCaseType), // limit or market
            'timeInForce': 'GoodTillCancel', // ImmediateOrCancel, FillOrKill, PostOnly
            'qty': this.amountToPrecision (symbol, amount),
            // 'takeProfit': 123.45, // take profit price, only take effect upon opening the position
            // 'stopLoss': 123.45, // stop loss price, only take effect upon opening the position
            // 'reduceOnly': false, // reduce only, required for linear orders
            // when creating a closing order, bybit recommends a True value for
            //  closeOnTrigger to avoid failing due to insufficient available margin
            // 'closeOnTrigger': false, required for linear orders
            // 'orderLinkId': 'string', // unique client order id, max 36 characters
            // 'triggerPrice': 123.45, // trigger price, required for conditional orders
            // 'triggerBy': 'MarkPrice', // IndexPrice, MarkPrice
            // 'tptriggerby': 'MarkPrice', // IndexPrice, MarkPrice
            // 'slTriggerBy': 'MarkPrice', // IndexPrice, MarkPrice
            // 'mmp': false // market maker protection
            // 'positionIdx': 0, // Position mode. unified margin account is only available in One-Way mode, which is 0
            // 'basePrice': '0', // It will be used to compare with the value of triggerPrice, to decide whether your conditional order will be triggered by crossing trigger price from upper side or lower side. Mainly used to identify the expected direction of the current conditional order.
            // 'iv': '0', // Implied volatility, for options only; parameters are passed according to the real value; for example, for 10%, 0.1 is passed
        };
        if (market['linear']) {
            request['category'] = 'linear';
        } else {
            request['category'] = 'option';
        }
        const isMarket = lowerCaseType === 'market';
        const isLimit = lowerCaseType === 'limit';
        if (isLimit) {
            request['price'] = this.priceToPrecision (symbol, price);
        }
        const exchangeSpecificParam = this.safeString (params, 'time_in_force');
        const timeInForce = this.safeStringLower (params, 'timeInForce');
        let postOnly = undefined;
        [ postOnly, params ] = this.handlePostOnly (isMarket, exchangeSpecificParam === 'postonly', params);
        if (postOnly) {
            request['timeInForce'] = 'PostOnly';
        } else if (timeInForce === 'gtc') {
            request['timeInForce'] = 'GoodTillCancel';
        } else if (timeInForce === 'fok') {
            request['timeInForce'] = 'FillOrKill';
        } else if (timeInForce === 'ioc') {
            request['timeInForce'] = 'ImmediateOrCancel';
        }
        const triggerPrice = this.safeValue2 (params, 'stopPrice', 'triggerPrice');
        const stopLossTriggerPrice = this.safeValue (params, 'stopLossPrice', triggerPrice);
        const takeProfitTriggerPrice = this.safeValue (params, 'takeProfitPrice');
        const stopLoss = this.safeValue (params, 'stopLoss');
        const takeProfit = this.safeValue (params, 'takeProfit');
        const isStopLossTriggerOrder = stopLossTriggerPrice !== undefined;
        const isTakeProfitTriggerOrder = takeProfitTriggerPrice !== undefined;
        const isStopLoss = stopLoss !== undefined;
        const isTakeProfit = takeProfit !== undefined;
        if (isStopLossTriggerOrder || isTakeProfitTriggerOrder) {
            request['triggerBy'] = 'LastPrice';
            const triggerAt = isStopLossTriggerOrder ? stopLossTriggerPrice : takeProfitTriggerPrice;
            const preciseTriggerPrice = this.priceToPrecision (symbol, triggerAt);
            request['triggerPrice'] = preciseTriggerPrice;
            const isBuy = side === 'buy';
            // logical xor
            const ascending = stopLossTriggerPrice ? !isBuy : isBuy;
            const delta = this.numberToString (market['precision']['price']);
            request['basePrice'] = ascending ? Precise.stringAdd (preciseTriggerPrice, delta) : Precise.stringSub (preciseTriggerPrice, delta);
        } else if (isStopLoss || isTakeProfit) {
            if (isStopLoss) {
                const stopLossTriggerPriceInner = this.safeValue2 (stopLoss, 'triggerPrice', 'stopPrice', stopLoss);
                request['stopLoss'] = this.priceToPrecision (symbol, stopLossTriggerPriceInner);
            }
            if (isTakeProfit) {
                const takeProfitTriggerPriceInner = this.safeValue2 (takeProfit, 'triggerPrice', 'stopPrice', takeProfit);
                request['takeProfit'] = this.priceToPrecision (symbol, takeProfitTriggerPriceInner);
            }
        }
        const clientOrderId = this.safeString (params, 'clientOrderId');
        if (clientOrderId !== undefined) {
            request['orderLinkId'] = clientOrderId;
        } else if (market['option']) {
            // mandatory field for options
            request['orderLinkId'] = this.uuid16 ();
        }
        params = this.omit (params, [ 'stopPrice', 'timeInForce', 'triggerPrice', 'stopLossPrice', 'takeProfitPrice', 'postOnly', 'clientOrderId', 'stopLoss', 'takeProfit' ]);
        const response = await this.privatePostUnifiedV3PrivateOrderCreate (this.extend (request, params));
        //
        //     {
        //         "retCode": 0,
        //         "retMsg": "OK",
        //         "result": {
        //             "orderId": "e10b0716-7c91-4091-b98a-1fa0f401c7d5",
        //             "orderLinkId": "test0000003"
        //         },
        //         "retExtInfo": null,
        //         "time": 1664441344238
        //     }
        //
        const order = this.safeValue (response, 'result', {});
        return this.parseOrder (order);
=======
        return this.parseOrder (order, market);
>>>>>>> 3c5957a2
    }

    async createUsdcOrder (symbol, type, side, amount, price = undefined, params = {}) {
        await this.loadMarkets ();
        const market = this.market (symbol);
<<<<<<< HEAD
        const lowerCaseType = type.toLowerCase ();
        if ((price === undefined) && (lowerCaseType === 'limit')) {
            throw new ArgumentsRequired (this.id + ' createContractV3Order requires a price argument for limit orders');
        }
        const request = {
            'symbol': market['id'],
            'side': this.capitalize (side),
            'orderType': this.capitalize (lowerCaseType), // limit or market
            'timeInForce': 'GoodTillCancel', // ImmediateOrCancel, FillOrKill, PostOnly
            'qty': this.amountToPrecision (symbol, amount),
            // 'takeProfit': 123.45, // take profit price, only take effect upon opening the position
            // 'stopLoss': 123.45, // stop loss price, only take effect upon opening the position
            // 'reduceOnly': false, // reduce only, required for linear orders
            // when creating a closing order, bybit recommends a True value for
            //  closeOnTrigger to avoid failing due to insufficient available margin
            // 'closeOnTrigger': false, required for linear orders
            // 'orderLinkId': 'string', // unique client order id, max 36 characters
            // 'triggerPrice': 123.45, // trigger price, required for conditional orders
            // 'triggerBy': 'MarkPrice', // IndexPrice, MarkPrice
            // 'tptriggerby': 'MarkPrice', // IndexPrice, MarkPrice
            // 'slTriggerBy': 'MarkPrice', // IndexPrice, MarkPrice
            // 'positionIdx': 0, // Position mode. unified margin account is only available in One-Way mode, which is 0
            // 'triggerDirection': 1, // Trigger direction. Mainly used in conditional order. Trigger the order when market price rises to triggerPrice or falls to triggerPrice. 1: rise; 2: fall
        };
        if (market['future']) {
            const positionIdx = this.safeInteger (params, 'position_idx', 0); // 0 One-Way Mode, 1 Buy-side, 2 Sell-side
            request['position_idx'] = positionIdx;
            params = this.omit (params, 'position_idx');
        }
        const isMarket = lowerCaseType === 'market';
        const isLimit = lowerCaseType === 'limit';
        if (isLimit) {
            request['price'] = this.priceToPrecision (symbol, price);
        }
        const timeInForce = this.safeStringLower (params, 'timeInForce'); // same as exchange specific param
        let postOnly = undefined;
        [ postOnly, params ] = this.handlePostOnly (isMarket, timeInForce === 'postonly', params);
        if (postOnly) {
            request['timeInForce'] = 'PostOnly';
        } else if (timeInForce === 'gtc') {
            request['timeInForce'] = 'GoodTillCancel';
        } else if (timeInForce === 'fok') {
            request['timeInForce'] = 'FillOrKill';
        } else if (timeInForce === 'ioc') {
            request['timeInForce'] = 'ImmediateOrCancel';
        }
        let triggerPrice = this.safeValue2 (params, 'triggerPrice', 'stopPrice');
        const stopLossTriggerPrice = this.safeValue (params, 'stopLossPrice');
        const takeProfitTriggerPrice = this.safeValue (params, 'takeProfitPrice');
        const stopLoss = this.safeValue (params, 'stopLoss');
        const takeProfit = this.safeValue (params, 'takeProfit');
        const isStopLossTriggerOrder = stopLossTriggerPrice !== undefined;
        const isTakeProfitTriggerOrder = takeProfitTriggerPrice !== undefined;
        const isStopLoss = stopLoss !== undefined;
        const isTakeProfit = takeProfit !== undefined;
        const isBuy = side === 'buy';
        const ascending = stopLossTriggerPrice ? !isBuy : isBuy;
        if (triggerPrice !== undefined) {
            request['triggerDirection'] = ascending ? 2 : 1;
            request['triggerPrice'] = this.priceToPrecision (symbol, triggerPrice);
        } else if (isStopLossTriggerOrder || isTakeProfitTriggerOrder) {
            request['triggerDirection'] = ascending ? 2 : 1;
            triggerPrice = isStopLossTriggerOrder ? stopLossTriggerPrice : takeProfitTriggerPrice;
            request['triggerPrice'] = this.priceToPrecision (symbol, triggerPrice);
            request['reduceOnly'] = true;
        } else if (isStopLoss || isTakeProfit) {
            if (isStopLoss) {
                const stopLossTriggerPriceInner = this.safeValue2 (stopLoss, 'triggerPrice', 'stopPrice', stopLoss);
                request['stopLoss'] = this.priceToPrecision (symbol, stopLossTriggerPriceInner);
            }
            if (isTakeProfit) {
                const takeProfitTriggerPriceInner = this.safeValue2 (takeProfit, 'triggerPrice', 'stopPrice', takeProfit);
                request['takeProfit'] = this.priceToPrecision (symbol, takeProfitTriggerPriceInner);
            }
        }
        const clientOrderId = this.safeString (params, 'clientOrderId');
        if (clientOrderId !== undefined) {
            request['orderLinkId'] = clientOrderId;
        } else if (market['option']) {
            // mandatory field for options
            request['orderLinkId'] = this.uuid16 ();
=======
        if (type === 'market') {
            throw new NotSupported (this.id + ' createOrder does not allow market orders for ' + symbol + ' markets');
>>>>>>> 3c5957a2
        }
        const lowerCaseType = type.toLowerCase ();
        if ((price === undefined) && (lowerCaseType === 'limit')) {
            throw new ArgumentsRequired (this.id + ' createOrder requires a price argument for limit orders');
        }
        const request = {
            'symbol': market['id'],
            'side': this.capitalize (side),
            'orderType': this.capitalize (lowerCaseType), // limit or market
            'timeInForce': 'GoodTillCancel', // ImmediateOrCancel, FillOrKill, PostOnly
            'orderQty': this.amountToPrecision (symbol, amount),
            // 'takeProfit': 123.45, // take profit price, only take effect upon opening the position
            // 'stopLoss': 123.45, // stop loss price, only take effect upon opening the position
            // 'reduceOnly': false, // reduce only, required for linear orders
            // when creating a closing order, bybit recommends a True value for
            //  closeOnTrigger to avoid failing due to insufficient available margin
            // 'closeOnTrigger': false, required for linear orders
            // 'orderLinkId': 'string', // unique client order id, max 36 characters
            // 'triggerPrice': 123.45, // trigger price, required for conditional orders
            // 'trigger_by': 'MarkPrice', // IndexPrice, MarkPrice
            // 'tptriggerby': 'MarkPrice', // IndexPrice, MarkPrice
            // 'slTriggerBy': 'MarkPrice', // IndexPrice, MarkPrice
            // 'orderFilter': 'Order' or 'StopOrder'
            // 'mmp': false // market maker protection
        };
        const isMarket = lowerCaseType === 'market';
        const isLimit = lowerCaseType === 'limit';
        if (isLimit !== undefined) {
            request['orderPrice'] = this.priceToPrecision (symbol, price);
        }
        const exchangeSpecificParam = this.safeString (params, 'time_in_force');
        const timeInForce = this.safeStringLower (params, 'timeInForce');
        const postOnly = this.isPostOnly (isMarket, exchangeSpecificParam === 'PostOnly', params);
        if (postOnly) {
            request['time_in_force'] = 'PostOnly';
        } else if (timeInForce === 'gtc') {
            request['time_in_force'] = 'GoodTillCancel';
        } else if (timeInForce === 'fok') {
            request['time_in_force'] = 'FillOrKill';
        } else if (timeInForce === 'ioc') {
            request['time_in_force'] = 'ImmediateOrCancel';
        }
        if (market['swap']) {
            const triggerPrice = this.safeValue2 (params, 'stopPrice', 'triggerPrice');
            const stopLossTriggerPrice = this.safeValue (params, 'stopLossPrice', triggerPrice);
            const takeProfitTriggerPrice = this.safeValue (params, 'takeProfitPrice');
            const stopLoss = this.safeValue (params, 'stopLoss');
            const takeProfit = this.safeValue (params, 'takeProfit');
            const isStopLossTriggerOrder = stopLossTriggerPrice !== undefined;
            const isTakeProfitTriggerOrder = takeProfitTriggerPrice !== undefined;
            const isStopLoss = stopLoss !== undefined;
            const isTakeProfit = takeProfit !== undefined;
            const isStopOrder = isStopLossTriggerOrder || isTakeProfitTriggerOrder;
            if (isStopOrder) {
                request['orderFilter'] = 'StopOrder';
                request['trigger_by'] = 'LastPrice';
                const stopPx = isStopLossTriggerOrder ? stopLossTriggerPrice : takeProfitTriggerPrice;
                const preciseStopPrice = this.priceToPrecision (symbol, stopPx);
                request['triggerPrice'] = preciseStopPrice;
                const delta = this.numberToString (market['precision']['price']);
                request['basePrice'] = isStopLossTriggerOrder ? Precise.stringSub (preciseStopPrice, delta) : Precise.stringAdd (preciseStopPrice, delta);
            } else if (isStopLoss || isTakeProfit) {
                if (isStopLoss) {
                    const stopLossTriggerPriceInner = this.safeValue2 (stopLoss, 'triggerPrice', 'stopPrice', stopLoss);
                    request['stopLoss'] = this.priceToPrecision (symbol, stopLossTriggerPriceInner);
                }
                if (isTakeProfit) {
                    const takeProfitTriggerPriceInner = this.safeValue2 (takeProfit, 'triggerPrice', 'stopPrice', takeProfit);
                    request['takeProfit'] = this.priceToPrecision (symbol, takeProfitTriggerPriceInner);
                }
            } else {
                request['orderFilter'] = 'Order';
            }
        }
        const clientOrderId = this.safeString (params, 'clientOrderId');
        if (clientOrderId !== undefined) {
            request['orderLinkId'] = clientOrderId;
        } else if (market['option']) {
            // mandatory field for options
            request['orderLinkId'] = this.uuid16 ();
        }
        params = this.omit (params, [ 'stopPrice', 'timeInForce', 'triggerPrice', 'stopLossPrice', 'takeProfitPrice', 'postOnly', 'clientOrderId' ]);
        const method = market['option'] ? 'privatePostOptionUsdcOpenapiPrivateV1PlaceOrder' : 'privatePostPerpetualUsdcOpenapiPrivateV1PlaceOrder';
        const response = await this[method] (this.extend (request, params));
        //
        //     {
        //         "retCode":0,
        //         "retMsg":"",
        //         "result":{
        //            "orderId":"34450a59-325e-4296-8af0-63c7c524ae33",
        //            "orderLinkId":"",
        //            "mmp":false,
        //            "symbol":"BTCPERP",
        //            "orderType":"Limit",
        //            "side":"Buy",
        //            "orderQty":"0.00100000",
        //            "orderPrice":"20000.00",
        //            "iv":"0",
        //            "timeInForce":"GoodTillCancel",
        //            "orderStatus":"Created",
        //            "createdAt":"1652261746007873",
        //            "basePrice":"0.00",
        //            "triggerPrice":"0.00",
        //            "takeProfit":"0.00",
        //            "stopLoss":"0.00",
        //            "slTriggerBy":"UNKNOWN",
        //            "tpTriggerBy":"UNKNOWN"
        //     }
        //
        const order = this.safeValue (response, 'result', {});
        return this.parseOrder (order, market);
    }

    async editUsdcOrder (id, symbol, type, side, amount = undefined, price = undefined, params = {}) {
        await this.loadMarkets ();
        const market = this.market (symbol);
        const request = {
            'symbol': market['id'],
            'orderId': id,
        };
        if (amount !== undefined) {
            request['orderQty'] = this.amountToPrecision (symbol, amount);
        }
        if (price !== undefined) {
            request['orderPrice'] = this.priceToPrecision (symbol, price);
        }
<<<<<<< HEAD
        if (isStopLoss || isTakeProfit) {
            if (isStopLoss) {
                const stopLossTriggerPriceInner = this.safeValue2 (stopLoss, 'triggerPrice', 'stopPrice', stopLoss);
                request['stopLoss'] = this.priceToPrecision (symbol, stopLossTriggerPriceInner);
            }
            if (isTakeProfit) {
                const takeProfitTriggerPriceInner = this.safeValue2 (takeProfit, 'triggerPrice', 'stopPrice', takeProfit);
                request['takeProfit'] = this.priceToPrecision (symbol, takeProfitTriggerPriceInner);
=======
        let method = undefined;
        if (market['option']) {
            method = 'privatePostOptionUsdcOpenapiPrivateV1ReplaceOrder';
        } else {
            method = 'privatePostPerpetualUsdcOpenapiPrivateV1ReplaceOrder';
            const isStop = this.safeValue (params, 'stop', false);
            const triggerPrice = this.safeValue2 (params, 'stopPrice', 'triggerPrice');
            const stopLossPrice = this.safeValue (params, 'stopLossPrice');
            const isStopLossOrder = stopLossPrice !== undefined;
            const takeProfitPrice = this.safeValue (params, 'takeProfitPrice');
            const isTakeProfitOrder = takeProfitPrice !== undefined;
            const isStopOrder = isStopLossOrder || isTakeProfitOrder || isStop;
            if (isStopOrder) {
                request['orderFilter'] = isStop ? 'StopOrder' : 'Order';
                if (triggerPrice !== undefined) {
                    request['triggerPrice'] = this.priceToPrecision (symbol, triggerPrice);
                }
                if (stopLossPrice !== undefined) {
                    request['stopLoss'] = this.priceToPrecision (symbol, stopLossPrice);
                }
                if (takeProfitPrice !== undefined) {
                    request['takeProfit'] = this.priceToPrecision (symbol, takeProfitPrice);
                }
>>>>>>> 3c5957a2
            }
            params = this.omit (params, [ 'stop', 'stopPrice', 'triggerPrice', 'stopLossPrice', 'takeProfitPrice' ]);
        }
        const response = await this[method] (this.extend (request, params));
        //
        //    {
        //        "retCode": 0,
        //        "retMsg": "OK",
        //        "result": {
        //            "outRequestId": "",
        //            "symbol": "BTC-13MAY22-40000-C",
        //            "orderId": "8c65df91-91fc-461d-9b14-786379ef138c",
        //            "orderLinkId": "AAAAA41133"
        //        },
        //        "retExtMap": {}
        //   }
        //
        const result = this.safeValue (response, 'result', {});
        return this.parseOrder (result, market);
    }

    async editOrder (id: string, symbol, type, side, amount = undefined, price = undefined, params = {}) {
        /**
         * @method
         * @name bybit#editOrder
         * @description edit a trade order
         * @see https://bybit-exchange.github.io/docs/v5/order/amend-order
         * @see https://bybit-exchange.github.io/docs/derivatives/unified/replace-order
         * @see https://bybit-exchange.github.io/docs/api-explorer/derivatives/trade/contract/replace-order
         * @param {string} id cancel order id
         * @param {string} symbol unified symbol of the market to create an order in
         * @param {string} type 'market' or 'limit'
         * @param {string} side 'buy' or 'sell'
         * @param {float} amount how much of currency you want to trade in units of base currency
         * @param {float} price the price at which the order is to be fullfilled, in units of the base currency, ignored in market orders
         * @param {object} [params] extra parameters specific to the bybit api endpoint
         * @returns {object} an [order structure]{@link https://docs.ccxt.com/#/?id=order-structure}
         */
        this.checkRequiredSymbol ('editOrder', symbol);
        await this.loadMarkets ();
        const market = this.market (symbol);
        const [ enableUnifiedMargin, enableUnifiedAccount ] = await this.isUnifiedEnabled ();
        const isUnifiedAccount = (enableUnifiedMargin || enableUnifiedAccount);
        const isUsdcSettled = market['settle'] === 'USDC';
        if (isUsdcSettled && !isUnifiedAccount) {
            return await this.editUsdcOrder (id, symbol, type, side, amount, price, params);
        }
        const request = {
            'symbol': market['id'],
            'orderId': id,
            // 'orderLinkId': 'string', // unique client order id, max 36 characters
            // 'takeProfit': 123.45, // take profit price, only take effect upon opening the position
            // 'stopLoss': 123.45, // stop loss price, only take effect upon opening the position
            // 'triggerPrice': 123.45, // trigger price, required for conditional orders
            // 'triggerBy': 'MarkPrice', // IndexPrice, MarkPrice, LastPrice
            // 'tpTriggerby': 'MarkPrice', // IndexPrice, MarkPrice, LastPrice
            // 'slTriggerBy': 'MarkPrice', // IndexPrice, MarkPrice, LastPrice
            // Valid for option only.
            // 'orderIv': '0', // Implied volatility; parameters are passed according to the real value; for example, for 10%, 0.1 is passed
        };
        if (market['linear']) {
            request['category'] = 'linear';
        } else if (market['inverse']) {
            request['category'] = 'inverse';
        } else if (market['option']) {
            request['category'] = 'option';
        }
        if (amount !== undefined) {
            request['qty'] = this.amountToPrecision (symbol, amount);
        }
        if (price !== undefined) {
            request['price'] = this.priceToPrecision (symbol, price);
        }
        if (amount !== undefined) {
            request['qty'] = this.amountToPrecision (symbol, amount);
        }
        let triggerPrice = this.safeValue2 (params, 'triggerPrice', 'stopPrice');
        const stopLossTriggerPrice = this.safeValue (params, 'stopLossPrice');
        const takeProfitTriggerPrice = this.safeValue (params, 'takeProfitPrice');
        const stopLoss = this.safeValue (params, 'stopLoss');
        const takeProfit = this.safeValue (params, 'takeProfit');
        const isStopLossTriggerOrder = stopLossTriggerPrice !== undefined;
        const isTakeProfitTriggerOrder = takeProfitTriggerPrice !== undefined;
        const isStopLoss = stopLoss !== undefined;
        const isTakeProfit = takeProfit !== undefined;
        if (isStopLossTriggerOrder || isTakeProfitTriggerOrder) {
            triggerPrice = isStopLossTriggerOrder ? stopLossTriggerPrice : takeProfitTriggerPrice;
        }
        if (triggerPrice !== undefined) {
            request['triggerPrice'] = this.priceToPrecision (symbol, triggerPrice);
        }
        if (isStopLoss || isTakeProfit) {
            if (isStopLoss) {
                const stopLossTriggerPriceInner = this.safeValue2 (stopLoss, 'triggerPrice', 'stopPrice', stopLoss);
                request['stopLoss'] = this.priceToPrecision (symbol, stopLossTriggerPriceInner);
            }
            if (isTakeProfit) {
                const takeProfitTriggerPriceInner = this.safeValue2 (takeProfit, 'triggerPrice', 'stopPrice', takeProfit);
                request['takeProfit'] = this.priceToPrecision (symbol, takeProfitTriggerPriceInner);
            }
        }
        const clientOrderId = this.safeString (params, 'clientOrderId');
        if (clientOrderId !== undefined) {
            request['orderLinkId'] = clientOrderId;
        }
        params = this.omit (params, [ 'stopPrice', 'stopLossPrice', 'takeProfitPrice', 'triggerPrice', 'clientOrderId', 'stopLoss', 'takeProfit' ]);
        const response = await this.privatePostV5OrderAmend (this.extend (request, params));
        //
        //     {
        //         "retCode": 0,
        //         "retMsg": "OK",
        //         "result": {
        //             "orderId": "c6f055d9-7f21-4079-913d-e6523a9cfffa",
        //             "orderLinkId": "linear-004"
        //         },
        //         "retExtInfo": {},
        //         "time": 1672217093461
        //     }
        //
        const result = this.safeValue (response, 'result', {});
        return this.safeOrder ({
            'info': response,
            'id': this.safeString (result, 'orderId'),
        });
    }

    async cancelUsdcOrder (id, symbol: string = undefined, params = {}) {
        this.checkRequiredSymbol ('cancelUsdcOrder', symbol);
        await this.loadMarkets ();
        const market = this.market (symbol);
        const request = {
            'symbol': market['id'],
            // 'orderLinkId': 'string', // one of order_id, stop_order_id or order_link_id is required
            // 'orderId': id,
        };
<<<<<<< HEAD
        if (price !== undefined) {
            request['price'] = this.priceToPrecision (symbol, price);
        }
        if (amount !== undefined) {
            request['qty'] = this.amountToPrecision (symbol, amount);
        }
        let triggerPrice = this.safeValue2 (params, 'triggerPrice', 'stopPrice');
        const stopLossTriggerPrice = this.safeValue (params, 'stopLossPrice');
        const takeProfitTriggerPrice = this.safeValue (params, 'takeProfitPrice');
        const stopLoss = this.safeValue (params, 'stopLoss');
        const takeProfit = this.safeValue (params, 'takeProfit');
        const isStopLossTriggerOrder = stopLossTriggerPrice !== undefined;
        const isTakeProfitTriggerOrder = takeProfitTriggerPrice !== undefined;
        const isStopLoss = stopLoss !== undefined;
        const isTakeProfit = takeProfit !== undefined;
        if (isStopLossTriggerOrder || isTakeProfitTriggerOrder) {
            triggerPrice = isStopLossTriggerOrder ? stopLossTriggerPrice : takeProfitTriggerPrice;
        }
        if (triggerPrice !== undefined) {
            request['triggerPrice'] = this.priceToPrecision (symbol, triggerPrice);
        }
        if (isStopLoss || isTakeProfit) {
            if (isStopLoss) {
                const stopLossTriggerPriceInner = this.safeValue2 (stopLoss, 'triggerPrice', 'stopPrice', stopLoss);
                request['stopLoss'] = this.priceToPrecision (symbol, stopLossTriggerPriceInner);
            }
            if (isTakeProfit) {
                const takeProfitTriggerPriceInner = this.safeValue2 (takeProfit, 'triggerPrice', 'stopPrice', takeProfit);
                request['takeProfit'] = this.priceToPrecision (symbol, takeProfitTriggerPriceInner);
            }
=======
        const isStop = this.safeValue (params, 'stop', false);
        params = this.omit (params, [ 'stop' ]);
        let method = undefined;
        if (id !== undefined) { // The user can also use argument params["order_link_id"]
            request['orderId'] = id;
>>>>>>> 3c5957a2
        }
        if (market['option']) {
            method = 'privatePostOptionUsdcOpenapiPrivateV1CancelOrder';
        } else {
            method = 'privatePostPerpetualUsdcOpenapiPrivateV1CancelOrder';
            request['orderFilter'] = isStop ? 'StopOrder' : 'Order';
        }
        const response = await this[method] (this.extend (request, params));
        //
        //     {
        //         "retCode": 0,
        //         "retMsg": "OK",
        //         "result": {
        //             "outRequestId": "",
        //             "symbol": "BTC-13MAY22-40000-C",
        //             "orderId": "8c65df91-91fc-461d-9b14-786379ef138c",
        //             "orderLinkId": ""
        //         },
        //         "retExtMap": {}
        //     }
        //
        const result = this.safeValue (response, 'result', {});
        return this.parseOrder (result, market);
    }

    async cancelOrder (id: string, symbol: string = undefined, params = {}) {
        /**
         * @method
         * @name bybit#cancelOrder
         * @description cancels an open order
         * @see https://bybit-exchange.github.io/docs/v5/order/cancel-order
         * @param {string} id order id
         * @param {string} symbol unified symbol of the market the order was made in
         * @param {object} [params] extra parameters specific to the bybit api endpoint
         * @param {boolean} [params.stop] *spot only* whether the order is a stop order
         * @param {string} [params.orderFilter] *spot only* 'Order' or 'StopOrder' or 'tpslOrder'
         * @returns {object} An [order structure]{@link https://github.com/ccxt/ccxt/wiki/Manual#order-structure}
         */
        this.checkRequiredSymbol ('cancelOrder', symbol);
        await this.loadMarkets ();
        const market = this.market (symbol);
        const [ enableUnifiedMargin, enableUnifiedAccount ] = await this.isUnifiedEnabled ();
        const isUnifiedAccount = (enableUnifiedMargin || enableUnifiedAccount);
        const isUsdcSettled = market['settle'] === 'USDC';
        if (isUsdcSettled && !isUnifiedAccount) {
            return await this.cancelUsdcOrder (id, symbol, params);
        }
        const request = {
            'symbol': market['id'],
            // 'orderLinkId': 'string',
            // 'orderId': id,
            // conditional orders
            // 'orderFilter': '', // Valid for spot only. Order,tpslOrder. If not passed, Order by default
        };
        if (market['spot']) {
            // only works for spot market
            const isStop = this.safeValue (params, 'stop', false);
            params = this.omit (params, [ 'stop' ]);
            request['orderFilter'] = isStop ? 'tpslOrder' : 'Order';
        }
        if (id !== undefined) { // The user can also use argument params["orderLinkId"]
            request['orderId'] = id;
        }
        if (market['spot']) {
            request['category'] = 'spot';
        } else if (market['linear']) {
            request['category'] = 'linear';
        } else if (market['inverse']) {
            request['category'] = 'inverse';
        } else if (market['option']) {
            request['category'] = 'option';
        }
        const response = await this.privatePostV5OrderCancel (this.extend (request, params));
        //
        //     {
        //         "retCode": 0,
        //         "retMsg": "OK",
        //         "result": {
        //             "orderId": "c6f055d9-7f21-4079-913d-e6523a9cfffa",
        //             "orderLinkId": "linear-004"
        //         },
        //         "retExtInfo": {},
        //         "time": 1672217377164
        //     }
        //
        const result = this.safeValue (response, 'result', {});
        return this.parseOrder (result, market);
    }

    async cancelAllUsdcOrders (symbol: string = undefined, params = {}) {
        this.checkRequiredSymbol ('cancelAllUsdcOrders', symbol);
        await this.loadMarkets ();
        const market = this.market (symbol);
        const request = {
            'symbol': market['id'],
        };
        let response = undefined;
        if (market['option']) {
            response = await this.privatePostOptionUsdcOpenapiPrivateV1CancelAll (this.extend (request, params));
        } else {
            const isStop = this.safeValue (params, 'stop', false);
            if (isStop) {
                request['orderFilter'] = 'StopOrder';
            } else {
                request['orderFilter'] = 'Order';
            }
            params = this.omit (params, [ 'stop' ]);
            response = await this.privatePostPerpetualUsdcOpenapiPrivateV1CancelAll (this.extend (request, params));
        }
        //
        //     {
        //         "retCode": 0,
        //         "retMsg": "OK",
        //         "retExtMap": {},
        //         "result": [
        //             {
        //                 "outRequestId": "cancelAll-290119-1652176443114-0",
        //                 "symbol": "BTC-13MAY22-40000-C",
        //                 "orderId": "fa6cd740-56ed-477d-9385-90ccbfee49ca",
        //                 "orderLinkId": "",
        //                 "errorCode": 0,
        //                 "errorDesc": ""
        //             }
        //         ]
        //     }
        //
        const result = this.safeValue (response, 'result', []);
        if (!Array.isArray (result)) {
            return response;
        }
        return this.parseOrders (result, market);
    }

    async cancelAllOrders (symbol: string = undefined, params = {}) {
        /**
         * @method
         * @name bybit#cancelAllOrders
         * @description cancel all open orders
         * @see https://bybit-exchange.github.io/docs/v5/order/cancel-all
         * @param {string} symbol unified market symbol, only orders in the market of this symbol are cancelled when symbol is not undefined
         * @param {object} [params] extra parameters specific to the bybit api endpoint
         * @param {boolean} [params.stop] true if stop order
         * @param {string} [params.type] market type, ['swap', 'option', 'spot']
         * @param {string} [params.subType] market subType, ['linear', 'inverse']
         * @param {string} [params.baseCoin] Base coin. Supports linear, inverse & option
         * @param {string} [params.settleCoin] Settle coin. Supports linear, inverse & option
         * @returns {object[]} a list of [order structures]{@link https://github.com/ccxt/ccxt/wiki/Manual#order-structure}
         */
        await this.loadMarkets ();
        const [ enableUnifiedMargin, enableUnifiedAccount ] = await this.isUnifiedEnabled ();
        const isUnifiedAccount = (enableUnifiedMargin || enableUnifiedAccount);
        let market = undefined;
        const request = {};
        if (symbol !== undefined) {
            market = this.market (symbol);
            const isUsdcSettled = market['settle'] === 'USDC';
            if (isUsdcSettled && !isUnifiedAccount) {
                return await this.cancelAllUsdcOrders (symbol, params);
            }
            request['symbol'] = market['id'];
        }
        let type = undefined;
        [ type, params ] = this.getBybitType ('cancelAllOrders', market, params);
        request['category'] = type;
        if ((type === 'option') && !isUnifiedAccount) {
            throw new NotSupported (this.id + ' cancelAllOrders() Normal Account not support ' + type + ' market');
        }
        if ((type === 'linear') || (type === 'inverse')) {
            const baseCoin = this.safeString (params, 'baseCoin');
            if (symbol === undefined && baseCoin === undefined) {
                const defaultSettle = this.safeString (this.options, 'defaultSettle', 'USDT');
                request['settleCoin'] = this.safeString (params, 'settleCoin', defaultSettle);
            }
        }
        const isStop = this.safeValue (params, 'stop', false);
        params = this.omit (params, [ 'stop' ]);
        if (isStop) {
            request['orderFilter'] = 'tpslOrder';
        }
        const response = await this.privatePostV5OrderCancelAll (this.extend (request, params));
        //
        // linear / inverse / option
        //     {
        //         "retCode": 0,
        //         "retMsg": "OK",
        //         "result": {
        //             "list": [
        //                 {
        //                     "orderId": "f6a73e1f-39b5-4dee-af21-1460b2e3b27c",
        //                     "orderLinkId": "a001"
        //                 }
        //             ]
        //         },
        //         "retExtInfo": {},
        //         "time": 1672219780463
        //     }
        //
        // spot
        //     {
        //         "retCode": 0,
        //         "retMsg": "OK",
        //         "result": {
        //             "success": "1"
        //         },
        //         "retExtInfo": {},
        //         "time": 1676962409398
        //     }
        //
        const result = this.safeValue (response, 'result', []);
        const orders = this.safeValue (result, 'list');
        if (!Array.isArray (orders)) {
            return response;
        }
        return this.parseOrders (orders, market);
    }

    async fetchUsdcOrders (symbol: string = undefined, since: Int = undefined, limit: Int = undefined, params = {}) {
        await this.loadMarkets ();
        let market = undefined;
        const request = {
            // 'category': '', // Type. PERPETUAL, OPTION
            // 'symbol': '', // Contract name
            // 'baseCoin': '', // Base currency
            // 'orderId': '', // Order ID
            // 'orderLinkId': '', // Custom ID used for cross-platform strategy remarks; a max. of 32 characters
            // 'orderStatus': '', // Order status
            // 'orderFilter': '', // refer to Order Filter
            // 'direction': '', // prev: prev page, next: next page.
            // 'limit': 0, // Limit for data size per page, max size is 50. Default as showing 20 pieces of data per page
            // 'cursor': '', // API pass-through
        };
        if (symbol !== undefined) {
            market = this.market (symbol);
            request['symbol'] = market['id'];
        }
        let type = undefined;
        [ type, params ] = this.handleMarketTypeAndParams ('fetchOrders', market, params);
        if (type === 'swap') {
            request['category'] = 'PERPETUAL';
        } else {
            request['category'] = 'OPTION';
        }
        const isStop = this.safeValue (params, 'stop', false);
        params = this.omit (params, [ 'stop' ]);
        if (isStop) {
            request['orderFilter'] = 'StopOrder';
        }
        if (limit !== undefined) {
            request['limit'] = limit;
        }
        const response = await (this as any).privatePostOptionUsdcOpenapiPrivateV1QueryOrderHistory (this.extend (request, params));
        //
        //     {
        //         "result": {
        //         "cursor": "640034d1-97ec-4382-9983-694898c03ba3%3A1640854950675%2C640034d1-97ec-4382-9983-694898c03ba3%3A1640854950675",
        //             "resultTotalSize": 1,
        //             "dataList": [
        //             {
        //                 "symbol": "ETHPERP",
        //                 "orderType": "Limit",
        //                 "orderLinkId": "",
        //                 "orderId": "c04ad17d-ca85-45d1-859e-561e7236f6db",
        //                 "cancelType": "UNKNOWN",
        //                 "stopOrderType": "UNKNOWN",
        //                 "orderStatus": "Filled",
        //                 "updateTimeStamp": "1666178097006",
        //                 "takeProfit": "0.0000",
        //                 "cumExecValue": "12.9825",
        //                 "createdAt": "1666178096996",
        //                 "blockTradeId": "",
        //                 "orderPnl": "",
        //                 "price": "1300.0",
        //                 "tpTriggerBy": "UNKNOWN",
        //                 "timeInForce": "GoodTillCancel",
        //                 "updatedAt": "1666178097006",
        //                 "basePrice": "",
        //                 "realisedPnl": "0.0000",
        //                 "side": "Buy",
        //                 "triggerPrice": "0.0",
        //                 "cumExecFee": "0.0078",
        //                 "leavesQty": "0.000",
        //                 "cashFlow": "",
        //                 "slTriggerBy": "UNKNOWN",
        //                 "iv": "",
        //                 "closeOnTrigger": "UNKNOWN",
        //                 "cumExecQty": "0.010",
        //                 "reduceOnly": 0,
        //                 "qty": "0.010",
        //                 "stopLoss": "0.0000",
        //                 "triggerBy": "UNKNOWN",
        //                 "orderIM": ""
        //             }
        //         ]
        //         },
        //         "retCode": 0,
        //         "retMsg": "Success."
        //     }
        //
        const result = this.safeValue (response, 'result', {});
        const data = this.safeValue (result, 'dataList', []);
        return this.parseOrders (data, market, since, limit);
    }

    async fetchOrders (symbol: string = undefined, since: Int = undefined, limit: Int = undefined, params = {}) {
        /**
         * @method
         * @name bybit#fetchOrders
         * @description fetches information on multiple orders made by the user
         * @see https://bybit-exchange.github.io/docs/v5/order/order-list
         * @param {string} symbol unified market symbol of the market orders were made in
         * @param {int} [since] the earliest time in ms to fetch orders for
         * @param {int} [limit] the maximum number of  orde structures to retrieve
         * @param {object} [params] extra parameters specific to the bybit api endpoint
         * @param {boolean} [params.stop] true if stop order
         * @param {string} [params.type] market type, ['swap', 'option', 'spot']
         * @param {string} [params.subType] market subType, ['linear', 'inverse']
         * @param {string} [params.orderFilter] 'Order' or 'StopOrder' or 'tpslOrder'
         * @returns {Order[]} a list of [order structures]{@link https://github.com/ccxt/ccxt/wiki/Manual#order-structure}
         */
        await this.loadMarkets ();
        const [ enableUnifiedMargin, enableUnifiedAccount ] = await this.isUnifiedEnabled ();
        const isUnifiedAccount = (enableUnifiedMargin || enableUnifiedAccount);
        const request = {};
        let market = undefined;
        let isUsdcSettled = false;
        if (symbol !== undefined) {
            market = this.market (symbol);
            isUsdcSettled = market['settle'] === 'USDC';
            request['symbol'] = market['id'];
        }
        let type = undefined;
        [ type, params ] = this.getBybitType ('fetchOrders', market, params);
        if (((type === 'option') || isUsdcSettled) && !isUnifiedAccount) {
            return await this.fetchUsdcOrders (symbol, since, limit, params);
        }
        request['category'] = type;
        const isStop = this.safeValue (params, 'stop', false);
        params = this.omit (params, [ 'stop' ]);
        if (isStop) {
            if (type === 'spot') {
                request['orderFilter'] = 'tpslOrder';
            } else {
                request['orderFilter'] = 'StopOrder';
            }
        }
        if (limit !== undefined) {
            request['limit'] = limit;
        }
        if (since !== undefined) {
            request['startTime'] = since;
        }
        const until = this.safeInteger2 (params, 'until', 'till'); // unified in milliseconds
        const endTime = this.safeInteger (params, 'endTime', until); // exchange-specific in milliseconds
        params = this.omit (params, [ 'endTime', 'till', 'until' ]);
        if (endTime !== undefined) {
            request['endTime'] = endTime;
        } else {
            if (since !== undefined) {
                throw new BadRequest (this.id + ' fetchOrders() requires until/endTime when since is provided.');
            }
        }
        const response = await this.privateGetV5OrderHistory (this.extend (request, params));
        //
        //     {
        //         "retCode": 0,
        //         "retMsg": "OK",
        //         "result": {
        //             "nextPageCursor": "03234de9-1332-41eb-b805-4a9f42c136a3%3A1672220109387%2C03234de9-1332-41eb-b805-4a9f42c136a3%3A1672220109387",
        //             "category": "linear",
        //             "list": [
        //                 {
        //                     "symbol": "BTCUSDT",
        //                     "orderType": "Limit",
        //                     "orderLinkId": "test-001",
        //                     "orderId": "03234de9-1332-41eb-b805-4a9f42c136a3",
        //                     "cancelType": "CancelByUser",
        //                     "avgPrice": "0",
        //                     "stopOrderType": "UNKNOWN",
        //                     "lastPriceOnCreated": "16656.5",
        //                     "orderStatus": "Cancelled",
        //                     "takeProfit": "",
        //                     "cumExecValue": "0",
        //                     "triggerDirection": 0,
        //                     "blockTradeId": "",
        //                     "rejectReason": "EC_PerCancelRequest",
        //                     "isLeverage": "",
        //                     "price": "18000",
        //                     "orderIv": "",
        //                     "createdTime": "1672220109387",
        //                     "tpTriggerBy": "UNKNOWN",
        //                     "positionIdx": 0,
        //                     "timeInForce": "GoodTillCancel",
        //                     "leavesValue": "0",
        //                     "updatedTime": "1672220114123",
        //                     "side": "Sell",
        //                     "triggerPrice": "",
        //                     "cumExecFee": "0",
        //                     "slTriggerBy": "UNKNOWN",
        //                     "leavesQty": "0",
        //                     "closeOnTrigger": false,
        //                     "cumExecQty": "0",
        //                     "reduceOnly": false,
        //                     "qty": "0.1",
        //                     "stopLoss": "",
        //                     "triggerBy": "UNKNOWN"
        //                 }
        //             ]
        //         },
        //         "retExtInfo": {},
        //         "time": 1672221263862
        //     }
        //
        const data = this.addPaginationCursorToResult (response);
        return this.parseOrders (data, market, since, limit);
    }

    async fetchClosedOrders (symbol: string = undefined, since: Int = undefined, limit: Int = undefined, params = {}) {
        /**
         * @method
         * @name bybit#fetchClosedOrders
         * @description fetches information on multiple closed orders made by the user
         * @see https://bybit-exchange.github.io/docs/v5/order/order-list
         * @param {string} symbol unified market symbol of the market orders were made in
         * @param {int} [since] the earliest time in ms to fetch orders for
         * @param {int} [limit] the maximum number of  orde structures to retrieve
         * @param {object} [params] extra parameters specific to the bybit api endpoint
         * @returns {Order[]} a list of [order structures]{@link https://docs.ccxt.com/#/?id=order-structure}
         */
        await this.loadMarkets ();
        const request = {
            'orderStatus': 'Filled',
        };
        return await this.fetchOrders (symbol, since, limit, this.extend (request, params));
    }

    async fetchCanceledOrders (symbol: string = undefined, since: Int = undefined, limit: Int = undefined, params = {}) {
        /**
         * @method
         * @name bybit#fetchCanceledOrders
         * @description fetches information on multiple canceled orders made by the user
         * @see https://bybit-exchange.github.io/docs/v5/order/order-list
         * @param {string} symbol unified market symbol of the market orders were made in
         * @param {int} [since] timestamp in ms of the earliest order, default is undefined
         * @param {int} [limit] max number of orders to return, default is undefined
         * @param {object} [params] extra parameters specific to the bybit api endpoint
         * @param {boolean} [params.stop] true if stop order
         * @param {string} [params.type] market type, ['swap', 'option', 'spot']
         * @param {string} [params.subType] market subType, ['linear', 'inverse']
         * @returns {object} a list of [order structures]{@link https://docs.ccxt.com/#/?id=order-structure}
         */
        await this.loadMarkets ();
        const request = {
            'orderStatus': 'Cancelled',
        };
        return await this.fetchOrders (symbol, since, limit, this.extend (request, params));
    }

    async fetchUsdcOpenOrders (symbol: string = undefined, since: Int = undefined, limit: Int = undefined, params = {}) {
        await this.loadMarkets ();
        const request = {};
        let market = undefined;
        if (symbol !== undefined) {
            market = this.market (symbol);
            request['symbol'] = market['id'];
        }
        let type = undefined;
        [ type, params ] = this.handleMarketTypeAndParams ('fetchUsdcOpenOrders', market, params);
        request['category'] = (type === 'swap') ? 'perpetual' : 'option';
        const response = await this.privatePostOptionUsdcOpenapiPrivateV1QueryActiveOrders (this.extend (request, params));
        const result = this.safeValue (response, 'result', {});
        const orders = this.safeValue (result, 'dataList', []);
        //
        //     {
        //         "retCode": 0,
        //         "retMsg": "OK",
        //         "result": {
        //             "resultTotalSize": 1,
        //             "cursor": "id%3D1662019818569%23df31e03b-fc00-4b4c-bd1c-b97fd72b5c5c",
        //             "dataList": [
        //                 {
        //                     "orderId": "df31e03b-fc00-4b4c-bd1c-b97fd72b5c5c",
        //                     "orderLinkId": "",
        //                     "symbol": "BTC-2SEP22-18000-C",
        //                     "orderStatus": "New",
        //                     "orderPrice": "500",
        //                     "side": "Buy",
        //                     "remainingQty": "0.1",
        //                     "orderType": "Limit",
        //                     "qty": "0.1",
        //                     "iv": "0.0000",
        //                     "cancelType": "",
        //                     "updateTimestamp": "1662019818579"
        //                 }
        //             ]
        //         }
        //     }
        //
        return this.parseOrders (orders, market, since, limit);
    }

    async fetchOpenOrders (symbol: string = undefined, since: Int = undefined, limit: Int = undefined, params = {}) {
        /**
         * @method
         * @name bybit#fetchOpenOrders
         * @description fetch all unfilled currently open orders
         * @see https://bybit-exchange.github.io/docs/v5/order/open-order
         * @param {string} symbol unified market symbol
         * @param {int} [since] the earliest time in ms to fetch open orders for
         * @param {int} [limit] the maximum number of open orders structures to retrieve
         * @param {object} [params] extra parameters specific to the bybit api endpoint
         * @param {boolean} [params.stop] true if stop order
         * @param {string} [params.type] market type, ['swap', 'option', 'spot']
         * @param {string} [params.subType] market subType, ['linear', 'inverse']
         * @param {string} [params.baseCoin] Base coin. Supports linear, inverse & option
         * @param {string} [params.settleCoin] Settle coin. Supports linear, inverse & option
         * @param {string} [params.orderFilter] 'Order' or 'StopOrder' or 'tpslOrder'
         * @returns {Order[]} a list of [order structures]{@link https://github.com/ccxt/ccxt/wiki/Manual#order-structure}
         */
        await this.loadMarkets ();
        const [ enableUnifiedMargin, enableUnifiedAccount ] = await this.isUnifiedEnabled ();
        const isUnifiedAccount = (enableUnifiedMargin || enableUnifiedAccount);
        const request = {};
        let market = undefined;
        let isUsdcSettled = false;
        if (symbol !== undefined) {
            market = this.market (symbol);
            isUsdcSettled = market['settle'] === 'USDC';
            request['symbol'] = market['id'];
        }
        let type = undefined;
        [ type, params ] = this.getBybitType ('fetchOpenOrders', market, params);
        if (type === 'linear' || type === 'inverse') {
            const baseCoin = this.safeString (params, 'baseCoin');
            if (symbol === undefined && baseCoin === undefined) {
                const defaultSettle = this.safeString (this.options, 'defaultSettle', 'USDT');
                const settleCoin = this.safeString (params, 'settleCoin', defaultSettle);
                request['settleCoin'] = settleCoin;
                isUsdcSettled = (settleCoin === 'USDC');
            }
        }
        if (((type === 'option') || isUsdcSettled) && !isUnifiedAccount) {
            return await this.fetchUsdcOpenOrders (symbol, since, limit, params);
        }
        request['category'] = type;
        const isStop = this.safeValue (params, 'stop', false);
        params = this.omit (params, [ 'stop' ]);
        if (isStop) {
            if (type === 'spot') {
                request['orderFilter'] = 'tpslOrder';
            } else {
                request['orderFilter'] = 'StopOrder';
            }
        }
        if (limit !== undefined) {
            request['limit'] = limit;
        }
        const response = await this.privateGetV5OrderRealtime (this.extend (request, params));
        //
        //     {
        //         "retCode": 0,
        //         "retMsg": "OK",
        //         "result": {
        //             "nextPageCursor": "1321052653536515584%3A1672217748287%2C1321052653536515584%3A1672217748287",
        //             "category": "spot",
        //             "list": [
        //                 {
        //                     "symbol": "ETHUSDT",
        //                     "orderType": "Limit",
        //                     "orderLinkId": "1672217748277652",
        //                     "orderId": "1321052653536515584",
        //                     "cancelType": "UNKNOWN",
        //                     "avgPrice": "",
        //                     "stopOrderType": "tpslOrder",
        //                     "lastPriceOnCreated": "",
        //                     "orderStatus": "Cancelled",
        //                     "takeProfit": "",
        //                     "cumExecValue": "0",
        //                     "triggerDirection": 0,
        //                     "isLeverage": "0",
        //                     "rejectReason": "",
        //                     "price": "1000",
        //                     "orderIv": "",
        //                     "createdTime": "1672217748287",
        //                     "tpTriggerBy": "",
        //                     "positionIdx": 0,
        //                     "timeInForce": "GTC",
        //                     "leavesValue": "500",
        //                     "updatedTime": "1672217748287",
        //                     "side": "Buy",
        //                     "triggerPrice": "1500",
        //                     "cumExecFee": "0",
        //                     "leavesQty": "0",
        //                     "slTriggerBy": "",
        //                     "closeOnTrigger": false,
        //                     "cumExecQty": "0",
        //                     "reduceOnly": false,
        //                     "qty": "0.5",
        //                     "stopLoss": "",
        //                     "triggerBy": "1192.5"
        //                 }
        //             ]
        //         },
        //         "retExtInfo": {},
        //         "time": 1672219526294
        //     }
        //
        const data = this.addPaginationCursorToResult (response);
        return this.parseOrders (data, market, since, limit);
    }

    async fetchOrderTrades (id: string, symbol: string = undefined, since: Int = undefined, limit: Int = undefined, params = {}) {
        /**
         * @method
         * @name bybit#fetchOrderTrades
         * @description fetch all the trades made from a single order
         * @see https://bybit-exchange.github.io/docs/v5/position/execution
         * @param {string} id order id
         * @param {string} symbol unified market symbol
         * @param {int} [since] the earliest time in ms to fetch trades for
         * @param {int} [limit] the maximum number of trades to retrieve
         * @param {object} [params] extra parameters specific to the bybit api endpoint
         * @returns {object[]} a list of [trade structures]{@link https://github.com/ccxt/ccxt/wiki/Manual#trade-structure}
         *
         */
        const request = {};
        const clientOrderId = this.safeString2 (params, 'clientOrderId', 'orderLinkId');
        if (clientOrderId !== undefined) {
            request['orderLinkId'] = clientOrderId;
        } else {
            request['orderId'] = id;
        }
        params = this.omit (params, [ 'clientOrderId', 'orderLinkId' ]);
        return await this.fetchMyTrades (symbol, since, limit, this.extend (request, params));
    }

    async fetchMyUsdcTrades (symbol: string = undefined, since: Int = undefined, limit: Int = undefined, params = {}) {
        await this.loadMarkets ();
        let market = undefined;
        const request = {};
        if (symbol !== undefined) {
            market = this.market (symbol);
            request['symbol'] = market['id'];
            request['category'] = market['option'] ? 'OPTION' : 'PERPETUAL';
        } else {
            request['category'] = 'PERPETUAL';
        }
        const response = await this.privatePostOptionUsdcOpenapiPrivateV1ExecutionList (this.extend (request, params));
        //
        //     {
        //       "result": {
        //         "cursor": "29%3A1%2C28%3A1",
        //         "resultTotalSize": 2,
        //         "dataList": [
        //           {
        //             "symbol": "ETHPERP",
        //             "orderLinkId": "",
        //             "side": "Sell",
        //             "orderId": "d83f8b4d-2f60-4e04-a64a-a3f207989dc6",
        //             "execFee": "0.0210",
        //             "feeRate": "0.000600",
        //             "blockTradeId": "",
        //             "tradeTime": "1669196423581",
        //             "execPrice": "1161.45",
        //             "lastLiquidityInd": "TAKER",
        //             "execValue": "34.8435",
        //             "execType": "Trade",
        //             "execQty": "0.030",
        //             "tradeId": "d9aa8590-9e6a-575e-a1be-d6261e6ed2e5"
        //           }, ...
        //         ]
        //       },
        //       "retCode": 0,
        //       "retMsg": "Success."
        //     }
        //
        const result = this.safeValue (response, 'result', {});
        const dataList = this.safeValue (result, 'dataList', []);
        return this.parseTrades (dataList, market, since, limit);
    }

    async fetchMyTrades (symbol: string = undefined, since: Int = undefined, limit: Int = undefined, params = {}) {
        /**
         * @method
         * @name bybit#fetchMyTrades
         * @description fetch all trades made by the user
         * @see https://bybit-exchange.github.io/docs/v5/position/execution
         * @param {string} symbol unified market symbol
         * @param {int} [since] the earliest time in ms to fetch trades for
         * @param {int} [limit] the maximum number of trades structures to retrieve
         * @param {object} [params] extra parameters specific to the bybit api endpoint
         * @param {boolean} [params.stop] true if stop order
         * @param {string} [params.type] market type, ['swap', 'option', 'spot']
         * @param {string} [params.subType] market subType, ['linear', 'inverse']
         * @returns {Trade[]} a list of [trade structures]{@link https://github.com/ccxt/ccxt/wiki/Manual#trade-structure}
         */
        await this.loadMarkets ();
        const [ enableUnifiedMargin, enableUnifiedAccount ] = await this.isUnifiedEnabled ();
        const isUnifiedAccount = (enableUnifiedMargin || enableUnifiedAccount);
        const request = {};
        let market = undefined;
        let isUsdcSettled = false;
        if (symbol !== undefined) {
            market = this.market (symbol);
            isUsdcSettled = market['settle'] === 'USDC';
            request['symbol'] = market['id'];
        }
        let type = undefined;
        [ type, params ] = this.getBybitType ('fetchMyTrades', market, params);
        if (((type === 'option') || isUsdcSettled) && !isUnifiedAccount) {
            return await this.fetchMyUsdcTrades (symbol, since, limit, params);
        }
        request['category'] = type;
        const isStop = this.safeValue (params, 'stop', false);
        params = this.omit (params, [ 'stop', 'type' ]);
        if (isStop) {
            if (type === 'spot') {
                request['orderFilter'] = 'tpslOrder';
            } else {
                request['orderFilter'] = 'StopOrder';
            }
        }
        if (limit !== undefined) {
            request['limit'] = limit;
        }
        if (since !== undefined) {
            request['startTime'] = since;
        }
        const until = this.safeInteger2 (params, 'until', 'till'); // unified in milliseconds
        const endTime = this.safeInteger (params, 'endTime', until); // exchange-specific in milliseconds
        params = this.omit (params, [ 'endTime', 'till', 'until' ]);
        if (endTime !== undefined) {
            request['endTime'] = endTime;
        } else {
            if (since !== undefined) {
                throw new BadRequest (this.id + ' fetchOrders() requires until/endTime when since is provided.');
            }
        }
        const response = await this.privateGetV5ExecutionList (this.extend (request, params));
        //
        //     {
        //         "retCode": 0,
        //         "retMsg": "OK",
        //         "result": {
        //             "nextPageCursor": "132766%3A2%2C132766%3A2",
        //             "category": "linear",
        //             "list": [
        //                 {
        //                     "symbol": "ETHPERP",
        //                     "orderType": "Market",
        //                     "underlyingPrice": "",
        //                     "orderLinkId": "",
        //                     "side": "Buy",
        //                     "indexPrice": "",
        //                     "orderId": "8c065341-7b52-4ca9-ac2c-37e31ac55c94",
        //                     "stopOrderType": "UNKNOWN",
        //                     "leavesQty": "0",
        //                     "execTime": "1672282722429",
        //                     "isMaker": false,
        //                     "execFee": "0.071409",
        //                     "feeRate": "0.0006",
        //                     "execId": "e0cbe81d-0f18-5866-9415-cf319b5dab3b",
        //                     "tradeIv": "",
        //                     "blockTradeId": "",
        //                     "markPrice": "1183.54",
        //                     "execPrice": "1190.15",
        //                     "markIv": "",
        //                     "orderQty": "0.1",
        //                     "orderPrice": "1236.9",
        //                     "execValue": "119.015",
        //                     "execType": "Trade",
        //                     "execQty": "0.1"
        //                 }
        //             ]
        //         },
        //         "retExtInfo": {},
        //         "time": 1672283754510
        //     }
        //
        const trades = this.addPaginationCursorToResult (response);
        return this.parseTrades (trades, market, since, limit);
    }

    parseDepositAddress (depositAddress, currency = undefined) {
        //
        //     {
        //         chainType: 'ERC20',
        //         addressDeposit: '0xf56297c6717c1d1c42c30324468ed50a9b7402ee',
        //         tagDeposit: '',
        //         chain: 'ETH'
        //     }
        //
        const address = this.safeString (depositAddress, 'addressDeposit');
        const tag = this.safeString (depositAddress, 'tagDeposit');
        const code = this.safeString (currency, 'code');
        const chain = this.safeString (depositAddress, 'chain');
        this.checkAddress (address);
        return {
            'currency': code,
            'address': address,
            'tag': tag,
            'network': chain,
            'info': depositAddress,
        };
    }

    async fetchDepositAddressesByNetwork (code: string, params = {}) {
        /**
         * @method
         * @name bybit#fetchDepositAddressesByNetwork
         * @description fetch a dictionary of addresses for a currency, indexed by network
         * @see https://bybit-exchange.github.io/docs/v5/asset/master-deposit-addr
         * @param {string} code unified currency code of the currency for the deposit address
         * @param {object} [params] extra parameters specific to the bybit api endpoint
         * @returns {object} a dictionary of [address structures]{@link https://github.com/ccxt/ccxt/wiki/Manual#address-structure} indexed by the network
         */
        await this.loadMarkets ();
        let currency = this.currency (code);
        const request = {
            'coin': currency['id'],
        };
        const response = await this.privateGetV5AssetDepositQueryAddress (this.extend (request, params));
        //
        //     {
        //         "retCode": 0,
        //         "retMsg": "success",
        //         "result": {
        //             "coin": "USDT",
        //             "chains": [
        //                 {
        //                     "chainType": "ERC20",
        //                     "addressDeposit": "0xd9e1cd77afa0e50b452a62fbb68a3340602286c3",
        //                     "tagDeposit": "",
        //                     "chain": "ETH"
        //                 }
        //             ]
        //         },
        //         "retExtInfo": {},
        //         "time": 1672192792860
        //     }
        //
        const result = this.safeValue (response, 'result', []);
        const chains = this.safeValue (result, 'chains', []);
        const coin = this.safeString (result, 'coin');
        currency = this.currency (coin);
        const parsed = this.parseDepositAddresses (chains, [ currency['code'] ], false, {
            'currency': currency['id'],
        });
        return this.indexBy (parsed, 'network');
    }

    async fetchDepositAddress (code: string, params = {}) {
        /**
         * @method
         * @name bybit#fetchDepositAddress
         * @description fetch the deposit address for a currency associated with this account
         * @see https://bybit-exchange.github.io/docs/v5/asset/master-deposit-addr
         * @param {string} code unified currency code
         * @param {object} [params] extra parameters specific to the bybit api endpoint
         * @returns {object} an [address structure]{@link https://github.com/ccxt/ccxt/wiki/Manual#address-structure}
         */
        await this.loadMarkets ();
        const [ networkCode, query ] = this.handleNetworkCodeAndParams (params);
        const networkId = this.networkCodeToId (networkCode);
        const currency = this.currency (code);
        const request = {
            'coin': currency['id'],
        };
        if (networkId !== undefined) {
            request['chainType'] = networkId;
        }
        const response = await this.privateGetV5AssetDepositQueryAddress (this.extend (request, query));
        //
        //     {
        //         "retCode": 0,
        //         "retMsg": "success",
        //         "result": {
        //             "coin": "USDT",
        //             "chains": [
        //                 {
        //                     "chainType": "ERC20",
        //                     "addressDeposit": "0xd9e1cd77afa0e50b452a62fbb68a3340602286c3",
        //                     "tagDeposit": "",
        //                     "chain": "ETH"
        //                 }
        //             ]
        //         },
        //         "retExtInfo": {},
        //         "time": 1672192792860
        //     }
        //
        const result = this.safeValue (response, 'result', {});
        const chains = this.safeValue (result, 'chains', []);
        const chainsIndexedById = this.indexBy (chains, 'chain');
        const selectedNetworkId = this.selectNetworkIdFromRawNetworks (code, networkCode, chainsIndexedById);
        const addressObject = this.safeValue (chainsIndexedById, selectedNetworkId, {});
        return this.parseDepositAddress (addressObject, currency);
    }

    async fetchDeposits (code: string = undefined, since: Int = undefined, limit: Int = undefined, params = {}) {
        /**
         * @method
         * @name bybit#fetchDeposits
         * @description fetch all deposits made to an account
         * @see https://bybit-exchange.github.io/docs/v5/asset/deposit-record
         * @param {string} code unified currency code
         * @param {int} [since] the earliest time in ms to fetch deposits for, default = 30 days before the current time
         * @param {int} [limit] the maximum number of deposits structures to retrieve, default = 50, max = 50
         * @param {object} [params] extra parameters specific to the bybit api endpoint
         * @param {int} [params.until] the latest time in ms to fetch deposits for, default = 30 days after since
         *
         * EXCHANGE SPECIFIC PARAMETERS
         * @param {string} [params.cursor] used for pagination
         * @returns {object[]} a list of [transaction structures]{@link https://github.com/ccxt/ccxt/wiki/Manual#transaction-structure}
        */
        await this.loadMarkets ();
        const request = {
            // 'coin': currency['id'],
            // 'limit': 20, // max 50
            // 'cursor': '',
        };
        let currency = undefined;
        if (code !== undefined) {
            currency = this.currency (code);
            request['coin'] = currency['id'];
        }
        if (since !== undefined) {
            request['startTime'] = since;
        }
        if (limit !== undefined) {
            request['limit'] = limit;
        }
        const response = await this.privateGetV5AssetDepositQueryRecord (this.extend (request, params));
        //
        //     {
        //         "retCode": 0,
        //         "retMsg": "success",
        //         "result": {
        //             "rows": [
        //                 {
        //                     "coin": "USDT",
        //                     "chain": "ETH",
        //                     "amount": "10000",
        //                     "txID": "skip-notification-scene-test-amount-202212270944-533285-USDT",
        //                     "status": 3,
        //                     "toAddress": "test-amount-address",
        //                     "tag": "",
        //                     "depositFee": "",
        //                     "successAt": "1672134274000",
        //                     "confirmations": "10000",
        //                     "txIndex": "",
        //                     "blockHash": ""
        //                 }
        //             ],
        //             "nextPageCursor": "eyJtaW5JRCI6MTA0NjA0MywibWF4SUQiOjEwNDYwNDN9"
        //         },
        //         "retExtInfo": {},
        //         "time": 1672191992512
        //     }
        //
        const data = this.addPaginationCursorToResult (response);
        return this.parseTransactions (data, currency, since, limit);
    }

    async fetchWithdrawals (code: string = undefined, since: Int = undefined, limit: Int = undefined, params = {}) {
        /**
         * @method
         * @name bybit#fetchWithdrawals
         * @description fetch all withdrawals made from an account
         * @see https://bybit-exchange.github.io/docs/v5/asset/withdraw-record
         * @param {string} code unified currency code
         * @param {int} [since] the earliest time in ms to fetch withdrawals for
         * @param {int} [limit] the maximum number of withdrawals structures to retrieve
         * @param {object} [params] extra parameters specific to the bybit api endpoint
         * @returns {object[]} a list of [transaction structures]{@link https://github.com/ccxt/ccxt/wiki/Manual#transaction-structure}
         */
        await this.loadMarkets ();
        const request = {
            // 'coin': currency['id'],
            // 'limit': 20, // max 50
            // 'cusor': '',
        };
        let currency = undefined;
        if (code !== undefined) {
            currency = this.currency (code);
            request['coin'] = currency['id'];
        }
        if (since !== undefined) {
            request['startTime'] = since;
        }
        if (limit !== undefined) {
            request['limit'] = limit;
        }
        const response = await this.privateGetV5AssetWithdrawQueryRecord (this.extend (request, params));
        //
        //     {
        //         "retCode": 0,
        //         "retMsg": "success",
        //         "result": {
        //             "rows": [
        //                 {
        //                     "coin": "USDT",
        //                     "chain": "ETH",
        //                     "amount": "77",
        //                     "txID": "",
        //                     "status": "SecurityCheck",
        //                     "toAddress": "0x99ced129603abc771c0dabe935c326ff6c86645d",
        //                     "tag": "",
        //                     "withdrawFee": "10",
        //                     "createTime": "1670922217000",
        //                     "updateTime": "1670922217000",
        //                     "withdrawId": "9976",
        //                     "withdrawType": 0
        //                 },
        //                 {
        //                     "coin": "USDT",
        //                     "chain": "ETH",
        //                     "amount": "26",
        //                     "txID": "",
        //                     "status": "success",
        //                     "toAddress": "15638072681@163.com",
        //                     "tag": "",
        //                     "withdrawFee": "0",
        //                     "createTime": "1669711121000",
        //                     "updateTime": "1669711380000",
        //                     "withdrawId": "9801",
        //                     "withdrawType": 1
        //                 }
        //             ],
        //             "nextPageCursor": "eyJtaW5JRCI6OTgwMSwibWF4SUQiOjk5NzZ9"
        //         },
        //         "retExtInfo": {},
        //         "time": 1672194949928
        //     }
        //
        const data = this.addPaginationCursorToResult (response);
        return this.parseTransactions (data, currency, since, limit);
    }

    parseTransactionStatus (status) {
        const statuses = {
            // v1/v2
            'ToBeConfirmed': 'pending',
            'UnderReview': 'pending',
            'Success': 'ok',
            'Expire': 'expired',
            // v3 deposit status
            '0': 'unknown',
            '1': 'pending',
            '2': 'processing',
            '3': 'ok',
            '4': 'fail',
            // v3 withdrawal status
            'SecurityCheck': 'pending',
            'Pending': 'pending',
            'success': 'ok',
            'CancelByUser': 'canceled',
            'Reject': 'rejected',
            'Fail': 'failed',
            'BlockchainConfirmed': 'ok',
        };
        return this.safeString (statuses, status, status);
    }

    parseTransaction (transaction, currency = undefined) {
        //
        // fetchWithdrawals
        //
        //     {
        //         "coin": "USDT",
        //         "chain": "TRX",
        //         "amount": "12.34",
        //         "txID": "de5ea0a2f2e59dc9a714837dd3ddc6d5e151b56ec5d786d351c4f52336f80d3c",
        //         "status": "success",
        //         "toAddress": "TQdmFKUoe1Lk2iwZuwRJEHJreTUBoN3BAw",
        //         "tag": "",
        //         "withdrawFee": "0.5",
        //         "createTime": "1665144183000",
        //         "updateTime": "1665144256000",
        //         "withdrawId": "8839035"
        //     }
        //
        // fetchDeposits
        //
        //     {
        //         "coin": "USDT",
        //         "chain": "TRX",
        //         "amount": "44",
        //         "txID": "0b038ea12fa1575e2d66693db3c346b700d4b28347afc39f80321cf089acc960",
        //         "status": "3",
        //         "toAddress": "TC6NCAC5WSVCCiaD3kWZXyW91ZKKhLm53b",
        //         "tag": "",
        //         "depositFee": "",
        //         "successAt": "1665142507000",
        //         "confirmations": "100",
        //         "txIndex": "0",
        //         "blockHash": "0000000002ac3b1064aee94bca1bd0b58c4c09c65813b084b87a2063d961129e"
        //     }
        //
        // withdraw
        //
        //     {
        //         "id": "9377266"
        //     }
        //
        const currencyId = this.safeString (transaction, 'coin');
        const code = this.safeCurrencyCode (currencyId, currency);
        const timestamp = this.safeInteger2 (transaction, 'createTime', 'successAt');
        const updated = this.safeInteger (transaction, 'updateTime');
        const status = this.parseTransactionStatus (this.safeString (transaction, 'status'));
        const feeCost = this.safeNumber2 (transaction, 'depositFee', 'withdrawFee');
        const type = ('depositFee' in transaction) ? 'deposit' : 'withdrawal';
        let fee = undefined;
        if (feeCost !== undefined) {
            fee = {
                'cost': feeCost,
                'currency': code,
            };
        }
        const toAddress = this.safeString (transaction, 'toAddress');
        return {
            'info': transaction,
            'id': this.safeString2 (transaction, 'id', 'withdrawId'),
            'txid': this.safeString (transaction, 'txID'),
            'timestamp': timestamp,
            'datetime': this.iso8601 (timestamp),
            'network': this.networkIdToCode (this.safeString (transaction, 'chain')),
            'address': undefined,
            'addressTo': toAddress,
            'addressFrom': undefined,
            'tag': this.safeString (transaction, 'tag'),
            'tagTo': undefined,
            'tagFrom': undefined,
            'type': type,
            'amount': this.safeNumber (transaction, 'amount'),
            'currency': code,
            'status': status,
            'updated': updated,
            'fee': fee,
        };
    }

    async fetchLedger (code: string = undefined, since: Int = undefined, limit: Int = undefined, params = {}) {
        /**
         * @method
         * @name bybit#fetchLedger
         * @description fetch the history of changes, actions done by the user or operations that altered balance of the user
         * @see https://bybit-exchange.github.io/docs/v5/account/transaction-log
         * @param {string} code unified currency code, default is undefined
         * @param {int} [since] timestamp in ms of the earliest ledger entry, default is undefined
         * @param {int} [limit] max number of ledger entrys to return, default is undefined
         * @param {object} [params] extra parameters specific to the bybit api endpoint
         * @returns {object} a [ledger structure]{@link https://github.com/ccxt/ccxt/wiki/Manual#ledger-structure}
         */
        await this.loadMarkets ();
        const request = {
            // 'coin': currency['id'],
            // 'currency': currency['id'], // alias
            // 'start_date': this.iso8601 (since),
            // 'end_date': this.iso8601 (till),
            // 'wallet_fund_type': 'Deposit', // Withdraw, RealisedPNL, Commission, Refund, Prize, ExchangeOrderWithdraw, ExchangeOrderDeposit
            // 'page': 1,
            // 'limit': 20, // max 50
            // v5 transaction log
            // 'accountType': '', Account Type. UNIFIED
            // 'category': '', Product type. spot,linear,option
            // 'currency': '', Currency
            // 'baseCoin': '', BaseCoin. e.g., BTC of BTCPERP
            // 'type': '', Types of transaction logs
            // 'startTime': 0, The start timestamp (ms)
            // 'endTime': 0, The end timestamp (ms)
            // 'limit': 0, Limit for data size per page. [1, 50]. Default: 20
            // 'cursor': '', Cursor. Used for pagination
        };
        const enableUnified = await this.isUnifiedEnabled ();
        let currency = undefined;
        let currencyKey = 'coin';
        if (enableUnified[1]) {
            currencyKey = 'currency';
            if (since !== undefined) {
                request['startTime'] = since;
            }
        } else {
            if (since !== undefined) {
                request['start_date'] = this.yyyymmdd (since);
            }
        }
        const method = (enableUnified[1]) ? 'privateGetV5AccountTransactionLog' : 'privateGetV2PrivateWalletFundRecords';
        if (code !== undefined) {
            currency = this.currency (code);
            request[currencyKey] = currency['id'];
        }
        if (limit !== undefined) {
            request['limit'] = limit;
        }
        const response = await this[method] (this.extend (request, params));
        //
        //     {
        //         "ret_code": 0,
        //         "ret_msg": "ok",
        //         "ext_code": "",
        //         "result": {
        //             "data": [
        //                 {
        //                     "id": 234467,
        //                     "user_id": 1,
        //                     "coin": "BTC",
        //                     "wallet_id": 27913,
        //                     "type": "Realized P&L",
        //                     "amount": "-0.00000006",
        //                     "tx_id": "",
        //                     "address": "BTCUSD",
        //                     "wallet_balance": "0.03000330",
        //                     "exec_time": "2019-12-09T00:00:25.000Z",
        //                     "cross_seq": 0
        //                 }
        //             ]
        //         },
        //         "ext_info": null,
        //         "time_now": "1577481867.115552",
        //         "rate_limit_status": 119,
        //         "rate_limit_reset_ms": 1577481867122,
        //         "rate_limit": 120
        //     }
        //
        // v5 transaction log
        //
        //     {
        //         "retCode": 0,
        //         "retMsg": "OK",
        //         "result": {
        //             "nextPageCursor": "21963%3A1%2C14954%3A1",
        //             "list": [
        //                 {
        //                     "symbol": "XRPUSDT",
        //                     "side": "Buy",
        //                     "funding": "-0.003676",
        //                     "orderLinkId": "",
        //                     "orderId": "1672128000-8-592324-1-2",
        //                     "fee": "0.00000000",
        //                     "change": "-0.003676",
        //                     "cashFlow": "0",
        //                     "transactionTime": "1672128000000",
        //                     "type": "SETTLEMENT",
        //                     "feeRate": "0.0001",
        //                     "size": "100",
        //                     "qty": "100",
        //                     "cashBalance": "5086.55825002",
        //                     "currency": "USDT",
        //                     "category": "linear",
        //                     "tradePrice": "0.3676",
        //                     "tradeId": "534c0003-4bf7-486f-aa02-78cee36825e4"
        //                 },
        //                 {
        //                     "symbol": "XRPUSDT",
        //                     "side": "Buy",
        //                     "funding": "",
        //                     "orderLinkId": "linear-order",
        //                     "orderId": "592b7e41-78fd-42e2-9aa3-91e1835ef3e1",
        //                     "fee": "0.01908720",
        //                     "change": "-0.0190872",
        //                     "cashFlow": "0",
        //                     "transactionTime": "1672121182224",
        //                     "type": "TRADE",
        //                     "feeRate": "0.0006",
        //                     "size": "100",
        //                     "qty": "88",
        //                     "cashBalance": "5086.56192602",
        //                     "currency": "USDT",
        //                     "category": "linear",
        //                     "tradePrice": "0.3615",
        //                     "tradeId": "5184f079-88ec-54c7-8774-5173cafd2b4e"
        //                 },
        //                 {
        //                     "symbol": "XRPUSDT",
        //                     "side": "Buy",
        //                     "funding": "",
        //                     "orderLinkId": "linear-order",
        //                     "orderId": "592b7e41-78fd-42e2-9aa3-91e1835ef3e1",
        //                     "fee": "0.00260280",
        //                     "change": "-0.0026028",
        //                     "cashFlow": "0",
        //                     "transactionTime": "1672121182224",
        //                     "type": "TRADE",
        //                     "feeRate": "0.0006",
        //                     "size": "12",
        //                     "qty": "12",
        //                     "cashBalance": "5086.58101322",
        //                     "currency": "USDT",
        //                     "category": "linear",
        //                     "tradePrice": "0.3615",
        //                     "tradeId": "8569c10f-5061-5891-81c4-a54929847eb3"
        //                 }
        //             ]
        //         },
        //         "retExtInfo": {},
        //         "time": 1672132481405
        //     }
        //
        const data = this.addPaginationCursorToResult (response);
        return this.parseLedger (data, currency, since, limit);
    }

    parseLedgerEntry (item, currency = undefined) {
        //
        //     {
        //         "id": 234467,
        //         "user_id": 1,
        //         "coin": "BTC",
        //         "wallet_id": 27913,
        //         "type": "Realized P&L",
        //         "amount": "-0.00000006",
        //         "tx_id": "",
        //         "address": "BTCUSD",
        //         "wallet_balance": "0.03000330",
        //         "exec_time": "2019-12-09T00:00:25.000Z",
        //         "cross_seq": 0
        //     }
        //
        //     {
        //         "symbol": "XRPUSDT",
        //         "side": "Buy",
        //         "funding": "",
        //         "orderLinkId": "linear-order",
        //         "orderId": "592b7e41-78fd-42e2-9aa3-91e1835ef3e1",
        //         "fee": "0.00260280",
        //         "change": "-0.0026028",
        //         "cashFlow": "0",
        //         "transactionTime": "1672121182224",
        //         "type": "TRADE",
        //         "feeRate": "0.0006",
        //         "size": "12",
        //         "qty": "12",
        //         "cashBalance": "5086.58101322",
        //         "currency": "USDT",
        //         "category": "linear",
        //         "tradePrice": "0.3615",
        //         "tradeId": "8569c10f-5061-5891-81c4-a54929847eb3"
        //     }
        //
        const currencyId = this.safeString2 (item, 'coin', 'currency');
        const code = this.safeCurrencyCode (currencyId, currency);
        const amount = this.safeString2 (item, 'amount', 'change');
        const after = this.safeString2 (item, 'wallet_balance', 'cashBalance');
        const direction = Precise.stringLt (amount, '0') ? 'out' : 'in';
        let before = undefined;
        if (after !== undefined && amount !== undefined) {
            const difference = (direction === 'out') ? amount : Precise.stringNeg (amount);
            before = Precise.stringAdd (after, difference);
        }
        let timestamp = this.parse8601 (this.safeString (item, 'exec_time'));
        if (timestamp === undefined) {
            timestamp = this.safeInteger (item, 'transactionTime');
        }
        const type = this.parseLedgerEntryType (this.safeString (item, 'type'));
        const id = this.safeString (item, 'id');
        const referenceId = this.safeString (item, 'tx_id');
        return {
            'id': id,
            'currency': code,
            'account': this.safeString (item, 'wallet_id'),
            'referenceAccount': undefined,
            'referenceId': referenceId,
            'status': undefined,
            'amount': this.parseNumber (amount),
            'before': this.parseNumber (before),
            'after': this.parseNumber (after),
            'fee': this.parseNumber (this.safeString (item, 'fee')),
            'direction': direction,
            'timestamp': timestamp,
            'datetime': this.iso8601 (timestamp),
            'type': type,
            'info': item,
        };
    }

    parseLedgerEntryType (type) {
        const types = {
            'Deposit': 'transaction',
            'Withdraw': 'transaction',
            'RealisedPNL': 'trade',
            'Commission': 'fee',
            'Refund': 'cashback',
            'Prize': 'prize', // ?
            'ExchangeOrderWithdraw': 'transaction',
            'ExchangeOrderDeposit': 'transaction',
            // v5
            'TRANSFER_IN': 'transaction',
            'TRANSFER_OUT': 'transaction',
            'TRADE': 'trade',
            'SETTLEMENT': 'trade',
            'DELIVERY': 'trade',
            'LIQUIDATION': 'trade',
            'BONUS': 'Prize',
            'FEE_REFUND': 'cashback',
            'INTEREST': 'transaction',
            'CURRENCY_BUY': 'trade',
            'CURRENCY_SELL': 'trade',
        };
        return this.safeString (types, type, type);
    }

    async withdraw (code: string, amount, address, tag = undefined, params = {}) {
        /**
         * @method
         * @name bybit#withdraw
         * @description make a withdrawal
         * @see https://bybit-exchange.github.io/docs/v5/asset/withdraw
         * @param {string} code unified currency code
         * @param {float} amount the amount to withdraw
         * @param {string} address the address to withdraw to
         * @param {string} tag
         * @param {object} [params] extra parameters specific to the bybit api endpoint
         * @returns {object} a [transaction structure]{@link https://github.com/ccxt/ccxt/wiki/Manual#transaction-structure}
         */
        [ tag, params ] = this.handleWithdrawTagAndParams (tag, params);
        await this.loadMarkets ();
        this.checkAddress (address);
        const currency = this.currency (code);
        const request = {
            'coin': currency['id'],
            'amount': this.numberToString (amount),
            'address': address,
            'timestamp': this.milliseconds (),
        };
        if (tag !== undefined) {
            request['tag'] = tag;
        }
        const [ networkCode, query ] = this.handleNetworkCodeAndParams (params);
        const networkId = this.networkCodeToId (networkCode);
        if (networkId !== undefined) {
            request['chain'] = networkId.toUpperCase ();
        }
        const response = await this.privatePostV5AssetWithdrawCreate (this.extend (request, query));
        //
        //    {
        //         "retCode": "0",
        //         "retMsg": "success",
        //         "result": {
        //             "id": "9377266"
        //         },
        //         "retExtInfo": {},
        //         "time": "1666892894902"
        //     }
        //
        const result = this.safeValue (response, 'result', {});
        return this.parseTransaction (result, currency);
    }

    async fetchPosition (symbol: string, params = {}) {
        /**
         * @method
         * @name bybit#fetchPosition
         * @description fetch data on a single open contract trade position
         * @see https://bybit-exchange.github.io/docs/v5/position
         * @param {string} symbol unified market symbol of the market the position is held in, default is undefined
         * @param {object} [params] extra parameters specific to the bybit api endpoint
         * @returns {object} a [position structure]{@link https://github.com/ccxt/ccxt/wiki/Manual#position-structure}
         */
        this.checkRequiredSymbol ('fetchPosition', symbol);
        await this.loadMarkets ();
        const market = this.market (symbol);
        const request = {
            'symbol': market['id'],
        };
        const [ enableUnifiedMargin, enableUnifiedAccount ] = await this.isUnifiedEnabled ();
        const isUnifiedAccount = (enableUnifiedMargin || enableUnifiedAccount);
        const isUsdcSettled = market['settle'] === 'USDC';
        let response = undefined;
        let type = undefined;
        [ type, params ] = this.getBybitType ('fetchPosition', market, params);
        if ((type === 'option' || isUsdcSettled) && !isUnifiedAccount) {
            request['category'] = (type === 'option') ? 'OPTION' : 'PERPETUAL';
            response = await this.privatePostOptionUsdcOpenapiPrivateV1QueryPosition (this.extend (request, params));
        } else {
            request['category'] = type;
            response = await this.privateGetV5PositionList (this.extend (request, params));
        }
        //
        //     {
        //         "retCode": 0,
        //         "retMsg": "OK",
        //         "result": {
        //             "nextPageCursor": "updateAt%3D1672279322668",
        //             "category": "linear",
        //             "list": [
        //                 {
        //                     "symbol": "XRPUSDT",
        //                     "leverage": "10",
        //                     "avgPrice": "0.3615",
        //                     "liqPrice": "0.0001",
        //                     "riskLimitValue": "200000",
        //                     "takeProfit": "",
        //                     "positionValue": "36.15",
        //                     "tpslMode": "Full",
        //                     "riskId": 41,
        //                     "trailingStop": "0",
        //                     "unrealisedPnl": "-1.83",
        //                     "markPrice": "0.3432",
        //                     "cumRealisedPnl": "0.48805876",
        //                     "positionMM": "0.381021",
        //                     "createdTime": "1672121182216",
        //                     "positionIdx": 0,
        //                     "positionIM": "3.634521",
        //                     "updatedTime": "1672279322668",
        //                     "side": "Buy",
        //                     "bustPrice": "",
        //                     "size": "100",
        //                     "positionStatus": "Normal",
        //                     "stopLoss": "",
        //                     "tradeMode": 0
        //                 }
        //             ]
        //         },
        //         "retExtInfo": {},
        //         "time": 1672280219169
        //     }
        //
        const result = this.safeValue (response, 'result', {});
        const positions = this.safeValue2 (result, 'list', 'dataList', []);
        const timestamp = this.safeInteger (response, 'time');
        const first = this.safeValue (positions, 0, {});
        const position = this.parsePosition (first, market);
        return this.extend (position, {
            'timestamp': timestamp,
            'datetime': this.iso8601 (timestamp),
        });
    }

    async fetchUsdcPositions (symbols: string[] = undefined, params = {}) {
        await this.loadMarkets ();
        const request = {};
        let market = undefined;
        if (Array.isArray (symbols)) {
            const length = symbols.length;
            if (length !== 1) {
                throw new ArgumentsRequired (this.id + ' fetchUsdcPositions() takes an array with exactly one symbol');
            }
            const symbol = this.safeString (symbols, 0);
            market = this.market (symbol);
            request['symbol'] = market['id'];
        } else if (symbols !== undefined) {
            market = this.market (symbols);
            request['symbol'] = market['id'];
        }
        let type = undefined;
        [ type, params ] = this.getBybitType ('fetchUsdcPositions', market, params);
        request['category'] = (type === 'option') ? 'OPTION' : 'PERPETUAL';
        const response = await this.privatePostOptionUsdcOpenapiPrivateV1QueryPosition (this.extend (request, params));
        //
        //     {
        //         "result": {
        //             "cursor": "BTC-31DEC21-24000-P%3A1640834421431%2CBTC-31DEC21-24000-P%3A1640834421431",
        //             "resultTotalSize": 1,
        //             "dataList": [
        //                 {
        //                 "symbol": "BTC-31DEC21-24000-P",
        //                 "leverage": "",
        //                 "occClosingFee": "",
        //                 "liqPrice": "",
        //                 "positionValue": "",
        //                 "takeProfit": "",
        //                 "riskId": "",
        //                 "trailingStop": "",
        //                 "unrealisedPnl": "",
        //                 "createdAt": "1640834421431",
        //                 "markPrice": "0.00",
        //                 "cumRealisedPnl": "",
        //                 "positionMM": "359.5271",
        //                 "positionIM": "467.0633",
        //                 "updatedAt": "1640834421431",
        //                 "tpSLMode": "",
        //                 "side": "Sell",
        //                 "bustPrice": "",
        //                 "deleverageIndicator": 0,
        //                 "entryPrice": "1.4",
        //                 "size": "-0.100",
        //                 "sessionRPL": "",
        //                 "positionStatus": "",
        //                 "sessionUPL": "",
        //                 "stopLoss": "",
        //                 "orderMargin": "",
        //                 "sessionAvgPrice": "1.5"
        //                 }
        //             ]
        //         },
        //         "retCode": 0,
        //         "retMsg": "Success."
        //     }
        //
        const result = this.safeValue (response, 'result', {});
        const positions = this.safeValue (result, 'dataList', []);
        const results = [];
        for (let i = 0; i < positions.length; i++) {
            let rawPosition = positions[i];
            if (('data' in rawPosition) && ('is_valid' in rawPosition)) {
                // futures only
                rawPosition = this.safeValue (rawPosition, 'data');
            }
            results.push (this.parsePosition (rawPosition, market));
        }
        return this.filterByArray (results, 'symbol', symbols, false);
    }

    async fetchPositions (symbols: string[] = undefined, params = {}) {
        /**
         * @method
         * @name bybit#fetchPositions
         * @description fetch all open positions
         * @see https://bybit-exchange.github.io/docs/v5/position
         * @param {string[]} symbols list of unified market symbols
         * @param {object} [params] extra parameters specific to the bybit api endpoint
         * @param {string} [params.type] market type, ['swap', 'option', 'spot']
         * @param {string} [params.subType] market subType, ['linear', 'inverse']
         * @param {string} [params.baseCoin] Base coin. Supports linear, inverse & option
         * @param {string} [params.settleCoin] Settle coin. Supports linear, inverse & option
         * @returns {object[]} a list of [position structure]{@link https://docs.ccxt.com/#/?id=position-structure}
         */
        let symbol = undefined;
        if (Array.isArray (symbols)) {
            const symbolsLength = symbols.length;
            if (symbolsLength > 1) {
                throw new ArgumentsRequired (this.id + ' fetchPositions() does not accept an array with more than one symbol');
            } else if (symbolsLength === 1) {
                symbol = symbols[0];
            }
        } else if (symbols !== undefined) {
            symbol = symbols;
        }
        await this.loadMarkets ();
        const [ enableUnifiedMargin, enableUnifiedAccount ] = await this.isUnifiedEnabled ();
        const isUnifiedAccount = (enableUnifiedMargin || enableUnifiedAccount);
        const request = {};
        let market = undefined;
        let isUsdcSettled = false;
        if (symbol !== undefined) {
            market = this.market (symbol);
            request['symbol'] = market['id'];
            isUsdcSettled = market['settle'] === 'USDC';
        }
        let type = undefined;
        [ type, params ] = this.getBybitType ('fetchPositions', market, params);
        if (type === 'spot') {
            throw new NotSupported (this.id + ' fetchPositions() not support spot market');
        }
        if (type === 'linear' || type === 'inverse') {
            const baseCoin = this.safeString (params, 'baseCoin');
            if (symbol === undefined && baseCoin === undefined) {
                const defaultSettle = this.safeString (this.options, 'defaultSettle', 'USDT');
                const settleCoin = this.safeString (params, 'settleCoin', defaultSettle);
                request['settleCoin'] = settleCoin;
                isUsdcSettled = (settleCoin === 'USDC');
            }
        }
        if (((type === 'option') || isUsdcSettled) && !isUnifiedAccount) {
            return await this.fetchUsdcPositions (symbols, params);
        }
        params = this.omit (params, [ 'type' ]);
        request['category'] = type;
        const response = await this.privateGetV5PositionList (this.extend (request, params));
        //
        //     {
        //         "retCode": 0,
        //         "retMsg": "Success",
        //         "result": {
        //             "nextPageCursor": "0%3A1657711949945%2C0%3A1657711949945",
        //             "category": "linear",
        //             "list": [
        //                 {
        //                     "symbol": "ETHUSDT",
        //                     "leverage": "10",
        //                     "updatedTime": 1657711949945,
        //                     "side": "Buy",
        //                     "positionValue": "536.92500000",
        //                     "takeProfit": "",
        //                     "tpslMode": "Full",
        //                     "riskId": 11,
        //                     "trailingStop": "",
        //                     "entryPrice": "1073.85000000",
        //                     "unrealisedPnl": "",
        //                     "markPrice": "1080.65000000",
        //                     "size": "0.5000",
        //                     "positionStatus": "normal",
        //                     "stopLoss": "",
        //                     "cumRealisedPnl": "-0.32215500",
        //                     "positionMM": "2.97456450",
        //                     "createdTime": 1657711949928,
        //                     "positionIdx": 0,
        //                     "positionIM": "53.98243950"
        //                 }
        //             ]
        //         },
        //         "time": 1657713693182
        //     }
        //
        const positions = this.addPaginationCursorToResult (response);
        const results = [];
        for (let i = 0; i < positions.length; i++) {
            let rawPosition = positions[i];
            if (('data' in rawPosition) && ('is_valid' in rawPosition)) {
                // futures only
                rawPosition = this.safeValue (rawPosition, 'data');
            }
            results.push (this.parsePosition (rawPosition));
        }
        return this.filterByArrayPositions (results, 'symbol', symbols, false);
    }

    parsePosition (position, market = undefined) {
        //
        // linear swap
        //
        //     {
        //         "positionIdx": 0,
        //         "riskId": "11",
        //         "symbol": "ETHUSDT",
        //         "side": "Buy",
        //         "size": "0.10",
        //         "positionValue": "119.845",
        //         "entryPrice": "1198.45",
        //         "tradeMode": 1,
        //         "autoAddMargin": 0,
        //         "leverage": "4.2",
        //         "positionBalance": "28.58931118",
        //         "liqPrice": "919.10",
        //         "bustPrice": "913.15",
        //         "takeProfit": "0.00",
        //         "stopLoss": "0.00",
        //         "trailingStop": "0.00",
        //         "unrealisedPnl": "0.083",
        //         "createdTime": "1669097244192",
        //         "updatedTime": "1669413126190",
        //         "tpSlMode": "Full",
        //         "riskLimitValue": "900000",
        //         "activePrice": "0.00"
        //     }
        //
        // usdc
        //    {
        //       "symbol":"BTCPERP",
        //       "leverage":"1.00",
        //       "occClosingFee":"0.0000",
        //       "liqPrice":"",
        //       "positionValue":"30.8100",
        //       "takeProfit":"0.0",
        //       "riskId":"10001",
        //       "trailingStop":"0.0000",
        //       "unrealisedPnl":"0.0000",
        //       "createdAt":"1652451795305",
        //       "markPrice":"30809.41",
        //       "cumRealisedPnl":"0.0000",
        //       "positionMM":"0.1541",
        //       "positionIM":"30.8100",
        //       "updatedAt":"1652451795305",
        //       "tpSLMode":"UNKNOWN",
        //       "side":"Buy",
        //       "bustPrice":"",
        //       "deleverageIndicator":"0",
        //       "entryPrice":"30810.0",
        //       "size":"0.001",
        //       "sessionRPL":"0.0000",
        //       "positionStatus":"NORMAL",
        //       "sessionUPL":"-0.0006",
        //       "stopLoss":"0.0",
        //       "orderMargin":"0.0000",
        //       "sessionAvgPrice":"30810.0"
        //    }
        //
        // unified margin
        //
        //     {
        //         "symbol": "ETHUSDT",
        //         "leverage": "10",
        //         "updatedTime": 1657711949945,
        //         "side": "Buy",
        //         "positionValue": "536.92500000",
        //         "takeProfit": "",
        //         "tpslMode": "Full",
        //         "riskId": 11,
        //         "trailingStop": "",
        //         "entryPrice": "1073.85000000",
        //         "unrealisedPnl": "",
        //         "markPrice": "1080.65000000",
        //         "size": "0.5000",
        //         "positionStatus": "normal",
        //         "stopLoss": "",
        //         "cumRealisedPnl": "-0.32215500",
        //         "positionMM": "2.97456450",
        //         "createdTime": 1657711949928,
        //         "positionIdx": 0,
        //         "positionIM": "53.98243950"
        //     }
        //
        // unified account
        //
        //     {
        //         "symbol": "XRPUSDT",
        //         "leverage": "10",
        //         "avgPrice": "0.3615",
        //         "liqPrice": "0.0001",
        //         "riskLimitValue": "200000",
        //         "takeProfit": "",
        //         "positionValue": "36.15",
        //         "tpslMode": "Full",
        //         "riskId": 41,
        //         "trailingStop": "0",
        //         "unrealisedPnl": "-1.83",
        //         "markPrice": "0.3432",
        //         "cumRealisedPnl": "0.48805876",
        //         "positionMM": "0.381021",
        //         "createdTime": "1672121182216",
        //         "positionIdx": 0,
        //         "positionIM": "3.634521",
        //         "updatedTime": "1672279322668",
        //         "side": "Buy",
        //         "bustPrice": "",
        //         "size": "100",
        //         "positionStatus": "Normal",
        //         "stopLoss": "",
        //         "tradeMode": 0
        //     }
        //
        const contract = this.safeString (position, 'symbol');
        market = this.safeMarket (contract, market, undefined, 'contract');
        const size = Precise.stringAbs (this.safeString (position, 'size'));
        let side = this.safeString (position, 'side');
        if (side !== undefined) {
            if (side === 'Buy') {
                side = 'long';
            } else if (side === 'Sell') {
                side = 'short';
            } else {
                side = undefined;
            }
        }
        const notional = this.safeString (position, 'positionValue');
        const unrealisedPnl = this.omitZero (this.safeString (position, 'unrealisedPnl'));
        let initialMarginString = this.safeString (position, 'positionIM');
        let maintenanceMarginString = this.safeString (position, 'positionMM');
        let timestamp = this.parse8601 (this.safeString (position, 'updated_at'));
        if (timestamp === undefined) {
            timestamp = this.safeIntegerN (position, [ 'updatedTime', 'updatedAt' ]);
        }
        // default to cross of USDC margined positions
        const tradeMode = this.safeInteger (position, 'tradeMode', 0);
        const marginMode = tradeMode ? 'isolated' : 'cross';
        let collateralString = this.safeString (position, 'positionBalance');
        const entryPrice = this.omitZero (this.safeString2 (position, 'entryPrice', 'avgPrice'));
        const liquidationPrice = this.omitZero (this.safeString (position, 'liqPrice'));
        const leverage = this.safeString (position, 'leverage');
        if (liquidationPrice !== undefined) {
            if (market['settle'] === 'USDC') {
                //  (Entry price - Liq price) * Contracts + Maintenance Margin + (unrealised pnl) = Collateral
                const difference = Precise.stringAbs (Precise.stringSub (entryPrice, liquidationPrice));
                collateralString = Precise.stringAdd (Precise.stringAdd (Precise.stringMul (difference, size), maintenanceMarginString), unrealisedPnl);
            } else {
                const bustPrice = this.safeString (position, 'bustPrice');
                if (market['linear']) {
                    // derived from the following formulas
                    //  (Entry price - Bust price) * Contracts = Collateral
                    //  (Entry price - Liq price) * Contracts = Collateral - Maintenance Margin
                    // Maintenance Margin = (Bust price - Liq price) x Contracts
                    const maintenanceMarginPriceDifference = Precise.stringAbs (Precise.stringSub (liquidationPrice, bustPrice));
                    maintenanceMarginString = Precise.stringMul (maintenanceMarginPriceDifference, size);
                    // Initial Margin = Contracts x Entry Price / Leverage
                    if (entryPrice !== undefined) {
                        initialMarginString = Precise.stringDiv (Precise.stringMul (size, entryPrice), leverage);
                    }
                } else {
                    // Contracts * (1 / Entry price - 1 / Bust price) = Collateral
                    // Contracts * (1 / Entry price - 1 / Liq price) = Collateral - Maintenance Margin
                    // Maintenance Margin = Contracts * (1 / Liq price - 1 / Bust price)
                    // Maintenance Margin = Contracts * (Bust price - Liq price) / (Liq price x Bust price)
                    const difference = Precise.stringAbs (Precise.stringSub (bustPrice, liquidationPrice));
                    const multiply = Precise.stringMul (bustPrice, liquidationPrice);
                    maintenanceMarginString = Precise.stringDiv (Precise.stringMul (size, difference), multiply);
                    // Initial Margin = Leverage x Contracts / EntryPrice
                    if (entryPrice !== undefined) {
                        initialMarginString = Precise.stringDiv (size, Precise.stringMul (entryPrice, leverage));
                    }
                }
            }
        }
        const maintenanceMarginPercentage = Precise.stringDiv (maintenanceMarginString, notional);
        const marginRatio = Precise.stringDiv (maintenanceMarginString, collateralString, 4);
        return this.safePosition ({
            'info': position,
            'id': undefined,
            'symbol': market['symbol'],
            'timestamp': timestamp,
            'datetime': this.iso8601 (timestamp),
            'lastUpdateTimestamp': undefined,
            'initialMargin': this.parseNumber (initialMarginString),
            'initialMarginPercentage': this.parseNumber (Precise.stringDiv (initialMarginString, notional)),
            'maintenanceMargin': this.parseNumber (maintenanceMarginString),
            'maintenanceMarginPercentage': this.parseNumber (maintenanceMarginPercentage),
            'entryPrice': this.parseNumber (entryPrice),
            'notional': this.parseNumber (notional),
            'leverage': this.parseNumber (leverage),
            'unrealizedPnl': this.parseNumber (unrealisedPnl),
            'contracts': this.parseNumber (size), // in USD for inverse swaps
            'contractSize': this.safeNumber (market, 'contractSize'),
            'marginRatio': this.parseNumber (marginRatio),
            'liquidationPrice': this.parseNumber (liquidationPrice),
            'markPrice': this.safeNumber (position, 'markPrice'),
            'lastPrice': undefined,
            'collateral': this.parseNumber (collateralString),
            'marginMode': marginMode,
            'side': side,
            'percentage': undefined,
            'stopLossPrice': this.safeNumber2 (position, 'stop_loss', 'stopLoss'),
            'takeProfitPrice': this.safeNumber2 (position, 'take_profit', 'takeProfit'),
        });
    }

    async setMarginMode (marginMode, symbol: string = undefined, params = {}) {
        await this.loadMarkets ();
        const [ enableUnifiedMargin, enableUnifiedAccount ] = await this.isUnifiedEnabled ();
        const isUnifiedAccount = (enableUnifiedMargin || enableUnifiedAccount);
        if (marginMode === 'ISOLATED_MARGIN') {
            if (!isUnifiedAccount) {
                throw new NotSupported (this.id + ' setMarginMode() Normal Account not support ISOLATED_MARGIN');
            }
        } else if ((marginMode !== 'REGULAR_MARGIN') && (marginMode !== 'PORTFOLIO_MARGIN')) {
            throw new NotSupported (this.id + ' setMarginMode() marginMode must be either ISOLATED_MARGIN or REGULAR_MARGIN or PORTFOLIO_MARGIN');
        }
        const request = {
            'setMarginMode': marginMode,
        };
        const response = await this.privatePostV5AccountSetMarginMode (this.extend (request, params));
        return response;
    }

    async setLeverage (leverage, symbol: string = undefined, params = {}) {
        /**
         * @method
         * @name bybit#setLeverage
         * @description set the level of leverage for a market
         * @see https://bybit-exchange.github.io/docs/v5/position/leverage
         * @param {float} leverage the rate of leverage
         * @param {string} symbol unified market symbol
         * @param {object} [params] extra parameters specific to the bybit api endpoint
         * @param {string} [params.buyLeverage] leverage for buy side
         * @param {string} [params.sellLeverage] leverage for sell side
         * @returns {object} response from the exchange
         */
        this.checkRequiredSymbol ('setLeverage', symbol);
        await this.loadMarkets ();
        const market = this.market (symbol);
        // WARNING: THIS WILL INCREASE LIQUIDATION PRICE FOR OPEN ISOLATED LONG POSITIONS
        // AND DECREASE LIQUIDATION PRICE FOR OPEN ISOLATED SHORT POSITIONS
        const [ enableUnifiedMargin, enableUnifiedAccount ] = await this.isUnifiedEnabled ();
        const isUnifiedAccount = (enableUnifiedMargin || enableUnifiedAccount);
        const isUsdcSettled = market['settle'] === 'USDC';
        // engage in leverage setting
        // we reuse the code here instead of having two methods
        leverage = this.numberToString (leverage);
        const request = {
            'symbol': market['id'],
            'buyLeverage': leverage,
            'sellLeverage': leverage,
        };
        let method = undefined;
        if (isUsdcSettled && !isUnifiedAccount) {
            request['leverage'] = leverage;
            method = 'privatePostPerpetualUsdcOpenapiPrivateV1PositionLeverageSave';
        } else {
            request['buyLeverage'] = leverage;
            request['sellLeverage'] = leverage;
            method = 'privatePostV5PositionSetLeverage';
            if (market['linear']) {
                request['category'] = 'linear';
            } else if (market['inverse']) {
                request['category'] = 'inverse';
            } else {
                throw new NotSupported (this.id + ' setLeverage() only support linear and inverse market');
            }
        }
        return await this[method] (this.extend (request, params));
    }

    async setPositionMode (hedged, symbol: string = undefined, params = {}) {
        /**
         * @method
         * @name bybit#setPositionMode
         * @description set hedged to true or false for a market
         * @see https://bybit-exchange.github.io/docs/v5/position/position-mode
         * @param {bool} hedged
         * @param {string} symbol used for unified account with inverse market
         * @param {object} [params] extra parameters specific to the bybit api endpoint
         * @returns {object} response from the exchange
         */
        await this.loadMarkets ();
        let market = undefined;
        if (symbol !== undefined) {
            market = this.market (symbol);
        }
        let mode = undefined;
        if (hedged) {
            mode = 3;
        } else {
            mode = 0;
        }
        const request = {
            'mode': mode,
        };
        if (symbol === undefined) {
            request['coin'] = 'USDT';
        } else {
            request['symbol'] = market['id'];
        }
        if (symbol !== undefined) {
            request['category'] = market['linear'] ? 'linear' : 'inverse';
        } else {
            let type = undefined;
            [ type, params ] = this.getBybitType ('setPositionMode', market, params);
            request['category'] = type;
        }
        params = this.omit (params, 'type');
        const response = await this.privatePostV5PositionSwitchMode (this.extend (request, params));
        //
        // v5
        //     {
        //         "retCode": 0,
        //         "retMsg": "OK",
        //         "result": {},
        //         "retExtInfo": {},
        //         "time": 1675249072814
        //     }
        return response;
    }

    async fetchDerivativesOpenInterestHistory (symbol: string, timeframe = '1h', since: Int = undefined, limit: Int = undefined, params = {}) {
        await this.loadMarkets ();
        let market = this.market (symbol);
        const subType = market['linear'] ? 'linear' : 'inverse';
        const category = this.safeString (params, 'category', subType);
        const intervals = this.safeValue (this.options, 'intervals');
        const interval = this.safeString (intervals, timeframe); // 5min,15min,30min,1h,4h,1d
        if (interval === undefined) {
            throw new BadRequest (this.id + ' fetchOpenInterestHistory() cannot use the ' + timeframe + ' timeframe');
        }
        const request = {
            'symbol': market['id'],
            'intervalTime': interval,
            'category': category,
        };
        if (since !== undefined) {
            request['startTime'] = since;
        }
        const until = this.safeInteger2 (params, 'until', 'till'); // unified in milliseconds
        params = this.omit (params, [ 'till', 'until' ]);
        if (until !== undefined) {
            request['endTime'] = until;
        }
        if (limit !== undefined) {
            request['limit'] = limit;
        }
        const response = await this.publicGetV5MarketOpenInterest (this.extend (request, params));
        //
        //     {
        //         "retCode": 0,
        //         "retMsg": "OK",
        //         "result": {
        //             "symbol": "BTCUSD",
        //             "category": "inverse",
        //             "list": [
        //                 {
        //                     "openInterest": "461134384.00000000",
        //                     "timestamp": "1669571400000"
        //                 },
        //                 {
        //                     "openInterest": "461134292.00000000",
        //                     "timestamp": "1669571100000"
        //                 }
        //             ],
        //             "nextPageCursor": ""
        //         },
        //         "retExtInfo": {},
        //         "time": 1672053548579
        //     }
        //
        const result = this.safeValue (response, 'result', {});
        const data = this.addPaginationCursorToResult (response);
        const id = this.safeString (result, 'symbol');
        market = this.safeMarket (id, market, undefined, 'contract');
        return this.parseOpenInterests (data, market, since, limit);
    }

    async fetchOpenInterest (symbol: string, params = {}) {
        /**
         * @method
         * @name bybit#fetchOpenInterest
         * @description Retrieves the open interest of a derivative trading pair
         * @see https://bybit-exchange.github.io/docs/v5/market/open-interest
         * @param {string} symbol Unified CCXT market symbol
         * @param {object} [params] exchange specific parameters
         * @param {string} [params.interval] 5m, 15m, 30m, 1h, 4h, 1d
         * @param {string} [params.category] "linear" or "inverse"
         * @returns {object} an open interest structure{@link https://github.com/ccxt/ccxt/wiki/Manual#interest-history-structure}
         */
        await this.loadMarkets ();
        let market = this.market (symbol);
        if (!market['contract']) {
            throw new BadRequest (this.id + ' fetchOpenInterest() supports contract markets only');
        }
        const timeframe = this.safeString (params, 'interval', '1h');
        const intervals = this.safeValue (this.options, 'intervals');
        const interval = this.safeString (intervals, timeframe); // 5min,15min,30min,1h,4h,1d
        if (interval === undefined) {
            throw new BadRequest (this.id + ' fetchOpenInterest() cannot use the ' + timeframe + ' timeframe');
        }
        const subType = market['linear'] ? 'linear' : 'inverse';
        const category = this.safeString (params, 'category', subType);
        const request = {
            'symbol': market['id'],
            'intervalTime': interval,
            'category': category,
        };
        const response = await this.publicGetV5MarketOpenInterest (this.extend (request, params));
        //
        //     {
        //         "retCode": 0,
        //         "retMsg": "OK",
        //         "result": {
        //             "symbol": "BTCUSD",
        //             "category": "inverse",
        //             "list": [
        //                 {
        //                     "openInterest": "461134384.00000000",
        //                     "timestamp": "1669571400000"
        //                 },
        //                 {
        //                     "openInterest": "461134292.00000000",
        //                     "timestamp": "1669571100000"
        //                 }
        //             ],
        //             "nextPageCursor": ""
        //         },
        //         "retExtInfo": {},
        //         "time": 1672053548579
        //     }
        //
        const result = this.safeValue (response, 'result', {});
        const id = this.safeString (result, 'symbol');
        market = this.safeMarket (id, market, undefined, 'contract');
        const data = this.addPaginationCursorToResult (response);
        return this.parseOpenInterest (data[0], market);
    }

    async fetchOpenInterestHistory (symbol: string, timeframe = '1h', since: Int = undefined, limit: Int = undefined, params = {}) {
        /**
         * @method
         * @name bybit#fetchOpenInterestHistory
         * @description Gets the total amount of unsettled contracts. In other words, the total number of contracts held in open positions
         * @see https://bybit-exchange.github.io/docs/v5/market/open-interest
         * @param {string} symbol Unified market symbol
         * @param {string} timeframe "5m", 15m, 30m, 1h, 4h, 1d
         * @param {int} [since] Not used by Bybit
         * @param {int} [limit] The number of open interest structures to return. Max 200, default 50
         * @param {object} [params] Exchange specific parameters
         * @returns An array of open interest structures
         */
        if (timeframe === '1m') {
            throw new BadRequest (this.id + 'fetchOpenInterestHistory cannot use the 1m timeframe');
        }
        await this.loadMarkets ();
        const market = this.market (symbol);
        if (market['spot'] || market['option']) {
            throw new BadRequest (this.id + ' fetchOpenInterestHistory() symbol does not support market ' + symbol);
        }
        const request = {
            'symbol': market['id'],
        };
        if (limit !== undefined) {
            request['limit'] = limit;
        }
        return await this.fetchDerivativesOpenInterestHistory (symbol, timeframe, since, limit, params);
    }

    parseOpenInterest (interest, market = undefined) {
        //
        //    {
        //        "openInterest": 64757.62400000,
        //        "timestamp": 1665784800000,
        //    }
        //
        const timestamp = this.safeInteger (interest, 'timestamp');
        const value = this.safeNumber2 (interest, 'open_interest', 'openInterest');
        return {
            'symbol': market['symbol'],
            'openInterestAmount': undefined,
            'openInterestValue': value,
            'timestamp': timestamp,
            'datetime': this.iso8601 (timestamp),
            'info': interest,
        };
    }

    async fetchBorrowRate (code: string, params = {}) {
        /**
         * @method
         * @name bybit#fetchBorrowRate
         * @description fetch the rate of interest to borrow a currency for margin trading
         * @see https://bybit-exchange.github.io/docs/zh-TW/v5/spot-margin-normal/interest-quota
         * @param {string} code unified currency code
         * @param {object} [params] extra parameters specific to the bybit api endpoint
         * @returns {object} a [borrow rate structure]{@link https://github.com/ccxt/ccxt/wiki/Manual#borrow-rate-structure}
         */
        await this.loadMarkets ();
        const currency = this.currency (code);
        const request = {
            'coin': currency['id'],
        };
        const response = await this.privateGetV5SpotCrossMarginTradeLoanInfo (this.extend (request, params));
        //
        //    {
        //         "retCode": "0",
        //         "retMsg": "success",
        //         "result": {
        //             "coin": "USDT",
        //             "interestRate": "0.000107000000",
        //             "loanAbleAmount": "",
        //             "maxLoanAmount": "79999.999"
        //         },
        //         "retExtInfo": null,
        //         "time": "1666734490778"
        //     }
        //
        const data = this.safeValue (response, 'result', {});
        return this.parseBorrowRate (data, currency);
    }

    parseBorrowRate (info, currency = undefined) {
        //
        //     {
        //         "coin": "USDT",
        //         "interestRate": "0.000107000000",
        //         "loanAbleAmount": "",
        //         "maxLoanAmount": "79999.999"
        //     }
        //
        const timestamp = this.milliseconds ();
        const currencyId = this.safeString (info, 'coin');
        return {
            'currency': this.safeCurrencyCode (currencyId, currency),
            'rate': this.safeNumber (info, 'interestRate'),
            'period': 86400000, // Daily
            'timestamp': timestamp,
            'datetime': this.iso8601 (timestamp),
            'info': info,
        };
    }

    async fetchBorrowInterest (code: string = undefined, symbol: string = undefined, since: Int = undefined, limit: Int = undefined, params = {}) {
        /**
         * @method
         * @name bybit#fetchBorrowInterest
         * @description fetch the interest owed by the user for borrowing currency for margin trading
         * @see https://bybit-exchange.github.io/docs/zh-TW/v5/spot-margin-normal/account-info
         * @param {string} code unified currency code
         * @param {string} symbol unified market symbol when fetch interest in isolated markets
         * @param {number} [since] the earliest time in ms to fetch borrrow interest for
         * @param {number} [limit] the maximum number of structures to retrieve
         * @param {object} [params] extra parameters specific to the bybit api endpoint
         * @returns {object[]} a list of [borrow interest structures]{@link https://github.com/ccxt/ccxt/wiki/Manual#borrow-interest-structure}
         */
        await this.loadMarkets ();
        const request = {};
        const response = await this.privateGetV5SpotCrossMarginTradeAccount (this.extend (request, params));
        //
        //     {
        //         "ret_code": 0,
        //         "ret_msg": "",
        //         "ext_code": null,
        //         "ext_info": null,
        //         "result": {
        //             "status": "1",
        //             "riskRate": "0",
        //             "acctBalanceSum": "0.000486213817680857",
        //             "debtBalanceSum": "0",
        //             "loanAccountList": [
        //                 {
        //                     "tokenId": "BTC",
        //                     "total": "0.00048621",
        //                     "locked": "0",
        //                     "loan": "0",
        //                     "interest": "0",
        //                     "free": "0.00048621"
        //                 },
        //                 ...
        //             ]
        //         }
        //     }
        //
        const data = this.safeValue (response, 'result', {});
        const rows = this.safeValue (data, 'loanAccountList', []);
        const interest = this.parseBorrowInterests (rows, undefined);
        return this.filterByCurrencySinceLimit (interest, code, since, limit);
    }

    parseBorrowInterest (info, market = undefined) {
        //
        //     {
        //         "tokenId": "BTC",
        //         "total": "0.00048621",
        //         "locked": "0",
        //         "loan": "0",
        //         "interest": "0",
        //         "free": "0.00048621"
        //     },
        //
        return {
            'symbol': undefined,
            'marginMode': 'cross',
            'currency': this.safeCurrencyCode (this.safeString (info, 'tokenId')),
            'interest': this.safeNumber (info, 'interest'),
            'interestRate': undefined,
            'amountBorrowed': this.safeNumber (info, 'loan'),
            'timestamp': undefined,
            'datetime': undefined,
            'info': info,
        };
    }

    async transfer (code: string, amount, fromAccount, toAccount, params = {}) {
        /**
         * @method
         * @name bybit#transfer
         * @description transfer currency internally between wallets on the same account
         * @see https://bybit-exchange.github.io/docs/v5/asset/create-inter-transfer
         * @param {string} code unified currency code
         * @param {float} amount amount to transfer
         * @param {string} fromAccount account to transfer from
         * @param {string} toAccount account to transfer to
         * @param {object} [params] extra parameters specific to the bybit api endpoint
         * @param {string} [params.transferId] UUID, which is unique across the platform
         * @returns {object} a [transfer structure]{@link https://github.com/ccxt/ccxt/wiki/Manual#transfer-structure}
         */
        await this.loadMarkets ();
        const transferId = this.safeString (params, 'transferId', this.uuid ());
        const accountTypes = this.safeValue (this.options, 'accountsByType', {});
        const fromId = this.safeString (accountTypes, fromAccount, fromAccount);
        const toId = this.safeString (accountTypes, toAccount, toAccount);
        const currency = this.currency (code);
        const amountToPrecision = this.currencyToPrecision (code, amount);
        const request = {
            'transferId': transferId,
            'fromAccountType': fromId,
            'toAccountType': toId,
            'coin': currency['id'],
            'amount': amountToPrecision,
        };
        const response = await this.privatePostV5AssetTransferInterTransfer (this.extend (request, params));
        //
        // {
        //     "retCode": 0,
        //     "retMsg": "success",
        //     "result": {
        //         "transferId": "4244af44-f3b0-4cf6-a743-b56560e987bc" // transfer_id in v1
        //     },
        //     "retExtInfo": {},
        //     "time": 1666875857205
        // }
        //
        const timestamp = this.safeInteger (response, 'time');
        const transfer = this.safeValue (response, 'result', {});
        const statusRaw = this.safeStringN (response, [ 'retCode', 'retMsg' ]);
        const status = this.parseTransferStatus (statusRaw);
        return this.extend (this.parseTransfer (transfer, currency), {
            'timestamp': timestamp,
            'datetime': this.iso8601 (timestamp),
            'amount': this.parseNumber (amountToPrecision),
            'fromAccount': fromAccount,
            'toAccount': toAccount,
            'status': status,
        });
    }

    async fetchTransfers (code: string = undefined, since: Int = undefined, limit: Int = undefined, params = {}) {
        /**
         * @method
         * @name bybit#fetchTransfers
         * @description fetch a history of internal transfers made on an account
         * @see https://bybit-exchange.github.io/docs/v5/asset/inter-transfer-list
         * @param {string} code unified currency code of the currency transferred
         * @param {int} [since] the earliest time in ms to fetch transfers for
         * @param {int} [limit] the maximum number of  transfers structures to retrieve
         * @param {object} [params] extra parameters specific to the bybit api endpoint
         * @returns {object[]} a list of [transfer structures]{@link https://github.com/ccxt/ccxt/wiki/Manual#transfer-structure}
         */
        await this.loadMarkets ();
        let currency = undefined;
        const request = {};
        if (code !== undefined) {
            currency = this.safeCurrencyCode (code);
            request['coin'] = currency;
        }
        if (since !== undefined) {
            request['startTime'] = since;
        }
        if (limit !== undefined) {
            request['limit'] = limit;
        }
        const response = await this.privateGetV5AssetTransferQueryInterTransferList (this.extend (request, params));
        //
        //     {
        //         "retCode": 0,
        //         "retMsg": "success",
        //         "result": {
        //             "list": [
        //                 {
        //                     "transferId": "selfTransfer_a1091cc7-9364-4b74-8de1-18f02c6f2d5c",
        //                     "coin": "USDT",
        //                     "amount": "5000",
        //                     "fromAccountType": "SPOT",
        //                     "toAccountType": "UNIFIED",
        //                     "timestamp": "1667283263000",
        //                     "status": "SUCCESS"
        //                 }
        //             ],
        //             "nextPageCursor": "eyJtaW5JRCI6MTM1ODQ2OCwibWF4SUQiOjEzNTg0Njh9"
        //         },
        //         "retExtInfo": {},
        //         "time": 1670988271677
        //     }
        //
        const data = this.safeValue (response, 'result', {});
        const transfers = this.safeValue (data, 'list', []);
        return this.parseTransfers (transfers, currency, since, limit);
    }

    async borrowMargin (code: string, amount, symbol: string = undefined, params = {}) {
        /**
         * @method
         * @name bybit#borrowMargin
         * @description create a loan to borrow margin
         * @see https://bybit-exchange.github.io/docs/v5/spot-margin-normal/borrow
         * @param {string} code unified currency code of the currency to borrow
         * @param {float} amount the amount to borrow
         * @param {string} symbol not used by bybit.borrowMargin ()
         * @param {object} [params] extra parameters specific to the bybit api endpoint
         * @returns {object} a [margin loan structure]{@link https://github.com/ccxt/ccxt/wiki/Manual#margin-loan-structure}
         */
        await this.loadMarkets ();
        const currency = this.currency (code);
        const [ marginMode, query ] = this.handleMarginModeAndParams ('borrowMargin', params);
        if (marginMode === 'isolated') {
            throw new NotSupported (this.id + ' borrowMargin () cannot use isolated margin');
        }
        const request = {
            'coin': currency['id'],
            'qty': this.currencyToPrecision (code, amount),
        };
        const response = await this.privatePostV5SpotCrossMarginTradeLoan (this.extend (request, query));
        //
        //     {
        //         "retCode": 0,
        //         "retMsg": "success",
        //         "result": {
        //             "transactId": "14143"
        //         },
        //         "retExtInfo": null,
        //         "time": 1662617848970
        //     }
        //
        const result = this.safeValue (response, 'result', {});
        const transaction = this.parseMarginLoan (result, currency);
        return this.extend (transaction, {
            'symbol': symbol,
            'amount': amount,
        });
    }

    async repayMargin (code: string, amount, symbol: string = undefined, params = {}) {
        /**
         * @method
         * @name bybit#repayMargin
         * @description repay borrowed margin and interest
         * @see https://bybit-exchange.github.io/docs/v5/spot-margin-normal/repay
         * @param {string} code unified currency code of the currency to repay
         * @param {float} amount the amount to repay
         * @param {string} symbol not used by bybit.repayMargin ()
         * @param {object} [params] extra parameters specific to the bybit api endpoint
         * @returns {object} a [margin loan structure]{@link https://github.com/ccxt/ccxt/wiki/Manual#margin-loan-structure}
         */
        await this.loadMarkets ();
        const currency = this.currency (code);
        const [ marginMode, query ] = this.handleMarginModeAndParams ('repayMargin', params);
        if (marginMode === 'isolated') {
            throw new NotSupported (this.id + ' repayMargin () cannot use isolated margin');
        }
        const request = {
            'coin': currency['id'],
            'qty': this.numberToString (amount),
        };
        const response = await this.privatePostV5SpotCrossMarginTradeRepay (this.extend (request, query));
        //
        //     {
        //         "retCode": 0,
        //         "retMsg": "success",
        //         "result": {
        //            "repayId": "12128"
        //         },
        //         "retExtInfo": null,
        //         "time": 1662618298452
        //     }
        //
        const result = this.safeValue (response, 'result', {});
        const transaction = this.parseMarginLoan (result, currency);
        return this.extend (transaction, {
            'symbol': symbol,
            'amount': amount,
        });
    }

    parseMarginLoan (info, currency = undefined) {
        //
        // borrowMargin
        //
        //     {
        //         "transactId": "14143"
        //     }
        //
        // repayMargin
        //
        //     {
        //         "repayId": "12128"
        //     }
        //
        return {
            'id': this.safeString2 (info, 'transactId', 'repayId'),
            'currency': this.safeString (currency, 'code'),
            'amount': undefined,
            'symbol': undefined,
            'timestamp': undefined,
            'datetime': undefined,
            'info': info,
        };
    }

    parseTransferStatus (status) {
        const statuses = {
            '0': 'ok',
            'OK': 'ok',
            'SUCCESS': 'ok',
        };
        return this.safeString (statuses, status, status);
    }

    parseTransfer (transfer, currency = undefined) {
        //
        // transfer
        //
        //     {
        //         "transferId": "22c2bc11-ed5b-49a4-8647-c4e0f5f6f2b2" // transfer_id in v1
        //     }
        //
        // fetchTransfers
        //
        //     {
        //         "transferId": "e9c421c4-b010-4b16-abd6-106179f27702", // transfer_id in v1
        //         "coin": "USDT",
        //         "amount": "8",
        //         "fromAccountType": "FUND", // from_account_type in v1
        //         "toAccountType": "SPOT", // to_account_type in v1
        //         "timestamp": "1666879426000",
        //         "status": "SUCCESS"
        //      }
        //
        const currencyId = this.safeString (transfer, 'coin');
        const timestamp = this.safeInteger (transfer, 'timestamp');
        const fromAccountId = this.safeString2 (transfer, 'fromAccountType', 'from_account_type');
        const toAccountId = this.safeString2 (transfer, 'toAccountType', 'to_account_type');
        const accountIds = this.safeValue (this.options, 'accountsById', {});
        const fromAccount = this.safeString (accountIds, fromAccountId, fromAccountId);
        const toAccount = this.safeString (accountIds, toAccountId, toAccountId);
        return {
            'info': transfer,
            'id': this.safeString2 (transfer, 'transferId', 'transfer_id'),
            'timestamp': timestamp,
            'datetime': this.iso8601 (timestamp),
            'currency': this.safeCurrencyCode (currencyId, currency),
            'amount': this.safeNumber (transfer, 'amount'),
            'fromAccount': fromAccount,
            'toAccount': toAccount,
            'status': this.parseTransferStatus (this.safeString (transfer, 'status')),
        };
    }

    async fetchDerivativesMarketLeverageTiers (symbol: string, params = {}) {
        await this.loadMarkets ();
        const market = this.market (symbol);
        const request = {
            'symbol': market['id'],
        };
        if (market['linear']) {
            request['category'] = 'linear';
        } else if (market['inverse']) {
            request['category'] = 'inverse';
        }
        const response = await this.publicGetV5MarketRiskLimit (this.extend (request, params));
        //
        //     {
        //         "retCode": 0,
        //         "retMsg": "OK",
        //         "result": {
        //             "category": "inverse",
        //             "list": [
        //                 {
        //                     "id": 1,
        //                     "symbol": "BTCUSD",
        //                     "riskLimitValue": "150",
        //                     "maintenanceMargin": "0.5",
        //                     "initialMargin": "1",
        //                     "isLowestRisk": 1,
        //                     "maxLeverage": "100.00"
        //                 },
        //             ....
        //             ]
        //         },
        //         "retExtInfo": {},
        //         "time": 1672054488010
        //     }
        //
        const result = this.safeValue (response, 'result');
        const tiers = this.safeValue (result, 'list');
        return this.parseMarketLeverageTiers (tiers, market);
    }

    async fetchMarketLeverageTiers (symbol: string, params = {}) {
        /**
         * @method
         * @name bybit#fetchMarketLeverageTiers
         * @description retrieve information on the maximum leverage, and maintenance margin for trades of varying trade sizes for a single market
         * @see https://bybit-exchange.github.io/docs/v5/market/risk-limit
         * @param {string} symbol unified market symbol
         * @param {object} [params] extra parameters specific to the bybit api endpoint
         * @returns {object} a [leverage tiers structure]{@link https://github.com/ccxt/ccxt/wiki/Manual#leverage-tiers-structure}
         */
        await this.loadMarkets ();
        const request = {};
        let market = undefined;
        market = this.market (symbol);
        if (market['spot'] || market['option']) {
            throw new BadRequest (this.id + ' fetchMarketLeverageTiers() symbol does not support market ' + symbol);
        }
        request['symbol'] = market['id'];
        return await this.fetchDerivativesMarketLeverageTiers (symbol, params);
    }

    parseMarketLeverageTiers (info, market = undefined) {
        //
        //     {
        //         "id": 1,
        //         "symbol": "BTCUSD",
        //         "riskLimitValue": "150",
        //         "maintenanceMargin": "0.5",
        //         "initialMargin": "1",
        //         "isLowestRisk": 1,
        //         "maxLeverage": "100.00"
        //     }
        //
        let minNotional = 0;
        const tiers = [];
        for (let i = 0; i < info.length; i++) {
            const item = info[i];
            const maxNotional = this.safeNumber (item, 'riskLimitValue');
            tiers.push ({
                'tier': this.sum (i, 1),
                'currency': market['base'],
                'minNotional': minNotional,
                'maxNotional': maxNotional,
                'maintenanceMarginRate': this.safeNumber (item, 'maintenanceMargin'),
                'maxLeverage': this.safeNumber (item, 'maxLeverage'),
                'info': item,
            });
            minNotional = maxNotional;
        }
        return tiers;
    }

    parseTradingFee (fee, market = undefined) {
        //
        //     {
        //         "symbol": "ETHUSDT",
        //         "makerFeeRate": 0.001,
        //         "takerFeeRate": 0.001
        //     }
        //
        const marketId = this.safeString (fee, 'symbol');
        const symbol = this.safeSymbol (marketId, undefined, undefined, 'contract');
        return {
            'info': fee,
            'symbol': symbol,
            'maker': this.safeNumber (fee, 'makerFeeRate'),
            'taker': this.safeNumber (fee, 'takerFeeRate'),
        };
    }

    async fetchTradingFee (symbol: string, params = {}) {
        /**
         * @method
         * @name bybit#fetchTradingFee
         * @description fetch the trading fees for a market
         * @see https://bybit-exchange.github.io/docs/v5/account/fee-rate
         * @param {string} symbol unified market symbol
         * @param {object} [params] extra parameters specific to the bybit api endpoint
         * @returns {object} a [fee structure]{@link https://github.com/ccxt/ccxt/wiki/Manual#fee-structure}
         */
        await this.loadMarkets ();
        const market = this.market (symbol);
        if (market['spot']) {
            throw new NotSupported (this.id + ' fetchTradingFee() is not supported for spot market');
        }
        const request = {
            'symbol': market['id'],
        };
        const response = await this.privateGetV5AccountFeeRate (this.extend (request, params));
        //
        //     {
        //         "retCode": 0,
        //         "retMsg": "OK",
        //         "result": {
        //             "list": [
        //                 {
        //                     "symbol": "ETHUSDT",
        //                     "takerFeeRate": "0.0006",
        //                     "makerFeeRate": "0.0001"
        //                 }
        //             ]
        //         },
        //         "retExtInfo": {},
        //         "time": 1676360412576
        //     }
        //
        const result = this.safeValue (response, 'result', {});
        const fees = this.safeValue (result, 'list', []);
        const first = this.safeValue (fees, 0, {});
        return this.parseTradingFee (first);
    }

    async fetchTradingFees (params = {}) {
        /**
         * @method
         * @name bybit#fetchTradingFees
         * @description fetch the trading fees for multiple markets
         * @see https://bybit-exchange.github.io/docs/v5/account/fee-rate
         * @param {object} [params] extra parameters specific to the bybit api endpoint
         * @param {string} [params.type] market type, ['swap', 'option', 'spot']
         * @returns {object} a dictionary of [fee structures]{@link https://github.com/ccxt/ccxt/wiki/Manual#fee-structure} indexed by market symbols
         */
        await this.loadMarkets ();
        let type = undefined;
        [ type, params ] = this.handleOptionAndParams (params, 'fetchTradingFees', 'type', 'future');
        if (type === 'spot') {
            throw new NotSupported (this.id + ' fetchTradingFees() is not supported for spot market');
        }
        const response = await this.privateGetV5AccountFeeRate (params);
        //
        //     {
        //         "retCode": 0,
        //         "retMsg": "OK",
        //         "result": {
        //             "list": [
        //                 {
        //                     "symbol": "ETHUSDT",
        //                     "takerFeeRate": "0.0006",
        //                     "makerFeeRate": "0.0001"
        //                 }
        //             ]
        //         },
        //         "retExtInfo": {},
        //         "time": 1676360412576
        //     }
        //
        let fees = this.safeValue (response, 'result', {});
        fees = this.safeValue (fees, 'list', []);
        const result = {};
        for (let i = 0; i < fees.length; i++) {
            const fee = this.parseTradingFee (fees[i]);
            const symbol = fee['symbol'];
            result[symbol] = fee;
        }
        return result;
    }

    parseDepositWithdrawFee (fee, currency = undefined) {
        //
        //    {
        //        "name": "BTC",
        //        "coin": "BTC",
        //        "remainAmount": "150",
        //        "chains": [
        //            {
        //                "chainType": "BTC",
        //                "confirmation": "10000",
        //                "withdrawFee": "0.0005",
        //                "depositMin": "0.0005",
        //                "withdrawMin": "0.001",
        //                "chain": "BTC",
        //                "chainDeposit": "1",
        //                "chainWithdraw": "1",
        //                "minAccuracy": "8"
        //            }
        //        ]
        //    }
        //
        const chains = this.safeValue (fee, 'chains', []);
        const chainsLength = chains.length;
        const result = {
            'info': fee,
            'withdraw': {
                'fee': undefined,
                'percentage': undefined,
            },
            'deposit': {
                'fee': undefined,
                'percentage': undefined,
            },
            'networks': {},
        };
        if (chainsLength !== 0) {
            for (let i = 0; i < chainsLength; i++) {
                const chain = chains[i];
                const networkId = this.safeString (chain, 'chain');
                const currencyCode = this.safeString (currency, 'code');
                const networkCode = this.networkIdToCode (networkId, currencyCode);
                result['networks'][networkCode] = {
                    'deposit': { 'fee': undefined, 'percentage': undefined },
                    'withdraw': { 'fee': this.safeNumber (chain, 'withdrawFee'), 'percentage': false },
                };
                if (chainsLength === 1) {
                    result['withdraw']['fee'] = this.safeNumber (chain, 'withdrawFee');
                    result['withdraw']['percentage'] = false;
                }
            }
        }
        return result;
    }

    async fetchDepositWithdrawFees (codes: string[] = undefined, params = {}) {
        /**
         * @method
         * @name bybit#fetchDepositWithdrawFees
         * @description fetch deposit and withdraw fees
         * @see https://bybit-exchange.github.io/docs/v5/asset/coin-info
         * @param {string[]} codes list of unified currency codes
         * @param {object} [params] extra parameters specific to the bybit api endpoint
         * @returns {object} a list of [fee structures]{@link https://github.com/ccxt/ccxt/wiki/Manual#fee-structure}
         */
        this.checkRequiredCredentials ();
        await this.loadMarkets ();
        const response = await this.privateGetV5AssetCoinQueryInfo (params);
        //
        //     {
        //         "retCode": 0,
        //         "retMsg": "",
        //         "result": {
        //             "rows": [
        //                 {
        //                     "name": "BTC",
        //                     "coin": "BTC",
        //                     "remainAmount": "150",
        //                     "chains": [
        //                         {
        //                             "chainType": "BTC",
        //                             "confirmation": "10000",
        //                             "withdrawFee": "0.0005",
        //                             "depositMin": "0.0005",
        //                             "withdrawMin": "0.001",
        //                             "chain": "BTC",
        //                             "chainDeposit": "1",
        //                             "chainWithdraw": "1",
        //                             "minAccuracy": "8"
        //                         }
        //                     ]
        //                 }
        //             ]
        //         },
        //         "retExtInfo": {},
        //         "time": 1672194582264
        //     }
        //
        const data = this.safeValue (response, 'result', {});
        const rows = this.safeValue (data, 'rows', []);
        return this.parseDepositWithdrawFees (rows, codes, 'coin');
    }

    async fetchSettlementHistory (symbol: string = undefined, since: Int = undefined, limit: Int = undefined, params = {}) {
        /**
         * @method
         * @name bybit#fetchSettlementHistory
         * @description fetches historical settlement records
         * @see https://bybit-exchange.github.io/docs/v5/market/delivery-price
         * @param {string} symbol unified market symbol of the settlement history
         * @param {int} [since] timestamp in ms
         * @param {int} [limit] number of records
         * @param {object} [params] exchange specific params
         * @param {string} [params.type] market type, ['swap', 'option', 'spot']
         * @param {string} [params.subType] market subType, ['linear', 'inverse']
         * @returns {object[]} a list of [settlement history objects]
         */
        await this.loadMarkets ();
        const request = {};
        let market = undefined;
        if (symbol !== undefined) {
            market = this.market (symbol);
            request['symbol'] = market['id'];
        }
        let type = undefined;
        [ type, params ] = this.getBybitType ('fetchSettlementHistory', market, params);
        if (type === 'spot') {
            throw new NotSupported (this.id + ' fetchSettlementHistory() is not supported for spot market');
        }
        request['category'] = type;
        if (limit !== undefined) {
            request['limit'] = limit;
        }
        const response = await this.publicGetV5MarketDeliveryPrice (this.extend (request, params));
        //
        //     {
        //         "retCode": 0,
        //         "retMsg": "success",
        //         "result": {
        //             "category": "option",
        //             "nextPageCursor": "0%2C3",
        //             "list": [
        //                 {
        //                     "symbol": "SOL-27JUN23-20-C",
        //                     "deliveryPrice": "16.62258889",
        //                     "deliveryTime": "1687852800000"
        //                 },
        //             ]
        //         },
        //         "retExtInfo": {},
        //         "time": 1689043527231
        //     }
        //
        const result = this.safeValue (response, 'result', {});
        const data = this.safeValue (result, 'list', []);
        const settlements = this.parseSettlements (data, market);
        const sorted = this.sortBy (settlements, 'timestamp');
        return this.filterBySymbolSinceLimit (sorted, market['symbol'], since, limit);
    }

    async fetchMySettlementHistory (symbol: string = undefined, since: Int = undefined, limit: Int = undefined, params = {}) {
        /**
         * @method
         * @name bybit#fetchMySettlementHistory
         * @description fetches historical settlement records of the user
         * @see https://bybit-exchange.github.io/docs/v5/asset/delivery
         * @param {string} symbol unified market symbol of the settlement history
         * @param {int} [since] timestamp in ms
         * @param {int} [limit] number of records
         * @param {object} [params] exchange specific params
         * @param {string} [params.type] market type, ['swap', 'option', 'spot']
         * @param {string} [params.subType] market subType, ['linear', 'inverse']
         * @returns {object[]} a list of [settlement history objects]
         */
        await this.loadMarkets ();
        const request = {};
        let market = undefined;
        if (symbol !== undefined) {
            market = this.market (symbol);
            request['symbol'] = market['id'];
        }
        let type = undefined;
        [ type, params ] = this.getBybitType ('fetchMySettlementHistory', market, params);
        if (type === 'spot' || type === 'inverse') {
            throw new NotSupported (this.id + ' fetchMySettlementHistory() is not supported for spot market');
        }
        request['category'] = 'linear';
        if (limit !== undefined) {
            request['limit'] = limit;
        }
        const response = await this.privateGetV5AssetDeliveryRecord (this.extend (request, params));
        //
        //     {
        //         "retCode": 0,
        //         "retMsg": "success",
        //         "result": {
        //             "category": "option",
        //             "nextPageCursor": "0%2C3",
        //             "list": [
        //                 {
        //                     "symbol": "SOL-27JUN23-20-C",
        //                     "deliveryPrice": "16.62258889",
        //                     "deliveryTime": "1687852800000",
        //                     "side": "Buy",
        //                     "strike": "20",
        //                     "fee": "0.00000000",
        //                     "position": "0.01",
        //                     "deliveryRpl": "3.5"
        //                 },
        //             ]
        //         },
        //         "retExtInfo": {},
        //         "time": 1689043527231
        //     }
        //
        const result = this.safeValue (response, 'result', {});
        const data = this.safeValue (result, 'list', []);
        const settlements = this.parseSettlements (data, market);
        const sorted = this.sortBy (settlements, 'timestamp');
        return this.filterBySymbolSinceLimit (sorted, market['symbol'], since, limit);
    }

    parseSettlement (settlement, market) {
        //
        // fetchSettlementHistory
        //
        //     {
        //         "symbol": "SOL-27JUN23-20-C",
        //         "deliveryPrice": "16.62258889",
        //         "deliveryTime": "1687852800000"
        //     }
        //
        // fetchMySettlementHistory
        //
        //     {
        //         "symbol": "SOL-27JUN23-20-C",
        //         "deliveryPrice": "16.62258889",
        //         "deliveryTime": "1687852800000",
        //         "side": "Buy",
        //         "strike": "20",
        //         "fee": "0.00000000",
        //         "position": "0.01",
        //         "deliveryRpl": "3.5"
        //     }
        //
        const timestamp = this.safeInteger (settlement, 'deliveryTime');
        const marketId = this.safeString (settlement, 'symbol');
        return {
            'info': settlement,
            'symbol': this.safeSymbol (marketId, market),
            'price': this.safeNumber (settlement, 'deliveryPrice'),
            'timestamp': timestamp,
            'datetime': this.iso8601 (timestamp),
        };
    }

    parseSettlements (settlements, market) {
        //
        // fetchSettlementHistory
        //
        //     [
        //         {
        //             "symbol": "SOL-27JUN23-20-C",
        //             "deliveryPrice": "16.62258889",
        //             "deliveryTime": "1687852800000"
        //         }
        //     ]
        //
        // fetchMySettlementHistory
        //
        //     [
        //         {
        //             "symbol": "SOL-27JUN23-20-C",
        //             "deliveryPrice": "16.62258889",
        //             "deliveryTime": "1687852800000",
        //             "side": "Buy",
        //             "strike": "20",
        //             "fee": "0.00000000",
        //             "position": "0.01",
        //             "deliveryRpl": "3.5"
        //         }
        //     ]
        //
        const result = [];
        for (let i = 0; i < settlements.length; i++) {
            result.push (this.parseSettlement (settlements[i], market));
        }
        return result;
    }

    async fetchVolatilityHistory (code: string, params = {}) {
        /**
         * @method
         * @name bybit#fetchVolatilityHistory
         * @description fetch the historical volatility of an option market based on an underlying asset
         * @see https://bybit-exchange.github.io/docs/v5/market/iv
         * @param {string} code unified currency code
         * @param {object} [params] extra parameters specific to the bybit api endpoint
         * @param {int} [params.period] the period in days to fetch the volatility for: 7,14,21,30,60,90,180,270
         * @returns {object[]} a list of [volatility history objects]{@link https://github.com/ccxt/ccxt/wiki/Manual#volatility-structure}
         */
        await this.loadMarkets ();
        const currency = this.currency (code);
        const request = {
            'category': 'option',
            'baseCoin': currency['id'],
        };
        const response = await this.publicGetV5MarketHistoricalVolatility (this.extend (request, params));
        //
        //     {
        //         "retCode": 0,
        //         "retMsg": "SUCCESS",
        //         "category": "option",
        //         "result": [
        //             {
        //                 "period": 7,
        //                 "value": "0.23854072",
        //                 "time": "1690574400000"
        //             }
        //         ]
        //     }
        //
        const volatility = this.safeValue (response, 'result', []);
        return this.parseVolatilityHistory (volatility);
    }

    parseVolatilityHistory (volatility) {
        //
        //     {
        //         "period": 7,
        //         "value": "0.23854072",
        //         "time": "1690574400000"
        //     }
        //
        const result = [];
        for (let i = 0; i < volatility.length; i++) {
            const entry = volatility[i];
            const timestamp = this.safeInteger (entry, 'time');
            result.push ({
                'info': volatility,
                'timestamp': timestamp,
                'datetime': this.iso8601 (timestamp),
                'volatility': this.safeNumber (entry, 'value'),
            });
        }
        return result;
    }

    sign (path, api = 'public', method = 'GET', params = {}, headers = undefined, body = undefined) {
        let url = this.implodeHostname (this.urls['api'][api]) + '/' + path;
        if (api === 'public') {
            if (Object.keys (params).length) {
                url += '?' + this.rawencode (params);
            }
        } else if (api === 'private') {
            this.checkRequiredCredentials ();
            const isOpenapi = url.indexOf ('openapi') >= 0;
            const isV3UnifiedMargin = url.indexOf ('unified/v3') >= 0;
            const isV3Contract = url.indexOf ('contract/v3') >= 0;
            const isV5UnifiedAccount = url.indexOf ('v5') >= 0;
            const timestamp = this.nonce ().toString ();
            if (isOpenapi) {
                if (Object.keys (params).length) {
                    body = this.json (params);
                } else {
                    // this fix for PHP is required otherwise it generates
                    // '[]' on empty arrays even when forced to use objects
                    body = '{}';
                }
                const payload = timestamp + this.apiKey + body;
                const signature = this.hmac (this.encode (payload), this.encode (this.secret), sha256, 'hex');
                headers = {
                    'Content-Type': 'application/json',
                    'X-BAPI-API-KEY': this.apiKey,
                    'X-BAPI-TIMESTAMP': timestamp,
                    'X-BAPI-SIGN': signature,
                };
            } else if (isV3UnifiedMargin || isV3Contract || isV5UnifiedAccount) {
                headers = {
                    'Content-Type': 'application/json',
                    'X-BAPI-API-KEY': this.apiKey,
                    'X-BAPI-TIMESTAMP': timestamp,
                    'X-BAPI-RECV-WINDOW': this.options['recvWindow'].toString (),
                };
                if (isV3UnifiedMargin || isV3Contract) {
                    headers['X-BAPI-SIGN-TYPE'] = '2';
                }
                const query = this.extend ({}, params);
                const queryEncoded = this.rawencode (query);
                const auth_base = timestamp.toString () + this.apiKey + this.options['recvWindow'].toString ();
                let authFull = undefined;
                if (method === 'POST') {
                    body = this.json (query);
                    authFull = auth_base + body;
                } else {
                    authFull = auth_base + queryEncoded;
                    url += '?' + this.rawencode (query);
                }
                let signature = undefined;
                if (this.secret.indexOf ('PRIVATE KEY') > -1) {
                    signature = rsa (authFull, this.secret, sha256);
                } else {
                    signature = this.hmac (this.encode (authFull), this.encode (this.secret), sha256);
                }
                headers['X-BAPI-SIGN'] = signature;
            } else {
                const query = this.extend (params, {
                    'api_key': this.apiKey,
                    'recv_window': this.options['recvWindow'],
                    'timestamp': timestamp,
                });
                const sortedQuery = this.keysort (query);
                const auth = this.rawencode (sortedQuery);
                let signature = undefined;
                if (this.secret.indexOf ('PRIVATE KEY') > -1) {
                    signature = rsa (auth, this.secret, sha256);
                } else {
                    signature = this.hmac (this.encode (auth), this.encode (this.secret), sha256);
                }
                if (method === 'POST') {
                    const isSpot = url.indexOf ('spot') >= 0;
                    const extendedQuery = this.extend (query, {
                        'sign': signature,
                    });
                    if (isSpot) {
                        body = this.urlencode (extendedQuery);
                        headers = {
                            'Content-Type': 'application/x-www-form-urlencoded',
                        };
                    } else {
                        body = this.json (extendedQuery);
                        headers = {
                            'Content-Type': 'application/json',
                        };
                    }
                } else {
                    url += '?' + this.rawencode (sortedQuery);
                    url += '&sign=' + signature;
                }
            }
        }
        if (method === 'POST') {
            const brokerId = this.safeString (this.options, 'brokerId');
            if (brokerId !== undefined) {
                headers['Referer'] = brokerId;
            }
        }
        return { 'url': url, 'method': method, 'body': body, 'headers': headers };
    }

    handleErrors (httpCode, reason, url, method, headers, body, response, requestHeaders, requestBody) {
        if (!response) {
            return undefined; // fallback to default error handler
        }
        //
        //     {
        //         ret_code: 10001,
        //         ret_msg: 'ReadMapCB: expect { or n, but found \u0000, error ' +
        //         'found in #0 byte of ...||..., bigger context ' +
        //         '...||...',
        //         ext_code: '',
        //         ext_info: '',
        //         result: null,
        //         time_now: '1583934106.590436'
        //     }
        //
        //     {
        //         "retCode":10001,
        //         "retMsg":"symbol params err",
        //         "result":{"symbol":"","bid":"","bidIv":"","bidSize":"","ask":"","askIv":"","askSize":"","lastPrice":"","openInterest":"","indexPrice":"","markPrice":"","markPriceIv":"","change24h":"","high24h":"","low24h":"","volume24h":"","turnover24h":"","totalVolume":"","totalTurnover":"","fundingRate":"","predictedFundingRate":"","nextFundingTime":"","countdownHour":"0","predictedDeliveryPrice":"","underlyingPrice":"","delta":"","gamma":"","vega":"","theta":""}
        //     }
        //
        const errorCode = this.safeString2 (response, 'ret_code', 'retCode');
        if (errorCode !== '0') {
            if (errorCode === '30084') {
                // not an error
                // https://github.com/ccxt/ccxt/issues/11268
                // https://github.com/ccxt/ccxt/pull/11624
                // POST https://api.bybit.com/v2/private/position/switch-isolated 200 OK
                // {"ret_code":30084,"ret_msg":"Isolated not modified","ext_code":"","ext_info":"","result":null,"time_now":"1642005219.937988","rate_limit_status":73,"rate_limit_reset_ms":1642005219894,"rate_limit":75}
                return undefined;
            }
            let feedback = undefined;
            if (errorCode === '10005' && url.indexOf ('order') < 0) {
                feedback = this.id + ' private api uses /user/v3/private/query-api to check if you have a unified account. The API key of user id must own one of permissions: "Account Transfer", "Subaccount Transfer", "Withdrawal" ' + body;
            } else {
                feedback = this.id + ' ' + body;
            }
            this.throwBroadlyMatchedException (this.exceptions['broad'], body, feedback);
            this.throwExactlyMatchedException (this.exceptions['exact'], errorCode, feedback);
            throw new ExchangeError (feedback); // unknown message
        }
        return undefined;
    }
}<|MERGE_RESOLUTION|>--- conflicted
+++ resolved
@@ -3744,299 +3744,14 @@
         //     }
         //
         const order = this.safeValue (response, 'result', {});
-<<<<<<< HEAD
-        return this.parseOrder (order);
-    }
-
-    async createSpotOrder (symbol: string, type, side, amount, price = undefined, params = {}) {
-        await this.loadMarkets ();
-        const market = this.market (symbol);
-        const upperCaseType = type.toUpperCase ();
-        const request = {
-            'symbol': market['id'],
-            'side': this.capitalize (side),
-            'orderType': upperCaseType, // limit, market or limit_maker
-            'timeInForce': 'GTC', // FOK, IOC
-            // 'orderLinkId': 'string', // unique client order id, max 36 characters
-        };
-        if ((type === 'market') && (side === 'buy')) {
-            // for market buy it requires the amount of quote currency to spend
-            if (this.options['createMarketBuyOrderRequiresPrice']) {
-                let cost = this.safeNumber2 (params, 'cost', 'orderQty');
-                params = this.omit (params, [ 'cost', 'orderQty' ]);
-                if (cost !== undefined) {
-                    request['orderQty'] = this.costToPrecision (symbol, cost);
-                } else if (price !== undefined) {
-                    const amountString = this.numberToString (amount);
-                    const priceString = this.numberToString (price);
-                    const costString = Precise.stringMul (amountString, priceString);
-                    cost = this.parseNumber (costString);
-                    request['orderQty'] = this.costToPrecision (symbol, cost);
-                } else {
-                    throw new InvalidOrder (this.id + " createOrder() requires the price argument with market buy orders to calculate total order cost (amount to spend), where cost = amount * price. Supply a price argument to createOrder() call if you want the cost to be calculated for you from price and amount, or, alternatively, add .options['createMarketBuyOrderRequiresPrice'] = false to supply the cost in the amount argument (the exchange-specific behaviour)");
-                }
-            } else {
-                request['orderQty'] = this.costToPrecision (symbol, amount);
-            }
-        } else {
-            request['orderQty'] = this.amountToPrecision (symbol, amount);
-        }
-        if ((upperCaseType === 'LIMIT') || (upperCaseType === 'LIMIT_MAKER')) {
-            if (price === undefined) {
-                throw new InvalidOrder (this.id + ' createOrder requires a price argument for a ' + type + ' order');
-            }
-            request['orderPrice'] = this.priceToPrecision (symbol, price);
-        }
-        const isMarket = (upperCaseType === 'MARKET');
-        let postOnly = undefined;
-        [ postOnly, params ] = this.handlePostOnly (isMarket, type === 'LIMIT_MAKER', params);
-        if (postOnly) {
-            request['orderType'] = 'LIMIT_MAKER';
-        }
-        const clientOrderId = this.safeString2 (params, 'clientOrderId', 'orderLinkId');
-        if (clientOrderId !== undefined) {
-            request['orderLinkId'] = clientOrderId;
-        }
-        params = this.omit (params, [ 'clientOrderId', 'orderLinkId', 'postOnly' ]);
-        const brokerId = this.safeString (this.options, 'brokerId');
-        if (brokerId !== undefined) {
-            request['agentSource'] = brokerId;
-        }
-        const triggerPrice = this.safeNumber2 (params, 'triggerPrice', 'stopPrice');
-        if (triggerPrice !== undefined) {
-            request['triggerPrice'] = this.priceToPrecision (symbol, triggerPrice);
-        }
-        params = this.omit (params, 'stopPrice');
-        const response = await this.privatePostSpotV3PrivateOrder (this.extend (request, params));
-        //
-        //    {
-        //        "retCode": "0",
-        //        "retMsg": "OK",
-        //        "result": {
-        //            "orderId": "1274754916287346280",
-        //            "orderLinkId": "1666798627015730",
-        //            "symbol": "AAVEUSDT",
-        //            "createTime": "1666698629821",
-        //            "orderPrice": "80",
-        //            "orderQty": "0.11",
-        //            "orderType": "LIMIT",
-        //            "side": "BUY",
-        //            "status": "NEW",
-        //            "timeInForce": "GTC",
-        //            "accountId": "13380434",
-        //            "execQty": "0",
-        //            "orderCategory": "0"
-        //        },
-        //        "retExtMap": {},
-        //        "retExtInfo": null,
-        //        "time": "1666698627926"
-        //    }
-        //
-        const order = this.safeValue (response, 'result', {});
-        return this.parseOrder (order);
-    }
-
-    async createUnifiedMarginOrder (symbol: string, type, side, amount, price = undefined, params = {}) {
-        await this.loadMarkets ();
-        const market = this.market (symbol);
-        if (!market['linear'] && !market['option']) {
-            throw new NotSupported (this.id + ' createOrder does not allow inverse market orders for ' + symbol + ' markets');
-        }
-        const lowerCaseType = type.toLowerCase ();
-        if ((price === undefined) && (lowerCaseType === 'limit')) {
-            throw new ArgumentsRequired (this.id + ' createOrder requires a price argument for limit orders');
-        }
-        const request = {
-            'symbol': market['id'],
-            'side': this.capitalize (side),
-            'orderType': this.capitalize (lowerCaseType), // limit or market
-            'timeInForce': 'GoodTillCancel', // ImmediateOrCancel, FillOrKill, PostOnly
-            'qty': this.amountToPrecision (symbol, amount),
-            // 'takeProfit': 123.45, // take profit price, only take effect upon opening the position
-            // 'stopLoss': 123.45, // stop loss price, only take effect upon opening the position
-            // 'reduceOnly': false, // reduce only, required for linear orders
-            // when creating a closing order, bybit recommends a True value for
-            //  closeOnTrigger to avoid failing due to insufficient available margin
-            // 'closeOnTrigger': false, required for linear orders
-            // 'orderLinkId': 'string', // unique client order id, max 36 characters
-            // 'triggerPrice': 123.45, // trigger price, required for conditional orders
-            // 'triggerBy': 'MarkPrice', // IndexPrice, MarkPrice
-            // 'tptriggerby': 'MarkPrice', // IndexPrice, MarkPrice
-            // 'slTriggerBy': 'MarkPrice', // IndexPrice, MarkPrice
-            // 'mmp': false // market maker protection
-            // 'positionIdx': 0, // Position mode. unified margin account is only available in One-Way mode, which is 0
-            // 'basePrice': '0', // It will be used to compare with the value of triggerPrice, to decide whether your conditional order will be triggered by crossing trigger price from upper side or lower side. Mainly used to identify the expected direction of the current conditional order.
-            // 'iv': '0', // Implied volatility, for options only; parameters are passed according to the real value; for example, for 10%, 0.1 is passed
-        };
-        if (market['linear']) {
-            request['category'] = 'linear';
-        } else {
-            request['category'] = 'option';
-        }
-        const isMarket = lowerCaseType === 'market';
-        const isLimit = lowerCaseType === 'limit';
-        if (isLimit) {
-            request['price'] = this.priceToPrecision (symbol, price);
-        }
-        const exchangeSpecificParam = this.safeString (params, 'time_in_force');
-        const timeInForce = this.safeStringLower (params, 'timeInForce');
-        let postOnly = undefined;
-        [ postOnly, params ] = this.handlePostOnly (isMarket, exchangeSpecificParam === 'postonly', params);
-        if (postOnly) {
-            request['timeInForce'] = 'PostOnly';
-        } else if (timeInForce === 'gtc') {
-            request['timeInForce'] = 'GoodTillCancel';
-        } else if (timeInForce === 'fok') {
-            request['timeInForce'] = 'FillOrKill';
-        } else if (timeInForce === 'ioc') {
-            request['timeInForce'] = 'ImmediateOrCancel';
-        }
-        const triggerPrice = this.safeValue2 (params, 'stopPrice', 'triggerPrice');
-        const stopLossTriggerPrice = this.safeValue (params, 'stopLossPrice', triggerPrice);
-        const takeProfitTriggerPrice = this.safeValue (params, 'takeProfitPrice');
-        const stopLoss = this.safeValue (params, 'stopLoss');
-        const takeProfit = this.safeValue (params, 'takeProfit');
-        const isStopLossTriggerOrder = stopLossTriggerPrice !== undefined;
-        const isTakeProfitTriggerOrder = takeProfitTriggerPrice !== undefined;
-        const isStopLoss = stopLoss !== undefined;
-        const isTakeProfit = takeProfit !== undefined;
-        if (isStopLossTriggerOrder || isTakeProfitTriggerOrder) {
-            request['triggerBy'] = 'LastPrice';
-            const triggerAt = isStopLossTriggerOrder ? stopLossTriggerPrice : takeProfitTriggerPrice;
-            const preciseTriggerPrice = this.priceToPrecision (symbol, triggerAt);
-            request['triggerPrice'] = preciseTriggerPrice;
-            const isBuy = side === 'buy';
-            // logical xor
-            const ascending = stopLossTriggerPrice ? !isBuy : isBuy;
-            const delta = this.numberToString (market['precision']['price']);
-            request['basePrice'] = ascending ? Precise.stringAdd (preciseTriggerPrice, delta) : Precise.stringSub (preciseTriggerPrice, delta);
-        } else if (isStopLoss || isTakeProfit) {
-            if (isStopLoss) {
-                const stopLossTriggerPriceInner = this.safeValue2 (stopLoss, 'triggerPrice', 'stopPrice', stopLoss);
-                request['stopLoss'] = this.priceToPrecision (symbol, stopLossTriggerPriceInner);
-            }
-            if (isTakeProfit) {
-                const takeProfitTriggerPriceInner = this.safeValue2 (takeProfit, 'triggerPrice', 'stopPrice', takeProfit);
-                request['takeProfit'] = this.priceToPrecision (symbol, takeProfitTriggerPriceInner);
-            }
-        }
-        const clientOrderId = this.safeString (params, 'clientOrderId');
-        if (clientOrderId !== undefined) {
-            request['orderLinkId'] = clientOrderId;
-        } else if (market['option']) {
-            // mandatory field for options
-            request['orderLinkId'] = this.uuid16 ();
-        }
-        params = this.omit (params, [ 'stopPrice', 'timeInForce', 'triggerPrice', 'stopLossPrice', 'takeProfitPrice', 'postOnly', 'clientOrderId', 'stopLoss', 'takeProfit' ]);
-        const response = await this.privatePostUnifiedV3PrivateOrderCreate (this.extend (request, params));
-        //
-        //     {
-        //         "retCode": 0,
-        //         "retMsg": "OK",
-        //         "result": {
-        //             "orderId": "e10b0716-7c91-4091-b98a-1fa0f401c7d5",
-        //             "orderLinkId": "test0000003"
-        //         },
-        //         "retExtInfo": null,
-        //         "time": 1664441344238
-        //     }
-        //
-        const order = this.safeValue (response, 'result', {});
-        return this.parseOrder (order);
-=======
         return this.parseOrder (order, market);
->>>>>>> 3c5957a2
     }
 
     async createUsdcOrder (symbol, type, side, amount, price = undefined, params = {}) {
         await this.loadMarkets ();
         const market = this.market (symbol);
-<<<<<<< HEAD
-        const lowerCaseType = type.toLowerCase ();
-        if ((price === undefined) && (lowerCaseType === 'limit')) {
-            throw new ArgumentsRequired (this.id + ' createContractV3Order requires a price argument for limit orders');
-        }
-        const request = {
-            'symbol': market['id'],
-            'side': this.capitalize (side),
-            'orderType': this.capitalize (lowerCaseType), // limit or market
-            'timeInForce': 'GoodTillCancel', // ImmediateOrCancel, FillOrKill, PostOnly
-            'qty': this.amountToPrecision (symbol, amount),
-            // 'takeProfit': 123.45, // take profit price, only take effect upon opening the position
-            // 'stopLoss': 123.45, // stop loss price, only take effect upon opening the position
-            // 'reduceOnly': false, // reduce only, required for linear orders
-            // when creating a closing order, bybit recommends a True value for
-            //  closeOnTrigger to avoid failing due to insufficient available margin
-            // 'closeOnTrigger': false, required for linear orders
-            // 'orderLinkId': 'string', // unique client order id, max 36 characters
-            // 'triggerPrice': 123.45, // trigger price, required for conditional orders
-            // 'triggerBy': 'MarkPrice', // IndexPrice, MarkPrice
-            // 'tptriggerby': 'MarkPrice', // IndexPrice, MarkPrice
-            // 'slTriggerBy': 'MarkPrice', // IndexPrice, MarkPrice
-            // 'positionIdx': 0, // Position mode. unified margin account is only available in One-Way mode, which is 0
-            // 'triggerDirection': 1, // Trigger direction. Mainly used in conditional order. Trigger the order when market price rises to triggerPrice or falls to triggerPrice. 1: rise; 2: fall
-        };
-        if (market['future']) {
-            const positionIdx = this.safeInteger (params, 'position_idx', 0); // 0 One-Way Mode, 1 Buy-side, 2 Sell-side
-            request['position_idx'] = positionIdx;
-            params = this.omit (params, 'position_idx');
-        }
-        const isMarket = lowerCaseType === 'market';
-        const isLimit = lowerCaseType === 'limit';
-        if (isLimit) {
-            request['price'] = this.priceToPrecision (symbol, price);
-        }
-        const timeInForce = this.safeStringLower (params, 'timeInForce'); // same as exchange specific param
-        let postOnly = undefined;
-        [ postOnly, params ] = this.handlePostOnly (isMarket, timeInForce === 'postonly', params);
-        if (postOnly) {
-            request['timeInForce'] = 'PostOnly';
-        } else if (timeInForce === 'gtc') {
-            request['timeInForce'] = 'GoodTillCancel';
-        } else if (timeInForce === 'fok') {
-            request['timeInForce'] = 'FillOrKill';
-        } else if (timeInForce === 'ioc') {
-            request['timeInForce'] = 'ImmediateOrCancel';
-        }
-        let triggerPrice = this.safeValue2 (params, 'triggerPrice', 'stopPrice');
-        const stopLossTriggerPrice = this.safeValue (params, 'stopLossPrice');
-        const takeProfitTriggerPrice = this.safeValue (params, 'takeProfitPrice');
-        const stopLoss = this.safeValue (params, 'stopLoss');
-        const takeProfit = this.safeValue (params, 'takeProfit');
-        const isStopLossTriggerOrder = stopLossTriggerPrice !== undefined;
-        const isTakeProfitTriggerOrder = takeProfitTriggerPrice !== undefined;
-        const isStopLoss = stopLoss !== undefined;
-        const isTakeProfit = takeProfit !== undefined;
-        const isBuy = side === 'buy';
-        const ascending = stopLossTriggerPrice ? !isBuy : isBuy;
-        if (triggerPrice !== undefined) {
-            request['triggerDirection'] = ascending ? 2 : 1;
-            request['triggerPrice'] = this.priceToPrecision (symbol, triggerPrice);
-        } else if (isStopLossTriggerOrder || isTakeProfitTriggerOrder) {
-            request['triggerDirection'] = ascending ? 2 : 1;
-            triggerPrice = isStopLossTriggerOrder ? stopLossTriggerPrice : takeProfitTriggerPrice;
-            request['triggerPrice'] = this.priceToPrecision (symbol, triggerPrice);
-            request['reduceOnly'] = true;
-        } else if (isStopLoss || isTakeProfit) {
-            if (isStopLoss) {
-                const stopLossTriggerPriceInner = this.safeValue2 (stopLoss, 'triggerPrice', 'stopPrice', stopLoss);
-                request['stopLoss'] = this.priceToPrecision (symbol, stopLossTriggerPriceInner);
-            }
-            if (isTakeProfit) {
-                const takeProfitTriggerPriceInner = this.safeValue2 (takeProfit, 'triggerPrice', 'stopPrice', takeProfit);
-                request['takeProfit'] = this.priceToPrecision (symbol, takeProfitTriggerPriceInner);
-            }
-        }
-        const clientOrderId = this.safeString (params, 'clientOrderId');
-        if (clientOrderId !== undefined) {
-            request['orderLinkId'] = clientOrderId;
-        } else if (market['option']) {
-            // mandatory field for options
-            request['orderLinkId'] = this.uuid16 ();
-=======
         if (type === 'market') {
             throw new NotSupported (this.id + ' createOrder does not allow market orders for ' + symbol + ' markets');
->>>>>>> 3c5957a2
         }
         const lowerCaseType = type.toLowerCase ();
         if ((price === undefined) && (lowerCaseType === 'limit')) {
@@ -4163,16 +3878,6 @@
         if (price !== undefined) {
             request['orderPrice'] = this.priceToPrecision (symbol, price);
         }
-<<<<<<< HEAD
-        if (isStopLoss || isTakeProfit) {
-            if (isStopLoss) {
-                const stopLossTriggerPriceInner = this.safeValue2 (stopLoss, 'triggerPrice', 'stopPrice', stopLoss);
-                request['stopLoss'] = this.priceToPrecision (symbol, stopLossTriggerPriceInner);
-            }
-            if (isTakeProfit) {
-                const takeProfitTriggerPriceInner = this.safeValue2 (takeProfit, 'triggerPrice', 'stopPrice', takeProfit);
-                request['takeProfit'] = this.priceToPrecision (symbol, takeProfitTriggerPriceInner);
-=======
         let method = undefined;
         if (market['option']) {
             method = 'privatePostOptionUsdcOpenapiPrivateV1ReplaceOrder';
@@ -4196,7 +3901,6 @@
                 if (takeProfitPrice !== undefined) {
                     request['takeProfit'] = this.priceToPrecision (symbol, takeProfitPrice);
                 }
->>>>>>> 3c5957a2
             }
             params = this.omit (params, [ 'stop', 'stopPrice', 'triggerPrice', 'stopLossPrice', 'takeProfitPrice' ]);
         }
@@ -4332,44 +4036,11 @@
             // 'orderLinkId': 'string', // one of order_id, stop_order_id or order_link_id is required
             // 'orderId': id,
         };
-<<<<<<< HEAD
-        if (price !== undefined) {
-            request['price'] = this.priceToPrecision (symbol, price);
-        }
-        if (amount !== undefined) {
-            request['qty'] = this.amountToPrecision (symbol, amount);
-        }
-        let triggerPrice = this.safeValue2 (params, 'triggerPrice', 'stopPrice');
-        const stopLossTriggerPrice = this.safeValue (params, 'stopLossPrice');
-        const takeProfitTriggerPrice = this.safeValue (params, 'takeProfitPrice');
-        const stopLoss = this.safeValue (params, 'stopLoss');
-        const takeProfit = this.safeValue (params, 'takeProfit');
-        const isStopLossTriggerOrder = stopLossTriggerPrice !== undefined;
-        const isTakeProfitTriggerOrder = takeProfitTriggerPrice !== undefined;
-        const isStopLoss = stopLoss !== undefined;
-        const isTakeProfit = takeProfit !== undefined;
-        if (isStopLossTriggerOrder || isTakeProfitTriggerOrder) {
-            triggerPrice = isStopLossTriggerOrder ? stopLossTriggerPrice : takeProfitTriggerPrice;
-        }
-        if (triggerPrice !== undefined) {
-            request['triggerPrice'] = this.priceToPrecision (symbol, triggerPrice);
-        }
-        if (isStopLoss || isTakeProfit) {
-            if (isStopLoss) {
-                const stopLossTriggerPriceInner = this.safeValue2 (stopLoss, 'triggerPrice', 'stopPrice', stopLoss);
-                request['stopLoss'] = this.priceToPrecision (symbol, stopLossTriggerPriceInner);
-            }
-            if (isTakeProfit) {
-                const takeProfitTriggerPriceInner = this.safeValue2 (takeProfit, 'triggerPrice', 'stopPrice', takeProfit);
-                request['takeProfit'] = this.priceToPrecision (symbol, takeProfitTriggerPriceInner);
-            }
-=======
         const isStop = this.safeValue (params, 'stop', false);
         params = this.omit (params, [ 'stop' ]);
         let method = undefined;
         if (id !== undefined) { // The user can also use argument params["order_link_id"]
             request['orderId'] = id;
->>>>>>> 3c5957a2
         }
         if (market['option']) {
             method = 'privatePostOptionUsdcOpenapiPrivateV1CancelOrder';
