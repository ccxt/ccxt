
//  ---------------------------------------------------------------------------

import Exchange from './abstract/bybit.js';
import { TICK_SIZE } from './base/functions/number.js';
import { AuthenticationError, ExchangeError, ArgumentsRequired, PermissionDenied, AccountSuspended, InvalidOrder, OrderNotFound, InsufficientFunds, BadRequest, RateLimitExceeded, InvalidNonce, NotSupported, RequestTimeout, MarginModeAlreadySet, NoChange, ManualInteractionNeeded, BadSymbol } from './base/errors.js';
import { Precise } from './base/Precise.js';
import { sha256 } from './static_dependencies/noble-hashes/sha256.js';
import { rsa } from './base/functions/rsa.js';
import type { Int, OrderSide, OrderType, Trade, Order, OHLCV, FundingRateHistory, OpenInterest, OrderRequest, Balances, Str, Transaction, Ticker, OrderBook, Tickers, Greeks, Strings, Market, Currency, MarketInterface, TransferEntry, Liquidation, Leverage, Num, FundingHistory, Option, OptionChain, TradingFeeInterface, Currencies, TradingFees, CancellationRequest, Position, CrossBorrowRate, Dict, LeverageTier, LeverageTiers, int, LedgerEntry, Conversion, FundingRate, FundingRates, DepositAddress, LongShortRatio, BorrowInterest } from './base/types.js';

//  ---------------------------------------------------------------------------

/**
 * @class bybit
 * @augments Exchange
 */
export default class bybit extends Exchange {
    describe () {
        return this.deepExtend (super.describe (), {
            'id': 'bybit',
            'name': 'Bybit',
            'countries': [ 'VG' ], // British Virgin Islands
            'version': 'v5',
            'userAgent': undefined,
            'rateLimit': 20,
            'hostname': 'bybit.com', // bybit.com, bytick.com, bybit.nl, bybit.com.hk
            'pro': true,
            'certified': true,
            'has': {
                'CORS': true,
                'spot': true,
                'margin': true,
                'swap': true,
                'future': true,
                'option': true,
                'borrowCrossMargin': true,
                'cancelAllOrders': true,
                'cancelAllOrdersAfter': true,
                'cancelOrder': true,
                'cancelOrders': true,
                'cancelOrdersForSymbols': true,
                'closeAllPositions': false,
                'closePosition': false,
                'createConvertTrade': true,
                'createMarketBuyOrderWithCost': true,
                'createMarketSellOrderWithCost': true,
                'createOrder': true,
                'createOrders': true,
                'createOrderWithTakeProfitAndStopLoss': true,
                'createPostOnlyOrder': true,
                'createReduceOnlyOrder': true,
                'createStopLimitOrder': true,
                'createStopLossOrder': true,
                'createStopMarketOrder': true,
                'createStopOrder': true,
                'createTakeProfitOrder': true,
                'createTrailingAmountOrder': true,
                'createTriggerOrder': true,
                'editOrder': true,
                'fetchBalance': true,
                'fetchBorrowInterest': false, // temporarily disabled, as it doesn't work
                'fetchBorrowRateHistories': false,
                'fetchBorrowRateHistory': false,
                'fetchCanceledAndClosedOrders': true,
                'fetchCanceledOrders': true,
                'fetchClosedOrder': true,
                'fetchClosedOrders': true,
                'fetchConvertCurrencies': true,
                'fetchConvertQuote': true,
                'fetchConvertTrade': true,
                'fetchConvertTradeHistory': true,
                'fetchCrossBorrowRate': true,
                'fetchCrossBorrowRates': false,
                'fetchCurrencies': true,
                'fetchDeposit': false,
                'fetchDepositAddress': true,
                'fetchDepositAddresses': false,
                'fetchDepositAddressesByNetwork': true,
                'fetchDeposits': true,
                'fetchDepositWithdrawFee': 'emulated',
                'fetchDepositWithdrawFees': true,
                'fetchFundingHistory': true,
                'fetchFundingRate': 'emulated', // emulated in exchange
                'fetchFundingRateHistory': true,
                'fetchFundingRates': true,
                'fetchGreeks': true,
                'fetchIndexOHLCV': true,
                'fetchIsolatedBorrowRate': false,
                'fetchIsolatedBorrowRates': false,
                'fetchLedger': true,
                'fetchLeverage': true,
                'fetchLeverageTiers': true,
                'fetchLongShortRatio': false,
                'fetchLongShortRatioHistory': true,
                'fetchMarginAdjustmentHistory': false,
                'fetchMarketLeverageTiers': true,
                'fetchMarkets': true,
                'fetchMarkOHLCV': true,
                'fetchMyLiquidations': true,
                'fetchMySettlementHistory': true,
                'fetchMyTrades': true,
                'fetchOHLCV': true,
                'fetchOpenInterest': true,
                'fetchOpenInterestHistory': true,
                'fetchOpenOrder': true,
                'fetchOpenOrders': true,
                'fetchOption': true,
                'fetchOptionChain': true,
                'fetchOrder': true,
                'fetchOrderBook': true,
                'fetchOrders': false,
                'fetchOrderTrades': true,
                'fetchPosition': true,
                'fetchPositionHistory': 'emulated',
                'fetchPositions': true,
                'fetchPositionsHistory': true,
                'fetchPremiumIndexOHLCV': true,
                'fetchSettlementHistory': true,
                'fetchTicker': true,
                'fetchTickers': true,
                'fetchTime': true,
                'fetchTrades': true,
                'fetchTradingFee': true,
                'fetchTradingFees': true,
                'fetchTransactions': false,
                'fetchTransfers': true,
                'fetchUnderlyingAssets': false,
                'fetchVolatilityHistory': true,
                'fetchWithdrawals': true,
                'repayCrossMargin': true,
                'sandbox': true,
                'setLeverage': true,
                'setMarginMode': true,
                'setPositionMode': true,
                'transfer': true,
                'withdraw': true,
            },
            'timeframes': {
                '1m': '1',
                '3m': '3',
                '5m': '5',
                '15m': '15',
                '30m': '30',
                '1h': '60',
                '2h': '120',
                '4h': '240',
                '6h': '360',
                '12h': '720',
                '1d': 'D',
                '1w': 'W',
                '1M': 'M',
            },
            'urls': {
                'test': {
                    'spot': 'https://api-testnet.{hostname}',
                    'futures': 'https://api-testnet.{hostname}',
                    'v2': 'https://api-testnet.{hostname}',
                    'public': 'https://api-testnet.{hostname}',
                    'private': 'https://api-testnet.{hostname}',
                },
                'logo': 'https://github.com/user-attachments/assets/97a5d0b3-de10-423d-90e1-6620960025ed',
                'api': {
                    'spot': 'https://api.{hostname}',
                    'futures': 'https://api.{hostname}',
                    'v2': 'https://api.{hostname}',
                    'public': 'https://api.{hostname}',
                    'private': 'https://api.{hostname}',
                },
                'demotrading': {
                    'spot': 'https://api-demo.{hostname}',
                    'futures': 'https://api-demo.{hostname}',
                    'v2': 'https://api-demo.{hostname}',
                    'public': 'https://api-demo.{hostname}',
                    'private': 'https://api-demo.{hostname}',
                },
                'www': 'https://www.bybit.com',
                'doc': [
                    'https://bybit-exchange.github.io/docs/inverse/',
                    'https://bybit-exchange.github.io/docs/linear/',
                    'https://github.com/bybit-exchange',
                ],
                'fees': 'https://help.bybit.com/hc/en-us/articles/360039261154',
                'referral': 'https://www.bybit.com/register?affiliate_id=35953',
            },
            'api': {
                'public': {
                    'get': {
                        // spot
                        'spot/v3/public/symbols': 1,
                        'spot/v3/public/quote/depth': 1,
                        'spot/v3/public/quote/depth/merged': 1,
                        'spot/v3/public/quote/trades': 1,
                        'spot/v3/public/quote/kline': 1,
                        'spot/v3/public/quote/ticker/24hr': 1,
                        'spot/v3/public/quote/ticker/price': 1,
                        'spot/v3/public/quote/ticker/bookTicker': 1,
                        'spot/v3/public/server-time': 1,
                        'spot/v3/public/infos': 1,
                        'spot/v3/public/margin-product-infos': 1,
                        'spot/v3/public/margin-ensure-tokens': 1,
                        // data
                        'v3/public/time': 1,
                        'contract/v3/public/copytrading/symbol/list': 1,
                        // derivative
                        'derivatives/v3/public/order-book/L2': 1,
                        'derivatives/v3/public/kline': 1,
                        'derivatives/v3/public/tickers': 1,
                        'derivatives/v3/public/instruments-info': 1,
                        'derivatives/v3/public/mark-price-kline': 1,
                        'derivatives/v3/public/index-price-kline': 1,
                        'derivatives/v3/public/funding/history-funding-rate': 1,
                        'derivatives/v3/public/risk-limit/list': 1,
                        'derivatives/v3/public/delivery-price': 1,
                        'derivatives/v3/public/recent-trade': 1,
                        'derivatives/v3/public/open-interest': 1,
                        'derivatives/v3/public/insurance': 1,
                        // v5
                        'v5/announcements/index': 5, // 10/s = 1000 / (20 * 5)
                        // market
                        'v5/market/time': 5,
                        'v5/market/kline': 5,
                        'v5/market/mark-price-kline': 5,
                        'v5/market/index-price-kline': 5,
                        'v5/market/premium-index-price-kline': 5,
                        'v5/market/instruments-info': 5,
                        'v5/market/orderbook': 5,
                        'v5/market/tickers': 5,
                        'v5/market/funding/history': 5,
                        'v5/market/recent-trade': 5,
                        'v5/market/open-interest': 5,
                        'v5/market/historical-volatility': 5,
                        'v5/market/insurance': 5,
                        'v5/market/risk-limit': 5,
                        'v5/market/delivery-price': 5,
                        'v5/market/account-ratio': 5,
                        // spot leverage token
                        'v5/spot-lever-token/info': 5,
                        'v5/spot-lever-token/reference': 5,
                        // spot margin trade
                        'v5/spot-margin-trade/data': 5,
                        'v5/spot-cross-margin-trade/data': 5,
                        'v5/spot-cross-margin-trade/pledge-token': 5,
                        'v5/spot-cross-margin-trade/borrow-token': 5,
                        // crypto loan
                        'v5/crypto-loan/collateral-data': 5,
                        'v5/crypto-loan/loanable-data': 5,
                        // institutional lending
                        'v5/ins-loan/product-infos': 5,
                        'v5/ins-loan/ensure-tokens-convert': 5,
                    },
                },
                'private': {
                    'get': {
                        'v5/market/instruments-info': 5,
                        // Legacy inverse swap
                        'v2/private/wallet/fund/records': 25, // 120 per minute = 2 per second => cost = 50 / 2 = 25
                        // spot
                        'spot/v3/private/order': 2.5,
                        'spot/v3/private/open-orders': 2.5,
                        'spot/v3/private/history-orders': 2.5,
                        'spot/v3/private/my-trades': 2.5,
                        'spot/v3/private/account': 2.5,
                        'spot/v3/private/reference': 2.5,
                        'spot/v3/private/record': 2.5,
                        'spot/v3/private/cross-margin-orders': 10,
                        'spot/v3/private/cross-margin-account': 10,
                        'spot/v3/private/cross-margin-loan-info': 10,
                        'spot/v3/private/cross-margin-repay-history': 10,
                        'spot/v3/private/margin-loan-infos': 10,
                        'spot/v3/private/margin-repaid-infos': 10,
                        'spot/v3/private/margin-ltv': 10,
                        // account
                        'asset/v3/private/transfer/inter-transfer/list/query': 50, // 60 per minute = 1 per second => cost = 50 / 1 = 50
                        'asset/v3/private/transfer/sub-member/list/query': 50,
                        'asset/v3/private/transfer/sub-member-transfer/list/query': 50,
                        'asset/v3/private/transfer/universal-transfer/list/query': 25,
                        'asset/v3/private/coin-info/query': 25, // 2/s
                        'asset/v3/private/deposit/address/query': 10,
                        'contract/v3/private/copytrading/order/list': 30, // 100 req/min = 1000 / (20 * 30) = 1.66666666667/s
                        'contract/v3/private/copytrading/position/list': 40, // 75 req/min = 1000 / (20 * 40) = 1.25/s
                        'contract/v3/private/copytrading/wallet/balance': 25, // 120 req/min = 1000 / (20 * 25) = 2/s
                        'contract/v3/private/position/limit-info': 25, // 120 per minute = 2 per second => cost = 50 / 2 = 25
                        'contract/v3/private/order/unfilled-orders': 1,
                        'contract/v3/private/order/list': 1,
                        'contract/v3/private/position/list': 1,
                        'contract/v3/private/execution/list': 1,
                        'contract/v3/private/position/closed-pnl': 1,
                        'contract/v3/private/account/wallet/balance': 1,
                        'contract/v3/private/account/fee-rate': 1,
                        'contract/v3/private/account/wallet/fund-records': 1,
                        // derivative
                        'unified/v3/private/order/unfilled-orders': 1,
                        'unified/v3/private/order/list': 1,
                        'unified/v3/private/position/list': 1,
                        'unified/v3/private/execution/list': 1,
                        'unified/v3/private/delivery-record': 1,
                        'unified/v3/private/settlement-record': 1,
                        'unified/v3/private/account/wallet/balance': 1,
                        'unified/v3/private/account/transaction-log': 1,
                        'unified/v3/private/account/borrow-history': 1,
                        'unified/v3/private/account/borrow-rate': 1,
                        'unified/v3/private/account/info': 1,
                        'user/v3/private/frozen-sub-member': 10, // 5/s
                        'user/v3/private/query-sub-members': 5, // 10/s
                        'user/v3/private/query-api': 5, // 10/s
                        'user/v3/private/get-member-type': 1,
                        'asset/v3/private/transfer/transfer-coin/list/query': 50,
                        'asset/v3/private/transfer/account-coin/balance/query': 50,
                        'asset/v3/private/transfer/account-coins/balance/query': 25,
                        'asset/v3/private/transfer/asset-info/query': 50,
                        'asset/v3/public/deposit/allowed-deposit-list/query': 0.17, // 300/s
                        'asset/v3/private/deposit/record/query': 10,
                        'asset/v3/private/withdraw/record/query': 10,
                        // v5
                        // trade
                        'v5/order/realtime': 5, // 10/s => cost = 50 / 10 = 5
                        'v5/order/history': 5, // 10/s => cost = 50 / 10 = 5
                        'v5/order/spot-borrow-check': 1, // 50/s = 1000 / (20 * 1)
                        // position
                        'v5/position/list': 5, // 10/s => cost = 50 / 10 = 5
                        'v5/execution/list': 5, // 10/s => cost = 50 / 10 = 5
                        'v5/position/closed-pnl': 5, // 10/s => cost = 50 / 10 = 5
                        'v5/position/move-history': 5, // 10/s => cost = 50 / 10 = 5
                        // pre-upgrade
                        'v5/pre-upgrade/order/history': 5,
                        'v5/pre-upgrade/execution/list': 5,
                        'v5/pre-upgrade/position/closed-pnl': 5,
                        'v5/pre-upgrade/account/transaction-log': 5,
                        'v5/pre-upgrade/asset/delivery-record': 5,
                        'v5/pre-upgrade/asset/settlement-record': 5,
                        // account
                        'v5/account/wallet-balance': 1,
                        'v5/account/borrow-history': 1,
                        'v5/account/collateral-info': 1,
                        'v5/asset/coin-greeks': 1,
                        'v5/account/fee-rate': 10, // 5/s = 1000 / (20 * 10)
                        'v5/account/info': 5,
                        'v5/account/transaction-log': 1,
                        'v5/account/contract-transaction-log': 1,
                        'v5/account/smp-group': 1,
                        'v5/account/mmp-state': 5,
                        // asset
                        'v5/asset/exchange/query-coin-list': 0.5, // 100/s => cost = 50 / 100 = 0.5
                        'v5/asset/exchange/convert-result-query': 0.5, // 100/s => cost = 50 / 100 = 0.5
                        'v5/asset/exchange/query-convert-history': 0.5, // 100/s => cost = 50 / 100 = 0.5
                        'v5/asset/exchange/order-record': 5, // 10/s => cost = 50 / 10 = 5
                        'v5/asset/delivery-record': 5,
                        'v5/asset/settlement-record': 5,
                        'v5/asset/transfer/query-asset-info': 50, // 1/s => cost = 50 / 1 = 50
                        'v5/asset/transfer/query-account-coins-balance': 25, // 2/s => cost = 50 / 2 = 25
                        'v5/asset/transfer/query-account-coin-balance': 50, // 1/s => cost = 50 / 1 = 50
                        'v5/asset/transfer/query-transfer-coin-list': 50, // 1/s => cost = 50 / 1 = 50
                        'v5/asset/transfer/query-inter-transfer-list': 50, // 1/s => cost = 50 / 1 = 50
                        'v5/asset/transfer/query-sub-member-list': 50, // 1/s => cost = 50 / 1 = 50
                        'v5/asset/transfer/query-universal-transfer-list': 25, // 2/s => cost = 50 / 2 = 25
                        'v5/asset/deposit/query-allowed-list': 5,
                        'v5/asset/deposit/query-record': 10, // 5/s => cost = 50 / 5 = 10
                        'v5/asset/deposit/query-sub-member-record': 10, // 5/s => cost = 50 / 5 = 10
                        'v5/asset/deposit/query-internal-record': 5,
                        'v5/asset/deposit/query-address': 10, // 5/s => cost = 50 / 5 = 10
                        'v5/asset/deposit/query-sub-member-address': 10, // 5/s => cost = 50 / 5 = 10
                        'v5/asset/coin/query-info': 28, // should be 25 but exceeds ratelimit unless the weight is 28 or higher
                        'v5/asset/withdraw/query-record': 10, // 5/s => cost = 50 / 5 = 10
                        'v5/asset/withdraw/withdrawable-amount': 5,
                        'v5/asset/withdraw/vasp/list': 5,
                        // user
                        'v5/user/query-sub-members': 5, // 10/s => cost = 50 / 10 = 5
                        'v5/user/query-api': 5, // 10/s => cost = 50 / 10 = 5
                        'v5/user/sub-apikeys': 5,
                        'v5/user/get-member-type': 5,
                        'v5/user/aff-customer-info': 5,
                        'v5/user/del-submember': 5,
                        'v5/user/submembers': 5,
                        // affilate
                        'v5/affiliate/aff-user-list': 5,
                        // spot leverage token
                        'v5/spot-lever-token/order-record': 1, // 50/s => cost = 50 / 50 = 1
                        // spot margin trade
                        'v5/spot-margin-trade/interest-rate-history': 5,
                        'v5/spot-margin-trade/state': 5,
                        'v5/spot-cross-margin-trade/loan-info': 1, // 50/s => cost = 50 / 50 = 1
                        'v5/spot-cross-margin-trade/account': 1, // 50/s => cost = 50 / 50 = 1
                        'v5/spot-cross-margin-trade/orders': 1, // 50/s => cost = 50 / 50 = 1
                        'v5/spot-cross-margin-trade/repay-history': 1, // 50/s => cost = 50 / 50 = 1
                        // crypto loan
                        'v5/crypto-loan/borrowable-collateralisable-number': 5,
                        'v5/crypto-loan/ongoing-orders': 5,
                        'v5/crypto-loan/repayment-history': 5,
                        'v5/crypto-loan/borrow-history': 5,
                        'v5/crypto-loan/max-collateral-amount': 5,
                        'v5/crypto-loan/adjustment-history': 5,
                        // institutional lending
                        'v5/ins-loan/product-infos': 5,
                        'v5/ins-loan/ensure-tokens-convert': 5,
                        'v5/ins-loan/loan-order': 5,
                        'v5/ins-loan/repaid-history': 5,
                        'v5/ins-loan/ltv-convert': 5,
                        // c2c lending
                        'v5/lending/info': 5,
                        'v5/lending/history-order': 5,
                        'v5/lending/account': 5,
                        // broker
                        'v5/broker/earning-record': 5, // deprecated
                        'v5/broker/earnings-info': 5,
                        'v5/broker/account-info': 5,
                        'v5/broker/asset/query-sub-member-deposit-record': 10,
                    },
                    'post': {
                        // spot
                        'spot/v3/private/order': 2.5,
                        'spot/v3/private/cancel-order': 2.5,
                        'spot/v3/private/cancel-orders': 2.5,
                        'spot/v3/private/cancel-orders-by-ids': 2.5,
                        'spot/v3/private/purchase': 2.5,
                        'spot/v3/private/redeem': 2.5,
                        'spot/v3/private/cross-margin-loan': 10,
                        'spot/v3/private/cross-margin-repay': 10,
                        // account
                        'asset/v3/private/transfer/inter-transfer': 150, // 20 per minute = 0.333 per second => cost = 50 / 0.3333 = 150
                        'asset/v3/private/withdraw/create': 300,
                        'asset/v3/private/withdraw/cancel': 50,
                        'asset/v3/private/transfer/sub-member-transfer': 150,
                        'asset/v3/private/transfer/transfer-sub-member-save': 150,
                        'asset/v3/private/transfer/universal-transfer': 10, // 5/s
                        'user/v3/private/create-sub-member': 10, // 5/s
                        'user/v3/private/create-sub-api': 10, // 5/s
                        'user/v3/private/update-api': 10, // 5/s
                        'user/v3/private/delete-api': 10, // 5/s
                        'user/v3/private/update-sub-api': 10, // 5/s
                        'user/v3/private/delete-sub-api': 10, // 5/s
                        // contract
                        'contract/v3/private/copytrading/order/create': 30, // 100 req/min = 1000 / (20 * 30) = 1.66666666667/s
                        'contract/v3/private/copytrading/order/cancel': 30,
                        'contract/v3/private/copytrading/order/close': 30,
                        'contract/v3/private/copytrading/position/close': 40, // 75 req/min = 1000 / (20 * 40) = 1.25/s
                        'contract/v3/private/copytrading/position/set-leverage': 40,
                        'contract/v3/private/copytrading/wallet/transfer': 25, // 120 req/min = 1000 / (20 * 25) = 2/s
                        'contract/v3/private/copytrading/order/trading-stop': 2.5,
                        'contract/v3/private/order/create': 1,
                        'contract/v3/private/order/cancel': 1,
                        'contract/v3/private/order/cancel-all': 1,
                        'contract/v3/private/order/replace': 1,
                        'contract/v3/private/position/set-auto-add-margin': 1,
                        'contract/v3/private/position/switch-isolated': 1,
                        'contract/v3/private/position/switch-mode': 1,
                        'contract/v3/private/position/switch-tpsl-mode': 1,
                        'contract/v3/private/position/set-leverage': 1,
                        'contract/v3/private/position/trading-stop': 1,
                        'contract/v3/private/position/set-risk-limit': 1,
                        'contract/v3/private/account/setMarginMode': 1,
                        // derivative
                        'unified/v3/private/order/create': 30, // 100 req/min (shared) = 1000 / (20 * 30) = 1.66666666667/s
                        'unified/v3/private/order/replace': 30,
                        'unified/v3/private/order/cancel': 30,
                        'unified/v3/private/order/create-batch': 30,
                        'unified/v3/private/order/replace-batch': 30,
                        'unified/v3/private/order/cancel-batch': 30,
                        'unified/v3/private/order/cancel-all': 30,
                        'unified/v3/private/position/set-leverage': 2.5,
                        'unified/v3/private/position/tpsl/switch-mode': 2.5,
                        'unified/v3/private/position/set-risk-limit': 2.5,
                        'unified/v3/private/position/trading-stop': 2.5,
                        'unified/v3/private/account/upgrade-unified-account': 2.5,
                        'unified/v3/private/account/setMarginMode': 2.5,
                        // tax
                        'fht/compliance/tax/v3/private/registertime': 50,
                        'fht/compliance/tax/v3/private/create': 50,
                        'fht/compliance/tax/v3/private/status': 50,
                        'fht/compliance/tax/v3/private/url': 50,
                        // v5
                        // trade
                        'v5/order/create': 2.5, // 20/s = 1000 / (20 * 2.5)
                        'v5/order/amend': 5, // 10/s => cost = 50 / 10 = 5
                        'v5/order/cancel': 2.5,
                        'v5/order/cancel-all': 50, // 1/s = 1000 / (20 * 50)
                        'v5/order/create-batch': 5, // 10/s => cost = 50 / 10 = 5
                        'v5/order/amend-batch': 5, // 10/s => cost = 50 / 10 = 5
                        'v5/order/cancel-batch': 5, // 10/s => cost = 50 / 10 = 5
                        'v5/order/disconnected-cancel-all': 5,
                        // position
                        'v5/position/set-leverage': 5, // 10/s => cost = 50 / 10 = 5
                        'v5/position/switch-isolated': 5,
                        'v5/position/set-tpsl-mode': 5, // 10/s => cost = 50 / 10 = 5
                        'v5/position/switch-mode': 5,
                        'v5/position/set-risk-limit': 5, // 10/s => cost = 50 / 10 = 5
                        'v5/position/trading-stop': 5, // 10/s => cost = 50 / 10 = 5
                        'v5/position/set-auto-add-margin': 5,
                        'v5/position/add-margin': 5,
                        'v5/position/move-positions': 5,
                        'v5/position/confirm-pending-mmr': 5,
                        // account
                        'v5/account/upgrade-to-uta': 5,
                        'v5/account/quick-repayment': 5,
                        'v5/account/set-margin-mode': 5,
                        'v5/account/set-hedging-mode': 5,
                        'v5/account/mmp-modify': 5,
                        'v5/account/mmp-reset': 5,
                        // asset
                        'v5/asset/exchange/quote-apply': 1, // 50/s
                        'v5/asset/exchange/convert-execute': 1, // 50/s
                        'v5/asset/transfer/inter-transfer': 50, // 1/s => cost = 50 / 1 = 50
                        'v5/asset/transfer/save-transfer-sub-member': 150, // 1/3/s => cost = 50 / 1/3 = 150
                        'v5/asset/transfer/universal-transfer': 10, // 5/s => cost = 50 / 5 = 10
                        'v5/asset/deposit/deposit-to-account': 5,
                        'v5/asset/withdraw/create': 50, // 1/s => cost = 50 / 1 = 50
                        'v5/asset/withdraw/cancel': 50, // 1/s => cost = 50 / 1 = 50
                        // user
                        'v5/user/create-sub-member': 10, // 5/s => cost = 50 / 5 = 10
                        'v5/user/create-sub-api': 10, // 5/s => cost = 50 / 5 = 10
                        'v5/user/frozen-sub-member': 10, // 5/s => cost = 50 / 5 = 10
                        'v5/user/update-api': 10, // 5/s => cost = 50 / 5 = 10
                        'v5/user/update-sub-api': 10, // 5/s => cost = 50 / 5 = 10
                        'v5/user/delete-api': 10, // 5/s => cost = 50 / 5 = 10
                        'v5/user/delete-sub-api': 10, // 5/s => cost = 50 / 5 = 10
                        // spot leverage token
                        'v5/spot-lever-token/purchase': 2.5, // 20/s => cost = 50 / 20 = 2.5
                        'v5/spot-lever-token/redeem': 2.5, // 20/s => cost = 50 / 20 = 2.5
                        // spot margin trade
                        'v5/spot-margin-trade/switch-mode': 5,
                        'v5/spot-margin-trade/set-leverage': 5,
                        'v5/spot-cross-margin-trade/loan': 2.5, // 20/s => cost = 50 / 20 = 2.5
                        'v5/spot-cross-margin-trade/repay': 2.5, // 20/s => cost = 50 / 20 = 2.5
                        'v5/spot-cross-margin-trade/switch': 2.5, // 20/s => cost = 50 / 20 = 2.5
                        // crypto loan
                        'v5/crypto-loan/borrow': 5,
                        'v5/crypto-loan/repay': 5,
                        'v5/crypto-loan/adjust-ltv': 5,
                        // institutional lending
                        'v5/ins-loan/association-uid': 5,
                        // c2c lending
                        'v5/lending/purchase': 5,
                        'v5/lending/redeem': 5,
                        'v5/lending/redeem-cancel': 5,
                        'v5/account/set-collateral-switch': 5,
                        'v5/account/set-collateral-switch-batch': 5,
                        // demo trading
                        'v5/account/demo-apply-money': 5,
                        // broker
                        'v5/broker/award/info': 5,
                        'v5/broker/award/distribute-award': 5,
                        'v5/broker/award/distribution-record': 5,
                    },
                },
            },
            'httpExceptions': {
                '403': RateLimitExceeded, // Forbidden -- You request too many times
            },
            'exceptions': {
                // Uncodumented explanation of error strings:
                // - oc_diff: order cost needed to place this order
                // - new_oc: total order cost of open orders including the order you are trying to open
                // - ob: order balance - the total cost of current open orders
                // - ab: available balance
                'exact': {
                    '-10009': BadRequest, // {"ret_code":-10009,"ret_msg":"Invalid period!","result":null,"token":null}
                    '-1004': BadRequest, // {"ret_code":-1004,"ret_msg":"Missing required parameter \u0027symbol\u0027","ext_code":null,"ext_info":null,"result":null}
                    '-1021': BadRequest, // {"ret_code":-1021,"ret_msg":"Timestamp for this request is outside of the recvWindow.","ext_code":null,"ext_info":null,"result":null}
                    '-1103': BadRequest, // An unknown parameter was sent.
                    '-1140': InvalidOrder, // {"ret_code":-1140,"ret_msg":"Transaction amount lower than the minimum.","result":{},"ext_code":"","ext_info":null,"time_now":"1659204910.248576"}
                    '-1197': InvalidOrder, // {"ret_code":-1197,"ret_msg":"Your order quantity to buy is too large. The filled price may deviate significantly from the market price. Please try again","result":{},"ext_code":"","ext_info":null,"time_now":"1659204531.979680"}
                    '-2013': InvalidOrder, // {"ret_code":-2013,"ret_msg":"Order does not exist.","ext_code":null,"ext_info":null,"result":null}
                    '-2015': AuthenticationError, // Invalid API-key, IP, or permissions for action.
                    '-6017': BadRequest, // Repayment amount has exceeded the total liability
                    '-6025': BadRequest, // Amount to borrow cannot be lower than the min. amount to borrow (per transaction)
                    '-6029': BadRequest, // Amount to borrow has exceeded the user's estimated max amount to borrow
                    '5004': ExchangeError, // {"retCode":5004,"retMsg":"Server Timeout","result":null,"retExtInfo":{},"time":1667577060106}
                    '7001': BadRequest, // {"retCode":7001,"retMsg":"request params type error"}
                    '10001': BadRequest, // parameter error
                    '10002': InvalidNonce, // request expired, check your timestamp and recv_window
                    '10003': AuthenticationError, // Invalid apikey
                    '10004': AuthenticationError, // invalid sign
                    '10005': PermissionDenied, // permission denied for current apikey
                    '10006': RateLimitExceeded, // too many requests
                    '10007': AuthenticationError, // api_key not found in your request parameters
                    '10008': AccountSuspended, // User had been banned
                    '10009': AuthenticationError, // IP had been banned
                    '10010': PermissionDenied, // request ip mismatch
                    '10014': BadRequest, // Request is duplicate
                    '10016': ExchangeError, // {"retCode":10016,"retMsg":"System error. Please try again later."}
                    '10017': BadRequest, // request path not found or request method is invalid
                    '10018': RateLimitExceeded, // exceed ip rate limit
                    '10020': PermissionDenied, // {"retCode":10020,"retMsg":"your account is not a unified margin account, please update your account","result":null,"retExtInfo":null,"time":1664783731123}
                    '10024': PermissionDenied, // Compliance rules triggered
                    '10027': PermissionDenied, // Trading Banned
                    '10028': PermissionDenied, // The API can only be accessed by unified account users.
                    '10029': PermissionDenied, // The requested symbol is invalid, please check symbol whitelist
                    '12137': InvalidOrder, // {"retCode":12137,"retMsg":"Order quantity has too many decimals.","result":{},"retExtInfo":{},"time":1695900943033}
                    '12201': BadRequest, // {"retCode":12201,"retMsg":"Invalid orderCategory parameter.","result":{},"retExtInfo":null,"time":1666699391220}
                    '12141': BadRequest, // "retCode":12141,"retMsg":"Duplicate clientOrderId.","result":{},"retExtInfo":{},"time":1686134298989}
                    '100028': PermissionDenied, // The API cannot be accessed by unified account users.
                    '110001': OrderNotFound, // Order does not exist
                    '110003': InvalidOrder, // Order price is out of permissible range
                    '110004': InsufficientFunds, // Insufficient wallet balance
                    '110005': InvalidOrder, // position status
                    '110006': InsufficientFunds, // cannot afford estimated position_margin
                    '110007': InsufficientFunds, // {"retCode":110007,"retMsg":"ab not enough for new order","result":{},"retExtInfo":{},"time":1668838414793}
                    '110008': InvalidOrder, // Order has been finished or canceled
                    '110009': InvalidOrder, // The number of stop orders exceeds maximum limit allowed
                    '110010': InvalidOrder, // Order already cancelled
                    '110011': InvalidOrder, // Any adjustments made will trigger immediate liquidation
                    '110012': InsufficientFunds, // Available balance not enough
                    '110013': BadRequest, // Due to risk limit, cannot set leverage
                    '110014': InsufficientFunds, // Available balance not enough to add margin
                    '110015': BadRequest, // the position is in cross_margin
                    '110016': InvalidOrder, // Requested quantity of contracts exceeds risk limit, please adjust your risk limit level before trying again
                    '110017': InvalidOrder, // Reduce-only rule not satisfied
                    '110018': BadRequest, // userId illegal
                    '110019': InvalidOrder, // orderId illegal
                    '110020': InvalidOrder, // number of active orders greater than 500
                    '110021': InvalidOrder, // Open Interest exceeded
                    '110022': InvalidOrder, // qty has been limited, cannot modify the order to add qty
                    '110023': InvalidOrder, // This contract only supports position reduction operation, please contact customer service for details
                    '110024': BadRequest, // You have an existing position, so position mode cannot be switched
                    '110025': NoChange, // Position mode is not modified
                    '110026': MarginModeAlreadySet, // Cross/isolated margin mode is not modified
                    '110027': NoChange, // Margin is not modified
                    '110028': BadRequest, // Open orders exist, so you cannot change position mode
                    '110029': BadRequest, // Hedge mode is not available for this symbol
                    '110030': InvalidOrder, // Duplicate orderId
                    '110031': InvalidOrder, // risk limit info does not exists
                    '110032': InvalidOrder, // Illegal order
                    '110033': InvalidOrder, // Margin cannot be set without open position
                    '110034': InvalidOrder, // There is no net position
                    '110035': InvalidOrder, // Cancel order is not completed before liquidation
                    '110036': InvalidOrder, // Cross margin mode is not allowed to change leverage
                    '110037': InvalidOrder, // User setting list does not have this symbol
                    '110038': InvalidOrder, // Portfolio margin mode is not allowed to change leverage
                    '110039': InvalidOrder, // Maintain margin rate is too high, which may trigger liquidation
                    '110040': InvalidOrder, // Order will trigger forced liquidation, please resubmit the order
                    '110041': InvalidOrder, // Skip liquidation is not allowed when a position or maker order exists
                    '110042': InvalidOrder, // Pre-delivery status can only reduce positions
                    '110043': BadRequest, // Set leverage not modified
                    '110044': InsufficientFunds, // Insufficient available margin
                    '110045': InsufficientFunds, // Insufficient wallet balance
                    '110046': BadRequest, // Any adjustments made will trigger immediate liquidation
                    '110047': BadRequest, // Risk limit cannot be adjusted due to insufficient available margin
                    '110048': BadRequest, // Risk limit cannot be adjusted as the current/expected position value held exceeds the revised risk limit
                    '110049': BadRequest, // Tick notes can only be numbers
                    '110050': BadRequest, // Coin is not in the range of selected
                    '110051': InsufficientFunds, // The user's available balance cannot cover the lowest price of the current market
                    '110052': InsufficientFunds, // User's available balance is insufficient to set a price
                    '110053': InsufficientFunds, // The user's available balance cannot cover the current market price and upper limit price
                    '110054': InvalidOrder, // This position has at least one take profit link order, so the take profit and stop loss mode cannot be switched
                    '110055': InvalidOrder, // This position has at least one stop loss link order, so the take profit and stop loss mode cannot be switched
                    '110056': InvalidOrder, // This position has at least one trailing stop link order, so the take profit and stop loss mode cannot be switched
                    '110057': InvalidOrder, // Conditional order or limit order contains TP/SL related params
                    '110058': InvalidOrder, // Insufficient number of remaining position size to set take profit and stop loss
                    '110059': InvalidOrder, // In the case of partial filled of the open order, it is not allowed to modify the take profit and stop loss settings of the open order
                    '110060': BadRequest, // Under full TP/SL mode, it is not allowed to modify TP/SL
                    '110061': BadRequest, // Under partial TP/SL mode, TP/SL set more than 20
                    '110062': BadRequest, // Institution MMP profile not found.
                    '110063': ExchangeError, // Settlement in progress! xxx not available for trades.
                    '110064': InvalidOrder, // The number of contracts modified cannot be less than or equal to the filled quantity
                    '110065': PermissionDenied, // MMP hasn't yet been enabled for your account. Please contact your BD manager.
                    '110066': ExchangeError, // No trading is allowed at the current time
                    '110067': PermissionDenied, // unified account is not support
                    '110068': PermissionDenied, // Leveraged user trading is not allowed
                    '110069': PermissionDenied, // Do not allow OTC lending users to trade
                    '110070': InvalidOrder, // ETP symbols are not allowed to be traded
                    '110071': ExchangeError, // Sorry, we're revamping the Unified Margin Account! Currently, new upgrades are not supported. If you have any questions, please contact our 24/7 customer support.
                    '110072': InvalidOrder, // OrderLinkedID is duplicate
                    '110073': ExchangeError, // Set margin mode failed
                    '110092': InvalidOrder, // expect Rising, but trigger_price[XXXXX] <= current[XXXXX]
                    '110093': InvalidOrder, // expect Falling, but trigger_price[XXXXX] >= current[XXXXX]
                    '110094': InvalidOrder, // Order notional value below the lower limit
                    '130006': InvalidOrder, // {"ret_code":130006,"ret_msg":"The number of contracts exceeds maximum limit allowed: too large","ext_code":"","ext_info":"","result":null,"time_now":"1658397095.099030","rate_limit_status":99,"rate_limit_reset_ms":1658397095097,"rate_limit":100}
                    '130021': InsufficientFunds, // {"ret_code":130021,"ret_msg":"orderfix price failed for CannotAffordOrderCost.","ext_code":"","ext_info":"","result":null,"time_now":"1644588250.204878","rate_limit_status":98,"rate_limit_reset_ms":1644588250200,"rate_limit":100} |  {"ret_code":130021,"ret_msg":"oc_diff[1707966351], new_oc[1707966351] with ob[....]+AB[....]","ext_code":"","ext_info":"","result":null,"time_now":"1658395300.872766","rate_limit_status":99,"rate_limit_reset_ms":1658395300855,"rate_limit":100} caused issues/9149#issuecomment-1146559498
                    '130074': InvalidOrder, // {"ret_code":130074,"ret_msg":"expect Rising, but trigger_price[190000000] \u003c= current[211280000]??LastPrice","ext_code":"","ext_info":"","result":null,"time_now":"1655386638.067076","rate_limit_status":97,"rate_limit_reset_ms":1655386638065,"rate_limit":100}
                    '131001': InsufficientFunds, // {"retCode":131001,"retMsg":"the available balance is not sufficient to cover the handling fee","result":{},"retExtInfo":{},"time":1666892821245}
                    '131084': ExchangeError, // Withdraw failed because of Uta Upgrading
                    '131200': ExchangeError, // Service error
                    '131201': ExchangeError, // Internal error
                    '131202': BadRequest, // Invalid memberId
                    '131203': BadRequest, // Request parameter error
                    '131204': BadRequest, // Account info error
                    '131205': BadRequest, // Query transfer error
                    '131206': ExchangeError, // Fail to transfer
                    '131207': BadRequest, // Account not exist
                    '131208': ExchangeError, // Forbid transfer
                    '131209': BadRequest, // Get subMember relation error
                    '131210': BadRequest, // Amount accuracy error
                    '131211': BadRequest, // fromAccountType can't be the same as toAccountType
                    '131212': InsufficientFunds, // Insufficient balance
                    '131213': BadRequest, // TransferLTV check error
                    '131214': BadRequest, // TransferId exist
                    '131215': BadRequest, // Amount error
                    '131216': ExchangeError, // Query balance error
                    '131217': ExchangeError, // Risk check error
                    '131231': NotSupported, // Transfers into this account are not supported
                    '131232': NotSupported, // Transfers out this account are not supported
                    '131002': BadRequest, // Parameter error
                    '131003': ExchangeError, // Interal error
                    '131004': AuthenticationError, // KYC needed
                    '131085': InsufficientFunds, // Withdrawal amount is greater than your availale balance (the deplayed withdrawal is triggered)
                    '131086': BadRequest, // Withdrawal amount exceeds risk limit (the risk limit of margin trade is triggered)
                    '131088': BadRequest, // The withdrawal amount exceeds the remaining withdrawal limit of your identity verification level. The current available amount for withdrawal : %s
                    '131089': BadRequest, // User sensitive operation, withdrawal is prohibited within 24 hours
                    '131090': ExchangeError, // User withdraw has been banned
                    '131091': ExchangeError, // Blocked login status does not allow withdrawals
                    '131092': ExchangeError, // User status is abnormal
                    '131093': ExchangeError, // The withdrawal address is not in the whitelist
                    '131094': BadRequest, // UserId is not in the whitelist
                    '131095': BadRequest, // Withdrawl amount exceeds the 24 hour platform limit
                    '131096': BadRequest, // Withdraw amount does not satify the lower limit or upper limit
                    '131097': ExchangeError, // Withdrawal of this currency has been closed
                    '131098': ExchangeError, // Withdrawal currently is not availble from new address
                    '131099': ExchangeError, // Hot wallet status can cancel the withdraw
                    '140001': OrderNotFound, // Order does not exist
                    '140003': InvalidOrder, // Order price is out of permissible range
                    '140004': InsufficientFunds, // Insufficient wallet balance
                    '140005': InvalidOrder, // position status
                    '140006': InsufficientFunds, // cannot afford estimated position_margin
                    '140007': InsufficientFunds, // Insufficient available balance
                    '140008': InvalidOrder, // Order has been finished or canceled
                    '140009': InvalidOrder, // The number of stop orders exceeds maximum limit allowed
                    '140010': InvalidOrder, // Order already cancelled
                    '140011': InvalidOrder, // Any adjustments made will trigger immediate liquidation
                    '140012': InsufficientFunds, // Available balance not enough
                    '140013': BadRequest, // Due to risk limit, cannot set leverage
                    '140014': InsufficientFunds, // Available balance not enough to add margin
                    '140015': InvalidOrder, // the position is in cross_margin
                    '140016': InvalidOrder, // Requested quantity of contracts exceeds risk limit, please adjust your risk limit level before trying again
                    '140017': InvalidOrder, // Reduce-only rule not satisfied
                    '140018': BadRequest, // userId illegal
                    '140019': InvalidOrder, // orderId illegal
                    '140020': InvalidOrder, // number of active orders greater than 500
                    '140021': InvalidOrder, // Open Interest exceeded
                    '140022': InvalidOrder, // qty has been limited, cannot modify the order to add qty
                    '140023': InvalidOrder, // This contract only supports position reduction operation, please contact customer service for details
                    '140024': BadRequest, // You have an existing position, so position mode cannot be switched
                    '140025': BadRequest, // Position mode is not modified
                    '140026': BadRequest, // Cross/isolated margin mode is not modified
                    '140027': BadRequest, // Margin is not modified
                    '140028': InvalidOrder, // Open orders exist, so you cannot change position mode
                    '140029': BadRequest, // Hedge mode is not available for this symbol
                    '140030': InvalidOrder, // Duplicate orderId
                    '140031': BadRequest, // risk limit info does not exists
                    '140032': InvalidOrder, // Illegal order
                    '140033': InvalidOrder, // Margin cannot be set without open position
                    '140034': InvalidOrder, // There is no net position
                    '140035': InvalidOrder, // Cancel order is not completed before liquidation
                    '140036': BadRequest, // Cross margin mode is not allowed to change leverage
                    '140037': InvalidOrder, // User setting list does not have this symbol
                    '140038': BadRequest, // Portfolio margin mode is not allowed to change leverage
                    '140039': BadRequest, // Maintain margin rate is too high, which may trigger liquidation
                    '140040': InvalidOrder, // Order will trigger forced liquidation, please resubmit the order
                    '140041': InvalidOrder, // Skip liquidation is not allowed when a position or maker order exists
                    '140042': InvalidOrder, // Pre-delivery status can only reduce positions
                    '140043': BadRequest, // Set leverage not modified
                    '140044': InsufficientFunds, // Insufficient available margin
                    '140045': InsufficientFunds, // Insufficient wallet balance
                    '140046': BadRequest, // Any adjustments made will trigger immediate liquidation
                    '140047': BadRequest, // Risk limit cannot be adjusted due to insufficient available margin
                    '140048': BadRequest, // Risk limit cannot be adjusted as the current/expected position value held exceeds the revised risk limit
                    '140049': BadRequest, // Tick notes can only be numbers
                    '140050': InvalidOrder, // Coin is not in the range of selected
                    '140051': InsufficientFunds, // The user's available balance cannot cover the lowest price of the current market
                    '140052': InsufficientFunds, // User's available balance is insufficient to set a price
                    '140053': InsufficientFunds, // The user's available balance cannot cover the current market price and upper limit price
                    '140054': InvalidOrder, // This position has at least one take profit link order, so the take profit and stop loss mode cannot be switched
                    '140055': InvalidOrder, // This position has at least one stop loss link order, so the take profit and stop loss mode cannot be switched
                    '140056': InvalidOrder, // This position has at least one trailing stop link order, so the take profit and stop loss mode cannot be switched
                    '140057': InvalidOrder, // Conditional order or limit order contains TP/SL related params
                    '140058': InvalidOrder, // Insufficient number of remaining position size to set take profit and stop loss
                    '140059': InvalidOrder, // In the case of partial filled of the open order, it is not allowed to modify the take profit and stop loss settings of the open order
                    '140060': BadRequest, // Under full TP/SL mode, it is not allowed to modify TP/SL
                    '140061': BadRequest, // Under partial TP/SL mode, TP/SL set more than 20
                    '140062': BadRequest, // Institution MMP profile not found.
                    '140063': ExchangeError, // Settlement in progress! xxx not available for trades.
                    '140064': InvalidOrder, // The number of contracts modified cannot be less than or equal to the filled quantity
                    '140065': PermissionDenied, // MMP hasn't yet been enabled for your account. Please contact your BD manager.
                    '140066': ExchangeError, // No trading is allowed at the current time
                    '140067': PermissionDenied, // unified account is not support
                    '140068': PermissionDenied, // Leveraged user trading is not allowed
                    '140069': PermissionDenied, // Do not allow OTC lending users to trade
                    '140070': InvalidOrder, // ETP symbols are not allowed to be traded
                    '170001': ExchangeError, // Internal error.
                    '170005': InvalidOrder, // Too many new orders; current limit is %s orders per %s.
                    '170007': RequestTimeout, // Timeout waiting for response from backend server.
                    '170010': InvalidOrder, // Purchase failed: Exceed the maximum position limit of leveraged tokens, the current available limit is %s USDT
                    '170011': InvalidOrder, // "Purchase failed: Exceed the maximum position limit of innovation tokens,
                    '170019': InvalidOrder, // the current available limit is replaceKey0 USDT"
                    '170031': ExchangeError, // The feature has been suspended
                    '170032': ExchangeError, // Network error. Please try again later
                    '170033': InsufficientFunds, // margin Insufficient account balance
                    '170034': InsufficientFunds, // Liability over flow in spot leverage trade!
                    '170035': BadRequest, // Submitted to the system for processing!
                    '170036': BadRequest, // You haven't enabled Cross Margin Trading yet. To do so, please head to the PC trading site or the Bybit app
                    '170037': BadRequest, // Cross Margin Trading not yet supported by the selected coin
                    '170105': BadRequest, // Parameter '%s' was empty.
                    '170115': InvalidOrder, // Invalid timeInForce.
                    '170116': InvalidOrder, // Invalid orderType.
                    '170117': InvalidOrder, // Invalid side.
                    '170121': InvalidOrder, // Invalid symbol.
                    '170124': InvalidOrder, // Order amount too large.
                    '170130': BadRequest, // Data sent for paramter '%s' is not valid.
                    '170131': InsufficientFunds, // Balance insufficient
                    '170132': InvalidOrder, // Order price too high.
                    '170133': InvalidOrder, // Order price lower than the minimum.
                    '170134': InvalidOrder, // Order price decimal too long.
                    '170135': InvalidOrder, // Order quantity too large.
                    '170136': InvalidOrder, // Order quantity lower than the minimum.
                    '170137': InvalidOrder, // Order volume decimal too long
                    '170139': InvalidOrder, // Order has been filled.
                    '170140': InvalidOrder, // Transaction amount lower than the minimum.
                    '170141': InvalidOrder, // Duplicate clientOrderId
                    '170142': InvalidOrder, // Order has been canceled
                    '170143': InvalidOrder, // Cannot be found on order book
                    '170144': InvalidOrder, // Order has been locked
                    '170145': InvalidOrder, // This order type does not support cancellation
                    '170146': InvalidOrder, // Order creation timeout
                    '170147': InvalidOrder, // Order cancellation timeout
                    '170148': InvalidOrder, // Market order amount decimal too long
                    '170149': ExchangeError, // Create order failed
                    '170150': ExchangeError, // Cancel order failed
                    '170151': InvalidOrder, // The trading pair is not open yet
                    '170157': InvalidOrder, // The trading pair is not available for api trading
                    '170159': InvalidOrder, // Market Order is not supported within the first %s minutes of newly launched pairs due to risk control.
                    '170190': InvalidOrder, // Cancel order has been finished
                    '170191': InvalidOrder, // Can not cancel order, please try again later
                    '170192': InvalidOrder, // Order price cannot be higher than %s .
                    '170193': InvalidOrder, // Buy order price cannot be higher than %s.
                    '170194': InvalidOrder, // Sell order price cannot be lower than %s.
                    '170195': InvalidOrder, // Please note that your order may not be filled
                    '170196': InvalidOrder, // Please note that your order may not be filled
                    '170197': InvalidOrder, // Your order quantity to buy is too large. The filled price may deviate significantly from the market price. Please try again
                    '170198': InvalidOrder, // Your order quantity to sell is too large. The filled price may deviate significantly from the market price. Please try again
                    '170199': InvalidOrder, // Your order quantity to buy is too large. The filled price may deviate significantly from the nav. Please try again.
                    '170200': InvalidOrder, // Your order quantity to sell is too large. The filled price may deviate significantly from the nav. Please try again.
                    '170201': PermissionDenied, // Your account has been restricted for trades. If you have any questions, please email us at support@bybit.com
                    '170202': InvalidOrder, // Invalid orderFilter parameter.
                    '170203': InvalidOrder, // Please enter the TP/SL price.
                    '170204': InvalidOrder, // trigger price cannot be higher than 110% price.
                    '170206': InvalidOrder, // trigger price cannot be lower than 90% of qty.
                    '170210': InvalidOrder, // New order rejected.
                    '170213': OrderNotFound, // Order does not exist.
                    '170217': InvalidOrder, // Only LIMIT-MAKER order is supported for the current pair.
                    '170218': InvalidOrder, // The LIMIT-MAKER order is rejected due to invalid price.
                    '170221': BadRequest, // This coin does not exist.
                    '170222': RateLimitExceeded, // Too many requests in this time frame.
                    '170223': InsufficientFunds, // Your Spot Account with Institutional Lending triggers an alert or liquidation.
                    '170224': PermissionDenied, // You're not a user of the Innovation Zone.
                    '170226': InsufficientFunds, // Your Spot Account for Margin Trading is being liquidated.
                    '170227': ExchangeError, // This feature is not supported.
                    '170228': InvalidOrder, // The purchase amount of each order exceeds the estimated maximum purchase amount.
                    '170229': InvalidOrder, // The sell quantity per order exceeds the estimated maximum sell quantity.
                    '170234': ExchangeError, // System Error
                    '170241': ManualInteractionNeeded, // To proceed with trading, users must read through and confirm that they fully understand the project's risk disclosure document.
                    '175000': InvalidOrder, // The serialNum is already in use.
                    '175001': InvalidOrder, // Daily purchase limit has been exceeded. Please try again later.
                    '175002': InvalidOrder, // There's a large number of purchase orders. Please try again later.
                    '175003': InsufficientFunds, // Insufficient available balance. Please make a deposit and try again.
                    '175004': InvalidOrder, // Daily redemption limit has been exceeded. Please try again later.
                    '175005': InvalidOrder, // There's a large number of redemption orders. Please try again later.
                    '175006': InsufficientFunds, // Insufficient available balance. Please make a deposit and try again.
                    '175007': InvalidOrder, // Order not found.
                    '175008': InvalidOrder, // Purchase period hasn't started yet.
                    '175009': InvalidOrder, // Purchase amount has exceeded the upper limit.
                    '175010': PermissionDenied, // You haven't passed the quiz yet! To purchase and/or redeem an LT, please complete the quiz first.
                    '175012': InvalidOrder, // Redemption period hasn't started yet.
                    '175013': InvalidOrder, // Redemption amount has exceeded the upper limit.
                    '175014': InvalidOrder, // Purchase of the LT has been temporarily suspended.
                    '175015': InvalidOrder, // Redemption of the LT has been temporarily suspended.
                    '175016': InvalidOrder, // Invalid format. Please check the length and numeric precision.
                    '175017': InvalidOrder, // Failed to place order：Exceed the maximum position limit of leveraged tokens, the current available limit is XXXX USDT
                    '175027': ExchangeError, // Subscriptions and redemptions are temporarily unavailable while account upgrade is in progress
                    '176002': BadRequest, // Query user account info error
                    '176004': BadRequest, // Query order history start time exceeds end time
                    '176003': BadRequest, // Query user loan history error
                    '176006': BadRequest, // Repayment Failed
                    '176005': BadRequest, // Failed to borrow
                    '176008': BadRequest, // You haven't enabled Cross Margin Trading yet. To do so
                    '176007': BadRequest, // User not found
                    '176010': BadRequest, // Failed to locate the coins to borrow
                    '176009': BadRequest, // You haven't enabled Cross Margin Trading yet. To do so
                    '176012': BadRequest, // Pair not available
                    '176011': BadRequest, // Cross Margin Trading not yet supported by the selected coin
                    '176014': BadRequest, // Repeated repayment requests
                    '176013': BadRequest, // Cross Margin Trading not yet supported by the selected pair
                    '176015': InsufficientFunds, // Insufficient available balance
                    '176016': BadRequest, // No repayment required
                    '176017': BadRequest, // Repayment amount has exceeded the total liability
                    '176018': BadRequest, // Settlement in progress
                    '176019': BadRequest, // Liquidation in progress
                    '176020': BadRequest, // Failed to locate repayment history
                    '176021': BadRequest, // Repeated borrowing requests
                    '176022': BadRequest, // Coins to borrow not generally available yet
                    '176023': BadRequest, // Pair to borrow not generally available yet
                    '176024': BadRequest, // Invalid user status
                    '176025': BadRequest, // Amount to borrow cannot be lower than the min. amount to borrow (per transaction)
                    '176026': BadRequest, // Amount to borrow cannot be larger than the max. amount to borrow (per transaction)
                    '176027': BadRequest, // Amount to borrow cannot be higher than the max. amount to borrow per user
                    '176028': BadRequest, // Amount to borrow has exceeded Bybit's max. amount to borrow
                    '176029': BadRequest, // Amount to borrow has exceeded the user's estimated max. amount to borrow
                    '176030': BadRequest, // Query user loan info error
                    '176031': BadRequest, // Number of decimals has exceeded the maximum precision
                    '176034': BadRequest, // The leverage ratio is out of range
                    '176035': PermissionDenied, // Failed to close the leverage switch during liquidation
                    '176036': PermissionDenied, // Failed to adjust leverage switch during forced liquidation
                    '176037': PermissionDenied, // For non-unified transaction users, the operation failed
                    '176038': BadRequest, // The spot leverage is closed and the current operation is not allowed
                    '176039': BadRequest, // Borrowing, current operation is not allowed
                    '176040': BadRequest, // There is a spot leverage order, and the adjustment of the leverage switch failed!
                    '181000': BadRequest, // category is null
                    '181001': BadRequest, // category only support linear or option or spot.
                    '181002': InvalidOrder, // symbol is null.
                    '181003': InvalidOrder, // side is null.
                    '181004': InvalidOrder, // side only support Buy or Sell.
                    '182000': InvalidOrder, // symbol related quote price is null
                    '181017': BadRequest, // OrderStatus must be final status
                    '20001': OrderNotFound, // Order not exists
                    '20003': InvalidOrder, // missing parameter side
                    '20004': InvalidOrder, // invalid parameter side
                    '20005': InvalidOrder, // missing parameter symbol
                    '20006': InvalidOrder, // invalid parameter symbol
                    '20007': InvalidOrder, // missing parameter order_type
                    '20008': InvalidOrder, // invalid parameter order_type
                    '20009': InvalidOrder, // missing parameter qty
                    '20010': InvalidOrder, // qty must be greater than 0
                    '20011': InvalidOrder, // qty must be an integer
                    '20012': InvalidOrder, // qty must be greater than zero and less than 1 million
                    '20013': InvalidOrder, // missing parameter price
                    '20014': InvalidOrder, // price must be greater than 0
                    '20015': InvalidOrder, // missing parameter time_in_force
                    '20016': InvalidOrder, // invalid value for parameter time_in_force
                    '20017': InvalidOrder, // missing parameter order_id
                    '20018': InvalidOrder, // invalid date format
                    '20019': InvalidOrder, // missing parameter stop_px
                    '20020': InvalidOrder, // missing parameter base_price
                    '20021': InvalidOrder, // missing parameter stop_order_id
                    '20022': BadRequest, // missing parameter leverage
                    '20023': BadRequest, // leverage must be a number
                    '20031': BadRequest, // leverage must be greater than zero
                    '20070': BadRequest, // missing parameter margin
                    '20071': BadRequest, // margin must be greater than zero
                    '20084': BadRequest, // order_id or order_link_id is required
                    '30001': BadRequest, // order_link_id is repeated
                    '30003': InvalidOrder, // qty must be more than the minimum allowed
                    '30004': InvalidOrder, // qty must be less than the maximum allowed
                    '30005': InvalidOrder, // price exceeds maximum allowed
                    '30007': InvalidOrder, // price exceeds minimum allowed
                    '30008': InvalidOrder, // invalid order_type
                    '30009': ExchangeError, // no position found
                    '30010': InsufficientFunds, // insufficient wallet balance
                    '30011': PermissionDenied, // operation not allowed as position is undergoing liquidation
                    '30012': PermissionDenied, // operation not allowed as position is undergoing ADL
                    '30013': PermissionDenied, // position is in liq or adl status
                    '30014': InvalidOrder, // invalid closing order, qty should not greater than size
                    '30015': InvalidOrder, // invalid closing order, side should be opposite
                    '30016': ExchangeError, // TS and SL must be cancelled first while closing position
                    '30017': InvalidOrder, // estimated fill price cannot be lower than current Buy liq_price
                    '30018': InvalidOrder, // estimated fill price cannot be higher than current Sell liq_price
                    '30019': InvalidOrder, // cannot attach TP/SL params for non-zero position when placing non-opening position order
                    '30020': InvalidOrder, // position already has TP/SL params
                    '30021': InvalidOrder, // cannot afford estimated position_margin
                    '30022': InvalidOrder, // estimated buy liq_price cannot be higher than current mark_price
                    '30023': InvalidOrder, // estimated sell liq_price cannot be lower than current mark_price
                    '30024': InvalidOrder, // cannot set TP/SL/TS for zero-position
                    '30025': InvalidOrder, // trigger price should bigger than 10% of last price
                    '30026': InvalidOrder, // price too high
                    '30027': InvalidOrder, // price set for Take profit should be higher than Last Traded Price
                    '30028': InvalidOrder, // price set for Stop loss should be between Liquidation price and Last Traded Price
                    '30029': InvalidOrder, // price set for Stop loss should be between Last Traded Price and Liquidation price
                    '30030': InvalidOrder, // price set for Take profit should be lower than Last Traded Price
                    '30031': InsufficientFunds, // insufficient available balance for order cost
                    '30032': InvalidOrder, // order has been filled or cancelled
                    '30033': RateLimitExceeded, // The number of stop orders exceeds maximum limit allowed
                    '30034': OrderNotFound, // no order found
                    '30035': RateLimitExceeded, // too fast to cancel
                    '30036': ExchangeError, // the expected position value after order execution exceeds the current risk limit
                    '30037': InvalidOrder, // order already cancelled
                    '30041': ExchangeError, // no position found
                    '30042': InsufficientFunds, // insufficient wallet balance
                    '30043': InvalidOrder, // operation not allowed as position is undergoing liquidation
                    '30044': InvalidOrder, // operation not allowed as position is undergoing AD
                    '30045': InvalidOrder, // operation not allowed as position is not normal status
                    '30049': InsufficientFunds, // insufficient available balance
                    '30050': ExchangeError, // any adjustments made will trigger immediate liquidation
                    '30051': ExchangeError, // due to risk limit, cannot adjust leverage
                    '30052': ExchangeError, // leverage can not less than 1
                    '30054': ExchangeError, // position margin is invalid
                    '30057': ExchangeError, // requested quantity of contracts exceeds risk limit
                    '30063': ExchangeError, // reduce-only rule not satisfied
                    '30067': InsufficientFunds, // insufficient available balance
                    '30068': ExchangeError, // exit value must be positive
                    '30074': InvalidOrder, // can't create the stop order, because you expect the order will be triggered when the LastPrice(or IndexPrice、 MarkPrice, determined by trigger_by) is raising to stop_px, but the LastPrice(or IndexPrice、 MarkPrice) is already equal to or greater than stop_px, please adjust base_price or stop_px
                    '30075': InvalidOrder, // can't create the stop order, because you expect the order will be triggered when the LastPrice(or IndexPrice、 MarkPrice, determined by trigger_by) is falling to stop_px, but the LastPrice(or IndexPrice、 MarkPrice) is already equal to or less than stop_px, please adjust base_price or stop_px
                    '30078': ExchangeError, // {"ret_code":30078,"ret_msg":"","ext_code":"","ext_info":"","result":null,"time_now":"1644853040.916000","rate_limit_status":73,"rate_limit_reset_ms":1644853040912,"rate_limit":75}
                    // '30084': BadRequest, // Isolated not modified, see handleErrors below
                    '33004': AuthenticationError, // apikey already expired
                    '34026': ExchangeError, // the limit is no change
                    '34036': BadRequest, // {"ret_code":34036,"ret_msg":"leverage not modified","ext_code":"","ext_info":"","result":null,"time_now":"1652376449.258918","rate_limit_status":74,"rate_limit_reset_ms":1652376449255,"rate_limit":75}
                    '35015': BadRequest, // {"ret_code":35015,"ret_msg":"Qty not in range","ext_code":"","ext_info":"","result":null,"time_now":"1652277215.821362","rate_limit_status":99,"rate_limit_reset_ms":1652277215819,"rate_limit":100}
                    '340099': ExchangeError, // Server error
                    '3400045': ExchangeError, // Set margin mode failed
                    '3100116': BadRequest, // {"retCode":3100116,"retMsg":"Order quantity below the lower limit 0.01.","result":null,"retExtMap":{"key0":"0.01"}}
                    '3100198': BadRequest, // {"retCode":3100198,"retMsg":"orderLinkId can not be empty.","result":null,"retExtMap":{}}
                    '3200300': InsufficientFunds, // {"retCode":3200300,"retMsg":"Insufficient margin balance.","result":null,"retExtMap":{}}
                },
                'broad': {
                    'Not supported symbols': BadSymbol, // {"retCode":10001,"retMsg":"Not supported symbols","result":{},"retExtInfo":{},"time":1726147060461}
                    'Request timeout': RequestTimeout, // {"retCode":10016,"retMsg":"Request timeout, please try again later","result":{},"retExtInfo":{},"time":1675307914985}
                    'unknown orderInfo': OrderNotFound, // {"ret_code":-1,"ret_msg":"unknown orderInfo","ext_code":"","ext_info":"","result":null,"time_now":"1584030414.005545","rate_limit_status":99,"rate_limit_reset_ms":1584030414003,"rate_limit":100}
                    'invalid api_key': AuthenticationError, // {"ret_code":10003,"ret_msg":"invalid api_key","ext_code":"","ext_info":"","result":null,"time_now":"1599547085.415797"}
                    // the below two issues are caused as described: issues/9149#issuecomment-1146559498, when response is such:  {"ret_code":130021,"ret_msg":"oc_diff[1707966351], new_oc[1707966351] with ob[....]+AB[....]","ext_code":"","ext_info":"","result":null,"time_now":"1658395300.872766","rate_limit_status":99,"rate_limit_reset_ms":1658395300855,"rate_limit":100}
                    'oc_diff': InsufficientFunds,
                    'new_oc': InsufficientFunds,
                    'openapi sign params error!': AuthenticationError, // {"retCode":10001,"retMsg":"empty value: apiTimestamp[] apiKey[] apiSignature[xxxxxxxxxxxxxxxxxxxxxxx]: openapi sign params error!","result":null,"retExtInfo":null,"time":1664789597123}
                },
            },
            'precisionMode': TICK_SIZE,
            'options': {
                'usePrivateInstrumentsInfo': false,
                'enableDemoTrading': false,
                'fetchMarkets': [ 'spot', 'linear', 'inverse', 'option' ],
                'createOrder': {
                    'method': 'privatePostV5OrderCreate', // 'privatePostV5PositionTradingStop'
                },
                'enableUnifiedMargin': undefined,
                'enableUnifiedAccount': undefined,
                'unifiedMarginStatus': undefined,
                'createMarketBuyOrderRequiresPrice': false, // only true for classic accounts
                'createUnifiedMarginAccount': false,
                'defaultType': 'swap',  // 'swap', 'future', 'option', 'spot'
                'defaultSubType': 'linear',  // 'linear', 'inverse'
                'defaultSettle': 'USDT', // USDC for USDC settled markets
                'code': 'BTC',
                'recvWindow': 5 * 1000, // 5 sec default
                'timeDifference': 0, // the difference between system clock and exchange server clock
                'adjustForTimeDifference': false, // controls the adjustment logic upon instantiation
                'loadAllOptions': false, // load all possible option markets, adds signficant load time
                'loadExpiredOptions': false, // loads expired options, to load all possible expired options set loadAllOptions to true
                'brokerId': 'CCXT',
                'accountsByType': {
                    'spot': 'SPOT',
                    'margin': 'SPOT',
                    'future': 'CONTRACT',
                    'swap': 'CONTRACT',
                    'option': 'OPTION',
                    'investment': 'INVESTMENT',
                    'unified': 'UNIFIED',
                    'funding': 'FUND',
                    'fund': 'FUND',
                    'contract': 'CONTRACT',
                },
                'accountsById': {
                    'SPOT': 'spot',
                    'MARGIN': 'spot',
                    'CONTRACT': 'contract',
                    'OPTION': 'option',
                    'INVESTMENT': 'investment',
                    'UNIFIED': 'unified',
                    'FUND': 'fund',
                },
                'networks': {
                    'ERC20': 'ETH',
                    'TRC20': 'TRX',
                    'BEP20': 'BSC',
                    'OMNI': 'OMNI',
                    'SPL': 'SOL',
                },
                'networksById': {
                    'ETH': 'ERC20',
                    'TRX': 'TRC20',
                    'BSC': 'BEP20',
                    'OMNI': 'OMNI',
                    'SPL': 'SOL',
                },
                'defaultNetwork': 'ERC20',
                'defaultNetworks': {
                    'USDT': 'TRC20',
                },
                'intervals': {
                    '5m': '5min',
                    '15m': '15min',
                    '30m': '30min',
                    '1h': '1h',
                    '4h': '4h',
                    '1d': '1d',
                },
            },
            'features': {
                'default': {
                    'sandbox': true,
                    'createOrder': {
                        'marginMode': false,
                        'triggerPrice': true,
                        'triggerPriceType': {
                            'last': true,
                            'mark': true,
                            'index': true,
                        },
                        'triggerDirection': true,
                        'stopLossPrice': true,
                        'takeProfitPrice': true,
                        'attachedStopLossTakeProfit': {
                            'triggerPriceType': {
                                'last': true,
                                'mark': true,
                                'index': true,
                            },
                            'limitPrice': true,
                        },
                        'timeInForce': {
                            'IOC': true,
                            'FOK': true,
                            'PO': true,
                            'GTD': false,
                        },
                        'hedged': true,
                        // exchange-supported features
                        'selfTradePrevention': true,
                        'trailing': true,
                        'twap': false,
                        'iceberg': false,
                        'oco': false,
                    },
                    'createOrders': {
                        'max': 10,
                    },
                    'fetchMyTrades': {
                        'marginMode': false,
                        'limit': 100,
                        'daysBack': 365 * 2, // 2 years
                        'untilDays': 7, // days between start-end
                    },
                    'fetchOrder': {
                        'marginMode': false,
                        'trigger': true,
                        'trailing': false,
                    },
                    'fetchOpenOrders': {
                        'marginMode': false,
                        'limit': 50,
                        'trigger': true,
                        'trailing': false,
                    },
                    'fetchOrders': undefined,
                    'fetchClosedOrders': {
                        'marginMode': false,
                        'limit': 50,
                        'daysBackClosed': 365 * 2, // 2 years
                        'daysBackCanceled': 1,
                        'untilDays': 7,
                        'trigger': true,
                        'trailing': false,
                    },
                    'fetchOHLCV': {
                        'limit': 1000,
                    },
                },
                'spot': {
                    'extends': 'default',
                    'createOrder': {
                        'marginMode': false,
                        'triggerPrice': true,
                        'triggerPriceType': undefined,
                        'triggerDirection': false,
                        'stopLossPrice': true,
                        'takeProfitPrice': true,
                        'attachedStopLossTakeProfit': {
                            'triggerPriceType': undefined,
                            'limitPrice': true,
                        },
                        'timeInForce': {
                            'IOC': true,
                            'FOK': true,
                            'PO': true,
                            'GTD': false,
                        },
                        'hedged': true,
                        // exchange-supported features
                        'selfTradePrevention': true,
                        'trailing': true,
                        'twap': false,
                        'iceberg': false,
                        'oco': false,
                    },
                },
                'swap': {
                    'linear': {
                        'extends': 'default',
                    },
                    'inverse': {
                        'extends': 'default',
                    },
                },
                'future': {
                    'linear': {
                        'extends': 'default',
                    },
                    'inverse': {
                        'extends': 'default',
                    },
                },
            },
            'fees': {
                'trading': {
                    'feeSide': 'get',
                    'tierBased': true,
                    'percentage': true,
                    'taker': 0.00075,
                    'maker': 0.0001,
                },
                'funding': {
                    'tierBased': false,
                    'percentage': false,
                    'withdraw': {},
                    'deposit': {},
                },
            },
        });
    }

    enableDemoTrading (enable: boolean) {
        /**
         * @method
         * @name bybit#enableDemoTrading
         * @description enables or disables demo trading mode
         * @see https://bybit-exchange.github.io/docs/v5/demo
         * @param {boolean} [enable] true if demo trading should be enabled, false otherwise
         */
        if (this.isSandboxModeEnabled) {
            throw new NotSupported (this.id + ' demo trading does not support in sandbox environment');
        }
        // enable demo trading in bybit, see: https://bybit-exchange.github.io/docs/v5/demo
        if (enable) {
            this.urls['apiBackupDemoTrading'] = this.urls['api'];
            this.urls['api'] = this.urls['demotrading'];
        } else if ('apiBackupDemoTrading' in this.urls) {
            this.urls['api'] = this.urls['apiBackupDemoTrading'] as any;
            const newUrls = this.omit (this.urls, 'apiBackupDemoTrading');
            this.urls = newUrls;
        }
        this.options['enableDemoTrading'] = enable;
    }

    nonce () {
        return this.milliseconds () - this.options['timeDifference'];
    }

    addPaginationCursorToResult (response) {
        const result = this.safeDict (response, 'result', {});
        const data = this.safeListN (result, [ 'list', 'rows', 'data', 'dataList' ], []);
        const paginationCursor = this.safeString2 (result, 'nextPageCursor', 'cursor');
        const dataLength = data.length;
        if ((paginationCursor !== undefined) && (dataLength > 0)) {
            const first = data[0];
            first['nextPageCursor'] = paginationCursor;
            data[0] = first;
        }
        return data;
    }

    /**
     * @method
     * @name bybit#isUnifiedEnabled
     * @see https://bybit-exchange.github.io/docs/v5/user/apikey-info#http-request
     * @see https://bybit-exchange.github.io/docs/v5/account/account-info
     * @description returns [enableUnifiedMargin, enableUnifiedAccount] so the user can check if unified account is enabled
     * @param {object} [params] extra parameters specific to the exchange API endpoint
     * @returns {any} [enableUnifiedMargin, enableUnifiedAccount]
     */
    async isUnifiedEnabled (params = {}) {
        // The API key of user id must own one of permissions will be allowed to call following API endpoints.
        // SUB UID: "Account Transfer"
        // MASTER UID: "Account Transfer", "Subaccount Transfer", "Withdrawal"
        const enableUnifiedMargin = this.safeBool (this.options, 'enableUnifiedMargin');
        const enableUnifiedAccount = this.safeBool (this.options, 'enableUnifiedAccount');
        if (enableUnifiedMargin === undefined || enableUnifiedAccount === undefined) {
            if (this.options['enableDemoTrading']) {
                // info endpoint is not available in demo trading
                // so we're assuming UTA is enabled
                this.options['enableUnifiedMargin'] = false;
                this.options['enableUnifiedAccount'] = true;
                this.options['unifiedMarginStatus'] = 3;
                return [ this.options['enableUnifiedMargin'], this.options['enableUnifiedAccount'] ];
            }
            const rawPromises = [ this.privateGetV5UserQueryApi (params), this.privateGetV5AccountInfo (params) ];
            const promises = await Promise.all (rawPromises);
            const response = promises[0];
            const accountInfo = promises[1];
            //
            //     {
            //         "retCode": 0,
            //         "retMsg": "",
            //         "result": {
            //             "id": "13770661",
            //             "note": "XXXXXX",
            //             "apiKey": "XXXXXX",
            //             "readOnly": 0,
            //             "secret": "",
            //             "permissions": {
            //                 "ContractTrade": [...],
            //                 "Spot": [...],
            //                 "Wallet": [...],
            //                 "Options": [...],
            //                 "Derivatives": [...],
            //                 "CopyTrading": [...],
            //                 "BlockTrade": [...],
            //                 "Exchange": [...],
            //                 "NFT": [...],
            //             },
            //             "ips": [...],
            //             "type": 1,
            //             "deadlineDay": 83,
            //             "expiredAt": "2023-05-15T03:21:05Z",
            //             "createdAt": "2022-10-16T02:24:40Z",
            //             "unified": 0,
            //             "uta": 0,
            //             "userID": 24600000,
            //             "inviterID": 0,
            //             "vipLevel": "No VIP",
            //             "mktMakerLevel": "0",
            //             "affiliateID": 0,
            //             "rsaPublicKey": "",
            //             "isMaster": false
            //         },
            //         "retExtInfo": {},
            //         "time": 1676891757649
            //     }
            // account info
            //     {
            //         "retCode": 0,
            //         "retMsg": "OK",
            //         "result": {
            //             "marginMode": "REGULAR_MARGIN",
            //             "updatedTime": "1697078946000",
            //             "unifiedMarginStatus": 4,
            //             "dcpStatus": "OFF",
            //             "timeWindow": 10,
            //             "smpGroup": 0,
            //             "isMasterTrader": false,
            //             "spotHedgingStatus": "OFF"
            //         }
            //     }
            //
            const result = this.safeDict (response, 'result', {});
            const accountResult = this.safeDict (accountInfo, 'result', {});
            this.options['enableUnifiedMargin'] = this.safeInteger (result, 'unified') === 1;
            this.options['enableUnifiedAccount'] = this.safeInteger (result, 'uta') === 1;
            this.options['unifiedMarginStatus'] = this.safeInteger (accountResult, 'unifiedMarginStatus', 3); // default to uta.1 if not found
        }
        return [ this.options['enableUnifiedMargin'], this.options['enableUnifiedAccount'] ];
    }

    /**
     * @method
     * @name bybit#upgradeUnifiedTradeAccount
     * @description upgrades the account to unified trade account *warning* this is irreversible
     * @see https://bybit-exchange.github.io/docs/v5/account/upgrade-unified-account
     * @param {object} [params] extra parameters specific to the exchange API endpoint
     * @returns {any} nothing
     */
    async upgradeUnifiedTradeAccount (params = {}) {
        return await this.privatePostV5AccountUpgradeToUta (params);
    }

    createExpiredOptionMarket (symbol: string) {
        // support expired option contracts
        const quote = 'USD';
        const settle = 'USDC';
        const optionParts = symbol.split ('-');
        const symbolBase = symbol.split ('/');
        let base = undefined;
        let expiry = undefined;
        if (symbol.indexOf ('/') > -1) {
            base = this.safeString (symbolBase, 0);
            expiry = this.safeString (optionParts, 1);
        } else {
            base = this.safeString (optionParts, 0);
            expiry = this.convertMarketIdExpireDate (this.safeString (optionParts, 1));
        }
        const strike = this.safeString (optionParts, 2);
        const optionType = this.safeString (optionParts, 3);
        const datetime = this.convertExpireDate (expiry);
        const timestamp = this.parse8601 (datetime);
        let amountPrecision = undefined;
        let pricePrecision = undefined;
        // hard coded amount and price precisions from fetchOptionMarkets
        if (base === 'BTC') {
            amountPrecision = this.parseNumber ('0.01');
            pricePrecision = this.parseNumber ('5');
        } else if (base === 'ETH') {
            amountPrecision = this.parseNumber ('0.1');
            pricePrecision = this.parseNumber ('0.1');
        } else if (base === 'SOL') {
            amountPrecision = this.parseNumber ('1');
            pricePrecision = this.parseNumber ('0.01');
        }
        return {
            'id': base + '-' + this.convertExpireDateToMarketIdDate (expiry) + '-' + strike + '-' + optionType,
            'symbol': base + '/' + quote + ':' + settle + '-' + expiry + '-' + strike + '-' + optionType,
            'base': base,
            'quote': quote,
            'settle': settle,
            'baseId': base,
            'quoteId': quote,
            'settleId': settle,
            'active': false,
            'type': 'option',
            'linear': undefined,
            'inverse': undefined,
            'spot': false,
            'swap': false,
            'future': false,
            'option': true,
            'margin': false,
            'contract': true,
            'contractSize': this.parseNumber ('1'),
            'expiry': timestamp,
            'expiryDatetime': datetime,
            'optionType': (optionType === 'C') ? 'call' : 'put',
            'strike': this.parseNumber (strike),
            'precision': {
                'amount': amountPrecision,
                'price': pricePrecision,
            },
            'limits': {
                'amount': {
                    'min': undefined,
                    'max': undefined,
                },
                'price': {
                    'min': undefined,
                    'max': undefined,
                },
                'cost': {
                    'min': undefined,
                    'max': undefined,
                },
            },
            'info': undefined,
        } as MarketInterface;
    }

    safeMarket (marketId: Str = undefined, market: Market = undefined, delimiter: Str = undefined, marketType: Str = undefined): MarketInterface {
        const isOption = (marketId !== undefined) && ((marketId.indexOf ('-C') > -1) || (marketId.indexOf ('-P') > -1));
        if (isOption && !(marketId in this.markets_by_id)) {
            // handle expired option contracts
            return this.createExpiredOptionMarket (marketId);
        }
        return super.safeMarket (marketId, market, delimiter, marketType);
    }

    getBybitType (method, market, params = {}) {
        let type = undefined;
        [ type, params ] = this.handleMarketTypeAndParams (method, market, params);
        let subType = undefined;
        [ subType, params ] = this.handleSubTypeAndParams (method, market, params);
        if (type === 'option' || type === 'spot') {
            return [ type, params ];
        }
        return [ subType, params ];
    }

    getAmount (symbol: string, amount: number) {
        // some markets like options might not have the precision available
        // and we shouldn't crash in those cases
        const market = this.market (symbol);
        const emptyPrecisionAmount = (market['precision']['amount'] === undefined);
        const amountString = this.numberToString (amount);
        if (!emptyPrecisionAmount && (amountString !== '0')) {
            return this.amountToPrecision (symbol, amount);
        }
        return amountString;
    }

    getPrice (symbol: string, price: string) {
        const market = this.market (symbol);
        const emptyPrecisionPrice = (market['precision']['price'] === undefined);
        if (!emptyPrecisionPrice) {
            return this.priceToPrecision (symbol, price);
        }
        return price;
    }

    getCost (symbol: string, cost: string) {
        const market = this.market (symbol);
        const emptyPrecisionPrice = (market['precision']['price'] === undefined);
        if (!emptyPrecisionPrice) {
            return this.costToPrecision (symbol, cost);
        }
        return cost;
    }

    /**
     * @method
     * @name bybit#fetchTime
     * @description fetches the current integer timestamp in milliseconds from the exchange server
     * @see https://bybit-exchange.github.io/docs/v5/market/time
     * @param {object} [params] extra parameters specific to the exchange API endpoint
     * @returns {int} the current integer timestamp in milliseconds from the exchange server
     */
    async fetchTime (params = {}) {
        const response = await this.publicGetV5MarketTime (params);
        //
        //    {
        //         "retCode": "0",
        //         "retMsg": "OK",
        //         "result": {
        //             "timeSecond": "1666879482",
        //             "timeNano": "1666879482792685914"
        //         },
        //         "retExtInfo": {},
        //         "time": "1666879482792"
        //     }
        //
        return this.safeInteger (response, 'time');
    }

    /**
     * @method
     * @name bybit#fetchCurrencies
     * @description fetches all available currencies on an exchange
     * @see https://bybit-exchange.github.io/docs/v5/asset/coin-info
     * @param {object} [params] extra parameters specific to the exchange API endpoint
     * @returns {object} an associative dictionary of currencies
     */
    async fetchCurrencies (params = {}): Promise<Currencies> {
        if (!this.checkRequiredCredentials (false)) {
            return undefined;
        }
        if (this.options['enableDemoTrading']) {
            return undefined;
        }
        const response = await this.privateGetV5AssetCoinQueryInfo (params);
        //
        //     {
        //         "retCode": 0,
        //         "retMsg": "",
        //         "result": {
        //             "rows": [
        //                 {
        //                     "name": "BTC",
        //                     "coin": "BTC",
        //                     "remainAmount": "150",
        //                     "chains": [
        //                         {
        //                             "chainType": "BTC",
        //                             "confirmation": "10000",
        //                             "withdrawFee": "0.0005",
        //                             "depositMin": "0.0005",
        //                             "withdrawMin": "0.001",
        //                             "chain": "BTC",
        //                             "chainDeposit": "1",
        //                             "chainWithdraw": "1",
        //                             "minAccuracy": "8"
        //                         }
        //                     ]
        //                 }
        //             ]
        //         },
        //         "retExtInfo": {},
        //         "time": 1672194582264
        //     }
        //
        const data = this.safeDict (response, 'result', {});
        const rows = this.safeList (data, 'rows', []);
        const result: Dict = {};
        for (let i = 0; i < rows.length; i++) {
            const currency = rows[i];
            const currencyId = this.safeString (currency, 'coin');
            const code = this.safeCurrencyCode (currencyId);
            const name = this.safeString (currency, 'name');
            const chains = this.safeList (currency, 'chains', []);
            const networks: Dict = {};
            let minPrecision = undefined;
            let minWithdrawFeeString = undefined;
            let minWithdrawString = undefined;
            let minDepositString = undefined;
            let deposit = false;
            let withdraw = false;
            for (let j = 0; j < chains.length; j++) {
                const chain = chains[j];
                const networkId = this.safeString (chain, 'chain');
                const networkCode = this.networkIdToCode (networkId);
                const precision = this.parseNumber (this.parsePrecision (this.safeString (chain, 'minAccuracy')));
                minPrecision = (minPrecision === undefined) ? precision : Math.min (minPrecision, precision);
                const depositAllowed = this.safeInteger (chain, 'chainDeposit') === 1;
                deposit = (depositAllowed) ? depositAllowed : deposit;
                const withdrawAllowed = this.safeInteger (chain, 'chainWithdraw') === 1;
                withdraw = (withdrawAllowed) ? withdrawAllowed : withdraw;
                const withdrawFeeString = this.safeString (chain, 'withdrawFee');
                if (withdrawFeeString !== undefined) {
                    minWithdrawFeeString = (minWithdrawFeeString === undefined) ? withdrawFeeString : Precise.stringMin (withdrawFeeString, minWithdrawFeeString);
                }
                const minNetworkWithdrawString = this.safeString (chain, 'withdrawMin');
                if (minNetworkWithdrawString !== undefined) {
                    minWithdrawString = (minWithdrawString === undefined) ? minNetworkWithdrawString : Precise.stringMin (minNetworkWithdrawString, minWithdrawString);
                }
                const minNetworkDepositString = this.safeString (chain, 'depositMin');
                if (minNetworkDepositString !== undefined) {
                    minDepositString = (minDepositString === undefined) ? minNetworkDepositString : Precise.stringMin (minNetworkDepositString, minDepositString);
                }
                networks[networkCode] = {
                    'info': chain,
                    'id': networkId,
                    'network': networkCode,
                    'active': depositAllowed && withdrawAllowed,
                    'deposit': depositAllowed,
                    'withdraw': withdrawAllowed,
                    'fee': this.parseNumber (withdrawFeeString),
                    'precision': precision,
                    'limits': {
                        'withdraw': {
                            'min': this.parseNumber (minNetworkWithdrawString),
                            'max': undefined,
                        },
                        'deposit': {
                            'min': this.parseNumber (minNetworkDepositString),
                            'max': undefined,
                        },
                    },
                };
            }
            result[code] = {
                'info': currency,
                'code': code,
                'id': currencyId,
                'name': name,
                'active': deposit && withdraw,
                'deposit': deposit,
                'withdraw': withdraw,
                'fee': this.parseNumber (minWithdrawFeeString),
                'precision': minPrecision,
                'limits': {
                    'amount': {
                        'min': undefined,
                        'max': undefined,
                    },
                    'withdraw': {
                        'min': this.parseNumber (minWithdrawString),
                        'max': undefined,
                    },
                    'deposit': {
                        'min': this.parseNumber (minDepositString),
                        'max': undefined,
                    },
                },
                'networks': networks,
            };
        }
        return result;
    }

    /**
     * @method
     * @name bybit#fetchMarkets
     * @description retrieves data on all markets for bybit
     * @see https://bybit-exchange.github.io/docs/v5/market/instrument
     * @param {object} [params] extra parameters specific to the exchange API endpoint
     * @returns {object[]} an array of objects representing market data
     */
    async fetchMarkets (params = {}): Promise<Market[]> {
        if (this.options['adjustForTimeDifference']) {
            await this.loadTimeDifference ();
        }
        const promisesUnresolved = [];
        const fetchMarkets = this.safeList (this.options, 'fetchMarkets', [ 'spot', 'linear', 'inverse' ]);
        for (let i = 0; i < fetchMarkets.length; i++) {
            const marketType = fetchMarkets[i];
            if (marketType === 'spot') {
                promisesUnresolved.push (this.fetchSpotMarkets (params));
            } else if (marketType === 'linear') {
                promisesUnresolved.push (this.fetchFutureMarkets ({ 'category': 'linear' }));
            } else if (marketType === 'inverse') {
                promisesUnresolved.push (this.fetchFutureMarkets ({ 'category': 'inverse' }));
            } else if (marketType === 'option') {
                promisesUnresolved.push (this.fetchOptionMarkets ({ 'baseCoin': 'BTC' }));
                promisesUnresolved.push (this.fetchOptionMarkets ({ 'baseCoin': 'ETH' }));
                promisesUnresolved.push (this.fetchOptionMarkets ({ 'baseCoin': 'SOL' }));
            } else {
                throw new ExchangeError (this.id + ' fetchMarkets() this.options fetchMarkets "' + marketType + '" is not a supported market type');
            }
        }
        const promises = await Promise.all (promisesUnresolved);
        const spotMarkets = this.safeList (promises, 0, []);
        const linearMarkets = this.safeList (promises, 1, []);
        const inverseMarkets = this.safeList (promises, 2, []);
        const btcOptionMarkets = this.safeList (promises, 3, []);
        const ethOptionMarkets = this.safeList (promises, 4, []);
        const solOptionMarkets = this.safeList (promises, 5, []);
        const futureMarkets = this.arrayConcat (linearMarkets, inverseMarkets);
        let optionMarkets = this.arrayConcat (btcOptionMarkets, ethOptionMarkets);
        optionMarkets = this.arrayConcat (optionMarkets, solOptionMarkets);
        const derivativeMarkets = this.arrayConcat (futureMarkets, optionMarkets);
        return this.arrayConcat (spotMarkets, derivativeMarkets);
    }

    async fetchSpotMarkets (params) {
        const request: Dict = {
            'category': 'spot',
        };
        const usePrivateInstrumentsInfo = this.safeBool (this.options, 'usePrivateInstrumentsInfo', false);
        let response: Dict = undefined;
        if (usePrivateInstrumentsInfo) {
            response = await this.privateGetV5MarketInstrumentsInfo (this.extend (request, params));
        } else {
            response = await this.publicGetV5MarketInstrumentsInfo (this.extend (request, params));
        }
        //
        //     {
        //         "retCode": 0,
        //         "retMsg": "OK",
        //         "result": {
        //             "category": "spot",
        //             "list": [
        //                 {
        //                     "symbol": "BTCUSDT",
        //                     "baseCoin": "BTC",
        //                     "quoteCoin": "USDT",
        //                     "innovation": "0",
        //                     "status": "Trading",
        //                     "marginTrading": "both",
        //                     "lotSizeFilter": {
        //                         "basePrecision": "0.000001",
        //                         "quotePrecision": "0.00000001",
        //                         "minOrderQty": "0.00004",
        //                         "maxOrderQty": "63.01197227",
        //                         "minOrderAmt": "1",
        //                         "maxOrderAmt": "100000"
        //                     },
        //                     "priceFilter": {
        //                         "tickSize": "0.01"
        //                     }
        //                 }
        //             ]
        //         },
        //         "retExtInfo": {},
        //         "time": 1672712468011
        //     }
        //
        const responseResult = this.safeDict (response, 'result', {});
        const markets = this.safeList (responseResult, 'list', []);
        const result = [];
        const takerFee = this.parseNumber ('0.001');
        const makerFee = this.parseNumber ('0.001');
        for (let i = 0; i < markets.length; i++) {
            const market = markets[i];
            const id = this.safeString (market, 'symbol');
            const baseId = this.safeString (market, 'baseCoin');
            const quoteId = this.safeString (market, 'quoteCoin');
            const base = this.safeCurrencyCode (baseId);
            const quote = this.safeCurrencyCode (quoteId);
            const symbol = base + '/' + quote;
            const status = this.safeString (market, 'status');
            const active = (status === 'Trading');
            const lotSizeFilter = this.safeDict (market, 'lotSizeFilter');
            const priceFilter = this.safeDict (market, 'priceFilter');
            const quotePrecision = this.safeNumber (lotSizeFilter, 'quotePrecision');
            const marginTrading = this.safeString (market, 'marginTrading', 'none');
            const allowsMargin = marginTrading !== 'none';
            result.push (this.safeMarketStructure ({
                'id': id,
                'symbol': symbol,
                'base': base,
                'quote': quote,
                'settle': undefined,
                'baseId': baseId,
                'quoteId': quoteId,
                'settleId': undefined,
                'type': 'spot',
                'spot': true,
                'margin': allowsMargin,
                'swap': false,
                'future': false,
                'option': false,
                'active': active,
                'contract': false,
                'linear': undefined,
                'inverse': undefined,
                'taker': takerFee,
                'maker': makerFee,
                'contractSize': undefined,
                'expiry': undefined,
                'expiryDatetime': undefined,
                'strike': undefined,
                'optionType': undefined,
                'precision': {
                    'amount': this.safeNumber (lotSizeFilter, 'basePrecision'),
                    'price': this.safeNumber (priceFilter, 'tickSize', quotePrecision),
                },
                'limits': {
                    'leverage': {
                        'min': this.parseNumber ('1'),
                        'max': undefined,
                    },
                    'amount': {
                        'min': this.safeNumber (lotSizeFilter, 'minOrderQty'),
                        'max': this.safeNumber (lotSizeFilter, 'maxOrderQty'),
                    },
                    'price': {
                        'min': undefined,
                        'max': undefined,
                    },
                    'cost': {
                        'min': this.safeNumber (lotSizeFilter, 'minOrderAmt'),
                        'max': this.safeNumber (lotSizeFilter, 'maxOrderAmt'),
                    },
                },
                'created': undefined,
                'info': market,
            }));
        }
        return result;
    }

    async fetchFutureMarkets (params) {
        params = this.extend (params);
        params['limit'] = 1000; // minimize number of requests
        let preLaunchMarkets = [] as any;
        const usePrivateInstrumentsInfo = this.safeBool (this.options, 'usePrivateInstrumentsInfo', false);
        let response: Dict = undefined;
        if (usePrivateInstrumentsInfo) {
            response = await this.privateGetV5MarketInstrumentsInfo (params);
        } else {
            const linearPromises = [
                this.publicGetV5MarketInstrumentsInfo (params),
                this.publicGetV5MarketInstrumentsInfo (this.extend (params, { 'status': 'PreLaunch' })),
            ];
            const promises = await Promise.all (linearPromises);
            response = this.safeDict (promises, 0, {});
            preLaunchMarkets = this.safeDict (promises, 1, {});
        }
        const data = this.safeDict (response, 'result', {});
        let markets = this.safeList (data, 'list', []);
        let paginationCursor = this.safeString (data, 'nextPageCursor');
        if (paginationCursor !== undefined) {
            while (paginationCursor !== undefined) {
                params['cursor'] = paginationCursor;
                let responseInner: Dict = undefined;
                if (usePrivateInstrumentsInfo) {
                    responseInner = await this.privateGetV5MarketInstrumentsInfo (params);
                } else {
                    responseInner = await this.publicGetV5MarketInstrumentsInfo (params);
                }
                const dataNew = this.safeDict (responseInner, 'result', {});
                const rawMarkets = this.safeList (dataNew, 'list', []);
                const rawMarketsLength = rawMarkets.length;
                if (rawMarketsLength === 0) {
                    break;
                }
                markets = this.arrayConcat (rawMarkets, markets);
                paginationCursor = this.safeString (dataNew, 'nextPageCursor');
            }
        }
        //
        //     {
        //         "retCode": 0,
        //         "retMsg": "OK",
        //         "result": {
        //             "category": "linear",
        //             "list": [
        //                 {
        //                     "symbol": "BTCUSDT",
        //                     "contractType": "LinearPerpetual",
        //                     "status": "Trading",
        //                     "baseCoin": "BTC",
        //                     "quoteCoin": "USDT",
        //                     "launchTime": "1585526400000",
        //                     "deliveryTime": "0",
        //                     "deliveryFeeRate": "",
        //                     "priceScale": "2",
        //                     "leverageFilter": {
        //                         "minLeverage": "1",
        //                         "maxLeverage": "100.00",
        //                         "leverageStep": "0.01"
        //                     },
        //                     "priceFilter": {
        //                         "minPrice": "0.50",
        //                         "maxPrice": "999999.00",
        //                         "tickSize": "0.50"
        //                     },
        //                     "lotSizeFilter": {
        //                         "maxOrderQty": "100.000",
        //                         "minOrderQty": "0.001",
        //                         "qtyStep": "0.001",
        //                         "postOnlyMaxOrderQty": "1000.000"
        //                     },
        //                     "unifiedMarginTrade": true,
        //                     "fundingInterval": 480,
        //                     "settleCoin": "USDT"
        //                 }
        //             ],
        //             "nextPageCursor": ""
        //         },
        //         "retExtInfo": {},
        //         "time": 1672712495660
        //     }
        //
        const preLaunchData = this.safeDict (preLaunchMarkets, 'result', {});
        const preLaunchMarketsList = this.safeList (preLaunchData, 'list', []);
        markets = this.arrayConcat (markets, preLaunchMarketsList);
        const result = [];
        let category = this.safeString (data, 'category');
        for (let i = 0; i < markets.length; i++) {
            const market = markets[i];
            if (category === undefined) {
                category = this.safeString (market, 'category');
            }
            const linear = (category === 'linear');
            const inverse = (category === 'inverse');
            const contractType = this.safeString (market, 'contractType');
            const inverseFutures = (contractType === 'InverseFutures');
            const linearFutures = (contractType === 'LinearFutures');
            const linearPerpetual = (contractType === 'LinearPerpetual');
            const inversePerpetual = (contractType === 'InversePerpetual');
            const id = this.safeString (market, 'symbol');
            const baseId = this.safeString (market, 'baseCoin');
            const quoteId = this.safeString (market, 'quoteCoin');
            const defaultSettledId = linear ? quoteId : baseId;
            const settleId = this.safeString (market, 'settleCoin', defaultSettledId);
            const base = this.safeCurrencyCode (baseId);
            const quote = this.safeCurrencyCode (quoteId);
            let settle = undefined;
            if (linearPerpetual && (settleId === 'USD')) {
                settle = 'USDC';
            } else {
                settle = this.safeCurrencyCode (settleId);
            }
            let symbol = base + '/' + quote;
            const lotSizeFilter = this.safeDict (market, 'lotSizeFilter', {});
            const priceFilter = this.safeDict (market, 'priceFilter', {});
            const leverage = this.safeDict (market, 'leverageFilter', {});
            const status = this.safeString (market, 'status');
            const swap = linearPerpetual || inversePerpetual;
            const future = inverseFutures || linearFutures;
            let type = undefined;
            if (swap) {
                type = 'swap';
            } else if (future) {
                type = 'future';
            }
            let expiry = undefined;
            // some swaps have deliveryTime meaning delisting time
            if (!swap) {
                expiry = this.omitZero (this.safeString (market, 'deliveryTime'));
                if (expiry !== undefined) {
                    expiry = parseInt (expiry);
                }
            }
            const expiryDatetime = this.iso8601 (expiry);
            symbol = symbol + ':' + settle;
            if (expiry !== undefined) {
                symbol = symbol + '-' + this.yymmdd (expiry);
            }
            const contractSize = inverse ? this.safeNumber2 (lotSizeFilter, 'minTradingQty', 'minOrderQty') : this.parseNumber ('1');
            result.push (this.safeMarketStructure ({
                'id': id,
                'symbol': symbol,
                'base': base,
                'quote': quote,
                'settle': settle,
                'baseId': baseId,
                'quoteId': quoteId,
                'settleId': settleId,
                'type': type,
                'spot': false,
                'margin': undefined,
                'swap': swap,
                'future': future,
                'option': false,
                'active': (status === 'Trading'),
                'contract': true,
                'linear': linear,
                'inverse': inverse,
                'taker': this.safeNumber (market, 'takerFee', this.parseNumber ('0.0006')),
                'maker': this.safeNumber (market, 'makerFee', this.parseNumber ('0.0001')),
                'contractSize': contractSize,
                'expiry': expiry,
                'expiryDatetime': expiryDatetime,
                'strike': undefined,
                'optionType': undefined,
                'precision': {
                    'amount': this.safeNumber (lotSizeFilter, 'qtyStep'),
                    'price': this.safeNumber (priceFilter, 'tickSize'),
                },
                'limits': {
                    'leverage': {
                        'min': this.safeNumber (leverage, 'minLeverage'),
                        'max': this.safeNumber (leverage, 'maxLeverage'),
                    },
                    'amount': {
                        'min': this.safeNumber2 (lotSizeFilter, 'minTradingQty', 'minOrderQty'),
                        'max': this.safeNumber2 (lotSizeFilter, 'maxTradingQty', 'maxOrderQty'),
                    },
                    'price': {
                        'min': this.safeNumber (priceFilter, 'minPrice'),
                        'max': this.safeNumber (priceFilter, 'maxPrice'),
                    },
                    'cost': {
                        'min': undefined,
                        'max': undefined,
                    },
                },
                'created': this.safeInteger (market, 'launchTime'),
                'info': market,
            }));
        }
        return result;
    }

    async fetchOptionMarkets (params) {
        const request: Dict = {
            'category': 'option',
        };
        const usePrivateInstrumentsInfo = this.safeBool (this.options, 'usePrivateInstrumentsInfo', false);
        let response: Dict = undefined;
        if (usePrivateInstrumentsInfo) {
            response = await this.privateGetV5MarketInstrumentsInfo (this.extend (request, params));
        } else {
            response = await this.publicGetV5MarketInstrumentsInfo (this.extend (request, params));
        }
        const data = this.safeDict (response, 'result', {});
        let markets = this.safeList (data, 'list', []);
        if (this.options['loadAllOptions']) {
            request['limit'] = 1000;
            let paginationCursor = this.safeString (data, 'nextPageCursor');
            if (paginationCursor !== undefined) {
                while (paginationCursor !== undefined) {
                    request['cursor'] = paginationCursor;
                    let responseInner: Dict = undefined;
                    if (usePrivateInstrumentsInfo) {
                        responseInner = await this.privateGetV5MarketInstrumentsInfo (this.extend (request, params));
                    } else {
                        responseInner = await this.publicGetV5MarketInstrumentsInfo (this.extend (request, params));
                    }
                    const dataNew = this.safeDict (responseInner, 'result', {});
                    const rawMarkets = this.safeList (dataNew, 'list', []);
                    const rawMarketsLength = rawMarkets.length;
                    if (rawMarketsLength === 0) {
                        break;
                    }
                    markets = this.arrayConcat (rawMarkets, markets);
                    paginationCursor = this.safeString (dataNew, 'nextPageCursor');
                }
            }
        }
        //
        //     {
        //         "retCode": 0,
        //         "retMsg": "success",
        //         "result": {
        //             "category": "option",
        //             "nextPageCursor": "0%2C2",
        //             "list": [
        //                 {
        //                     "symbol": "BTC-29DEC23-80000-C",
        //                     "status": "Trading",
        //                     "baseCoin": "BTC",
        //                     "quoteCoin": "USD",
        //                     "settleCoin": "USDC",
        //                     "optionsType": "Call",
        //                     "launchTime": "1688630400000",
        //                     "deliveryTime": "1703836800000",
        //                     "deliveryFeeRate": "0.00015",
        //                     "priceFilter": {
        //                         "minPrice": "5",
        //                         "maxPrice": "10000000",
        //                         "tickSize": "5"
        //                     },
        //                     "lotSizeFilter": {
        //                         "maxOrderQty": "500",
        //                         "minOrderQty": "0.01",
        //                         "qtyStep": "0.01"
        //                     }
        //                 },
        //             ]
        //         },
        //         "retExtInfo": {},
        //         "time": 1688873094448
        //     }
        //
        const result = [];
        for (let i = 0; i < markets.length; i++) {
            const market = markets[i];
            const id = this.safeString (market, 'symbol');
            const baseId = this.safeString (market, 'baseCoin');
            const quoteId = this.safeString (market, 'quoteCoin');
            const settleId = this.safeString (market, 'settleCoin');
            const base = this.safeCurrencyCode (baseId);
            const quote = this.safeCurrencyCode (quoteId);
            const settle = this.safeCurrencyCode (settleId);
            const lotSizeFilter = this.safeDict (market, 'lotSizeFilter', {});
            const priceFilter = this.safeDict (market, 'priceFilter', {});
            const status = this.safeString (market, 'status');
            const expiry = this.safeInteger (market, 'deliveryTime');
            const splitId = id.split ('-');
            const strike = this.safeString (splitId, 2);
            const optionLetter = this.safeString (splitId, 3);
            const isActive = (status === 'Trading');
            if (isActive || (this.options['loadAllOptions']) || (this.options['loadExpiredOptions'])) {
                result.push (this.safeMarketStructure ({
                    'id': id,
                    'symbol': base + '/' + quote + ':' + settle + '-' + this.yymmdd (expiry) + '-' + strike + '-' + optionLetter,
                    'base': base,
                    'quote': quote,
                    'settle': settle,
                    'baseId': baseId,
                    'quoteId': quoteId,
                    'settleId': settleId,
                    'type': 'option',
                    'spot': false,
                    'margin': false,
                    'swap': false,
                    'future': false,
                    'option': true,
                    'active': isActive,
                    'contract': true,
                    'linear': undefined,
                    'inverse': undefined,
                    'taker': this.safeNumber (market, 'takerFee', this.parseNumber ('0.0006')),
                    'maker': this.safeNumber (market, 'makerFee', this.parseNumber ('0.0001')),
                    'contractSize': this.parseNumber ('1'),
                    'expiry': expiry,
                    'expiryDatetime': this.iso8601 (expiry),
                    'strike': this.parseNumber (strike),
                    'optionType': this.safeStringLower (market, 'optionsType'),
                    'precision': {
                        'amount': this.safeNumber (lotSizeFilter, 'qtyStep'),
                        'price': this.safeNumber (priceFilter, 'tickSize'),
                    },
                    'limits': {
                        'leverage': {
                            'min': undefined,
                            'max': undefined,
                        },
                        'amount': {
                            'min': this.safeNumber (lotSizeFilter, 'minOrderQty'),
                            'max': this.safeNumber (lotSizeFilter, 'maxOrderQty'),
                        },
                        'price': {
                            'min': this.safeNumber (priceFilter, 'minPrice'),
                            'max': this.safeNumber (priceFilter, 'maxPrice'),
                        },
                        'cost': {
                            'min': undefined,
                            'max': undefined,
                        },
                    },
                    'created': this.safeInteger (market, 'launchTime'),
                    'info': market,
                }));
            }
        }
        return result;
    }

    parseTicker (ticker: Dict, market: Market = undefined): Ticker {
        //
        // spot
        //
        //     {
        //         "symbol": "BTCUSDT",
        //         "bid1Price": "20517.96",
        //         "bid1Size": "2",
        //         "ask1Price": "20527.77",
        //         "ask1Size": "1.862172",
        //         "lastPrice": "20533.13",
        //         "prevPrice24h": "20393.48",
        //         "price24hPcnt": "0.0068",
        //         "highPrice24h": "21128.12",
        //         "lowPrice24h": "20318.89",
        //         "turnover24h": "243765620.65899866",
        //         "volume24h": "11801.27771",
        //         "usdIndexPrice": "20784.12009279"
        //     }
        //
        // linear/inverse
        //
        //     {
        //         "symbol": "BTCUSD",
        //         "lastPrice": "16597.00",
        //         "indexPrice": "16598.54",
        //         "markPrice": "16596.00",
        //         "prevPrice24h": "16464.50",
        //         "price24hPcnt": "0.008047",
        //         "highPrice24h": "30912.50",
        //         "lowPrice24h": "15700.00",
        //         "prevPrice1h": "16595.50",
        //         "openInterest": "373504107",
        //         "openInterestValue": "22505.67",
        //         "turnover24h": "2352.94950046",
        //         "volume24h": "49337318",
        //         "fundingRate": "-0.001034",
        //         "nextFundingTime": "1672387200000",
        //         "predictedDeliveryPrice": "",
        //         "basisRate": "",
        //         "deliveryFeeRate": "",
        //         "deliveryTime": "0",
        //         "ask1Size": "1",
        //         "bid1Price": "16596.00",
        //         "ask1Price": "16597.50",
        //         "bid1Size": "1"
        //     }
        //
        // option
        //
        //     {
        //         "symbol": "BTC-30DEC22-18000-C",
        //         "bid1Price": "0",
        //         "bid1Size": "0",
        //         "bid1Iv": "0",
        //         "ask1Price": "435",
        //         "ask1Size": "0.66",
        //         "ask1Iv": "5",
        //         "lastPrice": "435",
        //         "highPrice24h": "435",
        //         "lowPrice24h": "165",
        //         "markPrice": "0.00000009",
        //         "indexPrice": "16600.55",
        //         "markIv": "0.7567",
        //         "underlyingPrice": "16590.42",
        //         "openInterest": "6.3",
        //         "turnover24h": "2482.73",
        //         "volume24h": "0.15",
        //         "totalVolume": "99",
        //         "totalTurnover": "1967653",
        //         "delta": "0.00000001",
        //         "gamma": "0.00000001",
        //         "vega": "0.00000004",
        //         "theta": "-0.00000152",
        //         "predictedDeliveryPrice": "0",
        //         "change24h": "86"
        //     }
        //
        const isSpot = this.safeString (ticker, 'openInterestValue') === undefined;
        const timestamp = this.safeInteger (ticker, 'time');
        const marketId = this.safeString (ticker, 'symbol');
        const type = isSpot ? 'spot' : 'contract';
        market = this.safeMarket (marketId, market, undefined, type);
        const symbol = this.safeSymbol (marketId, market, undefined, type);
        const last = this.safeString (ticker, 'lastPrice');
        const open = this.safeString (ticker, 'prevPrice24h');
        let percentage = this.safeString (ticker, 'price24hPcnt');
        percentage = Precise.stringMul (percentage, '100');
        const quoteVolume = this.safeString (ticker, 'turnover24h');
        const baseVolume = this.safeString (ticker, 'volume24h');
        const bid = this.safeString (ticker, 'bid1Price');
        const ask = this.safeString (ticker, 'ask1Price');
        const high = this.safeString (ticker, 'highPrice24h');
        const low = this.safeString (ticker, 'lowPrice24h');
        return this.safeTicker ({
            'symbol': symbol,
            'timestamp': timestamp,
            'datetime': this.iso8601 (timestamp),
            'high': high,
            'low': low,
            'bid': bid,
            'bidVolume': this.safeString2 (ticker, 'bidSize', 'bid1Size'),
            'ask': ask,
            'askVolume': this.safeString2 (ticker, 'askSize', 'ask1Size'),
            'vwap': undefined,
            'open': open,
            'close': last,
            'last': last,
            'previousClose': undefined,
            'change': undefined,
            'percentage': percentage,
            'average': undefined,
            'baseVolume': baseVolume,
            'quoteVolume': quoteVolume,
            'markPrice': this.safeString (ticker, 'markPrice'),
            'indexPrice': this.safeString (ticker, 'indexPrice'),
            'info': ticker,
        }, market);
    }

    /**
     * @method
     * @name bybit#fetchTicker
     * @description fetches a price ticker, a statistical calculation with the information calculated over the past 24 hours for a specific market
     * @see https://bybit-exchange.github.io/docs/v5/market/tickers
     * @param {string} symbol unified symbol of the market to fetch the ticker for
     * @param {object} [params] extra parameters specific to the exchange API endpoint
     * @returns {object} a [ticker structure]{@link https://docs.ccxt.com/#/?id=ticker-structure}
     */
    async fetchTicker (symbol: string, params = {}): Promise<Ticker> {
        if (symbol === undefined) {
            throw new ArgumentsRequired (this.id + ' fetchTicker() requires a symbol argument');
        }
        await this.loadMarkets ();
        const market = this.market (symbol);
        const request: Dict = {
            'symbol': market['id'],
            // 'baseCoin': '', Base coin. For option only
            // 'expDate': '', Expiry date. e.g., 25DEC22. For option only
        };
        if (market['spot']) {
            request['category'] = 'spot';
        } else {
            if (market['option']) {
                request['category'] = 'option';
            } else if (market['linear']) {
                request['category'] = 'linear';
            } else if (market['inverse']) {
                request['category'] = 'inverse';
            }
        }
        const response = await this.publicGetV5MarketTickers (this.extend (request, params));
        //
        //     {
        //         "retCode": 0,
        //         "retMsg": "OK",
        //         "result": {
        //             "category": "inverse",
        //             "list": [
        //                 {
        //                     "symbol": "BTCUSD",
        //                     "lastPrice": "16597.00",
        //                     "indexPrice": "16598.54",
        //                     "markPrice": "16596.00",
        //                     "prevPrice24h": "16464.50",
        //                     "price24hPcnt": "0.008047",
        //                     "highPrice24h": "30912.50",
        //                     "lowPrice24h": "15700.00",
        //                     "prevPrice1h": "16595.50",
        //                     "openInterest": "373504107",
        //                     "openInterestValue": "22505.67",
        //                     "turnover24h": "2352.94950046",
        //                     "volume24h": "49337318",
        //                     "fundingRate": "-0.001034",
        //                     "nextFundingTime": "1672387200000",
        //                     "predictedDeliveryPrice": "",
        //                     "basisRate": "",
        //                     "deliveryFeeRate": "",
        //                     "deliveryTime": "0",
        //                     "ask1Size": "1",
        //                     "bid1Price": "16596.00",
        //                     "ask1Price": "16597.50",
        //                     "bid1Size": "1"
        //                 }
        //             ]
        //         },
        //         "retExtInfo": {},
        //         "time": 1672376496682
        //     }
        //
        const result = this.safeDict (response, 'result', {});
        const tickers = this.safeList (result, 'list', []);
        const rawTicker = this.safeDict (tickers, 0);
        return this.parseTicker (rawTicker, market);
    }

    /**
     * @method
     * @name bybit#fetchTickers
     * @description fetches price tickers for multiple markets, statistical information calculated over the past 24 hours for each market
     * @see https://bybit-exchange.github.io/docs/v5/market/tickers
     * @param {string[]} symbols unified symbols of the markets to fetch the ticker for, all market tickers are returned if not assigned
     * @param {object} [params] extra parameters specific to the exchange API endpoint
     * @param {string} [params.subType] *contract only* 'linear', 'inverse'
     * @param {string} [params.baseCoin] *option only* base coin, default is 'BTC'
     * @returns {object} an array of [ticker structures]{@link https://docs.ccxt.com/#/?id=ticker-structure}
     */
    async fetchTickers (symbols: Strings = undefined, params = {}): Promise<Tickers> {
        await this.loadMarkets ();
        let market = undefined;
        let parsedSymbols = undefined;
        if (symbols !== undefined) {
            parsedSymbols = [];
            const marketTypeInfo = this.handleMarketTypeAndParams ('fetchTickers', undefined, params);
            const defaultType = marketTypeInfo[0]; // don't omit here
            // we can't use marketSymbols here due to the conflicing ids between markets
            let currentType = undefined;
            for (let i = 0; i < symbols.length; i++) {
                const symbol = symbols[i];
                // using safeMarket here because if the user provides for instance BTCUSDT and "type": "spot" in params we should
                // infer the market type from the type provided and not from the conflicting id (BTCUSDT might be swap or spot)
                const isExchangeSpecificSymbol = (symbol.indexOf ('/') === -1);
                if (isExchangeSpecificSymbol) {
                    market = this.safeMarket (symbol, undefined, undefined, defaultType);
                } else {
                    market = this.market (symbol);
                }
                if (currentType === undefined) {
                    currentType = market['type'];
                } else if (market['type'] !== currentType) {
                    throw new BadRequest (this.id + ' fetchTickers can only accept a list of symbols of the same type');
                }
                parsedSymbols.push (market['symbol']);
            }
        }
        const request: Dict = {
            // 'symbol': market['id'],
            // 'baseCoin': '', // Base coin. For option only
            // 'expDate': '', // Expiry date. e.g., 25DEC22. For option only
        };
        let type = undefined;
        [ type, params ] = this.handleMarketTypeAndParams ('fetchTickers', market, params);
        // Calls like `.fetchTickers (undefined, {subType:'inverse'})` should be supported for this exchange, so
        // as "options.defaultSubType" is also set in exchange options, we should consider `params.subType`
        // with higher priority and only default to spot, if `subType` is not set in params
        const passedSubType = this.safeString (params, 'subType');
        let subType = undefined;
        [ subType, params ] = this.handleSubTypeAndParams ('fetchTickers', market, params, 'linear');
        // only if passedSubType is undefined, then use spot
        if (type === 'spot' && passedSubType === undefined) {
            request['category'] = 'spot';
        } else if (type === 'option') {
            request['category'] = 'option';
            request['baseCoin'] = this.safeString (params, 'baseCoin', 'BTC');
        } else if (type === 'swap' || type === 'future' || subType !== undefined) {
            request['category'] = subType;
        }
        const response = await this.publicGetV5MarketTickers (this.extend (request, params));
        //
        //     {
        //         "retCode": 0,
        //         "retMsg": "OK",
        //         "result": {
        //             "category": "inverse",
        //             "list": [
        //                 {
        //                     "symbol": "BTCUSD",
        //                     "lastPrice": "16597.00",
        //                     "indexPrice": "16598.54",
        //                     "markPrice": "16596.00",
        //                     "prevPrice24h": "16464.50",
        //                     "price24hPcnt": "0.008047",
        //                     "highPrice24h": "30912.50",
        //                     "lowPrice24h": "15700.00",
        //                     "prevPrice1h": "16595.50",
        //                     "openInterest": "373504107",
        //                     "openInterestValue": "22505.67",
        //                     "turnover24h": "2352.94950046",
        //                     "volume24h": "49337318",
        //                     "fundingRate": "-0.001034",
        //                     "nextFundingTime": "1672387200000",
        //                     "predictedDeliveryPrice": "",
        //                     "basisRate": "",
        //                     "deliveryFeeRate": "",
        //                     "deliveryTime": "0",
        //                     "ask1Size": "1",
        //                     "bid1Price": "16596.00",
        //                     "ask1Price": "16597.50",
        //                     "bid1Size": "1"
        //                 }
        //             ]
        //         },
        //         "retExtInfo": {},
        //         "time": 1672376496682
        //     }
        //
        const result = this.safeDict (response, 'result', {});
        const tickerList = this.safeList (result, 'list', []);
        return this.parseTickers (tickerList, parsedSymbols);
    }

    parseOHLCV (ohlcv, market: Market = undefined): OHLCV {
        //
        //     [
        //         "1621162800",
        //         "49592.43",
        //         "49644.91",
        //         "49342.37",
        //         "49349.42",
        //         "1451.59",
        //         "2.4343353100000003"
        //     ]
        //
        const volumeIndex = (market['inverse']) ? 6 : 5;
        return [
            this.safeInteger (ohlcv, 0),
            this.safeNumber (ohlcv, 1),
            this.safeNumber (ohlcv, 2),
            this.safeNumber (ohlcv, 3),
            this.safeNumber (ohlcv, 4),
            this.safeNumber (ohlcv, volumeIndex),
        ];
    }

    /**
     * @method
     * @name bybit#fetchOHLCV
     * @description fetches historical candlestick data containing the open, high, low, and close price, and the volume of a market
     * @see https://bybit-exchange.github.io/docs/v5/market/kline
     * @see https://bybit-exchange.github.io/docs/v5/market/mark-kline
     * @see https://bybit-exchange.github.io/docs/v5/market/index-kline
     * @see https://bybit-exchange.github.io/docs/v5/market/preimum-index-kline
     * @param {string} symbol unified symbol of the market to fetch OHLCV data for
     * @param {string} timeframe the length of time each candle represents
     * @param {int} [since] timestamp in ms of the earliest candle to fetch
     * @param {int} [limit] the maximum amount of candles to fetch
     * @param {object} [params] extra parameters specific to the exchange API endpoint
     * @param {int} [params.until] the latest time in ms to fetch orders for
     * @param {boolean} [params.paginate] default false, when true will automatically paginate by calling this endpoint multiple times. See in the docs all the [availble parameters](https://github.com/ccxt/ccxt/wiki/Manual#pagination-params)
     * @returns {int[][]} A list of candles ordered as timestamp, open, high, low, close, volume
     */
    async fetchOHLCV (symbol: string, timeframe = '1m', since: Int = undefined, limit: Int = undefined, params = {}): Promise<OHLCV[]> {
        if (symbol === undefined) {
            throw new ArgumentsRequired (this.id + ' fetchOHLCV() requires a symbol argument');
        }
        await this.loadMarkets ();
        let paginate = false;
        [ paginate, params ] = this.handleOptionAndParams (params, 'fetchOHLCV', 'paginate');
        if (paginate) {
            return await this.fetchPaginatedCallDeterministic ('fetchOHLCV', symbol, since, limit, timeframe, params, 1000) as OHLCV[];
        }
        const market = this.market (symbol);
        let request: Dict = {
            'symbol': market['id'],
        };
        if (limit === undefined) {
            limit = 200; // default is 200 when requested with `since`
        }
        if (since !== undefined) {
            request['start'] = since;
        }
        if (limit !== undefined) {
            request['limit'] = limit; // max 1000, default 1000
        }
        [ request, params ] = this.handleUntilOption ('end', request, params);
        request['interval'] = this.safeString (this.timeframes, timeframe, timeframe);
        let response = undefined;
        if (market['spot']) {
            request['category'] = 'spot';
            response = await this.publicGetV5MarketKline (this.extend (request, params));
        } else {
            const price = this.safeString (params, 'price');
            params = this.omit (params, 'price');
            if (market['linear']) {
                request['category'] = 'linear';
            } else if (market['inverse']) {
                request['category'] = 'inverse';
            } else {
                throw new NotSupported (this.id + ' fetchOHLCV() is not supported for option markets');
            }
            if (price === 'mark') {
                response = await this.publicGetV5MarketMarkPriceKline (this.extend (request, params));
            } else if (price === 'index') {
                response = await this.publicGetV5MarketIndexPriceKline (this.extend (request, params));
            } else if (price === 'premiumIndex') {
                response = await this.publicGetV5MarketPremiumIndexPriceKline (this.extend (request, params));
            } else {
                response = await this.publicGetV5MarketKline (this.extend (request, params));
            }
        }
        //
        //     {
        //         "retCode": 0,
        //         "retMsg": "OK",
        //         "result": {
        //             "symbol": "BTCUSD",
        //             "category": "inverse",
        //             "list": [
        //                 [
        //                     "1670608800000",
        //                     "17071",
        //                     "17073",
        //                     "17027",
        //                     "17055.5",
        //                     "268611",
        //                     "15.74462667"
        //                 ],
        //                 [
        //                     "1670605200000",
        //                     "17071.5",
        //                     "17071.5",
        //                     "17061",
        //                     "17071",
        //                     "4177",
        //                     "0.24469757"
        //                 ],
        //                 [
        //                     "1670601600000",
        //                     "17086.5",
        //                     "17088",
        //                     "16978",
        //                     "17071.5",
        //                     "6356",
        //                     "0.37288112"
        //                 ]
        //             ]
        //         },
        //         "retExtInfo": {},
        //         "time": 1672025956592
        //     }
        //
        const result = this.safeDict (response, 'result', {});
        const ohlcvs = this.safeList (result, 'list', []);
        return this.parseOHLCVs (ohlcvs, market, timeframe, since, limit);
    }

    parseFundingRate (ticker, market: Market = undefined): FundingRate {
        //
        //     {
        //         "symbol": "BTCUSDT",
        //         "bidPrice": "19255",
        //         "askPrice": "19255.5",
        //         "lastPrice": "19255.50",
        //         "lastTickDirection": "ZeroPlusTick",
        //         "prevPrice24h": "18634.50",
        //         "price24hPcnt": "0.033325",
        //         "highPrice24h": "19675.00",
        //         "lowPrice24h": "18610.00",
        //         "prevPrice1h": "19278.00",
        //         "markPrice": "19255.00",
        //         "indexPrice": "19260.68",
        //         "openInterest": "48069.549",
        //         "turnover24h": "4686694853.047006",
        //         "volume24h": "243730.252",
        //         "fundingRate": "0.0001",
        //         "nextFundingTime": "1663689600000",
        //         "predictedDeliveryPrice": "",
        //         "basisRate": "",
        //         "deliveryFeeRate": "",
        //         "deliveryTime": "0"
        //     }
        //
        const timestamp = this.safeInteger (ticker, 'timestamp'); // added artificially to avoid changing the signature
        ticker = this.omit (ticker, 'timestamp');
        const marketId = this.safeString (ticker, 'symbol');
        const symbol = this.safeSymbol (marketId, market, undefined, 'swap');
        const fundingRate = this.safeNumber (ticker, 'fundingRate');
        const fundingTimestamp = this.safeInteger (ticker, 'nextFundingTime');
        const markPrice = this.safeNumber (ticker, 'markPrice');
        const indexPrice = this.safeNumber (ticker, 'indexPrice');
        const info = this.safeDict (this.safeMarket (marketId, market, undefined, 'swap'), 'info');
        const fundingInterval = this.safeInteger (info, 'fundingInterval');
        let intervalString = undefined;
        if (fundingInterval !== undefined) {
            const interval = this.parseToInt (fundingInterval / 60);
            intervalString = interval.toString () + 'h';
        }
        return {
            'info': ticker,
            'symbol': symbol,
            'markPrice': markPrice,
            'indexPrice': indexPrice,
            'interestRate': undefined,
            'estimatedSettlePrice': undefined,
            'timestamp': timestamp,
            'datetime': this.iso8601 (timestamp),
            'fundingRate': fundingRate,
            'fundingTimestamp': fundingTimestamp,
            'fundingDatetime': this.iso8601 (fundingTimestamp),
            'nextFundingRate': undefined,
            'nextFundingTimestamp': undefined,
            'nextFundingDatetime': undefined,
            'previousFundingRate': undefined,
            'previousFundingTimestamp': undefined,
            'previousFundingDatetime': undefined,
            'interval': intervalString,
        } as FundingRate;
    }

    /**
     * @method
     * @name bybit#fetchFundingRates
     * @description fetches funding rates for multiple markets
     * @see https://bybit-exchange.github.io/docs/v5/market/tickers
     * @param {string[]} symbols unified symbols of the markets to fetch the funding rates for, all market funding rates are returned if not assigned
     * @param {object} [params] extra parameters specific to the exchange API endpoint
     * @returns {object[]} a list of [funding rate structures]{@link https://docs.ccxt.com/#/?id=funding-rate-structure}
     */
    async fetchFundingRates (symbols: Strings = undefined, params = {}): Promise<FundingRates> {
        await this.loadMarkets ();
        let market = undefined;
        const request: Dict = {};
        if (symbols !== undefined) {
            symbols = this.marketSymbols (symbols);
            market = this.market (symbols[0]);
            const symbolsLength = symbols.length;
            if (symbolsLength === 1) {
                request['symbol'] = market['id'];
            }
        }
        let type = undefined;
        [ type, params ] = this.handleMarketTypeAndParams ('fetchFundingRates', market, params);
        if (type !== 'swap') {
            throw new NotSupported (this.id + ' fetchFundingRates() does not support ' + type + ' markets');
        } else {
            let subType = undefined;
            [ subType, params ] = this.handleSubTypeAndParams ('fetchFundingRates', market, params, 'linear');
            request['category'] = subType;
        }
        const response = await this.publicGetV5MarketTickers (this.extend (request, params));
        //
        //     {
        //         "retCode": 0,
        //         "retMsg": "OK",
        //         "result": {
        //             "category": "linear",
        //             "list": [
        //                 {
        //                     "symbol": "BTCUSDT",
        //                     "bidPrice": "19255",
        //                     "askPrice": "19255.5",
        //                     "lastPrice": "19255.50",
        //                     "lastTickDirection": "ZeroPlusTick",
        //                     "prevPrice24h": "18634.50",
        //                     "price24hPcnt": "0.033325",
        //                     "highPrice24h": "19675.00",
        //                     "lowPrice24h": "18610.00",
        //                     "prevPrice1h": "19278.00",
        //                     "markPrice": "19255.00",
        //                     "indexPrice": "19260.68",
        //                     "openInterest": "48069.549",
        //                     "turnover24h": "4686694853.047006",
        //                     "volume24h": "243730.252",
        //                     "fundingRate": "0.0001",
        //                     "nextFundingTime": "1663689600000",
        //                     "predictedDeliveryPrice": "",
        //                     "basisRate": "",
        //                     "deliveryFeeRate": "",
        //                     "deliveryTime": "0"
        //                 }
        //             ]
        //         },
        //         "retExtInfo": null,
        //         "time": 1663670053454
        //     }
        //
        const data = this.safeDict (response, 'result', {});
        const tickerList = this.safeList (data, 'list', []);
        const timestamp = this.safeInteger (response, 'time');
        for (let i = 0; i < tickerList.length; i++) {
            tickerList[i]['timestamp'] = timestamp; // will be removed inside the parser
        }
        const result = this.parseFundingRates (tickerList);
        return this.filterByArray (result, 'symbol', symbols);
    }

    /**
     * @method
     * @name bybit#fetchFundingRateHistory
     * @description fetches historical funding rate prices
     * @see https://bybit-exchange.github.io/docs/v5/market/history-fund-rate
     * @param {string} symbol unified symbol of the market to fetch the funding rate history for
     * @param {int} [since] timestamp in ms of the earliest funding rate to fetch
     * @param {int} [limit] the maximum amount of [funding rate structures]{@link https://docs.ccxt.com/#/?id=funding-rate-history-structure} to fetch
     * @param {object} [params] extra parameters specific to the exchange API endpoint
     * @param {int} [params.until] timestamp in ms of the latest funding rate
     * @param {boolean} [params.paginate] default false, when true will automatically paginate by calling this endpoint multiple times. See in the docs all the [availble parameters](https://github.com/ccxt/ccxt/wiki/Manual#pagination-params)
     * @returns {object[]} a list of [funding rate structures]{@link https://docs.ccxt.com/#/?id=funding-rate-history-structure}
     */
    async fetchFundingRateHistory (symbol: Str = undefined, since: Int = undefined, limit: Int = undefined, params = {}) {
        if (symbol === undefined) {
            throw new ArgumentsRequired (this.id + ' fetchFundingRateHistory() requires a symbol argument');
        }
        await this.loadMarkets ();
        let paginate = false;
        [ paginate, params ] = this.handleOptionAndParams (params, 'fetchFundingRateHistory', 'paginate');
        if (paginate) {
            return await this.fetchPaginatedCallDeterministic ('fetchFundingRateHistory', symbol, since, limit, '8h', params, 200) as FundingRateHistory[];
        }
        if (limit === undefined) {
            limit = 200;
        }
        const request: Dict = {
            // 'category': '', // Product type. linear,inverse
            // 'symbol': '', // Symbol name
            // 'startTime': 0, // The start timestamp (ms)
            // 'endTime': 0, // The end timestamp (ms)
            'limit': limit, // Limit for data size per page. [1, 200]. Default: 200
        };
        const market = this.market (symbol);
        symbol = market['symbol'];
        request['symbol'] = market['id'];
        let type = undefined;
        [ type, params ] = this.getBybitType ('fetchFundingRateHistory', market, params);
        if (type === 'spot' || type === 'option') {
            throw new NotSupported (this.id + ' fetchFundingRateHistory() only support linear and inverse market');
        }
        request['category'] = type;
        if (since !== undefined) {
            request['startTime'] = since;
        }
        const until = this.safeInteger (params, 'until'); // unified in milliseconds
        const endTime = this.safeInteger (params, 'endTime', until); // exchange-specific in milliseconds
        params = this.omit (params, [ 'endTime', 'until' ]);
        if (endTime !== undefined) {
            request['endTime'] = endTime;
        } else {
            if (since !== undefined) {
                // end time is required when since is not empty
                const fundingInterval = 60 * 60 * 8 * 1000;
                request['endTime'] = since + limit * fundingInterval;
            }
        }
        const response = await this.publicGetV5MarketFundingHistory (this.extend (request, params));
        //
        //     {
        //         "retCode": 0,
        //         "retMsg": "OK",
        //         "result": {
        //             "category": "linear",
        //             "list": [
        //                 {
        //                     "symbol": "ETHPERP",
        //                     "fundingRate": "0.0001",
        //                     "fundingRateTimestamp": "1672041600000"
        //                 }
        //             ]
        //         },
        //         "retExtInfo": {},
        //         "time": 1672051897447
        //     }
        //
        const rates = [];
        const result = this.safeDict (response, 'result');
        const resultList = this.safeList (result, 'list');
        for (let i = 0; i < resultList.length; i++) {
            const entry = resultList[i];
            const timestamp = this.safeInteger (entry, 'fundingRateTimestamp');
            rates.push ({
                'info': entry,
                'symbol': this.safeSymbol (this.safeString (entry, 'symbol'), undefined, undefined, 'swap'),
                'fundingRate': this.safeNumber (entry, 'fundingRate'),
                'timestamp': timestamp,
                'datetime': this.iso8601 (timestamp),
            });
        }
        const sorted = this.sortBy (rates, 'timestamp');
        return this.filterBySymbolSinceLimit (sorted, symbol, since, limit) as FundingRateHistory[];
    }

    parseTrade (trade: Dict, market: Market = undefined): Trade {
        //
        // public https://bybit-exchange.github.io/docs/v5/market/recent-trade
        //
        //     {
        //         "execId": "666042b4-50c6-58f3-bd9c-89b2088663ff",
        //         "symbol": "ETHUSD",
        //         "price": "1162.95",
        //         "size": "1",
        //         "side": "Sell",
        //         "time": "1669191277315",
        //         "isBlockTrade": false
        //     }
        //
        // private trades classic spot https://bybit-exchange.github.io/docs/v5/position/execution
        //
        //     {
        //         "symbol": "QNTUSDT",
        //         "orderId": "1538686353240339712",
        //         "orderLinkId": "",
        //         "side": "Sell",
        //         "orderPrice": "",
        //         "orderQty": "",
        //         "leavesQty": "",
        //         "orderType": "Limit",
        //         "stopOrderType": "",
        //         "execFee": "0.040919",
        //         "execId": "2210000000097330907",
        //         "execPrice": "98.6",
        //         "execQty": "0.415",
        //         "execType": "",
        //         "execValue": "",
        //         "execTime": "1698161716634",
        //         "isMaker": true,
        //         "feeRate": "",
        //         "tradeIv": "",
        //         "markIv": "",
        //         "markPrice": "",
        //         "indexPrice": "",
        //         "underlyingPrice": "",
        //         "blockTradeId": ""
        //     }
        //
        // private trades unified https://bybit-exchange.github.io/docs/v5/position/execution
        //
        //     {
        //         "symbol": "QNTUSDT",
        //         "orderType": "Limit",
        //         "underlyingPrice": "",
        //         "orderLinkId": "1549452573428424449",
        //         "orderId": "1549452573428424448",
        //         "stopOrderType": "",
        //         "execTime": "1699445151998",
        //         "feeRate": "0.00025",
        //         "tradeIv": "",
        //         "blockTradeId": "",
        //         "markPrice": "",
        //         "execPrice": "102.8",
        //         "markIv": "",
        //         "orderQty": "3.652",
        //         "orderPrice": "102.8",
        //         "execValue": "1.028",
        //         "closedSize": "",
        //         "execType": "Trade",
        //         "seq": "19157444346",
        //         "side": "Buy",
        //         "indexPrice": "",
        //         "leavesQty": "3.642",
        //         "isMaker": true,
        //         "execFee": "0.0000025",
        //         "execId": "2210000000101610464",
        //         "execQty": "0.01",
        //         "nextPageCursor": "267951%3A0%2C38567%3A0"
        //     },
        //
        // private USDC settled trades
        //
        //     {
        //         "symbol": "ETHPERP",
        //         "orderLinkId": "",
        //         "side": "Buy",
        //         "orderId": "aad0ee44-ce12-4112-aeee-b7829f6c3a26",
        //         "execFee": "0.0210",
        //         "feeRate": "0.000600",
        //         "blockTradeId": "",
        //         "tradeTime": "1669196417930",
        //         "execPrice": "1162.15",
        //         "lastLiquidityInd": "TAKER",
        //         "execValue": "34.8645",
        //         "execType": "Trade",
        //         "execQty": "0.030",
        //         "tradeId": "0e94eaf5-b08e-5505-b43f-7f1f30b1ca80"
        //     }
        //
        const id = this.safeStringN (trade, [ 'execId', 'id', 'tradeId' ]);
        const marketId = this.safeString (trade, 'symbol');
        let marketType = ('createType' in trade) ? 'contract' : 'spot';
        if (market !== undefined) {
            marketType = market['type'];
        }
        const category = this.safeString (trade, 'category');
        if (category !== undefined) {
            if (category === 'spot') {
                marketType = 'spot';
            }
        }
        market = this.safeMarket (marketId, market, undefined, marketType);
        const symbol = market['symbol'];
        const amountString = this.safeStringN (trade, [ 'execQty', 'orderQty', 'size' ]);
        const priceString = this.safeStringN (trade, [ 'execPrice', 'orderPrice', 'price' ]);
        const costString = this.safeString (trade, 'execValue');
        const timestamp = this.safeIntegerN (trade, [ 'time', 'execTime', 'tradeTime' ]);
        let side = this.safeStringLower (trade, 'side');
        if (side === undefined) {
            const isBuyer = this.safeInteger (trade, 'isBuyer');
            if (isBuyer !== undefined) {
                side = isBuyer ? 'buy' : 'sell';
            }
        }
        const isMaker = this.safeBool (trade, 'isMaker');
        let takerOrMaker = undefined;
        if (isMaker !== undefined) {
            takerOrMaker = isMaker ? 'maker' : 'taker';
        } else {
            let lastLiquidityInd = this.safeString (trade, 'lastLiquidityInd');
            if (lastLiquidityInd === 'UNKNOWN') {
                lastLiquidityInd = undefined;
            }
            if (lastLiquidityInd !== undefined) {
                if ((lastLiquidityInd === 'TAKER') || (lastLiquidityInd === 'MAKER')) {
                    takerOrMaker = lastLiquidityInd.toLowerCase ();
                } else {
                    takerOrMaker = (lastLiquidityInd === 'AddedLiquidity') ? 'maker' : 'taker';
                }
            }
        }
        let orderType = this.safeStringLower (trade, 'orderType');
        if (orderType === 'unknown') {
            orderType = undefined;
        }
        const feeCostString = this.safeString (trade, 'execFee');
        let fee = undefined;
        if (feeCostString !== undefined) {
            const feeRateString = this.safeString (trade, 'feeRate');
            let feeCurrencyCode = undefined;
            if (market['spot']) {
                if (Precise.stringGt (feeCostString, '0')) {
                    if (side === 'buy') {
                        feeCurrencyCode = market['base'];
                    } else {
                        feeCurrencyCode = market['quote'];
                    }
                } else {
                    if (side === 'buy') {
                        feeCurrencyCode = market['quote'];
                    } else {
                        feeCurrencyCode = market['base'];
                    }
                }
            } else {
                feeCurrencyCode = market['inverse'] ? market['base'] : market['settle'];
            }
            fee = {
                'cost': feeCostString,
                'currency': feeCurrencyCode,
                'rate': feeRateString,
            };
        }
        return this.safeTrade ({
            'id': id,
            'info': trade,
            'timestamp': timestamp,
            'datetime': this.iso8601 (timestamp),
            'symbol': symbol,
            'order': this.safeString (trade, 'orderId'),
            'type': orderType,
            'side': side,
            'takerOrMaker': takerOrMaker,
            'price': priceString,
            'amount': amountString,
            'cost': costString,
            'fee': fee,
        }, market);
    }

    /**
     * @method
     * @name bybit#fetchTrades
     * @description get the list of most recent trades for a particular symbol
     * @see https://bybit-exchange.github.io/docs/v5/market/recent-trade
     * @param {string} symbol unified symbol of the market to fetch trades for
     * @param {int} [since] timestamp in ms of the earliest trade to fetch
     * @param {int} [limit] the maximum amount of trades to fetch
     * @param {object} [params] extra parameters specific to the exchange API endpoint
     * @param {string} [params.type] market type, ['swap', 'option', 'spot']
     * @param {string} [params.subType] market subType, ['linear', 'inverse']
     * @returns {Trade[]} a list of [trade structures]{@link https://docs.ccxt.com/#/?id=public-trades}
     */
    async fetchTrades (symbol: string, since: Int = undefined, limit: Int = undefined, params = {}): Promise<Trade[]> {
        if (symbol === undefined) {
            throw new ArgumentsRequired (this.id + ' fetchTrades() requires a symbol argument');
        }
        await this.loadMarkets ();
        const market = this.market (symbol);
        const request: Dict = {
            'symbol': market['id'],
            // 'baseCoin': '', // Base coin. For option only. If not passed, return BTC data by default
            // 'optionType': 'Call', // Option type. Call or Put. For option only
        };
        if (limit !== undefined) {
            // spot: [1,60], default: 60.
            // others: [1,1000], default: 500
            request['limit'] = limit;
        }
        let type = undefined;
        [ type, params ] = this.getBybitType ('fetchTrades', market, params);
        request['category'] = type;
        const response = await this.publicGetV5MarketRecentTrade (this.extend (request, params));
        //
        //     {
        //         "retCode": 0,
        //         "retMsg": "OK",
        //         "result": {
        //             "category": "spot",
        //             "list": [
        //                 {
        //                     "execId": "2100000000007764263",
        //                     "symbol": "BTCUSDT",
        //                     "price": "16618.49",
        //                     "size": "0.00012",
        //                     "side": "Buy",
        //                     "time": "1672052955758",
        //                     "isBlockTrade": false
        //                 }
        //             ]
        //         },
        //         "retExtInfo": {},
        //         "time": 1672053054358
        //     }
        //
        const result = this.safeDict (response, 'result', {});
        const trades = this.safeList (result, 'list', []);
        return this.parseTrades (trades, market, since, limit);
    }

    /**
     * @method
     * @name bybit#fetchOrderBook
     * @description fetches information on open orders with bid (buy) and ask (sell) prices, volumes and other data
     * @see https://bybit-exchange.github.io/docs/v5/market/orderbook
     * @param {string} symbol unified symbol of the market to fetch the order book for
     * @param {int} [limit] the maximum amount of order book entries to return
     * @param {object} [params] extra parameters specific to the exchange API endpoint
     * @returns {object} A dictionary of [order book structures]{@link https://docs.ccxt.com/#/?id=order-book-structure} indexed by market symbols
     */
    async fetchOrderBook (symbol: string, limit: Int = undefined, params = {}): Promise<OrderBook> {
        if (symbol === undefined) {
            throw new ArgumentsRequired (this.id + ' fetchOrderBook() requires a symbol argument');
        }
        await this.loadMarkets ();
        const market = this.market (symbol);
        const request: Dict = {
            'symbol': market['id'],
        };
        let defaultLimit = 25;
        if (market['spot']) {
            // limit: [1, 50]. Default: 1
            defaultLimit = 50;
            request['category'] = 'spot';
        } else {
            if (market['option']) {
                // limit: [1, 25]. Default: 1
                request['category'] = 'option';
            } else if (market['linear']) {
                // limit: [1, 500]. Default: 25
                request['category'] = 'linear';
            } else if (market['inverse']) {
                // limit: [1, 500]. Default: 25
                request['category'] = 'inverse';
            }
        }
        request['limit'] = (limit !== undefined) ? limit : defaultLimit;
        const response = await this.publicGetV5MarketOrderbook (this.extend (request, params));
        //
        //     {
        //         "retCode": 0,
        //         "retMsg": "OK",
        //         "result": {
        //             "s": "BTCUSDT",
        //             "a": [
        //                 [
        //                     "16638.64",
        //                     "0.008479"
        //                 ]
        //             ],
        //             "b": [
        //                 [
        //                     "16638.27",
        //                     "0.305749"
        //                 ]
        //             ],
        //             "ts": 1672765737733,
        //             "u": 5277055
        //         },
        //         "retExtInfo": {},
        //         "time": 1672765737734
        //     }
        //
        const result = this.safeDict (response, 'result', {});
        const timestamp = this.safeInteger (result, 'ts');
        return this.parseOrderBook (result, symbol, timestamp, 'b', 'a');
    }

    parseBalance (response): Balances {
        //
        // cross
        //     {
        //         "retCode": 0,
        //         "retMsg": "success",
        //         "result": {
        //             "acctBalanceSum": "0.122995614474732872",
        //             "debtBalanceSum": "0.011734191124529754",
        //             "loanAccountList": [
        //                 {
        //                     "free": "0.001143855",
        //                     "interest": "0",
        //                     "loan": "0",
        //                     "locked": "0",
        //                     "tokenId": "BTC",
        //                     "total": "0.001143855"
        //                 },
        //                 {
        //                     "free": "200.00005568",
        //                     "interest": "0.0008391",
        //                     "loan": "200",
        //                     "locked": "0",
        //                     "tokenId": "USDT",
        //                     "total": "200.00005568"
        //                 },
        //             ],
        //             "riskRate": "0.0954",
        //             "status": 1
        //         },
        //         "retExtInfo": {},
        //         "time": 1669843584123
        //     }
        //
        // funding
        //     {
        //         "retCode": 0,
        //         "retMsg": "success",
        //         "result": {
        //             "memberId": "533285",
        //             "accountType": "FUND",
        //             "balance": [
        //                 {
        //                     "coin": "USDT",
        //                     "transferBalance": "1010",
        //                     "walletBalance": "1010",
        //                     "bonus": ""
        //                 },
        //                 {
        //                     "coin": "USDC",
        //                     "transferBalance": "0",
        //                     "walletBalance": "0",
        //                     "bonus": ""
        //                 }
        //             ]
        //         },
        //         "retExtInfo": {},
        //         "time": 1675865290069
        //     }
        //
        //  spot & swap
        //     {
        //         "retCode": 0,
        //         "retMsg": "OK",
        //         "result": {
        //             "list": [
        //                 {
        //                     "totalEquity": "18070.32797922",
        //                     "accountIMRate": "0.0101",
        //                     "totalMarginBalance": "18070.32797922",
        //                     "totalInitialMargin": "182.60183684",
        //                     "accountType": "UNIFIED",
        //                     "totalAvailableBalance": "17887.72614237",
        //                     "accountMMRate": "0",
        //                     "totalPerpUPL": "-0.11001349",
        //                     "totalWalletBalance": "18070.43799271",
        //                     "accountLTV": "0.017",
        //                     "totalMaintenanceMargin": "0.38106773",
        //                     "coin": [
        //                         {
        //                             "availableToBorrow": "2.5",
        //                             "bonus": "0",
        //                             "accruedInterest": "0",
        //                             "availableToWithdraw": "0.805994",
        //                             "totalOrderIM": "0",
        //                             "equity": "0.805994",
        //                             "totalPositionMM": "0",
        //                             "usdValue": "12920.95352538",
        //                             "unrealisedPnl": "0",
        //                             "borrowAmount": "0",
        //                             "totalPositionIM": "0",
        //                             "walletBalance": "0.805994",
        //                             "cumRealisedPnl": "0",
        //                             "coin": "BTC"
        //                         }
        //                     ]
        //                 }
        //             ]
        //         },
        //         "retExtInfo": {},
        //         "time": 1672125441042
        //     }
        //
        const timestamp = this.safeInteger (response, 'time');
        const result: Dict = {
            'info': response,
            'timestamp': timestamp,
            'datetime': this.iso8601 (timestamp),
        };
        const responseResult = this.safeDict (response, 'result', {});
        const currencyList = this.safeListN (responseResult, [ 'loanAccountList', 'list', 'balance' ]);
        if (currencyList === undefined) {
            // usdc wallet
            const code = 'USDC';
            const account = this.account ();
            account['free'] = this.safeString (responseResult, 'availableBalance');
            account['total'] = this.safeString (responseResult, 'walletBalance');
            result[code] = account;
        } else {
            for (let i = 0; i < currencyList.length; i++) {
                const entry = currencyList[i];
                const accountType = this.safeString (entry, 'accountType');
                if (accountType === 'UNIFIED' || accountType === 'CONTRACT' || accountType === 'SPOT') {
                    const coins = this.safeList (entry, 'coin');
                    for (let j = 0; j < coins.length; j++) {
                        const account = this.account ();
                        const coinEntry = coins[j];
                        const loan = this.safeString (coinEntry, 'borrowAmount');
                        const interest = this.safeString (coinEntry, 'accruedInterest');
                        if ((loan !== undefined) && (interest !== undefined)) {
                            account['debt'] = Precise.stringAdd (loan, interest);
                        }
                        account['total'] = this.safeString (coinEntry, 'walletBalance');
                        account['free'] = this.safeString2 (coinEntry, 'availableToWithdraw', 'free');
                        // account['used'] = this.safeString (coinEntry, 'locked');
                        const currencyId = this.safeString (coinEntry, 'coin');
                        const code = this.safeCurrencyCode (currencyId);
                        result[code] = account;
                    }
                } else {
                    const account = this.account ();
                    const loan = this.safeString (entry, 'loan');
                    const interest = this.safeString (entry, 'interest');
                    if ((loan !== undefined) && (interest !== undefined)) {
                        account['debt'] = Precise.stringAdd (loan, interest);
                    }
                    account['total'] = this.safeString2 (entry, 'total', 'walletBalance');
                    account['free'] = this.safeStringN (entry, [ 'free', 'availableBalanceWithoutConvert', 'availableBalance', 'transferBalance' ]);
                    account['used'] = this.safeString (entry, 'locked');
                    const currencyId = this.safeStringN (entry, [ 'tokenId', 'coin', 'currencyCoin' ]);
                    const code = this.safeCurrencyCode (currencyId);
                    result[code] = account;
                }
            }
        }
        return this.safeBalance (result);
    }

    /**
     * @method
     * @name bybit#fetchBalance
     * @description query for balance and get the amount of funds available for trading or funds locked in orders
     * @see https://bybit-exchange.github.io/docs/v5/spot-margin-normal/account-info
     * @see https://bybit-exchange.github.io/docs/v5/asset/all-balance
     * @see https://bybit-exchange.github.io/docs/v5/account/wallet-balance
     * @param {object} [params] extra parameters specific to the exchange API endpoint
     * @param {string} [params.type] wallet type, ['spot', 'swap', 'funding']
     * @returns {object} a [balance structure]{@link https://docs.ccxt.com/#/?id=balance-structure}
     */
    async fetchBalance (params = {}): Promise<Balances> {
        await this.loadMarkets ();
        const request: Dict = {};
        const [ enableUnifiedMargin, enableUnifiedAccount ] = await this.isUnifiedEnabled ();
        const isUnifiedAccount = (enableUnifiedMargin || enableUnifiedAccount);
        let type = undefined;
        // don't use getBybitType here
        [ type, params ] = this.handleMarketTypeAndParams ('fetchBalance', undefined, params);
        let subType = undefined;
        [ subType, params ] = this.handleSubTypeAndParams ('fetchBalance', undefined, params);
        if ((type === 'swap') || (type === 'future')) {
            type = subType;
        }
        const lowercaseRawType = (type !== undefined) ? type.toLowerCase () : undefined;
        const isSpot = (type === 'spot');
        const isLinear = (type === 'linear');
        const isInverse = (type === 'inverse');
        const isFunding = (lowercaseRawType === 'fund') || (lowercaseRawType === 'funding');
        if (isUnifiedAccount) {
            const unifiedMarginStatus = this.safeInteger (this.options, 'unifiedMarginStatus', 3);
            if (unifiedMarginStatus < 5) {
                // it's not uta.20 where inverse are unified
                if (isInverse) {
                    type = 'contract';
                } else {
                    type = 'unified';
                }
            } else {
                type = 'unified'; // uta.20 where inverse are unified
            }
        } else {
            if (isLinear || isInverse) {
                type = 'contract';
            }
        }
        const accountTypes = this.safeDict (this.options, 'accountsByType', {});
        const unifiedType = this.safeStringUpper (accountTypes, type, type);
        let marginMode = undefined;
        [ marginMode, params ] = this.handleMarginModeAndParams ('fetchBalance', params);
        let response = undefined;
        if (isSpot && (marginMode !== undefined)) {
            response = await this.privateGetV5SpotCrossMarginTradeAccount (this.extend (request, params));
        } else if (isFunding) {
            // use this endpoint only we have no other choice
            // because it requires transfer permission
            request['accountType'] = 'FUND';
            response = await this.privateGetV5AssetTransferQueryAccountCoinsBalance (this.extend (request, params));
        } else {
            request['accountType'] = unifiedType;
            response = await this.privateGetV5AccountWalletBalance (this.extend (request, params));
        }
        //
        // cross
        //     {
        //         "retCode": 0,
        //         "retMsg": "success",
        //         "result": {
        //             "acctBalanceSum": "0.122995614474732872",
        //             "debtBalanceSum": "0.011734191124529754",
        //             "loanAccountList": [
        //                 {
        //                     "free": "0.001143855",
        //                     "interest": "0",
        //                     "loan": "0",
        //                     "locked": "0",
        //                     "tokenId": "BTC",
        //                     "total": "0.001143855"
        //                 },
        //                 {
        //                     "free": "200.00005568",
        //                     "interest": "0.0008391",
        //                     "loan": "200",
        //                     "locked": "0",
        //                     "tokenId": "USDT",
        //                     "total": "200.00005568"
        //                 },
        //             ],
        //             "riskRate": "0.0954",
        //             "status": 1
        //         },
        //         "retExtInfo": {},
        //         "time": 1669843584123
        //     }
        //
        // funding
        //     {
        //         "retCode": 0,
        //         "retMsg": "success",
        //         "result": {
        //             "memberId": "533285",
        //             "accountType": "FUND",
        //             "balance": [
        //                 {
        //                     "coin": "USDT",
        //                     "transferBalance": "1010",
        //                     "walletBalance": "1010",
        //                     "bonus": ""
        //                 },
        //                 {
        //                     "coin": "USDC",
        //                     "transferBalance": "0",
        //                     "walletBalance": "0",
        //                     "bonus": ""
        //                 }
        //             ]
        //         },
        //         "retExtInfo": {},
        //         "time": 1675865290069
        //     }
        //
        //  spot & swap
        //     {
        //         "retCode": 0,
        //         "retMsg": "OK",
        //         "result": {
        //             "list": [
        //                 {
        //                     "totalEquity": "18070.32797922",
        //                     "accountIMRate": "0.0101",
        //                     "totalMarginBalance": "18070.32797922",
        //                     "totalInitialMargin": "182.60183684",
        //                     "accountType": "UNIFIED",
        //                     "totalAvailableBalance": "17887.72614237",
        //                     "accountMMRate": "0",
        //                     "totalPerpUPL": "-0.11001349",
        //                     "totalWalletBalance": "18070.43799271",
        //                     "accountLTV": "0.017",
        //                     "totalMaintenanceMargin": "0.38106773",
        //                     "coin": [
        //                         {
        //                             "availableToBorrow": "2.5",
        //                             "bonus": "0",
        //                             "accruedInterest": "0",
        //                             "availableToWithdraw": "0.805994",
        //                             "totalOrderIM": "0",
        //                             "equity": "0.805994",
        //                             "totalPositionMM": "0",
        //                             "usdValue": "12920.95352538",
        //                             "unrealisedPnl": "0",
        //                             "borrowAmount": "0",
        //                             "totalPositionIM": "0",
        //                             "walletBalance": "0.805994",
        //                             "cumRealisedPnl": "0",
        //                             "coin": "BTC"
        //                         }
        //                     ]
        //                 }
        //             ]
        //         },
        //         "retExtInfo": {},
        //         "time": 1672125441042
        //     }
        //
        return this.parseBalance (response);
    }

    parseOrderStatus (status: Str) {
        const statuses: Dict = {
            // v3 spot
            'NEW': 'open',
            'PARTIALLY_FILLED': 'open',
            'FILLED': 'closed',
            'CANCELED': 'canceled',
            'PENDING_CANCEL': 'open',
            'PENDING_NEW': 'open',
            'REJECTED': 'rejected',
            'PARTIALLY_FILLED_CANCELLED': 'closed', // context: https://github.com/ccxt/ccxt/issues/18685
            // v3 contract / unified margin / unified account
            'Created': 'open',
            'New': 'open',
            'Rejected': 'rejected', // order is triggered but failed upon being placed
            'PartiallyFilled': 'open',
            'PartiallyFilledCanceled': 'closed', // context: https://github.com/ccxt/ccxt/issues/18685
            'Filled': 'closed',
            'PendingCancel': 'open',
            'Cancelled': 'canceled',
            // below this line the status only pertains to conditional orders
            'Untriggered': 'open',
            'Deactivated': 'canceled',
            'Triggered': 'open',
            'Active': 'open',
        };
        return this.safeString (statuses, status, status);
    }

    parseTimeInForce (timeInForce: Str) {
        const timeInForces: Dict = {
            'GoodTillCancel': 'GTC',
            'ImmediateOrCancel': 'IOC',
            'FillOrKill': 'FOK',
            'PostOnly': 'PO',
        };
        return this.safeString (timeInForces, timeInForce, timeInForce);
    }

    parseOrder (order: Dict, market: Market = undefined): Order {
        //
        // v1 for usdc normal account
        //     {
        //         "symbol": "BTCPERP",
        //         "orderType": "Market",
        //         "orderLinkId": "",
        //         "orderId": "36190ad3-de08-4b83-9ad3-56942f684b79",
        //         "cancelType": "UNKNOWN",
        //         "stopOrderType": "UNKNOWN",
        //         "orderStatus": "Filled",
        //         "updateTimeStamp": "1692769133267",
        //         "takeProfit": "0.0000",
        //         "cumExecValue": "259.6830",
        //         "createdAt": "1692769133261",
        //         "blockTradeId": "",
        //         "orderPnl": "",
        //         "price": "24674.7",
        //         "tpTriggerBy": "UNKNOWN",
        //         "timeInForce": "ImmediateOrCancel",
        //         "updatedAt": "1692769133267",
        //         "basePrice": "0.0",
        //         "realisedPnl": "0.0000",
        //         "side": "Sell",
        //         "triggerPrice": "0.0",
        //         "cumExecFee": "0.1429",
        //         "leavesQty": "0.000",
        //         "cashFlow": "",
        //         "slTriggerBy": "UNKNOWN",
        //         "iv": "",
        //         "closeOnTrigger": "UNKNOWN",
        //         "cumExecQty": "0.010",
        //         "reduceOnly": 0,
        //         "qty": "0.010",
        //         "stopLoss": "0.0000",
        //         "triggerBy": "UNKNOWN",
        //         "orderIM": ""
        //     }
        //
        // v5
        //     {
        //         "orderId": "14bad3a1-6454-43d8-bcf2-5345896cf74d",
        //         "orderLinkId": "YLxaWKMiHU",
        //         "blockTradeId": "",
        //         "symbol": "BTCUSDT",
        //         "price": "26864.40",
        //         "qty": "0.003",
        //         "side": "Buy",
        //         "isLeverage": "",
        //         "positionIdx": 1,
        //         "orderStatus": "Cancelled",
        //         "cancelType": "UNKNOWN",
        //         "rejectReason": "EC_PostOnlyWillTakeLiquidity",
        //         "avgPrice": "0",
        //         "leavesQty": "0.000",
        //         "leavesValue": "0",
        //         "cumExecQty": "0.000",
        //         "cumExecValue": "0",
        //         "cumExecFee": "0",
        //         "timeInForce": "PostOnly",
        //         "orderType": "Limit",
        //         "stopOrderType": "UNKNOWN",
        //         "orderIv": "",
        //         "triggerPrice": "0.00",
        //         "takeProfit": "0.00",
        //         "stopLoss": "0.00",
        //         "tpTriggerBy": "UNKNOWN",
        //         "slTriggerBy": "UNKNOWN",
        //         "triggerDirection": 0,
        //         "triggerBy": "UNKNOWN",
        //         "lastPriceOnCreated": "0.00",
        //         "reduceOnly": false,
        //         "closeOnTrigger": false,
        //         "smpType": "None",
        //         "smpGroup": 0,
        //         "smpOrderId": "",
        //         "tpslMode": "",
        //         "tpLimitPrice": "",
        //         "slLimitPrice": "",
        //         "placeType": "",
        //         "createdTime": "1684476068369",
        //         "updatedTime": "1684476068372"
        //     }
        // createOrders failed order
        //    {
        //        "category": "linear",
        //        "symbol": "LTCUSDT",
        //        "orderId": '',
        //        "orderLinkId": '',
        //        "createAt": '',
        //        "code": "10001",
        //        "msg": "The number of contracts exceeds maximum limit allowed: too large"
        //    }
        //
        const code = this.safeString (order, 'code');
        if (code !== undefined) {
            if (code !== '0') {
                const category = this.safeString (order, 'category');
                const inferredMarketType = (category === 'spot') ? 'spot' : 'contract';
                return this.safeOrder ({
                    'info': order,
                    'status': 'rejected',
                    'id': this.safeString (order, 'orderId'),
                    'clientOrderId': this.safeString (order, 'orderLinkId'),
                    'symbol': this.safeSymbol (this.safeString (order, 'symbol'), undefined, undefined, inferredMarketType),
                });
            }
        }
        const marketId = this.safeString (order, 'symbol');
        const isContract = ('tpslMode' in order);
        let marketType = undefined;
        if (market !== undefined) {
            marketType = market['type'];
        } else {
            marketType = isContract ? 'contract' : 'spot';
        }
        market = this.safeMarket (marketId, market, undefined, marketType);
        const symbol = market['symbol'];
        const timestamp = this.safeInteger2 (order, 'createdTime', 'createdAt');
        const marketUnit = this.safeString (order, 'marketUnit', 'baseCoin');
        const id = this.safeString (order, 'orderId');
        const type = this.safeStringLower (order, 'orderType');
        const price = this.safeString (order, 'price');
        let amount: Str = undefined;
        let cost: Str = undefined;
        if (marketUnit === 'baseCoin') {
            amount = this.safeString (order, 'qty');
            cost = this.safeString (order, 'cumExecValue');
        } else {
            cost = this.safeString (order, 'cumExecValue');
        }
        const filled = this.safeString (order, 'cumExecQty');
        const remaining = this.safeString (order, 'leavesQty');
        const lastTradeTimestamp = this.safeInteger2 (order, 'updatedTime', 'updatedAt');
        const rawStatus = this.safeString (order, 'orderStatus');
        const status = this.parseOrderStatus (rawStatus);
        const side = this.safeStringLower (order, 'side');
        let fee = undefined;
        const feeCostString = this.safeString (order, 'cumExecFee');
        if (feeCostString !== undefined) {
            let feeCurrencyCode = undefined;
            if (market['spot']) {
                if (Precise.stringGt (feeCostString, '0')) {
                    if (side === 'buy') {
                        feeCurrencyCode = market['base'];
                    } else {
                        feeCurrencyCode = market['quote'];
                    }
                } else {
                    if (side === 'buy') {
                        feeCurrencyCode = market['quote'];
                    } else {
                        feeCurrencyCode = market['base'];
                    }
                }
            } else {
                feeCurrencyCode = market['inverse'] ? market['base'] : market['settle'];
            }
            fee = {
                'cost': this.parseNumber (feeCostString),
                'currency': feeCurrencyCode,
            };
        }
        let clientOrderId = this.safeString (order, 'orderLinkId');
        if ((clientOrderId !== undefined) && (clientOrderId.length < 1)) {
            clientOrderId = undefined;
        }
        const avgPrice = this.omitZero (this.safeString (order, 'avgPrice'));
        const rawTimeInForce = this.safeString (order, 'timeInForce');
        const timeInForce = this.parseTimeInForce (rawTimeInForce);
        const triggerPrice = this.omitZero (this.safeString (order, 'triggerPrice'));
        const reduceOnly = this.safeBool (order, 'reduceOnly');
        let takeProfitPrice = this.omitZero (this.safeString (order, 'takeProfit'));
        let stopLossPrice = this.omitZero (this.safeString (order, 'stopLoss'));
        const triggerDirection = this.safeString (order, 'triggerDirection');
        const isAscending = (triggerDirection === '1');
        const isStopOrderType2 = (triggerPrice !== undefined) && reduceOnly;
        if ((stopLossPrice === undefined) && isStopOrderType2) {
            // check if order is stop order type 2 - stopLossPrice
            if (isAscending && (side === 'buy')) {
                // stopLoss order against short position
                stopLossPrice = triggerPrice;
            }
            if (!isAscending && (side === 'sell')) {
                // stopLoss order against a long position
                stopLossPrice = triggerPrice;
            }
        }
        if ((takeProfitPrice === undefined) && isStopOrderType2) {
            // check if order is stop order type 2 - takeProfitPrice
            if (isAscending && (side === 'sell')) {
                // takeprofit order against a long position
                takeProfitPrice = triggerPrice;
            }
            if (!isAscending && (side === 'buy')) {
                // takeprofit order against a short position
                takeProfitPrice = triggerPrice;
            }
        }
        return this.safeOrder ({
            'info': order,
            'id': id,
            'clientOrderId': clientOrderId,
            'timestamp': timestamp,
            'datetime': this.iso8601 (timestamp),
            'lastTradeTimestamp': lastTradeTimestamp,
            'lastUpdateTimestamp': lastTradeTimestamp,
            'symbol': symbol,
            'type': type,
            'timeInForce': timeInForce,
            'postOnly': undefined,
            'reduceOnly': this.safeBool (order, 'reduceOnly'),
            'side': side,
            'price': price,
<<<<<<< HEAD
            'triggerPrice': triggerPrice,
=======
            'triggerPrice': stopPrice,
>>>>>>> b04740a5
            'takeProfitPrice': takeProfitPrice,
            'stopLossPrice': stopLossPrice,
            'amount': amount,
            'cost': cost,
            'average': avgPrice,
            'filled': filled,
            'remaining': remaining,
            'status': status,
            'fee': fee,
            'trades': undefined,
        }, market);
    }

    /**
     * @method
     * @name bybit#createMarketBuyOrderWithCost
     * @description create a market buy order by providing the symbol and cost
     * @see https://bybit-exchange.github.io/docs/v5/order/create-order
     * @param {string} symbol unified symbol of the market to create an order in
     * @param {float} cost how much you want to trade in units of the quote currency
     * @param {object} [params] extra parameters specific to the exchange API endpoint
     * @returns {object} an [order structure]{@link https://docs.ccxt.com/#/?id=order-structure}
     */
    async createMarketBuyOrderWithCost (symbol: string, cost: number, params = {}) {
        await this.loadMarkets ();
        const market = this.market (symbol);
        if (!market['spot']) {
            throw new NotSupported (this.id + ' createMarketBuyOrderWithCost() supports spot orders only');
        }
        return await this.createOrder (symbol, 'market', 'buy', cost, 1, params);
    }

    /**
     * @method
     * @name bybit#createMarkeSellOrderWithCost
     * @description create a market sell order by providing the symbol and cost
     * @see https://bybit-exchange.github.io/docs/v5/order/create-order
     * @param {string} symbol unified symbol of the market to create an order in
     * @param {float} cost how much you want to trade in units of the quote currency
     * @param {object} [params] extra parameters specific to the exchange API endpoint
     * @returns {object} an [order structure]{@link https://docs.ccxt.com/#/?id=order-structure}
     */
    async createMarketSellOrderWithCost (symbol: string, cost: number, params = {}) {
        await this.loadMarkets ();
        const types = await this.isUnifiedEnabled ();
        const enableUnifiedAccount = types[1];
        if (!enableUnifiedAccount) {
            throw new NotSupported (this.id + ' createMarketSellOrderWithCost() supports UTA accounts only');
        }
        const market = this.market (symbol);
        if (!market['spot']) {
            throw new NotSupported (this.id + ' createMarketSellOrderWithCost() supports spot orders only');
        }
        return await this.createOrder (symbol, 'market', 'sell', cost, 1, params);
    }

    /**
     * @method
     * @name bybit#createOrder
     * @description create a trade order
     * @see https://bybit-exchange.github.io/docs/v5/order/create-order
     * @see https://bybit-exchange.github.io/docs/v5/position/trading-stop
     * @param {string} symbol unified symbol of the market to create an order in
     * @param {string} type 'market' or 'limit'
     * @param {string} side 'buy' or 'sell'
     * @param {float} amount how much of currency you want to trade in units of base currency
     * @param {float} [price] the price at which the order is to be fulfilled, in units of the quote currency, ignored in market orders
     * @param {object} [params] extra parameters specific to the exchange API endpoint
     * @param {string} [params.timeInForce] "GTC", "IOC", "FOK"
     * @param {bool} [params.postOnly] true or false whether the order is post-only
     * @param {bool} [params.reduceOnly] true or false whether the order is reduce-only
     * @param {string} [params.positionIdx] *contracts only* 0 for one-way mode, 1 buy side of hedged mode, 2 sell side of hedged mode
     * @param {bool} [params.hedged] *contracts only* true for hedged mode, false for one way mode, default is false
     * @param {boolean} [params.isLeverage] *unified spot only* false then spot trading true then margin trading
     * @param {string} [params.tpslMode] *contract only* 'full' or 'partial'
     * @param {string} [params.mmp] *option only* market maker protection
     * @param {string} [params.triggerDirection] *contract only* the direction for trigger orders, 'above' or 'below'
     * @param {float} [params.triggerPrice] The price at which a trigger order is triggered at
     * @param {float} [params.stopLossPrice] The price at which a stop loss order is triggered at
     * @param {float} [params.takeProfitPrice] The price at which a take profit order is triggered at
     * @param {object} [params.takeProfit] *takeProfit object in params* containing the triggerPrice at which the attached take profit order will be triggered
     * @param {float} [params.takeProfit.triggerPrice] take profit trigger price
     * @param {object} [params.stopLoss] *stopLoss object in params* containing the triggerPrice at which the attached stop loss order will be triggered
     * @param {float} [params.stopLoss.triggerPrice] stop loss trigger price
     * @param {string} [params.trailingAmount] the quote amount to trail away from the current market price
     * @param {string} [params.trailingTriggerPrice] the price to trigger a trailing order, default uses the price argument
     * @returns {object} an [order structure]{@link https://docs.ccxt.com/#/?id=order-structure}
     */
    async createOrder (symbol: string, type: OrderType, side: OrderSide, amount: number, price: Num = undefined, params = {}) {
        await this.loadMarkets ();
        const market = this.market (symbol);
        const parts = await this.isUnifiedEnabled ();
        const enableUnifiedAccount = parts[1];
        const trailingAmount = this.safeString2 (params, 'trailingAmount', 'trailingStop');
        const isTrailingAmountOrder = trailingAmount !== undefined;
        const orderRequest = this.createOrderRequest (symbol, type, side, amount, price, params, enableUnifiedAccount);
        const options = this.safeDict (this.options, 'createOrder', {});
        const defaultMethod = this.safeString (options, 'method', 'privatePostV5OrderCreate');
        let response = undefined;
        if (isTrailingAmountOrder || (defaultMethod === 'privatePostV5PositionTradingStop')) {
            response = await this.privatePostV5PositionTradingStop (orderRequest);
        } else {
            response = await this.privatePostV5OrderCreate (orderRequest); // already extended inside createOrderRequest
        }
        //
        //     {
        //         "retCode": 0,
        //         "retMsg": "OK",
        //         "result": {
        //             "orderId": "1321003749386327552",
        //             "orderLinkId": "spot-test-postonly"
        //         },
        //         "retExtInfo": {},
        //         "time": 1672211918471
        //     }
        //
        const order = this.safeDict (response, 'result', {});
        return this.parseOrder (order, market);
    }

    createOrderRequest (symbol: string, type: OrderType, side: OrderSide, amount: number, price: Num = undefined, params = {}, isUTA = true) {
        const market = this.market (symbol);
        symbol = market['symbol'];
        const lowerCaseType = type.toLowerCase ();
        if ((price === undefined) && (lowerCaseType === 'limit')) {
            throw new ArgumentsRequired (this.id + ' createOrder requires a price argument for limit orders');
        }
        let defaultMethod = undefined;
        [ defaultMethod, params ] = this.handleOptionAndParams (params, 'createOrder', 'method', 'privatePostV5OrderCreate');
        const request: Dict = {
            'symbol': market['id'],
            // 'side': this.capitalize (side),
            // 'orderType': this.capitalize (lowerCaseType), // limit or market
            // 'timeInForce': 'GTC', // IOC, FOK, PostOnly
            // 'takeProfit': 123.45, // take profit price, only take effect upon opening the position
            // 'stopLoss': 123.45, // stop loss price, only take effect upon opening the position
            // 'reduceOnly': false, // reduce only, required for linear orders
            // when creating a closing order, bybit recommends a True value for
            //  closeOnTrigger to avoid failing due to insufficient available margin
            // 'closeOnTrigger': false, required for linear orders
            // 'orderLinkId': 'string', // unique client order id, max 36 characters
            // 'triggerPrice': 123.46, // trigger price, required for conditional orders
            // 'triggerBy': 'MarkPrice', // IndexPrice, MarkPrice, LastPrice
            // 'tpTriggerby': 'MarkPrice', // IndexPrice, MarkPrice, LastPrice
            // 'slTriggerBy': 'MarkPrice', // IndexPrice, MarkPrice, LastPrice
            // 'mmp': false // market maker protection
            // 'positionIdx': 0, // Position mode. Unified account has one-way mode only (0)
            // 'triggerDirection': 1, // Conditional order param. Used to identify the expected direction of the conditional order. 1: triggered when market price rises to triggerPrice 2: triggered when market price falls to triggerPrice
            // Valid for spot only.
            // 'isLeverage': 0, // Whether to borrow. 0(default): false, 1: true
            // 'orderFilter': 'Order' // Order,tpslOrder. If not passed, Order by default
            // Valid for option only.
            // 'orderIv': '0', // Implied volatility; parameters are passed according to the real value; for example, for 10%, 0.1 is passed
        };
        const hedged = this.safeBool (params, 'hedged', false);
        const reduceOnly = this.safeBool (params, 'reduceOnly');
        let triggerPrice = this.safeValue2 (params, 'triggerPrice', 'stopPrice');
        const stopLossTriggerPrice = this.safeValue (params, 'stopLossPrice');
        const takeProfitTriggerPrice = this.safeValue (params, 'takeProfitPrice');
        const stopLoss = this.safeValue (params, 'stopLoss');
        const takeProfit = this.safeValue (params, 'takeProfit');
        const trailingTriggerPrice = this.safeString2 (params, 'trailingTriggerPrice', 'activePrice', this.numberToString (price));
        const trailingAmount = this.safeString2 (params, 'trailingAmount', 'trailingStop');
        const isTrailingAmountOrder = trailingAmount !== undefined;
        const isTriggerOrder = triggerPrice !== undefined;
        const isStopLossTriggerOrder = stopLossTriggerPrice !== undefined;
        const isTakeProfitTriggerOrder = takeProfitTriggerPrice !== undefined;
        const isStopLoss = stopLoss !== undefined;
        const isTakeProfit = takeProfit !== undefined;
        const isMarket = lowerCaseType === 'market';
        const isLimit = lowerCaseType === 'limit';
        const isBuy = side === 'buy';
        const isAlternativeEndpoint = defaultMethod === 'privatePostV5PositionTradingStop';
        const amountString = this.getAmount (symbol, amount);
        const priceString = (price !== undefined) ? this.getPrice (symbol, this.numberToString (price)) : undefined;
        if (isTrailingAmountOrder || isAlternativeEndpoint) {
            if (isStopLoss || isTakeProfit || isTriggerOrder || market['spot']) {
                throw new InvalidOrder (this.id + ' the API endpoint used only supports contract trailingAmount, stopLossPrice and takeProfitPrice orders');
            }
            if (isStopLossTriggerOrder || isTakeProfitTriggerOrder) {
                if (isStopLossTriggerOrder) {
                    request['stopLoss'] = this.getPrice (symbol, stopLossTriggerPrice);
                    if (isLimit) {
                        request['tpslMode'] = 'Partial';
                        request['slOrderType'] = 'Limit';
                        request['slLimitPrice'] = priceString;
                        request['slSize'] = amountString;
                    }
                } else if (isTakeProfitTriggerOrder) {
                    request['takeProfit'] = this.getPrice (symbol, takeProfitTriggerPrice);
                    if (isLimit) {
                        request['tpslMode'] = 'Partial';
                        request['tpOrderType'] = 'Limit';
                        request['tpLimitPrice'] = priceString;
                        request['tpSize'] = amountString;
                    }
                }
            }
        } else {
            request['side'] = this.capitalize (side);
            request['orderType'] = this.capitalize (lowerCaseType);
            const timeInForce = this.safeStringLower (params, 'timeInForce'); // this is same as exchange specific param
            let postOnly = undefined;
            [ postOnly, params ] = this.handlePostOnly (isMarket, timeInForce === 'postonly', params);
            if (postOnly) {
                request['timeInForce'] = 'PostOnly';
            } else if (timeInForce === 'gtc') {
                request['timeInForce'] = 'GTC';
            } else if (timeInForce === 'fok') {
                request['timeInForce'] = 'FOK';
            } else if (timeInForce === 'ioc') {
                request['timeInForce'] = 'IOC';
            }
            if (market['spot']) {
                // only works for spot market
                if (triggerPrice !== undefined) {
                    request['orderFilter'] = 'StopOrder';
                } else if (stopLossTriggerPrice !== undefined || takeProfitTriggerPrice !== undefined || isStopLoss || isTakeProfit) {
                    request['orderFilter'] = 'tpslOrder';
                }
            }
            const clientOrderId = this.safeString (params, 'clientOrderId');
            if (clientOrderId !== undefined) {
                request['orderLinkId'] = clientOrderId;
            } else if (market['option']) {
                // mandatory field for options
                request['orderLinkId'] = this.uuid16 ();
            }
            if (isLimit) {
                request['price'] = priceString;
            }
        }
        if (market['spot']) {
            request['category'] = 'spot';
        } else if (market['linear']) {
            request['category'] = 'linear';
        } else if (market['inverse']) {
            request['category'] = 'inverse';
        } else if (market['option']) {
            request['category'] = 'option';
        }
        const cost = this.safeString (params, 'cost');
        params = this.omit (params, 'cost');
        // if the cost is inferable, let's keep the old logic and ignore marketUnit, to minimize the impact of the changes
        const isMarketBuyAndCostInferable = (lowerCaseType === 'market') && (side === 'buy') && ((price !== undefined) || (cost !== undefined));
        if (market['spot'] && (type === 'market') && isUTA && !isMarketBuyAndCostInferable) {
            // UTA account can specify the cost of the order on both sides
            if ((cost !== undefined) || (price !== undefined)) {
                request['marketUnit'] = 'quoteCoin';
                let orderCost = undefined;
                if (cost !== undefined) {
                    orderCost = cost;
                } else {
                    const quoteAmount = Precise.stringMul (amountString, priceString);
                    orderCost = quoteAmount;
                }
                request['qty'] = this.getCost (symbol, orderCost);
            } else {
                request['marketUnit'] = 'baseCoin';
                request['qty'] = amountString;
            }
        } else if (market['spot'] && (type === 'market') && (side === 'buy')) {
            // classic accounts
            // for market buy it requires the amount of quote currency to spend
            let createMarketBuyOrderRequiresPrice = true;
            [ createMarketBuyOrderRequiresPrice, params ] = this.handleOptionAndParams (params, 'createOrder', 'createMarketBuyOrderRequiresPrice');
            if (createMarketBuyOrderRequiresPrice) {
                if ((price === undefined) && (cost === undefined)) {
                    throw new InvalidOrder (this.id + ' createOrder() requires the price argument for market buy orders to calculate the total cost to spend (amount * price), alternatively set the createMarketBuyOrderRequiresPrice option or param to false and pass the cost to spend in the amount argument');
                } else {
                    const quoteAmount = Precise.stringMul (amountString, priceString);
                    const costRequest = (cost !== undefined) ? cost : quoteAmount;
                    request['qty'] = this.getCost (symbol, costRequest);
                }
            } else {
                if (cost !== undefined) {
                    request['qty'] = this.getCost (symbol, this.numberToString (cost));
                } else if (price !== undefined) {
                    request['qty'] = this.getCost (symbol, Precise.stringMul (amountString, priceString));
                } else {
                    request['qty'] = this.getCost (symbol, this.numberToString (amount));
                }
            }
        } else {
            if (!isTrailingAmountOrder && !isAlternativeEndpoint) {
                request['qty'] = amountString;
            }
        }
        if (isTrailingAmountOrder) {
            if (trailingTriggerPrice !== undefined) {
                request['activePrice'] = this.getPrice (symbol, trailingTriggerPrice);
            }
            request['trailingStop'] = trailingAmount;
        } else if (isTriggerOrder && !isAlternativeEndpoint) {
            const triggerDirection = this.safeString (params, 'triggerDirection');
            params = this.omit (params, [ 'triggerPrice', 'stopPrice', 'triggerDirection' ]);
            if (market['spot']) {
                if (triggerDirection !== undefined) {
                    throw new NotSupported (this.id + ' createOrder() : trigger order does not support triggerDirection for spot markets yet');
                }
            } else {
                if (triggerDirection === undefined) {
                    throw new ArgumentsRequired (this.id + ' stop/trigger orders require a triggerDirection parameter, either "above" or "below" to determine the direction of the trigger.');
                }
                const isAsending = ((triggerDirection === 'above') || (triggerDirection === '1'));
                request['triggerDirection'] = isAsending ? 1 : 2;
            }
            request['triggerPrice'] = this.getPrice (symbol, triggerPrice);
        } else if ((isStopLossTriggerOrder || isTakeProfitTriggerOrder) && !isAlternativeEndpoint) {
            if (isBuy) {
                request['triggerDirection'] = isStopLossTriggerOrder ? 1 : 2;
            } else {
                request['triggerDirection'] = isStopLossTriggerOrder ? 2 : 1;
            }
            triggerPrice = isStopLossTriggerOrder ? stopLossTriggerPrice : takeProfitTriggerPrice;
            request['triggerPrice'] = this.getPrice (symbol, triggerPrice);
            request['reduceOnly'] = true;
        }
        if ((isStopLoss || isTakeProfit) && !isAlternativeEndpoint) {
            if (isStopLoss) {
                const slTriggerPrice = this.safeValue2 (stopLoss, 'triggerPrice', 'stopPrice', stopLoss);
                request['stopLoss'] = this.getPrice (symbol, slTriggerPrice);
                const slLimitPrice = this.safeValue (stopLoss, 'price');
                if (slLimitPrice !== undefined) {
                    request['tpslMode'] = 'Partial';
                    request['slOrderType'] = 'Limit';
                    request['slLimitPrice'] = this.getPrice (symbol, slLimitPrice);
                }
            }
            if (isTakeProfit) {
                const tpTriggerPrice = this.safeValue2 (takeProfit, 'triggerPrice', 'stopPrice', takeProfit);
                request['takeProfit'] = this.getPrice (symbol, tpTriggerPrice);
                const tpLimitPrice = this.safeValue (takeProfit, 'price');
                if (tpLimitPrice !== undefined) {
                    request['tpslMode'] = 'Partial';
                    request['tpOrderType'] = 'Limit';
                    request['tpLimitPrice'] = this.getPrice (symbol, tpLimitPrice);
                }
            }
        }
        if (!market['spot'] && hedged) {
            if (reduceOnly) {
                params = this.omit (params, 'reduceOnly');
                side = (side === 'buy') ? 'sell' : 'buy';
            }
            request['positionIdx'] = (side === 'buy') ? 1 : 2;
        }
        params = this.omit (params, [ 'stopPrice', 'timeInForce', 'stopLossPrice', 'takeProfitPrice', 'postOnly', 'clientOrderId', 'triggerPrice', 'stopLoss', 'takeProfit', 'trailingAmount', 'trailingTriggerPrice', 'hedged' ]);
        return this.extend (request, params);
    }

    /**
     * @method
     * @name bybit#createOrders
     * @description create a list of trade orders
     * @see https://bybit-exchange.github.io/docs/v5/order/batch-place
     * @param {Array} orders list of orders to create, each object should contain the parameters required by createOrder, namely symbol, type, side, amount, price and params
     * @param {object} [params] extra parameters specific to the exchange API endpoint
     * @returns {object} an [order structure]{@link https://docs.ccxt.com/#/?id=order-structure}
     */
    async createOrders (orders: OrderRequest[], params = {}) {
        await this.loadMarkets ();
        const accounts = await this.isUnifiedEnabled ();
        const isUta = accounts[1];
        const ordersRequests = [];
        const orderSymbols = [];
        for (let i = 0; i < orders.length; i++) {
            const rawOrder = orders[i];
            const marketId = this.safeString (rawOrder, 'symbol');
            orderSymbols.push (marketId);
            const type = this.safeString (rawOrder, 'type');
            const side = this.safeString (rawOrder, 'side');
            const amount = this.safeValue (rawOrder, 'amount');
            const price = this.safeValue (rawOrder, 'price');
            const orderParams = this.safeDict (rawOrder, 'params', {});
            const orderRequest = this.createOrderRequest (marketId, type, side, amount, price, orderParams, isUta);
            ordersRequests.push (orderRequest);
        }
        const symbols = this.marketSymbols (orderSymbols, undefined, false, true, true);
        const market = this.market (symbols[0]);
        let category = undefined;
        [ category, params ] = this.getBybitType ('createOrders', market, params);
        if (category === 'inverse') {
            throw new NotSupported (this.id + ' createOrders does not allow inverse orders');
        }
        const request: Dict = {
            'category': category,
            'request': ordersRequests,
        };
        const response = await this.privatePostV5OrderCreateBatch (this.extend (request, params));
        const result = this.safeDict (response, 'result', {});
        const data = this.safeList (result, 'list', []);
        const retInfo = this.safeDict (response, 'retExtInfo', {});
        const codes = this.safeList (retInfo, 'list', []);
        // extend the error with the unsuccessful orders
        for (let i = 0; i < codes.length; i++) {
            const code = codes[i];
            const retCode = this.safeInteger (code, 'code');
            if (retCode !== 0) {
                data[i] = this.extend (data[i], code);
            }
        }
        //
        // {
        //     "retCode":0,
        //     "retMsg":"OK",
        //     "result":{
        //        "list":[
        //           {
        //              "category":"linear",
        //              "symbol":"LTCUSDT",
        //              "orderId":"",
        //              "orderLinkId":"",
        //              "createAt":""
        //           },
        //           {
        //              "category":"linear",
        //              "symbol":"LTCUSDT",
        //              "orderId":"3c9f65b6-01ad-4ac0-9741-df17e02a4223",
        //              "orderLinkId":"",
        //              "createAt":"1698075516029"
        //           }
        //        ]
        //     },
        //     "retExtInfo":{
        //        "list":[
        //           {
        //              "code":10001,
        //              "msg":"The number of contracts exceeds maximum limit allowed: too large"
        //           },
        //           {
        //              "code":0,
        //              "msg":"OK"
        //           }
        //        ]
        //     },
        //     "time":1698075516029
        // }
        //
        return this.parseOrders (data);
    }

    editOrderRequest (id: string, symbol: string, type: OrderType, side: OrderSide, amount: Num = undefined, price: Num = undefined, params = {}) {
        const market = this.market (symbol);
        const request: Dict = {
            'symbol': market['id'],
            'orderId': id,
            // 'orderLinkId': 'string', // unique client order id, max 36 characters
            // 'takeProfit': 123.45, // take profit price, only take effect upon opening the position
            // 'stopLoss': 123.45, // stop loss price, only take effect upon opening the position
            // 'triggerPrice': 123.45, // trigger price, required for conditional orders
            // 'triggerBy': 'MarkPrice', // IndexPrice, MarkPrice, LastPrice
            // 'tpTriggerby': 'MarkPrice', // IndexPrice, MarkPrice, LastPrice
            // 'slTriggerBy': 'MarkPrice', // IndexPrice, MarkPrice, LastPrice
            // Valid for option only.
            // 'orderIv': '0', // Implied volatility; parameters are passed according to the real value; for example, for 10%, 0.1 is passed
        };
        if (market['spot']) {
            request['category'] = 'spot';
        } else if (market['linear']) {
            request['category'] = 'linear';
        } else if (market['inverse']) {
            request['category'] = 'inverse';
        } else if (market['option']) {
            request['category'] = 'option';
        }
        if (amount !== undefined) {
            request['qty'] = this.getAmount (symbol, amount);
        }
        if (price !== undefined) {
            request['price'] = this.getPrice (symbol, this.numberToString (price));
        }
        let triggerPrice = this.safeString2 (params, 'triggerPrice', 'stopPrice');
        const stopLossTriggerPrice = this.safeString (params, 'stopLossPrice');
        const takeProfitTriggerPrice = this.safeString (params, 'takeProfitPrice');
        const stopLoss = this.safeValue (params, 'stopLoss');
        const takeProfit = this.safeValue (params, 'takeProfit');
        const isStopLossTriggerOrder = stopLossTriggerPrice !== undefined;
        const isTakeProfitTriggerOrder = takeProfitTriggerPrice !== undefined;
        const isStopLoss = stopLoss !== undefined;
        const isTakeProfit = takeProfit !== undefined;
        if (isStopLossTriggerOrder || isTakeProfitTriggerOrder) {
            triggerPrice = isStopLossTriggerOrder ? stopLossTriggerPrice : takeProfitTriggerPrice;
        }
        if (triggerPrice !== undefined) {
            const triggerPriceRequest = (triggerPrice === '0') ? triggerPrice : this.getPrice (symbol, triggerPrice);
            request['triggerPrice'] = triggerPriceRequest;
            const triggerBy = this.safeString (params, 'triggerBy', 'LastPrice');
            request['triggerBy'] = triggerBy;
        }
        if (isStopLoss || isTakeProfit) {
            if (isStopLoss) {
                const slTriggerPrice = this.safeString2 (stopLoss, 'triggerPrice', 'stopPrice', stopLoss);
                const stopLossRequest = (slTriggerPrice === '0') ? slTriggerPrice : this.getPrice (symbol, slTriggerPrice);
                request['stopLoss'] = stopLossRequest;
                const slTriggerBy = this.safeString (params, 'slTriggerBy', 'LastPrice');
                request['slTriggerBy'] = slTriggerBy;
            }
            if (isTakeProfit) {
                const tpTriggerPrice = this.safeString2 (takeProfit, 'triggerPrice', 'stopPrice', takeProfit);
                const takeProfitRequest = (tpTriggerPrice === '0') ? tpTriggerPrice : this.getPrice (symbol, tpTriggerPrice);
                request['takeProfit'] = takeProfitRequest;
                const tpTriggerBy = this.safeString (params, 'tpTriggerBy', 'LastPrice');
                request['tpTriggerBy'] = tpTriggerBy;
            }
        }
        const clientOrderId = this.safeString (params, 'clientOrderId');
        if (clientOrderId !== undefined) {
            request['orderLinkId'] = clientOrderId;
        }
        params = this.omit (params, [ 'stopPrice', 'stopLossPrice', 'takeProfitPrice', 'triggerPrice', 'clientOrderId', 'stopLoss', 'takeProfit' ]);
        return request;
    }

    /**
     * @method
     * @name bybit#editOrder
     * @description edit a trade order
     * @see https://bybit-exchange.github.io/docs/v5/order/amend-order
     * @see https://bybit-exchange.github.io/docs/derivatives/unified/replace-order
     * @see https://bybit-exchange.github.io/docs/api-explorer/derivatives/trade/contract/replace-order
     * @param {string} id cancel order id
     * @param {string} symbol unified symbol of the market to create an order in
     * @param {string} type 'market' or 'limit'
     * @param {string} side 'buy' or 'sell'
     * @param {float} amount how much of currency you want to trade in units of base currency
     * @param {float} price the price at which the order is to be fulfilled, in units of the quote currency, ignored in market orders
     * @param {object} [params] extra parameters specific to the exchange API endpoint
     * @param {float} [params.triggerPrice] The price that a trigger order is triggered at
     * @param {float} [params.stopLossPrice] The price that a stop loss order is triggered at
     * @param {float} [params.takeProfitPrice] The price that a take profit order is triggered at
     * @param {object} [params.takeProfit] *takeProfit object in params* containing the triggerPrice that the attached take profit order will be triggered
     * @param {float} [params.takeProfit.triggerPrice] take profit trigger price
     * @param {object} [params.stopLoss] *stopLoss object in params* containing the triggerPrice that the attached stop loss order will be triggered
     * @param {float} [params.stopLoss.triggerPrice] stop loss trigger price
     * @param {string} [params.triggerBy] 'IndexPrice', 'MarkPrice' or 'LastPrice', default is 'LastPrice', required if no initial value for triggerPrice
     * @param {string} [params.slTriggerBy] 'IndexPrice', 'MarkPrice' or 'LastPrice', default is 'LastPrice', required if no initial value for stopLoss
     * @param {string} [params.tpTriggerby] 'IndexPrice', 'MarkPrice' or 'LastPrice', default is 'LastPrice', required if no initial value for takeProfit
     * @returns {object} an [order structure]{@link https://docs.ccxt.com/#/?id=order-structure}
     */
    async editOrder (id: string, symbol: string, type: OrderType, side: OrderSide, amount: Num = undefined, price: Num = undefined, params = {}) {
        await this.loadMarkets ();
        if (symbol === undefined) {
            throw new ArgumentsRequired (this.id + ' editOrder() requires a symbol argument');
        }
        const request = this.editOrderRequest (id, symbol, type, side, amount, price, params);
        const response = await this.privatePostV5OrderAmend (this.extend (request, params));
        //
        //     {
        //         "retCode": 0,
        //         "retMsg": "OK",
        //         "result": {
        //             "orderId": "c6f055d9-7f21-4079-913d-e6523a9cfffa",
        //             "orderLinkId": "linear-004"
        //         },
        //         "retExtInfo": {},
        //         "time": 1672217093461
        //     }
        //
        const result = this.safeDict (response, 'result', {});
        return this.safeOrder ({
            'info': response,
            'id': this.safeString (result, 'orderId'),
        });
    }

    cancelOrderRequest (id: string, symbol: Str = undefined, params = {}) {
        const market = this.market (symbol);
        const request: Dict = {
            'symbol': market['id'],
            // 'orderLinkId': 'string',
            // 'orderId': id,
            // conditional orders
            // 'orderFilter': '', // Valid for spot only. Order,tpslOrder. If not passed, Order by default
        };
        if (market['spot']) {
            // only works for spot market
            const isTrigger = this.safeBool2 (params, 'stop', 'trigger', false);
            params = this.omit (params, [ 'stop', 'trigger' ]);
            request['orderFilter'] = isTrigger ? 'StopOrder' : 'Order';
        }
        if (id !== undefined) { // The user can also use argument params["orderLinkId"]
            request['orderId'] = id;
        }
        if (market['spot']) {
            request['category'] = 'spot';
        } else if (market['linear']) {
            request['category'] = 'linear';
        } else if (market['inverse']) {
            request['category'] = 'inverse';
        } else if (market['option']) {
            request['category'] = 'option';
        }
        return this.extend (request, params);
    }

    /**
     * @method
     * @name bybit#cancelOrder
     * @description cancels an open order
     * @see https://bybit-exchange.github.io/docs/v5/order/cancel-order
     * @param {string} id order id
     * @param {string} symbol unified symbol of the market the order was made in
     * @param {object} [params] extra parameters specific to the exchange API endpoint
     * @param {boolean} [params.trigger] *spot only* whether the order is a trigger order
     * @param {boolean} [params.stop] alias for trigger
     * @param {string} [params.orderFilter] *spot only* 'Order' or 'StopOrder' or 'tpslOrder'
     * @returns {object} An [order structure]{@link https://docs.ccxt.com/#/?id=order-structure}
     */
    async cancelOrder (id: string, symbol: Str = undefined, params = {}) {
        if (symbol === undefined) {
            throw new ArgumentsRequired (this.id + ' cancelOrder() requires a symbol argument');
        }
        await this.loadMarkets ();
        const market = this.market (symbol);
        const requestExtended = this.cancelOrderRequest (id, symbol, params);
        const response = await this.privatePostV5OrderCancel (requestExtended);
        //
        //     {
        //         "retCode": 0,
        //         "retMsg": "OK",
        //         "result": {
        //             "orderId": "c6f055d9-7f21-4079-913d-e6523a9cfffa",
        //             "orderLinkId": "linear-004"
        //         },
        //         "retExtInfo": {},
        //         "time": 1672217377164
        //     }
        //
        const result = this.safeDict (response, 'result', {});
        return this.parseOrder (result, market);
    }

    /**
     * @method
     * @name bybit#cancelOrders
     * @description cancel multiple orders
     * @see https://bybit-exchange.github.io/docs/v5/order/batch-cancel
     * @param {string[]} ids order ids
     * @param {string} symbol unified symbol of the market the order was made in
     * @param {object} [params] extra parameters specific to the exchange API endpoint
     * @param {string[]} [params.clientOrderIds] client order ids
     * @returns {object} an list of [order structures]{@link https://docs.ccxt.com/#/?id=order-structure}
     */
    async cancelOrders (ids, symbol: Str = undefined, params = {}) {
        if (symbol === undefined) {
            throw new ArgumentsRequired (this.id + ' cancelOrders() requires a symbol argument');
        }
        await this.loadMarkets ();
        const market = this.market (symbol);
        const types = await this.isUnifiedEnabled ();
        const enableUnifiedAccount = types[1];
        if (!enableUnifiedAccount) {
            throw new NotSupported (this.id + ' cancelOrders() supports UTA accounts only');
        }
        let category = undefined;
        [ category, params ] = this.getBybitType ('cancelOrders', market, params);
        if (category === 'inverse') {
            throw new NotSupported (this.id + ' cancelOrders does not allow inverse orders');
        }
        const ordersRequests = [];
        const clientOrderIds = this.safeList2 (params, 'clientOrderIds', 'clientOids', []);
        params = this.omit (params, [ 'clientOrderIds', 'clientOids' ]);
        for (let i = 0; i < clientOrderIds.length; i++) {
            ordersRequests.push ({
                'symbol': market['id'],
                'orderLinkId': this.safeString (clientOrderIds, i),
            });
        }
        for (let i = 0; i < ids.length; i++) {
            ordersRequests.push ({
                'symbol': market['id'],
                'orderId': this.safeString (ids, i),
            });
        }
        const request: Dict = {
            'category': category,
            'request': ordersRequests,
        };
        const response = await this.privatePostV5OrderCancelBatch (this.extend (request, params));
        //
        //     {
        //         "retCode": "0",
        //         "retMsg": "OK",
        //         "result": {
        //             "list": [
        //                 {
        //                     "category": "spot",
        //                     "symbol": "BTCUSDT",
        //                     "orderId": "1636282505818800896",
        //                     "orderLinkId": "1636282505818800897"
        //                 },
        //                 {
        //                     "category": "spot",
        //                     "symbol": "BTCUSDT",
        //                     "orderId": "1636282505818800898",
        //                     "orderLinkId": "1636282505818800899"
        //                 }
        //             ]
        //         },
        //         "retExtInfo": {
        //             "list": [
        //                 {
        //                     "code": "0",
        //                     "msg": "OK"
        //                 },
        //                 {
        //                     "code": "0",
        //                     "msg": "OK"
        //                 }
        //             ]
        //         },
        //         "time": "1709796158501"
        //     }
        //
        const result = this.safeDict (response, 'result', {});
        const row = this.safeList (result, 'list', []);
        return this.parseOrders (row, market);
    }

    /**
     * @method
     * @name bybit#cancelAllOrdersAfter
     * @description dead man's switch, cancel all orders after the given timeout
     * @see https://bybit-exchange.github.io/docs/v5/order/dcp
     * @param {number} timeout time in milliseconds
     * @param {object} [params] extra parameters specific to the exchange API endpoint
     * @param {string} [params.product] OPTIONS, DERIVATIVES, SPOT, default is 'DERIVATIVES'
     * @returns {object} the api result
     */
    async cancelAllOrdersAfter (timeout: Int, params = {}) {
        await this.loadMarkets ();
        const request: Dict = {
            'timeWindow': this.parseToInt (timeout / 1000),
        };
        let type: Str = undefined;
        [ type, params ] = this.handleMarketTypeAndParams ('cancelAllOrdersAfter', undefined, params, 'swap');
        const productMap = {
            'spot': 'SPOT',
            'swap': 'DERIVATIVES',
            'option': 'OPTIONS',
        };
        const product = this.safeString (productMap, type, type);
        request['product'] = product;
        const response = await this.privatePostV5OrderDisconnectedCancelAll (this.extend (request, params));
        //
        // {
        //     "retCode": 0,
        //     "retMsg": "success"
        // }
        //
        return response;
    }

    /**
     * @method
     * @name bybit#cancelOrdersForSymbols
     * @description cancel multiple orders for multiple symbols
     * @see https://bybit-exchange.github.io/docs/v5/order/batch-cancel
     * @param {CancellationRequest[]} orders list of order ids with symbol, example [{"id": "a", "symbol": "BTC/USDT"}, {"id": "b", "symbol": "ETH/USDT"}]
     * @param {object} [params] extra parameters specific to the exchange API endpoint
     * @returns {object} an list of [order structures]{@link https://docs.ccxt.com/#/?id=order-structure}
     */
    async cancelOrdersForSymbols (orders: CancellationRequest[], params = {}) {
        await this.loadMarkets ();
        const types = await this.isUnifiedEnabled ();
        const enableUnifiedAccount = types[1];
        if (!enableUnifiedAccount) {
            throw new NotSupported (this.id + ' cancelOrdersForSymbols() supports UTA accounts only');
        }
        const ordersRequests = [];
        let category = undefined;
        for (let i = 0; i < orders.length; i++) {
            const order = orders[i];
            const symbol = this.safeString (order, 'symbol');
            const market = this.market (symbol);
            let currentCategory = undefined;
            [ currentCategory, params ] = this.getBybitType ('cancelOrders', market, params);
            if (currentCategory === 'inverse') {
                throw new NotSupported (this.id + ' cancelOrdersForSymbols does not allow inverse orders');
            }
            if ((category !== undefined) && (category !== currentCategory)) {
                throw new ExchangeError (this.id + ' cancelOrdersForSymbols requires all orders to be of the same category (linear, spot or option))');
            }
            category = currentCategory;
            const id = this.safeString (order, 'id');
            const clientOrderId = this.safeString (order, 'clientOrderId');
            let idKey = 'orderId';
            if (clientOrderId !== undefined) {
                idKey = 'orderLinkId';
            }
            const orderItem: Dict = {
                'symbol': market['id'],
            };
            orderItem[idKey] = (idKey === 'orderId') ? id : clientOrderId;
            ordersRequests.push (orderItem);
        }
        const request: Dict = {
            'category': category,
            'request': ordersRequests,
        };
        const response = await this.privatePostV5OrderCancelBatch (this.extend (request, params));
        //
        //     {
        //         "retCode": "0",
        //         "retMsg": "OK",
        //         "result": {
        //             "list": [
        //                 {
        //                     "category": "spot",
        //                     "symbol": "BTCUSDT",
        //                     "orderId": "1636282505818800896",
        //                     "orderLinkId": "1636282505818800897"
        //                 },
        //                 {
        //                     "category": "spot",
        //                     "symbol": "BTCUSDT",
        //                     "orderId": "1636282505818800898",
        //                     "orderLinkId": "1636282505818800899"
        //                 }
        //             ]
        //         },
        //         "retExtInfo": {
        //             "list": [
        //                 {
        //                     "code": "0",
        //                     "msg": "OK"
        //                 },
        //                 {
        //                     "code": "0",
        //                     "msg": "OK"
        //                 }
        //             ]
        //         },
        //         "time": "1709796158501"
        //     }
        //
        const result = this.safeDict (response, 'result', {});
        const row = this.safeList (result, 'list', []);
        return this.parseOrders (row, undefined);
    }

    /**
     * @method
     * @name bybit#cancelAllOrders
     * @description cancel all open orders
     * @see https://bybit-exchange.github.io/docs/v5/order/cancel-all
     * @param {string} symbol unified market symbol, only orders in the market of this symbol are cancelled when symbol is not undefined
     * @param {object} [params] extra parameters specific to the exchange API endpoint
     * @param {boolean} [params.trigger] true if trigger order
     * @param {boolean} [params.stop] alias for trigger
     * @param {string} [params.type] market type, ['swap', 'option', 'spot']
     * @param {string} [params.subType] market subType, ['linear', 'inverse']
     * @param {string} [params.baseCoin] Base coin. Supports linear, inverse & option
     * @param {string} [params.settleCoin] Settle coin. Supports linear, inverse & option
     * @returns {object[]} a list of [order structures]{@link https://docs.ccxt.com/#/?id=order-structure}
     */
    async cancelAllOrders (symbol: Str = undefined, params = {}) {
        await this.loadMarkets ();
        const [ enableUnifiedMargin, enableUnifiedAccount ] = await this.isUnifiedEnabled ();
        const isUnifiedAccount = (enableUnifiedMargin || enableUnifiedAccount);
        let market = undefined;
        const request: Dict = {};
        if (symbol !== undefined) {
            market = this.market (symbol);
            request['symbol'] = market['id'];
        }
        let type = undefined;
        [ type, params ] = this.getBybitType ('cancelAllOrders', market, params);
        request['category'] = type;
        if ((type === 'option') && !isUnifiedAccount) {
            throw new NotSupported (this.id + ' cancelAllOrders() Normal Account not support ' + type + ' market');
        }
        if ((type === 'linear') || (type === 'inverse')) {
            const baseCoin = this.safeString (params, 'baseCoin');
            if (symbol === undefined && baseCoin === undefined) {
                const defaultSettle = this.safeString (this.options, 'defaultSettle', 'USDT');
                request['settleCoin'] = this.safeString (params, 'settleCoin', defaultSettle);
            }
        }
        const isTrigger = this.safeBool2 (params, 'stop', 'trigger', false);
        params = this.omit (params, [ 'stop', 'trigger' ]);
        if (isTrigger) {
            request['orderFilter'] = 'StopOrder';
        }
        const response = await this.privatePostV5OrderCancelAll (this.extend (request, params));
        //
        // linear / inverse / option
        //     {
        //         "retCode": 0,
        //         "retMsg": "OK",
        //         "result": {
        //             "list": [
        //                 {
        //                     "orderId": "f6a73e1f-39b5-4dee-af21-1460b2e3b27c",
        //                     "orderLinkId": "a001"
        //                 }
        //             ]
        //         },
        //         "retExtInfo": {},
        //         "time": 1672219780463
        //     }
        //
        // spot
        //     {
        //         "retCode": 0,
        //         "retMsg": "OK",
        //         "result": {
        //             "success": "1"
        //         },
        //         "retExtInfo": {},
        //         "time": 1676962409398
        //     }
        //
        const result = this.safeDict (response, 'result', {});
        const orders = this.safeList (result, 'list');
        if (!Array.isArray (orders)) {
            return response;
        }
        return this.parseOrders (orders, market);
    }

    /**
     * @method
     * @name bybit#fetchOrderClassic
     * @description fetches information on an order made by the user *classic accounts only*
     * @see https://bybit-exchange.github.io/docs/v5/order/order-list
     * @param {string} id the order id
     * @param {string} symbol unified symbol of the market the order was made in
     * @param {object} [params] extra parameters specific to the exchange API endpoint
     * @returns {object} An [order structure]{@link https://docs.ccxt.com/#/?id=order-structure}
     */
    async fetchOrderClassic (id: string, symbol: Str = undefined, params = {}) {
        if (symbol === undefined) {
            throw new ArgumentsRequired (this.id + ' fetchOrder() requires a symbol argument');
        }
        await this.loadMarkets ();
        const market = this.market (symbol);
        if (market['spot']) {
            throw new NotSupported (this.id + ' fetchOrder() is not supported for spot markets');
        }
        const request: Dict = {
            'orderId': id,
        };
        const result = await this.fetchOrders (symbol, undefined, undefined, this.extend (request, params));
        const length = result.length;
        if (length === 0) {
            const isTrigger = this.safeBoolN (params, [ 'trigger', 'stop' ], false);
            const extra = isTrigger ? '' : ' If you are trying to fetch SL/TP conditional order, you might try setting params["trigger"] = true';
            throw new OrderNotFound ('Order ' + id.toString () + ' was not found.' + extra);
        }
        if (length > 1) {
            throw new InvalidOrder (this.id + ' returned more than one order');
        }
        return this.safeValue (result, 0) as Order;
    }

    /**
     * @method
     * @name bybit#fetchOrderClassic
     * @description  *classic accounts only/ spot not supported*  fetches information on an order made by the user *classic accounts only*
     * @see https://bybit-exchange.github.io/docs/v5/order/order-list
     * @param {string} id the order id
     * @param {string} symbol unified symbol of the market the order was made in
     * @param {object} [params] extra parameters specific to the exchange API endpoint
     * @param {object} [params.acknowledged] to suppress the warning, set to true
     * @returns {object} An [order structure]{@link https://docs.ccxt.com/#/?id=order-structure}
     */
    async fetchOrder (id: string, symbol: Str = undefined, params = {}): Promise<Order> {
        await this.loadMarkets ();
        const [ enableUnifiedMargin, enableUnifiedAccount ] = await this.isUnifiedEnabled ();
        const isUnifiedAccount = (enableUnifiedMargin || enableUnifiedAccount);
        if (!isUnifiedAccount) {
            return await this.fetchOrderClassic (id, symbol, params);
        }
        let acknowledge = false;
        [ acknowledge, params ] = this.handleOptionAndParams (params, 'fetchOrder', 'acknowledged');
        if (!acknowledge) {
            throw new ArgumentsRequired (this.id + ' fetchOrder() can only access an order if it is in last 500 orders (of any status) for your account. Set params["acknowledged"] = true to hide this warning. Alternatively, we suggest to use fetchOpenOrder or fetchClosedOrder');
        }
        const market = this.market (symbol);
        let marketType = undefined;
        [ marketType, params ] = this.getBybitType ('fetchOrder', market, params);
        const request: Dict = {
            'symbol': market['id'],
            'orderId': id,
            'category': marketType,
        };
        let isTrigger = undefined;
        [ isTrigger, params ] = this.handleParamBool2 (params, 'trigger', 'stop', false);
        if (isTrigger) {
            request['orderFilter'] = 'StopOrder';
        }
        const response = await this.privateGetV5OrderRealtime (this.extend (request, params));
        //
        //     {
        //         "retCode": 0,
        //         "retMsg": "OK",
        //         "result": {
        //             "nextPageCursor": "1321052653536515584%3A1672217748287%2C1321052653536515584%3A1672217748287",
        //             "category": "spot",
        //             "list": [
        //                 {
        //                     "symbol": "ETHUSDT",
        //                     "orderType": "Limit",
        //                     "orderLinkId": "1672217748277652",
        //                     "orderId": "1321052653536515584",
        //                     "cancelType": "UNKNOWN",
        //                     "avgPrice": "",
        //                     "stopOrderType": "tpslOrder",
        //                     "lastPriceOnCreated": "",
        //                     "orderStatus": "Cancelled",
        //                     "takeProfit": "",
        //                     "cumExecValue": "0",
        //                     "triggerDirection": 0,
        //                     "isLeverage": "0",
        //                     "rejectReason": "",
        //                     "price": "1000",
        //                     "orderIv": "",
        //                     "createdTime": "1672217748287",
        //                     "tpTriggerBy": "",
        //                     "positionIdx": 0,
        //                     "timeInForce": "GTC",
        //                     "leavesValue": "500",
        //                     "updatedTime": "1672217748287",
        //                     "side": "Buy",
        //                     "triggerPrice": "1500",
        //                     "cumExecFee": "0",
        //                     "leavesQty": "0",
        //                     "slTriggerBy": "",
        //                     "closeOnTrigger": false,
        //                     "cumExecQty": "0",
        //                     "reduceOnly": false,
        //                     "qty": "0.5",
        //                     "stopLoss": "",
        //                     "triggerBy": "1192.5"
        //                 }
        //             ]
        //         },
        //         "retExtInfo": {},
        //         "time": 1672219526294
        //     }
        //
        const result = this.safeDict (response, 'result', {});
        const innerList = this.safeList (result, 'list', []);
        if (innerList.length === 0) {
            const extra = isTrigger ? '' : ' If you are trying to fetch SL/TP conditional order, you might try setting params["trigger"] = true';
            throw new OrderNotFound ('Order ' + id.toString () + ' was not found.' + extra);
        }
        const order = this.safeDict (innerList, 0, {});
        return this.parseOrder (order, market);
    }

    async fetchOrders (symbol: Str = undefined, since: Int = undefined, limit: Int = undefined, params = {}): Promise<Order[]> {
        const res = await this.isUnifiedEnabled ();
        /**
         * @method
         * @name bybit#fetchOrders
         * @description *classic accounts only/ spot not supported* fetches information on multiple orders made by the user *classic accounts only/ spot not supported*
         * @see https://bybit-exchange.github.io/docs/v5/order/order-list
         * @param {string} symbol unified market symbol of the market orders were made in
         * @param {int} [since] the earliest time in ms to fetch orders for
         * @param {int} [limit] the maximum number of order structures to retrieve
         * @param {object} [params] extra parameters specific to the exchange API endpoint
         * @param {boolean} [params.trigger] true if trigger order
         * @param {boolean} [params.stop] alias for trigger
         * @param {string} [params.type] market type, ['swap', 'option']
         * @param {string} [params.subType] market subType, ['linear', 'inverse']
         * @param {string} [params.orderFilter] 'Order' or 'StopOrder' or 'tpslOrder'
         * @param {int} [params.until] the latest time in ms to fetch entries for
         * @param {boolean} [params.paginate] default false, when true will automatically paginate by calling this endpoint multiple times. See in the docs all the [availble parameters](https://github.com/ccxt/ccxt/wiki/Manual#pagination-params)
         * @returns {Order[]} a list of [order structures]{@link https://docs.ccxt.com/#/?id=order-structure}
         */
        const enableUnifiedAccount = this.safeBool (res, 1);
        if (enableUnifiedAccount) {
            throw new NotSupported (this.id + ' fetchOrders() is not supported after the 5/02 update for UTA accounts, please use fetchOpenOrders, fetchClosedOrders or fetchCanceledOrders');
        }
        return await this.fetchOrdersClassic (symbol, since, limit, params);
    }

    /**
     * @method
     * @name bybit#fetchOrders
     * @description fetches information on multiple orders made by the user *classic accounts only*
     * @see https://bybit-exchange.github.io/docs/v5/order/order-list
     * @param {string} symbol unified market symbol of the market orders were made in
     * @param {int} [since] the earliest time in ms to fetch orders for
     * @param {int} [limit] the maximum number of order structures to retrieve
     * @param {object} [params] extra parameters specific to the exchange API endpoint
     * @param {boolean} [params.trigger] true if trigger order
     * @param {boolean} [params.stop] alias for trigger
     * @param {string} [params.type] market type, ['swap', 'option', 'spot']
     * @param {string} [params.subType] market subType, ['linear', 'inverse']
     * @param {string} [params.orderFilter] 'Order' or 'StopOrder' or 'tpslOrder'
     * @param {int} [params.until] the latest time in ms to fetch entries for
     * @param {boolean} [params.paginate] default false, when true will automatically paginate by calling this endpoint multiple times. See in the docs all the [availble parameters](https://github.com/ccxt/ccxt/wiki/Manual#pagination-params)
     * @returns {Order[]} a list of [order structures]{@link https://docs.ccxt.com/#/?id=order-structure}
     */
    async fetchOrdersClassic (symbol: Str = undefined, since: Int = undefined, limit: Int = undefined, params = {}): Promise<Order[]> {
        await this.loadMarkets ();
        let paginate = false;
        [ paginate, params ] = this.handleOptionAndParams (params, 'fetchOrders', 'paginate');
        if (paginate) {
            return await this.fetchPaginatedCallCursor ('fetchOrders', symbol, since, limit, params, 'nextPageCursor', 'cursor', undefined, 50) as Order[];
        }
        const request: Dict = {};
        let market = undefined;
        if (symbol !== undefined) {
            market = this.market (symbol);
            request['symbol'] = market['id'];
        }
        let type = undefined;
        [ type, params ] = this.getBybitType ('fetchOrders', market, params);
        if (type === 'spot') {
            throw new NotSupported (this.id + ' fetchOrders() is not supported for spot markets');
        }
        request['category'] = type;
        const isTrigger = this.safeBoolN (params, [ 'trigger', 'stop' ], false);
        params = this.omit (params, [ 'trigger', 'stop' ]);
        if (isTrigger) {
            request['orderFilter'] = 'StopOrder';
        }
        if (limit !== undefined) {
            request['limit'] = limit;
        }
        if (since !== undefined) {
            request['startTime'] = since;
        }
        const until = this.safeInteger (params, 'until'); // unified in milliseconds
        const endTime = this.safeInteger (params, 'endTime', until); // exchange-specific in milliseconds
        params = this.omit (params, [ 'endTime', 'until' ]);
        if (endTime !== undefined) {
            request['endTime'] = endTime;
        }
        const response = await this.privateGetV5OrderHistory (this.extend (request, params));
        //
        //     {
        //         "retCode": 0,
        //         "retMsg": "OK",
        //         "result": {
        //             "nextPageCursor": "03234de9-1332-41eb-b805-4a9f42c136a3%3A1672220109387%2C03234de9-1332-41eb-b805-4a9f42c136a3%3A1672220109387",
        //             "category": "linear",
        //             "list": [
        //                 {
        //                     "symbol": "BTCUSDT",
        //                     "orderType": "Limit",
        //                     "orderLinkId": "test-001",
        //                     "orderId": "03234de9-1332-41eb-b805-4a9f42c136a3",
        //                     "cancelType": "CancelByUser",
        //                     "avgPrice": "0",
        //                     "stopOrderType": "UNKNOWN",
        //                     "lastPriceOnCreated": "16656.5",
        //                     "orderStatus": "Cancelled",
        //                     "takeProfit": "",
        //                     "cumExecValue": "0",
        //                     "triggerDirection": 0,
        //                     "blockTradeId": "",
        //                     "rejectReason": "EC_PerCancelRequest",
        //                     "isLeverage": "",
        //                     "price": "18000",
        //                     "orderIv": "",
        //                     "createdTime": "1672220109387",
        //                     "tpTriggerBy": "UNKNOWN",
        //                     "positionIdx": 0,
        //                     "timeInForce": "GoodTillCancel",
        //                     "leavesValue": "0",
        //                     "updatedTime": "1672220114123",
        //                     "side": "Sell",
        //                     "triggerPrice": "",
        //                     "cumExecFee": "0",
        //                     "slTriggerBy": "UNKNOWN",
        //                     "leavesQty": "0",
        //                     "closeOnTrigger": false,
        //                     "cumExecQty": "0",
        //                     "reduceOnly": false,
        //                     "qty": "0.1",
        //                     "stopLoss": "",
        //                     "triggerBy": "UNKNOWN"
        //                 }
        //             ]
        //         },
        //         "retExtInfo": {},
        //         "time": 1672221263862
        //     }
        //
        const data = this.addPaginationCursorToResult (response);
        return this.parseOrders (data, market, since, limit);
    }

    /**
     * @method
     * @name bybit#fetchClosedOrder
     * @description fetches information on a closed order made by the user
     * @see https://bybit-exchange.github.io/docs/v5/order/order-list
     * @param {string} id order id
     * @param {string} [symbol] unified symbol of the market the order was made in
     * @param {object} [params] extra parameters specific to the exchange API endpoint
     * @param {boolean} [params.trigger] set to true for fetching a closed trigger order
     * @param {boolean} [params.stop] alias for trigger
     * @param {string} [params.type] market type, ['swap', 'option', 'spot']
     * @param {string} [params.subType] market subType, ['linear', 'inverse']
     * @param {string} [params.orderFilter] 'Order' or 'StopOrder' or 'tpslOrder'
     * @returns {object} an [order structure]{@link https://docs.ccxt.com/#/?id=order-structure}
     */
    async fetchClosedOrder (id: string, symbol: Str = undefined, params = {}) {
        await this.loadMarkets ();
        const request: Dict = {
            'orderId': id,
        };
        const result = await this.fetchClosedOrders (symbol, undefined, undefined, this.extend (request, params));
        const length = result.length;
        if (length === 0) {
            const isTrigger = this.safeBoolN (params, [ 'trigger', 'stop' ], false);
            const extra = isTrigger ? '' : ' If you are trying to fetch SL/TP conditional order, you might try setting params["trigger"] = true';
            throw new OrderNotFound ('Order ' + id.toString () + ' was not found.' + extra);
        }
        if (length > 1) {
            throw new InvalidOrder (this.id + ' returned more than one order');
        }
        return this.safeValue (result, 0) as Order;
    }

    /**
     * @method
     * @name bybit#fetchOpenOrder
     * @description fetches information on an open order made by the user
     * @see https://bybit-exchange.github.io/docs/v5/order/open-order
     * @param {string} id order id
     * @param {string} [symbol] unified symbol of the market the order was made in
     * @param {object} [params] extra parameters specific to the exchange API endpoint
     * @param {boolean} [params.trigger] set to true for fetching an open trigger order
     * @param {boolean} [params.stop] alias for trigger
     * @param {string} [params.type] market type, ['swap', 'option', 'spot']
     * @param {string} [params.subType] market subType, ['linear', 'inverse']
     * @param {string} [params.baseCoin] Base coin. Supports linear, inverse & option
     * @param {string} [params.settleCoin] Settle coin. Supports linear, inverse & option
     * @param {string} [params.orderFilter] 'Order' or 'StopOrder' or 'tpslOrder'
     * @returns {object} an [order structure]{@link https://docs.ccxt.com/#/?id=order-structure}
     */
    async fetchOpenOrder (id: string, symbol: Str = undefined, params = {}) {
        await this.loadMarkets ();
        const request: Dict = {
            'orderId': id,
        };
        const result = await this.fetchOpenOrders (symbol, undefined, undefined, this.extend (request, params));
        const length = result.length;
        if (length === 0) {
            const isTrigger = this.safeBoolN (params, [ 'trigger', 'stop' ], false);
            const extra = isTrigger ? '' : ' If you are trying to fetch SL/TP conditional order, you might try setting params["trigger"] = true';
            throw new OrderNotFound ('Order ' + id.toString () + ' was not found.' + extra);
        }
        if (length > 1) {
            throw new InvalidOrder (this.id + ' returned more than one order');
        }
        return this.safeValue (result, 0) as Order;
    }

    /**
     * @method
     * @name bybit#fetchCanceledAndClosedOrders
     * @description fetches information on multiple canceled and closed orders made by the user
     * @see https://bybit-exchange.github.io/docs/v5/order/order-list
     * @param {string} [symbol] unified market symbol of the market orders were made in
     * @param {int} [since] the earliest time in ms to fetch orders for
     * @param {int} [limit] the maximum number of order structures to retrieve
     * @param {object} [params] extra parameters specific to the exchange API endpoint
     * @param {boolean} [params.trigger] set to true for fetching trigger orders
     * @param {boolean} [params.stop] alias for trigger
     * @param {string} [params.type] market type, ['swap', 'option', 'spot']
     * @param {string} [params.subType] market subType, ['linear', 'inverse']
     * @param {string} [params.orderFilter] 'Order' or 'StopOrder' or 'tpslOrder'
     * @param {int} [params.until] the latest time in ms to fetch entries for
     * @param {boolean} [params.paginate] default false, when true will automatically paginate by calling this endpoint multiple times. See in the docs all the [available parameters](https://github.com/ccxt/ccxt/wiki/Manual#pagination-params)
     * @returns {Order[]} a list of [order structures]{@link https://docs.ccxt.com/#/?id=order-structure}
     */
    async fetchCanceledAndClosedOrders (symbol: Str = undefined, since: Int = undefined, limit: Int = undefined, params = {}): Promise<Order[]> {
        await this.loadMarkets ();
        let paginate = false;
        [ paginate, params ] = this.handleOptionAndParams (params, 'fetchCanceledAndClosedOrders', 'paginate');
        if (paginate) {
            return await this.fetchPaginatedCallCursor ('fetchCanceledAndClosedOrders', symbol, since, limit, params, 'nextPageCursor', 'cursor', undefined, 50) as Order[];
        }
        const request: Dict = {};
        let market = undefined;
        if (symbol !== undefined) {
            market = this.market (symbol);
            request['symbol'] = market['id'];
        }
        let type = undefined;
        [ type, params ] = this.getBybitType ('fetchCanceledAndClosedOrders', market, params);
        request['category'] = type;
        const isTrigger = this.safeBoolN (params, [ 'trigger', 'stop' ], false);
        params = this.omit (params, [ 'trigger', 'stop' ]);
        if (isTrigger) {
            request['orderFilter'] = 'StopOrder';
        }
        if (limit !== undefined) {
            request['limit'] = limit;
        }
        if (since !== undefined) {
            request['startTime'] = since;
        }
        const until = this.safeInteger (params, 'until'); // unified in milliseconds
        const endTime = this.safeInteger (params, 'endTime', until); // exchange-specific in milliseconds
        params = this.omit (params, [ 'endTime', 'until' ]);
        if (endTime !== undefined) {
            request['endTime'] = endTime;
        }
        const response = await this.privateGetV5OrderHistory (this.extend (request, params));
        //
        //     {
        //         "retCode": 0,
        //         "retMsg": "OK",
        //         "result": {
        //             "nextPageCursor": "03234de9-1332-41eb-b805-4a9f42c136a3%3A1672220109387%2C03234de9-1332-41eb-b805-4a9f42c136a3%3A1672220109387",
        //             "category": "linear",
        //             "list": [
        //                 {
        //                     "symbol": "BTCUSDT",
        //                     "orderType": "Limit",
        //                     "orderLinkId": "test-001",
        //                     "orderId": "03234de9-1332-41eb-b805-4a9f42c136a3",
        //                     "cancelType": "CancelByUser",
        //                     "avgPrice": "0",
        //                     "stopOrderType": "UNKNOWN",
        //                     "lastPriceOnCreated": "16656.5",
        //                     "orderStatus": "Cancelled",
        //                     "takeProfit": "",
        //                     "cumExecValue": "0",
        //                     "triggerDirection": 0,
        //                     "blockTradeId": "",
        //                     "rejectReason": "EC_PerCancelRequest",
        //                     "isLeverage": "",
        //                     "price": "18000",
        //                     "orderIv": "",
        //                     "createdTime": "1672220109387",
        //                     "tpTriggerBy": "UNKNOWN",
        //                     "positionIdx": 0,
        //                     "timeInForce": "GoodTillCancel",
        //                     "leavesValue": "0",
        //                     "updatedTime": "1672220114123",
        //                     "side": "Sell",
        //                     "triggerPrice": "",
        //                     "cumExecFee": "0",
        //                     "slTriggerBy": "UNKNOWN",
        //                     "leavesQty": "0",
        //                     "closeOnTrigger": false,
        //                     "cumExecQty": "0",
        //                     "reduceOnly": false,
        //                     "qty": "0.1",
        //                     "stopLoss": "",
        //                     "triggerBy": "UNKNOWN"
        //                 }
        //             ]
        //         },
        //         "retExtInfo": {},
        //         "time": 1672221263862
        //     }
        //
        const data = this.addPaginationCursorToResult (response);
        return this.parseOrders (data, market, since, limit);
    }

    /**
     * @method
     * @name bybit#fetchClosedOrders
     * @description fetches information on multiple closed orders made by the user
     * @see https://bybit-exchange.github.io/docs/v5/order/order-list
     * @param {string} [symbol] unified market symbol of the market orders were made in
     * @param {int} [since] the earliest time in ms to fetch orders for
     * @param {int} [limit] the maximum number of order structures to retrieve
     * @param {object} [params] extra parameters specific to the exchange API endpoint
     * @param {boolean} [params.trigger] set to true for fetching closed trigger orders
     * @param {boolean} [params.stop] alias for trigger
     * @param {string} [params.type] market type, ['swap', 'option', 'spot']
     * @param {string} [params.subType] market subType, ['linear', 'inverse']
     * @param {string} [params.orderFilter] 'Order' or 'StopOrder' or 'tpslOrder'
     * @param {int} [params.until] the latest time in ms to fetch entries for
     * @param {boolean} [params.paginate] default false, when true will automatically paginate by calling this endpoint multiple times. See in the docs all the [available parameters](https://github.com/ccxt/ccxt/wiki/Manual#pagination-params)
     * @returns {Order[]} a list of [order structures]{@link https://docs.ccxt.com/#/?id=order-structure}
     */
    async fetchClosedOrders (symbol: Str = undefined, since: Int = undefined, limit: Int = undefined, params = {}): Promise<Order[]> {
        await this.loadMarkets ();
        const request: Dict = {
            'orderStatus': 'Filled',
        };
        return await this.fetchCanceledAndClosedOrders (symbol, since, limit, this.extend (request, params));
    }

    /**
     * @method
     * @name bybit#fetchCanceledOrders
     * @description fetches information on multiple canceled orders made by the user
     * @see https://bybit-exchange.github.io/docs/v5/order/order-list
     * @param {string} [symbol] unified market symbol of the market orders were made in
     * @param {int} [since] timestamp in ms of the earliest order, default is undefined
     * @param {int} [limit] max number of orders to return, default is undefined
     * @param {object} [params] extra parameters specific to the exchange API endpoint
     * @param {boolean} [params.trigger] true if trigger order
     * @param {boolean} [params.stop] alias for trigger
     * @param {string} [params.type] market type, ['swap', 'option', 'spot']
     * @param {string} [params.subType] market subType, ['linear', 'inverse']
     * @param {string} [params.orderFilter] 'Order' or 'StopOrder' or 'tpslOrder'
     * @param {int} [params.until] the latest time in ms to fetch entries for
     * @param {boolean} [params.paginate] default false, when true will automatically paginate by calling this endpoint multiple times. See in the docs all the [available parameters](https://github.com/ccxt/ccxt/wiki/Manual#pagination-params)
     * @returns {object} a list of [order structures]{@link https://docs.ccxt.com/#/?id=order-structure}
     */
    async fetchCanceledOrders (symbol: Str = undefined, since: Int = undefined, limit: Int = undefined, params = {}) {
        await this.loadMarkets ();
        const request: Dict = {
            'orderStatus': 'Cancelled',
        };
        return await this.fetchCanceledAndClosedOrders (symbol, since, limit, this.extend (request, params));
    }

    /**
     * @method
     * @name bybit#fetchOpenOrders
     * @description fetch all unfilled currently open orders
     * @see https://bybit-exchange.github.io/docs/v5/order/open-order
     * @param {string} symbol unified market symbol
     * @param {int} [since] the earliest time in ms to fetch open orders for
     * @param {int} [limit] the maximum number of open orders structures to retrieve
     * @param {object} [params] extra parameters specific to the exchange API endpoint
     * @param {boolean} [params.trigger] set to true for fetching open trigger orders
     * @param {boolean} [params.stop] alias for trigger
     * @param {string} [params.type] market type, ['swap', 'option', 'spot']
     * @param {string} [params.subType] market subType, ['linear', 'inverse']
     * @param {string} [params.baseCoin] Base coin. Supports linear, inverse & option
     * @param {string} [params.settleCoin] Settle coin. Supports linear, inverse & option
     * @param {string} [params.orderFilter] 'Order' or 'StopOrder' or 'tpslOrder'
     * @param {boolean} [params.paginate] default false, when true will automatically paginate by calling this endpoint multiple times. See in the docs all the [availble parameters](https://github.com/ccxt/ccxt/wiki/Manual#pagination-params)
     * @returns {Order[]} a list of [order structures]{@link https://docs.ccxt.com/#/?id=order-structure}
     */
    async fetchOpenOrders (symbol: Str = undefined, since: Int = undefined, limit: Int = undefined, params = {}): Promise<Order[]> {
        await this.loadMarkets ();
        let paginate = false;
        [ paginate, params ] = this.handleOptionAndParams (params, 'fetchOpenOrders', 'paginate');
        if (paginate) {
            return await this.fetchPaginatedCallCursor ('fetchOpenOrders', symbol, since, limit, params, 'nextPageCursor', 'cursor', undefined, 50) as Order[];
        }
        const request: Dict = {};
        let market = undefined;
        if (symbol !== undefined) {
            market = this.market (symbol);
            request['symbol'] = market['id'];
        }
        let type = undefined;
        [ type, params ] = this.getBybitType ('fetchOpenOrders', market, params);
        if (type === 'linear' || type === 'inverse') {
            const baseCoin = this.safeString (params, 'baseCoin');
            if (symbol === undefined && baseCoin === undefined) {
                const defaultSettle = this.safeString (this.options, 'defaultSettle', 'USDT');
                const settleCoin = this.safeString (params, 'settleCoin', defaultSettle);
                request['settleCoin'] = settleCoin;
            }
        }
        request['category'] = type;
        const isTrigger = this.safeBool2 (params, 'stop', 'trigger', false);
        params = this.omit (params, [ 'stop', 'trigger' ]);
        if (isTrigger) {
            request['orderFilter'] = 'StopOrder';
        }
        if (limit !== undefined) {
            request['limit'] = limit;
        }
        const response = await this.privateGetV5OrderRealtime (this.extend (request, params));
        //
        //     {
        //         "retCode": 0,
        //         "retMsg": "OK",
        //         "result": {
        //             "nextPageCursor": "1321052653536515584%3A1672217748287%2C1321052653536515584%3A1672217748287",
        //             "category": "spot",
        //             "list": [
        //                 {
        //                     "symbol": "ETHUSDT",
        //                     "orderType": "Limit",
        //                     "orderLinkId": "1672217748277652",
        //                     "orderId": "1321052653536515584",
        //                     "cancelType": "UNKNOWN",
        //                     "avgPrice": "",
        //                     "stopOrderType": "tpslOrder",
        //                     "lastPriceOnCreated": "",
        //                     "orderStatus": "Cancelled",
        //                     "takeProfit": "",
        //                     "cumExecValue": "0",
        //                     "triggerDirection": 0,
        //                     "isLeverage": "0",
        //                     "rejectReason": "",
        //                     "price": "1000",
        //                     "orderIv": "",
        //                     "createdTime": "1672217748287",
        //                     "tpTriggerBy": "",
        //                     "positionIdx": 0,
        //                     "timeInForce": "GTC",
        //                     "leavesValue": "500",
        //                     "updatedTime": "1672217748287",
        //                     "side": "Buy",
        //                     "triggerPrice": "1500",
        //                     "cumExecFee": "0",
        //                     "leavesQty": "0",
        //                     "slTriggerBy": "",
        //                     "closeOnTrigger": false,
        //                     "cumExecQty": "0",
        //                     "reduceOnly": false,
        //                     "qty": "0.5",
        //                     "stopLoss": "",
        //                     "triggerBy": "1192.5"
        //                 }
        //             ]
        //         },
        //         "retExtInfo": {},
        //         "time": 1672219526294
        //     }
        //
        const data = this.addPaginationCursorToResult (response);
        return this.parseOrders (data, market, since, limit);
    }

    /**
     * @method
     * @name bybit#fetchOrderTrades
     * @description fetch all the trades made from a single order
     * @see https://bybit-exchange.github.io/docs/v5/position/execution
     * @param {string} id order id
     * @param {string} symbol unified market symbol
     * @param {int} [since] the earliest time in ms to fetch trades for
     * @param {int} [limit] the maximum number of trades to retrieve
     * @param {object} [params] extra parameters specific to the exchange API endpoint
     * @returns {object[]} a list of [trade structures]{@link https://docs.ccxt.com/#/?id=trade-structure}
     */
    async fetchOrderTrades (id: string, symbol: Str = undefined, since: Int = undefined, limit: Int = undefined, params = {}) {
        const request: Dict = {};
        const clientOrderId = this.safeString2 (params, 'clientOrderId', 'orderLinkId');
        if (clientOrderId !== undefined) {
            request['orderLinkId'] = clientOrderId;
        } else {
            request['orderId'] = id;
        }
        params = this.omit (params, [ 'clientOrderId', 'orderLinkId' ]);
        return await this.fetchMyTrades (symbol, since, limit, this.extend (request, params));
    }

    /**
     * @method
     * @name bybit#fetchMyTrades
     * @description fetch all trades made by the user
     * @see https://bybit-exchange.github.io/docs/api-explorer/v5/position/execution
     * @param {string} symbol unified market symbol
     * @param {int} [since] the earliest time in ms to fetch trades for
     * @param {int} [limit] the maximum number of trades structures to retrieve
     * @param {object} [params] extra parameters specific to the exchange API endpoint
     * @param {string} [params.type] market type, ['swap', 'option', 'spot']
     * @param {string} [params.subType] market subType, ['linear', 'inverse']
     * @param {boolean} [params.paginate] default false, when true will automatically paginate by calling this endpoint multiple times. See in the docs all the [availble parameters](https://github.com/ccxt/ccxt/wiki/Manual#pagination-params)
     * @returns {Trade[]} a list of [trade structures]{@link https://docs.ccxt.com/#/?id=trade-structure}
     */
    async fetchMyTrades (symbol: Str = undefined, since: Int = undefined, limit: Int = undefined, params = {}) {
        await this.loadMarkets ();
        let paginate = false;
        [ paginate, params ] = this.handleOptionAndParams (params, 'fetchMyTrades', 'paginate');
        if (paginate) {
            return await this.fetchPaginatedCallCursor ('fetchMyTrades', symbol, since, limit, params, 'nextPageCursor', 'cursor', undefined, 100) as Trade[];
        }
        let request: Dict = {
            'execType': 'Trade',
        };
        let market = undefined;
        if (symbol !== undefined) {
            market = this.market (symbol);
            request['symbol'] = market['id'];
        }
        let type = undefined;
        [ type, params ] = this.getBybitType ('fetchMyTrades', market, params);
        request['category'] = type;
        if (limit !== undefined) {
            request['limit'] = limit;
        }
        if (since !== undefined) {
            request['startTime'] = since;
        }
        [ request, params ] = this.handleUntilOption ('endTime', request, params);
        const response = await this.privateGetV5ExecutionList (this.extend (request, params));
        //
        //     {
        //         "retCode": 0,
        //         "retMsg": "OK",
        //         "result": {
        //             "nextPageCursor": "132766%3A2%2C132766%3A2",
        //             "category": "linear",
        //             "list": [
        //                 {
        //                     "symbol": "ETHPERP",
        //                     "orderType": "Market",
        //                     "underlyingPrice": "",
        //                     "orderLinkId": "",
        //                     "side": "Buy",
        //                     "indexPrice": "",
        //                     "orderId": "8c065341-7b52-4ca9-ac2c-37e31ac55c94",
        //                     "stopOrderType": "UNKNOWN",
        //                     "leavesQty": "0",
        //                     "execTime": "1672282722429",
        //                     "isMaker": false,
        //                     "execFee": "0.071409",
        //                     "feeRate": "0.0006",
        //                     "execId": "e0cbe81d-0f18-5866-9415-cf319b5dab3b",
        //                     "tradeIv": "",
        //                     "blockTradeId": "",
        //                     "markPrice": "1183.54",
        //                     "execPrice": "1190.15",
        //                     "markIv": "",
        //                     "orderQty": "0.1",
        //                     "orderPrice": "1236.9",
        //                     "execValue": "119.015",
        //                     "execType": "Trade",
        //                     "execQty": "0.1"
        //                 }
        //             ]
        //         },
        //         "retExtInfo": {},
        //         "time": 1672283754510
        //     }
        //
        const trades = this.addPaginationCursorToResult (response);
        return this.parseTrades (trades, market, since, limit);
    }

    parseDepositAddress (depositAddress, currency: Currency = undefined): DepositAddress {
        //
        //     {
        //         "chainType": "ERC20",
        //         "addressDeposit": "0xf56297c6717c1d1c42c30324468ed50a9b7402ee",
        //         "tagDeposit": '',
        //         "chain": "ETH"
        //     }
        //
        const address = this.safeString (depositAddress, 'addressDeposit');
        const tag = this.safeString (depositAddress, 'tagDeposit');
        const code = this.safeString (currency, 'code');
        const chain = this.safeString (depositAddress, 'chain');
        this.checkAddress (address);
        return {
            'info': depositAddress,
            'currency': code,
            'network': chain,
            'address': address,
            'tag': tag,
        } as DepositAddress;
    }

    /**
     * @method
     * @name bybit#fetchDepositAddressesByNetwork
     * @description fetch a dictionary of addresses for a currency, indexed by network
     * @see https://bybit-exchange.github.io/docs/v5/asset/master-deposit-addr
     * @param {string} code unified currency code of the currency for the deposit address
     * @param {object} [params] extra parameters specific to the exchange API endpoint
     * @returns {object} a dictionary of [address structures]{@link https://docs.ccxt.com/#/?id=address-structure} indexed by the network
     */
    async fetchDepositAddressesByNetwork (code: string, params = {}): Promise<DepositAddress[]> {
        await this.loadMarkets ();
        let currency = this.currency (code);
        const request: Dict = {
            'coin': currency['id'],
        };
        const response = await this.privateGetV5AssetDepositQueryAddress (this.extend (request, params));
        //
        //     {
        //         "retCode": 0,
        //         "retMsg": "success",
        //         "result": {
        //             "coin": "USDT",
        //             "chains": [
        //                 {
        //                     "chainType": "ERC20",
        //                     "addressDeposit": "0xd9e1cd77afa0e50b452a62fbb68a3340602286c3",
        //                     "tagDeposit": "",
        //                     "chain": "ETH"
        //                 }
        //             ]
        //         },
        //         "retExtInfo": {},
        //         "time": 1672192792860
        //     }
        //
        const result = this.safeDict (response, 'result', {});
        const chains = this.safeList (result, 'chains', []);
        const coin = this.safeString (result, 'coin');
        currency = this.currency (coin);
        const parsed = this.parseDepositAddresses (chains, [ currency['code'] ], false, {
            'currency': currency['code'],
        });
        return this.indexBy (parsed, 'network') as DepositAddress[];
    }

    /**
     * @method
     * @name bybit#fetchDepositAddress
     * @description fetch the deposit address for a currency associated with this account
     * @see https://bybit-exchange.github.io/docs/v5/asset/master-deposit-addr
     * @param {string} code unified currency code
     * @param {object} [params] extra parameters specific to the exchange API endpoint
     * @returns {object} an [address structure]{@link https://docs.ccxt.com/#/?id=address-structure}
     */
    async fetchDepositAddress (code: string, params = {}): Promise<DepositAddress> {
        await this.loadMarkets ();
        const [ networkCode, query ] = this.handleNetworkCodeAndParams (params);
        const networkId = this.networkCodeToId (networkCode);
        const currency = this.currency (code);
        const request: Dict = {
            'coin': currency['id'],
        };
        if (networkId !== undefined) {
            request['chainType'] = networkId;
        }
        const response = await this.privateGetV5AssetDepositQueryAddress (this.extend (request, query));
        //
        //     {
        //         "retCode": 0,
        //         "retMsg": "success",
        //         "result": {
        //             "coin": "USDT",
        //             "chains": [
        //                 {
        //                     "chainType": "ERC20",
        //                     "addressDeposit": "0xd9e1cd77afa0e50b452a62fbb68a3340602286c3",
        //                     "tagDeposit": "",
        //                     "chain": "ETH"
        //                 }
        //             ]
        //         },
        //         "retExtInfo": {},
        //         "time": 1672192792860
        //     }
        //
        const result = this.safeDict (response, 'result', {});
        const chains = this.safeList (result, 'chains', []);
        const chainsIndexedById = this.indexBy (chains, 'chain');
        const selectedNetworkId = this.selectNetworkIdFromRawNetworks (code, networkCode, chainsIndexedById);
        const addressObject = this.safeDict (chainsIndexedById, selectedNetworkId, {});
        return this.parseDepositAddress (addressObject, currency);
    }

    /**
     * @method
     * @name bybit#fetchDeposits
     * @description fetch all deposits made to an account
     * @see https://bybit-exchange.github.io/docs/v5/asset/deposit-record
     * @param {string} code unified currency code
     * @param {int} [since] the earliest time in ms to fetch deposits for, default = 30 days before the current time
     * @param {int} [limit] the maximum number of deposits structures to retrieve, default = 50, max = 50
     * @param {object} [params] extra parameters specific to the exchange API endpoint
     * @param {int} [params.until] the latest time in ms to fetch deposits for, default = 30 days after since
     * EXCHANGE SPECIFIC PARAMETERS
     * @param {boolean} [params.paginate] default false, when true will automatically paginate by calling this endpoint multiple times. See in the docs all the [availble parameters](https://github.com/ccxt/ccxt/wiki/Manual#pagination-params)
     * @param {string} [params.cursor] used for pagination
     * @returns {object[]} a list of [transaction structures]{@link https://docs.ccxt.com/#/?id=transaction-structure}
     */
    async fetchDeposits (code: Str = undefined, since: Int = undefined, limit: Int = undefined, params = {}): Promise<Transaction[]> {
        await this.loadMarkets ();
        let paginate = false;
        [ paginate, params ] = this.handleOptionAndParams (params, 'fetchDeposits', 'paginate');
        if (paginate) {
            return await this.fetchPaginatedCallCursor ('fetchDeposits', code, since, limit, params, 'nextPageCursor', 'cursor', undefined, 50);
        }
        let request: Dict = {
            // 'coin': currency['id'],
            // 'limit': 20, // max 50
            // 'cursor': '',
        };
        let currency = undefined;
        if (code !== undefined) {
            currency = this.currency (code);
            request['coin'] = currency['id'];
        }
        if (since !== undefined) {
            request['startTime'] = since;
        }
        if (limit !== undefined) {
            request['limit'] = limit;
        }
        [ request, params ] = this.handleUntilOption ('endTime', request, params);
        const response = await this.privateGetV5AssetDepositQueryRecord (this.extend (request, params));
        //
        //     {
        //         "retCode": 0,
        //         "retMsg": "success",
        //         "result": {
        //             "rows": [
        //                 {
        //                     "coin": "USDT",
        //                     "chain": "ETH",
        //                     "amount": "10000",
        //                     "txID": "skip-notification-scene-test-amount-202212270944-533285-USDT",
        //                     "status": 3,
        //                     "toAddress": "test-amount-address",
        //                     "tag": "",
        //                     "depositFee": "",
        //                     "successAt": "1672134274000",
        //                     "confirmations": "10000",
        //                     "txIndex": "",
        //                     "blockHash": ""
        //                 }
        //             ],
        //             "nextPageCursor": "eyJtaW5JRCI6MTA0NjA0MywibWF4SUQiOjEwNDYwNDN9"
        //         },
        //         "retExtInfo": {},
        //         "time": 1672191992512
        //     }
        //
        const data = this.addPaginationCursorToResult (response);
        return this.parseTransactions (data, currency, since, limit);
    }

    /**
     * @method
     * @name bybit#fetchWithdrawals
     * @description fetch all withdrawals made from an account
     * @see https://bybit-exchange.github.io/docs/v5/asset/withdraw-record
     * @param {string} code unified currency code
     * @param {int} [since] the earliest time in ms to fetch withdrawals for
     * @param {int} [limit] the maximum number of withdrawals structures to retrieve
     * @param {object} [params] extra parameters specific to the exchange API endpoint
     * @param {int} [params.until] the latest time in ms to fetch entries for
     * @param {boolean} [params.paginate] default false, when true will automatically paginate by calling this endpoint multiple times. See in the docs all the [availble parameters](https://github.com/ccxt/ccxt/wiki/Manual#pagination-params)
     * @returns {object[]} a list of [transaction structures]{@link https://docs.ccxt.com/#/?id=transaction-structure}
     */
    async fetchWithdrawals (code: Str = undefined, since: Int = undefined, limit: Int = undefined, params = {}): Promise<Transaction[]> {
        await this.loadMarkets ();
        let paginate = false;
        [ paginate, params ] = this.handleOptionAndParams (params, 'fetchWithdrawals', 'paginate');
        if (paginate) {
            return await this.fetchPaginatedCallCursor ('fetchWithdrawals', code, since, limit, params, 'nextPageCursor', 'cursor', undefined, 50);
        }
        let request: Dict = {
            // 'coin': currency['id'],
            // 'limit': 20, // max 50
            // 'cusor': '',
        };
        let currency = undefined;
        if (code !== undefined) {
            currency = this.currency (code);
            request['coin'] = currency['id'];
        }
        if (since !== undefined) {
            request['startTime'] = since;
        }
        if (limit !== undefined) {
            request['limit'] = limit;
        }
        [ request, params ] = this.handleUntilOption ('endTime', request, params);
        const response = await this.privateGetV5AssetWithdrawQueryRecord (this.extend (request, params));
        //
        //     {
        //         "retCode": 0,
        //         "retMsg": "success",
        //         "result": {
        //             "rows": [
        //                 {
        //                     "coin": "USDT",
        //                     "chain": "ETH",
        //                     "amount": "77",
        //                     "txID": "",
        //                     "status": "SecurityCheck",
        //                     "toAddress": "0x99ced129603abc771c0dabe935c326ff6c86645d",
        //                     "tag": "",
        //                     "withdrawFee": "10",
        //                     "createTime": "1670922217000",
        //                     "updateTime": "1670922217000",
        //                     "withdrawId": "9976",
        //                     "withdrawType": 0
        //                 },
        //                 {
        //                     "coin": "USDT",
        //                     "chain": "ETH",
        //                     "amount": "26",
        //                     "txID": "",
        //                     "status": "success",
        //                     "toAddress": "15638072681@163.com",
        //                     "tag": "",
        //                     "withdrawFee": "0",
        //                     "createTime": "1669711121000",
        //                     "updateTime": "1669711380000",
        //                     "withdrawId": "9801",
        //                     "withdrawType": 1
        //                 }
        //             ],
        //             "nextPageCursor": "eyJtaW5JRCI6OTgwMSwibWF4SUQiOjk5NzZ9"
        //         },
        //         "retExtInfo": {},
        //         "time": 1672194949928
        //     }
        //
        const data = this.addPaginationCursorToResult (response);
        return this.parseTransactions (data, currency, since, limit);
    }

    parseTransactionStatus (status: Str) {
        const statuses: Dict = {
            // v3 deposit status
            '0': 'unknown',
            '1': 'pending',
            '2': 'processing',
            '3': 'ok',
            '4': 'fail',
            // v3 withdrawal status
            'SecurityCheck': 'pending',
            'Pending': 'pending',
            'success': 'ok',
            'CancelByUser': 'canceled',
            'Reject': 'rejected',
            'Fail': 'failed',
            'BlockchainConfirmed': 'ok',
        };
        return this.safeString (statuses, status, status);
    }

    parseTransaction (transaction: Dict, currency: Currency = undefined): Transaction {
        //
        // fetchWithdrawals
        //
        //     {
        //         "coin": "USDT",
        //         "chain": "TRX",
        //         "amount": "12.34",
        //         "txID": "de5ea0a2f2e59dc9a714837dd3ddc6d5e151b56ec5d786d351c4f52336f80d3c",
        //         "status": "success",
        //         "toAddress": "TQdmFKUoe1Lk2iwZuwRJEHJreTUBoN3BAw",
        //         "tag": "",
        //         "withdrawFee": "0.5",
        //         "createTime": "1665144183000",
        //         "updateTime": "1665144256000",
        //         "withdrawId": "8839035"
        //     }
        //
        // fetchDeposits
        //
        //     {
        //         "coin": "USDT",
        //         "chain": "TRX",
        //         "amount": "44",
        //         "txID": "0b038ea12fa1575e2d66693db3c346b700d4b28347afc39f80321cf089acc960",
        //         "status": "3",
        //         "toAddress": "TC6NCAC5WSVCCiaD3kWZXyW91ZKKhLm53b",
        //         "tag": "",
        //         "depositFee": "",
        //         "successAt": "1665142507000",
        //         "confirmations": "100",
        //         "txIndex": "0",
        //         "blockHash": "0000000002ac3b1064aee94bca1bd0b58c4c09c65813b084b87a2063d961129e"
        //     }
        //
        // withdraw
        //
        //     {
        //         "id": "9377266"
        //     }
        //
        const currencyId = this.safeString (transaction, 'coin');
        const code = this.safeCurrencyCode (currencyId, currency);
        const timestamp = this.safeInteger2 (transaction, 'createTime', 'successAt');
        const updated = this.safeInteger (transaction, 'updateTime');
        const status = this.parseTransactionStatus (this.safeString (transaction, 'status'));
        const feeCost = this.safeNumber2 (transaction, 'depositFee', 'withdrawFee');
        const type = ('depositFee' in transaction) ? 'deposit' : 'withdrawal';
        let fee = undefined;
        if (feeCost !== undefined) {
            fee = {
                'cost': feeCost,
                'currency': code,
            };
        }
        const toAddress = this.safeString (transaction, 'toAddress');
        return {
            'info': transaction,
            'id': this.safeString2 (transaction, 'id', 'withdrawId'),
            'txid': this.safeString (transaction, 'txID'),
            'timestamp': timestamp,
            'datetime': this.iso8601 (timestamp),
            'network': this.networkIdToCode (this.safeString (transaction, 'chain')),
            'address': undefined,
            'addressTo': toAddress,
            'addressFrom': undefined,
            'tag': this.safeString (transaction, 'tag'),
            'tagTo': undefined,
            'tagFrom': undefined,
            'type': type,
            'amount': this.safeNumber (transaction, 'amount'),
            'currency': code,
            'status': status,
            'updated': updated,
            'fee': fee,
            'internal': undefined,
            'comment': undefined,
        } as Transaction;
    }

    /**
     * @method
     * @name bybit#fetchLedger
     * @description fetch the history of changes, actions done by the user or operations that altered the balance of the user
     * @see https://bybit-exchange.github.io/docs/v5/account/transaction-log
     * @see https://bybit-exchange.github.io/docs/v5/account/contract-transaction-log
     * @param {string} [code] unified currency code, default is undefined
     * @param {int} [since] timestamp in ms of the earliest ledger entry, default is undefined
     * @param {int} [limit] max number of ledger entries to return, default is undefined
     * @param {object} [params] extra parameters specific to the exchange API endpoint
     * @param {boolean} [params.paginate] default false, when true will automatically paginate by calling this endpoint multiple times. See in the docs all the [available parameters](https://github.com/ccxt/ccxt/wiki/Manual#pagination-params)
     * @param {string} [params.subType] if inverse will use v5/account/contract-transaction-log
     * @returns {object} a [ledger structure]{@link https://docs.ccxt.com/#/?id=ledger}
     */
    async fetchLedger (code: Str = undefined, since: Int = undefined, limit: Int = undefined, params = {}): Promise<LedgerEntry[]> {
        await this.loadMarkets ();
        let paginate = false;
        [ paginate, params ] = this.handleOptionAndParams (params, 'fetchLedger', 'paginate');
        if (paginate) {
            return await this.fetchPaginatedCallCursor ('fetchLedger', code, since, limit, params, 'nextPageCursor', 'cursor', undefined, 50) as LedgerEntry[];
        }
        const request: Dict = {
            // 'coin': currency['id'],
            // 'currency': currency['id'], // alias
            // 'start_date': this.iso8601 (since),
            // 'end_date': this.iso8601 (until),
            // 'wallet_fund_type': 'Deposit', // Withdraw, RealisedPNL, Commission, Refund, Prize, ExchangeOrderWithdraw, ExchangeOrderDeposit
            // 'page': 1,
            // 'limit': 20, // max 50
            // v5 transaction log
            // 'accountType': '', Account Type. UNIFIED
            // 'category': '', Product type. spot,linear,option
            // 'currency': '', Currency
            // 'baseCoin': '', BaseCoin. e.g., BTC of BTCPERP
            // 'type': '', Types of transaction logs
            // 'startTime': 0, The start timestamp (ms)
            // 'endTime': 0, The end timestamp (ms)
            // 'limit': 0, Limit for data size per page. [1, 50]. Default: 20
            // 'cursor': '', Cursor. Used for pagination
        };
        const enableUnified = await this.isUnifiedEnabled ();
        let currency = undefined;
        let currencyKey = 'coin';
        if (enableUnified[1]) {
            currencyKey = 'currency';
            if (since !== undefined) {
                request['startTime'] = since;
            }
        } else {
            if (since !== undefined) {
                request['start_date'] = this.yyyymmdd (since);
            }
        }
        if (code !== undefined) {
            currency = this.currency (code);
            request[currencyKey] = currency['id'];
        }
        if (limit !== undefined) {
            request['limit'] = limit;
        }
        let subType = undefined;
        [ subType, params ] = this.handleSubTypeAndParams ('fetchLedger', undefined, params);
        let response = undefined;
        if (enableUnified[1]) {
            if (subType === 'inverse') {
                response = await this.privateGetV5AccountContractTransactionLog (this.extend (request, params));
            } else {
                response = await this.privateGetV5AccountTransactionLog (this.extend (request, params));
            }
        } else {
            response = await this.privateGetV5AccountContractTransactionLog (this.extend (request, params));
        }
        //
        //     {
        //         "ret_code": 0,
        //         "ret_msg": "ok",
        //         "ext_code": "",
        //         "result": {
        //             "data": [
        //                 {
        //                     "id": 234467,
        //                     "user_id": 1,
        //                     "coin": "BTC",
        //                     "wallet_id": 27913,
        //                     "type": "Realized P&L",
        //                     "amount": "-0.00000006",
        //                     "tx_id": "",
        //                     "address": "BTCUSD",
        //                     "wallet_balance": "0.03000330",
        //                     "exec_time": "2019-12-09T00:00:25.000Z",
        //                     "cross_seq": 0
        //                 }
        //             ]
        //         },
        //         "ext_info": null,
        //         "time_now": "1577481867.115552",
        //         "rate_limit_status": 119,
        //         "rate_limit_reset_ms": 1577481867122,
        //         "rate_limit": 120
        //     }
        //
        // v5 transaction log
        //
        //     {
        //         "retCode": 0,
        //         "retMsg": "OK",
        //         "result": {
        //             "nextPageCursor": "21963%3A1%2C14954%3A1",
        //             "list": [
        //                 {
        //                     "symbol": "XRPUSDT",
        //                     "side": "Buy",
        //                     "funding": "-0.003676",
        //                     "orderLinkId": "",
        //                     "orderId": "1672128000-8-592324-1-2",
        //                     "fee": "0.00000000",
        //                     "change": "-0.003676",
        //                     "cashFlow": "0",
        //                     "transactionTime": "1672128000000",
        //                     "type": "SETTLEMENT",
        //                     "feeRate": "0.0001",
        //                     "size": "100",
        //                     "qty": "100",
        //                     "cashBalance": "5086.55825002",
        //                     "currency": "USDT",
        //                     "category": "linear",
        //                     "tradePrice": "0.3676",
        //                     "tradeId": "534c0003-4bf7-486f-aa02-78cee36825e4"
        //                 },
        //                 {
        //                     "symbol": "XRPUSDT",
        //                     "side": "Buy",
        //                     "funding": "",
        //                     "orderLinkId": "linear-order",
        //                     "orderId": "592b7e41-78fd-42e2-9aa3-91e1835ef3e1",
        //                     "fee": "0.01908720",
        //                     "change": "-0.0190872",
        //                     "cashFlow": "0",
        //                     "transactionTime": "1672121182224",
        //                     "type": "TRADE",
        //                     "feeRate": "0.0006",
        //                     "size": "100",
        //                     "qty": "88",
        //                     "cashBalance": "5086.56192602",
        //                     "currency": "USDT",
        //                     "category": "linear",
        //                     "tradePrice": "0.3615",
        //                     "tradeId": "5184f079-88ec-54c7-8774-5173cafd2b4e"
        //                 },
        //                 {
        //                     "symbol": "XRPUSDT",
        //                     "side": "Buy",
        //                     "funding": "",
        //                     "orderLinkId": "linear-order",
        //                     "orderId": "592b7e41-78fd-42e2-9aa3-91e1835ef3e1",
        //                     "fee": "0.00260280",
        //                     "change": "-0.0026028",
        //                     "cashFlow": "0",
        //                     "transactionTime": "1672121182224",
        //                     "type": "TRADE",
        //                     "feeRate": "0.0006",
        //                     "size": "12",
        //                     "qty": "12",
        //                     "cashBalance": "5086.58101322",
        //                     "currency": "USDT",
        //                     "category": "linear",
        //                     "tradePrice": "0.3615",
        //                     "tradeId": "8569c10f-5061-5891-81c4-a54929847eb3"
        //                 }
        //             ]
        //         },
        //         "retExtInfo": {},
        //         "time": 1672132481405
        //     }
        //
        const data = this.addPaginationCursorToResult (response);
        return this.parseLedger (data, currency, since, limit);
    }

    parseLedgerEntry (item: Dict, currency: Currency = undefined): LedgerEntry {
        //
        //     {
        //         "id": 234467,
        //         "user_id": 1,
        //         "coin": "BTC",
        //         "wallet_id": 27913,
        //         "type": "Realized P&L",
        //         "amount": "-0.00000006",
        //         "tx_id": "",
        //         "address": "BTCUSD",
        //         "wallet_balance": "0.03000330",
        //         "exec_time": "2019-12-09T00:00:25.000Z",
        //         "cross_seq": 0
        //     }
        //
        //     {
        //         "symbol": "XRPUSDT",
        //         "side": "Buy",
        //         "funding": "",
        //         "orderLinkId": "linear-order",
        //         "orderId": "592b7e41-78fd-42e2-9aa3-91e1835ef3e1",
        //         "fee": "0.00260280",
        //         "change": "-0.0026028",
        //         "cashFlow": "0",
        //         "transactionTime": "1672121182224",
        //         "type": "TRADE",
        //         "feeRate": "0.0006",
        //         "size": "12",
        //         "qty": "12",
        //         "cashBalance": "5086.58101322",
        //         "currency": "USDT",
        //         "category": "linear",
        //         "tradePrice": "0.3615",
        //         "tradeId": "8569c10f-5061-5891-81c4-a54929847eb3"
        //     }
        //
        const currencyId = this.safeString2 (item, 'coin', 'currency');
        const code = this.safeCurrencyCode (currencyId, currency);
        currency = this.safeCurrency (currencyId, currency);
        const amountString = this.safeString2 (item, 'amount', 'change');
        const afterString = this.safeString2 (item, 'wallet_balance', 'cashBalance');
        const direction = Precise.stringLt (amountString, '0') ? 'out' : 'in';
        let before = undefined;
        let after = undefined;
        let amount = undefined;
        if (afterString !== undefined && amountString !== undefined) {
            const difference = (direction === 'out') ? amountString : Precise.stringNeg (amountString);
            before = this.parseToNumeric (Precise.stringAdd (afterString, difference));
            after = this.parseToNumeric (afterString);
            amount = this.parseToNumeric (Precise.stringAbs (amountString));
        }
        let timestamp = this.parse8601 (this.safeString (item, 'exec_time'));
        if (timestamp === undefined) {
            timestamp = this.safeInteger (item, 'transactionTime');
        }
        return this.safeLedgerEntry ({
            'info': item,
            'id': this.safeString (item, 'id'),
            'direction': direction,
            'account': this.safeString (item, 'wallet_id'),
            'referenceId': this.safeString (item, 'tx_id'),
            'referenceAccount': undefined,
            'type': this.parseLedgerEntryType (this.safeString (item, 'type')),
            'currency': code,
            'amount': amount,
            'timestamp': timestamp,
            'datetime': this.iso8601 (timestamp),
            'before': before,
            'after': after,
            'status': 'ok',
            'fee': {
                'currency': code,
                'cost': this.safeNumber (item, 'fee'),
            },
        }, currency) as LedgerEntry;
    }

    parseLedgerEntryType (type) {
        const types: Dict = {
            'Deposit': 'transaction',
            'Withdraw': 'transaction',
            'RealisedPNL': 'trade',
            'Commission': 'fee',
            'Refund': 'cashback',
            'Prize': 'prize', // ?
            'ExchangeOrderWithdraw': 'transaction',
            'ExchangeOrderDeposit': 'transaction',
            // v5
            'TRANSFER_IN': 'transaction',
            'TRANSFER_OUT': 'transaction',
            'TRADE': 'trade',
            'SETTLEMENT': 'trade',
            'DELIVERY': 'trade',
            'LIQUIDATION': 'trade',
            'BONUS': 'Prize',
            'FEE_REFUND': 'cashback',
            'INTEREST': 'transaction',
            'CURRENCY_BUY': 'trade',
            'CURRENCY_SELL': 'trade',
        };
        return this.safeString (types, type, type);
    }

    /**
     * @method
     * @name bybit#withdraw
     * @description make a withdrawal
     * @see https://bybit-exchange.github.io/docs/v5/asset/withdraw
     * @param {string} code unified currency code
     * @param {float} amount the amount to withdraw
     * @param {string} address the address to withdraw to
     * @param {string} tag
     * @param {object} [params] extra parameters specific to the exchange API endpoint
     * @returns {object} a [transaction structure]{@link https://docs.ccxt.com/#/?id=transaction-structure}
     */
    async withdraw (code: string, amount: number, address: string, tag = undefined, params = {}): Promise<Transaction> {
        [ tag, params ] = this.handleWithdrawTagAndParams (tag, params);
        let accountType = undefined;
        [ accountType, params ] = this.handleOptionAndParams (params, 'withdraw', 'accountType', 'SPOT');
        await this.loadMarkets ();
        this.checkAddress (address);
        const currency = this.currency (code);
        const request: Dict = {
            'coin': currency['id'],
            'amount': this.numberToString (amount),
            'address': address,
            'timestamp': this.milliseconds (),
            'accountType': accountType,
        };
        if (tag !== undefined) {
            request['tag'] = tag;
        }
        const [ networkCode, query ] = this.handleNetworkCodeAndParams (params);
        const networkId = this.networkCodeToId (networkCode);
        if (networkId !== undefined) {
            request['chain'] = networkId.toUpperCase ();
        }
        const response = await this.privatePostV5AssetWithdrawCreate (this.extend (request, query));
        //
        //    {
        //         "retCode": "0",
        //         "retMsg": "success",
        //         "result": {
        //             "id": "9377266"
        //         },
        //         "retExtInfo": {},
        //         "time": "1666892894902"
        //     }
        //
        const result = this.safeDict (response, 'result', {});
        return this.parseTransaction (result, currency);
    }

    /**
     * @method
     * @name bybit#fetchPosition
     * @description fetch data on a single open contract trade position
     * @see https://bybit-exchange.github.io/docs/v5/position
     * @param {string} symbol unified market symbol of the market the position is held in, default is undefined
     * @param {object} [params] extra parameters specific to the exchange API endpoint
     * @returns {object} a [position structure]{@link https://docs.ccxt.com/#/?id=position-structure}
     */
    async fetchPosition (symbol: string, params = {}) {
        if (symbol === undefined) {
            throw new ArgumentsRequired (this.id + ' fetchPosition() requires a symbol argument');
        }
        await this.loadMarkets ();
        const market = this.market (symbol);
        const request: Dict = {
            'symbol': market['id'],
        };
        let response = undefined;
        let type = undefined;
        [ type, params ] = this.getBybitType ('fetchPosition', market, params);
        request['category'] = type;
        response = await this.privateGetV5PositionList (this.extend (request, params));
        //
        //     {
        //         "retCode": 0,
        //         "retMsg": "OK",
        //         "result": {
        //             "nextPageCursor": "updateAt%3D1672279322668",
        //             "category": "linear",
        //             "list": [
        //                 {
        //                     "symbol": "XRPUSDT",
        //                     "leverage": "10",
        //                     "avgPrice": "0.3615",
        //                     "liqPrice": "0.0001",
        //                     "riskLimitValue": "200000",
        //                     "takeProfit": "",
        //                     "positionValue": "36.15",
        //                     "tpslMode": "Full",
        //                     "riskId": 41,
        //                     "trailingStop": "0",
        //                     "unrealisedPnl": "-1.83",
        //                     "markPrice": "0.3432",
        //                     "cumRealisedPnl": "0.48805876",
        //                     "positionMM": "0.381021",
        //                     "createdTime": "1672121182216",
        //                     "positionIdx": 0,
        //                     "positionIM": "3.634521",
        //                     "updatedTime": "1672279322668",
        //                     "side": "Buy",
        //                     "bustPrice": "",
        //                     "size": "100",
        //                     "positionStatus": "Normal",
        //                     "stopLoss": "",
        //                     "tradeMode": 0
        //                 }
        //             ]
        //         },
        //         "retExtInfo": {},
        //         "time": 1672280219169
        //     }
        //
        const result = this.safeDict (response, 'result', {});
        const positions = this.safeList2 (result, 'list', 'dataList', []);
        const timestamp = this.safeInteger (response, 'time');
        const first = this.safeDict (positions, 0, {});
        const position = this.parsePosition (first, market);
        position['timestamp'] = timestamp;
        position['datetime'] = this.iso8601 (timestamp);
        return position;
    }

    /**
     * @method
     * @name bybit#fetchPositions
     * @description fetch all open positions
     * @see https://bybit-exchange.github.io/docs/v5/position
     * @param {string[]} symbols list of unified market symbols
     * @param {object} [params] extra parameters specific to the exchange API endpoint
     * @param {string} [params.type] market type, ['swap', 'option', 'spot']
     * @param {string} [params.subType] market subType, ['linear', 'inverse']
     * @param {string} [params.baseCoin] Base coin. Supports linear, inverse & option
     * @param {string} [params.settleCoin] Settle coin. Supports linear, inverse & option
     * @returns {object[]} a list of [position structure]{@link https://docs.ccxt.com/#/?id=position-structure}
     */
    async fetchPositions (symbols: Strings = undefined, params = {}) {
        await this.loadMarkets ();
        let symbol = undefined;
        if ((symbols !== undefined) && Array.isArray (symbols)) {
            const symbolsLength = symbols.length;
            if (symbolsLength > 1) {
                throw new ArgumentsRequired (this.id + ' fetchPositions() does not accept an array with more than one symbol');
            } else if (symbolsLength === 1) {
                symbol = symbols[0];
            }
            symbols = this.marketSymbols (symbols);
        } else if (symbols !== undefined) {
            symbol = symbols;
            symbols = [ this.symbol (symbol) ];
        }
        const request: Dict = {};
        let market = undefined;
        if (symbol !== undefined) {
            market = this.market (symbol);
            symbol = market['symbol'];
            request['symbol'] = market['id'];
        }
        let type = undefined;
        [ type, params ] = this.getBybitType ('fetchPositions', market, params);
        if (type === 'linear' || type === 'inverse') {
            const baseCoin = this.safeString (params, 'baseCoin');
            if (type === 'linear') {
                if (symbol === undefined && baseCoin === undefined) {
                    const defaultSettle = this.safeString (this.options, 'defaultSettle', 'USDT');
                    const settleCoin = this.safeString (params, 'settleCoin', defaultSettle);
                    request['settleCoin'] = settleCoin;
                }
            } else {
                // inverse
                if (symbol === undefined && baseCoin === undefined) {
                    request['category'] = 'inverse';
                }
            }
        }
        params = this.omit (params, [ 'type' ]);
        request['category'] = type;
        const response = await this.privateGetV5PositionList (this.extend (request, params));
        //
        //     {
        //         "retCode": 0,
        //         "retMsg": "Success",
        //         "result": {
        //             "nextPageCursor": "0%3A1657711949945%2C0%3A1657711949945",
        //             "category": "linear",
        //             "list": [
        //                 {
        //                     "symbol": "ETHUSDT",
        //                     "leverage": "10",
        //                     "updatedTime": 1657711949945,
        //                     "side": "Buy",
        //                     "positionValue": "536.92500000",
        //                     "takeProfit": "",
        //                     "tpslMode": "Full",
        //                     "riskId": 11,
        //                     "trailingStop": "",
        //                     "entryPrice": "1073.85000000",
        //                     "unrealisedPnl": "",
        //                     "markPrice": "1080.65000000",
        //                     "size": "0.5000",
        //                     "positionStatus": "normal",
        //                     "stopLoss": "",
        //                     "cumRealisedPnl": "-0.32215500",
        //                     "positionMM": "2.97456450",
        //                     "createdTime": 1657711949928,
        //                     "positionIdx": 0,
        //                     "positionIM": "53.98243950"
        //                 }
        //             ]
        //         },
        //         "time": 1657713693182
        //     }
        //
        const positions = this.addPaginationCursorToResult (response);
        const results = [];
        for (let i = 0; i < positions.length; i++) {
            let rawPosition = positions[i];
            if (('data' in rawPosition) && ('is_valid' in rawPosition)) {
                // futures only
                rawPosition = this.safeDict (rawPosition, 'data');
            }
            results.push (this.parsePosition (rawPosition));
        }
        return this.filterByArrayPositions (results, 'symbol', symbols, false);
    }

    parsePosition (position: Dict, market: Market = undefined) {
        //
        // linear swap
        //
        //     {
        //         "positionIdx": 0,
        //         "riskId": "11",
        //         "symbol": "ETHUSDT",
        //         "side": "Buy",
        //         "size": "0.10",
        //         "positionValue": "119.845",
        //         "entryPrice": "1198.45",
        //         "tradeMode": 1,
        //         "autoAddMargin": 0,
        //         "leverage": "4.2",
        //         "positionBalance": "28.58931118",
        //         "liqPrice": "919.10",
        //         "bustPrice": "913.15",
        //         "takeProfit": "0.00",
        //         "stopLoss": "0.00",
        //         "trailingStop": "0.00",
        //         "unrealisedPnl": "0.083",
        //         "createdTime": "1669097244192",
        //         "updatedTime": "1669413126190",
        //         "tpSlMode": "Full",
        //         "riskLimitValue": "900000",
        //         "activePrice": "0.00"
        //     }
        //
        // usdc
        //    {
        //       "symbol":"BTCPERP",
        //       "leverage":"1.00",
        //       "occClosingFee":"0.0000",
        //       "liqPrice":"",
        //       "positionValue":"30.8100",
        //       "takeProfit":"0.0",
        //       "riskId":"10001",
        //       "trailingStop":"0.0000",
        //       "unrealisedPnl":"0.0000",
        //       "createdAt":"1652451795305",
        //       "markPrice":"30809.41",
        //       "cumRealisedPnl":"0.0000",
        //       "positionMM":"0.1541",
        //       "positionIM":"30.8100",
        //       "updatedAt":"1652451795305",
        //       "tpSLMode":"UNKNOWN",
        //       "side":"Buy",
        //       "bustPrice":"",
        //       "deleverageIndicator":"0",
        //       "entryPrice":"30810.0",
        //       "size":"0.001",
        //       "sessionRPL":"0.0000",
        //       "positionStatus":"NORMAL",
        //       "sessionUPL":"-0.0006",
        //       "stopLoss":"0.0",
        //       "orderMargin":"0.0000",
        //       "sessionAvgPrice":"30810.0"
        //    }
        //
        // unified margin
        //
        //     {
        //         "symbol": "ETHUSDT",
        //         "leverage": "10",
        //         "updatedTime": 1657711949945,
        //         "side": "Buy",
        //         "positionValue": "536.92500000",
        //         "takeProfit": "",
        //         "tpslMode": "Full",
        //         "riskId": 11,
        //         "trailingStop": "",
        //         "entryPrice": "1073.85000000",
        //         "unrealisedPnl": "",
        //         "markPrice": "1080.65000000",
        //         "size": "0.5000",
        //         "positionStatus": "normal",
        //         "stopLoss": "",
        //         "cumRealisedPnl": "-0.32215500",
        //         "positionMM": "2.97456450",
        //         "createdTime": 1657711949928,
        //         "positionIdx": 0,
        //         "positionIM": "53.98243950"
        //     }
        //
        // unified account
        //
        //     {
        //         "symbol": "XRPUSDT",
        //         "leverage": "10",
        //         "avgPrice": "0.3615",
        //         "liqPrice": "0.0001",
        //         "riskLimitValue": "200000",
        //         "takeProfit": "",
        //         "positionValue": "36.15",
        //         "tpslMode": "Full",
        //         "riskId": 41,
        //         "trailingStop": "0",
        //         "unrealisedPnl": "-1.83",
        //         "markPrice": "0.3432",
        //         "cumRealisedPnl": "0.48805876",
        //         "positionMM": "0.381021",
        //         "createdTime": "1672121182216",
        //         "positionIdx": 0,
        //         "positionIM": "3.634521",
        //         "updatedTime": "1672279322668",
        //         "side": "Buy",
        //         "bustPrice": "",
        //         "size": "100",
        //         "positionStatus": "Normal",
        //         "stopLoss": "",
        //         "tradeMode": 0
        //     }
        //
        // fetchPositionsHistory
        //
        //    {
        //        symbol: 'XRPUSDT',
        //        orderType: 'Market',
        //        leverage: '10',
        //        updatedTime: '1712717265572',
        //        side: 'Sell',
        //        orderId: '071749f3-a9fa-427b-b5ca-27b2f52b81de',
        //        closedPnl: '-0.00049568',
        //        avgEntryPrice: '0.6045',
        //        qty: '3',
        //        cumEntryValue: '1.8135',
        //        createdTime: '1712717265566',
        //        orderPrice: '0.5744',
        //        closedSize: '3',
        //        avgExitPrice: '0.605',
        //        execType: 'Trade',
        //        fillCount: '1',
        //        cumExitValue: '1.815'
        //    }
        //
        const closedSize = this.safeString (position, 'closedSize');
        const isHistory = (closedSize !== undefined);
        const contract = this.safeString (position, 'symbol');
        market = this.safeMarket (contract, market, undefined, 'contract');
        const size = Precise.stringAbs (this.safeString2 (position, 'size', 'qty'));
        let side = this.safeString (position, 'side');
        if (side !== undefined) {
            if (side === 'Buy') {
                side = isHistory ? 'short' : 'long';
            } else if (side === 'Sell') {
                side = isHistory ? 'long' : 'short';
            } else {
                side = undefined;
            }
        }
        const notional = this.safeString2 (position, 'positionValue', 'cumExitValue');
        const unrealisedPnl = this.omitZero (this.safeString (position, 'unrealisedPnl'));
        let initialMarginString = this.safeStringN (position, [ 'positionIM', 'cumEntryValue' ]);
        let maintenanceMarginString = this.safeString (position, 'positionMM');
        const timestamp = this.safeIntegerN (position, [ 'createdTime', 'createdAt' ]);
        let lastUpdateTimestamp = this.parse8601 (this.safeString (position, 'updated_at'));
        if (lastUpdateTimestamp === undefined) {
            lastUpdateTimestamp = this.safeIntegerN (position, [ 'updatedTime', 'updatedAt', 'updatedTime' ]);
        }
        const tradeMode = this.safeInteger (position, 'tradeMode', 0);
        let marginMode = undefined;
        if ((!this.options['enableUnifiedAccount']) || (this.options['enableUnifiedAccount'] && market['inverse'])) {
            // tradeMode would work for classic and UTA(inverse)
            if (!isHistory) {     // cannot tell marginMode for fetchPositionsHistory, and closedSize will only be defined for fetchPositionsHistory response
                marginMode = (tradeMode === 1) ? 'isolated' : 'cross';
            }
        }
        let collateralString = this.safeString (position, 'positionBalance');
        const entryPrice = this.omitZero (this.safeStringN (position, [ 'entryPrice', 'avgPrice', 'avgEntryPrice' ]));
        const liquidationPrice = this.omitZero (this.safeString (position, 'liqPrice'));
        const leverage = this.safeString (position, 'leverage');
        if (liquidationPrice !== undefined) {
            if (market['settle'] === 'USDC') {
                //  (Entry price - Liq price) * Contracts + Maintenance Margin + (unrealised pnl) = Collateral
                const difference = Precise.stringAbs (Precise.stringSub (entryPrice, liquidationPrice));
                collateralString = Precise.stringAdd (Precise.stringAdd (Precise.stringMul (difference, size), maintenanceMarginString), unrealisedPnl);
            } else {
                const bustPrice = this.safeString (position, 'bustPrice');
                if (market['linear']) {
                    // derived from the following formulas
                    //  (Entry price - Bust price) * Contracts = Collateral
                    //  (Entry price - Liq price) * Contracts = Collateral - Maintenance Margin
                    // Maintenance Margin = (Bust price - Liq price) x Contracts
                    const maintenanceMarginPriceDifference = Precise.stringAbs (Precise.stringSub (liquidationPrice, bustPrice));
                    maintenanceMarginString = Precise.stringMul (maintenanceMarginPriceDifference, size);
                    // Initial Margin = Contracts x Entry Price / Leverage
                    if (entryPrice !== undefined) {
                        initialMarginString = Precise.stringDiv (Precise.stringMul (size, entryPrice), leverage);
                    }
                } else {
                    // Contracts * (1 / Entry price - 1 / Bust price) = Collateral
                    // Contracts * (1 / Entry price - 1 / Liq price) = Collateral - Maintenance Margin
                    // Maintenance Margin = Contracts * (1 / Liq price - 1 / Bust price)
                    // Maintenance Margin = Contracts * (Bust price - Liq price) / (Liq price x Bust price)
                    const difference = Precise.stringAbs (Precise.stringSub (bustPrice, liquidationPrice));
                    const multiply = Precise.stringMul (bustPrice, liquidationPrice);
                    maintenanceMarginString = Precise.stringDiv (Precise.stringMul (size, difference), multiply);
                    // Initial Margin = Leverage x Contracts / EntryPrice
                    if (entryPrice !== undefined) {
                        initialMarginString = Precise.stringDiv (size, Precise.stringMul (entryPrice, leverage));
                    }
                }
            }
        }
        const maintenanceMarginPercentage = Precise.stringDiv (maintenanceMarginString, notional);
        const marginRatio = Precise.stringDiv (maintenanceMarginString, collateralString, 4);
        const positionIdx = this.safeString (position, 'positionIdx');
        const hedged = (positionIdx !== undefined) && (positionIdx !== '0');
        return this.safePosition ({
            'info': position,
            'id': undefined,
            'symbol': market['symbol'],
            'timestamp': timestamp,
            'datetime': this.iso8601 (timestamp),
            'lastUpdateTimestamp': lastUpdateTimestamp,
            'initialMargin': this.parseNumber (initialMarginString),
            'initialMarginPercentage': this.parseNumber (Precise.stringDiv (initialMarginString, notional)),
            'maintenanceMargin': this.parseNumber (maintenanceMarginString),
            'maintenanceMarginPercentage': this.parseNumber (maintenanceMarginPercentage),
            'entryPrice': this.parseNumber (entryPrice),
            'notional': this.parseNumber (notional),
            'leverage': this.parseNumber (leverage),
            'unrealizedPnl': this.parseNumber (unrealisedPnl),
            'realizedPnl': this.safeNumber (position, 'closedPnl'),
            'contracts': this.parseNumber (size), // in USD for inverse swaps
            'contractSize': this.safeNumber (market, 'contractSize'),
            'marginRatio': this.parseNumber (marginRatio),
            'liquidationPrice': this.parseNumber (liquidationPrice),
            'markPrice': this.safeNumber (position, 'markPrice'),
            'lastPrice': this.safeNumber (position, 'avgExitPrice'),
            'collateral': this.parseNumber (collateralString),
            'marginMode': marginMode,
            'side': side,
            'percentage': undefined,
            'stopLossPrice': this.safeNumber2 (position, 'stop_loss', 'stopLoss'),
            'takeProfitPrice': this.safeNumber2 (position, 'take_profit', 'takeProfit'),
            'hedged': hedged,
        });
    }

    /**
     * @method
     * @name bybit#fetchLeverage
     * @description fetch the set leverage for a market
     * @see https://bybit-exchange.github.io/docs/v5/position
     * @param {string} symbol unified market symbol
     * @param {object} [params] extra parameters specific to the exchange API endpoint
     * @returns {object} a [leverage structure]{@link https://docs.ccxt.com/#/?id=leverage-structure}
     */
    async fetchLeverage (symbol: string, params = {}): Promise<Leverage> {
        await this.loadMarkets ();
        const market = this.market (symbol);
        const position = await this.fetchPosition (symbol, params);
        return this.parseLeverage (position, market);
    }

    parseLeverage (leverage: Dict, market: Market = undefined): Leverage {
        const marketId = this.safeString (leverage, 'symbol');
        const leverageValue = this.safeInteger (leverage, 'leverage');
        return {
            'info': leverage,
            'symbol': this.safeSymbol (marketId, market),
            'marginMode': this.safeStringLower (leverage, 'marginMode'),
            'longLeverage': leverageValue,
            'shortLeverage': leverageValue,
        } as Leverage;
    }

    /**
     * @method
     * @name bybit#setMarginMode
     * @description set margin mode (account) or trade mode (symbol)
     * @see https://bybit-exchange.github.io/docs/v5/account/set-margin-mode
     * @see https://bybit-exchange.github.io/docs/v5/position/cross-isolate
     * @param {string} marginMode account mode must be either [isolated, cross, portfolio], trade mode must be either [isolated, cross]
     * @param {string} symbol unified market symbol of the market the position is held in, default is undefined
     * @param {object} [params] extra parameters specific to the exchange API endpoint
     * @param {string} [params.leverage] the rate of leverage, is required if setting trade mode (symbol)
     * @returns {object} response from the exchange
     */
    async setMarginMode (marginMode: string, symbol: Str = undefined, params = {}) {
        await this.loadMarkets ();
        const [ enableUnifiedMargin, enableUnifiedAccount ] = await this.isUnifiedEnabled ();
        const isUnifiedAccount = (enableUnifiedMargin || enableUnifiedAccount);
        let market = undefined;
        let response = undefined;
        if (isUnifiedAccount) {
            if (marginMode === 'isolated') {
                marginMode = 'ISOLATED_MARGIN';
            } else if (marginMode === 'cross') {
                marginMode = 'REGULAR_MARGIN';
            } else if (marginMode === 'portfolio') {
                marginMode = 'PORTFOLIO_MARGIN';
            } else {
                throw new NotSupported (this.id + ' setMarginMode() marginMode must be either [isolated, cross, portfolio]');
            }
            const request: Dict = {
                'setMarginMode': marginMode,
            };
            response = await this.privatePostV5AccountSetMarginMode (this.extend (request, params));
        } else {
            if (symbol === undefined) {
                throw new ArgumentsRequired (this.id + ' setMarginMode() requires a symbol parameter for non unified account');
            }
            market = this.market (symbol);
            const isUsdcSettled = market['settle'] === 'USDC';
            if (isUsdcSettled) {
                if (marginMode === 'cross') {
                    marginMode = 'REGULAR_MARGIN';
                } else if (marginMode === 'portfolio') {
                    marginMode = 'PORTFOLIO_MARGIN';
                } else {
                    throw new NotSupported (this.id + ' setMarginMode() for usdc market marginMode must be either [cross, portfolio]');
                }
                const request: Dict = {
                    'setMarginMode': marginMode,
                };
                response = await this.privatePostV5AccountSetMarginMode (this.extend (request, params));
            } else {
                let type = undefined;
                [ type, params ] = this.getBybitType ('setPositionMode', market, params);
                let tradeMode = undefined;
                if (marginMode === 'cross') {
                    tradeMode = 0;
                } else if (marginMode === 'isolated') {
                    tradeMode = 1;
                } else {
                    throw new NotSupported (this.id + ' setMarginMode() with symbol marginMode must be either [isolated, cross]');
                }
                let sellLeverage = undefined;
                let buyLeverage = undefined;
                const leverage = this.safeString (params, 'leverage');
                if (leverage === undefined) {
                    sellLeverage = this.safeString2 (params, 'sell_leverage', 'sellLeverage');
                    buyLeverage = this.safeString2 (params, 'buy_leverage', 'buyLeverage');
                    if (sellLeverage === undefined && buyLeverage === undefined) {
                        throw new ArgumentsRequired (this.id + ' setMarginMode() requires a leverage parameter or sell_leverage and buy_leverage parameters');
                    }
                    if (buyLeverage === undefined) {
                        buyLeverage = sellLeverage;
                    }
                    if (sellLeverage === undefined) {
                        sellLeverage = buyLeverage;
                    }
                    params = this.omit (params, [ 'buy_leverage', 'sell_leverage', 'sellLeverage', 'buyLeverage' ]);
                } else {
                    sellLeverage = leverage;
                    buyLeverage = leverage;
                    params = this.omit (params, 'leverage');
                }
                const request: Dict = {
                    'category': type,
                    'symbol': market['id'],
                    'tradeMode': tradeMode,
                    'buyLeverage': buyLeverage,
                    'sellLeverage': sellLeverage,
                };
                response = await this.privatePostV5PositionSwitchIsolated (this.extend (request, params));
            }
        }
        return response;
    }

    /**
     * @method
     * @name bybit#setLeverage
     * @description set the level of leverage for a market
     * @see https://bybit-exchange.github.io/docs/v5/position/leverage
     * @param {float} leverage the rate of leverage
     * @param {string} symbol unified market symbol
     * @param {object} [params] extra parameters specific to the exchange API endpoint
     * @param {string} [params.buyLeverage] leverage for buy side
     * @param {string} [params.sellLeverage] leverage for sell side
     * @returns {object} response from the exchange
     */
    async setLeverage (leverage: Int, symbol: Str = undefined, params = {}) {
        if (symbol === undefined) {
            throw new ArgumentsRequired (this.id + ' setLeverage() requires a symbol argument');
        }
        await this.loadMarkets ();
        const market = this.market (symbol);
        // WARNING: THIS WILL INCREASE LIQUIDATION PRICE FOR OPEN ISOLATED LONG POSITIONS
        // AND DECREASE LIQUIDATION PRICE FOR OPEN ISOLATED SHORT POSITIONS
        // engage in leverage setting
        // we reuse the code here instead of having two methods
        const leverageString = this.numberToString (leverage);
        const request: Dict = {
            'symbol': market['id'],
            'buyLeverage': leverageString,
            'sellLeverage': leverageString,
        };
        request['buyLeverage'] = leverageString;
        request['sellLeverage'] = leverageString;
        if (market['linear']) {
            request['category'] = 'linear';
        } else if (market['inverse']) {
            request['category'] = 'inverse';
        } else {
            throw new NotSupported (this.id + ' setLeverage() only support linear and inverse market');
        }
        const response = await this.privatePostV5PositionSetLeverage (this.extend (request, params));
        return response;
    }

    /**
     * @method
     * @name bybit#setPositionMode
     * @description set hedged to true or false for a market
     * @see https://bybit-exchange.github.io/docs/v5/position/position-mode
     * @param {bool} hedged
     * @param {string} symbol used for unified account with inverse market
     * @param {object} [params] extra parameters specific to the exchange API endpoint
     * @returns {object} response from the exchange
     */
    async setPositionMode (hedged: boolean, symbol: Str = undefined, params = {}) {
        await this.loadMarkets ();
        let market = undefined;
        if (symbol !== undefined) {
            market = this.market (symbol);
        }
        let mode = undefined;
        if (hedged) {
            mode = 3;
        } else {
            mode = 0;
        }
        const request: Dict = {
            'mode': mode,
        };
        if (symbol === undefined) {
            request['coin'] = 'USDT';
        } else {
            request['symbol'] = market['id'];
        }
        if (symbol !== undefined) {
            request['category'] = market['linear'] ? 'linear' : 'inverse';
        } else {
            let type = undefined;
            [ type, params ] = this.getBybitType ('setPositionMode', market, params);
            request['category'] = type;
        }
        params = this.omit (params, 'type');
        const response = await this.privatePostV5PositionSwitchMode (this.extend (request, params));
        //
        // v5
        //     {
        //         "retCode": 0,
        //         "retMsg": "OK",
        //         "result": {},
        //         "retExtInfo": {},
        //         "time": 1675249072814
        //     }
        return response;
    }

    async fetchDerivativesOpenInterestHistory (symbol: string, timeframe = '1h', since: Int = undefined, limit: Int = undefined, params = {}) {
        await this.loadMarkets ();
        let market = this.market (symbol);
        const subType = market['linear'] ? 'linear' : 'inverse';
        const category = this.safeString (params, 'category', subType);
        const intervals = this.safeDict (this.options, 'intervals');
        const interval = this.safeString (intervals, timeframe); // 5min,15min,30min,1h,4h,1d
        if (interval === undefined) {
            throw new BadRequest (this.id + ' fetchOpenInterestHistory() cannot use the ' + timeframe + ' timeframe');
        }
        const request: Dict = {
            'symbol': market['id'],
            'intervalTime': interval,
            'category': category,
        };
        if (since !== undefined) {
            request['startTime'] = since;
        }
        const until = this.safeInteger (params, 'until'); // unified in milliseconds
        params = this.omit (params, [ 'until' ]);
        if (until !== undefined) {
            request['endTime'] = until;
        }
        if (limit !== undefined) {
            request['limit'] = limit;
        }
        const response = await this.publicGetV5MarketOpenInterest (this.extend (request, params));
        //
        //     {
        //         "retCode": 0,
        //         "retMsg": "OK",
        //         "result": {
        //             "symbol": "BTCUSD",
        //             "category": "inverse",
        //             "list": [
        //                 {
        //                     "openInterest": "461134384.00000000",
        //                     "timestamp": "1669571400000"
        //                 },
        //                 {
        //                     "openInterest": "461134292.00000000",
        //                     "timestamp": "1669571100000"
        //                 }
        //             ],
        //             "nextPageCursor": ""
        //         },
        //         "retExtInfo": {},
        //         "time": 1672053548579
        //     }
        //
        const result = this.safeDict (response, 'result', {});
        const data = this.addPaginationCursorToResult (response);
        const id = this.safeString (result, 'symbol');
        market = this.safeMarket (id, market, undefined, 'contract');
        return this.parseOpenInterests (data, market, since, limit);
    }

    /**
     * @method
     * @name bybit#fetchOpenInterest
     * @description Retrieves the open interest of a derivative trading pair
     * @see https://bybit-exchange.github.io/docs/v5/market/open-interest
     * @param {string} symbol Unified CCXT market symbol
     * @param {object} [params] exchange specific parameters
     * @param {string} [params.interval] 5m, 15m, 30m, 1h, 4h, 1d
     * @param {string} [params.category] "linear" or "inverse"
     * @returns {object} an open interest structure{@link https://docs.ccxt.com/#/?id=open-interest-structure}
     */
    async fetchOpenInterest (symbol: string, params = {}) {
        await this.loadMarkets ();
        let market = this.market (symbol);
        if (!market['contract']) {
            throw new BadRequest (this.id + ' fetchOpenInterest() supports contract markets only');
        }
        const timeframe = this.safeString (params, 'interval', '1h');
        const intervals = this.safeDict (this.options, 'intervals');
        const interval = this.safeString (intervals, timeframe); // 5min,15min,30min,1h,4h,1d
        if (interval === undefined) {
            throw new BadRequest (this.id + ' fetchOpenInterest() cannot use the ' + timeframe + ' timeframe');
        }
        const subType = market['linear'] ? 'linear' : 'inverse';
        const category = this.safeString (params, 'category', subType);
        const request: Dict = {
            'symbol': market['id'],
            'intervalTime': interval,
            'category': category,
        };
        const response = await this.publicGetV5MarketOpenInterest (this.extend (request, params));
        //
        //     {
        //         "retCode": 0,
        //         "retMsg": "OK",
        //         "result": {
        //             "symbol": "BTCUSD",
        //             "category": "inverse",
        //             "list": [
        //                 {
        //                     "openInterest": "461134384.00000000",
        //                     "timestamp": "1669571400000"
        //                 },
        //                 {
        //                     "openInterest": "461134292.00000000",
        //                     "timestamp": "1669571100000"
        //                 }
        //             ],
        //             "nextPageCursor": ""
        //         },
        //         "retExtInfo": {},
        //         "time": 1672053548579
        //     }
        //
        const result = this.safeDict (response, 'result', {});
        const id = this.safeString (result, 'symbol');
        market = this.safeMarket (id, market, undefined, 'contract');
        const data = this.addPaginationCursorToResult (response);
        return this.parseOpenInterest (data[0], market);
    }

    /**
     * @method
     * @name bybit#fetchOpenInterestHistory
     * @description Gets the total amount of unsettled contracts. In other words, the total number of contracts held in open positions
     * @see https://bybit-exchange.github.io/docs/v5/market/open-interest
     * @param {string} symbol Unified market symbol
     * @param {string} timeframe "5m", 15m, 30m, 1h, 4h, 1d
     * @param {int} [since] Not used by Bybit
     * @param {int} [limit] The number of open interest structures to return. Max 200, default 50
     * @param {object} [params] Exchange specific parameters
     * @param {boolean} [params.paginate] default false, when true will automatically paginate by calling this endpoint multiple times. See in the docs all the [availble parameters](https://github.com/ccxt/ccxt/wiki/Manual#pagination-params)
     * @returns An array of open interest structures
     */
    async fetchOpenInterestHistory (symbol: string, timeframe = '1h', since: Int = undefined, limit: Int = undefined, params = {}) {
        if (timeframe === '1m') {
            throw new BadRequest (this.id + 'fetchOpenInterestHistory cannot use the 1m timeframe');
        }
        await this.loadMarkets ();
        const paginate = this.safeBool (params, 'paginate');
        if (paginate) {
            params = this.omit (params, 'paginate');
            params['timeframe'] = timeframe;
            return await this.fetchPaginatedCallCursor ('fetchOpenInterestHistory', symbol, since, limit, params, 'nextPageCursor', 'cursor', undefined, 200) as OpenInterest[];
        }
        const market = this.market (symbol);
        if (market['spot'] || market['option']) {
            throw new BadRequest (this.id + ' fetchOpenInterestHistory() symbol does not support market ' + symbol);
        }
        const request: Dict = {
            'symbol': market['id'],
        };
        if (limit !== undefined) {
            request['limit'] = limit;
        }
        return await this.fetchDerivativesOpenInterestHistory (symbol, timeframe, since, limit, params);
    }

    parseOpenInterest (interest, market: Market = undefined) {
        //
        //    {
        //        "openInterest": 64757.62400000,
        //        "timestamp": 1665784800000,
        //    }
        //
        const timestamp = this.safeInteger (interest, 'timestamp');
        const value = this.safeNumber2 (interest, 'open_interest', 'openInterest');
        return this.safeOpenInterest ({
            'symbol': market['symbol'],
            'openInterestAmount': undefined,
            'openInterestValue': value,
            'timestamp': timestamp,
            'datetime': this.iso8601 (timestamp),
            'info': interest,
        }, market);
    }

    /**
     * @method
     * @name bybit#fetchCrossBorrowRate
     * @description fetch the rate of interest to borrow a currency for margin trading
     * @see https://bybit-exchange.github.io/docs/zh-TW/v5/spot-margin-normal/interest-quota
     * @param {string} code unified currency code
     * @param {object} [params] extra parameters specific to the exchange API endpoint
     * @returns {object} a [borrow rate structure]{@link https://docs.ccxt.com/#/?id=borrow-rate-structure}
     */
    async fetchCrossBorrowRate (code: string, params = {}): Promise<CrossBorrowRate> {
        await this.loadMarkets ();
        const currency = this.currency (code);
        const request: Dict = {
            'coin': currency['id'],
        };
        const response = await this.privateGetV5SpotCrossMarginTradeLoanInfo (this.extend (request, params));
        //
        //    {
        //         "retCode": "0",
        //         "retMsg": "success",
        //         "result": {
        //             "coin": "USDT",
        //             "interestRate": "0.000107000000",
        //             "loanAbleAmount": "",
        //             "maxLoanAmount": "79999.999"
        //         },
        //         "retExtInfo": null,
        //         "time": "1666734490778"
        //     }
        //
        const timestamp = this.safeInteger (response, 'time');
        const data = this.safeDict (response, 'result', {});
        data['timestamp'] = timestamp;
        return this.parseBorrowRate (data, currency);
    }

    parseBorrowRate (info, currency: Currency = undefined) {
        //
        //     {
        //         "coin": "USDT",
        //         "interestRate": "0.000107000000",
        //         "loanAbleAmount": "",
        //         "maxLoanAmount": "79999.999",
        //         "timestamp": 1666734490778
        //     }
        //
        // fetchBorrowRateHistory
        //     {
        //         "timestamp": 1721469600000,
        //         "currency": "USDC",
        //         "hourlyBorrowRate": "0.000014621596",
        //         "vipLevel": "No VIP"
        //     }
        //
        const timestamp = this.safeInteger (info, 'timestamp');
        const currencyId = this.safeString2 (info, 'coin', 'currency');
        const hourlyBorrowRate = this.safeNumber (info, 'hourlyBorrowRate');
        const period = (hourlyBorrowRate !== undefined) ? 3600000 : 86400000; // 1h or 1d
        return {
            'currency': this.safeCurrencyCode (currencyId, currency),
            'rate': this.safeNumber (info, 'interestRate', hourlyBorrowRate),
            'period': period, // Daily
            'timestamp': timestamp,
            'datetime': this.iso8601 (timestamp),
            'info': info,
        };
    }

    /**
     * @method
     * @name bybit#fetchBorrowInterest
     * @description fetch the interest owed by the user for borrowing currency for margin trading
     * @see https://bybit-exchange.github.io/docs/zh-TW/v5/spot-margin-normal/account-info
     * @param {string} code unified currency code
     * @param {string} symbol unified market symbol when fetch interest in isolated markets
     * @param {number} [since] the earliest time in ms to fetch borrrow interest for
     * @param {number} [limit] the maximum number of structures to retrieve
     * @param {object} [params] extra parameters specific to the exchange API endpoint
     * @returns {object[]} a list of [borrow interest structures]{@link https://docs.ccxt.com/#/?id=borrow-interest-structure}
     */
    async fetchBorrowInterest (code: Str = undefined, symbol: Str = undefined, since: Int = undefined, limit: Int = undefined, params = {}): Promise<BorrowInterest[]> {
        await this.loadMarkets ();
        const request: Dict = {};
        const response = await this.privateGetV5SpotCrossMarginTradeAccount (this.extend (request, params));
        //
        //     {
        //         "ret_code": 0,
        //         "ret_msg": "",
        //         "ext_code": null,
        //         "ext_info": null,
        //         "result": {
        //             "status": "1",
        //             "riskRate": "0",
        //             "acctBalanceSum": "0.000486213817680857",
        //             "debtBalanceSum": "0",
        //             "loanAccountList": [
        //                 {
        //                     "tokenId": "BTC",
        //                     "total": "0.00048621",
        //                     "locked": "0",
        //                     "loan": "0",
        //                     "interest": "0",
        //                     "free": "0.00048621"
        //                 },
        //                 ...
        //             ]
        //         }
        //     }
        //
        const data = this.safeDict (response, 'result', {});
        const rows = this.safeList (data, 'loanAccountList', []);
        const interest = this.parseBorrowInterests (rows, undefined);
        return this.filterByCurrencySinceLimit (interest, code, since, limit);
    }

    /**
     * @method
     * @name bybit#fetchBorrowRateHistory
     * @description retrieves a history of a currencies borrow interest rate at specific time slots
     * @see https://bybit-exchange.github.io/docs/v5/spot-margin-uta/historical-interest
     * @param {string} code unified currency code
     * @param {int} [since] timestamp for the earliest borrow rate
     * @param {int} [limit] the maximum number of [borrow rate structures]{@link https://docs.ccxt.com/#/?id=borrow-rate-structure} to retrieve
     * @param {object} [params] extra parameters specific to the exchange API endpoint
     * @param {int} [params.until] the latest time in ms to fetch entries for
     * @returns {object[]} an array of [borrow rate structures]{@link https://docs.ccxt.com/#/?id=borrow-rate-structure}
     */
    async fetchBorrowRateHistory (code: string, since: Int = undefined, limit: Int = undefined, params = {}) {
        await this.loadMarkets ();
        const currency = this.currency (code);
        const request: Dict = {
            'currency': currency['id'],
        };
        if (since === undefined) {
            since = this.milliseconds () - 86400000 * 30; // last 30 days
        }
        request['startTime'] = since;
        let endTime = this.safeInteger2 (params, 'until', 'endTime');
        params = this.omit (params, [ 'until' ]);
        if (endTime === undefined) {
            endTime = since + 86400000 * 30; // since + 30 days
        }
        request['endTime'] = endTime;
        const response = await this.privateGetV5SpotMarginTradeInterestRateHistory (this.extend (request, params));
        //
        //   {
        //       "retCode": 0,
        //       "retMsg": "OK",
        //       "result": {
        //           "list": [
        //               {
        //                   "timestamp": 1721469600000,
        //                   "currency": "USDC",
        //                   "hourlyBorrowRate": "0.000014621596",
        //                   "vipLevel": "No VIP"
        //               }
        //           ]
        //       },
        //       "retExtInfo": "{}",
        //       "time": 1721899048991
        //   }
        //
        const data = this.safeDict (response, 'result');
        const rows = this.safeList (data, 'list', []);
        return this.parseBorrowRateHistory (rows, code, since, limit);
    }

    parseBorrowInterest (info: Dict, market: Market = undefined): BorrowInterest {
        //
        //     {
        //         "tokenId": "BTC",
        //         "total": "0.00048621",
        //         "locked": "0",
        //         "loan": "0",
        //         "interest": "0",
        //         "free": "0.00048621"
        //     },
        //
        return {
            'info': info,
            'symbol': undefined,
            'currency': this.safeCurrencyCode (this.safeString (info, 'tokenId')),
            'interest': this.safeNumber (info, 'interest'),
            'interestRate': undefined,
            'amountBorrowed': this.safeNumber (info, 'loan'),
            'marginMode': 'cross',
            'timestamp': undefined,
            'datetime': undefined,
        } as BorrowInterest;
    }

    /**
     * @method
     * @name bybit#transfer
     * @description transfer currency internally between wallets on the same account
     * @see https://bybit-exchange.github.io/docs/v5/asset/create-inter-transfer
     * @param {string} code unified currency code
     * @param {float} amount amount to transfer
     * @param {string} fromAccount account to transfer from
     * @param {string} toAccount account to transfer to
     * @param {object} [params] extra parameters specific to the exchange API endpoint
     * @param {string} [params.transferId] UUID, which is unique across the platform
     * @returns {object} a [transfer structure]{@link https://docs.ccxt.com/#/?id=transfer-structure}
     */
    async transfer (code: string, amount: number, fromAccount: string, toAccount: string, params = {}): Promise<TransferEntry> {
        await this.loadMarkets ();
        const transferId = this.safeString (params, 'transferId', this.uuid ());
        const accountTypes = this.safeDict (this.options, 'accountsByType', {});
        const fromId = this.safeString (accountTypes, fromAccount, fromAccount);
        const toId = this.safeString (accountTypes, toAccount, toAccount);
        const currency = this.currency (code);
        const amountToPrecision = this.currencyToPrecision (code, amount);
        const request: Dict = {
            'transferId': transferId,
            'fromAccountType': fromId,
            'toAccountType': toId,
            'coin': currency['id'],
            'amount': amountToPrecision,
        };
        const response = await this.privatePostV5AssetTransferInterTransfer (this.extend (request, params));
        //
        // {
        //     "retCode": 0,
        //     "retMsg": "success",
        //     "result": {
        //         "transferId": "4244af44-f3b0-4cf6-a743-b56560e987bc"
        //     },
        //     "retExtInfo": {},
        //     "time": 1666875857205
        // }
        //
        const timestamp = this.safeInteger (response, 'time');
        const transfer = this.safeDict (response, 'result', {});
        const statusRaw = this.safeStringN (response, [ 'retCode', 'retMsg' ]);
        const status = this.parseTransferStatus (statusRaw);
        return this.extend (this.parseTransfer (transfer, currency), {
            'timestamp': timestamp,
            'datetime': this.iso8601 (timestamp),
            'amount': this.parseNumber (amountToPrecision),
            'fromAccount': fromAccount,
            'toAccount': toAccount,
            'status': status,
        });
    }

    /**
     * @method
     * @name bybit#fetchTransfers
     * @description fetch a history of internal transfers made on an account
     * @see https://bybit-exchange.github.io/docs/v5/asset/inter-transfer-list
     * @param {string} code unified currency code of the currency transferred
     * @param {int} [since] the earliest time in ms to fetch transfers for
     * @param {int} [limit] the maximum number of transfer structures to retrieve
     * @param {object} [params] extra parameters specific to the exchange API endpoint
     * @param {int} [params.until] the latest time in ms to fetch entries for
     * @param {boolean} [params.paginate] default false, when true will automatically paginate by calling this endpoint multiple times. See in the docs all the [availble parameters](https://github.com/ccxt/ccxt/wiki/Manual#pagination-params)
     * @returns {object[]} a list of [transfer structures]{@link https://docs.ccxt.com/#/?id=transfer-structure}
     */
    async fetchTransfers (code: Str = undefined, since: Int = undefined, limit: Int = undefined, params = {}): Promise<TransferEntry[]> {
        await this.loadMarkets ();
        let paginate = false;
        [ paginate, params ] = this.handleOptionAndParams (params, 'fetchTransfers', 'paginate');
        if (paginate) {
            return await this.fetchPaginatedCallCursor ('fetchTransfers', code, since, limit, params, 'nextPageCursor', 'cursor', undefined, 50);
        }
        let currency = undefined;
        let request: Dict = {};
        if (code !== undefined) {
            currency = this.safeCurrency (code);
            request['coin'] = currency['id'];
        }
        if (since !== undefined) {
            request['startTime'] = since;
        }
        if (limit !== undefined) {
            request['limit'] = limit;
        }
        [ request, params ] = this.handleUntilOption ('endTime', request, params);
        const response = await this.privateGetV5AssetTransferQueryInterTransferList (this.extend (request, params));
        //
        //     {
        //         "retCode": 0,
        //         "retMsg": "success",
        //         "result": {
        //             "list": [
        //                 {
        //                     "transferId": "selfTransfer_a1091cc7-9364-4b74-8de1-18f02c6f2d5c",
        //                     "coin": "USDT",
        //                     "amount": "5000",
        //                     "fromAccountType": "SPOT",
        //                     "toAccountType": "UNIFIED",
        //                     "timestamp": "1667283263000",
        //                     "status": "SUCCESS"
        //                 }
        //             ],
        //             "nextPageCursor": "eyJtaW5JRCI6MTM1ODQ2OCwibWF4SUQiOjEzNTg0Njh9"
        //         },
        //         "retExtInfo": {},
        //         "time": 1670988271677
        //     }
        //
        const data = this.addPaginationCursorToResult (response);
        return this.parseTransfers (data, currency, since, limit);
    }

    /**
     * @method
     * @name bybit#borrowCrossMargin
     * @description create a loan to borrow margin
     * @see https://bybit-exchange.github.io/docs/v5/spot-margin-normal/borrow
     * @param {string} code unified currency code of the currency to borrow
     * @param {float} amount the amount to borrow
     * @param {object} [params] extra parameters specific to the exchange API endpoint
     * @returns {object} a [margin loan structure]{@link https://docs.ccxt.com/#/?id=margin-loan-structure}
     */
    async borrowCrossMargin (code: string, amount: number, params = {}) {
        await this.loadMarkets ();
        const currency = this.currency (code);
        const request: Dict = {
            'coin': currency['id'],
            'qty': this.currencyToPrecision (code, amount),
        };
        const response = await this.privatePostV5SpotCrossMarginTradeLoan (this.extend (request, params));
        //
        //     {
        //         "retCode": 0,
        //         "retMsg": "success",
        //         "result": {
        //             "transactId": "14143"
        //         },
        //         "retExtInfo": null,
        //         "time": 1662617848970
        //     }
        //
        const result = this.safeDict (response, 'result', {});
        const transaction = this.parseMarginLoan (result, currency);
        return this.extend (transaction, {
            'symbol': undefined,
            'amount': amount,
        });
    }

    /**
     * @method
     * @name bybit#repayCrossMargin
     * @description repay borrowed margin and interest
     * @see https://bybit-exchange.github.io/docs/v5/spot-margin-normal/repay
     * @param {string} code unified currency code of the currency to repay
     * @param {float} amount the amount to repay
     * @param {object} [params] extra parameters specific to the exchange API endpoint
     * @returns {object} a [margin loan structure]{@link https://docs.ccxt.com/#/?id=margin-loan-structure}
     */
    async repayCrossMargin (code: string, amount, params = {}) {
        await this.loadMarkets ();
        const currency = this.currency (code);
        const request: Dict = {
            'coin': currency['id'],
            'qty': this.numberToString (amount),
        };
        const response = await this.privatePostV5SpotCrossMarginTradeRepay (this.extend (request, params));
        //
        //     {
        //         "retCode": 0,
        //         "retMsg": "success",
        //         "result": {
        //            "repayId": "12128"
        //         },
        //         "retExtInfo": null,
        //         "time": 1662618298452
        //     }
        //
        const result = this.safeDict (response, 'result', {});
        const transaction = this.parseMarginLoan (result, currency);
        return this.extend (transaction, {
            'symbol': undefined,
            'amount': amount,
        });
    }

    parseMarginLoan (info, currency: Currency = undefined) {
        //
        // borrowCrossMargin
        //
        //     {
        //         "transactId": "14143"
        //     }
        //
        // repayCrossMargin
        //
        //     {
        //         "repayId": "12128"
        //     }
        //
        return {
            'id': this.safeString2 (info, 'transactId', 'repayId'),
            'currency': this.safeString (currency, 'code'),
            'amount': undefined,
            'symbol': undefined,
            'timestamp': undefined,
            'datetime': undefined,
            'info': info,
        };
    }

    parseTransferStatus (status: Str): Str {
        const statuses: Dict = {
            '0': 'ok',
            'OK': 'ok',
            'SUCCESS': 'ok',
        };
        return this.safeString (statuses, status, status);
    }

    parseTransfer (transfer: Dict, currency: Currency = undefined): TransferEntry {
        //
        // transfer
        //
        //     {
        //         "transferId": "22c2bc11-ed5b-49a4-8647-c4e0f5f6f2b2"
        //     }
        //
        // fetchTransfers
        //
        //     {
        //         "transferId": "e9c421c4-b010-4b16-abd6-106179f27702",
        //         "coin": "USDT",
        //         "amount": "8",
        //         "fromAccountType": "FUND",
        //         "toAccountType": "SPOT",
        //         "timestamp": "1666879426000",
        //         "status": "SUCCESS"
        //      }
        //
        const currencyId = this.safeString (transfer, 'coin');
        const timestamp = this.safeInteger (transfer, 'timestamp');
        const fromAccountId = this.safeString (transfer, 'fromAccountType');
        const toAccountId = this.safeString (transfer, 'toAccountType');
        const accountIds = this.safeDict (this.options, 'accountsById', {});
        const fromAccount = this.safeString (accountIds, fromAccountId, fromAccountId);
        const toAccount = this.safeString (accountIds, toAccountId, toAccountId);
        return {
            'info': transfer,
            'id': this.safeString (transfer, 'transferId'),
            'timestamp': timestamp,
            'datetime': this.iso8601 (timestamp),
            'currency': this.safeCurrencyCode (currencyId, currency),
            'amount': this.safeNumber (transfer, 'amount'),
            'fromAccount': fromAccount,
            'toAccount': toAccount,
            'status': this.parseTransferStatus (this.safeString (transfer, 'status')),
        };
    }

    async fetchDerivativesMarketLeverageTiers (symbol: string, params = {}): Promise<LeverageTier[]> {
        await this.loadMarkets ();
        const market = this.market (symbol);
        const request: Dict = {
            'symbol': market['id'],
        };
        if (market['linear']) {
            request['category'] = 'linear';
        } else if (market['inverse']) {
            request['category'] = 'inverse';
        }
        const response = await this.publicGetV5MarketRiskLimit (this.extend (request, params));
        //
        //     {
        //         "retCode": 0,
        //         "retMsg": "OK",
        //         "result": {
        //             "category": "inverse",
        //             "list": [
        //                 {
        //                     "id": 1,
        //                     "symbol": "BTCUSD",
        //                     "riskLimitValue": "150",
        //                     "maintenanceMargin": "0.5",
        //                     "initialMargin": "1",
        //                     "isLowestRisk": 1,
        //                     "maxLeverage": "100.00"
        //                 },
        //             ....
        //             ]
        //         },
        //         "retExtInfo": {},
        //         "time": 1672054488010
        //     }
        //
        const result = this.safeDict (response, 'result');
        const tiers = this.safeList (result, 'list');
        return this.parseMarketLeverageTiers (tiers, market);
    }

    /**
     * @method
     * @name bybit#fetchMarketLeverageTiers
     * @description retrieve information on the maximum leverage, and maintenance margin for trades of varying trade sizes for a single market
     * @see https://bybit-exchange.github.io/docs/v5/market/risk-limit
     * @param {string} symbol unified market symbol
     * @param {object} [params] extra parameters specific to the exchange API endpoint
     * @returns {object} a [leverage tiers structure]{@link https://docs.ccxt.com/#/?id=leverage-tiers-structure}
     */
    async fetchMarketLeverageTiers (symbol: string, params = {}): Promise<LeverageTier[]> {
        await this.loadMarkets ();
        const request: Dict = {};
        let market = undefined;
        market = this.market (symbol);
        if (market['spot'] || market['option']) {
            throw new BadRequest (this.id + ' fetchMarketLeverageTiers() symbol does not support market ' + symbol);
        }
        request['symbol'] = market['id'];
        return await this.fetchDerivativesMarketLeverageTiers (symbol, params);
    }

    parseTradingFee (fee: Dict, market: Market = undefined): TradingFeeInterface {
        //
        //     {
        //         "symbol": "ETHUSDT",
        //         "makerFeeRate": 0.001,
        //         "takerFeeRate": 0.001
        //     }
        //
        const marketId = this.safeString (fee, 'symbol');
        const defaultType = (market !== undefined) ? market['type'] : 'contract';
        const symbol = this.safeSymbol (marketId, market, undefined, defaultType);
        return {
            'info': fee,
            'symbol': symbol,
            'maker': this.safeNumber (fee, 'makerFeeRate'),
            'taker': this.safeNumber (fee, 'takerFeeRate'),
            'percentage': undefined,
            'tierBased': undefined,
        };
    }

    /**
     * @method
     * @name bybit#fetchTradingFee
     * @description fetch the trading fees for a market
     * @see https://bybit-exchange.github.io/docs/v5/account/fee-rate
     * @param {string} symbol unified market symbol
     * @param {object} [params] extra parameters specific to the exchange API endpoint
     * @returns {object} a [fee structure]{@link https://docs.ccxt.com/#/?id=fee-structure}
     */
    async fetchTradingFee (symbol: string, params = {}): Promise<TradingFeeInterface> {
        await this.loadMarkets ();
        const market = this.market (symbol);
        const request: Dict = {
            'symbol': market['id'],
        };
        let category = undefined;
        if (market['linear']) {
            category = 'linear';
        } else if (market['inverse']) {
            category = 'inverse';
        } else if (market['spot']) {
            category = 'spot';
        } else {
            category = 'option';
        }
        request['category'] = category;
        const response = await this.privateGetV5AccountFeeRate (this.extend (request, params));
        //
        //     {
        //         "retCode": 0,
        //         "retMsg": "OK",
        //         "result": {
        //             "list": [
        //                 {
        //                     "symbol": "ETHUSDT",
        //                     "takerFeeRate": "0.0006",
        //                     "makerFeeRate": "0.0001"
        //                 }
        //             ]
        //         },
        //         "retExtInfo": {},
        //         "time": 1676360412576
        //     }
        //
        const result = this.safeDict (response, 'result', {});
        const fees = this.safeList (result, 'list', []);
        const first = this.safeDict (fees, 0, {});
        return this.parseTradingFee (first, market);
    }

    /**
     * @method
     * @name bybit#fetchTradingFees
     * @description fetch the trading fees for multiple markets
     * @see https://bybit-exchange.github.io/docs/v5/account/fee-rate
     * @param {object} [params] extra parameters specific to the exchange API endpoint
     * @param {string} [params.type] market type, ['swap', 'option', 'spot']
     * @returns {object} a dictionary of [fee structures]{@link https://docs.ccxt.com/#/?id=fee-structure} indexed by market symbols
     */
    async fetchTradingFees (params = {}): Promise<TradingFees> {
        await this.loadMarkets ();
        let type = undefined;
        [ type, params ] = this.handleOptionAndParams (params, 'fetchTradingFees', 'type', 'future');
        if (type === 'spot') {
            throw new NotSupported (this.id + ' fetchTradingFees() is not supported for spot market');
        }
        const response = await this.privateGetV5AccountFeeRate (params);
        //
        //     {
        //         "retCode": 0,
        //         "retMsg": "OK",
        //         "result": {
        //             "list": [
        //                 {
        //                     "symbol": "ETHUSDT",
        //                     "takerFeeRate": "0.0006",
        //                     "makerFeeRate": "0.0001"
        //                 }
        //             ]
        //         },
        //         "retExtInfo": {},
        //         "time": 1676360412576
        //     }
        //
        let fees = this.safeDict (response, 'result', {});
        fees = this.safeList (fees, 'list', []);
        const result: Dict = {};
        for (let i = 0; i < fees.length; i++) {
            const fee = this.parseTradingFee (fees[i]);
            const symbol = fee['symbol'];
            result[symbol] = fee;
        }
        return result;
    }

    parseDepositWithdrawFee (fee, currency: Currency = undefined) {
        //
        //    {
        //        "name": "BTC",
        //        "coin": "BTC",
        //        "remainAmount": "150",
        //        "chains": [
        //            {
        //                "chainType": "BTC",
        //                "confirmation": "10000",
        //                "withdrawFee": "0.0005",
        //                "depositMin": "0.0005",
        //                "withdrawMin": "0.001",
        //                "chain": "BTC",
        //                "chainDeposit": "1",
        //                "chainWithdraw": "1",
        //                "minAccuracy": "8"
        //            }
        //        ]
        //    }
        //
        const chains = this.safeList (fee, 'chains', []);
        const chainsLength = chains.length;
        const result: Dict = {
            'info': fee,
            'withdraw': {
                'fee': undefined,
                'percentage': undefined,
            },
            'deposit': {
                'fee': undefined,
                'percentage': undefined,
            },
            'networks': {},
        };
        if (chainsLength !== 0) {
            for (let i = 0; i < chainsLength; i++) {
                const chain = chains[i];
                const networkId = this.safeString (chain, 'chain');
                const currencyCode = this.safeString (currency, 'code');
                const networkCode = this.networkIdToCode (networkId, currencyCode);
                result['networks'][networkCode] = {
                    'deposit': { 'fee': undefined, 'percentage': undefined },
                    'withdraw': { 'fee': this.safeNumber (chain, 'withdrawFee'), 'percentage': false },
                };
                if (chainsLength === 1) {
                    result['withdraw']['fee'] = this.safeNumber (chain, 'withdrawFee');
                    result['withdraw']['percentage'] = false;
                }
            }
        }
        return result;
    }

    /**
     * @method
     * @name bybit#fetchDepositWithdrawFees
     * @description fetch deposit and withdraw fees
     * @see https://bybit-exchange.github.io/docs/v5/asset/coin-info
     * @param {string[]} codes list of unified currency codes
     * @param {object} [params] extra parameters specific to the exchange API endpoint
     * @returns {object} a list of [fee structures]{@link https://docs.ccxt.com/#/?id=fee-structure}
     */
    async fetchDepositWithdrawFees (codes: Strings = undefined, params = {}) {
        this.checkRequiredCredentials ();
        await this.loadMarkets ();
        const response = await this.privateGetV5AssetCoinQueryInfo (params);
        //
        //     {
        //         "retCode": 0,
        //         "retMsg": "",
        //         "result": {
        //             "rows": [
        //                 {
        //                     "name": "BTC",
        //                     "coin": "BTC",
        //                     "remainAmount": "150",
        //                     "chains": [
        //                         {
        //                             "chainType": "BTC",
        //                             "confirmation": "10000",
        //                             "withdrawFee": "0.0005",
        //                             "depositMin": "0.0005",
        //                             "withdrawMin": "0.001",
        //                             "chain": "BTC",
        //                             "chainDeposit": "1",
        //                             "chainWithdraw": "1",
        //                             "minAccuracy": "8"
        //                         }
        //                     ]
        //                 }
        //             ]
        //         },
        //         "retExtInfo": {},
        //         "time": 1672194582264
        //     }
        //
        const data = this.safeDict (response, 'result', {});
        const rows = this.safeList (data, 'rows', []);
        return this.parseDepositWithdrawFees (rows, codes, 'coin');
    }

    /**
     * @method
     * @name bybit#fetchSettlementHistory
     * @description fetches historical settlement records
     * @see https://bybit-exchange.github.io/docs/v5/market/delivery-price
     * @param {string} symbol unified market symbol of the settlement history
     * @param {int} [since] timestamp in ms
     * @param {int} [limit] number of records
     * @param {object} [params] exchange specific params
     * @param {string} [params.type] market type, ['swap', 'option', 'spot']
     * @param {string} [params.subType] market subType, ['linear', 'inverse']
     * @returns {object[]} a list of [settlement history objects]
     */
    async fetchSettlementHistory (symbol: Str = undefined, since: Int = undefined, limit: Int = undefined, params = {}) {
        await this.loadMarkets ();
        const request: Dict = {};
        let market = undefined;
        if (symbol !== undefined) {
            market = this.market (symbol);
            request['symbol'] = market['id'];
        }
        let type = undefined;
        [ type, params ] = this.getBybitType ('fetchSettlementHistory', market, params);
        if (type === 'spot') {
            throw new NotSupported (this.id + ' fetchSettlementHistory() is not supported for spot market');
        }
        request['category'] = type;
        if (limit !== undefined) {
            request['limit'] = limit;
        }
        const response = await this.publicGetV5MarketDeliveryPrice (this.extend (request, params));
        //
        //     {
        //         "retCode": 0,
        //         "retMsg": "success",
        //         "result": {
        //             "category": "option",
        //             "nextPageCursor": "0%2C3",
        //             "list": [
        //                 {
        //                     "symbol": "SOL-27JUN23-20-C",
        //                     "deliveryPrice": "16.62258889",
        //                     "deliveryTime": "1687852800000"
        //                 },
        //             ]
        //         },
        //         "retExtInfo": {},
        //         "time": 1689043527231
        //     }
        //
        const result = this.safeDict (response, 'result', {});
        const data = this.safeList (result, 'list', []);
        const settlements = this.parseSettlements (data, market);
        const sorted = this.sortBy (settlements, 'timestamp');
        return this.filterBySymbolSinceLimit (sorted, market['symbol'], since, limit);
    }

    /**
     * @method
     * @name bybit#fetchMySettlementHistory
     * @description fetches historical settlement records of the user
     * @see https://bybit-exchange.github.io/docs/v5/asset/delivery
     * @param {string} symbol unified market symbol of the settlement history
     * @param {int} [since] timestamp in ms
     * @param {int} [limit] number of records
     * @param {object} [params] exchange specific params
     * @param {string} [params.type] market type, ['swap', 'option', 'spot']
     * @param {string} [params.subType] market subType, ['linear', 'inverse']
     * @returns {object[]} a list of [settlement history objects]
     */
    async fetchMySettlementHistory (symbol: Str = undefined, since: Int = undefined, limit: Int = undefined, params = {}) {
        await this.loadMarkets ();
        const request: Dict = {};
        let market = undefined;
        if (symbol !== undefined) {
            market = this.market (symbol);
            request['symbol'] = market['id'];
        }
        let type = undefined;
        [ type, params ] = this.getBybitType ('fetchMySettlementHistory', market, params);
        if (type === 'spot' || type === 'inverse') {
            throw new NotSupported (this.id + ' fetchMySettlementHistory() is not supported for spot market');
        }
        request['category'] = 'linear';
        if (limit !== undefined) {
            request['limit'] = limit;
        }
        const response = await this.privateGetV5AssetDeliveryRecord (this.extend (request, params));
        //
        //     {
        //         "retCode": 0,
        //         "retMsg": "success",
        //         "result": {
        //             "category": "option",
        //             "nextPageCursor": "0%2C3",
        //             "list": [
        //                 {
        //                     "symbol": "SOL-27JUN23-20-C",
        //                     "deliveryPrice": "16.62258889",
        //                     "deliveryTime": "1687852800000",
        //                     "side": "Buy",
        //                     "strike": "20",
        //                     "fee": "0.00000000",
        //                     "position": "0.01",
        //                     "deliveryRpl": "3.5"
        //                 },
        //             ]
        //         },
        //         "retExtInfo": {},
        //         "time": 1689043527231
        //     }
        //
        const result = this.safeDict (response, 'result', {});
        const data = this.safeList (result, 'list', []);
        const settlements = this.parseSettlements (data, market);
        const sorted = this.sortBy (settlements, 'timestamp');
        return this.filterBySymbolSinceLimit (sorted, market['symbol'], since, limit);
    }

    parseSettlement (settlement, market) {
        //
        // fetchSettlementHistory
        //
        //     {
        //         "symbol": "SOL-27JUN23-20-C",
        //         "deliveryPrice": "16.62258889",
        //         "deliveryTime": "1687852800000"
        //     }
        //
        // fetchMySettlementHistory
        //
        //     {
        //         "symbol": "SOL-27JUN23-20-C",
        //         "deliveryPrice": "16.62258889",
        //         "deliveryTime": "1687852800000",
        //         "side": "Buy",
        //         "strike": "20",
        //         "fee": "0.00000000",
        //         "position": "0.01",
        //         "deliveryRpl": "3.5"
        //     }
        //
        const timestamp = this.safeInteger (settlement, 'deliveryTime');
        const marketId = this.safeString (settlement, 'symbol');
        return {
            'info': settlement,
            'symbol': this.safeSymbol (marketId, market),
            'price': this.safeNumber (settlement, 'deliveryPrice'),
            'timestamp': timestamp,
            'datetime': this.iso8601 (timestamp),
        };
    }

    parseSettlements (settlements, market) {
        //
        // fetchSettlementHistory
        //
        //     [
        //         {
        //             "symbol": "SOL-27JUN23-20-C",
        //             "deliveryPrice": "16.62258889",
        //             "deliveryTime": "1687852800000"
        //         }
        //     ]
        //
        // fetchMySettlementHistory
        //
        //     [
        //         {
        //             "symbol": "SOL-27JUN23-20-C",
        //             "deliveryPrice": "16.62258889",
        //             "deliveryTime": "1687852800000",
        //             "side": "Buy",
        //             "strike": "20",
        //             "fee": "0.00000000",
        //             "position": "0.01",
        //             "deliveryRpl": "3.5"
        //         }
        //     ]
        //
        const result = [];
        for (let i = 0; i < settlements.length; i++) {
            result.push (this.parseSettlement (settlements[i], market));
        }
        return result;
    }

    /**
     * @method
     * @name bybit#fetchVolatilityHistory
     * @description fetch the historical volatility of an option market based on an underlying asset
     * @see https://bybit-exchange.github.io/docs/v5/market/iv
     * @param {string} code unified currency code
     * @param {object} [params] extra parameters specific to the exchange API endpoint
     * @param {int} [params.period] the period in days to fetch the volatility for: 7,14,21,30,60,90,180,270
     * @returns {object[]} a list of [volatility history objects]{@link https://docs.ccxt.com/#/?id=volatility-structure}
     */
    async fetchVolatilityHistory (code: string, params = {}) {
        await this.loadMarkets ();
        const currency = this.currency (code);
        const request: Dict = {
            'category': 'option',
            'baseCoin': currency['id'],
        };
        const response = await this.publicGetV5MarketHistoricalVolatility (this.extend (request, params));
        //
        //     {
        //         "retCode": 0,
        //         "retMsg": "SUCCESS",
        //         "category": "option",
        //         "result": [
        //             {
        //                 "period": 7,
        //                 "value": "0.23854072",
        //                 "time": "1690574400000"
        //             }
        //         ]
        //     }
        //
        const volatility = this.safeList (response, 'result', []);
        return this.parseVolatilityHistory (volatility);
    }

    parseVolatilityHistory (volatility) {
        //
        //     {
        //         "period": 7,
        //         "value": "0.23854072",
        //         "time": "1690574400000"
        //     }
        //
        const result = [];
        for (let i = 0; i < volatility.length; i++) {
            const entry = volatility[i];
            const timestamp = this.safeInteger (entry, 'time');
            result.push ({
                'info': volatility,
                'timestamp': timestamp,
                'datetime': this.iso8601 (timestamp),
                'volatility': this.safeNumber (entry, 'value'),
            });
        }
        return result;
    }

    /**
     * @method
     * @name bybit#fetchGreeks
     * @description fetches an option contracts greeks, financial metrics used to measure the factors that affect the price of an options contract
     * @see https://bybit-exchange.github.io/docs/api-explorer/v5/market/tickers
     * @param {string} symbol unified symbol of the market to fetch greeks for
     * @param {object} [params] extra parameters specific to the exchange API endpoint
     * @returns {object} a [greeks structure]{@link https://docs.ccxt.com/#/?id=greeks-structure}
     */
    async fetchGreeks (symbol: string, params = {}): Promise<Greeks> {
        await this.loadMarkets ();
        const market = this.market (symbol);
        const request: Dict = {
            'symbol': market['id'],
            'category': 'option',
        };
        const response = await this.publicGetV5MarketTickers (this.extend (request, params));
        //
        //     {
        //         "retCode": 0,
        //         "retMsg": "SUCCESS",
        //         "result": {
        //             "category": "option",
        //             "list": [
        //                 {
        //                     "symbol": "BTC-26JAN24-39000-C",
        //                     "bid1Price": "3205",
        //                     "bid1Size": "7.1",
        //                     "bid1Iv": "0.5478",
        //                     "ask1Price": "3315",
        //                     "ask1Size": "1.98",
        //                     "ask1Iv": "0.5638",
        //                     "lastPrice": "3230",
        //                     "highPrice24h": "3255",
        //                     "lowPrice24h": "3200",
        //                     "markPrice": "3273.02263032",
        //                     "indexPrice": "36790.96",
        //                     "markIv": "0.5577",
        //                     "underlyingPrice": "37649.67254894",
        //                     "openInterest": "19.67",
        //                     "turnover24h": "170140.33875912",
        //                     "volume24h": "4.56",
        //                     "totalVolume": "22",
        //                     "totalTurnover": "789305",
        //                     "delta": "0.49640971",
        //                     "gamma": "0.00004131",
        //                     "vega": "69.08651675",
        //                     "theta": "-24.9443226",
        //                     "predictedDeliveryPrice": "0",
        //                     "change24h": "0.18532111"
        //                 }
        //             ]
        //         },
        //         "retExtInfo": {},
        //         "time": 1699584008326
        //     }
        //
        const timestamp = this.safeInteger (response, 'time');
        const result = this.safeDict (response, 'result', {});
        const data = this.safeList (result, 'list', []);
        const greeks = this.parseGreeks (data[0], market);
        return this.extend (greeks, {
            'timestamp': timestamp,
            'datetime': this.iso8601 (timestamp),
        });
    }

    parseGreeks (greeks: Dict, market: Market = undefined): Greeks {
        //
        //     {
        //         "symbol": "BTC-26JAN24-39000-C",
        //         "bid1Price": "3205",
        //         "bid1Size": "7.1",
        //         "bid1Iv": "0.5478",
        //         "ask1Price": "3315",
        //         "ask1Size": "1.98",
        //         "ask1Iv": "0.5638",
        //         "lastPrice": "3230",
        //         "highPrice24h": "3255",
        //         "lowPrice24h": "3200",
        //         "markPrice": "3273.02263032",
        //         "indexPrice": "36790.96",
        //         "markIv": "0.5577",
        //         "underlyingPrice": "37649.67254894",
        //         "openInterest": "19.67",
        //         "turnover24h": "170140.33875912",
        //         "volume24h": "4.56",
        //         "totalVolume": "22",
        //         "totalTurnover": "789305",
        //         "delta": "0.49640971",
        //         "gamma": "0.00004131",
        //         "vega": "69.08651675",
        //         "theta": "-24.9443226",
        //         "predictedDeliveryPrice": "0",
        //         "change24h": "0.18532111"
        //     }
        //
        const marketId = this.safeString (greeks, 'symbol');
        const symbol = this.safeSymbol (marketId, market);
        return {
            'symbol': symbol,
            'timestamp': undefined,
            'datetime': undefined,
            'delta': this.safeNumber (greeks, 'delta'),
            'gamma': this.safeNumber (greeks, 'gamma'),
            'theta': this.safeNumber (greeks, 'theta'),
            'vega': this.safeNumber (greeks, 'vega'),
            'rho': undefined,
            'bidSize': this.safeNumber (greeks, 'bid1Size'),
            'askSize': this.safeNumber (greeks, 'ask1Size'),
            'bidImpliedVolatility': this.safeNumber (greeks, 'bid1Iv'),
            'askImpliedVolatility': this.safeNumber (greeks, 'ask1Iv'),
            'markImpliedVolatility': this.safeNumber (greeks, 'markIv'),
            'bidPrice': this.safeNumber (greeks, 'bid1Price'),
            'askPrice': this.safeNumber (greeks, 'ask1Price'),
            'markPrice': this.safeNumber (greeks, 'markPrice'),
            'lastPrice': this.safeNumber (greeks, 'lastPrice'),
            'underlyingPrice': this.safeNumber (greeks, 'underlyingPrice'),
            'info': greeks,
        };
    }

    /**
     * @method
     * @name bybit#fetchMyLiquidations
     * @description retrieves the users liquidated positions
     * @see https://bybit-exchange.github.io/docs/api-explorer/v5/position/execution
     * @param {string} [symbol] unified CCXT market symbol
     * @param {int} [since] the earliest time in ms to fetch liquidations for
     * @param {int} [limit] the maximum number of liquidation structures to retrieve
     * @param {object} [params] exchange specific parameters for the exchange API endpoint
     * @param {string} [params.type] market type, ['swap', 'option', 'spot']
     * @param {string} [params.subType] market subType, ['linear', 'inverse']
     * @param {boolean} [params.paginate] default false, when true will automatically paginate by calling this endpoint multiple times. See in the docs all the [available parameters](https://github.com/ccxt/ccxt/wiki/Manual#pagination-params)
     * @returns {object} an array of [liquidation structures]{@link https://docs.ccxt.com/#/?id=liquidation-structure}
     */
    async fetchMyLiquidations (symbol: Str = undefined, since: Int = undefined, limit: Int = undefined, params = {}) {
        await this.loadMarkets ();
        let paginate = false;
        [ paginate, params ] = this.handleOptionAndParams (params, 'fetchMyLiquidations', 'paginate');
        if (paginate) {
            return await this.fetchPaginatedCallCursor ('fetchMyLiquidations', symbol, since, limit, params, 'nextPageCursor', 'cursor', undefined, 100) as Liquidation[];
        }
        let request: Dict = {
            'execType': 'BustTrade',
        };
        let market = undefined;
        if (symbol !== undefined) {
            market = this.market (symbol);
            request['symbol'] = market['id'];
        }
        let type = undefined;
        [ type, params ] = this.getBybitType ('fetchMyLiquidations', market, params);
        request['category'] = type;
        if (limit !== undefined) {
            request['limit'] = limit;
        }
        if (since !== undefined) {
            request['startTime'] = since;
        }
        [ request, params ] = this.handleUntilOption ('endTime', request, params);
        const response = await this.privateGetV5ExecutionList (this.extend (request, params));
        //
        //     {
        //         "retCode": 0,
        //         "retMsg": "OK",
        //         "result": {
        //             "nextPageCursor": "132766%3A2%2C132766%3A2",
        //             "category": "linear",
        //             "list": [
        //                 {
        //                     "symbol": "ETHPERP",
        //                     "orderType": "Market",
        //                     "underlyingPrice": "",
        //                     "orderLinkId": "",
        //                     "side": "Buy",
        //                     "indexPrice": "",
        //                     "orderId": "8c065341-7b52-4ca9-ac2c-37e31ac55c94",
        //                     "stopOrderType": "UNKNOWN",
        //                     "leavesQty": "0",
        //                     "execTime": "1672282722429",
        //                     "isMaker": false,
        //                     "execFee": "0.071409",
        //                     "feeRate": "0.0006",
        //                     "execId": "e0cbe81d-0f18-5866-9415-cf319b5dab3b",
        //                     "tradeIv": "",
        //                     "blockTradeId": "",
        //                     "markPrice": "1183.54",
        //                     "execPrice": "1190.15",
        //                     "markIv": "",
        //                     "orderQty": "0.1",
        //                     "orderPrice": "1236.9",
        //                     "execValue": "119.015",
        //                     "execType": "Trade",
        //                     "execQty": "0.1"
        //                 }
        //             ]
        //         },
        //         "retExtInfo": {},
        //         "time": 1672283754510
        //     }
        //
        const liquidations = this.addPaginationCursorToResult (response);
        return this.parseLiquidations (liquidations, market, since, limit);
    }

    parseLiquidation (liquidation, market: Market = undefined) {
        //
        //     {
        //         "symbol": "ETHPERP",
        //         "orderType": "Market",
        //         "underlyingPrice": "",
        //         "orderLinkId": "",
        //         "side": "Buy",
        //         "indexPrice": "",
        //         "orderId": "8c065341-7b52-4ca9-ac2c-37e31ac55c94",
        //         "stopOrderType": "UNKNOWN",
        //         "leavesQty": "0",
        //         "execTime": "1672282722429",
        //         "isMaker": false,
        //         "execFee": "0.071409",
        //         "feeRate": "0.0006",
        //         "execId": "e0cbe81d-0f18-5866-9415-cf319b5dab3b",
        //         "tradeIv": "",
        //         "blockTradeId": "",
        //         "markPrice": "1183.54",
        //         "execPrice": "1190.15",
        //         "markIv": "",
        //         "orderQty": "0.1",
        //         "orderPrice": "1236.9",
        //         "execValue": "119.015",
        //         "execType": "Trade",
        //         "execQty": "0.1"
        //     }
        //
        const marketId = this.safeString (liquidation, 'symbol');
        const timestamp = this.safeInteger (liquidation, 'execTime');
        const contractsString = this.safeString (liquidation, 'execQty');
        const contractSizeString = this.safeString (market, 'contractSize');
        const priceString = this.safeString (liquidation, 'execPrice');
        const baseValueString = Precise.stringMul (contractsString, contractSizeString);
        const quoteValueString = Precise.stringMul (baseValueString, priceString);
        return this.safeLiquidation ({
            'info': liquidation,
            'symbol': this.safeSymbol (marketId, market, undefined, 'contract'),
            'contracts': this.parseNumber (contractsString),
            'contractSize': this.parseNumber (contractSizeString),
            'price': this.parseNumber (priceString),
            'baseValue': this.parseNumber (baseValueString),
            'quoteValue': this.parseNumber (quoteValueString),
            'timestamp': timestamp,
            'datetime': this.iso8601 (timestamp),
        });
    }

    async getLeverageTiersPaginated (symbol: Str = undefined, params = {}) {
        await this.loadMarkets ();
        let market = undefined;
        if (symbol !== undefined) {
            market = this.market (symbol);
        }
        let paginate = false;
        [ paginate, params ] = this.handleOptionAndParams (params, 'getLeverageTiersPaginated', 'paginate');
        if (paginate) {
            return await this.fetchPaginatedCallCursor ('getLeverageTiersPaginated', symbol, undefined, undefined, params, 'nextPageCursor', 'cursor', undefined, 100);
        }
        let subType = undefined;
        [ subType, params ] = this.handleSubTypeAndParams ('getLeverageTiersPaginated', market, params, 'linear');
        const request: Dict = {
            'category': subType,
        };
        const response = await this.publicGetV5MarketRiskLimit (this.extend (request, params));
        const result = this.addPaginationCursorToResult (response);
        const first = this.safeDict (result, 0);
        const total = result.length;
        const lastIndex = total - 1;
        const last = this.safeDict (result, lastIndex);
        const cursorValue = this.safeString (first, 'nextPageCursor');
        last['info'] = {
            'nextPageCursor': cursorValue,
        };
        result[lastIndex] = last;
        return result;
    }

    /**
     * @method
     * @name bybit#fetchLeverageTiers
     * @description retrieve information on the maximum leverage, for different trade sizes
     * @see https://bybit-exchange.github.io/docs/v5/market/risk-limit
     * @param {string[]} [symbols] a list of unified market symbols
     * @param {object} [params] extra parameters specific to the exchange API endpoint
     * @param {string} [params.subType] market subType, ['linear', 'inverse'], default is 'linear'
     * @param {boolean} [params.paginate] default false, when true will automatically paginate by calling this endpoint multiple times. See in the docs all the [available parameters](https://github.com/ccxt/ccxt/wiki/Manual#pagination-params)
     * @returns {object} a dictionary of [leverage tiers structures]{@link https://docs.ccxt.com/#/?id=leverage-tiers-structure}, indexed by market symbols
     */
    async fetchLeverageTiers (symbols: Strings = undefined, params = {}): Promise<LeverageTiers> {
        await this.loadMarkets ();
        let market = undefined;
        let symbol = undefined;
        if (symbols !== undefined) {
            market = this.market (symbols[0]);
            if (market['spot']) {
                throw new NotSupported (this.id + ' fetchLeverageTiers() is not supported for spot market');
            }
            symbol = market['symbol'];
        }
        const data = await this.getLeverageTiersPaginated (symbol, this.extend ({ 'paginate': true, 'paginationCalls': 40 }, params));
        symbols = this.marketSymbols (symbols);
        return this.parseLeverageTiers (data, symbols, 'symbol');
    }

    parseLeverageTiers (response, symbols: Strings = undefined, marketIdKey = undefined): LeverageTiers {
        //
        //  [
        //      {
        //          "id": 1,
        //          "symbol": "BTCUSD",
        //          "riskLimitValue": "150",
        //          "maintenanceMargin": "0.5",
        //          "initialMargin": "1",
        //          "isLowestRisk": 1,
        //          "maxLeverage": "100.00"
        //      }
        //  ]
        //
        const tiers: Dict = {};
        const marketIds = this.marketIds (symbols);
        const filteredResults = this.filterByArray (response, marketIdKey, marketIds, false);
        const grouped = this.groupBy (filteredResults, marketIdKey);
        const keys = Object.keys (grouped);
        for (let i = 0; i < keys.length; i++) {
            const marketId = keys[i];
            const entry = grouped[marketId];
            for (let j = 0; j < entry.length; j++) {
                const id = this.safeInteger (entry[j], 'id');
                entry[j]['id'] = id;
            }
            const market = this.safeMarket (marketId, undefined, undefined, 'contract');
            const symbol = market['symbol'];
            tiers[symbol] = this.parseMarketLeverageTiers (this.sortBy (entry, 'id'), market);
        }
        return tiers as LeverageTiers;
    }

    parseMarketLeverageTiers (info, market: Market = undefined): LeverageTier[] {
        //
        //  [
        //      {
        //          "id": 1,
        //          "symbol": "BTCUSD",
        //          "riskLimitValue": "150",
        //          "maintenanceMargin": "0.5",
        //          "initialMargin": "1",
        //          "isLowestRisk": 1,
        //          "maxLeverage": "100.00"
        //      }
        //  ]
        //
        const tiers = [];
        for (let i = 0; i < info.length; i++) {
            const tier = info[i];
            const marketId = this.safeString (info, 'symbol');
            market = this.safeMarket (marketId);
            let minNotional = this.parseNumber ('0');
            if (i !== 0) {
                minNotional = this.safeNumber (info[i - 1], 'riskLimitValue');
            }
            tiers.push ({
                'tier': this.safeInteger (tier, 'id'),
                'symbol': this.safeSymbol (marketId, market),
                'currency': market['settle'],
                'minNotional': minNotional,
                'maxNotional': this.safeNumber (tier, 'riskLimitValue'),
                'maintenanceMarginRate': this.safeNumber (tier, 'maintenanceMargin'),
                'maxLeverage': this.safeNumber (tier, 'maxLeverage'),
                'info': tier,
            });
        }
        return tiers as LeverageTier[];
    }

    /**
     * @method
     * @name bybit#fetchFundingHistory
     * @description fetch the history of funding payments paid and received on this account
     * @see https://bybit-exchange.github.io/docs/api-explorer/v5/position/execution
     * @param {string} [symbol] unified market symbol
     * @param {int} [since] the earliest time in ms to fetch funding history for
     * @param {int} [limit] the maximum number of funding history structures to retrieve
     * @param {object} [params] extra parameters specific to the exchange API endpoint
     * @param {boolean} [params.paginate] default false, when true will automatically paginate by calling this endpoint multiple times. See in the docs all the [available parameters](https://github.com/ccxt/ccxt/wiki/Manual#pagination-params)
     * @returns {object} a [funding history structure]{@link https://docs.ccxt.com/#/?id=funding-history-structure}
     */
    async fetchFundingHistory (symbol: Str = undefined, since: Int = undefined, limit: Int = undefined, params = {}) {
        await this.loadMarkets ();
        let paginate = false;
        [ paginate, params ] = this.handleOptionAndParams (params, 'fetchFundingHistory', 'paginate');
        if (paginate) {
            return await this.fetchPaginatedCallCursor ('fetchFundingHistory', symbol, since, limit, params, 'nextPageCursor', 'cursor', undefined, 100) as FundingHistory[];
        }
        let request: Dict = {
            'execType': 'Funding',
        };
        let market: Market = undefined;
        if (symbol !== undefined) {
            market = this.market (symbol);
            request['symbol'] = market['id'];
        }
        let type = undefined;
        [ type, params ] = this.getBybitType ('fetchFundingHistory', market, params);
        request['category'] = type;
        if (symbol !== undefined) {
            request['symbol'] = market['id'];
        }
        if (since !== undefined) {
            request['startTime'] = since;
        }
        if (limit !== undefined) {
            request['size'] = limit;
        } else {
            request['size'] = 100;
        }
        [ request, params ] = this.handleUntilOption ('endTime', request, params);
        const response = await this.privateGetV5ExecutionList (this.extend (request, params));
        const fundings = this.addPaginationCursorToResult (response);
        return this.parseIncomes (fundings, market, since, limit);
    }

    parseIncome (income, market: Market = undefined) {
        //
        // {
        //     "symbol": "XMRUSDT",
        //     "orderType": "UNKNOWN",
        //     "underlyingPrice": "",
        //     "orderLinkId": "",
        //     "orderId": "a11e5fe2-1dbf-4bab-a9b2-af80a14efc5d",
        //     "stopOrderType": "UNKNOWN",
        //     "execTime": "1710950400000",
        //     "feeCurrency": "",
        //     "createType": "",
        //     "feeRate": "-0.000761",
        //     "tradeIv": "",
        //     "blockTradeId": "",
        //     "markPrice": "136.79",
        //     "execPrice": "137.11",
        //     "markIv": "",
        //     "orderQty": "0",
        //     "orderPrice": "0",
        //     "execValue": "134.3678",
        //     "closedSize": "0",
        //     "execType": "Funding",
        //     "seq": "28097658790",
        //     "side": "Sell",
        //     "indexPrice": "",
        //     "leavesQty": "0",
        //     "isMaker": false,
        //     "execFee": "-0.10232512",
        //     "execId": "8d1ef156-4ec6-4445-9a6c-1c0c24dbd046",
        //     "marketUnit": "",
        //     "execQty": "0.98",
        //     "nextPageCursor": "5774437%3A0%2C5771289%3A0"
        // }
        //
        const marketId = this.safeString (income, 'symbol');
        market = this.safeMarket (marketId, market, undefined, 'contract');
        let code = 'USDT';
        if (market['inverse']) {
            code = market['quote'];
        }
        const timestamp = this.safeInteger (income, 'execTime');
        return {
            'info': income,
            'symbol': this.safeSymbol (marketId, market, '-', 'swap'),
            'code': code,
            'timestamp': timestamp,
            'datetime': this.iso8601 (timestamp),
            'id': this.safeString (income, 'execId'),
            'amount': this.safeNumber (income, 'execQty'),
            'rate': this.safeNumber (income, 'feeRate'),
        };
    }

    /**
     * @method
     * @name bybit#fetchOption
     * @description fetches option data that is commonly found in an option chain
     * @see https://bybit-exchange.github.io/docs/v5/market/tickers
     * @param {string} symbol unified market symbol
     * @param {object} [params] extra parameters specific to the exchange API endpoint
     * @returns {object} an [option chain structure]{@link https://docs.ccxt.com/#/?id=option-chain-structure}
     */
    async fetchOption (symbol: string, params = {}): Promise<Option> {
        await this.loadMarkets ();
        const market = this.market (symbol);
        const request: Dict = {
            'category': 'option',
            'symbol': market['id'],
        };
        const response = await this.publicGetV5MarketTickers (this.extend (request, params));
        //
        //     {
        //         "retCode": 0,
        //         "retMsg": "SUCCESS",
        //         "result": {
        //             "category": "option",
        //             "list": [
        //                 {
        //                     "symbol": "BTC-27DEC24-55000-P",
        //                     "bid1Price": "0",
        //                     "bid1Size": "0",
        //                     "bid1Iv": "0",
        //                     "ask1Price": "0",
        //                     "ask1Size": "0",
        //                     "ask1Iv": "0",
        //                     "lastPrice": "10980",
        //                     "highPrice24h": "0",
        //                     "lowPrice24h": "0",
        //                     "markPrice": "11814.66756236",
        //                     "indexPrice": "63838.92",
        //                     "markIv": "0.8866",
        //                     "underlyingPrice": "71690.55303594",
        //                     "openInterest": "0.01",
        //                     "turnover24h": "0",
        //                     "volume24h": "0",
        //                     "totalVolume": "2",
        //                     "totalTurnover": "78719",
        //                     "delta": "-0.23284954",
        //                     "gamma": "0.0000055",
        //                     "vega": "191.70757975",
        //                     "theta": "-30.43617927",
        //                     "predictedDeliveryPrice": "0",
        //                     "change24h": "0"
        //                 }
        //             ]
        //         },
        //         "retExtInfo": {},
        //         "time": 1711162003672
        //     }
        //
        const result = this.safeDict (response, 'result', {});
        const resultList = this.safeList (result, 'list', []);
        const chain = this.safeDict (resultList, 0, {});
        return this.parseOption (chain, undefined, market);
    }

    /**
     * @method
     * @name bybit#fetchOptionChain
     * @description fetches data for an underlying asset that is commonly found in an option chain
     * @see https://bybit-exchange.github.io/docs/v5/market/tickers
     * @param {string} code base currency to fetch an option chain for
     * @param {object} [params] extra parameters specific to the exchange API endpoint
     * @returns {object} a list of [option chain structures]{@link https://docs.ccxt.com/#/?id=option-chain-structure}
     */
    async fetchOptionChain (code: string, params = {}): Promise<OptionChain> {
        await this.loadMarkets ();
        const currency = this.currency (code);
        const request: Dict = {
            'category': 'option',
            'baseCoin': currency['id'],
        };
        const response = await this.publicGetV5MarketTickers (this.extend (request, params));
        //
        //     {
        //         "retCode": 0,
        //         "retMsg": "SUCCESS",
        //         "result": {
        //             "category": "option",
        //             "list": [
        //                 {
        //                     "symbol": "BTC-27DEC24-55000-P",
        //                     "bid1Price": "0",
        //                     "bid1Size": "0",
        //                     "bid1Iv": "0",
        //                     "ask1Price": "0",
        //                     "ask1Size": "0",
        //                     "ask1Iv": "0",
        //                     "lastPrice": "10980",
        //                     "highPrice24h": "0",
        //                     "lowPrice24h": "0",
        //                     "markPrice": "11814.66756236",
        //                     "indexPrice": "63838.92",
        //                     "markIv": "0.8866",
        //                     "underlyingPrice": "71690.55303594",
        //                     "openInterest": "0.01",
        //                     "turnover24h": "0",
        //                     "volume24h": "0",
        //                     "totalVolume": "2",
        //                     "totalTurnover": "78719",
        //                     "delta": "-0.23284954",
        //                     "gamma": "0.0000055",
        //                     "vega": "191.70757975",
        //                     "theta": "-30.43617927",
        //                     "predictedDeliveryPrice": "0",
        //                     "change24h": "0"
        //                 },
        //             ]
        //         },
        //         "retExtInfo": {},
        //         "time": 1711162003672
        //     }
        //
        const result = this.safeDict (response, 'result', {});
        const resultList = this.safeList (result, 'list', []);
        return this.parseOptionChain (resultList, undefined, 'symbol');
    }

    parseOption (chain: Dict, currency: Currency = undefined, market: Market = undefined): Option {
        //
        //     {
        //         "symbol": "BTC-27DEC24-55000-P",
        //         "bid1Price": "0",
        //         "bid1Size": "0",
        //         "bid1Iv": "0",
        //         "ask1Price": "0",
        //         "ask1Size": "0",
        //         "ask1Iv": "0",
        //         "lastPrice": "10980",
        //         "highPrice24h": "0",
        //         "lowPrice24h": "0",
        //         "markPrice": "11814.66756236",
        //         "indexPrice": "63838.92",
        //         "markIv": "0.8866",
        //         "underlyingPrice": "71690.55303594",
        //         "openInterest": "0.01",
        //         "turnover24h": "0",
        //         "volume24h": "0",
        //         "totalVolume": "2",
        //         "totalTurnover": "78719",
        //         "delta": "-0.23284954",
        //         "gamma": "0.0000055",
        //         "vega": "191.70757975",
        //         "theta": "-30.43617927",
        //         "predictedDeliveryPrice": "0",
        //         "change24h": "0"
        //     }
        //
        const marketId = this.safeString (chain, 'symbol');
        market = this.safeMarket (marketId, market);
        return {
            'info': chain,
            'currency': undefined,
            'symbol': market['symbol'],
            'timestamp': undefined,
            'datetime': undefined,
            'impliedVolatility': this.safeNumber (chain, 'markIv'),
            'openInterest': this.safeNumber (chain, 'openInterest'),
            'bidPrice': this.safeNumber (chain, 'bid1Price'),
            'askPrice': this.safeNumber (chain, 'ask1Price'),
            'midPrice': undefined,
            'markPrice': this.safeNumber (chain, 'markPrice'),
            'lastPrice': this.safeNumber (chain, 'lastPrice'),
            'underlyingPrice': this.safeNumber (chain, 'underlyingPrice'),
            'change': this.safeNumber (chain, 'change24h'),
            'percentage': undefined,
            'baseVolume': this.safeNumber (chain, 'totalVolume'),
            'quoteVolume': undefined,
        };
    }

    /**
     * @method
     * @name bybit#fetchPositionsHistory
     * @description fetches historical positions
     * @see https://bybit-exchange.github.io/docs/v5/position/close-pnl
     * @param {string[]} symbols a list of unified market symbols
     * @param {int} [since] timestamp in ms of the earliest position to fetch, params["until"] - since <= 7 days
     * @param {int} [limit] the maximum amount of records to fetch, default=50, max=100
     * @param {object} params extra parameters specific to the exchange api endpoint
     * @param {int} [params.until] timestamp in ms of the latest position to fetch, params["until"] - since <= 7 days
     * @param {string} [params.subType] 'linear' or 'inverse'
     * @returns {object[]} a list of [position structures]{@link https://docs.ccxt.com/#/?id=position-structure}
     */
    async fetchPositionsHistory (symbols: Strings = undefined, since: Int = undefined, limit: Int = undefined, params = {}): Promise<Position[]> {
        await this.loadMarkets ();
        let market = undefined;
        let subType = undefined;
        let symbolsLength = 0;
        if (symbols !== undefined) {
            symbolsLength = symbols.length;
            if (symbolsLength > 0) {
                market = this.market (symbols[0]);
            }
        }
        const until = this.safeInteger (params, 'until');
        [ subType, params ] = this.handleSubTypeAndParams ('fetchPositionsHistory', market, params, 'linear');
        params = this.omit (params, 'until');
        const request: Dict = {
            'category': subType,
        };
        if ((symbols !== undefined) && (symbolsLength === 1)) {
            request['symbol'] = market['id'];
        }
        if (since !== undefined) {
            request['startTime'] = since;
        }
        if (limit !== undefined) {
            request['limit'] = limit;
        }
        if (until !== undefined) {
            request['endTime'] = until;
        }
        const response = await this.privateGetV5PositionClosedPnl (this.extend (request, params));
        //
        //    {
        //        retCode: '0',
        //        retMsg: 'OK',
        //        result: {
        //            nextPageCursor: '071749f3-a9fa-427b-b5ca-27b2f52b81de%3A1712717265566520788%2C071749f3-a9fa-427b-b5ca-27b2f52b81de%3A1712717265566520788',
        //            category: 'linear',
        //            list: [
        //                {
        //                    symbol: 'XRPUSDT',
        //                    orderType: 'Market',
        //                    leverage: '10',
        //                    updatedTime: '1712717265572',
        //                    side: 'Sell',
        //                    orderId: '071749f3-a9fa-427b-b5ca-27b2f52b81de',
        //                    closedPnl: '-0.00049568',
        //                    avgEntryPrice: '0.6045',
        //                    qty: '3',
        //                    cumEntryValue: '1.8135',
        //                    createdTime: '1712717265566',
        //                    orderPrice: '0.5744',
        //                    closedSize: '3',
        //                    avgExitPrice: '0.605',
        //                    execType: 'Trade',
        //                    fillCount: '1',
        //                    cumExitValue: '1.815'
        //                }
        //            ]
        //        },
        //        retExtInfo: {},
        //        time: '1712717286073'
        //    }
        //
        const result = this.safeDict (response, 'result');
        const rawPositions = this.safeList (result, 'list');
        const positions = this.parsePositions (rawPositions, symbols, params);
        return this.filterBySinceLimit (positions, since, limit);
    }

    /**
     * @method
     * @name bybit#fetchConvertCurrencies
     * @description fetches all available currencies that can be converted
     * @see https://bybit-exchange.github.io/docs/v5/asset/convert/convert-coin-list
     * @param {object} [params] extra parameters specific to the exchange API endpoint
     * @param {string} [params.accountType] eb_convert_uta, eb_convert_spot, eb_convert_funding, eb_convert_inverse, or eb_convert_contract
     * @returns {object} an associative dictionary of currencies
     */
    async fetchConvertCurrencies (params = {}): Promise<Currencies> {
        await this.loadMarkets ();
        let accountType = undefined;
        const [ enableUnifiedMargin, enableUnifiedAccount ] = await this.isUnifiedEnabled ();
        const isUnifiedAccount = (enableUnifiedMargin || enableUnifiedAccount);
        const accountTypeDefault = isUnifiedAccount ? 'eb_convert_uta' : 'eb_convert_spot';
        [ accountType, params ] = this.handleOptionAndParams (params, 'fetchConvertCurrencies', 'accountType', accountTypeDefault);
        const request: Dict = {
            'accountType': accountType,
        };
        const response = await this.privateGetV5AssetExchangeQueryCoinList (this.extend (request, params));
        //
        //     {
        //         "retCode": 0,
        //         "retMsg": "ok",
        //         "result": {
        //             "coins": [
        //                 {
        //                     "coin": "MATIC",
        //                     "fullName": "MATIC",
        //                     "icon": "https://s1.bycsi.com/app/assets/token/0552ae79c535c3095fa18f7b377dd2e9.svg",
        //                     "iconNight": "https://t1.bycsi.com/app/assets/token/f59301aef2d6ac2165c4c4603e672fb4.svg",
        //                     "accuracyLength": 8,
        //                     "coinType": "crypto",
        //                     "balance": "0",
        //                     "uBalance": "0",
        //                     "timePeriod": 0,
        //                     "singleFromMinLimit": "1.1",
        //                     "singleFromMaxLimit": "20001",
        //                     "singleToMinLimit": "0",
        //                     "singleToMaxLimit": "0",
        //                     "dailyFromMinLimit": "0",
        //                     "dailyFromMaxLimit": "0",
        //                     "dailyToMinLimit": "0",
        //                     "dailyToMaxLimit": "0",
        //                     "disableFrom": false,
        //                     "disableTo": false
        //                 },
        //             ]
        //         },
        //         "retExtInfo": {},
        //         "time": 1727256416250
        //     }
        //
        const result: Dict = {};
        const data = this.safeDict (response, 'result', {});
        const coins = this.safeList (data, 'coins', []);
        for (let i = 0; i < coins.length; i++) {
            const entry = coins[i];
            const id = this.safeString (entry, 'coin');
            const disableFrom = this.safeBool (entry, 'disableFrom');
            const disableTo = this.safeBool (entry, 'disableTo');
            const inactive = (disableFrom || disableTo);
            const code = this.safeCurrencyCode (id);
            result[code] = {
                'info': entry,
                'id': id,
                'code': code,
                'networks': undefined,
                'type': this.safeString (entry, 'coinType'),
                'name': this.safeString (entry, 'fullName'),
                'active': !inactive,
                'deposit': undefined,
                'withdraw': this.safeNumber (entry, 'balance'),
                'fee': undefined,
                'precision': undefined,
                'limits': {
                    'amount': {
                        'min': this.safeNumber (entry, 'singleFromMinLimit'),
                        'max': this.safeNumber (entry, 'singleFromMaxLimit'),
                    },
                    'withdraw': {
                        'min': undefined,
                        'max': undefined,
                    },
                    'deposit': {
                        'min': undefined,
                        'max': undefined,
                    },
                },
                'created': undefined,
            };
        }
        return result;
    }

    /**
     * @method
     * @name bybit#fetchConvertQuote
     * @description fetch a quote for converting from one currency to another
     * @see https://bybit-exchange.github.io/docs/v5/asset/convert/apply-quote
     * @param {string} fromCode the currency that you want to sell and convert from
     * @param {string} toCode the currency that you want to buy and convert into
     * @param {float} [amount] how much you want to trade in units of the from currency
     * @param {object} [params] extra parameters specific to the exchange API endpoint
     * @param {string} [params.accountType] eb_convert_uta, eb_convert_spot, eb_convert_funding, eb_convert_inverse, or eb_convert_contract
     * @returns {object} a [conversion structure]{@link https://docs.ccxt.com/#/?id=conversion-structure}
     */
    async fetchConvertQuote (fromCode: string, toCode: string, amount: Num = undefined, params = {}): Promise<Conversion> {
        await this.loadMarkets ();
        let accountType = undefined;
        const [ enableUnifiedMargin, enableUnifiedAccount ] = await this.isUnifiedEnabled ();
        const isUnifiedAccount = (enableUnifiedMargin || enableUnifiedAccount);
        const accountTypeDefault = isUnifiedAccount ? 'eb_convert_uta' : 'eb_convert_spot';
        [ accountType, params ] = this.handleOptionAndParams (params, 'fetchConvertQuote', 'accountType', accountTypeDefault);
        const request: Dict = {
            'fromCoin': fromCode,
            'toCoin': toCode,
            'requestAmount': this.numberToString (amount),
            'requestCoin': fromCode,
            'accountType': accountType,
        };
        const response = await this.privatePostV5AssetExchangeQuoteApply (this.extend (request, params));
        //
        //     {
        //         "retCode": 0,
        //         "retMsg": "ok",
        //         "result": {
        //             "quoteTxId": "1010020692439481682687668224",
        //             "exchangeRate": "0.000015330836780000",
        //             "fromCoin": "USDT",
        //             "fromCoinType": "crypto",
        //             "toCoin": "BTC",
        //             "toCoinType": "crypto",
        //             "fromAmount": "10",
        //             "toAmount": "0.000153308367800000",
        //             "expiredTime": "1727257413353",
        //             "requestId": ""
        //         },
        //         "retExtInfo": {},
        //         "time": 1727257398375
        //     }
        //
        const data = this.safeDict (response, 'result', {});
        const fromCurrencyId = this.safeString (data, 'fromCoin', fromCode);
        const fromCurrency = this.currency (fromCurrencyId);
        const toCurrencyId = this.safeString (data, 'toCoin', toCode);
        const toCurrency = this.currency (toCurrencyId);
        return this.parseConversion (data, fromCurrency, toCurrency);
    }

    /**
     * @method
     * @name bybit#createConvertTrade
     * @description convert from one currency to another
     * @see https://bybit-exchange.github.io/docs/v5/asset/convert/confirm-quote
     * @param {string} id the id of the trade that you want to make
     * @param {string} fromCode the currency that you want to sell and convert from
     * @param {string} toCode the currency that you want to buy and convert into
     * @param {float} amount how much you want to trade in units of the from currency
     * @param {object} [params] extra parameters specific to the exchange API endpoint
     * @returns {object} a [conversion structure]{@link https://docs.ccxt.com/#/?id=conversion-structure}
     */
    async createConvertTrade (id: string, fromCode: string, toCode: string, amount: Num = undefined, params = {}): Promise<Conversion> {
        await this.loadMarkets ();
        const request: Dict = {
            'quoteTxId': id,
        };
        const response = await this.privatePostV5AssetExchangeConvertExecute (this.extend (request, params));
        //
        //     {
        //         "retCode": 0,
        //         "retMsg": "ok",
        //         "result": {
        //             "exchangeStatus": "processing",
        //             "quoteTxId": "1010020692439483803499737088"
        //         },
        //         "retExtInfo": {},
        //         "time": 1727257904969
        //     }
        //
        const data = this.safeDict (response, 'result', {});
        return this.parseConversion (data);
    }

    /**
     * @method
     * @name bybit#fetchConvertTrade
     * @description fetch the data for a conversion trade
     * @see https://bybit-exchange.github.io/docs/v5/asset/convert/get-convert-result
     * @param {string} id the id of the trade that you want to fetch
     * @param {string} [code] the unified currency code of the conversion trade
     * @param {object} [params] extra parameters specific to the exchange API endpoint
     * @param {string} [params.accountType] eb_convert_uta, eb_convert_spot, eb_convert_funding, eb_convert_inverse, or eb_convert_contract
     * @returns {object} a [conversion structure]{@link https://docs.ccxt.com/#/?id=conversion-structure}
     */
    async fetchConvertTrade (id: string, code: Str = undefined, params = {}): Promise<Conversion> {
        await this.loadMarkets ();
        let accountType = undefined;
        const [ enableUnifiedMargin, enableUnifiedAccount ] = await this.isUnifiedEnabled ();
        const isUnifiedAccount = (enableUnifiedMargin || enableUnifiedAccount);
        const accountTypeDefault = isUnifiedAccount ? 'eb_convert_uta' : 'eb_convert_spot';
        [ accountType, params ] = this.handleOptionAndParams (params, 'fetchConvertQuote', 'accountType', accountTypeDefault);
        const request: Dict = {
            'quoteTxId': id,
            'accountType': accountType,
        };
        const response = await this.privateGetV5AssetExchangeConvertResultQuery (this.extend (request, params));
        //
        //     {
        //         "retCode": 0,
        //         "retMsg": "ok",
        //         "result": {
        //             "result": {
        //                 "accountType": "eb_convert_uta",
        //                 "exchangeTxId": "1010020692439483803499737088",
        //                 "userId": "100406395",
        //                 "fromCoin": "USDT",
        //                 "fromCoinType": "crypto",
        //                 "fromAmount": "10",
        //                 "toCoin": "BTC",
        //                 "toCoinType": "crypto",
        //                 "toAmount": "0.00015344889",
        //                 "exchangeStatus": "success",
        //                 "extInfo": {},
        //                 "convertRate": "0.000015344889",
        //                 "createdAt": "1727257904726"
        //             }
        //         },
        //         "retExtInfo": {},
        //         "time": 1727258257216
        //     }
        //
        const data = this.safeDict (response, 'result', {});
        const result = this.safeDict (data, 'result', {});
        const fromCurrencyId = this.safeString (result, 'fromCoin');
        const toCurrencyId = this.safeString (result, 'toCoin');
        let fromCurrency = undefined;
        let toCurrency = undefined;
        if (fromCurrencyId !== undefined) {
            fromCurrency = this.currency (fromCurrencyId);
        }
        if (toCurrencyId !== undefined) {
            toCurrency = this.currency (toCurrencyId);
        }
        return this.parseConversion (result, fromCurrency, toCurrency);
    }

    /**
     * @method
     * @name bybit#fetchConvertTradeHistory
     * @description fetch the users history of conversion trades
     * @see https://bybit-exchange.github.io/docs/v5/asset/convert/get-convert-history
     * @param {string} [code] the unified currency code
     * @param {int} [since] the earliest time in ms to fetch conversions for
     * @param {int} [limit] the maximum number of conversion structures to retrieve
     * @param {object} [params] extra parameters specific to the exchange API endpoint
     * @param {string} [params.accountType] eb_convert_uta, eb_convert_spot, eb_convert_funding, eb_convert_inverse, or eb_convert_contract
     * @returns {object[]} a list of [conversion structures]{@link https://docs.ccxt.com/#/?id=conversion-structure}
     */
    async fetchConvertTradeHistory (code: Str = undefined, since: Int = undefined, limit: Int = undefined, params = {}): Promise<Conversion[]> {
        await this.loadMarkets ();
        const request: Dict = {};
        if (limit !== undefined) {
            request['limit'] = limit;
        }
        const response = await this.privateGetV5AssetExchangeQueryConvertHistory (this.extend (request, params));
        //
        //     {
        //         "retCode": 0,
        //         "retMsg": "ok",
        //         "result": {
        //             "list": [
        //                 {
        //                     "accountType": "eb_convert_uta",
        //                     "exchangeTxId": "1010020692439483803499737088",
        //                     "userId": "100406395",
        //                     "fromCoin": "USDT",
        //                     "fromCoinType": "crypto",
        //                     "fromAmount": "10",
        //                     "toCoin": "BTC",
        //                     "toCoinType": "crypto",
        //                     "toAmount": "0.00015344889",
        //                     "exchangeStatus": "success",
        //                     "extInfo": {},
        //                     "convertRate": "0.000015344889",
        //                     "createdAt": "1727257904726"
        //                 }
        //             ]
        //         },
        //         "retExtInfo": {},
        //         "time": 1727258761874
        //     }
        //
        const data = this.safeDict (response, 'result', {});
        const dataList = this.safeList (data, 'list', []);
        return this.parseConversions (dataList, code, 'fromCoin', 'toCoin', since, limit);
    }

    parseConversion (conversion: Dict, fromCurrency: Currency = undefined, toCurrency: Currency = undefined): Conversion {
        //
        // fetchConvertQuote
        //
        //     {
        //         "quoteTxId": "1010020692439481682687668224",
        //         "exchangeRate": "0.000015330836780000",
        //         "fromCoin": "USDT",
        //         "fromCoinType": "crypto",
        //         "toCoin": "BTC",
        //         "toCoinType": "crypto",
        //         "fromAmount": "10",
        //         "toAmount": "0.000153308367800000",
        //         "expiredTime": "1727257413353",
        //         "requestId": ""
        //     }
        //
        // createConvertTrade
        //
        //     {
        //         "exchangeStatus": "processing",
        //         "quoteTxId": "1010020692439483803499737088"
        //     }
        //
        // fetchConvertTrade, fetchConvertTradeHistory
        //
        //     {
        //         "accountType": "eb_convert_uta",
        //         "exchangeTxId": "1010020692439483803499737088",
        //         "userId": "100406395",
        //         "fromCoin": "USDT",
        //         "fromCoinType": "crypto",
        //         "fromAmount": "10",
        //         "toCoin": "BTC",
        //         "toCoinType": "crypto",
        //         "toAmount": "0.00015344889",
        //         "exchangeStatus": "success",
        //         "extInfo": {},
        //         "convertRate": "0.000015344889",
        //         "createdAt": "1727257904726"
        //     }
        //
        const timestamp = this.safeInteger2 (conversion, 'expiredTime', 'createdAt');
        const fromCoin = this.safeString (conversion, 'fromCoin');
        const fromCode = this.safeCurrencyCode (fromCoin, fromCurrency);
        const to = this.safeString (conversion, 'toCoin');
        const toCode = this.safeCurrencyCode (to, toCurrency);
        return {
            'info': conversion,
            'timestamp': timestamp,
            'datetime': this.iso8601 (timestamp),
            'id': this.safeString2 (conversion, 'quoteTxId', 'exchangeTxId'),
            'fromCurrency': fromCode,
            'fromAmount': this.safeNumber (conversion, 'fromAmount'),
            'toCurrency': toCode,
            'toAmount': this.safeNumber (conversion, 'toAmount'),
            'price': undefined,
            'fee': undefined,
        } as Conversion;
    }

    /**
     * @method
     * @name bybit#fetchLongShortRatioHistory
     * @description fetches the long short ratio history for a unified market symbol
     * @see https://bybit-exchange.github.io/docs/v5/market/long-short-ratio
     * @param {string} symbol unified symbol of the market to fetch the long short ratio for
     * @param {string} [timeframe] the period for the ratio, default is 24 hours
     * @param {int} [since] the earliest time in ms to fetch ratios for
     * @param {int} [limit] the maximum number of long short ratio structures to retrieve
     * @param {object} [params] extra parameters specific to the exchange API endpoint
     * @returns {object[]} an array of [long short ratio structures]{@link https://docs.ccxt.com/#/?id=long-short-ratio-structure}
     */
    async fetchLongShortRatioHistory (symbol: Str = undefined, timeframe: Str = undefined, since: Int = undefined, limit: Int = undefined, params = {}): Promise<LongShortRatio[]> {
        await this.loadMarkets ();
        const market = this.market (symbol);
        let type = undefined;
        [ type, params ] = this.getBybitType ('fetchLongShortRatioHistory', market, params);
        if (type === 'spot' || type === 'option') {
            throw new NotSupported (this.id + ' fetchLongShortRatioHistory() only support linear and inverse markets');
        }
        if (timeframe === undefined) {
            timeframe = '1d';
        }
        const request: Dict = {
            'symbol': market['id'],
            'period': timeframe,
            'category': type,
        };
        if (limit !== undefined) {
            request['limit'] = limit;
        }
        const response = await this.publicGetV5MarketAccountRatio (this.extend (request, params));
        //
        //     {
        //         "retCode": 0,
        //         "retMsg": "OK",
        //         "result": {
        //             "list": [
        //                 {
        //                     "symbol": "BTCUSDT",
        //                     "buyRatio": "0.5707",
        //                     "sellRatio": "0.4293",
        //                     "timestamp": "1729123200000"
        //                 },
        //             ]
        //         },
        //         "retExtInfo": {},
        //         "time": 1729147842516
        //     }
        //
        const result = this.safeDict (response, 'result', {});
        const data = this.safeList (result, 'list', []);
        return this.parseLongShortRatioHistory (data, market);
    }

    parseLongShortRatio (info: Dict, market: Market = undefined): LongShortRatio {
        //
        //     {
        //         "symbol": "BTCUSDT",
        //         "buyRatio": "0.5707",
        //         "sellRatio": "0.4293",
        //         "timestamp": "1729123200000"
        //     }
        //
        const marketId = this.safeString (info, 'symbol');
        const timestamp = this.safeIntegerOmitZero (info, 'timestamp');
        const longString = this.safeString (info, 'buyRatio');
        const shortString = this.safeString (info, 'sellRatio');
        return {
            'info': info,
            'symbol': this.safeSymbol (marketId, market, undefined, 'contract'),
            'timestamp': timestamp,
            'datetime': this.iso8601 (timestamp),
            'timeframe': undefined,
            'longShortRatio': this.parseToNumeric (Precise.stringDiv (longString, shortString)),
        } as LongShortRatio;
    }

    sign (path, api = 'public', method = 'GET', params = {}, headers = undefined, body = undefined) {
        let url = this.implodeHostname (this.urls['api'][api]) + '/' + path;
        if (api === 'public') {
            if (Object.keys (params).length) {
                url += '?' + this.rawencode (params);
            }
        } else if (api === 'private') {
            this.checkRequiredCredentials ();
            const isOpenapi = url.indexOf ('openapi') >= 0;
            const isV3UnifiedMargin = url.indexOf ('unified/v3') >= 0;
            const isV3Contract = url.indexOf ('contract/v3') >= 0;
            const isV5UnifiedAccount = url.indexOf ('v5') >= 0;
            const timestamp = this.nonce ().toString ();
            if (isOpenapi) {
                if (Object.keys (params).length) {
                    body = this.json (params);
                } else {
                    // this fix for PHP is required otherwise it generates
                    // '[]' on empty arrays even when forced to use objects
                    body = '{}';
                }
                const payload = timestamp + this.apiKey + body;
                const signature = this.hmac (this.encode (payload), this.encode (this.secret), sha256, 'hex');
                headers = {
                    'Content-Type': 'application/json',
                    'X-BAPI-API-KEY': this.apiKey,
                    'X-BAPI-TIMESTAMP': timestamp,
                    'X-BAPI-SIGN': signature,
                };
            } else if (isV3UnifiedMargin || isV3Contract || isV5UnifiedAccount) {
                headers = {
                    'Content-Type': 'application/json',
                    'X-BAPI-API-KEY': this.apiKey,
                    'X-BAPI-TIMESTAMP': timestamp,
                    'X-BAPI-RECV-WINDOW': this.options['recvWindow'].toString (),
                };
                if (isV3UnifiedMargin || isV3Contract) {
                    headers['X-BAPI-SIGN-TYPE'] = '2';
                }
                const query = this.extend ({}, params);
                const queryEncoded = this.rawencode (query);
                const auth_base = timestamp.toString () + this.apiKey + this.options['recvWindow'].toString ();
                let authFull = undefined;
                if (method === 'POST') {
                    body = this.json (query);
                    authFull = auth_base + body;
                } else {
                    authFull = auth_base + queryEncoded;
                    url += '?' + this.rawencode (query);
                }
                let signature = undefined;
                if (this.secret.indexOf ('PRIVATE KEY') > -1) {
                    signature = rsa (authFull, this.secret, sha256);
                } else {
                    signature = this.hmac (this.encode (authFull), this.encode (this.secret), sha256);
                }
                headers['X-BAPI-SIGN'] = signature;
            } else {
                const query = this.extend (params, {
                    'api_key': this.apiKey,
                    'recv_window': this.options['recvWindow'],
                    'timestamp': timestamp,
                });
                const sortedQuery = this.keysort (query);
                const auth = this.rawencode (sortedQuery);
                let signature = undefined;
                if (this.secret.indexOf ('PRIVATE KEY') > -1) {
                    signature = rsa (auth, this.secret, sha256);
                } else {
                    signature = this.hmac (this.encode (auth), this.encode (this.secret), sha256);
                }
                if (method === 'POST') {
                    const isSpot = url.indexOf ('spot') >= 0;
                    const extendedQuery = this.extend (query, {
                        'sign': signature,
                    });
                    if (isSpot) {
                        body = this.urlencode (extendedQuery);
                        headers = {
                            'Content-Type': 'application/x-www-form-urlencoded',
                        };
                    } else {
                        body = this.json (extendedQuery);
                        headers = {
                            'Content-Type': 'application/json',
                        };
                    }
                } else {
                    url += '?' + this.rawencode (sortedQuery);
                    url += '&sign=' + signature;
                }
            }
        }
        if (method === 'POST') {
            const brokerId = this.safeString (this.options, 'brokerId');
            if (brokerId !== undefined) {
                headers['Referer'] = brokerId;
            }
        }
        return { 'url': url, 'method': method, 'body': body, 'headers': headers };
    }

    handleErrors (httpCode: int, reason: string, url: string, method: string, headers: Dict, body: string, response, requestHeaders, requestBody) {
        if (!response) {
            return undefined; // fallback to default error handler
        }
        //
        //     {
        //         "ret_code": 10001,
        //         "ret_msg": "ReadMapCB: expect { or n, but found \u0000, error " +
        //         "found in #0 byte of ...||..., bigger context " +
        //         "...||...",
        //         "ext_code": '',
        //         "ext_info": '',
        //         "result": null,
        //         "time_now": "1583934106.590436"
        //     }
        //
        //     {
        //         "retCode":10001,
        //         "retMsg":"symbol params err",
        //         "result":{"symbol":"","bid":"","bidIv":"","bidSize":"","ask":"","askIv":"","askSize":"","lastPrice":"","openInterest":"","indexPrice":"","markPrice":"","markPriceIv":"","change24h":"","high24h":"","low24h":"","volume24h":"","turnover24h":"","totalVolume":"","totalTurnover":"","fundingRate":"","predictedFundingRate":"","nextFundingTime":"","countdownHour":"0","predictedDeliveryPrice":"","underlyingPrice":"","delta":"","gamma":"","vega":"","theta":""}
        //     }
        //
        const errorCode = this.safeString2 (response, 'ret_code', 'retCode');
        if (errorCode !== '0') {
            if (errorCode === '30084') {
                // not an error
                // https://github.com/ccxt/ccxt/issues/11268
                // https://github.com/ccxt/ccxt/pull/11624
                // POST https://api.bybit.com/v2/private/position/switch-isolated 200 OK
                // {"ret_code":30084,"ret_msg":"Isolated not modified","ext_code":"","ext_info":"","result":null,"time_now":"1642005219.937988","rate_limit_status":73,"rate_limit_reset_ms":1642005219894,"rate_limit":75}
                return undefined;
            }
            let feedback = undefined;
            if (errorCode === '10005' && url.indexOf ('order') < 0) {
                feedback = this.id + ' private api uses /user/v3/private/query-api to check if you have a unified account. The API key of user id must own one of permissions: "Account Transfer", "Subaccount Transfer", "Withdrawal" ' + body;
            } else {
                feedback = this.id + ' ' + body;
            }
            this.throwBroadlyMatchedException (this.exceptions['broad'], body, feedback);
            this.throwExactlyMatchedException (this.exceptions['exact'], errorCode, feedback);
            throw new ExchangeError (feedback); // unknown message
        }
        return undefined;
    }
}<|MERGE_RESOLUTION|>--- conflicted
+++ resolved
@@ -3709,11 +3709,7 @@
             'reduceOnly': this.safeBool (order, 'reduceOnly'),
             'side': side,
             'price': price,
-<<<<<<< HEAD
             'triggerPrice': triggerPrice,
-=======
-            'triggerPrice': stopPrice,
->>>>>>> b04740a5
             'takeProfitPrice': takeProfitPrice,
             'stopLossPrice': stopLossPrice,
             'amount': amount,
