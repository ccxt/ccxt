--- conflicted
+++ resolved
@@ -282,17 +282,6 @@
                         'v5/pre-upgrade/asset/delivery-record': 5,
                         'v5/pre-upgrade/asset/settlement-record': 5,
                         // account
-<<<<<<< HEAD
-                        'v5/account/wallet-balance': 5, // 10/s => cost = 50 / 10 = 5
-                        'v5/account/borrow-history': 2.5,
-                        'v5/account/set-collateral-switch': 2.5,
-                        'v5/account/collateral-info': 2.5,
-                        'v5/asset/coin-greeks': 2.5,
-                        'v5/account/fee-rate': 10, // 5/s => cost = 50 / 5 = 10
-                        'v5/account/info': 2.5,
-                        'v5/account/transaction-log': 2.5,
-                        'v5/account/mmp-state': 2.5,
-=======
                         'v5/account/wallet-balance': 1,
                         'v5/account/borrow-history': 1,
                         'v5/account/set-collateral-switch': 5,
@@ -302,7 +291,6 @@
                         'v5/account/info': 5,
                         'v5/account/transaction-log': 1,
                         'v5/account/mmp-state': 5,
->>>>>>> 8f90d05e
                         // asset
                         'v5/asset/exchange/order-record': 5, // 10/s => cost = 50 / 10 = 5
                         'v5/asset/delivery-record': 5,
@@ -3025,27 +3013,9 @@
         const request = {};
         const method = 'privateGetV5AssetTransferQueryAccountCoinsBalance';
         const accountTypes = this.safeValue (this.options, 'accountsByType', {});
-<<<<<<< HEAD
         const accountType = this.safeString (accountTypes, params['accountType'], 'SPOT');
         params['accountType'] = accountType;
         const response = await this[method] (this.extend (request, params));
-=======
-        const unifiedType = this.safeStringUpper (accountTypes, type, type);
-        let marginMode = undefined;
-        [ marginMode, params ] = this.handleMarginModeAndParams ('fetchBalance', params);
-        let response = undefined;
-        if (isSpot && (marginMode !== undefined)) {
-            response = await this.privateGetV5SpotCrossMarginTradeAccount (this.extend (request, params));
-        } else if (unifiedType === 'FUND') {
-            // use this endpoint only we have no other choice
-            // because it requires transfer permission
-            request['accountType'] = unifiedType;
-            response = await this.privateGetV5AssetTransferQueryAccountCoinsBalance (this.extend (request, params));
-        } else {
-            request['accountType'] = unifiedType;
-            response = await this.privateGetV5AccountWalletBalance (this.extend (request, params));
-        }
->>>>>>> 8f90d05e
         //
         // cross
         //     {
