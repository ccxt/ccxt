--- conflicted
+++ resolved
@@ -1650,16 +1650,34 @@
             const name = this.safeString (currency, 'name');
             const chains = this.safeList (currency, 'chains', []);
             const networks: Dict = {};
+            let minPrecision = undefined;
+            let minWithdrawFeeString = undefined;
+            let minWithdrawString = undefined;
+            let minDepositString = undefined;
+            let deposit = false;
+            let withdraw = false;
             for (let j = 0; j < chains.length; j++) {
                 const chain = chains[j];
                 const networkId = this.safeString (chain, 'chain');
                 const networkCode = this.networkIdToCode (networkId);
                 const precision = this.parseNumber (this.parsePrecision (this.safeString (chain, 'minAccuracy')));
+                minPrecision = (minPrecision === undefined) ? precision : Math.min (minPrecision, precision);
                 const depositAllowed = this.safeInteger (chain, 'chainDeposit') === 1;
+                deposit = (depositAllowed) ? depositAllowed : deposit;
                 const withdrawAllowed = this.safeInteger (chain, 'chainWithdraw') === 1;
+                withdraw = (withdrawAllowed) ? withdrawAllowed : withdraw;
                 const withdrawFeeString = this.safeString (chain, 'withdrawFee');
+                if (withdrawFeeString !== undefined) {
+                    minWithdrawFeeString = (minWithdrawFeeString === undefined) ? withdrawFeeString : Precise.stringMin (withdrawFeeString, minWithdrawFeeString);
+                }
                 const minNetworkWithdrawString = this.safeString (chain, 'withdrawMin');
+                if (minNetworkWithdrawString !== undefined) {
+                    minWithdrawString = (minWithdrawString === undefined) ? minNetworkWithdrawString : Precise.stringMin (minNetworkWithdrawString, minWithdrawString);
+                }
                 const minNetworkDepositString = this.safeString (chain, 'depositMin');
+                if (minNetworkDepositString !== undefined) {
+                    minDepositString = (minDepositString === undefined) ? minNetworkDepositString : Precise.stringMin (minNetworkDepositString, minDepositString);
+                }
                 networks[networkCode] = {
                     'info': chain,
                     'id': networkId,
@@ -1681,38 +1699,33 @@
                     },
                 };
             }
-            result[code] = this.safeCurrencyStructure ({
+            result[code] = {
                 'info': currency,
                 'code': code,
                 'id': currencyId,
                 'name': name,
-                'active': undefined,
-                'deposit': undefined,
-                'withdraw': undefined,
-                'fee': undefined,
-                'precision': undefined,
-                'type': 'crypto', // all coins are crypto
+                'active': deposit && withdraw,
+                'deposit': deposit,
+                'withdraw': withdraw,
+                'fee': this.parseNumber (minWithdrawFeeString),
+                'precision': minPrecision,
                 'limits': {
                     'amount': {
                         'min': undefined,
                         'max': undefined,
                     },
                     'withdraw': {
-                        'min': undefined,
+                        'min': this.parseNumber (minWithdrawString),
                         'max': undefined,
                     },
                     'deposit': {
-                        'min': undefined,
+                        'min': this.parseNumber (minDepositString),
                         'max': undefined,
                     },
                 },
                 'networks': networks,
-<<<<<<< HEAD
-            });
-=======
                 'type': 'crypto', // atm exchange api provides only cryptos
             };
->>>>>>> 6d73ea66
         }
         return result;
     }
