
// ---------------------------------------------------------------------------

import { Market } from '../ccxt.js';
import Exchange from './abstract/p2b.js';
import { InsufficientFunds, AuthenticationError, BadRequest, ExchangeNotAvailable, ArgumentsRequired } from './base/errors.js';
import { TICK_SIZE } from './base/functions/number.js';
import type { Dict, Int, Num, OHLCV, Order, OrderSide, OrderType, Str, Strings, Ticker, Tickers, int } from './base/types.js';
import { sha512 } from './static_dependencies/noble-hashes/sha512.js';

// ---------------------------------------------------------------------------

/**
 * @class p2b
 * @augments Exchange
 */
export default class p2b extends Exchange {
    describe (): any {
        return this.deepExtend (super.describe (), {
            'id': 'p2b',
            'name': 'p2b',
            'countries': [ 'LT' ],
            'rateLimit': 100,
            'version': 'v2',
            'pro': true,
            'has': {
                'CORS': undefined,
                'spot': true,
                'margin': false,
                'swap': false,
                'future': false,
                'option': false,
                'addMargin': false,
                'cancelAllOrders': false,
                'cancelOrder': true,
                'cancelOrders': false,
                'closeAllPositions': false,
                'closePosition': false,
                'createDepositAddress': false,
                'createMarketOrder': false,
                'createOrder': true,
                'createOrders': false,
                'createPostOnlyOrder': false,
                'createReduceOnlyOrder': false,
                'createStopLimitOrder': false,
                'createStopMarketOrder': false,
                'createStopOrder': false,
                'fetchAccounts': false,
                'fetchBalance': true,
                'fetchBorrowInterest': false,
                'fetchBorrowRateHistory': false,
                'fetchClosedOrders': true,
                'fetchCrossBorrowRate': false,
                'fetchCrossBorrowRates': false,
                'fetchDeposit': false,
                'fetchDepositAddress': false,
                'fetchDepositAddresses': false,
                'fetchDepositAddressesByNetwork': false,
                'fetchDeposits': false,
                'fetchDepositsWithdrawals': false,
                'fetchFundingHistory': false,
                'fetchFundingRate': false,
                'fetchFundingRateHistory': false,
                'fetchFundingRates': false,
                'fetchIndexOHLCV': false,
                'fetchIsolatedBorrowRate': false,
                'fetchIsolatedBorrowRates': false,
                'fetchLedger': false,
                'fetchLedgerEntry': false,
                'fetchLeverageTiers': false,
                'fetchMarketLeverageTiers': false,
                'fetchMarkets': true,
                'fetchMarkOHLCV': false,
                'fetchMyTrades': true,
                'fetchOHLCV': true,
                'fetchOpenInterest': false,
                'fetchOpenInterestHistory': false,
                'fetchOpenOrders': true,
                'fetchOrderBook': true,
                'fetchOrderBooks': false,
<<<<<<< HEAD
=======
                'fetchOrders': false,
>>>>>>> bbceca9d
                'fetchOrderTrades': true,
                'fetchPosition': false,
                'fetchPositionHistory': false,
                'fetchPositionMode': false,
                'fetchPositions': false,
                'fetchPositionsForSymbol': false,
                'fetchPositionsHistory': false,
                'fetchPositionsRisk': false,
                'fetchPremiumIndexOHLCV': false,
                'fetchTicker': true,
                'fetchTickers': true,
                'fetchTrades': true,
                'fetchTradingLimits': false,
                'fetchTransactionFee': false,
                'fetchTransactionFees': false,
                'fetchTransactions': false,
                'fetchTransfers': false,
                'fetchWithdrawAddresses': false,
                'fetchWithdrawal': false,
                'fetchWithdrawals': false,
                'reduceMargin': false,
                'setLeverage': false,
                'setMargin': false,
                'setMarginMode': false,
                'setPositionMode': false,
                'signIn': false,
                'transfer': false,
                'withdraw': false,
            },
            'timeframes': {
                '1m': '1m',
                '1h': '1h',
                '1d': '1d',
            },
            'urls': {
                'extension': '.json',
                'referral': 'https://p2pb2b.com?referral=ee784c53',
                'logo': 'https://github.com/ccxt/ccxt/assets/43336371/8da13a80-1f0a-49be-bb90-ff8b25164755',
                'api': {
                    'public': 'https://api.p2pb2b.com/api/v2/public',
                    'private': 'https://api.p2pb2b.com/api/v2',
                },
                'www': 'https://p2pb2b.com/',
                'doc': 'https://github.com/P2B-team/p2b-api-docs/blob/master/api-doc.md',
                'fees': 'https://p2pb2b.com/fee-schedule/',
            },
            'api': {
                'public': {
                    'get': {
                        'markets': 1,
                        'market': 1,
                        'tickers': 1,
                        'ticker': 1,
                        'book': 1,
                        'history': 1,
                        'depth/result': 1,
                        'market/kline': 1,
                    },
                },
                'private': {
                    'post': {
                        'account/balances': 1,
                        'account/balance': 1,
                        'order/new': 1,
                        'order/cancel': 1,
                        'orders': 1,
                        'account/market_order_history': 1,
                        'account/market_deal_history': 1,
                        'account/order': 1,
                        'account/order_history': 1,
                        'account/executed_history': 1,
                    },
                },
            },
            'fees': {
                'trading': {
                    'tierBased': true,
                    'percentage': true,
                    'taker': [
                        [ this.parseNumber ('0'), this.parseNumber ('0.2') ],
                        [ this.parseNumber ('1'), this.parseNumber ('0.19') ],
                        [ this.parseNumber ('5'), this.parseNumber ('0.18') ],
                        [ this.parseNumber ('10'), this.parseNumber ('0.17') ],
                        [ this.parseNumber ('25'), this.parseNumber ('0.16') ],
                        [ this.parseNumber ('75'), this.parseNumber ('0.15') ],
                        [ this.parseNumber ('100'), this.parseNumber ('0.14') ],
                        [ this.parseNumber ('150'), this.parseNumber ('0.13') ],
                        [ this.parseNumber ('300'), this.parseNumber ('0.12') ],
                        [ this.parseNumber ('450'), this.parseNumber ('0.11') ],
                        [ this.parseNumber ('500'), this.parseNumber ('0.1') ],
                    ],
                    'maker': [
                        [ this.parseNumber ('0'), this.parseNumber ('0.2') ],
                        [ this.parseNumber ('1'), this.parseNumber ('0.18') ],
                        [ this.parseNumber ('5'), this.parseNumber ('0.16') ],
                        [ this.parseNumber ('10'), this.parseNumber ('0.14') ],
                        [ this.parseNumber ('25'), this.parseNumber ('0.12') ],
                        [ this.parseNumber ('75'), this.parseNumber ('0.1') ],
                        [ this.parseNumber ('100'), this.parseNumber ('0.08') ],
                        [ this.parseNumber ('150'), this.parseNumber ('0.06') ],
                        [ this.parseNumber ('300'), this.parseNumber ('0.04') ],
                        [ this.parseNumber ('450'), this.parseNumber ('0.02') ],
                        [ this.parseNumber ('500'), this.parseNumber ('0.01') ],
                    ],
                },
            },
            'features': {
                'spot': {
                    'sandbox': false,
                    'createOrder': {
                        'marginMode': false,
                        'triggerPrice': false,
                        'triggerDirection': false,
                        'triggerPriceType': undefined,
                        'stopLossPrice': false,
                        'takeProfitPrice': false,
                        'attachedStopLossTakeProfit': undefined,
                        'timeInForce': {
                            'IOC': true,
                            'FOK': true,
                            'PO': true,
                            'GTD': false,
                        },
                        'hedged': false,
                        'trailing': false,
                        'leverage': false,
                        'marketBuyByCost': false,
                        'marketBuyRequiresPrice': false,
                        'selfTradePrevention': false,
                        'iceberg': false,
                    },
                    'createOrders': undefined,
                    'fetchMyTrades': {
                        'marginMode': false,
                        'limit': 100,
                        'daysBack': 100000, // todo
                        'untilDays': 1,
                        'symbolRequired': true,
                    },
                    'fetchOrder': undefined, // todo
                    'fetchOpenOrders': {
                        'marginMode': false,
                        'limit': 100,
                        'trigger': false,
                        'trailing': false,
                        'symbolRequired': true,
                    },
                    'fetchOrders': undefined, // todo
                    'fetchClosedOrders': {
                        'marginMode': false,
                        'limit': 100,
                        'daysBack': 100000, // todo
                        'daysBackCanceled': 1 / 12, // todo
                        'untilDays': 1,
                        'trigger': false,
                        'trailing': false,
                        'symbolRequired': false,
                    },
                    'fetchOHLCV': {
                        'limit': 500,
                    },
                },
                'swap': {
                    'linear': undefined,
                    'inverse': undefined,
                },
                'future': {
                    'linear': undefined,
                    'inverse': undefined,
                },
            },
            'commonCurrencies': {
            },
            'precisionMode': TICK_SIZE,
            'exceptions': {
                '1001': AuthenticationError,    // Key not provided. X-TXC-APIKEY header is missing in the request or empty.
                '1002': AuthenticationError,    // Payload not provided. X-TXC-PAYLOAD header is missing in the request or empty.
                '1003': AuthenticationError,    // Signature not provided. X-TXC-SIGNATURE header is missing in the request or empty.
                '1004': AuthenticationError,    // Nonce and url not provided. Request body is empty. Missing required parameters "request", "nonce".
                '1005': AuthenticationError,    // Invalid body data. Invalid request body
                '1006': AuthenticationError,    // Nonce not provided. Request body missing required parameter "nonce".
                '1007': AuthenticationError,    // Request not provided. Request body missing required parameter "request".
                '1008': AuthenticationError,    // Invalid request in body. The passed request parameter does not match the URL of this request.
                '1009': AuthenticationError,    // Invalid payload. The transmitted payload value (X-TXC-PAYLOAD header) does not match the request body.
                '1010': AuthenticationError,    // This action is unauthorized. - API key passed in the X-TXC-APIKEY header does not exist. - Access to API is not activated. Go to profile and activate access.
                '1011': AuthenticationError,    // This action is unauthorized. Please, enable two-factor authentication. Two-factor authentication is not activated for the user.
                '1012': AuthenticationError,    // Invalid nonce. Parameter "nonce" is not a number.
                '1013': AuthenticationError,    // Too many requests. - A request came with a repeated value of nonce. - Received more than the limited value of requests (10) within one second.
                '1014': AuthenticationError,    // Unauthorized request. Signature value passed (in the X-TXC-SIGNATURE header) does not match the request body.
                '1015': AuthenticationError,    // Temporary block. Temporary blocking. There is a cancellation of orders.
                '1016': AuthenticationError,    // Not unique nonce. The request was sent with a repeated parameter "nonce" within 10 seconds.
                '2010': BadRequest,             // Currency not found. Currency not found.
                '2020': BadRequest,             // Market is not available. Market is not available.
                '2021': BadRequest,             // Unknown market. Unknown market.
                '2030': BadRequest,             // Order not found. Order not found.
                '2040': InsufficientFunds,      // Balance not enough. Insufficient balance.
                '2050': BadRequest,             // Amount less than the permitted minimum. Amount less than the permitted minimum.
                '2051': BadRequest,             // Amount is greater than the maximum allowed. Amount exceeds the allowed maximum.
                '2052': BadRequest,             // Amount step size error. Amount step size error.
                '2060': BadRequest,             // Price less than the permitted minimum. Price is less than the permitted minimum.
                '2061': BadRequest,             // Price is greater than the maximum allowed. Price exceeds the allowed maximum.
                '2062': BadRequest,             // Price pick size error. Price pick size error.
                '2070': BadRequest,             // Total less than the permitted minimum. Total less than the permitted minimum.
                '3001': BadRequest,             // Validation exception. The given data was invalid.
                '3020': BadRequest,             // Invalid currency value. Incorrect parameter, check your request.
                '3030': BadRequest,             // Invalid market value. Incorrect "market" parameter, check your request.
                '3040': BadRequest,             // Invalid amount value. Incorrect "amount" parameter, check your request.
                '3050': BadRequest,             // Invalid price value. Incorrect "price" parameter, check your request.
                '3060': BadRequest,             // Invalid limit value. Incorrect "limit" parameter, check your request.
                '3070': BadRequest,             // Invalid offset value. Incorrect "offset" parameter, check your request.
                '3080': BadRequest,             // Invalid orderId value. Incorrect "orderId" parameter, check your request.
                '3090': BadRequest,             // Invalid lastId value. Incorrect "lastId" parameter, check your request.
                '3100': BadRequest,             // Invalid side value. Incorrect "side" parameter, check your request.
                '3110': BadRequest,             // Invalid interval value. Incorrect "interval" parameter, check your request.
                '4001': ExchangeNotAvailable,   // Service temporary unavailable. An unexpected system error has occurred. Try again after a while. If the error persists, please contact support.
                '6010': InsufficientFunds,      // Balance not enough. Insufficient balance.
            },
            'options': {
            },
        });
    }

    /**
     * @method
     * @name p2b#fetchMarkets
     * @description retrieves data on all markets for bigone
     * @see https://github.com/P2B-team/p2b-api-docs/blob/master/api-doc.md#markets
     * @param {object} [params] extra parameters specific to the exchange API endpoint
     * @returns {object[]} an array of objects representing market data
     */
    async fetchMarkets (params = {}): Promise<Market[]> {
        const response = await this.publicGetMarkets (params);
        //
        //    {
        //        "success": true,
        //        "errorCode": "",
        //        "message": "",
        //        "result": [
        //            {
        //                "name": "ETH_BTC",
        //                "stock": "ETH",
        //                "money": "BTC",
        //                "precision": {
        //                    "money": "6",
        //                    "stock": "4",
        //                    "fee": "4"
        //                },
        //                "limits": {
        //                    "min_amount": "0.001",
        //                    "max_amount": "100000",
        //                    "step_size": "0.0001",
        //                    "min_price": "0.00001",
        //                    "max_price": "922327",
        //                    "tick_size": "0.00001",
        //                    "min_total": "0.0001"
        //                }
        //            },
        //            ...
        //        ]
        //    }
        //
        const markets = this.safeValue (response, 'result', []);
        return this.parseMarkets (markets);
    }

    parseMarket (market: Dict): Market {
        const marketId = this.safeString (market, 'name');
        const baseId = this.safeString (market, 'stock');
        const quoteId = this.safeString (market, 'money');
        const base = this.safeCurrencyCode (baseId);
        const quote = this.safeCurrencyCode (quoteId);
        const limits = this.safeValue (market, 'limits');
        const maxAmount = this.safeString (limits, 'max_amount');
        const maxPrice = this.safeString (limits, 'max_price');
        return {
            'id': marketId,
            'symbol': base + '/' + quote,
            'base': base,
            'quote': quote,
            'settle': undefined,
            'baseId': baseId,
            'quoteId': quoteId,
            'settleId': undefined,
            'type': 'spot',
            'spot': true,
            'margin': false,
            'swap': false,
            'future': false,
            'option': false,
            'active': true,
            'contract': false,
            'linear': undefined,
            'inverse': undefined,
            'contractSize': undefined,
            'expiry': undefined,
            'expiryDatetime': undefined,
            'strike': undefined,
            'optionType': undefined,
            'precision': {
                'amount': this.safeNumber (limits, 'step_size'),
                'price': this.safeNumber (limits, 'tick_size'),
            },
            'limits': {
                'leverage': {
                    'min': undefined,
                    'max': undefined,
                },
                'amount': {
                    'min': this.safeNumber (limits, 'min_amount'),
                    'max': this.parseNumber (this.omitZero (maxAmount)),
                },
                'price': {
                    'min': this.safeNumber (limits, 'min_price'),
                    'max': this.parseNumber (this.omitZero (maxPrice)),
                },
                'cost': {
                    'min': undefined,
                    'max': undefined,
                },
            },
            'created': undefined,
            'info': market,
        };
    }

    /**
     * @method
     * @name p2b#fetchTickers
     * @description fetches price tickers for multiple markets, statistical information calculated over the past 24 hours for each market
     * @see https://futures-docs.poloniex.com/#get-real-time-ticker-of-all-symbols
     * @param {string[]|undefined} symbols unified symbols of the markets to fetch the ticker for, all market tickers are returned if not assigned
     * @param {object} [params] extra parameters specific to the exchange API endpoint
     * @returns {object} a dictionary of [ticker structures]{@link https://docs.ccxt.com/#/?id=ticker-structure}
     */
    async fetchTickers (symbols: Strings = undefined, params = {}): Promise<Tickers> {
        await this.loadMarkets ();
        const response = await this.publicGetTickers (params);
        //
        //    {
        //        success: true,
        //        errorCode: '',
        //        message: '',
        //        result: {
        //            KNOLIX_BTC: {
        //                at: '1699252631',
        //                ticker: {
        //                    bid: '0.0000332',
        //                    ask: '0.0000333',
        //                    low: '0.0000301',
        //                    high: '0.0000338',
        //                    last: '0.0000333',
        //                    vol: '15.66',
        //                    deal: '0.000501828',
        //                    change: '10.63'
        //                }
        //            },
        //            ...
        //        },
        //        cache_time: '1699252631.103631',
        //        current_time: '1699252644.487566'
        //    }
        //
        const result = this.safeValue (response, 'result', {});
        return this.parseTickers (result, symbols);
    }

    /**
     * @method
     * @name p2b#fetchTicker
     * @description fetches a price ticker, a statistical calculation with the information calculated over the past 24 hours for a specific market
     * @see https://github.com/P2B-team/p2b-api-docs/blob/master/api-doc.md#ticker
     * @param {string} symbol unified symbol of the market to fetch the ticker for
     * @param {object} [params] extra parameters specific to the exchange API endpoint
     * @returns {object} a [ticker structure]{@link https://docs.ccxt.com/#/?id=ticker-structure}
     */
    async fetchTicker (symbol: string, params = {}): Promise<Ticker> {
        await this.loadMarkets ();
        const market = this.market (symbol);
        const request: Dict = {
            'market': market['id'],
        };
        const response = await this.publicGetTicker (this.extend (request, params));
        //
        //    {
        //        success: true,
        //        errorCode: '',
        //        message: '',
        //        result: {
        //            bid: '0.342',
        //            ask: '0.3421',
        //            open: '0.3317',
        //            high: '0.3499',
        //            low: '0.3311',
        //            last: '0.3421',
        //            volume: '17855383.1',
        //            deal: '6107478.3423',
        //            change: '3.13'
        //        },
        //        cache_time: '1699252953.832795',
        //        current_time: '1699252958.859391'
        //    }
        //
        const result = this.safeValue (response, 'result', {});
        const timestamp = this.safeIntegerProduct (response, 'cache_time', 1000);
        return this.extend (
            { 'timestamp': timestamp, 'datetime': this.iso8601 (timestamp) },
            this.parseTicker (result, market)
        );
    }

    parseTicker (ticker, market: Market = undefined) {
        //
        // parseTickers
        //
        //    {
        //        at: '1699252631',
        //        ticker: {
        //            bid: '0.0000332',
        //            ask: '0.0000333',
        //            low: '0.0000301',
        //            high: '0.0000338',
        //            last: '0.0000333',
        //            vol: '15.66',
        //            deal: '0.000501828',
        //            change: '10.63'
        //        }
        //    }
        //
        // parseTicker
        //
        //    {
        //        bid: '0.342',
        //        ask: '0.3421',
        //        open: '0.3317',
        //        high: '0.3499',
        //        low: '0.3311',
        //        last: '0.3421',
        //        volume: '17855383.1',
        //        deal: '6107478.3423',
        //        change: '3.13'
        //    }
        //
        const timestamp = this.safeIntegerProduct (ticker, 'at', 1000);
        if ('ticker' in ticker) {
            ticker = this.safeValue (ticker, 'ticker');
        }
        const last = this.safeString (ticker, 'last');
        return this.safeTicker ({
            'symbol': this.safeString (market, 'symbol'),
            'timestamp': timestamp,
            'datetime': this.iso8601 (timestamp),
            'high': this.safeString (ticker, 'high'),
            'low': this.safeString (ticker, 'low'),
            'bid': this.safeString (ticker, 'bid'),
            'bidVolume': undefined,
            'ask': this.safeString (ticker, 'ask'),
            'askVolume': undefined,
            'vwap': undefined,
            'open': this.safeString (ticker, 'open'),
            'close': last,
            'last': last,
            'previousClose': undefined,
            'change': undefined,
            'percentage': this.safeString (ticker, 'change'),
            'average': undefined,
            'baseVolume': this.safeString2 (ticker, 'vol', 'volume'),
            'quoteVolume': this.safeString (ticker, 'deal'),
            'info': ticker,
        }, market);
    }

    /**
     * @method
     * @name p2b#fetchOrderBook
     * @description fetches information on open orders with bid (buy) and ask (sell) prices, volumes and other data
     * @see https://github.com/P2B-team/p2b-api-docs/blob/master/api-doc.md#depth-result
     * @param {string} symbol unified symbol of the market to fetch the order book for
     * @param {int} [limit] the maximum amount of order book entries to return
     * @param {object} [params] extra parameters specific to the exchange API endpoint
     *
     * EXCHANGE SPECIFIC PARAMETERS
     * @param {string} [params.interval] 0 (default), 0.00000001, 0.0000001, 0.000001, 0.00001, 0.0001, 0.001, 0.01, 0.1, 1
     * @returns {object} A dictionary of [order book structures]{@link https://docs.ccxt.com/#/?id=order-book-structure} indexed by market symbols
     */
    async fetchOrderBook (symbol: string, limit: Int = undefined, params = {}) {
        await this.loadMarkets ();
        const market = this.market (symbol);
        const request: Dict = {
            'market': market['id'],
        };
        if (limit !== undefined) {
            request['limit'] = limit;
        }
        const response = await this.publicGetDepthResult (this.extend (request, params));
        //
        //    {
        //        "success": true,
        //        "errorCode": "",
        //        "message": "",
        //        "result": {
        //            "asks": [
        //                [
        //                    "4.53",     // Price
        //                    "523.95"    // Amount
        //                ],
        //                ...
        //            ],
        //            "bids": [
        //                [
        //                    "4.51",
        //                    "244.75"
        //                ],
        //                ...
        //            ]
        //        },
        //        "cache_time": 1698733470.469175,
        //        "current_time": 1698733470.469274
        //    }
        //
        const result = this.safeValue (response, 'result', {});
        const timestamp = this.safeIntegerProduct (response, 'current_time', 1000);
        return this.parseOrderBook (result, market['symbol'], timestamp, 'bids', 'asks', 0, 1);
    }

    /**
     * @method
     * @name p2b#fetchTrades
     * @description get the list of most recent trades for a particular symbol
     * @see https://github.com/P2B-team/p2b-api-docs/blob/master/api-doc.md#history
     * @param {string} symbol unified symbol of the market to fetch trades for
     * @param {int} [since] timestamp in ms of the earliest trade to fetch
     * @param {int} [limit] 1-100, default=50
     * @param {object} [params] extra parameters specific to the exchange API endpoint
     * @param {int} params.lastId order id
     * @returns {Trade[]} a list of [trade structures]{@link https://docs.ccxt.com/#/?id=public-trades}
     */
    async fetchTrades (symbol: string, since: Int = undefined, limit: Int = undefined, params = {}) {
        await this.loadMarkets ();
        const lastId = this.safeInteger (params, 'lastId');
        if (lastId === undefined) {
            throw new ArgumentsRequired (this.id + ' fetchTrades () requires an extra parameter params["lastId"]');
        }
        const market = this.market (symbol);
        const request: Dict = {
            'market': market['id'],
            'lastId': lastId,
        };
        if (limit !== undefined) {
            request['limit'] = limit;
        }
        const response = await this.publicGetHistory (this.extend (request, params));
        //
        //    {
        //        success: true,
        //        errorCode: '',
        //        message: '',
        //        result: [
        //            {
        //                id: '7495738622',
        //                type: 'sell',
        //                time: '1699255565.445418',
        //                amount: '252.6',
        //                price: '0.3422'
        //            },
        //            ...
        //        ],
        //        cache_time: '1699255571.413633',
        //        current_time: '1699255571.413828'
        //    }
        //
        const result = this.safeList (response, 'result', []);
        return this.parseTrades (result, market, since, limit);
    }

    parseTrade (trade: Dict, market: Market = undefined) {
        //
        // fetchTrades
        //
        //    {
        //        id: '7495738622',
        //        type: 'sell',
        //        time: '1699255565.445418',
        //        amount: '252.6',
        //        price: '0.3422'
        //    }
        //
        // fetchMyTrades
        //
        //    {
        //        "deal_id": 7450617292,              // Deal id
        //        "deal_time": 1698506956.66224,      // Deal execution time
        //        "deal_order_id": 171955225751,      // Deal order id
        //        "opposite_order_id": 171955110512,  // Opposite order id
        //        "side": "sell",                     // Deal side
        //        "price": "0.05231",                 // Deal price
        //        "amount": "0.002",                  // Deal amount
        //        "deal": "0.00010462",               // Total (price * amount)
        //        "deal_fee": "0.000000188316",       // Deal fee
        //        "role": "taker",                    // Role. Taker or maker
        //        "isSelfTrade": false                // is self trade
        //    }
        //
        // fetchOrderTrades
        //
        //    {
        //        "id": 7429883128,             // Deal id
        //        "time": 1698237535.41196,     // Deal execution time
        //        "fee": "0.01755848704",       // Deal fee
        //        "price": "34293.92",          // Deal price
        //        "amount": "0.00032",          // Deal amount
        //        "dealOrderId": 171366551416,  // Deal order id
        //        "role": 1,                    // Deal role (1 - maker, 2 - taker)
        //        "deal": "10.9740544"          // Total (price * amount)
        //    }
        //
        const timestamp = this.safeIntegerProduct2 (trade, 'time', 'deal_time', 1000);
        let takerOrMaker = this.safeString (trade, 'role');
        if (takerOrMaker === '1') {
            takerOrMaker = 'maker';
        } else if (takerOrMaker === '2') {
            takerOrMaker = 'taker';
        }
        return this.safeTrade ({
            'info': trade,
            'id': this.safeString2 (trade, 'id', 'deal_id'),
            'timestamp': timestamp,
            'datetime': this.iso8601 (timestamp),
            'symbol': this.safeString (market, 'symbol'),
            'order': this.safeString2 (trade, 'dealOrderId', 'deal_order_id'),
            'type': undefined,
            'side': this.safeString2 (trade, 'type', 'side'),
            'takerOrMaker': takerOrMaker,
            'price': this.safeString (trade, 'price'),
            'amount': this.safeString (trade, 'amount'),
            'cost': this.safeString (trade, 'deal'),
            'fee': {
                'currency': market['quote'],
                'cost': this.safeString2 (trade, 'fee', 'deal_fee'),
            },
        }, market);
    }

    /**
     * @method
     * @name p2b#fetchOHLCV
     * @description fetches historical candlestick data containing the open, high, low, and close price, and the volume of a market
     * @see https://github.com/P2B-team/p2b-api-docs/blob/master/api-doc.md#kline
     * @param {string} symbol unified symbol of the market to fetch OHLCV data for
     * @param {string} timeframe 1m, 1h, or 1d
     * @param {int} [since] timestamp in ms of the earliest candle to fetch
     * @param {int} [limit] 1-500, default=50
     * @param {object} [params] extra parameters specific to the exchange API endpoint
     * @param {int} [params.offset] default=0, with this value the last candles are returned
     * @returns {int[][]} A list of candles ordered as timestamp, open, high, low, close, volume
     */
    async fetchOHLCV (symbol: string, timeframe = '1m', since: Int = undefined, limit: Int = undefined, params = {}) {
        await this.loadMarkets ();
        const market = this.market (symbol);
        const request: Dict = {
            'market': market['id'],
            'interval': timeframe,
        };
        if (limit !== undefined) {
            request['limit'] = limit;
        }
        const response = await this.publicGetMarketKline (this.extend (request, params));
        //
        //    {
        //        success: true,
        //        errorCode: '',
        //        message: '',
        //        result: [
        //            [
        //                1699253400,       // Kline open time
        //                '0.3429',         // Open price
        //                '0.3427',         // Close price
        //                '0.3429',         // Highest price
        //                '0.3427',         // Lowest price
        //                '1900.4',         // Volume for stock currency
        //                '651.46278',      // Volume for money currency
        //                'ADA_USDT'        // Market name
        //            ],
        //            ...
        //        ],
        //        cache_time: '1699256375.030292',
        //        current_time: '1699256375.030494'
        //    }
        //
        const result = this.safeList (response, 'result', []);
        return this.parseOHLCVs (result, market, timeframe, since, limit);
    }

    parseOHLCV (ohlcv, market: Market = undefined) : OHLCV {
        //
        //    [
        //        1699253400,       // Kline open time
        //        '0.3429',         // Open price
        //        '0.3427',         // Close price
        //        '0.3429',         // Highest price
        //        '0.3427',         // Lowest price
        //        '1900.4',         // Volume for stock currency
        //        '651.46278',      // Volume for money currency
        //        'ADA_USDT'        // Market name
        //    ],
        //
        return [
            this.safeIntegerProduct (ohlcv, 0, 1000),
            this.safeNumber (ohlcv, 1),
            this.safeNumber (ohlcv, 3),
            this.safeNumber (ohlcv, 4),
            this.safeNumber (ohlcv, 2),
            this.safeNumber (ohlcv, 5),
        ];
    }

    /**
     * @method
     * @name p2b#fetchBalance
     * @description query for balance and get the amount of funds available for trading or funds locked in orders
     * @see https://github.com/P2B-team/p2b-api-docs/blob/master/api-doc.md#all-balances
     * @param {object} [params] extra parameters specific to the exchange API endpoint
     * @returns {object} a [balance structure]{@link https://docs.ccxt.com/#/?id=balance-structure}
     */
    async fetchBalance (params = {}) {
        await this.loadMarkets ();
        const response = await this.privatePostAccountBalances (params);
        //
        //    {
        //        "success": true,
        //        "errorCode": "",
        //        "message": "",
        //        "result": {
        //            "USDT": {
        //              "available": "71.81328046",
        //              "freeze": "10.46103091"
        //            },
        //            "BTC": {
        //              "available": "0.00135674",
        //              "freeze": "0.00020003"
        //            }
        //        }
        //    }
        //
        const result = this.safeValue (response, 'result', {});
        return this.parseBalance (result);
    }

    parseBalance (response) {
        //
        //    {
        //        "USDT": {
        //            "available": "71.81328046",
        //            "freeze": "10.46103091"
        //        },
        //        "BTC": {
        //            "available": "0.00135674",
        //            "freeze": "0.00020003"
        //        }
        //    }
        //
        const result: Dict = {
            'info': response,
        };
        const keys = Object.keys (response);
        for (let i = 0; i < keys.length; i++) {
            const currencyId = keys[i];
            const balance = response[currencyId];
            const code = this.safeCurrencyCode (currencyId);
            const used = this.safeString (balance, 'freeze');
            const available = this.safeString (balance, 'available');
            const account: Dict = {
                'free': available,
                'used': used,
            };
            result[code] = account;
        }
        return this.safeBalance (result);
    }

    /**
     * @method
     * @name p2b#createOrder
     * @description create a trade order
     * @see https://github.com/P2B-team/p2b-api-docs/blob/master/api-doc.md#create-order
     * @param {string} symbol unified symbol of the market to create an order in
     * @param {string} type must be 'limit'
     * @param {string} side 'buy' or 'sell'
     * @param {float} amount how much of currency you want to trade in units of base currency
     * @param {float} price the price at which the order is to be fulfilled, in units of the quote currency
     * @param {object} [params] extra parameters specific to the exchange API endpoint
     * @returns {object} an [order structure]{@link https://docs.ccxt.com/#/?id=order-structure}
     */
    async createOrder (symbol: string, type: OrderType, side: OrderSide, amount: number, price: Num = undefined, params = {}) {
        await this.loadMarkets ();
        if (type === 'market') {
            throw new BadRequest (this.id + ' createOrder () can only accept orders with type "limit"');
        }
        const market = this.market (symbol);
        const request: Dict = {
            'market': market['id'],
            'side': side,
            'amount': this.amountToPrecision (symbol, amount),
            'price': this.priceToPrecision (symbol, price),
        };
        const response = await this.privatePostOrderNew (this.extend (request, params));
        //
        //    {
        //        "success": true,
        //        "errorCode": "",
        //        "message": "",
        //        "result": {
        //            "orderId": 171906478744,          // Order id
        //            "market": "ETH_BTC",              // Market name
        //            "price": "0.04348",               // Price
        //            "side": "buy",                    // Side
        //            "type": "limit",                  // Order type
        //            "timestamp": 1698484861.746517,   // Order creation time
        //            "dealMoney": "0",                 // Filled total
        //            "dealStock": "0",                 // Filled amount
        //            "amount": "0.0277",               // Original amount
        //            "takerFee": "0.002",              // taker fee
        //            "makerFee": "0.002",              // maker fee
        //            "left": "0.0277",                 // Unfilled amount
        //            "dealFee": "0"                    // Filled fee
        //        }
        //    }
        //
        const result = this.safeDict (response, 'result');
        return this.parseOrder (result, market);
    }

    /**
     * @method
     * @name p2b#cancelOrder
     * @description cancels an open order
     * @see https://github.com/P2B-team/p2b-api-docs/blob/master/api-doc.md#cancel-order
     * @param {string} id order id
     * @param {string} symbol unified symbol of the market the order was made in
     * @param {object} [params] extra parameters specific to the exchange API endpoint
     * @returns {object} An [order structure]{@link https://docs.ccxt.com/#/?id=order-structure}
     */
    async cancelOrder (id: string, symbol: Str = undefined, params = {}) {
        if (symbol === undefined) {
            throw new ArgumentsRequired (this.id + ' cancelOrder() requires a symbol argument');
        }
        await this.loadMarkets ();
        const market = this.market (symbol);
        const request: Dict = {
            'market': market['id'],
            'orderId': id,
        };
        const response = await this.privatePostOrderCancel (this.extend (request, params));
        //
        //    {
        //        "success": true,
        //        "errorCode": "",
        //        "message": "",
        //        "result": {
        //            "orderId": 171906478744,
        //            "market": "ETH_BTC",
        //            "price": "0.04348",
        //            "side": "buy",
        //            "type": "limit",
        //            "timestamp": 1698484861.746517,
        //            "dealMoney": "0",
        //            "dealStock": "0",
        //            "amount": "0.0277",
        //            "takerFee": "0.002",
        //            "makerFee": "0.002",
        //            "left": "0.0277",
        //            "dealFee": "0"
        //        }
        //    }
        //
        const result = this.safeDict (response, 'result');
        return this.parseOrder (result);
    }

    /**
     * @method
     * @name p2b#fetchOpenOrders
     * @description fetch all unfilled currently open orders
     * @see https://github.com/P2B-team/p2b-api-docs/blob/master/api-doc.md#open-orders
     * @param {string} symbol unified market symbol of the market orders were made in
     * @param {int} [since] the earliest time in ms to fetch orders for
     * @param {int} [limit] the maximum number of order structures to retrieve
     * @param {object} [params] extra parameters specific to the exchange API endpoint
     *
     * EXCHANGE SPECIFIC PARAMETERS
     * @param {int} [params.offset] 0-10000, default=0
     * @returns {Order[]} a list of [order structures]{@link https://docs.ccxt.com/#/?id=order-structure}
     */
    async fetchOpenOrders (symbol: Str = undefined, since: Int = undefined, limit: Int = undefined, params = {}) {
        if (symbol === undefined) {
            throw new ArgumentsRequired (this.id + ' fetchOpenOrders () requires the symbol argument');
        }
        await this.loadMarkets ();
        const market = this.market (symbol);
        const request: Dict = {
            'market': market['id'],
        };
        if (limit !== undefined) {
            request['limit'] = limit;
        }
        const response = await this.privatePostOrders (this.extend (request, params));
        //
        //    {
        //        "success": true,
        //        "errorCode": "",
        //        "message": "",
        //        "result": [
        //            {
        //                "orderId": 171913325964,
        //                "market": "ETH_BTC",
        //                "price": "0.06534",
        //                "side": "sell",
        //                "type": "limit",
        //                "timestamp": 1698487986.836821,
        //                "dealMoney": "0",
        //                "dealStock": "0",
        //                "amount": "0.0018",
        //                "takerFee": "0.0018",
        //                "makerFee": "0.0016",
        //                "left": "0.0018",
        //                "dealFee": "0"
        //            },
        //            ...
        //        ]
        //    }
        //
        const result = this.safeList (response, 'result', []);
        return this.parseOrders (result, market, since, limit);
    }

    /**
     * @method
     * @name p2b#fetchOrderTrades
     * @description fetch all the trades made from a single order
     * @see https://github.com/P2B-team/p2b-api-docs/blob/master/api-doc.md#deals-by-order-id
     * @param {string} id order id
     * @param {string} symbol unified market symbol
     * @param {int} [since] the earliest time in ms to fetch trades for
     * @param {int} [limit] 1-100, default=50
     * @param {object} [params] extra parameters specific to the exchange API endpoint
     *
     * EXCHANGE SPECIFIC PARAMETERS
     * @param {int} [params.offset] 0-10000, default=0
     * @returns {object[]} a list of [trade structures]{@link https://docs.ccxt.com/#/?id=trade-structure}
     */
    async fetchOrderTrades (id: string, symbol: Str = undefined, since: Int = undefined, limit: Int = undefined, params = {}) {
        await this.loadMarkets ();
        const market = this.safeMarket (symbol);
        const request: Dict = {
            'orderId': id,
        };
        if (limit !== undefined) {
            request['limit'] = limit;
        }
        const response = await this.privatePostAccountOrder (this.extend (request, params));
        //
        //    {
        //        "success": true,
        //        "errorCode": "",
        //        "message": "",
        //        "result": {
        //            "offset": 0,
        //            "limit": 50,
        //            "records": [
        //                {
        //                    "id": 7429883128,             // Deal id
        //                    "time": 1698237535.41196,     // Deal execution time
        //                    "fee": "0.01755848704",       // Deal fee
        //                    "price": "34293.92",          // Deal price
        //                    "amount": "0.00032",          // Deal amount
        //                    "dealOrderId": 171366551416,  // Deal order id
        //                    "role": 1,                    // Deal role (1 - maker, 2 - taker)
        //                    "deal": "10.9740544"          // Total (price * amount)
        //                }
        //            ]
        //        }
        //    }
        //
        const result = this.safeValue (response, 'result', {});
        const records = this.safeList (result, 'records', []);
        return this.parseTrades (records, market, since, limit);
    }

    /**
     * @method
     * @name p2b#fetchMyTrades
     * @description fetch all trades made by the user, only the transaction records in the past 3 month can be queried, the time between since and params["until"] cannot be longer than 24 hours
     * @see https://github.com/P2B-team/p2b-api-docs/blob/master/api-doc.md#deals-history-by-market
     * @param {string} symbol unified market symbol of the market orders were made in
     * @param {int} [since] the earliest time in ms to fetch orders for, default = params["until"] - 86400000
     * @param {int} [limit] 1-100, default=50
     * @param {object} [params] extra parameters specific to the exchange API endpoint
     * @param {int} [params.until] the latest time in ms to fetch orders for, default = current timestamp or since + 86400000
     *
     * EXCHANGE SPECIFIC PARAMETERS
     * @param {int} [params.offset] 0-10000, default=0
     * @returns {Trade[]} a list of [trade structures]{@link https://docs.ccxt.com/#/?id=public-trades}
     */
    async fetchMyTrades (symbol: Str = undefined, since: Int = undefined, limit: Int = undefined, params = {}) {
        if (symbol === undefined) {
            throw new ArgumentsRequired (this.id + ' fetchMyTrades() requires a symbol argument');
        }
        await this.loadMarkets ();
        let until = this.safeInteger (params, 'until');
        params = this.omit (params, 'until');
        if (until === undefined) {
            if (since === undefined) {
                until = this.milliseconds ();
            } else {
                until = since + 86400000;
            }
        }
        if (since === undefined) {
            since = until - 86400000;
        }
        if ((until - since) > 86400000) {
            throw new BadRequest (this.id + ' fetchMyTrades () the time between since and params["until"] cannot be greater than 24 hours');
        }
        const market = this.market (symbol);
        const request: Dict = {
            'market': market['id'],
            'startTime': this.parseToInt (since / 1000),
            'endTime': this.parseToInt (until / 1000),
        };
        if (limit !== undefined) {
            request['limit'] = limit;
        }
        const response = await this.privatePostAccountMarketDealHistory (this.extend (request, params));
        //
        //    {
        //        "success": true,
        //        "errorCode": "",
        //        "message": "",
        //        "result": {
        //            "total": 2,                                 // Total records in the queried range
        //            "deals": [
        //                {
        //                    "deal_id": 7450617292,              // Deal id
        //                    "deal_time": 1698506956.66224,      // Deal execution time
        //                    "deal_order_id": 171955225751,      // Deal order id
        //                    "opposite_order_id": 171955110512,  // Opposite order id
        //                    "side": "sell",                     // Deal side
        //                    "price": "0.05231",                 // Deal price
        //                    "amount": "0.002",                  // Deal amount
        //                    "deal": "0.00010462",               // Total (price * amount)
        //                    "deal_fee": "0.000000188316",       // Deal fee
        //                    "role": "taker",                    // Role. Taker or maker
        //                    "isSelfTrade": false                // is self trade
        //                },
        //                ...
        //            ]
        //        }
        //    }
        //
        const result = this.safeValue (response, 'result', {});
        const deals = this.safeList (result, 'deals', []);
        return this.parseTrades (deals, market, since, limit);
    }

    /**
     * @method
     * @name p2b#fetchClosedOrders
     * @description fetches information on multiple closed orders made by the user, the time between since and params["untnil"] cannot be longer than 24 hours
     * @see https://github.com/P2B-team/p2b-api-docs/blob/master/api-doc.md#orders-history-by-market
     * @param {string} symbol unified market symbol of the market orders were made in
     * @param {int} [since] the earliest time in ms to fetch orders for, default = params["until"] - 86400000
     * @param {int} [limit] 1-100, default=50
     * @param {object} [params] extra parameters specific to the exchange API endpoint
     * @param {int} [params.until] the latest time in ms to fetch orders for, default = current timestamp or since + 86400000
     *
     * EXCHANGE SPECIFIC PARAMETERS
     * @param {int} [params.offset] 0-10000, default=0
     * @returns {Order[]} a list of [order structures]{@link https://docs.ccxt.com/#/?id=order-structure}
     */
    async fetchClosedOrders (symbol: Str = undefined, since: Int = undefined, limit: Int = undefined, params = {}): Promise<Order[]> {
        await this.loadMarkets ();
        let until = this.safeInteger (params, 'until');
        params = this.omit (params, 'until');
        let market: Market = undefined;
        if (symbol !== undefined) {
            market = this.market (symbol);
        }
        if (until === undefined) {
            if (since === undefined) {
                until = this.milliseconds ();
            } else {
                until = since + 86400000;
            }
        }
        if (since === undefined) {
            since = until - 86400000;
        }
        if ((until - since) > 86400000) {
            throw new BadRequest (this.id + ' fetchClosedOrders () the time between since and params["until"] cannot be greater than 24 hours');
        }
        const request: Dict = {
            'startTime': this.parseToInt (since / 1000),
            'endTime': this.parseToInt (until / 1000),
        };
        if (market !== undefined) {
            request['market'] = market['id'];
        }
        if (limit !== undefined) {
            request['limit'] = limit;
        }
        const response = await this.privatePostAccountOrderHistory (this.extend (request, params));
        //
        //    {
        //        "success": true,
        //        "errorCode": "",
        //        "message": "",
        //        "result": {
        //            "LTC_USDT": [
        //                {
        //                    "id": 173985944395,
        //                    "amount": "0.1",
        //                    "price": "73",
        //                    "type": "limit",
        //                    "side": "sell",
        //                    "ctime": 1699436194.390845,
        //                    "ftime": 1699436194.390847,
        //                    "market": "LTC_USDT",
        //                    "takerFee": "0.002",
        //                    "makerFee": "0.002",
        //                    "dealFee": "0.01474",
        //                    "dealStock": "0.1",
        //                    "dealMoney": "7.37"
        //                }
        //            ]
        //        }
        //    }
        //
        const result = this.safeValue (response, 'result');
        let orders = [];
        const keys = Object.keys (result);
        for (let i = 0; i < keys.length; i++) {
            const marketId = keys[i];
            const marketOrders = result[marketId];
            const parsedOrders = this.parseOrders (marketOrders, market, since, limit);
            orders = this.arrayConcat (orders, parsedOrders);
        }
        return orders;
    }

    parseOrder (order: Dict, market: Market = undefined): Order {
        //
        // cancelOrder, fetchOpenOrders, createOrder
        //
        //    {
        //        "orderId": 171906478744,
        //        "market": "ETH_BTC",
        //        "price": "0.04348",
        //        "side": "buy",
        //        "type": "limit",
        //        "timestamp": 1698484861.746517,
        //        "dealMoney": "0",
        //        "dealStock": "0",
        //        "amount": "0.0277",
        //        "takerFee": "0.002",
        //        "makerFee": "0.002",
        //        "left": "0.0277",
        //        "dealFee": "0"
        //    }
        //
        // fetchClosedOrders
        //
        //    {
        //        "id": 171366547790,           // Order id
        //        "amount": "0.00032",          // Original amount
        //        "price": "34293.92",          // Order price
        //        "type": "limit",              // Order type
        //        "side": "sell",               // Order side
        //        "ctime": 1698237533.497241,   // Order creation time
        //        "ftime": 1698237535.41196,    // Order fill time
        //        "market": "BTC_USDT",         // Market name
        //        "takerFee": "0.0018",         // Taker fee
        //        "makerFee": "0.0016",         // Market fee
        //        "dealFee": "0.01755848704",   // Deal fee
        //        "dealStock": "0.00032",       // Filled amount
        //        "dealMoney": "10.9740544"     // Filled total
        //    }
        //
        const timestamp = this.safeIntegerProduct2 (order, 'timestamp', 'ctime', 1000);
        const marketId = this.safeString (order, 'market');
        market = this.safeMarket (marketId, market);
        return this.safeOrder ({
            'info': order,
            'id': this.safeString2 (order, 'id', 'orderId'),
            'clientOrderId': undefined,
            'timestamp': timestamp,
            'datetime': this.iso8601 (timestamp),
            'lastTradeTimestamp': undefined,
            'symbol': market['symbol'],
            'type': this.safeString (order, 'type'),
            'timeInForce': undefined,
            'postOnly': undefined,
            'side': this.safeString (order, 'side'),
            'price': this.safeString (order, 'price'),
            'triggerPrice': undefined,
            'amount': this.safeString (order, 'amount'),
            'cost': undefined,
            'average': undefined,
            'filled': this.safeString (order, 'dealStock'),
            'remaining': this.safeString (order, 'left'),
            'status': undefined,
            'fee': {
                'currency': market['quote'],
                'cost': this.safeString (order, 'dealFee'),
            },
            'trades': undefined,
        }, market);
    }

    sign (path, api = 'public', method = 'GET', params = {}, headers = undefined, body = undefined) {
        let url = this.urls['api'][api] + '/' + this.implodeParams (path, params);
        params = this.omit (params, this.extractParams (path));
        if (method === 'GET') {
            if (Object.keys (params).length) {
                url += '?' + this.urlencode (params);
            }
        }
        if (api === 'private') {
            params['request'] = '/api/v2/' + path;
            params['nonce'] = this.nonce ().toString ();
            const payload = this.stringToBase64 (this.json (params));  // Body json encoded in base64
            headers = {
                'Content-Type': 'application/json',
                'X-TXC-APIKEY': this.apiKey,
                'X-TXC-PAYLOAD': payload,
                'X-TXC-SIGNATURE': this.hmac (this.encode (payload), this.encode (this.secret), sha512),
            };
            body = this.json (params);
        }
        return { 'url': url, 'method': method, 'body': body, 'headers': headers };
    }

    handleErrors (code: int, reason: string, url: string, method: string, headers: Dict, body: string, response, requestHeaders, requestBody) {
        if (response === undefined) {
            return undefined;
        }
        if (code === 400) {
            const error = this.safeValue (response, 'error');
            const errorCode = this.safeString (error, 'code');
            const feedback = this.id + ' ' + this.json (response);
            this.throwExactlyMatchedException (this.exceptions, errorCode, feedback);
            // fallback to default error handler
        }
        return undefined;
    }
}<|MERGE_RESOLUTION|>--- conflicted
+++ resolved
@@ -78,10 +78,7 @@
                 'fetchOpenOrders': true,
                 'fetchOrderBook': true,
                 'fetchOrderBooks': false,
-<<<<<<< HEAD
-=======
                 'fetchOrders': false,
->>>>>>> bbceca9d
                 'fetchOrderTrades': true,
                 'fetchPosition': false,
                 'fetchPositionHistory': false,
