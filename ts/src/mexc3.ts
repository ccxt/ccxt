--- conflicted
+++ resolved
@@ -12,4439 +12,4 @@
             'alias': true,
         });
     }
-<<<<<<< HEAD
-
-    async fetchStatus (params = {}) {
-        /**
-         * @method
-         * @name mexc3#fetchStatus
-         * @description the latest known information on the availability of the exchange API
-         * @param {object} params extra parameters specific to the mexc3 api endpoint
-         * @returns {object} a [status structure]{@link https://docs.ccxt.com/#/?id=exchange-status-structure}
-         */
-        const [ marketType, query ] = this.handleMarketTypeAndParams ('fetchStatus', undefined, params);
-        let response = undefined;
-        let status = undefined;
-        let updated = undefined;
-        if (marketType === 'spot') {
-            response = await this.spotPublicGetPing (query);
-            //
-            //     {}
-            //
-            status = Object.keys (response).length ? this.json (response) : 'ok';
-        } else if (marketType === 'swap') {
-            response = await this.contractPublicGetPing (query);
-            //
-            //     {"success":true,"code":"0","data":"1648124374985"}
-            //
-            status = this.safeValue (response, 'success') ? 'ok' : this.json (response);
-            updated = this.safeInteger (response, 'data');
-        }
-        return {
-            'status': status,
-            'updated': updated,
-            'url': undefined,
-            'eta': undefined,
-            'info': response,
-        };
-    }
-
-    async fetchTime (params = {}) {
-        /**
-         * @method
-         * @name mexc3#fetchTime
-         * @description fetches the current integer timestamp in milliseconds from the exchange server
-         * @param {object} params extra parameters specific to the mexc3 api endpoint
-         * @returns {int} the current integer timestamp in milliseconds from the exchange server
-         */
-        const [ marketType, query ] = this.handleMarketTypeAndParams ('fetchTime', undefined, params);
-        let response = undefined;
-        if (marketType === 'spot') {
-            response = await this.spotPublicGetTime (query);
-            //
-            //     {"serverTime": "1647519277579"}
-            //
-            return this.safeInteger (response, 'serverTime');
-        } else if (marketType === 'swap') {
-            response = await this.contractPublicGetPing (query);
-            //
-            //     {"success":true,"code":"0","data":"1648124374985"}
-            //
-            return this.safeInteger (response, 'data');
-        }
-        return undefined;
-    }
-
-    async fetchCurrencies (params = {}) {
-        /**
-         * @method
-         * @name mexc3#fetchCurrencies
-         * @description fetches all available currencies on an exchange
-         * @see https://mxcdevelop.github.io/apidocs/spot_v3_en/#query-the-currency-information
-         * @param {object} params extra parameters specific to the mexc3 api endpoint
-         * @returns {object} an associative dictionary of currencies
-         */
-        // this endpoint requires authentication
-        // while fetchCurrencies is a public API method by design
-        // therefore we check the keys here
-        // and fallback to generating the currencies from the markets
-        if (!this.checkRequiredCredentials (false)) {
-            return undefined;
-        }
-        const response = await this.spotPrivateGetCapitalConfigGetall (params);
-        //
-        // {
-        //     coin: 'QANX',
-        //     name: 'QANplatform',
-        //     networkList: [
-        //       {
-        //         coin: 'QANX',
-        //         depositDesc: null,
-        //         depositEnable: true,
-        //         minConfirm: '0',
-        //         name: 'QANplatform',
-        //         network: 'BEP20(BSC)',
-        //         withdrawEnable: false,
-        //         withdrawFee: '42.000000000000000000',
-        //         withdrawIntegerMultiple: null,
-        //         withdrawMax: '24000000.000000000000000000',
-        //         withdrawMin: '20.000000000000000000',
-        //         sameAddress: false,
-        //         contract: '0xAAA7A10a8ee237ea61E8AC46C50A8Db8bCC1baaa'
-        //       },
-        //       {
-        //         coin: 'QANX',
-        //         depositDesc: null,
-        //         depositEnable: true,
-        //         minConfirm: '0',
-        //         name: 'QANplatform',
-        //         network: 'ERC20',
-        //         withdrawEnable: true,
-        //         withdrawFee: '2732.000000000000000000',
-        //         withdrawIntegerMultiple: null,
-        //         withdrawMax: '24000000.000000000000000000',
-        //         withdrawMin: '240.000000000000000000',
-        //         sameAddress: false,
-        //         contract: '0xAAA7A10a8ee237ea61E8AC46C50A8Db8bCC1baaa'
-        //       }
-        //     ]
-        //   }
-        //
-        const result = {};
-        for (let i = 0; i < response.length; i++) {
-            const currency = response[i];
-            const id = this.safeString (currency, 'coin');
-            const code = this.safeCurrencyCode (id);
-            const name = this.safeString (currency, 'name');
-            let currencyActive = false;
-            let currencyFee = undefined;
-            let currencyWithdrawMin = undefined;
-            let currencyWithdrawMax = undefined;
-            let depositEnabled = false;
-            let withdrawEnabled = false;
-            const networks = {};
-            const chains = this.safeValue (currency, 'networkList', []);
-            for (let j = 0; j < chains.length; j++) {
-                const chain = chains[j];
-                const networkId = this.safeString (chain, 'network');
-                const network = this.safeNetwork (networkId);
-                const isDepositEnabled = this.safeValue (chain, 'depositEnable', false);
-                const isWithdrawEnabled = this.safeValue (chain, 'withdrawEnable', false);
-                const active = (isDepositEnabled && isWithdrawEnabled);
-                currencyActive = active || currencyActive;
-                const withdrawMin = this.safeString (chain, 'withdrawMin');
-                const withdrawMax = this.safeString (chain, 'withdrawMax');
-                currencyWithdrawMin = (currencyWithdrawMin === undefined) ? withdrawMin : currencyWithdrawMin;
-                currencyWithdrawMax = (currencyWithdrawMax === undefined) ? withdrawMax : currencyWithdrawMax;
-                const fee = this.safeNumber (chain, 'withdrawFee');
-                currencyFee = (currencyFee === undefined) ? fee : currencyFee;
-                if (Precise.stringGt (currencyWithdrawMin, withdrawMin)) {
-                    currencyWithdrawMin = withdrawMin;
-                }
-                if (Precise.stringLt (currencyWithdrawMax, withdrawMax)) {
-                    currencyWithdrawMax = withdrawMax;
-                }
-                if (isDepositEnabled) {
-                    depositEnabled = true;
-                }
-                if (isWithdrawEnabled) {
-                    withdrawEnabled = true;
-                }
-                networks[network] = {
-                    'info': chain,
-                    'id': networkId,
-                    'network': network,
-                    'active': active,
-                    'deposit': isDepositEnabled,
-                    'withdraw': isWithdrawEnabled,
-                    'fee': fee,
-                    'precision': undefined,
-                    'limits': {
-                        'withdraw': {
-                            'min': withdrawMin,
-                            'max': withdrawMax,
-                        },
-                    },
-                };
-            }
-            const networkKeys = Object.keys (networks);
-            const networkKeysLength = networkKeys.length;
-            if ((networkKeysLength === 1) || ('NONE' in networks)) {
-                const defaultNetwork = this.safeValue2 (networks, 'NONE', networkKeysLength - 1);
-                if (defaultNetwork !== undefined) {
-                    currencyFee = defaultNetwork['fee'];
-                }
-            }
-            result[code] = {
-                'info': currency,
-                'id': id,
-                'code': code,
-                'name': name,
-                'active': currencyActive,
-                'deposit': depositEnabled,
-                'withdraw': withdrawEnabled,
-                'fee': currencyFee,
-                'precision': undefined,
-                'limits': {
-                    'amount': {
-                        'min': undefined,
-                        'max': undefined,
-                    },
-                    'withdraw': {
-                        'min': currencyWithdrawMin,
-                        'max': currencyWithdrawMax,
-                    },
-                },
-                'networks': networks,
-            };
-        }
-        return result;
-    }
-
-    safeNetwork (networkId) {
-        if (networkId.indexOf ('BSC') >= 0) {
-            return 'BEP20';
-        }
-        const parts = networkId.split (' ');
-        networkId = parts.join ('');
-        networkId = networkId.replace ('-20', '20');
-        const networksById = {
-            'ETH': 'ETH',
-            'ERC20': 'ERC20',
-            'BEP20(BSC)': 'BEP20',
-            'TRX': 'TRC20',
-        };
-        return this.safeString (networksById, networkId, networkId);
-    }
-
-    async fetchMarkets (params = {}) {
-        /**
-         * @method
-         * @name mexc3#fetchMarkets
-         * @description retrieves data on all markets for mexc3
-         * @param {object} params extra parameters specific to the exchange api endpoint
-         * @returns {[object]} an array of objects representing market data
-         */
-        const spotMarket = await this.fetchSpotMarkets (params);
-        const swapMarket = await this.fetchSwapMarkets (params);
-        return this.arrayConcat (spotMarket, swapMarket);
-    }
-
-    async fetchSpotMarkets (params = {}) {
-        const response = await this.spotPublicGetExchangeInfo (params);
-        //
-        //     {
-        //         "timezone": "CST",
-        //         "serverTime": 1647521860402,
-        //         "rateLimits": [],
-        //         "exchangeFilters": [],
-        //         "symbols": [
-        //           {
-        //                "symbol": "OGNUSDT",
-        //                "status": "ENABLED",
-        //                "baseAsset": "OGN",
-        //                "baseAssetPrecision": "2",
-        //                "quoteAsset": "USDT",
-        //                "quoteAssetPrecision": "4",
-        //                "orderTypes": [
-        //                    "LIMIT",
-        //                    "LIMIT_MAKER"
-        //                ],
-        //                "baseCommissionPrecision": "2",
-        //                "quoteCommissionPrecision": "4",
-        //                "quoteOrderQtyMarketAllowed": false,
-        //                "isSpotTradingAllowed": true,
-        //                "isMarginTradingAllowed": true,
-        //                "permissions": [
-        //                    "SPOT",
-        //                    "MARGIN"
-        //                ],
-        //                "filters": [],
-        //                "baseSizePrecision": "0.01", // this turned out to be a minimum base amount for order
-        //                "maxQuoteAmount": "5000000",
-        //                "makerCommission": "0.002",
-        //                "takerCommission": "0.002"
-        //                "quoteAmountPrecision": "5", // this turned out to be a minimum cost amount for order
-        //                "quotePrecision": "4", // deprecated in favor of 'quoteAssetPrecision' ( https://dev.binance.vision/t/what-is-the-difference-between-quoteprecision-and-quoteassetprecision/4333 )
-        //                // note, "icebergAllowed" & "ocoAllowed" fields were recently removed
-        //            },
-        //         ]
-        //     }
-        //
-        // Notes:
-        // - 'quoteAssetPrecision' & 'baseAssetPrecision' are not currency's real blockchain precision (to view currency's actual individual precision, refer to fetchCurrencies() method).
-        //
-        const data = this.safeValue (response, 'symbols', []);
-        const result = [];
-        for (let i = 0; i < data.length; i++) {
-            const market = data[i];
-            const id = this.safeString (market, 'symbol');
-            const baseId = this.safeString (market, 'baseAsset');
-            const quoteId = this.safeString (market, 'quoteAsset');
-            const base = this.safeCurrencyCode (baseId);
-            const quote = this.safeCurrencyCode (quoteId);
-            const status = this.safeString (market, 'status');
-            const isSpotTradingAllowed = this.safeValue (market, 'isSpotTradingAllowed');
-            let active = false;
-            if ((status === 'ENABLED') && (isSpotTradingAllowed)) {
-                active = true;
-            }
-            const isMarginTradingAllowed = this.safeValue (market, 'isMarginTradingAllowed');
-            const makerCommission = this.safeNumber (market, 'makerCommission');
-            const takerCommission = this.safeNumber (market, 'takerCommission');
-            const maxQuoteAmount = this.safeNumber (market, 'maxQuoteAmount');
-            result.push ({
-                'id': id,
-                'symbol': base + '/' + quote,
-                'base': base,
-                'quote': quote,
-                'settle': undefined,
-                'baseId': baseId,
-                'quoteId': quoteId,
-                'settleId': undefined,
-                'type': 'spot',
-                'spot': true,
-                'margin': isMarginTradingAllowed,
-                'swap': false,
-                'future': false,
-                'option': false,
-                'active': active,
-                'contract': false,
-                'linear': undefined,
-                'inverse': undefined,
-                'taker': takerCommission,
-                'maker': makerCommission,
-                'contractSize': undefined,
-                'expiry': undefined,
-                'expiryDatetime': undefined,
-                'strike': undefined,
-                'optionType': undefined,
-                'precision': {
-                    'amount': this.parseNumber (this.parsePrecision (this.safeString (market, 'baseAssetPrecision'))),
-                    'price': this.parseNumber (this.parsePrecision (this.safeString (market, 'quoteAssetPrecision'))),
-                },
-                'limits': {
-                    'leverage': {
-                        'min': undefined,
-                        'max': undefined,
-                    },
-                    'amount': {
-                        'min': this.safeNumber (market, 'baseSizePrecision'),
-                        'max': undefined,
-                    },
-                    'price': {
-                        'min': undefined,
-                        'max': undefined,
-                    },
-                    'cost': {
-                        'min': this.safeNumber (market, 'quoteAmountPrecision'),
-                        'max': maxQuoteAmount,
-                    },
-                },
-                'info': market,
-            });
-        }
-        return result;
-    }
-
-    async fetchSwapMarkets (params = {}) {
-        const response = await this.contractPublicGetDetail (params);
-        //
-        //     {
-        //         "success":true,
-        //         "code":0,
-        //         "data":[
-        //             {
-        //                 "symbol":"BTC_USDT",
-        //                 "displayName":"BTC_USDT永续",
-        //                 "displayNameEn":"BTC_USDT SWAP",
-        //                 "positionOpenType":3,
-        //                 "baseCoin":"BTC",
-        //                 "quoteCoin":"USDT",
-        //                 "settleCoin":"USDT",
-        //                 "contractSize":0.0001,
-        //                 "minLeverage":1,
-        //                 "maxLeverage":125,
-        //                 "priceScale":2, // seems useless atm, as it's just how UI shows the price, i.e. 29583.50 for BTC/USDT:USDT, while price ticksize is 0.5
-        //                 "volScale":0, // probably: contract amount precision
-        //                 "amountScale":4, // probably: quote currency precision
-        //                 "priceUnit":0.5, // price tick size
-        //                 "volUnit":1, // probably: contract tick size
-        //                 "minVol":1,
-        //                 "maxVol":1000000,
-        //                 "bidLimitPriceRate":0.1,
-        //                 "askLimitPriceRate":0.1,
-        //                 "takerFeeRate":0.0006,
-        //                 "makerFeeRate":0.0002,
-        //                 "maintenanceMarginRate":0.004,
-        //                 "initialMarginRate":0.008,
-        //                 "riskBaseVol":10000,
-        //                 "riskIncrVol":200000,
-        //                 "riskIncrMmr":0.004,
-        //                 "riskIncrImr":0.004,
-        //                 "riskLevelLimit":5,
-        //                 "priceCoefficientVariation":0.1,
-        //                 "indexOrigin":["BINANCE","GATEIO","HUOBI","MXC"],
-        //                 "state":0, // 0 enabled, 1 delivery, 2 completed, 3 offline, 4 pause
-        //                 "isNew":false,
-        //                 "isHot":true,
-        //                 "isHidden":false
-        //             },
-        //         ]
-        //     }
-        //
-        const data = this.safeValue (response, 'data', []);
-        const result = [];
-        for (let i = 0; i < data.length; i++) {
-            const market = data[i];
-            const id = this.safeString (market, 'symbol');
-            const baseId = this.safeString (market, 'baseCoin');
-            const quoteId = this.safeString (market, 'quoteCoin');
-            const settleId = this.safeString (market, 'settleCoin');
-            const base = this.safeCurrencyCode (baseId);
-            const quote = this.safeCurrencyCode (quoteId);
-            const settle = this.safeCurrencyCode (settleId);
-            const state = this.safeString (market, 'state');
-            result.push ({
-                'id': id,
-                'symbol': base + '/' + quote + ':' + settle,
-                'base': base,
-                'quote': quote,
-                'settle': settle,
-                'baseId': baseId,
-                'quoteId': quoteId,
-                'settleId': settleId,
-                'type': 'swap',
-                'spot': false,
-                'margin': false,
-                'swap': true,
-                'future': false,
-                'option': false,
-                'active': (state === '0'),
-                'contract': true,
-                'linear': true,
-                'inverse': false,
-                'taker': this.safeNumber (market, 'takerFeeRate'),
-                'maker': this.safeNumber (market, 'makerFeeRate'),
-                'contractSize': this.safeNumber (market, 'contractSize'),
-                'expiry': undefined,
-                'expiryDatetime': undefined,
-                'strike': undefined,
-                'optionType': undefined,
-                'precision': {
-                    'amount': this.safeNumber (market, 'volUnit'),
-                    'price': this.safeNumber (market, 'priceUnit'),
-                },
-                'limits': {
-                    'leverage': {
-                        'min': this.safeNumber (market, 'minLeverage'),
-                        'max': this.safeNumber (market, 'maxLeverage'),
-                    },
-                    'amount': {
-                        'min': this.safeNumber (market, 'minVol'),
-                        'max': this.safeNumber (market, 'maxVol'),
-                    },
-                    'price': {
-                        'min': undefined,
-                        'max': undefined,
-                    },
-                    'cost': {
-                        'min': undefined,
-                        'max': undefined,
-                    },
-                },
-                'info': market,
-            });
-        }
-        return result;
-    }
-
-    async fetchOrderBook (symbol, limit = undefined, params = {}) {
-        /**
-         * @method
-         * @name mexc3#fetchOrderBook
-         * @description fetches information on open orders with bid (buy) and ask (sell) prices, volumes and other data
-         * @param {string} symbol unified symbol of the market to fetch the order book for
-         * @param {int|undefined} limit the maximum amount of order book entries to return
-         * @param {object} params extra parameters specific to the mexc3 api endpoint
-         * @returns {object} A dictionary of [order book structures]{@link https://docs.ccxt.com/#/?id=order-book-structure} indexed by market symbols
-         */
-        await this.loadMarkets ();
-        const market = this.market (symbol);
-        const request = {
-            'symbol': market['id'],
-        };
-        if (limit !== undefined) {
-            request['limit'] = limit;
-        }
-        let orderbook = undefined;
-        if (market['spot']) {
-            const response = await this.spotPublicGetDepth (this.extend (request, params));
-            //
-            //     {
-            //         "lastUpdateId": "744267132",
-            //         "bids": [
-            //             ["40838.50","0.387864"],
-            //             ["40837.95","0.008400"],
-            //         ],
-            //         "asks": [
-            //             ["40838.61","6.544908"],
-            //             ["40838.88","0.498000"],
-            //         ]
-            //     }
-            //
-            orderbook = this.parseOrderBook (response, symbol);
-            orderbook['nonce'] = this.safeInteger (response, 'lastUpdateId');
-        } else if (market['swap']) {
-            const response = await this.contractPublicGetDepthSymbol (this.extend (request, params));
-            //
-            //     {
-            //         "success":true,
-            //         "code":0,
-            //         "data":{
-            //             "asks":[
-            //                 [3445.72,48379,1],
-            //                 [3445.75,34994,1],
-            //             ],
-            //             "bids":[
-            //                 [3445.55,44081,1],
-            //                 [3445.51,24857,1],
-            //             ],
-            //             "version":2827730444,
-            //             "timestamp":1634117846232
-            //         }
-            //     }
-            //
-            const data = this.safeValue (response, 'data');
-            const timestamp = this.safeInteger (data, 'timestamp');
-            orderbook = this.parseOrderBook (data, symbol, timestamp);
-            orderbook['nonce'] = this.safeInteger (data, 'version');
-        }
-        return orderbook;
-    }
-
-    async fetchTrades (symbol, since: any = undefined, limit: any = undefined, params = {}) {
-        /**
-         * @method
-         * @name mexc3#fetchTrades
-         * @description get the list of most recent trades for a particular symbol
-         * @param {string} symbol unified symbol of the market to fetch trades for
-         * @param {int|undefined} since timestamp in ms of the earliest trade to fetch
-         * @param {int|undefined} limit the maximum amount of trades to fetch
-         * @param {object} params extra parameters specific to the mexc3 api endpoint
-         * @returns {[object]} a list of [trade structures]{@link https://docs.ccxt.com/en/latest/manual.html?#public-trades}
-         */
-        await this.loadMarkets ();
-        const market = this.market (symbol);
-        const request = {
-            'symbol': market['id'],
-        };
-        if (limit !== undefined) {
-            request['limit'] = limit;
-        }
-        // if (since !== undefined) {
-        //     request['startTime'] = since; bug in api, waiting for fix
-        // }
-        let trades = undefined;
-        if (market['spot']) {
-            let method = this.safeString (this.options, 'fetchTradesMethod', 'spotPublicGetAggTrades');
-            method = this.safeString (params, 'method', method); // AggTrades, HistoricalTrades, Trades
-            trades = await this[method] (this.extend (request, params));
-            //
-            //     /trades, /historicalTrades
-            //
-            //     [
-            //         {
-            //             "id": null,
-            //             "price": "40798.94",
-            //             "qty": "0.000508",
-            //             "quoteQty": "20.72586152",
-            //             "time": "1647546934374",
-            //             "isBuyerMaker": true,
-            //             "isBestMatch": true
-            //         },
-            //     ]
-            //
-            //     /aggrTrades
-            //
-            //     [
-            //         {
-            //           "a": null,
-            //           "f": null,
-            //           "l": null,
-            //           "p": "40679",
-            //           "q": "0.001309",
-            //           "T": 1647551328000,
-            //           "m": true,
-            //           "M": true
-            //         },
-            //     ]
-            //
-        } else if (market['swap']) {
-            const response = await this.contractPublicGetDealsSymbol (this.extend (request, params));
-            //
-            //     {
-            //         "success": true,
-            //         "code": 0,
-            //         "data": [
-            //             {
-            //                 "p": 31199,
-            //                 "v": 18,
-            //                 "T": 1,
-            //                 "O": 3,
-            //                 "M": 2,
-            //                 "t": 1609831235985
-            //             },
-            //         ]
-            //     }
-            //
-            trades = this.safeValue (response, 'data');
-        }
-        return this.parseTrades (trades, market, since, limit);
-    }
-
-    parseTrade (trade, market = undefined) {
-        let id = undefined;
-        let timestamp = undefined;
-        let orderId = undefined;
-        let symbol = undefined;
-        let fee = undefined;
-        const type = undefined;
-        let side = undefined;
-        let takerOrMaker = undefined;
-        let priceString = undefined;
-        let amountString = undefined;
-        let costString = undefined;
-        // if swap
-        if ('v' in trade) {
-            //
-            // swap: fetchTrades
-            //
-            //     {
-            //         "p": 31199,
-            //         "v": 18,
-            //         "T": 1,
-            //         "O": 3,
-            //         "M": 2,
-            //         "t": 1609831235985
-            //     }
-            //
-            timestamp = this.safeInteger (trade, 't');
-            market = this.safeMarket (undefined, market);
-            symbol = market['symbol'];
-            priceString = this.safeString (trade, 'p');
-            amountString = this.safeString (trade, 'v');
-            side = this.parseOrderSide (this.safeString (trade, 'T'));
-            takerOrMaker = 'taker';
-        } else {
-            //
-            // spot: fetchTrades (for aggTrades)
-            //
-            //         {
-            //             "a": null,
-            //             "f": null,
-            //             "l": null,
-            //             "p": "40679",
-            //             "q": "0.001309",
-            //             "T": 1647551328000,
-            //             "m": true,
-            //             "M": true
-            //         }
-            //
-            // spot: fetchMyTrades, fetchOrderTrades
-            //
-            //         {
-            //             "symbol": "BTCUSDT",
-            //             "id": "133948532984922113",
-            //             "orderId": "133948532531949568",
-            //             "orderListId": "-1",
-            //             "price": "41995.51",
-            //             "qty": "0.0002",
-            //             "quoteQty": "8.399102",
-            //             "commission": "0.016798204",
-            //             "commissionAsset": "USDT",
-            //             "time": "1647718055000",
-            //             "isBuyer": true,
-            //             "isMaker": false,
-            //             "isBestMatch": true
-            //         }
-            //
-            // swap: fetchMyTrades, fetchOrderTrades
-            //
-            //         {
-            //             "id": "299444585",
-            //             "symbol": "STEPN_USDT",
-            //             "side": "1",
-            //             "vol": "1",
-            //             "price": "2.45455",
-            //             "feeCurrency": "USDT",
-            //             "fee": "0.00147273",
-            //             "timestamp": "1648924557000",
-            //             "profit": "0",
-            //             "category": "1",
-            //             "orderId": "265307163526610432",
-            //             "positionMode": "1",
-            //             "taker": true
-            //         }
-            //
-            const marketId = this.safeString (trade, 'symbol');
-            market = this.safeMarket (marketId, market);
-            symbol = market['symbol'];
-            id = this.safeString2 (trade, 'id', 'a');
-            priceString = this.safeString2 (trade, 'price', 'p');
-            orderId = this.safeString (trade, 'orderId');
-            // if swap
-            if ('positionMode' in trade) {
-                timestamp = this.safeInteger (trade, 'timestamp');
-                amountString = this.safeString (trade, 'vol');
-                side = this.parseOrderSide (this.safeString (trade, 'side'));
-                fee = {
-                    'cost': this.safeString (trade, 'fee'),
-                    'currency': this.safeCurrencyCode (this.safeString (trade, 'feeCurrency')),
-                };
-                takerOrMaker = this.safeValue (trade, 'taker') ? 'taker' : 'maker';
-            } else {
-                timestamp = this.safeInteger2 (trade, 'time', 'T');
-                amountString = this.safeString2 (trade, 'qty', 'q');
-                costString = this.safeString (trade, 'quoteQty');
-                const isBuyer = this.safeValue (trade, 'isBuyer');
-                const isMaker = this.safeValue (trade, 'isMaker');
-                const buyerMaker = this.safeString2 (trade, 'isBuyerMaker', 'm');
-                if (isMaker !== undefined) {
-                    takerOrMaker = isMaker ? 'maker' : 'taker';
-                }
-                if (isBuyer !== undefined) {
-                    side = isBuyer ? 'buy' : 'sell';
-                }
-                if (buyerMaker !== undefined) {
-                    side = buyerMaker ? 'sell' : 'buy';
-                    takerOrMaker = 'taker';
-                }
-                const feeAsset = this.safeString (trade, 'commissionAsset');
-                if (feeAsset !== undefined) {
-                    fee = {
-                        'cost': this.safeString (trade, 'commission'),
-                        'currency': this.safeCurrencyCode (feeAsset),
-                    };
-                }
-            }
-        }
-        if (id === undefined) {
-            id = this.syntheticTradeId (market, timestamp, side, amountString, priceString, type, takerOrMaker);
-        }
-        return this.safeTrade ({
-            'id': id,
-            'order': orderId,
-            'timestamp': timestamp,
-            'datetime': this.iso8601 (timestamp),
-            'symbol': symbol,
-            'type': type,
-            'side': side,
-            'takerOrMaker': takerOrMaker,
-            'price': priceString,
-            'amount': amountString,
-            'cost': costString,
-            'fee': fee,
-            'info': trade,
-        }, market);
-    }
-
-    syntheticTradeId (market = undefined, timestamp = undefined, side = undefined, amount = undefined, price = undefined, orderType = undefined, takerOrMaker = undefined) {
-        // TODO: can be unified method? this approach is being used by multiple exchanges (mexc, woo-coinsbit, dydx, ...)
-        let id = '';
-        if (timestamp !== undefined) {
-            id = this.numberToString (timestamp) + '-' + this.safeString (market, 'id', '_');
-            if (side !== undefined) {
-                id += '-' + side;
-            }
-            if (amount !== undefined) {
-                id += '-' + this.numberToString (amount);
-            }
-            if (price !== undefined) {
-                id += '-' + this.numberToString (price);
-            }
-            if (takerOrMaker !== undefined) {
-                id += '-' + takerOrMaker;
-            }
-            if (orderType !== undefined) {
-                id += '-' + orderType;
-            }
-        }
-        return id;
-    }
-
-    async fetchOHLCV (symbol, timeframe = '1m', since: any = undefined, limit: any = undefined, params = {}) {
-        /**
-         * @method
-         * @name mexc3#fetchOHLCV
-         * @description fetches historical candlestick data containing the open, high, low, and close price, and the volume of a market
-         * @param {string} symbol unified symbol of the market to fetch OHLCV data for
-         * @param {string} timeframe the length of time each candle represents
-         * @param {int|undefined} since timestamp in ms of the earliest candle to fetch
-         * @param {int|undefined} limit the maximum amount of candles to fetch
-         * @param {object} params extra parameters specific to the mexc3 api endpoint
-         * @returns {[[int]]} A list of candles ordered as timestamp, open, high, low, close, volume
-         */
-        await this.loadMarkets ();
-        const market = this.market (symbol);
-        const options = this.safeValue (this.options, 'timeframes', {});
-        const timeframes = this.safeValue (options, market['type'], {});
-        const timeframeValue = this.safeString (timeframes, timeframe);
-        const request = {
-            'symbol': market['id'],
-            'interval': timeframeValue,
-        };
-        let candles = undefined;
-        if (market['spot']) {
-            if (since !== undefined) {
-                request['startTime'] = since;
-            }
-            if (limit !== undefined) {
-                request['limit'] = limit;
-            }
-            const response = await this.spotPublicGetKlines (this.extend (request, params));
-            //
-            //     [
-            //       [
-            //         1640804880000,
-            //         "47482.36",
-            //         "47482.36",
-            //         "47416.57",
-            //         "47436.1",
-            //         "3.550717",
-            //         1640804940000,
-            //         "168387.3"
-            //       ],
-            //     ]
-            //
-            candles = response;
-        } else if (market['swap']) {
-            if (since !== undefined) {
-                request['start'] = this.parseToInt (since / 1000);
-            }
-            const priceType = this.safeString (params, 'price', 'default');
-            params = this.omit (params, 'price');
-            const method = this.getSupportedMapping (priceType, {
-                'default': 'contractPublicGetKlineSymbol',
-                'index': 'contractPublicGetKlineIndexPriceSymbol',
-                'mark': 'contractPublicGetKlineFairPriceSymbol',
-            });
-            const response = await this[method] (this.extend (request, params));
-            //
-            //     {
-            //         "success":true,
-            //         "code":0,
-            //         "data":{
-            //             "time":[1634052300,1634052360,1634052420],
-            //             "open":[3492.2,3491.3,3495.65],
-            //             "close":[3491.3,3495.65,3495.2],
-            //             "high":[3495.85,3496.55,3499.4],
-            //             "low":[3491.15,3490.9,3494.2],
-            //             "vol":[1740.0,351.0,314.0],
-            //             "amount":[60793.623,12260.4885,10983.1375],
-            //         }
-            //     }
-            //
-            const data = this.safeValue (response, 'data');
-            candles = this.convertTradingViewToOHLCV (data, 'time', 'open', 'high', 'low', 'close', 'vol');
-        }
-        return this.parseOHLCVs (candles, market, timeframe, since, limit);
-    }
-
-    parseOHLCV (ohlcv, market = undefined) {
-        return [
-            this.safeInteger (ohlcv, 0),
-            this.safeNumber (ohlcv, 1),
-            this.safeNumber (ohlcv, 2),
-            this.safeNumber (ohlcv, 3),
-            this.safeNumber (ohlcv, 4),
-            this.safeNumber (ohlcv, 5),
-        ];
-    }
-
-    async fetchTickers (symbols: string[] = undefined, params = {}) {
-        /**
-         * @method
-         * @name mexc3#fetchTickers
-         * @description fetches price tickers for multiple markets, statistical calculations with the information calculated over the past 24 hours each market
-         * @param {[string]|undefined} symbols unified symbols of the markets to fetch the ticker for, all market tickers are returned if not assigned
-         * @param {object} params extra parameters specific to the mexc3 api endpoint
-         * @returns {object} a dictionary of [ticker structures]{@link https://docs.ccxt.com/#/?id=ticker-structure}
-         */
-        await this.loadMarkets ();
-        const request = {};
-        let market = undefined;
-        let isSingularMarket = false;
-        if (symbols !== undefined) {
-            const length = symbols.length;
-            isSingularMarket = length === 1;
-            const firstSymbol = this.safeString (symbols, 0);
-            market = this.market (firstSymbol);
-        }
-        const [ marketType, query ] = this.handleMarketTypeAndParams ('fetchTickers', market, params);
-        let tickers = undefined;
-        if (isSingularMarket) {
-            request['symbol'] = market['id'];
-        }
-        if (marketType === 'spot') {
-            tickers = await this.spotPublicGetTicker24hr (this.extend (request, query));
-            //
-            //     [
-            //         {
-            //             "symbol": "BTCUSDT",
-            //             "priceChange": "184.34",
-            //             "priceChangePercent": "0.00400048",
-            //             "prevClosePrice": "46079.37",
-            //             "lastPrice": "46263.71",
-            //             "lastQty": "",
-            //             "bidPrice": "46260.38",
-            //             "bidQty": "",
-            //             "askPrice": "46260.41",
-            //             "askQty": "",
-            //             "openPrice": "46079.37",
-            //             "highPrice": "47550.01",
-            //             "lowPrice": "45555.5",
-            //             "volume": "1732.461487",
-            //             "quoteVolume": null,
-            //             "openTime": 1641349500000,
-            //             "closeTime": 1641349582808,
-            //             "count": null
-            //         }
-            //     ]
-            //
-        } else if (marketType === 'swap') {
-            const response = await this.contractPublicGetTicker (this.extend (request, query));
-            //
-            //     {
-            //         "success":true,
-            //         "code":0,
-            //         "data":[
-            //             {
-            //                 "symbol":"ETH_USDT",
-            //                 "lastPrice":3581.3,
-            //                 "bid1":3581.25,
-            //                 "ask1":3581.5,
-            //                 "volume24":4045530,
-            //                 "amount24":141331823.5755,
-            //                 "holdVol":5832946,
-            //                 "lower24Price":3413.4,
-            //                 "high24Price":3588.7,
-            //                 "riseFallRate":0.0275,
-            //                 "riseFallValue":95.95,
-            //                 "indexPrice":3580.7852,
-            //                 "fairPrice":3581.08,
-            //                 "fundingRate":0.000063,
-            //                 "maxBidPrice":3938.85,
-            //                 "minAskPrice":3222.7,
-            //                 "timestamp":1634162885016
-            //             },
-            //         ]
-            //     }
-            //
-            tickers = this.safeValue (response, 'data', []);
-        }
-        // when it's single symbol request, the returned structure is different (singular object) for both spot & swap, thus we need to wrap inside array
-        if (isSingularMarket) {
-            tickers = [ tickers ];
-        }
-        return this.parseTickers (tickers, symbols);
-    }
-
-    async fetchTicker (symbol, params = {}) {
-        /**
-         * @method
-         * @name mexc3#fetchTicker
-         * @description fetches a price ticker, a statistical calculation with the information calculated over the past 24 hours for a specific market
-         * @param {string} symbol unified symbol of the market to fetch the ticker for
-         * @param {object} params extra parameters specific to the mexc3 api endpoint
-         * @returns {object} a [ticker structure]{@link https://docs.ccxt.com/#/?id=ticker-structure}
-         */
-        await this.loadMarkets ();
-        const market = this.market (symbol);
-        const [ marketType, query ] = this.handleMarketTypeAndParams ('fetchTicker', market, params);
-        let ticker = undefined;
-        const request = {
-            'symbol': market['id'],
-        };
-        if (marketType === 'spot') {
-            ticker = await this.spotPublicGetTicker24hr (this.extend (request, query));
-            //
-            //     {
-            //         "symbol": "BTCUSDT",
-            //         "priceChange": "184.34",
-            //         "priceChangePercent": "0.00400048",
-            //         "prevClosePrice": "46079.37",
-            //         "lastPrice": "46263.71",
-            //         "lastQty": "",
-            //         "bidPrice": "46260.38",
-            //         "bidQty": "",
-            //         "askPrice": "46260.41",
-            //         "askQty": "",
-            //         "openPrice": "46079.37",
-            //         "highPrice": "47550.01",
-            //         "lowPrice": "45555.5",
-            //         "volume": "1732.461487",
-            //         "quoteVolume": null,
-            //         "openTime": 1641349500000,
-            //         "closeTime": 1641349582808,
-            //         "count": null
-            //     }
-            //
-        } else if (marketType === 'swap') {
-            const response = await this.contractPublicGetTicker (this.extend (request, query));
-            //
-            //     {
-            //         "success":true,
-            //         "code":0,
-            //         "data":{
-            //             "symbol":"ETH_USDT",
-            //             "lastPrice":3581.3,
-            //             "bid1":3581.25,
-            //             "ask1":3581.5,
-            //             "volume24":4045530,
-            //             "amount24":141331823.5755,
-            //             "holdVol":5832946,
-            //             "lower24Price":3413.4,
-            //             "high24Price":3588.7,
-            //             "riseFallRate":0.0275,
-            //             "riseFallValue":95.95,
-            //             "indexPrice":3580.7852,
-            //             "fairPrice":3581.08,
-            //             "fundingRate":0.000063,
-            //             "maxBidPrice":3938.85,
-            //             "minAskPrice":3222.7,
-            //             "timestamp":1634162885016
-            //         }
-            //     }
-            //
-            ticker = this.safeValue (response, 'data', {});
-        }
-        // when it's single symbol request, the returned structure is different (singular object) for both spot & swap, thus we need to wrap inside array
-        return this.parseTicker (ticker, market);
-    }
-
-    parseTicker (ticker, market = undefined) {
-        const marketId = this.safeString (ticker, 'symbol');
-        market = this.safeMarket (marketId, market);
-        let timestamp = undefined;
-        let bid = undefined;
-        let ask = undefined;
-        let bidVolume = undefined;
-        let askVolume = undefined;
-        let baseVolume = undefined;
-        let quoteVolume = undefined;
-        let open = undefined;
-        let high = undefined;
-        let low = undefined;
-        let changePcnt = undefined;
-        let changeValue = undefined;
-        let prevClose = undefined;
-        const isSwap = this.safeValue (market, 'swap');
-        // if swap
-        if (isSwap || ('timestamp' in ticker)) {
-            //
-            //     {
-            //         "symbol": "ETH_USDT",
-            //         "lastPrice": 3581.3,
-            //         "bid1": 3581.25,
-            //         "ask1": 3581.5,
-            //         "volume24": 4045530,
-            //         "amount24": 141331823.5755,
-            //         "holdVol": 5832946,
-            //         "lower24Price": 3413.4,
-            //         "high24Price": 3588.7,
-            //         "riseFallRate": 0.0275,
-            //         "riseFallValue": 95.95,
-            //         "indexPrice": 3580.7852,
-            //         "fairPrice": 3581.08,
-            //         "fundingRate": 0.000063,
-            //         "maxBidPrice": 3938.85,
-            //         "minAskPrice": 3222.7,
-            //         "timestamp": 1634162885016
-            //     }
-            //
-            timestamp = this.safeInteger (ticker, 'timestamp');
-            bid = this.safeString (ticker, 'bid1');
-            ask = this.safeString (ticker, 'ask1');
-            baseVolume = this.safeString (ticker, 'volume24');
-            quoteVolume = this.safeString (ticker, 'amount24');
-            high = this.safeString (ticker, 'high24Price');
-            low = this.safeString (ticker, 'lower24Price');
-            changeValue = this.safeString (ticker, 'riseFallValue');
-            changePcnt = this.safeString (ticker, 'riseFallRate');
-            changePcnt = Precise.stringMul (changePcnt, '100');
-        } else {
-            //
-            //     {
-            //         "symbol": "BTCUSDT",
-            //         "priceChange": "184.34",
-            //         "priceChangePercent": "0.00400048",
-            //         "prevClosePrice": "46079.37",
-            //         "lastPrice": "46263.71",
-            //         "lastQty": "",
-            //         "bidPrice": "46260.38",
-            //         "bidQty": "",
-            //         "askPrice": "46260.41",
-            //         "askQty": "",
-            //         "openPrice": "46079.37",
-            //         "highPrice": "47550.01",
-            //         "lowPrice": "45555.5",
-            //         "volume": "1732.461487",
-            //         "quoteVolume": null,
-            //         "openTime": 1641349500000,
-            //         "closeTime": 1641349582808,
-            //         "count": null
-            //     }
-            //
-            timestamp = this.safeInteger (ticker, 'closeTime');
-            bid = this.safeString (ticker, 'bidPrice');
-            ask = this.safeString (ticker, 'askPrice');
-            bidVolume = this.safeString (ticker, 'bidQty');
-            askVolume = this.safeString (ticker, 'askQty');
-            if (Precise.stringEq (bidVolume, '0')) {
-                bidVolume = undefined;
-            }
-            if (Precise.stringEq (askVolume, '0')) {
-                askVolume = undefined;
-            }
-            baseVolume = this.safeString (ticker, 'volume');
-            quoteVolume = this.safeString (ticker, 'quoteVolume');
-            open = this.safeString (ticker, 'openPrice');
-            high = this.safeString (ticker, 'highPrice');
-            low = this.safeString (ticker, 'lowPrice');
-            prevClose = this.safeString (ticker, 'prevClosePrice');
-            changeValue = this.safeString (ticker, 'priceChange');
-            changePcnt = this.safeString (ticker, 'priceChangePercent');
-            changePcnt = Precise.stringMul (changePcnt, '100');
-        }
-        return this.safeTicker ({
-            'symbol': market['symbol'],
-            'timestamp': timestamp,
-            'datetime': this.iso8601 (timestamp),
-            'open': open,
-            'high': high,
-            'low': low,
-            'close': this.safeString (ticker, 'lastPrice'),
-            'bid': bid,
-            'bidVolume': bidVolume,
-            'ask': ask,
-            'askVolume': askVolume,
-            'vwap': undefined,
-            'previousClose': prevClose,
-            'change': changeValue,
-            'percentage': changePcnt,
-            'average': undefined,
-            'baseVolume': baseVolume,
-            'quoteVolume': quoteVolume,
-            'info': ticker,
-        }, market);
-    }
-
-    async fetchBidsAsks (symbols: string[] = undefined, params = {}) {
-        /**
-         * @method
-         * @name mexc3#fetchBidsAsks
-         * @description fetches the bid and ask price and volume for multiple markets
-         * @param {[string]|undefined} symbols unified symbols of the markets to fetch the bids and asks for, all markets are returned if not assigned
-         * @param {object} params extra parameters specific to the mexc3 api endpoint
-         * @returns {object} a dictionary of [ticker structures]{@link https://docs.ccxt.com/#/?id=ticker-structure}
-         */
-        await this.loadMarkets ();
-        let market = undefined;
-        let isSingularMarket = false;
-        if (symbols !== undefined) {
-            const length = symbols.length;
-            isSingularMarket = length === 1;
-            market = this.market (symbols[0]);
-        }
-        const [ marketType, query ] = this.handleMarketTypeAndParams ('fetchBidsAsks', market, params);
-        let tickers = undefined;
-        if (marketType === 'spot') {
-            tickers = await this.spotPublicGetTickerBookTicker (query);
-            //
-            //     [
-            //       {
-            //         "symbol": "AEUSDT",
-            //         "bidPrice": "0.11001",
-            //         "bidQty": "115.59",
-            //         "askPrice": "0.11127",
-            //         "askQty": "215.48"
-            //       },
-            //     ]
-            //
-        } else if (marketType === 'swap') {
-            throw new NotSupported (this.id + ' fetchBidsAsks() is not available for ' + marketType + ' markets');
-        }
-        // when it's single symbol request, the returned structure is different (singular object) for both spot & swap, thus we need to wrap inside array
-        if (isSingularMarket) {
-            tickers = [ tickers ];
-        }
-        return this.parseTickers (tickers, symbols);
-    }
-
-    async createOrder (symbol, type, side, amount, price = undefined, params = {}) {
-        /**
-         * @method
-         * @name mexc3#createOrder
-         * @description create a trade order
-         * @param {string} symbol unified symbol of the market to create an order in
-         * @param {string} type 'market' or 'limit'
-         * @param {string} side 'buy' or 'sell'
-         * @param {float} amount how much of currency you want to trade in units of base currency
-         * @param {float|undefined} price the price at which the order is to be fullfilled, in units of the quote currency, ignored in market orders
-         * @param {object} params extra parameters specific to the mexc3 api endpoint
-         * @param {string|undefined} params.marginMode only 'isolated' is supported for spot-margin trading
-         * @returns {object} an [order structure]{@link https://docs.ccxt.com/#/?id=order-structure}
-         */
-        await this.loadMarkets ();
-        const market = this.market (symbol);
-        const [ marginMode, query ] = this.handleMarginModeAndParams ('createOrder', params);
-        if (market['spot']) {
-            return await this.createSpotOrder (market, type, side, amount, price, marginMode, query);
-        } else if (market['swap']) {
-            return await this.createSwapOrder (market, type, side, amount, price, marginMode, query);
-        }
-        return undefined;
-    }
-
-    async createSpotOrder (market, type, side, amount, price = undefined, marginMode = undefined, params = {}) {
-        const symbol = market['symbol'];
-        const orderSide = (side === 'buy') ? 'BUY' : 'SELL';
-        const request = {
-            'symbol': market['id'],
-            'side': orderSide,
-            'type': type.toUpperCase (),
-        };
-        if (orderSide === 'BUY' && type === 'market') {
-            const quoteOrderQty = this.safeNumber (params, 'quoteOrderQty');
-            if (quoteOrderQty !== undefined) {
-                amount = quoteOrderQty;
-            } else if (this.options['createMarketBuyOrderRequiresPrice']) {
-                if (price === undefined) {
-                    throw new InvalidOrder (this.id + " createOrder() requires the price argument with market buy orders to calculate total order cost (amount to spend), where cost = amount * price. Supply a price argument to createOrder() call if you want the cost to be calculated for you from price and amount, or, alternatively, add .options['createMarketBuyOrderRequiresPrice'] = false to supply the cost in the amount argument (the exchange-specific behaviour)");
-                } else {
-                    const amountString = this.numberToString (amount);
-                    const priceString = this.numberToString (price);
-                    const quoteAmount = Precise.stringMul (amountString, priceString);
-                    amount = this.parseNumber (quoteAmount);
-                }
-            }
-            request['quoteOrderQty'] = amount;
-        } else {
-            request['quantity'] = this.amountToPrecision (symbol, amount);
-        }
-        if (price !== undefined) {
-            request['price'] = this.priceToPrecision (symbol, price);
-        }
-        const clientOrderId = this.safeString (params, 'clientOrderId');
-        if (clientOrderId !== undefined) {
-            request['newClientOrderId'] = clientOrderId;
-            params = this.omit (params, [ 'type', 'clientOrderId' ]);
-        }
-        let method = 'spotPrivatePostOrder';
-        if (marginMode !== undefined) {
-            if (marginMode !== 'isolated') {
-                throw new BadRequest (this.id + ' createOrder() does not support marginMode ' + marginMode + ' for spot-margin trading');
-            }
-            method = 'spotPrivatePostMarginOrder';
-        }
-        const response = await this[method] (this.extend (request, params));
-        //
-        // spot
-        //
-        //     {
-        //         "symbol": "BTCUSDT",
-        //         "orderId": "123738410679123456",
-        //         "orderListId": -1
-        //     }
-        //
-        // margin
-        //
-        //     {
-        //         "symbol": "BTCUSDT",
-        //         "orderId": "762634301354414080",
-        //         "clientOrderId": null,
-        //         "isIsolated": true,
-        //         "transactTime": 1661992652132
-        //     }
-        //
-        return this.extend (this.parseOrder (response, market), {
-            'side': side,
-            'type': type,
-            'price': price,
-            'amount': amount,
-        });
-    }
-
-    async createSwapOrder (market, type, side, amount, price = undefined, marginMode = undefined, params = {}) {
-        await this.loadMarkets ();
-        const symbol = market['symbol'];
-        const unavailableContracts = this.safeValue (this.options, 'unavailableContracts', {});
-        const isContractUnavaiable = this.safeValue (unavailableContracts, symbol, false);
-        if (isContractUnavaiable) {
-            throw new NotSupported (this.id + ' createSwapOrder() does not support yet this symbol:' + symbol);
-        }
-        let openType = undefined;
-        if (marginMode !== undefined) {
-            if (marginMode === 'cross') {
-                openType = 2;
-            } else if (marginMode === 'isolated') {
-                openType = 1;
-            } else {
-                throw new ArgumentsRequired (this.id + ' createSwapOrder() marginMode parameter should be either "cross" or "isolated"');
-            }
-        } else {
-            openType = this.safeInteger (params, 'openType', 2); // defaulting to cross margin
-        }
-        if ((type !== 'limit') && (type !== 'market') && (type !== 1) && (type !== 2) && (type !== 3) && (type !== 4) && (type !== 5) && (type !== 6)) {
-            throw new InvalidOrder (this.id + ' createSwapOrder() order type must either limit, market, or 1 for limit orders, 2 for post-only orders, 3 for IOC orders, 4 for FOK orders, 5 for market orders or 6 to convert market price to current price');
-        }
-        const postOnly = this.safeValue (params, 'postOnly', false);
-        if (postOnly) {
-            type = 2;
-        } else if (type === 'limit') {
-            type = 1;
-        } else if (type === 'market') {
-            type = 6;
-        }
-        const request = {
-            'symbol': market['id'],
-            // 'price': parseFloat (this.priceToPrecision (symbol, price)),
-            'vol': parseFloat (this.amountToPrecision (symbol, amount)),
-            // 'leverage': int, // required for isolated margin
-            // 'side': side, // 1 open long, 2 close short, 3 open short, 4 close long
-            //
-            // supported order types
-            //
-            //     1 limit
-            //     2 post only maker (PO)
-            //     3 transact or cancel instantly (IOC)
-            //     4 transact completely or cancel completely (FOK)
-            //     5 market orders
-            //     6 convert market price to current price
-            //
-            'type': type,
-            'openType': openType, // 1 isolated, 2 cross
-            // 'positionId': 1394650, // long, filling in this parameter when closing a position is recommended
-            // 'externalOid': clientOrderId,
-            // 'triggerPrice': 10.0, // Required for trigger order
-            // 'triggerType': 1, // Required for trigger order 1: more than or equal, 2: less than or equal
-            // 'executeCycle': 1, // Required for trigger order 1: 24 hours,2: 7 days
-            // 'trend': 1, // Required for trigger order 1: latest price, 2: fair price, 3: index price
-            // 'orderType': 1, // Required for trigger order 1: limit order,2:Post Only Maker,3: close or cancel instantly ,4: close or cancel completely,5: Market order
-        };
-        let method = 'contractPrivatePostOrderSubmit';
-        const stopPrice = this.safeNumber2 (params, 'triggerPrice', 'stopPrice');
-        params = this.omit (params, [ 'stopPrice', 'triggerPrice' ]);
-        if (stopPrice) {
-            method = 'contractPrivatePostPlanorderPlace';
-            request['triggerPrice'] = this.priceToPrecision (symbol, stopPrice);
-            request['triggerType'] = this.safeInteger (params, 'triggerType', 1);
-            request['executeCycle'] = this.safeInteger (params, 'executeCycle', 1);
-            request['trend'] = this.safeInteger (params, 'trend', 1);
-            request['orderType'] = this.safeInteger (params, 'orderType', 1);
-        }
-        if ((type !== 5) && (type !== 6) && (type !== 'market')) {
-            request['price'] = parseFloat (this.priceToPrecision (symbol, price));
-        }
-        if (openType === 1) {
-            const leverage = this.safeInteger (params, 'leverage');
-            if (leverage === undefined) {
-                throw new ArgumentsRequired (this.id + ' createSwapOrder() requires a leverage parameter for isolated margin orders');
-            }
-        }
-        const reduceOnly = this.safeValue (params, 'reduceOnly', false);
-        if (reduceOnly) {
-            request['side'] = (side === 'buy') ? 2 : 4;
-        } else {
-            request['side'] = (side === 'buy') ? 1 : 3;
-        }
-        const clientOrderId = this.safeString2 (params, 'clientOrderId', 'externalOid');
-        if (clientOrderId !== undefined) {
-            request['externalOid'] = clientOrderId;
-        }
-        params = this.omit (params, [ 'clientOrderId', 'externalOid', 'postOnly' ]);
-        const response = await this[method] (this.extend (request, params));
-        //
-        // Swap
-        //     {"code":200,"data":"2ff3163e8617443cb9c6fc19d42b1ca4"}
-        //
-        // Trigger
-        //     {"success":true,"code":0,"data":259208506303929856}
-        //
-        const data = this.safeString (response, 'data');
-        return this.parseOrder (data, market);
-    }
-
-    async fetchOrder (id, symbol: string = undefined, params = {}) {
-        /**
-         * @method
-         * @name mexc3#fetchOrder
-         * @description fetches information on an order made by the user
-         * @param {string} symbol unified symbol of the market the order was made in
-         * @param {object} params extra parameters specific to the mexc3 api endpoint
-         * @param {string|undefined} params.marginMode only 'isolated' is supported, for spot-margin trading
-         * @returns {object} An [order structure]{@link https://docs.ccxt.com/#/?id=order-structure}
-         */
-        if (symbol === undefined) {
-            throw new ArgumentsRequired (this.id + ' fetchOrder() requires a symbol argument');
-        }
-        await this.loadMarkets ();
-        const market = this.market (symbol);
-        const request = {
-            'symbol': market['id'],
-        };
-        let data = undefined;
-        if (market['spot']) {
-            const clientOrderId = this.safeString (params, 'clientOrderId');
-            if (clientOrderId !== undefined) {
-                params = this.omit (params, 'clientOrderId');
-                request['origClientOrderId'] = clientOrderId;
-            } else {
-                request['orderId'] = id;
-            }
-            const [ marginMode, query ] = this.handleMarginModeAndParams ('fetchOrder', params);
-            let method = 'spotPrivateGetOrder';
-            if (marginMode !== undefined) {
-                if (marginMode !== 'isolated') {
-                    throw new BadRequest (this.id + ' fetchOrder() does not support marginMode ' + marginMode + ' for spot-margin trading');
-                }
-                method = 'spotPrivateGetMarginOrder';
-            }
-            data = await this[method] (this.extend (request, query));
-            //
-            // spot
-            //
-            //     {
-            //         "symbol": "BTCUSDT",
-            //         "orderId": "133734823834147272",
-            //         "orderListId": "-1",
-            //         "clientOrderId": null,
-            //         "price": "30000",
-            //         "origQty": "0.0002",
-            //         "executedQty": "0",
-            //         "cummulativeQuoteQty": "0",
-            //         "status": "CANCELED",
-            //         "timeInForce": null,
-            //         "type": "LIMIT",
-            //         "side": "BUY",
-            //         "stopPrice": null,
-            //         "icebergQty": null,
-            //         "time": "1647667102000",
-            //         "updateTime": "1647708567000",
-            //         "isWorking": true,
-            //         "origQuoteOrderQty": "6"
-            //     }
-            //
-            // margin
-            //
-            //     {
-            //         "symbol": "BTCUSDT",
-            //         "orderId": "763307297891028992",
-            //         "orderListId": "-1",
-            //         "clientOrderId": null,
-            //         "price": "18000",
-            //         "origQty": "0.0014",
-            //         "executedQty": "0",
-            //         "cummulativeQuoteQty": "0",
-            //         "status": "NEW",
-            //         "type": "LIMIT",
-            //         "side": "BUY",
-            //         "isIsolated": true,
-            //         "isWorking": true,
-            //         "time": 1662153107000,
-            //         "updateTime": 1662153107000
-            //     }
-            //
-        } else if (market['swap']) {
-            request['order_id'] = id;
-            const response = await this.contractPrivateGetOrderGetOrderId (this.extend (request, params));
-            //
-            //     {
-            //         "success": true,
-            //         "code": "0",
-            //         "data": {
-            //             "orderId": "264995729269765120",
-            //             "symbol": "STEPN_USDT",
-            //             "positionId": "0",
-            //             "price": "2.2",
-            //             "vol": "15",
-            //             "leverage": "20",
-            //             "side": "1",
-            //             "category": "1",
-            //             "orderType": "1",
-            //             "dealAvgPrice": "0",
-            //             "dealVol": "0",
-            //             "orderMargin": "2.2528",
-            //             "takerFee": "0",
-            //             "makerFee": "0",
-            //             "profit": "0",
-            //             "feeCurrency": "USDT",
-            //             "openType": "1",
-            //             "state": "2",
-            //             "externalOid": "_m_0e9520c256744d64b942985189026d20",
-            //             "errorCode": "0",
-            //             "usedMargin": "0",
-            //             "createTime": "1648850305236",
-            //             "updateTime": "1648850305245",
-            //             "positionMode": "1"
-            //         }
-            //     }
-            //
-            data = this.safeValue (response, 'data');
-        }
-        return this.parseOrder (data, market);
-    }
-
-    async fetchOrders (symbol: string = undefined, since: any = undefined, limit: any = undefined, params = {}) {
-        /**
-         * @method
-         * @name mexc3#fetchOrders
-         * @description fetches information on multiple orders made by the user
-         * @param {string|undefined} symbol unified market symbol of the market orders were made in
-         * @param {int|undefined} since the earliest time in ms to fetch orders for
-         * @param {int|undefined} limit the maximum number of  orde structures to retrieve
-         * @param {object} params extra parameters specific to the mexc3 api endpoint
-         * @param {string|undefined} params.marginMode only 'isolated' is supported, for spot-margin trading
-         * @returns {[object]} a list of [order structures]{@link https://docs.ccxt.com/#/?id=order-structure}
-         */
-        await this.loadMarkets ();
-        const request = {};
-        let market = undefined;
-        if (symbol !== undefined) {
-            market = this.market (symbol);
-            request['symbol'] = market['id'];
-        }
-        const [ marketType, query ] = this.handleMarketTypeAndParams ('fetchOrders', market, params);
-        if (marketType === 'spot') {
-            if (symbol === undefined) {
-                throw new ArgumentsRequired (this.id + ' fetchOrders() requires a symbol argument for spot market');
-            }
-            const [ marginMode, queryInner ] = this.handleMarginModeAndParams ('fetchOrders', params);
-            let method = 'spotPrivateGetAllOrders';
-            if (marginMode !== undefined) {
-                if (marginMode !== 'isolated') {
-                    throw new BadRequest (this.id + ' fetchOrders() does not support marginMode ' + marginMode + ' for spot-margin trading');
-                }
-                method = 'spotPrivateGetMarginAllOrders';
-            }
-            if (since !== undefined) {
-                request['startTime'] = since;
-            }
-            if (limit !== undefined) {
-                request['limit'] = limit;
-            }
-            const response = await this[method] (this.extend (request, queryInner));
-            //
-            // spot
-            //
-            //     [
-            //         {
-            //             "symbol": "BTCUSDT",
-            //             "orderId": "133949373632483328",
-            //             "orderListId": "-1",
-            //             "clientOrderId": null,
-            //             "price": "45000",
-            //             "origQty": "0.0002",
-            //             "executedQty": "0",
-            //             "cummulativeQuoteQty": "0",
-            //             "status": "NEW",
-            //             "timeInForce": null,
-            //             "type": "LIMIT",
-            //             "side": "SELL",
-            //             "stopPrice": null,
-            //             "icebergQty": null,
-            //             "time": "1647718255000",
-            //             "updateTime": "1647718255000",
-            //             "isWorking": true,
-            //             "origQuoteOrderQty": "9"
-            //         },
-            //     ]
-            //
-            // margin
-            //
-            //     [
-            //         {
-            //             "symbol": "BTCUSDT",
-            //             "orderId": "763307297891028992",
-            //             "orderListId": "-1",
-            //             "clientOrderId": null,
-            //             "price": "18000",
-            //             "origQty": "0.0014",
-            //             "executedQty": "0",
-            //             "cummulativeQuoteQty": "0",
-            //             "status": "NEW",
-            //             "type": "LIMIT",
-            //             "side": "BUY",
-            //             "isIsolated": true,
-            //             "isWorking": true,
-            //             "time": 1662153107000,
-            //             "updateTime": 1662153107000
-            //         }
-            //     ]
-            //
-            return this.parseOrders (response, market, since, limit);
-        } else {
-            if (since !== undefined) {
-                request['start_time'] = since;
-                const end = this.safeInteger (params, 'end_time');
-                if (end === undefined) {
-                    request['end_time'] = this.sum (since, this.options['maxTimeTillEnd']);
-                }
-            }
-            if (limit !== undefined) {
-                request['page_size'] = limit;
-            }
-            let method = this.safeString (this.options, 'fetchOrders', 'contractPrivateGetOrderListHistoryOrders');
-            method = this.safeString (query, 'method', method);
-            let ordersOfRegular = [];
-            let ordersOfTrigger = [];
-            if (method === 'contractPrivateGetOrderListHistoryOrders') {
-                const response = await this.contractPrivateGetOrderListHistoryOrders (this.extend (request, query));
-                //
-                //     {
-                //         "success": true,
-                //         "code": "0",
-                //         "data": [
-                //             {
-                //                 "orderId": "265230764677709315",
-                //                 "symbol": "STEPN_USDT",
-                //                 "positionId": "0",
-                //                 "price": "2.1",
-                //                 "vol": "102",
-                //                 "leverage": "20",
-                //                 "side": "1",
-                //                 "category": "1",
-                //                 "orderType": "1",
-                //                 "dealAvgPrice": "0",
-                //                 "dealVol": "0",
-                //                 "orderMargin": "10.96704",
-                //                 "takerFee": "0",
-                //                 "makerFee": "0",
-                //                 "profit": "0",
-                //                 "feeCurrency": "USDT",
-                //                 "openType": "1",
-                //                 "state": "2",
-                //                 "externalOid": "_m_7e42f8df6b324c869e4e200397e2b00f",
-                //                 "errorCode": "0",
-                //                 "usedMargin": "0",
-                //                 "createTime": "1648906342000",
-                //                 "updateTime": "1648906342000",
-                //                 "positionMode": "1"
-                //             },
-                //          ]
-                //     }
-                //
-                ordersOfRegular = this.safeValue (response, 'data');
-            } else {
-                // the Planorder endpoints work not only for stop-market orders, but also for stop-limit orders that were supposed to have a separate endpoint
-                const response = await this.contractPrivateGetPlanorderListOrders (this.extend (request, query));
-                //
-                //     {
-                //         "success": true,
-                //         "code": "0",
-                //         "data": [
-                //             {
-                //                 "symbol": "STEPN_USDT",
-                //                 "leverage": "20",
-                //                 "side": "1",
-                //                 "vol": "13",
-                //                 "openType": "1",
-                //                 "state": "1",
-                //                 "orderType": "1",
-                //                 "errorCode": "0",
-                //                 "createTime": "1648984276000",
-                //                 "updateTime": "1648984276000",
-                //                 "id": "265557643326564352",
-                //                 "triggerType": "1",
-                //                 "triggerPrice": "3",
-                //                 "price": "2.9", // not present in stop-market, but in stop-limit order
-                //                 "executeCycle": "87600",
-                //                 "trend": "1",
-                //             },
-                //         ]
-                //     }
-                //
-                ordersOfTrigger = this.safeValue (response, 'data');
-            }
-            const merged = this.arrayConcat (ordersOfTrigger, ordersOfRegular);
-            return this.parseOrders (merged, market, since, limit, params);
-        }
-    }
-
-    async fetchOrdersByIds (ids, symbol: string = undefined, params = {}) {
-        await this.loadMarkets ();
-        const request = {};
-        let market = undefined;
-        if (symbol !== undefined) {
-            market = this.market (symbol);
-            request['symbol'] = market['id'];
-        }
-        const [ marketType, query ] = this.handleMarketTypeAndParams ('fetchOrdersByIds', market, params);
-        if (marketType === 'spot') {
-            throw new BadRequest (this.id + ' fetchOrdersByIds() is not supported for ' + marketType);
-        } else {
-            request['order_ids'] = ids.join (',');
-            const response = await this.contractPrivateGetOrderBatchQuery (this.extend (request, query));
-            //
-            //     {
-            //         "success": true,
-            //         "code": "0",
-            //         "data": [
-            //             {
-            //                 "orderId": "265230764677709315",
-            //                 "symbol": "STEPN_USDT",
-            //                 "positionId": "0",
-            //                 "price": "2.1",
-            //                 "vol": "102",
-            //                 "leverage": "20",
-            //                 "side": "1",
-            //                 "category": "1",
-            //                 "orderType": "1",
-            //                 "dealAvgPrice": "0",
-            //                 "dealVol": "0",
-            //                 "orderMargin": "10.96704",
-            //                 "takerFee": "0",
-            //                 "makerFee": "0",
-            //                 "profit": "0",
-            //                 "feeCurrency": "USDT",
-            //                 "openType": "1",
-            //                 "state": "2",
-            //                 "externalOid": "_m_7e42f8df6b324c869e4e200397e2b00f",
-            //                 "errorCode": "0",
-            //                 "usedMargin": "0",
-            //                 "createTime": "1648906342000",
-            //                 "updateTime": "1648906342000",
-            //                 "positionMode": "1"
-            //             }
-            //         ]
-            //     }
-            //
-            const data = this.safeValue (response, 'data');
-            return this.parseOrders (data, market);
-        }
-    }
-
-    async fetchOpenOrders (symbol: string = undefined, since: any = undefined, limit: any = undefined, params = {}) {
-        /**
-         * @method
-         * @name mexc3#fetchOpenOrders
-         * @description fetch all unfilled currently open orders
-         * @param {string|undefined} symbol unified market symbol
-         * @param {int|undefined} since the earliest time in ms to fetch open orders for
-         * @param {int|undefined} limit the maximum number of  open orders structures to retrieve
-         * @param {object} params extra parameters specific to the mexc3 api endpoint
-         * @param {string|undefined} params.marginMode only 'isolated' is supported, for spot-margin trading
-         * @returns {[object]} a list of [order structures]{@link https://docs.ccxt.com/#/?id=order-structure}
-         */
-        await this.loadMarkets ();
-        const request = {};
-        let market = undefined;
-        if (symbol !== undefined) {
-            market = this.market (symbol);
-            request['symbol'] = market['id'];
-        }
-        let marketType = undefined;
-        [ marketType, params ] = this.handleMarketTypeAndParams ('fetchOpenOrders', market, params);
-        if (marketType === 'spot') {
-            if (symbol === undefined) {
-                throw new ArgumentsRequired (this.id + ' fetchOpenOrders() requires a symbol argument for spot market');
-            }
-            let method = 'spotPrivateGetOpenOrders';
-            const [ marginMode, query ] = this.handleMarginModeAndParams ('fetchOpenOrders', params);
-            if (marginMode !== undefined) {
-                if (marginMode !== 'isolated') {
-                    throw new BadRequest (this.id + ' fetchOpenOrders() does not support marginMode ' + marginMode + ' for spot-margin trading');
-                }
-                method = 'spotPrivateGetMarginOpenOrders';
-            }
-            const response = await this[method] (this.extend (request, query));
-            //
-            // spot
-            //
-            //     [
-            //         {
-            //             "symbol": "BTCUSDT",
-            //             "orderId": "133949373632483328",
-            //             "orderListId": "-1",
-            //             "clientOrderId": "",
-            //             "price": "45000",
-            //             "origQty": "0.0002",
-            //             "executedQty": "0",
-            //             "cummulativeQuoteQty": "0",
-            //             "status": "NEW",
-            //             "timeInForce": null,
-            //             "type": "LIMIT",
-            //             "side": "SELL",
-            //             "stopPrice": null,
-            //             "icebergQty": null,
-            //             "time": "1647718255199",
-            //             "updateTime": null,
-            //             "isWorking": true,
-            //             "origQuoteOrderQty": "9"
-            //         }
-            //     ]
-            //
-            // margin
-            //
-            //     [
-            //         {
-            //             "symbol": "BTCUSDT",
-            //             "orderId": "764547676405633024",
-            //             "orderListId": "-1",
-            //             "clientOrderId": null,
-            //             "price": "18000",
-            //             "origQty": "0.0013",
-            //             "executedQty": "0",
-            //             "cummulativeQuoteQty": "0",
-            //             "status": "NEW",
-            //             "type": "LIMIT",
-            //             "side": "BUY",
-            //             "isIsolated": true,
-            //             "isWorking": true,
-            //             "time": 1662448836000,
-            //             "updateTime": 1662448836000
-            //         }
-            //     ]
-            //
-            return this.parseOrders (response, market, since, limit);
-        } else {
-            // TO_DO: another possible way is through: open_orders/{symbol}, but as they have same ratelimits, and less granularity, i think historical orders are more convenient, as it supports more params (however, theoretically, open-orders endpoint might be sligthly fast)
-            return await this.fetchOrdersByState (2, symbol, since, limit, params);
-        }
-    }
-
-    async fetchClosedOrders (symbol: string = undefined, since: any = undefined, limit: any = undefined, params = {}) {
-        /**
-         * @method
-         * @name mexc3#fetchClosedOrders
-         * @description fetches information on multiple closed orders made by the user
-         * @param {string|undefined} symbol unified market symbol of the market orders were made in
-         * @param {int|undefined} since the earliest time in ms to fetch orders for
-         * @param {int|undefined} limit the maximum number of  orde structures to retrieve
-         * @param {object} params extra parameters specific to the mexc3 api endpoint
-         * @returns {[object]} a list of [order structures]{@link https://docs.ccxt.com/#/?id=order-structure}
-         */
-        return await this.fetchOrdersByState (3, symbol, since, limit, params);
-    }
-
-    async fetchCanceledOrders (symbol: string = undefined, since: any = undefined, limit: any = undefined, params = {}) {
-        /**
-         * @method
-         * @name mexc3#fetchCanceledOrders
-         * @description fetches information on multiple canceled orders made by the user
-         * @param {string|undefined} symbol unified market symbol of the market orders were made in
-         * @param {int|undefined} since timestamp in ms of the earliest order, default is undefined
-         * @param {int|undefined} limit max number of orders to return, default is undefined
-         * @param {object} params extra parameters specific to the mexc3 api endpoint
-         * @returns {object} a list of [order structures]{@link https://docs.ccxt.com/#/?id=order-structure}
-         */
-        return await this.fetchOrdersByState (4, symbol, since, limit, params);
-    }
-
-    async fetchOrdersByState (state, symbol: string = undefined, since: any = undefined, limit: any = undefined, params = {}) {
-        await this.loadMarkets ();
-        const request = {};
-        let market = undefined;
-        if (symbol !== undefined) {
-            market = this.market (symbol);
-            request['symbol'] = market['id'];
-        }
-        const [ marketType ] = this.handleMarketTypeAndParams ('fetchOrdersByState', market, params);
-        if (marketType === 'spot') {
-            throw new BadRequest (this.id + ' fetchOrdersByState() is not supported for ' + marketType);
-        } else {
-            params['states'] = state;
-            return await this.fetchOrders (symbol, since, limit, params);
-        }
-    }
-
-    async cancelOrder (id, symbol: string = undefined, params = {}) {
-        /**
-         * @method
-         * @name mexc3#cancelOrder
-         * @description cancels an open order
-         * @param {string} id order id
-         * @param {string|undefined} symbol unified symbol of the market the order was made in
-         * @param {object} params extra parameters specific to the mexc3 api endpoint
-         * @param {string|undefined} params.marginMode only 'isolated' is supported for spot-margin trading
-         * @returns {object} An [order structure]{@link https://docs.ccxt.com/#/?id=order-structure}
-         */
-        await this.loadMarkets ();
-        const request = {};
-        let market = undefined;
-        if (symbol !== undefined) {
-            market = this.market (symbol);
-            request['symbol'] = market['id'];
-        }
-        let marketType = undefined;
-        [ marketType, params ] = this.handleMarketTypeAndParams ('cancelOrder', market, params);
-        const [ marginMode, query ] = this.handleMarginModeAndParams ('cancelOrder', params);
-        let data = undefined;
-        if (marketType === 'spot') {
-            if (symbol === undefined) {
-                throw new ArgumentsRequired (this.id + ' cancelOrder() requires a symbol argument');
-            }
-            const requestInner = {
-                'symbol': market['id'],
-            };
-            const clientOrderId = this.safeString (params, 'clientOrderId');
-            if (clientOrderId !== undefined) {
-                params = this.omit (query, 'clientOrderId');
-                requestInner['origClientOrderId'] = clientOrderId;
-            } else {
-                requestInner['orderId'] = id;
-            }
-            let method = 'spotPrivateDeleteOrder';
-            if (marginMode !== undefined) {
-                if (marginMode !== 'isolated') {
-                    throw new BadRequest (this.id + ' cancelOrder() does not support marginMode ' + marginMode + ' for spot-margin trading');
-                }
-                method = 'spotPrivateDeleteMarginOrder';
-            }
-            data = await this[method] (this.extend (requestInner, query));
-            //
-            // spot
-            //
-            //     {
-            //         "symbol": "BTCUSDT",
-            //         "orderId": "133734823834447872",
-            //         "price": "30000",
-            //         "origQty": "0.0002",
-            //         "type": "LIMIT",
-            //         "side": "BUY"
-            //     }
-            //
-            // margin
-            //
-            //     [
-            //         {
-            //             "symbol": "BTCUSDT",
-            //             "orderId": "762640232574226432",
-            //             "orderListId": "-1",
-            //             "clientOrderId": null,
-            //             "price": "18000",
-            //             "origQty": "0.00147",
-            //             "executedQty": "0",
-            //             "cummulativeQuoteQty": "0",
-            //             "status": "NEW",
-            //             "type": "LIMIT",
-            //             "side": "BUY",
-            //             "isIsolated": true,
-            //             "isWorking": true,
-            //             "time": 1661994066000,
-            //             "updateTime": 1661994066000
-            //         }
-            //     ]
-            //
-        } else {
-            // TODO: PlanorderCancel endpoint has bug atm. waiting for fix.
-            let method = this.safeString (this.options, 'cancelOrder', 'contractPrivatePostOrderCancel'); // contractPrivatePostOrderCancel, contractPrivatePostPlanorderCancel
-            method = this.safeString (query, 'method', method);
-            const response = await this[method] ([ id ]); // the request cannot be changed or extended. This is the only way to send.
-            //
-            //     {
-            //         "success": true,
-            //         "code": "0",
-            //         "data": [
-            //             {
-            //                 "orderId": "264995729269765120",
-            //                 "errorCode": "0",         // if already canceled: "2041"; if doesn't exist: "2040"
-            //                 "errorMsg": "success",    // if already canceled: "order state cannot be cancelled"; if doesn't exist: "order not exist"
-            //             }
-            //         ]
-            //     }
-            //
-            data = this.safeValue (response, 'data');
-            const order = this.safeValue (data, 0);
-            const errorMsg = this.safeValue (order, 'errorMsg', '');
-            if (errorMsg !== 'success') {
-                throw new InvalidOrder (this.id + ' cancelOrder() the order with id ' + id + ' cannot be cancelled: ' + errorMsg);
-            }
-        }
-        return this.parseOrder (data, market);
-    }
-
-    async cancelOrders (ids, symbol: string = undefined, params = {}) {
-        /**
-         * @method
-         * @name mexc3#cancelOrders
-         * @description cancel multiple orders
-         * @param {[string]} ids order ids
-         * @param {string|undefined} symbol unified market symbol, default is undefined
-         * @param {object} params extra parameters specific to the mexc3 api endpoint
-         * @returns {object} an list of [order structures]{@link https://docs.ccxt.com/#/?id=order-structure}
-         */
-        await this.loadMarkets ();
-        const market = (symbol !== undefined) ? this.market (symbol) : undefined;
-        const [ marketType ] = this.handleMarketTypeAndParams ('cancelOrders', market, params);
-        if (marketType === 'spot') {
-            throw new BadRequest (this.id + ' cancelOrders() is not supported for ' + marketType);
-        } else {
-            const response = await this.contractPrivatePostOrderCancel (ids); // the request cannot be changed or extended. The only way to send.
-            //
-            //     {
-            //         "success": true,
-            //         "code": "0",
-            //         "data": [
-            //             {
-            //                 "orderId": "264995729269765120",
-            //                 "errorCode": "0",         // if already canceled: "2041"
-            //                 "errorMsg": "success",    // if already canceled: "order state cannot be cancelled"
-            //             },
-            //         ]
-            //     }
-            //
-            const data = this.safeValue (response, 'data');
-            return this.parseOrders (data, market);
-        }
-    }
-
-    async cancelAllOrders (symbol: string = undefined, params = {}) {
-        /**
-         * @method
-         * @name mexc3#cancelAllOrders
-         * @description cancel all open orders
-         * @param {string|undefined} symbol unified market symbol, only orders in the market of this symbol are cancelled when symbol is not undefined
-         * @param {object} params extra parameters specific to the mexc3 api endpoint
-         * @param {string|undefined} params.marginMode only 'isolated' is supported for spot-margin trading
-         * @returns {[object]} a list of [order structures]{@link https://docs.ccxt.com/#/?id=order-structure}
-         */
-        await this.loadMarkets ();
-        const market = (symbol !== undefined) ? this.market (symbol) : undefined;
-        const request = {};
-        let marketType = undefined;
-        [ marketType, params ] = this.handleMarketTypeAndParams ('cancelAllOrders', market, params);
-        const [ marginMode, query ] = this.handleMarginModeAndParams ('cancelAllOrders', params);
-        if (marketType === 'spot') {
-            if (symbol === undefined) {
-                throw new ArgumentsRequired (this.id + ' cancelAllOrders() requires a symbol argument on spot');
-            }
-            request['symbol'] = market['id'];
-            let method = 'spotPrivateDeleteOpenOrders';
-            if (marginMode !== undefined) {
-                if (marginMode !== 'isolated') {
-                    throw new BadRequest (this.id + ' cancelAllOrders() does not support marginMode ' + marginMode + ' for spot-margin trading');
-                }
-                method = 'spotPrivateDeleteMarginOpenOrders';
-            }
-            const response = await this[method] (this.extend (request, query));
-            //
-            // spot
-            //
-            //     [
-            //         {
-            //             "symbol": "BTCUSDT",
-            //             "orderId": "133926492139692032",
-            //             "price": "30000",
-            //             "origQty": "0.0002",
-            //             "type": "LIMIT",
-            //             "side": "BUY"
-            //         },
-            //     ]
-            //
-            // margin
-            //
-            //     [
-            //         {
-            //             "symbol": "BTCUSDT",
-            //             "orderId": "762640232574226432",
-            //             "orderListId": "-1",
-            //             "clientOrderId": null,
-            //             "price": "18000",
-            //             "origQty": "0.00147",
-            //             "executedQty": "0",
-            //             "cummulativeQuoteQty": "0",
-            //             "status": "NEW",
-            //             "type": "LIMIT",
-            //             "side": "BUY",
-            //             "isIsolated": true,
-            //             "isWorking": true,
-            //             "time": 1661994066000,
-            //             "updateTime": 1661994066000
-            //         }
-            //     ]
-            //
-            return this.parseOrders (response, market);
-        } else {
-            if (symbol !== undefined) {
-                request['symbol'] = market['id'];
-            }
-            // method can be either: contractPrivatePostOrderCancelAll or contractPrivatePostPlanorderCancelAll
-            // the Planorder endpoints work not only for stop-market orders but also for stop-limit orders that are supposed to have separate endpoint
-            let method = this.safeString (this.options, 'cancelAllOrders', 'contractPrivatePostOrderCancelAll');
-            method = this.safeString (query, 'method', method);
-            const response = await this[method] (this.extend (request, query));
-            //
-            //     {
-            //         "success": true,
-            //         "code": "0"
-            //     }
-            //
-            const data = this.safeValue (response, 'data', []);
-            return this.parseOrders (data, market);
-        }
-    }
-
-    parseOrder (order, market = undefined) {
-        //
-        // spot: createOrder
-        //
-        //     {
-        //         "symbol": "BTCUSDT",
-        //         "orderId": "123738410679123456",
-        //         "orderListId": -1
-        //     }
-        //
-        // margin: createOrder
-        //
-        //     {
-        //         "symbol": "BTCUSDT",
-        //         "orderId": "762634301354414080",
-        //         "clientOrderId": null,
-        //         "isIsolated": true,
-        //         "transactTime": 1661992652132
-        //     }
-        //
-        // spot: cancelOrder, cancelAllOrders
-        //
-        //     {
-        //         "symbol": "BTCUSDT",
-        //         "orderId": "133926441921286144",
-        //         "price": "30000",
-        //         "origQty": "0.0002",
-        //         "type": "LIMIT",
-        //         "side": "BUY"
-        //     }
-        //
-        // margin: cancelOrder, cancelAllOrders
-        //
-        //     {
-        //         "symbol": "BTCUSDT",
-        //         "orderId": "762640232574226432",
-        //         "orderListId": "-1",
-        //         "clientOrderId": null,
-        //         "price": "18000",
-        //         "origQty": "0.00147",
-        //         "executedQty": "0",
-        //         "cummulativeQuoteQty": "0",
-        //         "status": "NEW",
-        //         "type": "LIMIT",
-        //         "side": "BUY",
-        //         "isIsolated": true,
-        //         "isWorking": true,
-        //         "time": 1661994066000,
-        //         "updateTime": 1661994066000
-        //     }
-        //
-        // spot: fetchOrder, fetchOpenOrders, fetchOrders
-        //
-        //     {
-        //         "symbol": "BTCUSDT",
-        //         "orderId": "133734823834147272",
-        //         "orderListId": "-1",
-        //         "clientOrderId": null,
-        //         "price": "30000",
-        //         "origQty": "0.0002",
-        //         "executedQty": "0",
-        //         "cummulativeQuoteQty": "0",
-        //         "status": "CANCELED",
-        //         "timeInForce": null,
-        //         "type": "LIMIT",
-        //         "side": "BUY",
-        //         "stopPrice": null,
-        //         "icebergQty": null,
-        //         "time": "1647667102000",
-        //         "updateTime": "1647708567000",
-        //         "isWorking": true,
-        //         "origQuoteOrderQty": "6"
-        //     }
-        //
-        // margin: fetchOrder, fetchOrders
-        //
-        //     {
-        //         "symbol": "BTCUSDT",
-        //         "orderId": "763307297891028992",
-        //         "orderListId": "-1",
-        //         "clientOrderId": null,
-        //         "price": "18000",
-        //         "origQty": "0.0014",
-        //         "executedQty": "0",
-        //         "cummulativeQuoteQty": "0",
-        //         "status": "NEW",
-        //         "type": "LIMIT",
-        //         "side": "BUY",
-        //         "isIsolated": true,
-        //         "isWorking": true,
-        //         "time": 1662153107000,
-        //         "updateTime": 1662153107000
-        //     }
-        //
-        // swap: createOrder
-        //
-        //     2ff3163e8617443cb9c6fc19d42b1ca4
-        //
-        // swap: fetchOrder, fetchOrders
-        //
-        //     regular
-        //     {
-        //         "orderId": "264995729269765120",
-        //         "symbol": "STEPN_USDT",
-        //         "positionId": "0",
-        //         "price": "2.2",
-        //         "vol": "15",
-        //         "leverage": "20",
-        //         "side": "1", // TODO: not unified
-        //         "category": "1",
-        //         "orderType": "1", // TODO: not unified
-        //         "dealAvgPrice": "0",
-        //         "dealVol": "0",
-        //         "orderMargin": "2.2528",
-        //         "takerFee": "0",
-        //         "makerFee": "0",
-        //         "profit": "0",
-        //         "feeCurrency": "USDT",
-        //         "openType": "1",
-        //         "state": "2", // TODO
-        //         "externalOid": "_m_0e9520c256744d64b942985189026d20",
-        //         "errorCode": "0",
-        //         "usedMargin": "0",
-        //         "createTime": "1648850305236",
-        //         "updateTime": "1648850305245",
-        //         "positionMode": "1"
-        //     }
-        //
-        //     stop
-        //     {
-        //         "id": "265557643326564352",
-        //         "triggerType": "1",
-        //         "triggerPrice": "3",
-        //         "price": "2.9", // not present in stop-market, but in stop-limit order
-        //         "executeCycle": "87600",
-        //         "trend": "1",
-        //          // below keys are same as in regular order structure
-        //         "symbol": "STEPN_USDT",
-        //         "leverage": "20",
-        //         "side": "1",
-        //         "vol": "13",
-        //         "openType": "1",
-        //         "state": "1",
-        //         "orderType": "1",
-        //         "errorCode": "0",
-        //         "createTime": "1648984276000",
-        //         "updateTime": "1648984276000",
-        //     }
-        //
-        let id = undefined;
-        if (typeof order === 'string') {
-            id = order;
-        } else {
-            id = this.safeString2 (order, 'orderId', 'id');
-        }
-        const marketId = this.safeString (order, 'symbol');
-        market = this.safeMarket (marketId, market);
-        const timestamp = this.safeIntegerN (order, [ 'time', 'createTime', 'transactTime' ]);
-        let fee = undefined;
-        const feeCurrency = this.safeString (order, 'feeCurrency');
-        if (feeCurrency !== undefined) {
-            const takerFee = this.safeString (order, 'takerFee');
-            const makerFee = this.safeString (order, 'makerFee');
-            const feeSum = Precise.stringAdd (takerFee, makerFee);
-            fee = {
-                'currency': feeCurrency,
-                'cost': this.parseNumber (feeSum),
-            };
-        }
-        return this.safeOrder ({
-            'id': id,
-            'clientOrderId': this.safeString (order, 'clientOrderId'),
-            'timestamp': timestamp,
-            'datetime': this.iso8601 (timestamp),
-            'lastTradeTimestamp': undefined, // TODO: this might be 'updateTime' if order-status is filled, otherwise cancellation time. needs to be checked
-            'status': this.parseOrderStatus (this.safeString2 (order, 'status', 'state')),
-            'symbol': market['symbol'],
-            'type': this.parseOrderType (this.safeString (order, 'type')),
-            'timeInForce': this.parseOrderTimeInForce (this.safeString (order, 'timeInForce')),
-            'side': this.parseOrderSide (this.safeString (order, 'side')),
-            'price': this.safeNumber (order, 'price'),
-            'stopPrice': this.safeNumber2 (order, 'stopPrice', 'triggerPrice'),
-            'triggerPrice': this.safeNumber2 (order, 'stopPrice', 'triggerPrice'),
-            'average': this.safeNumber (order, 'dealAvgPrice'),
-            'amount': this.safeNumber2 (order, 'origQty', 'vol'),
-            'cost': this.safeNumber (order, 'cummulativeQuoteQty'),  // 'cummulativeQuoteQty' vs 'origQuoteOrderQty'
-            'filled': this.safeNumber2 (order, 'executedQty', 'dealVol'),
-            'remaining': undefined,
-            'fee': fee,
-            'trades': undefined,
-            'info': order,
-        }, market);
-    }
-
-    parseOrderSide (status) {
-        const statuses = {
-            'BUY': 'buy',
-            'SELL': 'sell',
-            // contracts v1 : TODO
-        };
-        return this.safeString (statuses, status, status);
-    }
-
-    parseOrderType (status) {
-        const statuses = {
-            'MARKET': 'market',
-            'LIMIT': 'limit',
-            'LIMIT_MAKER': 'limit',
-        };
-        return this.safeString (statuses, status, status);
-    }
-
-    parseOrderStatus (status) {
-        const statuses = {
-            'NEW': 'open',
-            'FILLED': 'closed',
-            'CANCELED': 'canceled',
-            'PARTIALLY_FILLED': 'open',
-            'PARTIALLY_CANCELED': 'canceled',
-            // contracts v1
-            // '1': 'uninformed', // TODO: wt?
-            '2': 'open',
-            '3': 'closed',
-            '4': 'canceled',
-            // '5': 'invalid', //  TODO: wt?
-        };
-        return this.safeString (statuses, status, status);
-    }
-
-    parseOrderTimeInForce (status) {
-        const statuses = {
-            'GTC': 'GTC',
-            'FOK': 'FOK',
-            'IOC': 'IOC',
-        };
-        return this.safeString (statuses, status, status);
-    }
-
-    async fetchAccountHelper (type, params) {
-        if (type === 'spot') {
-            return await this.spotPrivateGetAccount (params);
-            //
-            //     {
-            //         "makerCommission": "20",
-            //         "takerCommission": "20",
-            //         "buyerCommission": "0",
-            //         "sellerCommission": "0",
-            //         "canTrade": true,
-            //         "canWithdraw": true,
-            //         "canDeposit": true,
-            //         "updateTime": null,
-            //         "accountType": "SPOT",
-            //         "balances": [
-            //             {
-            //                 "asset": "BTC",
-            //                 "free": "0.002",
-            //                 "locked": "0"
-            //             },
-            //             {
-            //                 "asset": "USDT",
-            //                 "free": "88.120131350620957006",
-            //                 "locked": "0"
-            //             },
-            //         ],
-            //         "permissions": [
-            //             "SPOT"
-            //         ]
-            //     }
-            //
-        } else if (type === 'swap') {
-            const response = await this.contractPrivateGetAccountAssets (params);
-            //
-            //     {
-            //         "success":true,
-            //         "code":0,
-            //         "data":[
-            //            {
-            //              "currency":"BSV",
-            //              "positionMargin":0,
-            //              "availableBalance":0,
-            //              "cashBalance":0,
-            //              "frozenBalance":0,
-            //              "equity":0,
-            //              "unrealized":0,
-            //              "bonus":0
-            //           },
-            //         ]
-            //     }
-            //
-            return this.safeValue (response, 'data');
-        }
-        return undefined;
-    }
-
-    async fetchAccounts (params = {}) {
-        /**
-         * @method
-         * @name mexc3#fetchAccounts
-         * @description fetch all the accounts associated with a profile
-         * @param {object} params extra parameters specific to the mexc3 api endpoint
-         * @returns {object} a dictionary of [account structures]{@link https://docs.ccxt.com/#/?id=account-structure} indexed by the account type
-         */
-        // TODO: is the below endpoints suitable for fetchAccounts?
-        const [ marketType, query ] = this.handleMarketTypeAndParams ('fetchAccounts', undefined, params);
-        await this.loadMarkets ();
-        const response = await this.fetchAccountHelper (marketType, query);
-        const data = this.safeValue (response, 'balances', []);
-        const result = [];
-        for (let i = 0; i < data.length; i++) {
-            const account = data[i];
-            const currencyId = this.safeString2 (account, 'asset', 'currency');
-            const code = this.safeCurrencyCode (currencyId);
-            result.push ({
-                'id': this.safeString (account, 'id'),
-                'type': this.safeString (account, 'type'),
-                'code': code,
-                'info': account,
-            });
-        }
-        return result;
-    }
-
-    async fetchTradingFees (params = {}) {
-        /**
-         * @method
-         * @name mexc3#fetchTradingFees
-         * @description fetch the trading fees for multiple markets
-         * @param {object} params extra parameters specific to the mexc3 api endpoint
-         * @returns {object} a dictionary of [fee structures]{@link https://docs.ccxt.com/#/?id=fee-structure} indexed by market symbols
-         */
-        await this.loadMarkets ();
-        const response = await this.fetchAccountHelper ('spot', params);
-        let makerFee = this.safeString (response, 'makerCommission');
-        let takerFee = this.safeString (response, 'takerCommission');
-        makerFee = Precise.stringDiv (makerFee, '1000');
-        takerFee = Precise.stringDiv (takerFee, '1000');
-        const result = {};
-        for (let i = 0; i < this.symbols.length; i++) {
-            const symbol = this.symbols[i];
-            result[symbol] = {
-                'symbol': symbol,
-                'maker': this.parseNumber (makerFee),
-                'taker': this.parseNumber (takerFee),
-                'percentage': true,
-                'tierBased': false,
-                'info': response,
-            };
-        }
-        return result;
-    }
-
-    parseBalance (response, marketType) {
-        //
-        // spot
-        //
-        //     {
-        //         "asset": "USDT",
-        //         "free": "0.000000000674",
-        //         "locked": "0"
-        //     }
-        //
-        // swap
-        //
-        //     {
-        //         "currency": "BSV",
-        //         "positionMargin": 0,
-        //         "availableBalance": 0,
-        //         "cashBalance": 0,
-        //         "frozenBalance": 0,
-        //         "equity": 0,
-        //         "unrealized": 0,
-        //         "bonus": 0
-        //     }
-        //
-        // margin
-        //
-        //     {
-        //         "baseAsset": {
-        //             "asset": "BTC",
-        //             "borrowEnabled": true,
-        //             "borrowed": "0",
-        //             "free": "0",
-        //             "interest": "0",
-        //             "locked": "0",
-        //             "netAsset": "0",
-        //             "netAssetOfBtc": "0",
-        //             "repayEnabled": true,
-        //             "totalAsset": "0"
-        //         }
-        //         "quoteAsset": {
-        //             "asset": "USDT",
-        //             "borrowEnabled": true,
-        //             "borrowed": "0",
-        //             "free": "10",
-        //             "interest": "0",
-        //             "locked": "0",
-        //             "netAsset": "10",
-        //             "netAssetOfBtc": "0",
-        //             "repayEnabled": true,
-        //             "totalAsset": "10"
-        //         }
-        //         "symbol": "BTCUSDT",
-        //         "isolatedCreated": true,
-        //         "enabled": true,
-        //         "marginLevel": "999",
-        //         "marginRatio": "9",
-        //         "indexPrice": "16741.137068965517241379",
-        //         "liquidatePrice": "--",
-        //         "liquidateRate": "--",
-        //         "tradeEnabled": true
-        //     }
-        //
-        let wallet = undefined;
-        if (marketType === 'margin') {
-            wallet = this.safeValue (response, 'assets', []);
-        } else if (marketType === 'swap') {
-            wallet = this.safeValue (response, 'data', []);
-        } else {
-            wallet = this.safeValue (response, 'balances', []);
-        }
-        const result = { 'info': response };
-        if (marketType === 'margin') {
-            for (let i = 0; i < wallet.length; i++) {
-                const entry = wallet[i];
-                const marketId = this.safeString (entry, 'symbol');
-                const symbol = this.safeSymbol (marketId, undefined);
-                const base = this.safeValue (entry, 'baseAsset', {});
-                const quote = this.safeValue (entry, 'quoteAsset', {});
-                const baseCode = this.safeCurrencyCode (this.safeString (base, 'asset'));
-                const quoteCode = this.safeCurrencyCode (this.safeString (quote, 'asset'));
-                const subResult = {};
-                subResult[baseCode] = this.parseBalanceHelper (base);
-                subResult[quoteCode] = this.parseBalanceHelper (quote);
-                result[symbol] = this.safeBalance (subResult);
-            }
-            return result;
-        } else if (marketType === 'swap') {
-            for (let i = 0; i < wallet.length; i++) {
-                const entry = wallet[i];
-                const currencyId = this.safeString (entry, 'currency');
-                const code = this.safeCurrencyCode (currencyId);
-                const account = this.account ();
-                account['free'] = this.safeString (entry, 'availableBalance');
-                account['used'] = this.safeString (entry, 'frozenBalance');
-                result[code] = account;
-            }
-            return this.safeBalance (result);
-        } else {
-            for (let i = 0; i < wallet.length; i++) {
-                const entry = wallet[i];
-                const currencyId = this.safeString (entry, 'asset');
-                const code = this.safeCurrencyCode (currencyId);
-                const account = this.account ();
-                account['free'] = this.safeString (entry, 'free');
-                account['used'] = this.safeString (entry, 'locked');
-                result[code] = account;
-            }
-            return this.safeBalance (result);
-        }
-    }
-
-    parseBalanceHelper (entry) {
-        const account = this.account ();
-        account['used'] = this.safeString (entry, 'locked');
-        account['free'] = this.safeString (entry, 'free');
-        account['total'] = this.safeString (entry, 'totalAsset');
-        const debt = this.safeString (entry, 'borrowed');
-        const interest = this.safeString (entry, 'interest');
-        account['debt'] = Precise.stringAdd (debt, interest);
-        return account;
-    }
-
-    async fetchBalance (params = {}) {
-        /**
-         * @method
-         * @name mexc3#fetchBalance
-         * @description query for balance and get the amount of funds available for trading or funds locked in orders
-         * @see https://mxcdevelop.github.io/apidocs/spot_v3_en/#account-information
-         * @see https://mxcdevelop.github.io/apidocs/contract_v1_en/#get-all-informations-of-user-39-s-asset
-         * @see https://mxcdevelop.github.io/apidocs/spot_v3_en/#isolated-account
-         * @param {object} params extra parameters specific to the mexc3 api endpoint
-         * @param {string|undefined} params.symbols // required for margin, market id's separated by commas
-         * @returns {object} a [balance structure]{@link https://docs.ccxt.com/en/latest/manual.html?#balance-structure}
-         */
-        await this.loadMarkets ();
-        let marketType = undefined;
-        const request = {};
-        [ marketType, params ] = this.handleMarketTypeAndParams ('fetchBalance', undefined, params);
-        let method = this.getSupportedMapping (marketType, {
-            'spot': 'spotPrivateGetAccount',
-            'swap': 'contractPrivateGetAccountAssets',
-            'margin': 'spotPrivateGetMarginIsolatedAccount',
-        });
-        const marginMode = this.safeString (params, 'marginMode');
-        const isMargin = this.safeValue (params, 'margin', false);
-        if ((marginMode !== undefined) || (isMargin) || (marketType === 'margin')) {
-            let parsedSymbols = undefined;
-            const symbol = this.safeString (params, 'symbol');
-            if (symbol === undefined) {
-                const symbols = this.safeValue (params, 'symbols');
-                if (symbols !== undefined) {
-                    parsedSymbols = this.marketIds (symbols).join (',');
-                }
-            } else {
-                const market = this.market (symbol);
-                parsedSymbols = market['id'];
-            }
-            this.checkRequiredArgument ('fetchBalance', parsedSymbols, 'symbol or symbols');
-            method = 'spotPrivateGetMarginIsolatedAccount';
-            marketType = 'margin';
-            request['symbols'] = parsedSymbols;
-        }
-        params = this.omit (params, [ 'margin', 'marginMode', 'symbol', 'symbols' ]);
-        const response = await this[method] (this.extend (request, params));
-        //
-        // spot
-        //
-        //     {
-        //         "makerCommission": 0,
-        //         "takerCommission": 20,
-        //         "buyerCommission": 0,
-        //         "sellerCommission": 0,
-        //         "canTrade": true,
-        //         "canWithdraw": true,
-        //         "canDeposit": true,
-        //         "updateTime": null,
-        //         "accountType": "SPOT",
-        //         "balances": [
-        //             {
-        //                 "asset": "USDT",
-        //                 "free": "0.000000000674",
-        //                 "locked": "0"
-        //             },
-        //         ],
-        //         "permissions": ["SPOT"]
-        //     }
-        //
-        // swap
-        //
-        //     {
-        //         "success": true,
-        //         "code": 0,
-        //         "data": [
-        //             {
-        //                 "currency": "BSV",
-        //                 "positionMargin": 0,
-        //                 "availableBalance": 0,
-        //                 "cashBalance": 0,
-        //                 "frozenBalance": 0,
-        //                 "equity": 0,
-        //                 "unrealized": 0,
-        //                 "bonus": 0
-        //             },
-        //         ]
-        //     }
-        //
-        // margin
-        //
-        //     {
-        //         "assets": [
-        //             {
-        //                 "baseAsset": {
-        //                     "asset": "BTC",
-        //                     "borrowEnabled": true,
-        //                     "borrowed": "0",
-        //                     "free": "0",
-        //                     "interest": "0",
-        //                     "locked": "0",
-        //                     "netAsset": "0",
-        //                     "netAssetOfBtc": "0",
-        //                     "repayEnabled": true,
-        //                     "totalAsset": "0"
-        //                 },
-        //                 "quoteAsset": {
-        //                     "asset": "USDT",
-        //                     "borrowEnabled": true,
-        //                     "borrowed": "0",
-        //                     "free": "10",
-        //                     "interest": "0",
-        //                     "locked": "0",
-        //                     "netAsset": "10",
-        //                     "netAssetOfBtc": "0",
-        //                     "repayEnabled": true,
-        //                     "totalAsset": "10"
-        //                 },
-        //                 "symbol": "BTCUSDT",
-        //                 "isolatedCreated": true,
-        //                 "enabled": true,
-        //                 "marginLevel": "999",
-        //                 "marginRatio": "9",
-        //                 "indexPrice": "16741.137068965517241379",
-        //                 "liquidatePrice": "--",
-        //                 "liquidateRate": "--",
-        //                 "tradeEnabled": true
-        //             }
-        //         ]
-        //     }
-        //
-        return this.parseBalance (response, marketType);
-    }
-
-    async fetchMyTrades (symbol: string = undefined, since: any = undefined, limit: any = undefined, params = {}) {
-        /**
-         * @method
-         * @name mexc3#fetchMyTrades
-         * @description fetch all trades made by the user
-         * @param {string} symbol unified market symbol
-         * @param {int|undefined} since the earliest time in ms to fetch trades for
-         * @param {int|undefined} limit the maximum number of trades structures to retrieve
-         * @param {object} params extra parameters specific to the mexc3 api endpoint
-         * @returns {[object]} a list of [trade structures]{@link https://docs.ccxt.com/#/?id=trade-structure}
-         */
-        if (symbol === undefined) {
-            throw new ArgumentsRequired (this.id + ' fetchMyTrades() requires a symbol argument');
-        }
-        await this.loadMarkets ();
-        const market = this.market (symbol);
-        const [ marketType, query ] = this.handleMarketTypeAndParams ('fetchMyTrades', market, params);
-        const request = {
-            'symbol': market['id'],
-        };
-        let trades = undefined;
-        if (marketType === 'spot') {
-            if (since !== undefined) {
-                request['start_time'] = since;
-            }
-            if (limit !== undefined) {
-                request['limit'] = limit;
-            }
-            trades = await this.spotPrivateGetMyTrades (this.extend (request, query));
-            //
-            // spot
-            //
-            //     [
-            //         {
-            //             "symbol": "BTCUSDT",
-            //             "id": "133948532984922113",
-            //             "orderId": "133948532531949568",
-            //             "orderListId": "-1",
-            //             "price": "41995.51",
-            //             "qty": "0.0002",
-            //             "quoteQty": "8.399102",
-            //             "commission": "0.016798204",
-            //             "commissionAsset": "USDT",
-            //             "time": "1647718055000",
-            //             "isBuyer": true,
-            //             "isMaker": false,
-            //             "isBestMatch": true
-            //         }
-            //     ]
-            //
-        } else {
-            if (since !== undefined) {
-                request['start_time'] = since;
-                const end = this.safeInteger (params, 'end_time');
-                if (end === undefined) {
-                    request['end_time'] = this.sum (since, this.options['maxTimeTillEnd']);
-                }
-            }
-            if (limit !== undefined) {
-                request['page_size'] = limit;
-            }
-            const response = await this.contractPrivateGetOrderListOrderDeals (this.extend (request, query));
-            //
-            //     {
-            //         "success": true,
-            //         "code": "0",
-            //         "data": [
-            //             {
-            //                 "id": "299444585",
-            //                 "symbol": "STEPN_USDT",
-            //                 "side": "1",
-            //                 "vol": "1",
-            //                 "price": "2.45455",
-            //                 "feeCurrency": "USDT",
-            //                 "fee": "0.00147273",
-            //                 "timestamp": "1648924557000",
-            //                 "profit": "0",
-            //                 "category": "1",
-            //                 "orderId": "265307163526610432",
-            //                 "positionMode": "1",
-            //                 "taker": true
-            //             }
-            //         ]
-            //     }
-            //
-            trades = this.safeValue (response, 'data');
-        }
-        return this.parseTrades (trades, market, since, limit);
-    }
-
-    async fetchOrderTrades (id, symbol: string = undefined, since: any = undefined, limit: any = undefined, params = {}) {
-        /**
-         * @method
-         * @name mexc3#fetchOrderTrades
-         * @description fetch all the trades made from a single order
-         * @param {string} id order id
-         * @param {string|undefined} symbol unified market symbol
-         * @param {int|undefined} since the earliest time in ms to fetch trades for
-         * @param {int|undefined} limit the maximum number of trades to retrieve
-         * @param {object} params extra parameters specific to the mexc3 api endpoint
-         * @returns {[object]} a list of [trade structures]{@link https://docs.ccxt.com/#/?id=trade-structure}
-         */
-        await this.loadMarkets ();
-        const request = {};
-        let market = undefined;
-        if (symbol !== undefined) {
-            market = this.market (symbol);
-        }
-        const [ marketType, query ] = this.handleMarketTypeAndParams ('fetchOrderTrades', market, params);
-        let trades = undefined;
-        if (marketType === 'spot') {
-            if (symbol === undefined) {
-                throw new ArgumentsRequired (this.id + ' fetchOrderTrades() requires a symbol argument');
-            }
-            request['symbol'] = market['id'];
-            request['orderId'] = id;
-            trades = await this.spotPrivateGetMyTrades (this.extend (request, query));
-            //
-            // spot
-            //
-            //     [
-            //         {
-            //             "symbol": "BTCUSDT",
-            //             "id": "133948532984922113",
-            //             "orderId": "133948532531949568",
-            //             "orderListId": "-1",
-            //             "price": "41995.51",
-            //             "qty": "0.0002",
-            //             "quoteQty": "8.399102",
-            //             "commission": "0.016798204",
-            //             "commissionAsset": "USDT",
-            //             "time": "1647718055000",
-            //             "isBuyer": true,
-            //             "isMaker": false,
-            //             "isBestMatch": true
-            //         }
-            //     ]
-            //
-        } else {
-            request['order_id'] = id;
-            const response = await this.contractPrivateGetOrderDealDetailsOrderId (this.extend (request, query));
-            //
-            //     {
-            //         "success": true,
-            //         "code": "0",
-            //         "data": [
-            //             {
-            //                 "id": "299444585",
-            //                 "symbol": "STEPN_USDT",
-            //                 "side": "1",
-            //                 "vol": "1",
-            //                 "price": "2.45455",
-            //                 "feeCurrency": "USDT",
-            //                 "fee": "0.00147273",
-            //                 "timestamp": "1648924557000",
-            //                 "profit": "0",
-            //                 "category": "1",
-            //                 "orderId": "265307163526610432",
-            //                 "positionMode": "1",
-            //                 "taker": true
-            //             }
-            //         ]
-            //     }
-            //
-            trades = this.safeValue (response, 'data');
-        }
-        return this.parseTrades (trades, market, since, limit, query);
-    }
-
-    async modifyMarginHelper (symbol, amount, addOrReduce, params = {}) {
-        const positionId = this.safeInteger (params, 'positionId');
-        if (positionId === undefined) {
-            throw new ArgumentsRequired (this.id + ' modifyMarginHelper() requires a positionId parameter');
-        }
-        await this.loadMarkets ();
-        const request = {
-            'positionId': positionId,
-            'amount': amount,
-            'type': addOrReduce,
-        };
-        const response = await this.contractPrivatePostPositionChangeMargin (this.extend (request, params));
-        //
-        //     {
-        //         "success": true,
-        //         "code": 0
-        //     }
-        return response;
-    }
-
-    async reduceMargin (symbol, amount, params = {}) {
-        /**
-         * @method
-         * @name mexc3#reduceMargin
-         * @description remove margin from a position
-         * @param {string} symbol unified market symbol
-         * @param {float} amount the amount of margin to remove
-         * @param {object} params extra parameters specific to the mexc3 api endpoint
-         * @returns {object} a [margin structure]{@link https://docs.ccxt.com/#/?id=reduce-margin-structure}
-         */
-        return await this.modifyMarginHelper (symbol, amount, 'SUB', params);
-    }
-
-    async addMargin (symbol, amount, params = {}) {
-        /**
-         * @method
-         * @name mexc3#addMargin
-         * @description add margin
-         * @param {string} symbol unified market symbol
-         * @param {float} amount amount of margin to add
-         * @param {object} params extra parameters specific to the mexc3 api endpoint
-         * @returns {object} a [margin structure]{@link https://docs.ccxt.com/#/?id=add-margin-structure}
-         */
-        return await this.modifyMarginHelper (symbol, amount, 'ADD', params);
-    }
-
-    async setLeverage (leverage, symbol: string = undefined, params = {}) {
-        /**
-         * @method
-         * @name mexc3#setLeverage
-         * @description set the level of leverage for a market
-         * @param {float} leverage the rate of leverage
-         * @param {string|undefined} symbol unified market symbol
-         * @param {object} params extra parameters specific to the mexc3 api endpoint
-         * @returns {object} response from the exchange
-         */
-        await this.loadMarkets ();
-        const request = {
-            'leverage': leverage,
-        };
-        const positionId = this.safeInteger (params, 'positionId');
-        if (positionId === undefined) {
-            const openType = this.safeNumber (params, 'openType'); // 1 or 2
-            const positionType = this.safeNumber (params, 'positionType'); // 1 or 2
-            const market = (symbol !== undefined) ? this.market (symbol) : undefined;
-            if ((openType === undefined) || (positionType === undefined) || (market === undefined)) {
-                throw new ArgumentsRequired (this.id + ' setLeverage() requires a positionId parameter or a symbol argument with openType and positionType parameters, use openType 1 or 2 for isolated or cross margin respectively, use positionType 1 or 2 for long or short positions');
-            } else {
-                request['openType'] = openType;
-                request['symbol'] = market['symbol'];
-                request['positionType'] = positionType;
-            }
-        } else {
-            request['positionId'] = positionId;
-        }
-        return await this.contractPrivatePostPositionChangeLeverage (this.extend (request, params));
-    }
-
-    async fetchFundingHistory (symbol: string = undefined, since: any = undefined, limit: any = undefined, params = {}) {
-        /**
-         * @method
-         * @name mexc3#fetchFundingHistory
-         * @description fetch the history of funding payments paid and received on this account
-         * @param {string|undefined} symbol unified market symbol
-         * @param {int|undefined} since the earliest time in ms to fetch funding history for
-         * @param {int|undefined} limit the maximum number of funding history structures to retrieve
-         * @param {object} params extra parameters specific to the mexc3 api endpoint
-         * @returns {object} a [funding history structure]{@link https://docs.ccxt.com/#/?id=funding-history-structure}
-         */
-        await this.loadMarkets ();
-        let market = undefined;
-        const request = {
-            // 'symbol': market['id'],
-            // 'position_id': positionId,
-            // 'page_num': 1,
-            // 'page_size': limit, // default 20, max 100
-        };
-        if (symbol !== undefined) {
-            market = this.market (symbol);
-            request['symbol'] = market['id'];
-        }
-        if (limit !== undefined) {
-            request['page_size'] = limit;
-        }
-        const response = await this.contractPrivateGetPositionFundingRecords (this.extend (request, params));
-        //
-        //     {
-        //         "success": true,
-        //         "code": 0,
-        //         "data": {
-        //             "pageSize": 20,
-        //             "totalCount": 2,
-        //             "totalPage": 1,
-        //             "currentPage": 1,
-        //             "resultList": [
-        //                 {
-        //                     "id": 7423910,
-        //                     "symbol": "BTC_USDT",
-        //                     "positionType": 1,
-        //                     "positionValue": 29.30024,
-        //                     "funding": 0.00076180624,
-        //                     "rate": -0.000026,
-        //                     "settleTime": 1643299200000
-        //                 },
-        //                 {
-        //                     "id": 7416473,
-        //                     "symbol": "BTC_USDT",
-        //                     "positionType": 1,
-        //                     "positionValue": 28.9188,
-        //                     "funding": 0.0014748588,
-        //                     "rate": -0.000051,
-        //                     "settleTime": 1643270400000
-        //                 }
-        //             ]
-        //         }
-        //     }
-        //
-        const data = this.safeValue (response, 'data', {});
-        const resultList = this.safeValue (data, 'resultList', []);
-        const result = [];
-        for (let i = 0; i < resultList.length; i++) {
-            const entry = resultList[i];
-            const timestamp = this.safeInteger (entry, 'settleTime');
-            result.push ({
-                'info': entry,
-                'symbol': symbol,
-                'code': undefined,
-                'timestamp': timestamp,
-                'datetime': this.iso8601 (timestamp),
-                'id': this.safeNumber (entry, 'id'),
-                'amount': this.safeNumber (entry, 'funding'),
-            });
-        }
-        return result;
-    }
-
-    parseFundingRate (contract, market = undefined) {
-        //
-        //     {
-        //         "symbol": "BTC_USDT",
-        //         "fundingRate": 0.000014,
-        //         "maxFundingRate": 0.003,
-        //         "minFundingRate": -0.003,
-        //         "collectCycle": 8,
-        //         "nextSettleTime": 1643241600000,
-        //         "timestamp": 1643240373359
-        //     }
-        //
-        const nextFundingRate = this.safeNumber (contract, 'fundingRate');
-        const nextFundingTimestamp = this.safeInteger (contract, 'nextSettleTime');
-        const marketId = this.safeString (contract, 'symbol');
-        const symbol = this.safeSymbol (marketId, market);
-        const timestamp = this.safeInteger (contract, 'timestamp');
-        const datetime = this.iso8601 (timestamp);
-        return {
-            'info': contract,
-            'symbol': symbol,
-            'markPrice': undefined,
-            'indexPrice': undefined,
-            'interestRate': undefined,
-            'estimatedSettlePrice': undefined,
-            'timestamp': timestamp,
-            'datetime': datetime,
-            'fundingRate': nextFundingRate,
-            'fundingTimestamp': nextFundingTimestamp,
-            'fundingDatetime': this.iso8601 (nextFundingTimestamp),
-            'nextFundingRate': undefined,
-            'nextFundingTimestamp': undefined,
-            'nextFundingDatetime': undefined,
-            'previousFundingRate': undefined,
-            'previousFundingTimestamp': undefined,
-            'previousFundingDatetime': undefined,
-        };
-    }
-
-    async fetchFundingRate (symbol, params = {}) {
-        /**
-         * @method
-         * @name mexc3#fetchFundingRate
-         * @description fetch the current funding rate
-         * @param {string} symbol unified market symbol
-         * @param {object} params extra parameters specific to the mexc3 api endpoint
-         * @returns {object} a [funding rate structure]{@link https://docs.ccxt.com/#/?id=funding-rate-structure}
-         */
-        await this.loadMarkets ();
-        const market = this.market (symbol);
-        const request = {
-            'symbol': market['id'],
-        };
-        const response = await this.contractPublicGetFundingRateSymbol (this.extend (request, params));
-        //
-        //     {
-        //         "success": true,
-        //         "code": 0,
-        //         "data": {
-        //             "symbol": "BTC_USDT",
-        //             "fundingRate": 0.000014,
-        //             "maxFundingRate": 0.003,
-        //             "minFundingRate": -0.003,
-        //             "collectCycle": 8,
-        //             "nextSettleTime": 1643241600000,
-        //             "timestamp": 1643240373359
-        //         }
-        //     }
-        //
-        const result = this.safeValue (response, 'data', {});
-        return this.parseFundingRate (result, market);
-    }
-
-    async fetchFundingRateHistory (symbol: string = undefined, since: any = undefined, limit: any = undefined, params = {}) {
-        /**
-         * @method
-         * @name mexc#fetchFundingRateHistory
-         * @description fetches historical funding rate prices
-         * @param {string|undefined} symbol unified symbol of the market to fetch the funding rate history for
-         * @param {int|undefined} since not used by mexc, but filtered internally by ccxt
-         * @param {int|undefined} limit mexc limit is page_size default 20, maximum is 100
-         * @param {object} params extra parameters specific to the mexc api endpoint
-         * @returns {[object]} a list of [funding rate structures]{@link https://docs.ccxt.com/en/latest/manual.html?#funding-rate-history-structure}
-         */
-        if (symbol === undefined) {
-            throw new ArgumentsRequired (this.id + ' fetchFundingRateHistory() requires a symbol argument');
-        }
-        await this.loadMarkets ();
-        const market = this.market (symbol);
-        const request = {
-            'symbol': market['id'],
-            // 'page_size': limit, // optional
-            // 'page_num': 1, // optional, current page number, default is 1
-        };
-        if (limit !== undefined) {
-            request['page_size'] = limit;
-        }
-        const response = await this.contractPublicGetFundingRateHistory (this.extend (request, params));
-        //
-        //    {
-        //        "success": true,
-        //        "code": 0,
-        //        "data": {
-        //            "pageSize": 2,
-        //            "totalCount": 21,
-        //            "totalPage": 11,
-        //            "currentPage": 1,
-        //            "resultList": [
-        //                {
-        //                    "symbol": "BTC_USDT",
-        //                    "fundingRate": 0.000266,
-        //                    "settleTime": 1609804800000
-        //                },
-        //                {
-        //                    "symbol": "BTC_USDT",
-        //                    "fundingRate": 0.00029,
-        //                    "settleTime": 1609776000000
-        //                }
-        //            ]
-        //        }
-        //    }
-        //
-        const data = this.safeValue (response, 'data');
-        const result = this.safeValue (data, 'resultList', []);
-        const rates = [];
-        for (let i = 0; i < result.length; i++) {
-            const entry = result[i];
-            const marketId = this.safeString (entry, 'symbol');
-            const symbolInner = this.safeSymbol (marketId);
-            const timestamp = this.safeInteger (entry, 'settleTime');
-            rates.push ({
-                'info': entry,
-                'symbol': symbolInner,
-                'fundingRate': this.safeNumber (entry, 'fundingRate'),
-                'timestamp': timestamp,
-                'datetime': this.iso8601 (timestamp),
-            });
-        }
-        const sorted = this.sortBy (rates, 'timestamp');
-        return this.filterBySymbolSinceLimit (sorted, market['symbol'], since, limit);
-    }
-
-    async fetchLeverageTiers (symbols: string[] = undefined, params = {}) {
-        /**
-         * @method
-         * @name mexc3#fetchLeverageTiers
-         * @description retrieve information on the maximum leverage, and maintenance margin for trades of varying trade sizes
-         * @param {[string]|undefined} symbols list of unified market symbols
-         * @param {object} params extra parameters specific to the mexc3 api endpoint
-         * @returns {object} a dictionary of [leverage tiers structures]{@link https://docs.ccxt.com/#/?id=leverage-tiers-structure}, indexed by market symbols
-         */
-        await this.loadMarkets ();
-        const response = await this.contractPublicGetDetail (params);
-        //
-        //     {
-        //         "success":true,
-        //         "code":0,
-        //         "data":[
-        //             {
-        //                 "symbol": "BTC_USDT",
-        //                 "displayName": "BTC_USDT永续",
-        //                 "displayNameEn": "BTC_USDT SWAP",
-        //                 "positionOpenType": 3,
-        //                 "baseCoin": "BTC",
-        //                 "quoteCoin": "USDT",
-        //                 "settleCoin": "USDT",
-        //                 "contractSize": 0.0001,
-        //                 "minLeverage": 1,
-        //                 "maxLeverage": 125,
-        //                 "priceScale": 2,
-        //                 "volScale": 0,
-        //                 "amountScale": 4,
-        //                 "priceUnit": 0.5,
-        //                 "volUnit": 1,
-        //                 "minVol": 1,
-        //                 "maxVol": 1000000,
-        //                 "bidLimitPriceRate": 0.1,
-        //                 "askLimitPriceRate": 0.1,
-        //                 "takerFeeRate": 0.0006,
-        //                 "makerFeeRate": 0.0002,
-        //                 "maintenanceMarginRate": 0.004,
-        //                 "initialMarginRate": 0.008,
-        //                 "riskBaseVol": 10000,
-        //                 "riskIncrVol": 200000,
-        //                 "riskIncrMmr": 0.004,
-        //                 "riskIncrImr": 0.004,
-        //                 "riskLevelLimit": 5,
-        //                 "priceCoefficientVariation": 0.1,
-        //                 "indexOrigin": ["BINANCE","GATEIO","HUOBI","MXC"],
-        //                 "state": 0, // 0 enabled, 1 delivery, 2 completed, 3 offline, 4 pause
-        //                 "isNew": false,
-        //                 "isHot": true,
-        //                 "isHidden": false
-        //             },
-        //             ...
-        //         ]
-        //     }
-        //
-        const data = this.safeValue (response, 'data');
-        return this.parseLeverageTiers (data, symbols, 'symbol');
-    }
-
-    parseMarketLeverageTiers (info, market = undefined) {
-        /**
-            @param info: Exchange response for 1 market
-            {
-                "symbol": "BTC_USDT",
-                "displayName": "BTC_USDT永续",
-                "displayNameEn": "BTC_USDT SWAP",
-                "positionOpenType": 3,
-                "baseCoin": "BTC",
-                "quoteCoin": "USDT",
-                "settleCoin": "USDT",
-                "contractSize": 0.0001,
-                "minLeverage": 1,
-                "maxLeverage": 125,
-                "priceScale": 2,
-                "volScale": 0,
-                "amountScale": 4,
-                "priceUnit": 0.5,
-                "volUnit": 1,
-                "minVol": 1,
-                "maxVol": 1000000,
-                "bidLimitPriceRate": 0.1,
-                "askLimitPriceRate": 0.1,
-                "takerFeeRate": 0.0006,
-                "makerFeeRate": 0.0002,
-                "maintenanceMarginRate": 0.004,
-                "initialMarginRate": 0.008,
-                "riskBaseVol": 10000,
-                "riskIncrVol": 200000,
-                "riskIncrMmr": 0.004,
-                "riskIncrImr": 0.004,
-                "riskLevelLimit": 5,
-                "priceCoefficientVariation": 0.1,
-                "indexOrigin": ["BINANCE","GATEIO","HUOBI","MXC"],
-                "state": 0, // 0 enabled, 1 delivery, 2 completed, 3 offline, 4 pause
-                "isNew": false,
-                "isHot": true,
-                "isHidden": false
-            }
-            @param market: CCXT market
-         */
-        let maintenanceMarginRate = this.safeString (info, 'maintenanceMarginRate');
-        let initialMarginRate = this.safeString (info, 'initialMarginRate');
-        const maxVol = this.safeString (info, 'maxVol');
-        const riskIncrVol = this.safeString (info, 'riskIncrVol');
-        const riskIncrMmr = this.safeString (info, 'riskIncrMmr');
-        const riskIncrImr = this.safeString (info, 'riskIncrImr');
-        let floor = '0';
-        const tiers = [];
-        const quoteId = this.safeString (info, 'quoteCoin');
-        while (Precise.stringLt (floor, maxVol)) {
-            const cap = Precise.stringAdd (floor, riskIncrVol);
-            tiers.push ({
-                'tier': this.parseNumber (Precise.stringDiv (cap, riskIncrVol)),
-                'currency': this.safeCurrencyCode (quoteId),
-                'notionalFloor': this.parseNumber (floor),
-                'notionalCap': this.parseNumber (cap),
-                'maintenanceMarginRate': this.parseNumber (maintenanceMarginRate),
-                'maxLeverage': this.parseNumber (Precise.stringDiv ('1', initialMarginRate)),
-                'info': info,
-            });
-            initialMarginRate = Precise.stringAdd (initialMarginRate, riskIncrImr);
-            maintenanceMarginRate = Precise.stringAdd (maintenanceMarginRate, riskIncrMmr);
-            floor = cap;
-        }
-        return tiers;
-    }
-
-    parseDepositAddress (depositAddress, currency = undefined) {
-        //
-        //     {"chain":"ERC-20","address":"0x55cbd73db24eafcca97369e3f2db74b2490586e6"},
-        //     {"chain":"MATIC","address":"0x05aa3236f1970eae0f8feb17ec19435b39574d74"},
-        //     {"chain":"TRC20","address":"TGaPfhW41EXD3sAfs1grLF6DKfugfqANNw"},
-        //     {"chain":"SOL","address":"5FSpUKuh2gjw4mF89T2e7sEjzUA1SkRKjBChFqP43KhV"},
-        //     {"chain":"ALGO","address":"B3XTZND2JJTSYR7R2TQVCUDT4QSSYVAIZYDPWVBX34DGAYATBU3AUV43VU"}
-        //
-        //
-        const address = this.safeString (depositAddress, 'address');
-        const code = this.safeCurrencyCode (undefined, currency);
-        const networkId = this.safeString (depositAddress, 'chain');
-        const network = this.safeNetwork (networkId);
-        this.checkAddress (address);
-        return {
-            'currency': code,
-            'address': address,
-            'tag': undefined,
-            'network': network,
-            'info': depositAddress,
-        };
-    }
-
-    async fetchDepositAddressesByNetwork (code, params = {}) {
-        /**
-         * @method
-         * @name mexc3#fetchDepositAddressesByNetwork
-         * @description fetch a dictionary of addresses for a currency, indexed by network
-         * @see https://mxcdevelop.github.io/apidocs/spot_v3_en/#deposit-address-supporting-network
-         * @param {string} code unified currency code of the currency for the deposit address
-         * @param {object} params extra parameters specific to the mexc3 api endpoint
-         * @returns {object} a dictionary of [address structures]{@link https://docs.ccxt.com/#/?id=address-structure} indexed by the network
-         */
-        await this.loadMarkets ();
-        const currency = this.currency (code);
-        const request = {
-            'coin': currency['id'],
-        };
-        const response = await this.spotPrivateGetCapitalDepositAddress (this.extend (request, params));
-        const result = [];
-        for (let i = 0; i < response.length; i++) {
-            const depositAddress = response[i];
-            const coin = this.safeString (depositAddress, 'coin');
-            const currencyInner = this.currency (coin);
-            const networkId = this.safeString (depositAddress, 'network');
-            const network = this.safeNetwork (networkId);
-            const address = this.safeString (depositAddress, 'address', undefined);
-            const tag = this.safeString2 (depositAddress, 'tag', 'memo', undefined);
-            result.push ({
-                'currency': currencyInner['id'],
-                'network': network,
-                'address': address,
-                'tag': tag,
-            });
-        }
-        return result;
-    }
-
-    async fetchDepositAddress (code, params = {}) {
-        /**
-         * @method
-         * @name mexc3#fetchDepositAddress
-         * @description fetch the deposit address for a currency associated with this account
-         * @see https://mxcdevelop.github.io/apidocs/spot_v3_en/#deposit-address-supporting-network
-         * @param {string} code unified currency code
-         * @param {object} params extra parameters specific to the mexc3 api endpoint
-         * @returns {object} an [address structure]{@link https://docs.ccxt.com/#/?id=address-structure}
-         */
-        const rawNetwork = this.safeStringUpper (params, 'network');
-        params = this.omit (params, 'network');
-        const response = await this.fetchDepositAddressesByNetwork (code, params);
-        if (rawNetwork !== undefined) {
-            for (let i = 0; i < response.length; i++) {
-                const depositAddress = response[i];
-                const network = this.safeStringUpper (depositAddress, 'network');
-                if (rawNetwork === network) {
-                    return depositAddress;
-                }
-            }
-        }
-        const result = this.safeValue (response, 0);
-        if (result === undefined) {
-            throw new InvalidAddress (this.id + ' fetchDepositAddress() cannot find a deposit address for ' + code + ', consider creating one using the MEXC platform');
-        }
-        return result;
-    }
-
-    async fetchDeposits (code: string = undefined, since: any = undefined, limit: any = undefined, params = {}) {
-        /**
-         * @method
-         * @name mexc3#fetchDeposits
-         * @description fetch all deposits made to an account
-         * @see https://mxcdevelop.github.io/apidocs/spot_v3_en/#deposit-history-supporting-network
-         * @param {string} code unified currency code
-         * @param {int|undefined} since the earliest time in ms to fetch deposits for
-         * @param {int|undefined} limit the maximum number of deposits structures to retrieve
-         * @param {object} params extra parameters specific to the mexc3 api endpoint
-         * @returns {[object]} a list of [transaction structures]{@link https://docs.ccxt.com/#/?id=transaction-structure}
-         */
-        if (code === undefined) {
-            throw new ArgumentsRequired (this.id + ' fetchDeposits() requires a currency code argument');
-        }
-        await this.loadMarkets ();
-        const request = {
-            // 'coin': currency['id'] + network example: USDT-TRX,
-            // 'status': 'status',
-            // 'startTime': since, // default 90 days
-            // 'endTime': this.milliseconds (),
-            // 'limit': limit, // default 1000, maximum 1000
-        };
-        let currency = undefined;
-        const rawNetwork = this.safeString (params, 'network');
-        params = this.omit (params, 'network');
-        if (rawNetwork === undefined) {
-            throw new ArgumentsRequired (this.id + ' fetchDeposits() requires a network parameter when the currency is specified');
-        }
-        // currently mexc does not have network names unified so for certain things we might need TRX or TRC-20
-        // due to that I'm applying the network parameter directly so the user can control it on its side
-        currency = this.currency (code);
-        request['coin'] = currency['id'] + '-' + rawNetwork;
-        if (since !== undefined) {
-            request['startTime'] = since;
-        }
-        if (limit !== undefined) {
-            if (limit > 1000) {
-                throw new ExchangeError ('This exchange supports a maximum limit of 1000');
-            }
-            request['limit'] = limit;
-        }
-        const response = await this.spotPrivateGetCapitalDepositHisrec (this.extend (request, params));
-        //
-        // [
-        //     {
-        //         amount: '10',
-        //         coin: 'USDC-TRX',
-        //         network: 'TRX',
-        //         status: '5',
-        //         address: 'TSMcEDDvkqY9dz8RkFnrS86U59GwEZjfvh',
-        //         addressTag: null,
-        //         txId: '51a8f49e6f03f2c056e71fe3291aa65e1032880be855b65cecd0595a1b8af95b',
-        //         insertTime: '1664805021000',
-        //         unlockConfirm: '200',
-        //         confirmTimes: '203'
-        //     }
-        // ]
-        //
-        return this.parseTransactions (response, currency, since, limit);
-    }
-
-    async fetchWithdrawals (code: string = undefined, since: any = undefined, limit: any = undefined, params = {}) {
-        /**
-         * @method
-         * @name mexc3#fetchWithdrawals
-         * @description fetch all withdrawals made from an account
-         * @see https://mxcdevelop.github.io/apidocs/spot_v3_en/#withdraw-history-supporting-network
-         * @param {string} code unified currency code
-         * @param {int|undefined} since the earliest time in ms to fetch withdrawals for
-         * @param {int|undefined} limit the maximum number of withdrawals structures to retrieve
-         * @param {object} params extra parameters specific to the mexc3 api endpoint
-         * @returns {[object]} a list of [transaction structures]{@link https://docs.ccxt.com/#/?id=transaction-structure}
-         */
-        if (code === undefined) {
-            throw new ArgumentsRequired (this.id + ' fetchWithdrawals() requires a currency code argument');
-        }
-        await this.loadMarkets ();
-        const request = {
-            // 'coin': currency['id'],
-            // 'status': 'status',
-            // 'startTime': since, // default 90 days
-            // 'endTime': this.milliseconds (),
-            // 'limit': limit, // default 1000, maximum 1000
-        };
-        const currency = this.currency (code);
-        request['coin'] = currency['id'];
-        if (since !== undefined) {
-            request['startTime'] = since;
-        }
-        if (limit !== undefined) {
-            if (limit > 1000) {
-                throw new ExchangeError ('This exchange supports a maximum limit of 1000');
-            }
-            request['limit'] = limit;
-        }
-        const response = await this.spotPrivateGetCapitalWithdrawHistory (this.extend (request, params));
-        //
-        // [
-        //     {
-        //       id: 'adcd1c8322154de691b815eedcd10c42',
-        //       txId: '0xc8c918cd69b2246db493ef6225a72ffdc664f15b08da3e25c6879b271d05e9d0',
-        //       coin: 'USDC-MATIC',
-        //       network: 'MATIC',
-        //       address: '0xeE6C7a415995312ED52c53a0f8f03e165e0A5D62',
-        //       amount: '2',
-        //       transferType: '0',
-        //       status: '7',
-        //       transactionFee: '1',
-        //       confirmNo: null,
-        //       applyTime: '1664882739000',
-        //       remark: ''
-        //     }
-        // ]
-        //
-        return this.parseTransactions (response, currency, since, limit);
-    }
-
-    parseTransaction (transaction, currency = undefined) {
-        //
-        // fetchDeposits
-        //
-        // {
-        //     amount: '10',
-        //     coin: 'USDC-TRX',
-        //     network: 'TRX',
-        //     status: '5',
-        //     address: 'TSMcEDDvkqY9dz8RkFnrS86U59GwEZjfvh',
-        //     addressTag: null,
-        //     txId: '51a8f49e6f03f2c056e71fe3291aa65e1032880be855b65cecd0595a1b8af95b',
-        //     insertTime: '1664805021000',
-        //     unlockConfirm: '200',
-        //     confirmTimes: '203'
-        // }
-        //
-        // fetchWithdrawals
-        //
-        // {
-        //     id: 'adcd1c8322154de691b815eedcd10c42',
-        //     txId: '0xc8c918cd69b2246db493ef6225a72ffdc664f15b08da3e25c6879b271d05e9d0',
-        //     coin: 'USDC-MATIC',
-        //     network: 'MATIC',
-        //     address: '0xeE6C7a415995312ED52c53a0f8f03e165e0A5D62',
-        //     amount: '2',
-        //     transferType: '0',
-        //     status: '7',
-        //     transactionFee: '1',
-        //     confirmNo: null,
-        //     applyTime: '1664882739000',
-        //     remark: ''
-        //   }
-        //
-        // withdraw
-        //
-        //     {
-        //         "withdrawId":"25fb2831fb6d4fc7aa4094612a26c81d"
-        //     }
-        //
-        const id = this.safeString (transaction, 'id');
-        const type = (id === undefined) ? 'deposit' : 'withdrawal';
-        const timestamp = this.safeInteger2 (transaction, 'insertTime', 'applyTime');
-        const currencyId = this.safeString (transaction, 'currency');
-        const network = this.safeString (transaction, 'network');
-        const code = this.safeCurrencyCode (currencyId, currency);
-        const status = this.parseTransactionStatus (this.safeString (transaction, 'status'));
-        let amountString = this.safeString (transaction, 'amount');
-        const address = this.safeString (transaction, 'address');
-        const txid = this.safeString (transaction, 'txId');
-        let fee = undefined;
-        const feeCostString = this.safeString (transaction, 'transactionFee');
-        if (feeCostString !== undefined) {
-            fee = {
-                'cost': this.parseNumber (feeCostString),
-                'currency': code,
-            };
-        }
-        if (type === 'withdrawal') {
-            // mexc withdrawal amount includes the fee
-            amountString = Precise.stringSub (amountString, feeCostString);
-        }
-        return {
-            'info': transaction,
-            'id': id,
-            'txid': txid,
-            'timestamp': timestamp,
-            'datetime': this.iso8601 (timestamp),
-            'network': network,
-            'address': address,
-            'addressTo': address,
-            'addressFrom': undefined,
-            'tag': this.safeString (transaction, 'memo'),
-            'tagTo': undefined,
-            'tagFrom': undefined,
-            'type': type,
-            'amount': this.parseNumber (amountString),
-            'currency': code,
-            'status': status,
-            'updated': undefined,
-            'fee': fee,
-        };
-    }
-
-    parseTransactionStatus (status) {
-        const statuses = {
-            'WAIT': 'pending',
-            'WAIT_PACKAGING': 'pending',
-            'SUCCESS': 'ok',
-        };
-        return this.safeString (statuses, status, status);
-    }
-
-    async fetchPosition (symbol, params = {}) {
-        /**
-         * @method
-         * @name mexc3#fetchPosition
-         * @description fetch data on a single open contract trade position
-         * @param {string} symbol unified market symbol of the market the position is held in, default is undefined
-         * @param {object} params extra parameters specific to the mexc3 api endpoint
-         * @returns {object} a [position structure]{@link https://docs.ccxt.com/#/?id=position-structure}
-         */
-        await this.loadMarkets ();
-        const market = this.market (symbol);
-        const request = {
-            'symbol': market['id'],
-        };
-        const response = await this.fetchPositions (undefined, this.extend (request, params));
-        return this.safeValue (response, 0);
-    }
-
-    async fetchPositions (symbols: string[] = undefined, params = {}) {
-        /**
-         * @method
-         * @name mexc3#fetchPositions
-         * @description fetch all open positions
-         * @param {[string]|undefined} symbols list of unified market symbols
-         * @param {object} params extra parameters specific to the mexc3 api endpoint
-         * @returns {[object]} a list of [position structure]{@link https://docs.ccxt.com/#/?id=position-structure}
-         */
-        await this.loadMarkets ();
-        const response = await this.contractPrivateGetPositionOpenPositions (params);
-        //
-        //     {
-        //         "success": true,
-        //         "code": 0,
-        //         "data": [
-        //             {
-        //                 "positionId": 1394650,
-        //                 "symbol": "ETH_USDT",
-        //                 "positionType": 1,
-        //                 "openType": 1,
-        //                 "state": 1,
-        //                 "holdVol": 1,
-        //                 "frozenVol": 0,
-        //                 "closeVol": 0,
-        //                 "holdAvgPrice": 1217.3,
-        //                 "openAvgPrice": 1217.3,
-        //                 "closeAvgPrice": 0,
-        //                 "liquidatePrice": 1211.2,
-        //                 "oim": 0.1290338,
-        //                 "im": 0.1290338,
-        //                 "holdFee": 0,
-        //                 "realised": -0.0073,
-        //                 "leverage": 100,
-        //                 "createTime": 1609991676000,
-        //                 "updateTime": 1609991676000,
-        //                 "autoAddIm": false
-        //             }
-        //         ]
-        //     }
-        //
-        const data = this.safeValue (response, 'data', []);
-        return this.parsePositions (data, symbols);
-    }
-
-    parsePosition (position, market = undefined) {
-        //
-        //     {
-        //         "positionId": 1394650,
-        //         "symbol": "ETH_USDT",
-        //         "positionType": 1,
-        //         "openType": 1,
-        //         "state": 1,
-        //         "holdVol": 1,
-        //         "frozenVol": 0,
-        //         "closeVol": 0,
-        //         "holdAvgPrice": 1217.3,
-        //         "openAvgPrice": 1217.3,
-        //         "closeAvgPrice": 0,
-        //         "liquidatePrice": 1211.2,
-        //         "oim": 0.1290338,
-        //         "im": 0.1290338,
-        //         "holdFee": 0,
-        //         "realised": -0.0073,
-        //         "leverage": 100,
-        //         "createTime": 1609991676000,
-        //         "updateTime": 1609991676000,
-        //         "autoAddIm": false
-        //     }
-        //
-        market = this.safeMarket (this.safeString (position, 'symbol'), market);
-        const symbol = market['symbol'];
-        const contracts = this.safeString (position, 'holdVol');
-        const entryPrice = this.safeNumber (position, 'openAvgPrice');
-        const initialMargin = this.safeString (position, 'im');
-        const rawSide = this.safeString (position, 'positionType');
-        const side = (rawSide === '1') ? 'long' : 'short';
-        const openType = this.safeString (position, 'margin_mode');
-        const marginType = (openType === '1') ? 'isolated' : 'cross';
-        const leverage = this.safeNumber (position, 'leverage');
-        const liquidationPrice = this.safeNumber (position, 'liquidatePrice');
-        const timestamp = this.safeNumber (position, 'updateTime');
-        return {
-            'info': position,
-            'id': undefined,
-            'symbol': symbol,
-            'contracts': this.parseNumber (contracts),
-            'contractSize': undefined,
-            'entryPrice': entryPrice,
-            'collateral': undefined,
-            'side': side,
-            'unrealizedProfit': undefined,
-            'leverage': this.parseNumber (leverage),
-            'percentage': undefined,
-            'marginType': marginType,
-            'notional': undefined,
-            'markPrice': undefined,
-            'liquidationPrice': liquidationPrice,
-            'initialMargin': this.parseNumber (initialMargin),
-            'initialMarginPercentage': undefined,
-            'maintenanceMargin': undefined,
-            'maintenanceMarginPercentage': undefined,
-            'marginRatio': undefined,
-            'timestamp': timestamp,
-            'datetime': this.iso8601 (timestamp),
-        };
-    }
-
-    async fetchTransfer (id, since: any = undefined, limit: any = undefined, params = {}) {
-        const [ marketType, query ] = this.handleMarketTypeAndParams ('fetchTransfer', undefined, params);
-        await this.loadMarkets ();
-        if (marketType === 'spot') {
-            const request = {
-                'transact_id': id,
-            };
-            const response = await this.spot2PrivateGetAssetInternalTransferInfo (this.extend (request, query));
-            //
-            //     {
-            //         code: '200',
-            //         data: {
-            //             currency: 'USDT',
-            //             amount: '1',
-            //             transact_id: '954877a2ef54499db9b28a7cf9ebcf41',
-            //             from: 'MAIN',
-            //             to: 'CONTRACT',
-            //             transact_state: 'SUCCESS'
-            //         }
-            //     }
-            //
-            const data = this.safeValue (response, 'data', {});
-            return this.parseTransfer (data);
-        } else if (marketType === 'swap') {
-            throw new BadRequest (this.id + ' fetchTransfer() is not supported for ' + marketType);
-        }
-        return undefined;
-    }
-
-    async fetchTransfers (code: string = undefined, since: any = undefined, limit: any = undefined, params = {}) {
-        /**
-         * @method
-         * @name mexc3#fetchTransfers
-         * @description fetch a history of internal transfers made on an account
-         * @param {string|undefined} code unified currency code of the currency transferred
-         * @param {int|undefined} since the earliest time in ms to fetch transfers for
-         * @param {int|undefined} limit the maximum number of  transfers structures to retrieve
-         * @param {object} params extra parameters specific to the mexc3 api endpoint
-         * @returns {[object]} a list of [transfer structures]{@link https://docs.ccxt.com/#/?id=transfer-structure}
-         */
-        const [ marketType, query ] = this.handleMarketTypeAndParams ('fetchTransfers', undefined, params);
-        await this.loadMarkets ();
-        const request = {};
-        let currency = undefined;
-        let resultList = undefined;
-        if (code !== undefined) {
-            currency = this.currency (code);
-            request['currency'] = currency['id'];
-        }
-        if (marketType === 'spot') {
-            if (since !== undefined) {
-                request['start_time'] = since;
-            }
-            if (limit !== undefined) {
-                if (limit > 50) {
-                    throw new ExchangeError ('This exchange supports a maximum limit of 50');
-                }
-                request['page-size'] = limit;
-            }
-            const response = await this.spot2PrivateGetAssetInternalTransferRecord (this.extend (request, query));
-            //
-            //     {
-            //         code: '200',
-            //         data: {
-            //             total_page: '1',
-            //             total_size: '5',
-            //             result_list: [{
-            //                     currency: 'USDT',
-            //                     amount: '1',
-            //                     transact_id: '954877a2ef54499db9b28a7cf9ebcf41',
-            //                     from: 'MAIN',
-            //                     to: 'CONTRACT',
-            //                     transact_state: 'SUCCESS'
-            //                 },
-            //                 ...
-            //             ]
-            //         }
-            //     }
-            //
-            const data = this.safeValue (response, 'data', {});
-            resultList = this.safeValue (data, 'result_list', []);
-        } else if (marketType === 'swap') {
-            if (limit !== undefined) {
-                request['page_size'] = limit;
-            }
-            const response = await this.contractPrivateGetAccountTransferRecord (this.extend (request, query));
-            const data = this.safeValue (response, 'data');
-            resultList = this.safeValue (data, 'resultList');
-            //
-            //     {
-            //         "success": true,
-            //         "code": "0",
-            //         "data": {
-            //             "pageSize": "20",
-            //             "totalCount": "10",
-            //             "totalPage": "1",
-            //             "currentPage": "1",
-            //             "resultList": [
-            //                 {
-            //                     "id": "2980812",
-            //                     "txid": "fa8a1e7bf05940a3b7025856dc48d025",
-            //                     "currency": "USDT",
-            //                     "amount": "22.90213135",
-            //                     "type": "IN",
-            //                     "state": "SUCCESS",
-            //                     "createTime": "1648849076000",
-            //                     "updateTime": "1648849076000"
-            //                 },
-            //             ]
-            //         }
-            //     }
-            //
-        }
-        return this.parseTransfers (resultList, currency, since, limit);
-    }
-
-    async transfer (code, amount, fromAccount, toAccount, params = {}) {
-        /**
-         * @method
-         * @name mexc3#transfer
-         * @description transfer currency internally between wallets on the same account
-         * @see https://mxcdevelop.github.io/apidocs/spot_v3_en/#user-universal-transfer
-         * @param {string} code unified currency code
-         * @param {float} amount amount to transfer
-         * @param {string} fromAccount account to transfer from
-         * @param {string} toAccount account to transfer to
-         * @param {object} params extra parameters specific to the mexc3 api endpoint
-         * @param {string|undefined} params.symbol market symbol required for margin account transfers eg:BTCUSDT
-         * @returns {object} a [transfer structure]{@link https://docs.ccxt.com/#/?id=transfer-structure}
-         */
-        await this.loadMarkets ();
-        const currency = this.currency (code);
-        const accounts = {
-            'spot': 'SPOT',
-            'swap': 'FUTURES',
-            'margin': 'ISOLATED_MARGIN',
-        };
-        const fromId = this.safeString (accounts, fromAccount);
-        const toId = this.safeString (accounts, toAccount);
-        if (fromId === undefined) {
-            const keys = Object.keys (accounts);
-            throw new ExchangeError (this.id + ' fromAccount must be one of ' + keys.join (', '));
-        }
-        if (toId === undefined) {
-            const keys = Object.keys (accounts);
-            throw new ExchangeError (this.id + ' toAccount must be one of ' + keys.join (', '));
-        }
-        const request = {
-            'asset': currency['id'],
-            'amount': amount,
-            'fromAccountType': fromId,
-            'toAccountType': toId,
-        };
-        if ((fromId === 'ISOLATED_MARGIN') || (toId === 'ISOLATED_MARGIN')) {
-            const symbol = this.safeString (params, 'symbol');
-            params = this.omit (params, 'symbol');
-            if (symbol === undefined) {
-                throw new ArgumentsRequired (this.id + ' transfer() requires a symbol argument for isolated margin');
-            }
-            const market = this.market (symbol);
-            request['symbol'] = market['id'];
-        }
-        const response = await this.spotPrivatePostCapitalTransfer (this.extend (request, params));
-        //
-        //     {
-        //         "tranId": "ebb06123e6a64f4ab234b396c548d57e"
-        //     }
-        //
-        const transaction = this.parseTransfer (response, currency);
-        return this.extend (transaction, {
-            'amount': amount,
-            'fromAccount': fromAccount,
-            'toAccount': toAccount,
-        });
-    }
-
-    parseTransfer (transfer, currency = undefined) {
-        //
-        // spot: fetchTransfer
-        //
-        //     {
-        //         currency: 'USDT',
-        //         amount: '1',
-        //         transact_id: 'b60c1df8e7b24b268858003f374ecb75',
-        //         from: 'MAIN',
-        //         to: 'CONTRACT',
-        //         transact_state: 'WAIT'
-        //     }
-        //
-        // swap: fetchTransfer
-        //
-        //     {
-        //         "currency": "USDT",
-        //         "amount": "22.90213135",
-        //         "txid": "fa8a1e7bf05940a3b7025856dc48d025",
-        //         "id": "2980812",
-        //         "type": "IN",
-        //         "state": "SUCCESS",
-        //         "createTime": "1648849076000",
-        //         "updateTime": "1648849076000"
-        //     }
-        //
-        // transfer
-        //
-        //     {
-        //         "tranId": "ebb06123e6a64f4ab234b396c548d57e"
-        //     }
-        //
-        const currencyId = this.safeString (transfer, 'currency');
-        const id = this.safeStringN (transfer, [ 'transact_id', 'txid', 'tranId' ]);
-        const timestamp = this.safeInteger (transfer, 'createTime');
-        const datetime = (timestamp !== undefined) ? this.iso8601 (timestamp) : undefined;
-        const direction = this.safeString (transfer, 'type');
-        let accountFrom = undefined;
-        let accountTo = undefined;
-        if (direction !== undefined) {
-            accountFrom = (direction === 'IN') ? 'MAIN' : 'CONTRACT';
-            accountTo = (direction === 'IN') ? 'CONTRACT' : 'MAIN';
-        } else {
-            accountFrom = this.safeString (transfer, 'from');
-            accountTo = this.safeString (transfer, 'to');
-        }
-        return {
-            'info': transfer,
-            'id': id,
-            'timestamp': timestamp,
-            'datetime': datetime,
-            'currency': this.safeCurrencyCode (currencyId, currency),
-            'amount': this.safeNumber (transfer, 'amount'),
-            'fromAccount': this.parseAccountId (accountFrom),
-            'toAccount': this.parseAccountId (accountTo),
-            'status': this.parseTransferStatus (this.safeString2 (transfer, 'transact_state', 'state')),
-        };
-    }
-
-    parseAccountId (status) {
-        const statuses = {
-            'MAIN': 'spot',
-            'CONTRACT': 'swap',
-        };
-        return this.safeString (statuses, status, status);
-    }
-
-    parseTransferStatus (status) {
-        const statuses = {
-            'SUCCESS': 'ok',
-            'FAILED': 'failed',
-            'WAIT': 'pending',
-        };
-        return this.safeString (statuses, status, status);
-    }
-
-    async withdraw (code, amount, address, tag = undefined, params = {}) {
-        /**
-         * @method
-         * @name mexc3#withdraw
-         * @description make a withdrawal
-         * @see https://mxcdevelop.github.io/apidocs/spot_v3_en/#withdraw
-         * @param {string} code unified currency code
-         * @param {float} amount the amount to withdraw
-         * @param {string} address the address to withdraw to
-         * @param {string|undefined} tag
-         * @param {object} params extra parameters specific to the mexc3 api endpoint
-         * @returns {object} a [transaction structure]{@link https://docs.ccxt.com/#/?id=transaction-structure}
-         */
-        [ tag, params ] = this.handleWithdrawTagAndParams (tag, params);
-        const networks = this.safeValue (this.options, 'networks', {});
-        let network = this.safeStringUpper2 (params, 'network', 'chain'); // this line allows the user to specify either ERC20 or ETH
-        network = this.safeString (networks, network, network); // handle ETH > ERC-20 alias
-        this.checkAddress (address);
-        await this.loadMarkets ();
-        const currency = this.currency (code);
-        const request = {
-            'coin': currency['id'],
-            'address': address,
-            'amount': amount,
-        };
-        if (tag !== undefined) {
-            request['memo'] = tag;
-        }
-        if (network !== undefined) {
-            request['network'] = network;
-            params = this.omit (params, 'network');
-        }
-        const response = await this.spotPrivatePostCapitalWithdrawApply (this.extend (request, params));
-        //
-        //     {
-        //       "id":"7213fea8e94b4a5593d507237e5a555b"
-        //     }
-        //
-        return this.parseTransaction (response, currency);
-    }
-
-    async setPositionMode (hedged, symbol: string = undefined, params = {}) {
-        const request = {
-            'positionMode': hedged ? 1 : 2, // 1 Hedge, 2 One-way, before changing position mode make sure that there are no active orders, planned orders, or open positions, the risk limit level will be reset to 1
-        };
-        const response = await this.contractPrivatePostPositionChangePositionMode (this.extend (request, params));
-        //
-        //     {
-        //         "success":true,
-        //         "code":0
-        //     }
-        //
-        return response;
-    }
-
-    async fetchPositionMode (symbol: string = undefined, params = {}) {
-        const response = await this.contractPrivateGetPositionPositionMode (params);
-        //
-        //     {
-        //         "success":true,
-        //         "code":0,
-        //         "data":2
-        //     }
-        //
-        const positionMode = this.safeInteger (response, 'data');
-        return {
-            'info': response,
-            'hedged': (positionMode === 1),
-        };
-    }
-
-    async borrowMargin (code, amount, symbol: string = undefined, params = {}) {
-        /**
-         * @method
-         * @name mexc3#borrowMargin
-         * @description create a loan to borrow margin
-         * @see https://mxcdevelop.github.io/apidocs/spot_v3_en/#loan
-         * @param {string} code unified currency code of the currency to borrow
-         * @param {float} amount the amount to borrow
-         * @param {string} symbol unified market symbol
-         * @param {object} params extra parameters specific to the mexc3 api endpoint
-         * @returns {object} a [margin loan structure]{@link https://docs.ccxt.com/#/?id=margin-loan-structure}
-         */
-        await this.loadMarkets ();
-        if (symbol === undefined) {
-            throw new ArgumentsRequired (this.id + ' borrowMargin() requires a symbol argument for isolated margin');
-        }
-        const market = this.market (symbol);
-        const currency = this.currency (code);
-        const request = {
-            'asset': currency['id'],
-            'amount': this.currencyToPrecision (code, amount),
-            'symbol': market['id'],
-        };
-        const response = await this.spotPrivatePostMarginLoan (this.extend (request, params));
-        //
-        //     {
-        //         "tranId": "762407666453712896"
-        //     }
-        //
-        const transaction = this.parseMarginLoan (response, currency);
-        return this.extend (transaction, {
-            'amount': amount,
-            'symbol': symbol,
-        });
-    }
-
-    async repayMargin (code, amount, symbol: string = undefined, params = {}) {
-        /**
-         * @method
-         * @name mexc3#repayMargin
-         * @description repay borrowed margin and interest
-         * @see https://mxcdevelop.github.io/apidocs/spot_v3_en/#repayment
-         * @param {string} code unified currency code of the currency to repay
-         * @param {float} amount the amount to repay
-         * @param {string} symbol unified market symbol
-         * @param {object} params extra parameters specific to the mexc3 api endpoint
-         * @param {string} params.borrowId transaction id '762407666453712896'
-         * @returns {object} a [margin loan structure]{@link https://docs.ccxt.com/#/?id=margin-loan-structure}
-         */
-        await this.loadMarkets ();
-        if (symbol === undefined) {
-            throw new ArgumentsRequired (this.id + ' repayMargin() requires a symbol argument for isolated margin');
-        }
-        const id = this.safeString2 (params, 'id', 'borrowId');
-        if (id === undefined) {
-            throw new ArgumentsRequired (this.id + ' repayMargin() requires a borrowId argument in the params');
-        }
-        const market = this.market (symbol);
-        const currency = this.currency (code);
-        const request = {
-            'asset': currency['id'],
-            'amount': this.currencyToPrecision (code, amount),
-            'borrowId': id,
-            'symbol': market['id'],
-        };
-        const response = await this.spotPrivatePostMarginRepay (this.extend (request, params));
-        //
-        //     {
-        //         "tranId": "762407666453712896"
-        //     }
-        //
-        const transaction = this.parseMarginLoan (response, currency);
-        return this.extend (transaction, {
-            'amount': amount,
-            'symbol': symbol,
-        });
-    }
-
-    async fetchTransactionFees (codes: string[] = undefined, params = {}) {
-        /**
-         * @method
-         * @name mexc3#fetchTransactionFees
-         * @description fetch deposit and withdrawal fees
-         * @see https://mxcdevelop.github.io/apidocs/spot_v3_en/#query-the-currency-information
-         * @param {[string]|undefined} codes returns fees for all currencies if undefined
-         * @param {object} params extra parameters specific to the mexc3 api endpoint
-         * @returns {[object]} a list of [fee structures]{@link https://docs.ccxt.com/#/?id=fee-structure}
-         */
-        await this.loadMarkets ();
-        const response = await this.spotPrivateGetCapitalConfigGetall (params);
-        //
-        //    [
-        //       {
-        //           coin: 'AGLD',
-        //           name: 'Adventure Gold',
-        //           networkList: [
-        //               {
-        //                   coin: 'AGLD',
-        //                   depositDesc: null,
-        //                   depositEnable: true,
-        //                   minConfirm: '0',
-        //                   name: 'Adventure Gold',
-        //                   network: 'ERC20',
-        //                   withdrawEnable: true,
-        //                   withdrawFee: '10.000000000000000000',
-        //                   withdrawIntegerMultiple: null,
-        //                   withdrawMax: '1200000.000000000000000000',
-        //                   withdrawMin: '20.000000000000000000',
-        //                   sameAddress: false,
-        //                   contract: '0x32353a6c91143bfd6c7d363b546e62a9a2489a20',
-        //                   withdrawTips: null,
-        //                   depositTips: null
-        //               }
-        //               ...
-        //           ]
-        //       },
-        //       ...
-        //    ]
-        //
-        return this.parseTransactionFees (response, codes);
-    }
-
-    parseTransactionFees (response, codes = undefined) {
-        const withdrawFees = {};
-        for (let i = 0; i < response.length; i++) {
-            const entry = response[i];
-            const currencyId = this.safeString (entry, 'coin');
-            const currency = this.safeCurrency (currencyId);
-            const code = this.safeString (currency, 'code');
-            if ((codes === undefined) || (this.inArray (code, codes))) {
-                withdrawFees[code] = this.parseTransactionFee (entry, currency);
-            }
-        }
-        return {
-            'withdraw': withdrawFees,
-            'deposit': {},
-            'info': response,
-        };
-    }
-
-    parseTransactionFee (transaction, currency = undefined) {
-        //
-        //    {
-        //        coin: 'AGLD',
-        //        name: 'Adventure Gold',
-        //        networkList: [
-        //            {
-        //                coin: 'AGLD',
-        //                depositDesc: null,
-        //                depositEnable: true,
-        //                minConfirm: '0',
-        //                name: 'Adventure Gold',
-        //                network: 'ERC20',
-        //                withdrawEnable: true,
-        //                withdrawFee: '10.000000000000000000',
-        //                withdrawIntegerMultiple: null,
-        //                withdrawMax: '1200000.000000000000000000',
-        //                withdrawMin: '20.000000000000000000',
-        //                sameAddress: false,
-        //                contract: '0x32353a6c91143bfd6c7d363b546e62a9a2489a20',
-        //                withdrawTips: null,
-        //                depositTips: null
-        //            }
-        //            ...
-        //        ]
-        //    }
-        //
-        const networkList = this.safeValue (transaction, 'networkList', []);
-        const result = {};
-        for (let j = 0; j < networkList.length; j++) {
-            const networkEntry = networkList[j];
-            const networkId = this.safeString (networkEntry, 'network');
-            const networkCode = this.safeString (this.options['networks'], networkId, networkId);
-            const fee = this.safeNumber (networkEntry, 'withdrawFee');
-            result[networkCode] = fee;
-        }
-        return result;
-    }
-
-    async fetchDepositWithdrawFees (codes: string[] = undefined, params = {}) {
-        /**
-         * @method
-         * @name mexc3#fetchDepositWithdrawFees
-         * @description fetch deposit and withdrawal fees
-         * @see https://mxcdevelop.github.io/apidocs/spot_v3_en/#query-the-currency-information
-         * @param {[string]|undefined} codes returns fees for all currencies if undefined
-         * @param {object} params extra parameters specific to the mexc3 api endpoint
-         * @returns {[object]} a list of [fee structures]{@link https://docs.ccxt.com/#/?id=fee-structure}
-         */
-        await this.loadMarkets ();
-        const response = await this.spotPrivateGetCapitalConfigGetall (params);
-        //
-        //    [
-        //       {
-        //           coin: 'AGLD',
-        //           name: 'Adventure Gold',
-        //           networkList: [
-        //               {
-        //                   coin: 'AGLD',
-        //                   depositDesc: null,
-        //                   depositEnable: true,
-        //                   minConfirm: '0',
-        //                   name: 'Adventure Gold',
-        //                   network: 'ERC20',
-        //                   withdrawEnable: true,
-        //                   withdrawFee: '10.000000000000000000',
-        //                   withdrawIntegerMultiple: null,
-        //                   withdrawMax: '1200000.000000000000000000',
-        //                   withdrawMin: '20.000000000000000000',
-        //                   sameAddress: false,
-        //                   contract: '0x32353a6c91143bfd6c7d363b546e62a9a2489a20',
-        //                   withdrawTips: null,
-        //                   depositTips: null
-        //               }
-        //               ...
-        //           ]
-        //       },
-        //       ...
-        //    ]
-        //
-        return this.parseDepositWithdrawFees (response, codes, 'coin');
-    }
-
-    parseDepositWithdrawFee (fee, currency = undefined) {
-        //
-        //    {
-        //        coin: 'AGLD',
-        //        name: 'Adventure Gold',
-        //        networkList: [
-        //            {
-        //                coin: 'AGLD',
-        //                depositDesc: null,
-        //                depositEnable: true,
-        //                minConfirm: '0',
-        //                name: 'Adventure Gold',
-        //                network: 'ERC20',
-        //                withdrawEnable: true,
-        //                withdrawFee: '10.000000000000000000',
-        //                withdrawIntegerMultiple: null,
-        //                withdrawMax: '1200000.000000000000000000',
-        //                withdrawMin: '20.000000000000000000',
-        //                sameAddress: false,
-        //                contract: '0x32353a6c91143bfd6c7d363b546e62a9a2489a20',
-        //                withdrawTips: null,
-        //                depositTips: null
-        //            }
-        //            ...
-        //        ]
-        //    }
-        //
-        const networkList = this.safeValue (fee, 'networkList', []);
-        const result = this.depositWithdrawFee (fee);
-        for (let j = 0; j < networkList.length; j++) {
-            const networkEntry = networkList[j];
-            const networkId = this.safeString (networkEntry, 'network');
-            const networkCode = this.networkIdToCode (networkId, this.safeString (currency, 'code'));
-            result['networks'][networkCode] = {
-                'withdraw': {
-                    'fee': this.safeNumber (networkEntry, 'withdrawFee'),
-                    'percentage': undefined,
-                },
-                'deposit': {
-                    'fee': undefined,
-                    'percentage': undefined,
-                },
-            };
-        }
-        return this.assignDefaultDepositWithdrawFees (result);
-    }
-
-    parseMarginLoan (info, currency = undefined) {
-        //
-        //     {
-        //         "tranId": "762407666453712896"
-        //     }
-        //
-        return {
-            'id': this.safeString (info, 'tranId'),
-            'currency': this.safeCurrencyCode (undefined, currency),
-            'amount': undefined,
-            'symbol': undefined,
-            'timestamp': undefined,
-            'datetime': undefined,
-            'info': info,
-        };
-    }
-
-    handleMarginModeAndParams (methodName, params = {}, defaultValue = undefined) {
-        /**
-         * @ignore
-         * @method
-         * @description marginMode specified by params["marginMode"], this.options["marginMode"], this.options["defaultMarginMode"], params["margin"] = true or this.options["defaultType"] = 'margin'
-         * @param {object} params extra parameters specific to the exchange api endpoint
-         * @param {bool|undefined} params.margin true for trading spot-margin
-         * @returns {[string|undefined, object]} the marginMode in lowercase
-         */
-        const defaultType = this.safeString (this.options, 'defaultType');
-        const isMargin = this.safeValue (params, 'margin', false);
-        let marginMode = undefined;
-        [ marginMode, params ] = super.handleMarginModeAndParams (methodName, params, defaultValue);
-        if ((defaultType === 'margin') || (isMargin === true)) {
-            marginMode = 'isolated';
-        }
-        return [ marginMode, params ];
-    }
-
-    sign (path, api: any = 'public', method = 'GET', params = {}, headers: any = undefined, body: any = undefined) {
-        const section = this.safeString (api, 0);
-        const access = this.safeString (api, 1);
-        [ path, params ] = this.resolvePath (path, params);
-        let url = undefined;
-        if (section === 'spot') {
-            url = this.urls['api'][section][access] + '/api/' + this.version + '/' + path;
-            let paramsEncoded = '';
-            if (access === 'private') {
-                params['timestamp'] = this.milliseconds ();
-                params['recvWindow'] = this.safeInteger (this.options, 'recvWindow', 5000);
-            }
-            if (Object.keys (params).length) {
-                paramsEncoded = this.urlencode (params);
-                url += '?' + paramsEncoded;
-            }
-            if (access === 'private') {
-                this.checkRequiredCredentials ();
-                const signature = this.hmac (this.encode (paramsEncoded), this.encode (this.secret), sha256);
-                url += '&' + 'signature=' + signature;
-                headers = {
-                    'X-MEXC-APIKEY': this.apiKey,
-                    'source': this.safeString (this.options, 'broker', 'CCXT'),
-                };
-            }
-            if (method === 'POST') {
-                headers['Content-Type'] = 'application/json';
-            }
-        } else if (section === 'contract' || section === 'spot2') {
-            url = this.urls['api'][section][access] + '/' + this.implodeParams (path, params);
-            params = this.omit (params, this.extractParams (path));
-            if (access === 'public') {
-                if (Object.keys (params).length) {
-                    url += '?' + this.urlencode (params);
-                }
-            } else {
-                this.checkRequiredCredentials ();
-                const timestamp = this.milliseconds ().toString ();
-                let auth = '';
-                headers = {
-                    'ApiKey': this.apiKey,
-                    'Request-Time': timestamp,
-                    'Content-Type': 'application/json',
-                    'source': this.safeString (this.options, 'broker', 'CCXT'),
-                };
-                if (method === 'POST') {
-                    auth = this.json (params);
-                    body = auth;
-                } else {
-                    params = this.keysort (params);
-                    if (Object.keys (params).length) {
-                        auth += this.urlencode (params);
-                        url += '?' + auth;
-                    }
-                }
-                auth = this.apiKey + timestamp + auth;
-                const signature = this.hmac (this.encode (auth), this.encode (this.secret), sha256);
-                headers['Signature'] = signature;
-            }
-        }
-        return { 'url': url, 'method': method, 'body': body, 'headers': headers };
-    }
-
-    handleErrors (code, reason, url, method, headers, body, response, requestHeaders, requestBody) {
-        if (response === undefined) {
-            return undefined;
-        }
-        // spot
-        //     {"code":-1128,"msg":"Combination of optional parameters invalid.","_extend":null}
-        //     {"success":false,"code":123456,"message":"Order quantity error...."}
-        //
-        // contract
-        //
-        //     {"code":10232,"msg":"The currency not exist"}
-        //     {"code":10216,"msg":"No available deposit address"}
-        //     {"success":true, "code":0, "data":1634095541710}
-        //
-        const success = this.safeValue (response, 'success', false); // v1
-        if (success === true) {
-            return undefined;
-        }
-        const responseCode = this.safeString (response, 'code', undefined);
-        if ((responseCode !== undefined) && (responseCode !== '200') && (responseCode !== '0')) {
-            const feedback = this.id + ' ' + body;
-            this.throwBroadlyMatchedException (this.exceptions['broad'], body, feedback);
-            this.throwExactlyMatchedException (this.exceptions['exact'], responseCode, feedback);
-            throw new ExchangeError (feedback);
-        }
-        return undefined;
-    }
-=======
->>>>>>> f5bed774
 }