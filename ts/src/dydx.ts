--- conflicted
+++ resolved
@@ -25,12 +25,8 @@
             'rateLimit': 100,
             'version': 'v4',
             'certified': false,
-<<<<<<< HEAD
-            'pro': false,
             'dex': true,
-=======
             'pro': true,
->>>>>>> ee2fb0e5
             'has': {
                 'CORS': undefined,
                 'spot': false,
