import Exchange from './abstract/coinlist.js';
import { ArgumentsRequired, AuthenticationError, BadRequest, BadSymbol, ExchangeError, InsufficientFunds, InvalidAddress, InvalidOrder, NotSupported, OnMaintenance, OrderNotFound, PermissionDenied } from './base/errors.js';
import { TICK_SIZE } from './base/functions/number.js';
import { Precise } from './base/Precise.js';
import { sha256 } from './static_dependencies/noble-hashes/sha256.js';
<<<<<<< HEAD
import type { AccountStructure, Balances, Currency, Int, Market, OHLCV, Order, OrderBook, OrderSide, OrderType, Str, Strings, Ticker, Tickers, Trade, Transaction, TransferEntry } from './base/types.js';
=======
import type { Balances, Currency, Int, Market, Num, OHLCV, Order, OrderBook, OrderSide, OrderType, Str, Strings, Ticker, Tickers, Trade, Transaction, TransferEntry } from './base/types.js';
>>>>>>> 04db78e2

/**
 * @class coinlist
 * @augments Exchange
 */
export default class coinlist extends Exchange {
    describe () {
        return this.deepExtend (super.describe (), {
            'id': 'coinlist',
            'name': 'Coinlist',
            'countries': [ 'US' ], // United States
            'version': 'v1',
            'rateLimit': 300, // 1000 per 5 minutes
            'certified': false,
            'pro': false,
            'has': {
                'CORS': undefined,
                'spot': true,
                'margin': false,
                'swap': false,
                'future': false,
                'option': false,
                'addMargin': false,
                'cancelAllOrders': true,
                'cancelOrder': true,
                'cancelOrders': true,
                'closeAllPositions': false,
                'closePosition': false,
                'createDepositAddress': false,
                'createOrder': true,
                'createPostOnlyOrder': true,
                'createReduceOnlyOrder': false,
                'createStopLimitOrder': true,
                'createStopMarketOrder': true,
                'createStopOrder': true,
                'deposit': false,
                'editOrder': true,
                'fetchAccounts': true,
                'fetchBalance': true,
                'fetchBidsAsks': false,
                'fetchBorrowInterest': false,
                'fetchBorrowRateHistories': false,
                'fetchBorrowRateHistory': false,
                'fetchCanceledOrders': true,
                'fetchClosedOrder': false,
                'fetchClosedOrders': true,
                'fetchCrossBorrowRate': false,
                'fetchCrossBorrowRates': false,
                'fetchCurrencies': true,
                'fetchDeposit': false,
                'fetchDepositAddress': false,
                'fetchDepositAddresses': false,
                'fetchDepositAddressesByNetwork': false,
                'fetchDeposits': false,
                'fetchDepositsWithdrawals': true,
                'fetchDepositWithdrawFee': false,
                'fetchDepositWithdrawFees': false,
                'fetchFundingHistory': false,
                'fetchFundingRate': false,
                'fetchFundingRateHistory': false,
                'fetchFundingRates': false,
                'fetchIndexOHLCV': false,
                'fetchIsolatedBorrowRate': false,
                'fetchIsolatedBorrowRates': false,
                'fetchL3OrderBook': false,
                'fetchLedger': true,
                'fetchLeverage': false,
                'fetchLeverageTiers': false,
                'fetchMarketLeverageTiers': false,
                'fetchMarkets': true,
                'fetchMarkOHLCV': false,
                'fetchMyTrades': true,
                'fetchOHLCV': true,
                'fetchOpenInterestHistory': false,
                'fetchOpenOrder': false,
                'fetchOpenOrders': true,
                'fetchOrder': true,
                'fetchOrderBook': true,
                'fetchOrderBooks': false,
                'fetchOrders': true,
                'fetchOrderTrades': true,
                'fetchPosition': false,
                'fetchPositions': false,
                'fetchPositionsRisk': false,
                'fetchPremiumIndexOHLCV': false,
                'fetchStatus': false,
                'fetchTicker': true,
                'fetchTickers': true,
                'fetchTime': true,
                'fetchTrades': true,
                'fetchTradingFee': false,
                'fetchTradingFees': true,
                'fetchTradingLimits': false,
                'fetchTransactionFee': false,
                'fetchTransactionFees': false,
                'fetchTransactions': true,
                'fetchTransfers': true,
                'fetchWithdrawal': false,
                'fetchWithdrawals': false,
                'fetchWithdrawalWhitelist': false,
                'reduceMargin': false,
                'repayCrossMargin': false,
                'repayIsolatedMargin': false,
                'setLeverage': false,
                'setMargin': false,
                'setMarginMode': false,
                'setPositionMode': false,
                'signIn': false,
                'transfer': true,
                'withdraw': true,
                'ws': false,
            },
            'timeframes': {
                '1m': '1m',
                '5m': '5m',
                '30m': '30m',
            },
            'urls': {
                'logo': 'https://github-production-user-asset-6210df.s3.amazonaws.com/1294454/281108917-eff2ae1d-ce8a-4b2a-950d-8678b12da965.jpg',
                'api': {
                    'public': 'https://trade-api.coinlist.co',
                    'private': 'https://trade-api.coinlist.co',
                },
                'www': 'https://coinlist.co',
                'doc': [
                    'https://trade-docs.coinlist.co',
                ],
                'fees': 'https://coinlist.co/fees',
            },
            'api': {
                'public': {
                    'get': {
                        'v1/symbols': 1,
                        'v1/symbols/summary': 1,
                        'v1/symbols/{symbol}': 1, // not unified
                        'v1/symbols/{symbol}/summary': 1,
                        'v1/symbols/{symbol}/book': 1,
                        'v1/symbols/{symbol}/quote': 1, // not unified
                        'v1/symbols/{symbol}/candles': 1,
                        'v1/symbols/{symbol}/auctions': 1,
                        'v1/symbols/{symbol}/auctions/{auction_code}': 1, // not unified
                        'v1/time': 1,
                        'v1/assets': 1,
                        'v1/leaderboard': 1,
                        'v1/affiliate/{competition_code}': 1,
                        'v1/competition/{competition_id}': 1,
                    },
                },
                'private': {
                    'get': {
                        'v1/fees': 1,
                        'v1/accounts': 1,
                        'v1/accounts/{trader_id}': 1, // not unified
                        'v1/accounts/{trader_id}/alias': 1,
                        'v1/accounts/{trader_id}/ledger': 1,
                        'v1/accounts/{trader_id}/wallets': 1, // not unified
                        'v1/accounts/{trader_id}/wallet-ledger': 1,
                        'v1/accounts/{trader_id}/ledger-summary': 1, // not unified
                        'v1/keys': 1, // not unified
                        'v1/fills': 1,
                        'v1/orders': 1,
                        'v1/orders/{order_id}': 1,
                        'v1/reports': 1, // not unified
                        'v1/balances': 1,
                        'v1/transfers': 1,
                        'v1/user': 1, // not unified
                        'v1/credits': 1, // not unified
                        'v1/positions': 1,
                        'v1/accounts/{trader_id}/competitions': 1,
                    },
                    'post': {
                        'v1/keys': 1, // not unified
                        'v1/orders': 1,
                        'v1/orders/cancel-all-after': 1, // not unified
                        'v1/reports': 1, // not unified
                        'v1/transfers/to-wallet': 1,
                        'v1/transfers/from-wallet': 1,
                        'v1/transfers/internal-transfer': 1,
                        'v1/transfers/withdrawal-request': 1,
                        'v1/orders/bulk': 1, // not unified
                        'v1/accounts/{trader_id}/competitions': 1,
                        'v1/accounts/{trader_id}/create-competition': 1,
                    },
                    'patch': {
                        'v1/orders/{order_id}': 1,
                        'v1/orders/bulk': 1, // not unified
                    },
                    'delete': {
                        'v1/keys/{key}': 1,  // not unified
                        'v1/orders': 1,
                        'v1/orders/{order_id}': 1,
                        'v1/orders/bulk': 1,
                    },
                },
            },
            'fees': {
                'trading': {
                    'feeSide': 'get',
                    'tierBased': true,
                    'percentage': true,
                    'taker': this.parseNumber ('0.0045'),
                    'maker': this.parseNumber ('0.0025'),
                    'tiers': {
                        'taker': [
                            [ this.parseNumber ('0'), this.parseNumber ('0.0045') ],
                            [ this.parseNumber ('20000'), this.parseNumber ('0.003') ],
                            [ this.parseNumber ('50000'), this.parseNumber ('0.0025') ],
                            [ this.parseNumber ('100000'), this.parseNumber ('0.002') ],
                            [ this.parseNumber ('500000'), this.parseNumber ('0.0018') ],
                            [ this.parseNumber ('750000'), this.parseNumber ('0.0018') ],
                            [ this.parseNumber ('1000000'), this.parseNumber ('0.0016') ],
                            [ this.parseNumber ('2500000'), this.parseNumber ('0.0013') ],
                            [ this.parseNumber ('5000000'), this.parseNumber ('0.0012') ],
                            [ this.parseNumber ('10000000'), this.parseNumber ('0.001') ],
                            [ this.parseNumber ('50000000'), this.parseNumber ('0.0005') ],
                            [ this.parseNumber ('100000000'), this.parseNumber ('0.0005') ],
                        ],
                        'maker': [
                            [ this.parseNumber ('0'), this.parseNumber ('0.0025') ],
                            [ this.parseNumber ('20000'), this.parseNumber ('0.0025') ],
                            [ this.parseNumber ('50000'), this.parseNumber ('0.0025') ],
                            [ this.parseNumber ('100000'), this.parseNumber ('0.002') ],
                            [ this.parseNumber ('500000'), this.parseNumber ('0.0015') ],
                            [ this.parseNumber ('750000'), this.parseNumber ('0.0012') ],
                            [ this.parseNumber ('1000000'), this.parseNumber ('0.001') ],
                            [ this.parseNumber ('2500000'), this.parseNumber ('0.0008') ],
                            [ this.parseNumber ('5000000'), this.parseNumber ('0.0007') ],
                            [ this.parseNumber ('10000000'), this.parseNumber ('0.0006') ],
                            [ this.parseNumber ('50000000'), this.parseNumber ('0.0000') ],
                            [ this.parseNumber ('100000000'), this.parseNumber ('0.00') ],
                        ],
                    },
                },
            },
            'precisionMode': TICK_SIZE,
            // exchange-specific options
            'options': {
                'accountsByType': {
                    'CoinList Pro': 'trading',
                    'CoinList Pro trading account': 'trading',
                    'Pro': 'trading',
                    'pro': 'trading',
                    'trade': 'trading',
                    'trading': 'trading',
                    'CoinList': 'funding',
                    'CoinList wallet': 'funding',
                    'Wallet': 'funding',
                    'wallet': 'funding',
                    'fund': 'funding',
                    'funding': 'funding',
                },
            },
            'exceptions': {
                // https://trade-docs.coinlist.co/?javascript--nodejs#message-codes
                'exact': {
                    'AUTH_SIG_INVALID': AuthenticationError, // {"status":400,"message":"invalid signature","message_code":"AUTH_SIG_INVALID"}
                    'DENIED_MAINTENANCE': OnMaintenance, // The system is under active maintenance.
                    'ORDER_REJECT_BAD_STATUS': InvalidOrder, // The order has a status that makes it not cancelable or modifyable.
                    'ORDER_REJECT_INVALID_POST_ONLY': InvalidOrder,
                    'ORDER_REJECT_INVALID_CLOSE_ONLY': InvalidOrder,
                    'ORDER_REJECT_POST_ONLY_REQUIRED': InvalidOrder, // The market currently allows only post-only orders.
                    'ORDER_REJECT_FROZEN_ORDER': InvalidOrder, // This operation is currently not allowed on this order at this time.
                    'ORDER_REJECT_LIMIT_PRICE_PROTECTION_VIOLATION': InvalidOrder, // The limit price violates the price protection range for this symbol.
                    'ORDER_REJECT_CLOSED': NotSupported, // The market is closed for order operations.
                    'ORDER_REJECT_MAX_ORDERS': BadRequest, // You have violated the 25 orders per symbol limit.
                    'ORDER_REJECT_NOT_FOUND': OrderNotFound, // The order to modify or cancel was not found.
                    'ORDER_REJECT_PARSE_ERROR': BadRequest, // The request failed to parse. Check data types. (strings vs. numbers)
                    'ORDER_REJECT_PRICE_INVALID': InvalidOrder, // Prices must be positive and aligned with the tick size defined for the symbol.
                    'ORDER_REJECT_QUANTITY_ZERO': InvalidOrder, // Quantity may not be zero.
                    'ORDER_REJECT_TOKEN_LIMIT': InsufficientFunds, // Your current token balance is not enough to back this order.
                    'ORDER_REJECT_TOKEN_LIMIT_OTHER': InvalidOrder,
                    'ORDER_REJECT_SELF_TRADE': InvalidOrder, // This order would have been involved in a self-trade.
                    'ORDER_VALIDATE_BAD_SIZE_ALIGNMENT': InvalidOrder, // {"message":"size is not aligned to 0.0001 minimum increment","message_code":"ORDER_VALIDATE_BAD_SIZE_ALIGNMENT","message_details":{"minimum_size_increment":"0.0001"}}
                    'ORDER_VALIDATE_BAD_TICK_ALIGNMENT': InvalidOrder, // {"message":"price is not aligned to 0.01 tick size","message_code":"ORDER_VALIDATE_BAD_TICK_ALIGNMENT","message_details":{"minimum_price_increment":{"s":1,"e":-2,"c":[1000000000000]}}}
                    'ORDER_VALIDATE_SYMBOL_NOT_FOUND': BadSymbol, // {"message":"symbol asdfsdfs not found","message_code":"ORDER_VALIDATE_SYMBOL_NOT_FOUND"}
                    'TRANSFERS_WITHDRAWAL_REQUEST_TOO_LARGE': InsufficientFunds, // {"message":"Withdrawal request too large. 0.000000000000000000 ETH available for withdrawal.","message_code":"TRANSFERS_WITHDRAWAL_REQUEST_TOO_LARGE","message_details":{"token_code":"ETH","amount":"0.010000000000000000","withdrawable_balance":"0.000000000000000000"}}
                    'WITHDRAWAL_REQUEST_NOT_ALLOWED': PermissionDenied, // {"message":"Withdrawal from CoinList not allowed for trader.","message_code":"WITHDRAWAL_REQUEST_NOT_ALLOWED","message_details":{"asset":"USDT","amount":"5","trader_id":"9c6f737e-a829-4843-87b1-b1ce86f2853b","destination_address":"0x9050dfA063D1bE7cA711c750b18D51fDD13e90Ee"}}
                },
                'broad': {
                    'A destinationAddress is required for non-USD withdrawals': InvalidAddress, // {"status":400,"message":"400 - {\"message\":\"A destinationAddress is required for non-USD withdrawals.\"}"}
                    'fails to match the JsonSchema date-time format pattern': BadRequest, // {"status":401,"message":"\"end_time\" with value \"1698862680000\" fails to match the JsonSchema date-time format pattern"}
                    'is required': ArgumentsRequired, // {"status":400,"message":"\"type\" is required"}
                    'must be a string': BadRequest, // {"status":400,"message":"\"destination_address\" must be a string"}
                    'must be a valid GUID': BadRequest, // {"status":400,"message":"\"order_id\" must be a valid GUID"}
                    'must be greater than or equal to': BadRequest, // {"status":401,"message":"\"count\" must be greater than or equal to 1"}
                    'must be less than or equal to': BadRequest, // {"status":401,"message":"\"count\" must be less than or equal to 500"}
                    'must be one of': BadRequest, // {"status":401,"message":"\"granularity\" must be one of [1m, 5m, 30m]"}
                    'Symbol not found': BadSymbol, // {"message":"Symbol not found: {symbol}"}
                },
            },
        });
    }

    calculateRateLimiterCost (api, method, path, params, config = {}) {
        if (Array.isArray (params)) {
            const length = params.length;
            return Math.ceil (length / 2);
        }
        return 1;
    }

    async fetchTime (params = {}) {
        /**
         * @method
         * @name coinlist#fetchTime
         * @description fetches the current integer timestamp in milliseconds from the exchange server
         * @see https://trade-docs.coinlist.co/?javascript--nodejs#get-system-time
         * @param {object} [params] extra parameters specific to the exchange API endpoint
         * @returns {int} the current integer timestamp in milliseconds from the exchange server
         */
        const response = await this.publicGetV1Time (params);
        //
        //     {
        //         "epoch": 1698087996.039,
        //         "iso": "2023-10-23T19:06:36.039Z"
        //     }
        //
        const string = this.safeString (response, 'iso');
        return this.parse8601 (string);
    }

    async fetchCurrencies (params = {}) {
        /**
         * @method
         * @name coinlist#fetchCurrencies
         * @description fetches all available currencies on an exchange
         * @see https://trade-docs.coinlist.co/?javascript--nodejs#list-supported-assets
         * @param {object} [params] extra parameters specific to the exchange API endpoint
         * @returns {object} an associative dictionary of currencies
         */
        const response = await this.publicGetV1Assets (params);
        //
        //     {
        //         "assets": [
        //             {
        //                 "asset": "AAVE",
        //                 "index_code": ".AAVEUSD",
        //                 "decimal_places": 18,
        //                 "min_withdrawal": "1.0000",
        //                 "is_transferable": true,
        //                 "is_visible": true
        //             },
        //             {
        //                 "asset": "ALGO",
        //                 "index_code": ".ALGOUSD",
        //                 "decimal_places": 6,
        //                 "min_withdrawal": "1.0000",
        //                 "is_transferable": true,
        //                 "is_visible": true
        //             }
        //         ]
        //     }
        //
        const currencies = this.safeValue (response, 'assets', []);
        const result = {};
        for (let i = 0; i < currencies.length; i++) {
            const currency = currencies[i];
            const id = this.safeString (currency, 'asset');
            const code = this.safeCurrencyCode (id);
            const isTransferable = this.safeBool (currency, 'is_transferable', false);
            const withdrawEnabled = isTransferable;
            const depositEnabled = isTransferable;
            const active = isTransferable;
            const decimalPlaces = this.safeString (currency, 'decimal_places');
            const precision = this.parseNumber (this.parsePrecision (decimalPlaces));
            const minWithdrawal = this.safeString (currency, 'min_withdrawal');
            result[code] = {
                'id': id,
                'code': code,
                'name': code,
                'info': currency,
                'active': active,
                'deposit': depositEnabled,
                'withdraw': withdrawEnabled,
                'fee': undefined,
                'precision': precision,
                'limits': {
                    'amount': { 'min': undefined, 'max': undefined },
                    'withdraw': { 'min': minWithdrawal, 'max': undefined },
                },
                'networks': {},
            };
        }
        return result;
    }

    async fetchMarkets (params = {}) {
        /**
         * @method
         * @name coinlist#fetchMarkets
         * @description retrieves data on all markets for coinlist
         * @see https://trade-docs.coinlist.co/?javascript--nodejs#list-symbols
         * @param {object} [params] extra parameters specific to the exchange API endpoint
         * @returns {object[]} an array of objects representing market data
         */
        const response = await this.publicGetV1Symbols (params);
        //
        //     {
        //         "symbols": [
        //             {
        //                 "symbol": "CQT-USDT",
        //                 "base_currency": "CQT",
        //                 "is_trader_geofenced": false,
        //                 "list_time": "2021-06-15T00:00:00.000Z",
        //                 "type": "spot",
        //                 "series_code": "CQT-USDT-SPOT",
        //                 "long_name": "Covalent",
        //                 "asset_class": "CRYPTO",
        //                 "minimum_price_increment": "0.0001",
        //                 "minimum_size_increment": "0.0001",
        //                 "quote_currency": "USDT",
        //                 "index_code": null,
        //                 "price_band_threshold_market": "0.05",
        //                 "price_band_threshold_limit": "0.25",
        //                 "last_price": "0.12160000",
        //                 "fair_price": "0.12300000",
        //                 "index_price": null
        //             },
        //         ]
        //     }
        //
        const markets = this.safeValue (response, 'symbols', []);
        return this.parseMarkets (markets);
    }

    parseMarket (market): Market {
        const id = this.safeString (market, 'symbol');
        const baseId = this.safeString (market, 'base_currency');
        const quoteId = this.safeString (market, 'quote_currency');
        const base = this.safeCurrencyCode (baseId);
        const quote = this.safeCurrencyCode (quoteId);
        const amountPrecision = this.safeString (market, 'minimum_size_increment');
        const pricePrecision = this.safeString (market, 'minimum_price_increment');
        const created = this.safeString (market, 'list_time');
        return {
            'id': id,
            'symbol': base + '/' + quote,
            'base': base,
            'quote': quote,
            'settle': undefined,
            'baseId': baseId,
            'quoteId': quoteId,
            'settleId': undefined,
            'type': 'spot',
            'spot': true,
            'margin': false,
            'swap': false,
            'future': false,
            'option': false,
            'active': true,
            'contract': false,
            'linear': undefined,
            'inverse': undefined,
            'contractSize': undefined,
            'expiry': undefined,
            'expiryDatetime': undefined,
            'strike': undefined,
            'optionType': undefined,
            'precision': {
                'amount': this.parseNumber (amountPrecision),
                'price': this.parseNumber (pricePrecision),
            },
            'limits': {
                'leverage': {
                    'min': undefined,
                    'max': undefined,
                },
                'amount': {
                    'min': undefined,
                    'max': undefined,
                },
                'price': {
                    'min': undefined,
                    'max': undefined,
                },
                'cost': {
                    'min': undefined,
                    'max': undefined,
                },
            },
            'created': this.parse8601 (created),
            'info': market,
        };
    }

    async fetchTickers (symbols: Strings = undefined, params = {}): Promise<Tickers> {
        /**
         * @method
         * @name coinlist#fetchTickers
         * @description fetches price tickers for multiple markets, statistical information calculated over the past 24 hours for each market
         * @see https://trade-docs.coinlist.co/?javascript--nodejs#get-symbol-summaries
         * @param {string[]} [symbols] unified symbols of the markets to fetch the ticker for, all market tickers are returned if not assigned
         * @param {object} [params] extra parameters specific to the exchange API endpoint
         * @returns {object} a dictionary of [ticker structures]{@link https://docs.ccxt.com/#/?id=ticker-structure}
         */
        await this.loadMarkets ();
        const request = {};
        const tickers = await this.publicGetV1SymbolsSummary (this.extend (request, params));
        //
        //     {
        //         "MATIC-USD": {
        //             "type":"spot",
        //             "last_price":"0.60990000",
        //             "lowest_ask":"0.61190000",
        //             "highest_bid":"0.60790000",
        //             "last_trade": {
        //                 "price":"0.60000000",
        //                 "volume":"2.0000",
        //                 "imbalance":"198.0000",
        //                 "logicalTime":"2023-10-22T23:02:25.000Z",
        //                 "auctionCode":"MATIC-USD-2023-10-22T23:02:25.000Z"
        //         },
        //             "volume_base_24h":"34.0555",
        //             "volume_quote_24h":"19.9282",
        //             "price_change_percent_24h":"7.50925436",
        //             "highest_price_24h":"0.68560000",
        //             "lowest_price_24h":"0.55500000"
        //         },
        //     }
        //
        return this.parseTickers (tickers, symbols, params);
    }

    async fetchTicker (symbol: string, params = {}): Promise<Ticker> {
        /**
         * @method
         * @name coinlist#fetchTicker
         * @description fetches a price ticker, a statistical calculation with the information calculated over the past 24 hours for a specific market
         * @see https://trade-docs.coinlist.co/?javascript--nodejs#get-market-summary
         * @param {string} symbol unified symbol of the market to fetch the ticker for
         * @param {object} [params] extra parameters specific to the exchange API endpoint
         * @returns {object} a [ticker structure]{@link https://docs.ccxt.com/#/?id=ticker-structure}
         */
        await this.loadMarkets ();
        const market = this.market (symbol);
        const request = {
            'symbol': market['id'],
        };
        const ticker = await this.publicGetV1SymbolsSymbolSummary (this.extend (request, params));
        //
        //     {
        //         "type":"spot",
        //         "last_price":"31125.00000000",
        //         "lowest_ask":"31349.99000000",
        //         "highest_bid":"30900.00000000",
        //         "last_trade": {
        //             "price":"31000.00000000",
        //             "volume":"0.0003",
        //             "imbalance":"0.0000",
        //             "logicalTime":"2023-10-23T16:57:15.000Z",
        //             "auctionCode":"BTC-USDT-2023-10-23T16:57:15.000Z"
        //         },
        //         "volume_base_24h":"0.3752",
        //         "volume_quote_24h":"11382.7181",
        //         "price_change_percent_24h":"3.66264694",
        //         "highest_price_24h":"31225.12000000",
        //         "lowest_price_24h":"29792.81000000"
        //     }
        //
        return this.parseTicker (ticker, market);
    }

    parseTicker (ticker, market: Market = undefined): Ticker {
        //
        //     {
        //         "type":"spot",
        //         "last_price":"0.60990000",
        //         "lowest_ask":"0.61190000",
        //         "highest_bid":"0.60790000",
        //         "last_trade": {
        //             "price":"0.60000000",
        //             "volume":"2.0000",
        //             "imbalance":"198.0000",
        //             "logicalTime":"2023-10-22T23:02:25.000Z",
        //             "auctionCode":"MATIC-USD-2023-10-22T23:02:25.000Z"
        //          },
        //         "volume_base_24h":"34.0555",
        //         "volume_quote_24h":"19.9282",
        //         "price_change_percent_24h":"7.50925436",
        //         "highest_price_24h":"0.68560000",
        //         "lowest_price_24h":"0.55500000"
        //     }
        //
        const lastTrade = this.safeValue (ticker, 'last_trade', {});
        const timestamp = this.parse8601 (this.safeString (lastTrade, 'logicalTime'));
        const bid = this.safeString (ticker, 'highest_bid');
        const ask = this.safeString (ticker, 'lowest_ask');
        const baseVolume = this.safeString (ticker, 'volume_base_24h');
        const quoteVolume = this.safeString (ticker, 'volume_quote_24h');
        const high = this.safeString (ticker, 'highest_price_24h');
        const low = this.safeString (ticker, 'lowest_price_24h');
        const close = this.safeString (ticker, 'last_price');
        const changePcnt = this.safeString (ticker, 'price_change_percent_24h');
        return this.safeTicker ({
            'symbol': market['symbol'],
            'timestamp': timestamp,
            'datetime': this.iso8601 (timestamp),
            'open': undefined,
            'high': high,
            'low': low,
            'close': close,
            'bid': bid,
            'bidVolume': undefined,
            'ask': ask,
            'askVolume': undefined,
            'vwap': undefined,
            'previousClose': undefined,
            'change': undefined,
            'percentage': changePcnt,
            'average': undefined,
            'baseVolume': baseVolume,
            'quoteVolume': quoteVolume,
            'info': ticker,
        }, market);
    }

    async fetchOrderBook (symbol: string, limit: Int = undefined, params = {}): Promise<OrderBook> {
        /**
         * @method
         * @name coinlist#fetchOrderBook
         * @description fetches information on open orders with bid (buy) and ask (sell) prices, volumes and other data
         * @see https://trade-docs.coinlist.co/?javascript--nodejs#get-order-book-level-2
         * @param {string} symbol unified symbol of the market to fetch the order book for
         * @param {int} [limit] the maximum amount of order book entries to return (default 100, max 200)
         * @param {object} [params] extra parameters specific to the exchange API endpoint
         * @returns {object} A dictionary of [order book structures]{@link https://docs.ccxt.com/#/?id=order-book-structure} indexed by market symbols
         */
        await this.loadMarkets ();
        const market = this.market (symbol);
        const request = {
            'symbol': market['id'],
        };
        const response = await this.publicGetV1SymbolsSymbolBook (this.extend (request, params));
        //
        //     {
        //         "bids": [
        //             [ "30900.00000000", "0.0001" ],
        //             [ "30664.21000000", "0.0172" ],
        //             [ "30664.20000000", "0.0906" ],
        //         ],
        //         "asks": [
        //             [ "31349.99000000", "0.0003" ],
        //             [ "31350.00000000", "0.0023" ],
        //             [ "31359.33000000", "0.0583" ],
        //         ],
        //         "after_auction_code": "BTC-USDT-2023-10-23T18:40:51.000Z",
        //         "call_time": "2023-10-23T18:40:51.068Z",
        //         "logical_time": "2023-10-23T18:40:51.000Z"
        //     }
        //
        const logical_time = this.parse8601 (this.safeString (response, 'logical_time'));
        const orderbook = this.parseOrderBook (response, symbol, logical_time);
        orderbook['nonce'] = undefined;
        return orderbook;
    }

    async fetchOHLCV (symbol: string, timeframe = '1m', since: Int = undefined, limit: Int = undefined, params = {}): Promise<OHLCV[]> {
        /**
         * @method
         * @name coinlist#fetchOHLCV
         * @description fetches historical candlestick data containing the open, high, low, and close price, and the volume of a market
         * @see https://trade-docs.coinlist.co/?javascript--nodejs#get-candles
         * @param {string} symbol unified symbol of the market to fetch OHLCV data for
         * @param {string} timeframe the length of time each candle represents
         * @param {int} [since] timestamp in ms of the earliest candle to fetch
         * @param {int} [limit] the maximum amount of candles to fetch
         * @param {object} [params] extra parameters specific to the exchange API endpoint
         * @param {int} [params.until] the latest time in ms to fetch entries for
         * @returns {int[][]} A list of candles ordered as timestamp, open, high, low, close, volume
         */
        await this.loadMarkets ();
        const market = this.market (symbol);
        const granularity = this.safeString (this.timeframes, timeframe);
        const request = {
            'symbol': market['id'],
            'granularity': granularity,
        };
        if (since !== undefined) {
            request['start_time'] = this.iso8601 (since);
            if (limit !== undefined) {
                const duration = this.parseTimeframe (timeframe) * 1000;
                request['end_time'] = this.iso8601 (this.sum (since, duration * (limit)));
            } else {
                request['end_time'] = this.iso8601 (this.milliseconds ());
            }
        }
        const until = this.safeInteger2 (params, 'till', 'until');
        if (until !== undefined) {
            params = this.omit (params, [ 'till', 'until' ]);
            request['end_time'] = this.iso8601 (until);
        }
        const response = await this.publicGetV1SymbolsSymbolCandles (this.extend (request, params));
        //
        //     {
        //         "candles": [
        //             [
        //                 "2023-10-17T15:00:00.000Z",
        //                 "28522.96000000",
        //                 "28522.96000000",
        //                 "28522.96000000",
        //                 "28522.96000000",
        //                 "0.1881",
        //                 null
        //             ],
        //             [
        //                 "2023-10-17T15:30:00.000Z",
        //                 "28582.64000000",
        //                 "28582.64000000",
        //                 "28582.64000000",
        //                 "28582.64000000",
        //                 "0.0050",
        //                 null
        //             ]
        //         ]
        //     }
        //
        const candles = this.safeValue (response, 'candles', []);
        return this.parseOHLCVs (candles, market, timeframe, since, limit);
    }

    parseOHLCV (ohlcv, market: Market = undefined): OHLCV {
        //
        //     [
        //         "2023-10-17T15:30:00.000Z",
        //         "28582.64000000",
        //         "28582.64000000",
        //         "28582.64000000",
        //         "28582.64000000",
        //         "0.0050",
        //         null
        //     ]
        //
        return [
            this.parse8601 (this.safeString (ohlcv, 0)),
            this.safeNumber (ohlcv, 1),
            this.safeNumber (ohlcv, 2),
            this.safeNumber (ohlcv, 3),
            this.safeNumber (ohlcv, 4),
            this.safeNumber (ohlcv, 5),
        ];
    }

    async fetchTrades (symbol: string, since: Int = undefined, limit: Int = undefined, params = {}): Promise<Trade[]> {
        /**
         * @method
         * @name coinlist#fetchTrades
         * @description get the list of most recent trades for a particular symbol
         * @see https://trade-docs.coinlist.co/?javascript--nodejs#list-auctions
         * @param {string} symbol unified symbol of the market to fetch trades for
         * @param {int} [since] timestamp in ms of the earliest trade to fetch
         * @param {int} [limit] the maximum amount of trades to fetch (default 200, max 500)
         * @param {object} [params] extra parameters specific to the exchange API endpoint
         * @param {int} [params.until] the latest time in ms to fetch entries for
         * @returns {Trade[]} a list of [trade structures]{@link https://docs.ccxt.com/#/?id=public-trades}
         */
        await this.loadMarkets ();
        const market = this.market (symbol);
        const request = {
            'symbol': market['id'],
        };
        if (since !== undefined) {
            request['start_time'] = this.iso8601 (since);
        }
        if (limit !== undefined) {
            request['count'] = Math.min (limit, 500);
        }
        const until = this.safeInteger2 (params, 'till', 'until');
        if (until !== undefined) {
            params = this.omit (params, [ 'till', 'until' ]);
            request['end_time'] = this.iso8601 (until);
        }
        const response = await this.publicGetV1SymbolsSymbolAuctions (this.extend (request, params));
        //
        //     {
        //         "auctions": [
        //             {
        //                 "symbol":"BTC-USDT",
        //                 "auction_code":"BTC-USDT-2023-10-01T08:05:56.000Z",
        //                 "price":"27241.53000000",
        //                 "volume":"0.0052",
        //                 "imbalance":"-1.0983",
        //                 "logical_time":"2023-10-01T08:05:56.000Z",
        //                 "call_time":"2023-10-01T08:05:56.068Z"
        //             },
        //             {
        //                 "symbol":"BTC-USDT",
        //                 "auction_code":"BTC-USDT-2023-10-01T08:09:09.000Z",
        //                 "price":"27236.83000000",
        //                 "volume":"0.0283",
        //                 "imbalance":"-1.0754",
        //                 "logical_time":"2023-10-01T08:09:09.000Z",
        //                 "call_time":"2023-10-01T08:09:09.078Z"
        //             }
        //         ]
        //     }
        //
        const auctions = this.safeValue (response, 'auctions', []);
        return this.parseTrades (auctions, market, since, limit);
    }

    parseTrade (trade, market: Market = undefined): Trade {
        //
        // fetchTrades
        //     {
        //         "symbol": "BTC-USDT",
        //         "auction_code": "BTC-USDT-2023-10-01T08:05:56.000Z",
        //         "price": "27241.53000000",
        //         "volume": "0.0052",
        //         "imbalance": "-1.0983",
        //         "logical_time": "2023-10-01T08:05:56.000Z",
        //         "call_time": "2023-10-01T08:05:56.068Z"
        //     }
        //
        // fetchMyTrades
        //     {
        //         "symbol": "ETH-USDT",
        //         "auction_code": "ETH-USDT-2023-10-20T13:22:14.000Z",
        //         "order_id": "83ed365f-497d-433b-96c1-9d08c1a12842",
        //         "quantity": "0.0008",
        //         "price": "1615.24000000",
        //         "fee": "0.005815",
        //         "fee_type": "taker",
        //         "fee_currency": "USDT",
        //         "logical_time": "2023-10-20T13:22:14.000Z"
        //     }
        //
        const marketId = this.safeString (trade, 'symbol');
        market = this.safeMarket (marketId, market);
        const symbol = market['symbol'];
        const id = this.safeString (trade, 'auction_code');
        const timestamp = this.parse8601 (this.safeString (trade, 'logical_time'));
        const priceString = this.safeString (trade, 'price');
        let amountString = this.safeString2 (trade, 'volume', 'quantity');
        const order = this.safeString (trade, 'order_id');
        let fee = undefined;
        let side = undefined;
        const feeCost = this.safeString (trade, 'fee');
        if (feeCost !== undefined) {
            // only in fetchMyTrades
            const amountIsNegative = Precise.stringLt (amountString, '0');
            if (amountIsNegative) {
                side = 'sell';
                amountString = Precise.stringNeg (amountString);
            } else {
                side = 'buy';
            }
            fee = {
                'cost': feeCost,
                'currency': this.safeString (trade, 'fee_currency'),
            };
        } else {
            const imbalance = this.safeString (trade, 'imbalance');
            if (Precise.stringLt (imbalance, '0')) {
                side = 'buy';
            } else {
                side = 'sell';
            }
        }
        const takerOrMaker = this.safeString (trade, 'fee_type');
        return this.safeTrade ({
            'id': id,
            'order': order,
            'timestamp': timestamp,
            'datetime': this.iso8601 (timestamp),
            'symbol': symbol,
            'type': undefined,
            'side': side,
            'takerOrMaker': takerOrMaker,
            'price': priceString,
            'amount': amountString,
            'cost': undefined,
            'fee': fee,
            'info': trade,
        }, market);
    }

    async fetchTradingFees (params = {}) {
        /**
         * @method
         * @name coinlist#fetchTradingFees
         * @description fetch the trading fees for multiple markets
         * @see https://trade-docs.coinlist.co/?javascript--nodejs#list-fees
         * @param {object} [params] extra parameters specific to the exchange API endpoint
         * @returns {object} a dictionary of [fee structures]{@link https://docs.ccxt.com/#/?id=fee-structure} indexed by market symbols
         */
        await this.loadMarkets ();
        const response = await this.privateGetV1Fees (params);
        //
        //     {
        //         fees_by_symbols: {
        //             'BTC-USD,BTC-USDT,ETH-USD,ETH-USDT,ETH-BTC,AAVE-USD,AAVE-USDT,ALGO-USD,ALGO-USDT,AVAX-USD,AVAX-USDT,BICO-USD,BICO-USDT,BLD-USD,BLD-USDT,BTRST-USDT,BZZ-USDT,CELO-USD,CELO-BTC,CFG-USD,CFG-USDT,CLV-USDT,COMP-USD,COMP-USDT,CYBER-USDT,CQT-USDT,CSPR-USD,CSPR-USDT,CUSD-USD,CUSD-USDC,DOGE-USD,DOGE-USDT,DOT-USD,DOT-USDT,EFI-USDT,FIL-USD,FIL-USDT,FLOW-USD,FLOW-USDT,GAL-USD,GAL-USDT,GODS-USDT,GOG-USDT,HMT-USD,HMT-USDT,ICP-USD,ICP-USDT,IMX-USD,IMX-USDT,LINK-USD,LINK-USDT,MATIC-USD,MATIC-USDT,MINA-USD,MINA-USDT,MKR-USD,MKR-USDT,NEON-USDT,NYM-USD,NYM-USDT,OCEAN-USD,OXT-USD,ROSE-USD,ROSE-USDT,SKL-USD,SKL-USDT,SOL-USD,SOL-USDT,STX-USDT,SUI-USDT,T-USDT,UNI-USD,UNI-USDT,USDT-USD,VEGA-USDT,WAXL-USD,WAXL-USDT,WBTC-BTC,WCFG-USD,WCFG-USDT,XTZ-USD': {
        //                 base: {
        //                     fees: { maker: '0', taker: '0.0045', liquidation: '0' },
        //                     floors: { maker: null, taker: null }
        //                 },
        //                 volume_tier_1: {
        //                     fees: { maker: '0', taker: '0.003', liquidation: '0' },
        //                     floors: { maker: null, taker: null }
        //                 },
        //                 volume_tier_2: {
        //                     fees: { maker: '0', taker: '0.0025', liquidation: '0' },
        //                     floors: { maker: null, taker: null }
        //                 },
        //                 volume_tier_3: {
        //                     fees: { maker: '0', taker: '0.002', liquidation: '0' },
        //                     floors: { maker: null, taker: null }
        //                 },
        //                 volume_tier_4: {
        //                     fees: { maker: '0', taker: '0.0018', liquidation: '0' },
        //                     floors: { maker: null, taker: null }
        //                 },
        //                 volume_tier_5: {
        //                     fees: { maker: '0', taker: '0.0018', liquidation: '0' },
        //                     floors: { maker: null, taker: null }
        //                 },
        //                 volume_tier_6: {
        //                     fees: { maker: '0', taker: '0.0016', liquidation: '0' },
        //                     floors: { maker: null, taker: null }
        //                 },
        //                 volume_tier_7: {
        //                     fees: { maker: '0', taker: '0.0013', liquidation: '0' },
        //                     floors: { maker: null, taker: null }
        //                 },
        //                 volume_tier_8: {
        //                     fees: { maker: '0', taker: '0.0012', liquidation: '0' },
        //                     floors: { maker: null, taker: null }
        //                 },
        //                 volume_tier_9: {
        //                     fees: { maker: '0', taker: '0.001', liquidation: '0' },
        //                     floors: { maker: null, taker: null }
        //                 }
        //                 volume_tier_10: {
        //                     fees: { maker: '0', taker: '0.0005', liquidation: '0' },
        //                     floors: { maker: null, taker: null }
        //                 },
        //                 volume_tier_11: {
        //                     fees: { maker: '0', taker: '0.0005', liquidation: '0' },
        //                     floors: { maker: null, taker: null }
        //                 },
        //             }
        //         }
        //     }
        //
        const fees = this.safeValue (response, 'fees_by_symbols', {});
        const result = {};
        const groupsOfSymbols = Object.keys (fees);
        for (let i = 0; i < groupsOfSymbols.length; i++) {
            const group = groupsOfSymbols[i];
            const feeTiers = this.safeValue (fees, group, {});
            const tiers = this.parseFeeTiers (feeTiers);
            const firstTier = this.safeValue (feeTiers, 'base', {});
            const firstTierFees = this.safeValue (firstTier, 'fees', {});
            const ids = group.split (',');
            for (let j = 0; j < ids.length; j++) {
                const id = ids[j];
                const market = this.safeMarket (id);
                const symbol = market['symbol'];
                const info = {};
                info[group] = feeTiers;
                result[symbol] = {
                    'info': info,
                    'symbol': symbol,
                    'maker': this.safeNumber (firstTierFees, 'maker'),
                    'taker': this.safeNumber (firstTierFees, 'taker'),
                    'percentage': true,
                    'tierBased': true,
                    'tiers': tiers,
                };
            }
        }
        return result;
    }

    parseFeeTiers (feeTiers, market: Market = undefined) {
        //
        //     base: {
        //         fees: { maker: '0', taker: '0.0045', liquidation: '0' },
        //         floors: { maker: null, taker: null }
        //     },
        //     volume_tier_1: {
        //         fees: { maker: '0', taker: '0.003', liquidation: '0' },
        //         floors: { maker: null, taker: null }
        //     },
        //     volume_tier_2: {
        //         fees: { maker: '0', taker: '0.0025', liquidation: '0' },
        //         floors: { maker: null, taker: null }
        //     },
        //     volume_tier_3: {
        //         fees: { maker: '0', taker: '0.002', liquidation: '0' },
        //         floors: { maker: null, taker: null }
        //     },
        //     volume_tier_4: {
        //         fees: { maker: '0', taker: '0.0018', liquidation: '0' },
        //         floors: { maker: null, taker: null }
        //     },
        //     volume_tier_5: {
        //         fees: { maker: '0', taker: '0.0018', liquidation: '0' },
        //         floors: { maker: null, taker: null }
        //     },
        //     volume_tier_6: {
        //         fees: { maker: '0', taker: '0.0016', liquidation: '0' },
        //         floors: { maker: null, taker: null }
        //     },
        //     volume_tier_7: {
        //         fees: { maker: '0', taker: '0.0013', liquidation: '0' },
        //         floors: { maker: null, taker: null }
        //     },
        //     volume_tier_8: {
        //         fees: { maker: '0', taker: '0.0012', liquidation: '0' },
        //         floors: { maker: null, taker: null }
        //     },
        //     volume_tier_9: {
        //         fees: { maker: '0', taker: '0.001', liquidation: '0' },
        //         floors: { maker: null, taker: null }
        //     }
        //     volume_tier_10: {
        //         fees: { maker: '0', taker: '0.0005', liquidation: '0' },
        //         floors: { maker: null, taker: null }
        //     },
        //     volume_tier_11: {
        //         fees: { maker: '0', taker: '0.0005', liquidation: '0' },
        //         floors: { maker: null, taker: null }
        //     },
        //
        let takerFees = [];
        let makerFees = [];
        const keys = Object.keys (feeTiers);
        const keysLength = keys.length;
        if (keysLength > 0) {
            for (let i = 0; i < keysLength; i++) {
                const key = keys[i];
                const tier = this.safeValue (feeTiers, key, {});
                const tierFees = this.safeValue (tier, 'fees', {});
                const taker = this.safeString (tierFees, 'taker');
                const maker = this.safeString (tierFees, 'maker');
                makerFees.push ([ undefined, this.parseNumber (maker) ]);
                takerFees.push ([ undefined, this.parseNumber (taker) ]);
            }
            takerFees = this.sortBy (takerFees, 1, true);
            makerFees = this.sortBy (makerFees, 1, true);
            const firstTier = this.safeDict (takerFees, 0, []);
            const exchangeFees = this.safeDict (this, 'fees', {});
            const exchangeFeesTrading = this.safeDict (exchangeFees, 'trading', {});
            const exchangeFeesTradingTiers = this.safeDict (exchangeFeesTrading, 'tiers', {});
            const exchangeFeesTradingTiersTaker = this.safeList (exchangeFeesTradingTiers, 'taker', []);
            const exchangeFeesTradingTiersMaker = this.safeList (exchangeFeesTradingTiers, 'maker', []);
            const exchangeFeesTradingTiersTakerLength = exchangeFeesTradingTiersTaker.length;
            const firstTierLength = firstTier.length;
            if ((keysLength === exchangeFeesTradingTiersTakerLength) && (firstTierLength > 0)) {
                for (let i = 0; i < keysLength; i++) {
                    takerFees[i][0] = exchangeFeesTradingTiersTaker[i][0];
                    makerFees[i][0] = exchangeFeesTradingTiersMaker[i][0];
                }
            }
        }
        return {
            'maker': makerFees,
            'taker': takerFees,
        };
    }

    async fetchAccounts (params = {}): Promise<AccountStructure[]> {
        /**
         * @method
         * @name coinlist#fetchAccounts
         * @description fetch all the accounts associated with a profile
         * @see https://trade-docs.coinlist.co/?javascript--nodejs#list-accounts
         * @param {object} [params] extra parameters specific to the exchange API endpoint
         * @returns {object} a dictionary of [account structures]{@link https://docs.ccxt.com/#/?id=account-structure} indexed by the account type
         */
        await this.loadMarkets ();
        const response = await this.privateGetV1Accounts (params);
        //
        //     {
        //         "accounts": [
        //             {
        //                 "trader_id": "b18507ce-7d55-4bf1-b12a-0ccca5b90936",
        //                 "name": "string"
        //             }
        //         ]
        //     }
        //
        const accounts = this.safeValue (response, 'accounts', []);
        return this.parseAccounts (accounts, params);
    }

    parseAccount (account) {
        //
        //     {
        //         "trader_id": "b18507ce-7d55-4bf1-b12a-0ccca5b90936",
        //         "name": "string"
        //     }
        //
        return {
            'id': this.safeString (account, 'trader_id'),
            'type': 'trading',
            'code': undefined,
            'info': account,
        };
    }

    async fetchBalance (params = {}): Promise<Balances> {
        /**
         * @method
         * @name coinlist#fetchBalance
         * @description query for balance and get the amount of funds available for trading or funds locked in orders
         * @see https://trade-docs.coinlist.co/?javascript--nodejs#list-balances
         * @param {object} [params] extra parameters specific to the exchange API endpoint
         * @returns {object} a [balance structure]{@link https://docs.ccxt.com/#/?id=balance-structure}
         */
        await this.loadMarkets ();
        const response = await this.privateGetV1Balances (params);
        return this.parseBalance (response);
    }

    parseBalance (response): Balances {
        //
        //     {
        //         "asset_balances": {
        //             "BTC": "0.00308696",
        //             "ETH": "20.000000000000000000"
        //         },
        //         "asset_holds": {
        //             "BTC": "0.00000000",
        //             "ETH": "1.000000000000000000"
        //         },
        //         "net_liquidation_value_usd": "string"
        //     }
        //
        const result = {
            'info': response,
            'timestamp': undefined,
            'datetime': undefined,
        };
        const totalBalances = this.safeValue (response, 'asset_balances', {});
        const usedBalances = this.safeValue (response, 'asset_holds', {});
        const currencyIds = Object.keys (totalBalances);
        for (let i = 0; i < currencyIds.length; i++) {
            const currencyId = currencyIds[i];
            const code = this.safeCurrencyCode (currencyId);
            const account = this.account ();
            account['total'] = this.safeString (totalBalances, currencyId);
            account['used'] = this.safeString (usedBalances, currencyId, '0');
            result[code] = account;
        }
        return this.safeBalance (result);
    }

    async fetchMyTrades (symbol: Str = undefined, since: Int = undefined, limit: Int = undefined, params = {}) {
        /**
         * @method
         * @name coinlist#fetchMyTrades
         * @description fetch all trades made by the user
         * @see https://trade-docs.coinlist.co/?javascript--nodejs#list-fills
         * @param {string} symbol unified market symbol
         * @param {int} [since] the earliest time in ms to fetch trades for
         * @param {int} [limit] the maximum number of trades structures to retrieve (default 200, max 500)
         * @param {object} [params] extra parameters specific to the exchange API endpoint
         * @param {int} [params.until] the latest time in ms to fetch entries for
         * @returns {Trade[]} a list of [trade structures]{@link https://docs.ccxt.com/#/?id=trade-structure}
         */
        await this.loadMarkets ();
        const request = {};
        let market = undefined;
        if (symbol !== undefined) {
            market = this.market (symbol);
            request['symbol'] = market['id'];
        }
        if (since !== undefined) {
            request['start_time'] = this.iso8601 (since);
        }
        if (limit !== undefined) {
            request['count'] = limit;
        }
        const until = this.safeInteger2 (params, 'till', 'until');
        if (until !== undefined) {
            params = this.omit (params, [ 'till', 'until' ]);
            request['end_time'] = this.iso8601 (until);
        }
        const response = await this.privateGetV1Fills (this.extend (request, params));
        //
        //     {
        //         "fills": [
        //             {
        //                 "symbol": "ETH-USDT",
        //                 "auction_code": "ETH-USDT-2023-10-20T13:16:30.000Z",
        //                 "order_id": "39911d5f-c789-4a7d-ad34-820a804d1da6",
        //                 "quantity": "-0.0009",
        //                 "price": "1608.83000000",
        //                 "fee": "0.006516",
        //                 "fee_type": "taker",
        //                 "fee_currency": "USDT",
        //                 "logical_time": "2023-10-20T13:16:30.000Z"
        //             },
        //             {
        //                 "symbol": "ETH-USDT",
        //                 "auction_code": "ETH-USDT-2023-10-20T13:22:14.000Z",
        //                 "order_id": "83ed365f-497d-433b-96c1-9d08c1a12842",
        //                 "quantity": "0.0008",
        //                 "price": "1615.24000000",
        //                 "fee": "0.005815",
        //                 "fee_type": "taker",
        //                 "fee_currency": "USDT",
        //                 "logical_time": "2023-10-20T13:22:14.000Z"
        //             },
        //         ]
        //     }
        //
        const fills = this.safeValue (response, 'fills', []);
        return this.parseTrades (fills, market, since, limit);
    }

    async fetchOrderTrades (id: string, symbol: Str = undefined, since: Int = undefined, limit: Int = undefined, params = {}): Promise<Trade[]> {
        /**
         * @method
         * @name coinlist#fetchOrderTrades
         * @description fetch all the trades made from a single order
         * @see https://trade-docs.coinlist.co/?javascript--nodejs#list-fills
         * @param {string} id order id
         * @param {string} symbol unified market symbol
         * @param {int} [since] the earliest time in ms to fetch trades for
         * @param {int} [limit] the maximum number of trades to retrieve
         * @param {object} [params] extra parameters specific to the exchange API endpoint
         * @returns {object[]} a list of [trade structures]{@link https://docs.ccxt.com/#/?id=trade-structure}
         */
        const request = {
            'order_id': id,
        };
        return await this.fetchMyTrades (symbol, since, limit, this.extend (request, params));
    }

    async fetchOrders (symbol: Str = undefined, since: Int = undefined, limit: Int = undefined, params = {}): Promise<Order[]> {
        /**
         * @method
         * @name coinlist#fetchOrders
         * @description fetches information on multiple orders made by the user
         * @see https://trade-docs.coinlist.co/?javascript--nodejs#list-orders
         * @param {string} symbol unified market symbol of the market orders were made in
         * @param {int} [since] the earliest time in ms to fetch orders for
         * @param {int} [limit] the maximum number of order structures to retrieve (default 200, max 500)
         * @param {object} [params] extra parameters specific to the exchange API endpoint
         * @param {int} [params.until] the latest time in ms to fetch entries for
         * @param {string|string[]} [params.status] the status of the order - 'accepted', 'done', 'canceled', 'rejected', 'pending' (default [ 'accepted', 'done', 'canceled', 'rejected', 'pending' ])
         * @returns {Order[]} a list of [order structures]{@link https://docs.ccxt.com/#/?id=order-structure}
         */
        await this.loadMarkets ();
        let status = this.safeString (params, 'status') as any;
        if (status === undefined) {
            status = [ 'accepted', 'done', 'canceled', 'rejected', 'pending' ];
        }
        const request = {
            'status': status,
        };
        let market = undefined;
        if (symbol !== undefined) {
            market = this.market (symbol);
            request['symbol'] = market['id'];
        }
        if (since !== undefined) {
            request['start_time'] = this.iso8601 (since);
        }
        if (limit !== undefined) {
            request['count'] = limit;
        }
        const until = this.safeInteger2 (params, 'till', 'until');
        if (until !== undefined) {
            params = this.omit (params, [ 'till', 'until' ]);
            request['end_time'] = this.iso8601 (until);
        }
        const response = await this.privateGetV1Orders (this.extend (request, params));
        //
        //     {
        //         "orders":[
        //             {
        //                 "order_id":"913ea6e7-9fc9-43fb-9db1-f195d3baa93f",
        //                 "price":"35800.00000000",
        //                 "stop_price":null,
        //                 "cost":"0.00000000",
        //                 "fill_fees":"0.00000000",
        //                 "trader_id":"9c6f737e-a829-4843-87b1-b1ce86f2853b",
        //                 "status":"accepted",
        //                 "epoch_timestamp":"2023-10-26T08:20:56.307Z",
        //                 "origin":"web",
        //                 "self_trade_prevention":null,
        //                 "client_id":null,
        //                 "created_at":"2023-10-26T08:20:56.307Z",
        //                 "symbol":"BTC-USDT",
        //                 "size":"0.0003",
        //                 "side":"sell",
        //                 "type":"limit",
        //                 "post_only":false,
        //                 "size_filled":"0.0000"
        //             }
        //         ]
        //     }
        //
        const orders = this.safeValue (response, 'orders', []);
        return this.parseOrders (orders, market, since, limit);
    }

    async fetchOrder (id: string, symbol: Str = undefined, params = {}) {
        /**
         * @method
         * @name coinlist#fetchOrder
         * @description fetches information on an order made by the user
         * @see https://trade-docs.coinlist.co/?javascript--nodejs#get-specific-order-by-id
         * @param {int|string} id order id
         * @param {string} symbol not used by coinlist fetchOrder ()
         * @param {object} [params] extra parameters specific to the exchange API endpoint
         * @returns {object} An [order structure]{@link https://docs.ccxt.com/#/?id=order-structure}
         */
        await this.loadMarkets ();
        const request = {
            'order_id': id,
        };
        const response = await this.privateGetV1OrdersOrderId (this.extend (request, params));
        //
        //     {
        //         "order_id": "93101167-9065-4b9c-b98b-5d789a3ed9fe",
        //         "client_id": "string",
        //         "symbol": "string",
        //         "type": "market",
        //         "side": "buy",
        //         "size": "string",
        //         "price": "string",
        //         "stop_price": "string",
        //         "stop_trigger": "last",
        //         "self_trade_prevention": "keep-newest",
        //         "average_fill_price": "string",
        //         "fill_fees": "string",
        //         "size_filled": "string",
        //         "created_at": "2019-08-24T14:15:22Z",
        //         "epoch_timestamp": "2019-08-24T14:15:22Z",
        //         "post_only": true,
        //         "peg_price_type": "trailing-stop",
        //         "peg_offset_value": "string",
        //         "origin": "web",
        //         "status": "pending"
        //     }
        //
        return this.parseOrder (response);
    }

    async fetchOpenOrders (symbol: Str = undefined, since: Int = undefined, limit: Int = undefined, params = {}): Promise<Order[]> {
        /**
         * @method
         * @name coinlist#fetchOpenOrders
         * @description fetch all unfilled currently open orders
         * @see https://trade-docs.coinlist.co/?javascript--nodejs#list-orders
         * @param {string} symbol unified market symbol
         * @param {int} [since] the earliest time in ms to fetch open orders for
         * @param {int} [limit] the maximum number of open order structures to retrieve (default 200, max 500)
         * @param {object} [params] extra parameters specific to the exchange API endpoint
         * @param {int} [params.until] the latest time in ms to fetch entries for
         * @returns {Order[]} a list of [order structures]{@link https://docs.ccxt.com/#/?id=order-structure}
         */
        await this.loadMarkets ();
        const request = {
            'status': 'accepted',
        };
        return this.fetchOrders (symbol, since, limit, this.extend (request, params));
    }

    async fetchClosedOrders (symbol: Str = undefined, since: Int = undefined, limit: Int = undefined, params = {}): Promise<Order[]> {
        /**
         * @method
         * @name coinlist#fetchClosedOrders
         * @description fetches information on multiple closed orders made by the user
         * @see https://trade-docs.coinlist.co/?javascript--nodejs#list-orders
         * @param {string} symbol unified market symbol of the market orders were made in
         * @param {int} [since] the earliest time in ms to fetch orders for
         * @param {int} [limit] the maximum number of closed order structures to retrieve (default 200, max 500)
         * @param {object} [params] extra parameters specific to the exchange API endpoint
         * @param {int} [params.until] the latest time in ms to fetch entries for
         * @returns {Order[]} a list of [order structures]{@link https://docs.ccxt.com/#/?id=order-structure}
         */
        await this.loadMarkets ();
        const request = {
            'status': 'done',
        };
        return this.fetchOrders (symbol, since, limit, this.extend (request, params));
    }

    async fetchCanceledOrders (symbol: Str = undefined, since: Int = undefined, limit: Int = undefined, params = {}) {
        /**
         * @method
         * @name coinlist#fetchCanceledOrders
         * @description fetches information on multiple canceled orders made by the user
         * @see https://trade-docs.coinlist.co/?javascript--nodejs#list-orders
         * @param {string} symbol unified market symbol of the market orders were made in
         * @param {int} [since] the earliest time in ms to fetch orders for
         * @param {int} [limit] the maximum number of canceled order structures to retrieve (default 200, max 500)
         * @param {object} [params] extra parameters specific to the exchange API endpoint
         * @param {int} [params.until] the latest time in ms to fetch entries for
         * @returns {object} a list of [order structures]{@link https://docs.ccxt.com/#/?id=order-structure}
         */
        await this.loadMarkets ();
        const request = {
            'status': 'canceled',
        };
        return this.fetchOrders (symbol, since, limit, this.extend (request, params));
    }

    async cancelAllOrders (symbol: Str = undefined, params = {}) {
        /**
         * @method
         * @name coinlist#cancelAllOrders
         * @description cancel open orders of market
         * @see https://trade-docs.coinlist.co/?javascript--nodejs#cancel-all-orders
         * @param {string} symbol unified market symbol
         * @param {object} [params] extra parameters specific to the exchange API endpoint
         * @returns {object[]} a list of [order structures]{@link https://docs.ccxt.com/#/?id=order-structure}
         */
        await this.loadMarkets ();
        let market = undefined;
        const request = {};
        if (symbol !== undefined) {
            market = this.market (symbol);
            request['symbol'] = market['id'];
        }
        const response = await this.privateDeleteV1Orders (this.extend (request, params));
        //
        //     {
        //         "message": "Order cancellation request received.",
        //         "timestamp": "2023-10-26T10:29:28.652Z"
        //     }
        //
        const orders = [ response ];
        return this.parseOrders (orders, market);
    }

    async cancelOrder (id: string, symbol: Str = undefined, params = {}) {
        /**
         * @method
         * @name coinlist#cancelOrder
         * @description cancels an open order
         * @see https://trade-docs.coinlist.co/?javascript--nodejs#cancel-specific-order-by-id
         * @param {string} id order id
         * @param {string} symbol not used by coinlist cancelOrder ()
         * @param {object} [params] extra parameters specific to the exchange API endpoint
         * @returns {object} An [order structure]{@link https://docs.ccxt.com/#/?id=order-structure}
         */
        await this.loadMarkets ();
        const request = {
            'order_id': id,
        };
        const response = await this.privateDeleteV1OrdersOrderId (this.extend (request, params));
        //
        //     {
        //         "message": "Cancel order request received.",
        //         "order_id": "d36e7588-6525-485c-b768-8ad8b3f745f9",
        //         "timestamp": "2023-10-26T14:36:37.559Z"
        //     }
        //
        return this.parseOrder (response);
    }

    async cancelOrders (ids, symbol: Str = undefined, params = {}) {
        /**
         * @method
         * @name coinlist#cancelOrders
         * @description cancel multiple orders
         * @see https://trade-docs.coinlist.co/?javascript--nodejs#cancel-specific-orders
         * @param {string[]} ids order ids
         * @param {string} symbol not used by coinlist cancelOrders ()
         * @param {object} [params] extra parameters specific to the exchange API endpoint
         * @returns {object} an list of [order structures]{@link https://docs.ccxt.com/#/?id=order-structure}
         */
        await this.loadMarkets ();
        params = ids;
        const response = await this.privateDeleteV1OrdersBulk (params);
        return response;
    }

    async createOrder (symbol: string, type: OrderType, side: OrderSide, amount: number, price: Num = undefined, params = {}) {
        /**
         * @method
         * @name coinlist#createOrder
         * @description create a trade order
         * @see https://trade-docs.coinlist.co/?javascript--nodejs#create-new-order
         * @param {string} symbol unified symbol of the market to create an order in
         * @param {string} type 'market' or 'limit' or 'stop_market' or 'stop_limit' or 'take_market' or 'take_limit'
         * @param {string} side 'buy' or 'sell'
         * @param {float} amount how much of currency you want to trade in units of base currency
         * @param {float} [price] the price at which the order is to be fullfilled, in units of the quote currency, ignored in market orders
         * @param {object} [params] extra parameters specific to the exchange API endpoint
         * @param {bool} [params.postOnly] if true, the order will only be posted to the order book and not executed immediately (default false)
         * @param {float} [params.triggerPrice] only for the 'stop_market', 'stop_limit', 'take_market' or 'take_limit' orders (the price at which an order is triggered)
         * @param {string} [params.clientOrderId] client order id (default undefined)
         * @returns {object} an [order structure]{@link https://docs.ccxt.com/#/?id=order-structure}
         */
        await this.loadMarkets ();
        const market = this.market (symbol);
        const request = {
            'symbol': market['id'],
            'type': type,
            'side': side,
            'size': this.amountToPrecision (symbol, amount),
        };
        let isMarket = false;
        if ((type === 'limit') || (type === 'stop_limit') || (type === 'take_limit')) {
            if (price === undefined) {
                throw new ArgumentsRequired (this.id + ' createOrder() requires a price argument for a ' + type + ' order');
            }
            request['price'] = this.priceToPrecision (symbol, price);
        } else {
            isMarket = true;
        }
        let postOnly = undefined;
        [ postOnly, params ] = this.handlePostOnly (isMarket, false, params);
        if (postOnly) {
            request['post_only'] = true;
        }
        const triggerPrice = this.safeNumberN (params, [ 'triggerPrice', 'trigger_price', 'stopPrice', 'stop_price' ]);
        if (triggerPrice !== undefined) {
            params = this.omit (params, [ 'triggerPrice', 'trigger_price', 'stopPrice' ]);
            request['stop_price'] = this.priceToPrecision (symbol, triggerPrice);
            if (type === 'market') {
                request['type'] = 'stop_market';
            } else if (type === 'limit') {
                request['type'] = 'stop_limit';
            }
        } else if ((type === 'stop_market') || (type === 'stop_limit') || (type === 'take_market') || (type === 'take_limit')) {
            throw new ArgumentsRequired (this.id + ' createOrder() requires a stopPrice parameter for stop-loss and take-profit orders');
        }
        const clientOrderId = this.safeString2 (params, 'clientOrderId', 'client_id');
        if (clientOrderId !== undefined) {
            request['client_id'] = clientOrderId;
            params = this.omit (params, [ 'clientOrderId', 'client_id' ]);
        }
        const response = await this.privatePostV1Orders (this.extend (request, params));
        //
        //     {
        //         "message": "New order request received.",
        //         "order": {
        //             "symbol": "BTC-USDT",
        //             "type": "market",
        //             "side": "sell",
        //             "size": "0.0003",
        //             "order_id": "cad67c0f-9aec-4ac8-ac03-aaf5db299ff7",
        //             "trader_id": "9c6f737e-a829-4843-87b1-b1ce86f2853b"
        //         },
        //         "timestamp": "2023-10-26T11:30:55.376Z"
        //     }
        //
        const order = this.safeValue (response, 'order', {});
        return this.parseOrder (order, market);
    }

    async editOrder (id: string, symbol: string, type:OrderType, side: OrderSide, amount: Num = undefined, price: Num = undefined, params = {}) {
        /**
         * @method
         * @name coinlist#editOrder
         * @description create a trade order
         * @see https://trade-docs.coinlist.co/?javascript--nodejs#modify-existing-order
         * @param {string} symbol unified symbol of the market to create an order in
         * @param {string} type 'market' or 'limit' or 'stop_market' or 'stop_limit' or 'take_market' or 'take_limit'
         * @param {string} side 'buy' or 'sell'
         * @param {float} amount how much of currency you want to trade in units of base currency
         * @param {float} [price] the price at which the order is to be fullfilled, in units of the quote currency, ignored in market orders
         * @param {object} [params] extra parameters specific to the exchange API endpoint
         * @returns {object} an [order structure]{@link https://docs.ccxt.com/#/?id=order-structure}
         */
        await this.loadMarkets ();
        if (amount === undefined) {
            throw new ArgumentsRequired (this.id + ' editOrder() requires an amount argument');
        }
        const market = this.market (symbol);
        const request = {
            'order_id': id,
            'type': type,
            'side': side,
            'size': this.amountToPrecision (symbol, amount),
        };
        if (price !== undefined) {
            request['price'] = this.priceToPrecision (symbol, price);
        }
        const response = await this.privatePatchV1OrdersOrderId (this.extend (request, params));
        return this.parseOrder (response, market);
    }

    parseOrder (order, market: Market = undefined): Order {
        //
        // fetchOrder
        //     {
        //         "order_id": "913ea6e7-9fc9-43fb-9db1-f195d3baa93f",
        //         "price": "35800.00000000",
        //         "stop_price":null,
        //         "cost": "0.00000000",
        //         "fill_fees": "0.00000000",
        //         "trader_id": "9c6f737e-a829-4843-87b1-b1ce86f2853b",
        //         "status": "canceled",
        //         "epoch_timestamp": "2023-10-26T08:20:56.307Z",
        //         "origin": "web",
        //         "self_trade_prevention":null,
        //         "client_id":null,
        //         "symbol": "BTC-USDT",
        //         "size": "0.0003",
        //         "side": "sell",
        //         "type": "limit",
        //         "post_only":false,
        //         "size_filled": "0.0000"
        //     }
        //
        // fetchOrders
        //     {
        //         "order_id":"913ea6e7-9fc9-43fb-9db1-f195d3baa93f",
        //         "price":"35800.00000000",
        //         "stop_price":null,
        //         "cost":"0.00000000",
        //         "fill_fees":"0.00000000",
        //         "trader_id":"9c6f737e-a829-4843-87b1-b1ce86f2853b",
        //         "status":"accepted",
        //         "epoch_timestamp":"2023-10-26T08:20:56.307Z",
        //         "origin":"web",
        //         "self_trade_prevention":null,
        //         "client_id":null,
        //         "created_at":"2023-10-26T08:20:56.307Z",
        //         "symbol":"BTC-USDT",
        //         "size":"0.0003",
        //         "side":"sell",
        //         "type":"limit",
        //         "post_only":false,
        //         "size_filled":"0.0000"
        //     }
        //
        // createOrder
        //     {
        //         "symbol": "BTC-USDT",
        //         "type": "market",
        //         "side": "sell",
        //         "size": "0.0003",
        //         "order_id": "cad67c0f-9aec-4ac8-ac03-aaf5db299ff7",
        //         "trader_id": "9c6f737e-a829-4843-87b1-b1ce86f2853b"
        //     },
        //
        // cancelOrder
        //     {
        //         "message": "Cancel order request received.",
        //         "order_id": "d36e7588-6525-485c-b768-8ad8b3f745f9",
        //         "timestamp": "2023-10-26T14:36:37.559Z"
        //     }
        //
        // cancelOrders
        //     {
        //         "message": "Order cancellation request received.",
        //         "timestamp": "2023-10-26T10:29:28.652Z"
        //     }
        //
        // cancelAllOrders
        //     {
        //         "message": "Order cancellation request received.",
        //         "timestamp": "2023-10-26T10:29:28.652Z"
        //     }
        //
        const id = this.safeString (order, 'order_id');
        const marketId = this.safeString (order, 'symbol');
        market = this.safeMarket (marketId, market);
        const clientOrderId = this.safeString (order, 'client_id');
        let timestampString = this.safeString2 (order, 'created_at', 'epoch_timestamp');
        if (timestampString === undefined) {
            timestampString = this.safeString (order, 'timestamp');
        }
        const timestamp = this.parse8601 (timestampString);
        const status = this.parseOrderStatus (this.safeString (order, 'status'));
        const type = this.parseOrderType (this.safeString (order, 'type'));
        const side = this.safeString (order, 'side');
        const price = this.safeString (order, 'price');
        const stopPrice = this.safeString (order, 'stop_price');
        const average = this.safeString (order, 'average_fill_price'); // from documentation
        const amount = this.safeString (order, 'size');
        const filled = this.safeString (order, 'size_filled');
        const feeCost = this.safeString (order, 'fill_fees');
        const postOnly = this.safeValue (order, 'post_only');
        let fee = undefined;
        if (feeCost !== undefined) {
            fee = {
                'currency': market['quote'],
                'cost': feeCost,
                'rate': undefined,
            };
        }
        return this.safeOrder ({
            'id': id,
            'clientOrderId': clientOrderId,
            'timestamp': timestamp,
            'datetime': this.iso8601 (timestamp),
            'lastTradeTimestamp': undefined,
            'status': status,
            'symbol': market['symbol'],
            'type': type,
            'timeInForce': 'GTC',
            'side': side,
            'price': price,
            'stopPrice': stopPrice,
            'triggerPrice': stopPrice,
            'average': average,
            'amount': amount,
            'cost': undefined,
            'filled': filled,
            'remaining': undefined,
            'fee': fee,
            'trades': undefined,
            'info': order,
            'postOnly': postOnly,
        }, market);
    }

    parseOrderStatus (status) {
        const statuses = {
            'pending': 'open',
            'accepted': 'open',
            'rejected': 'rejected',
            'done': 'closed',
            'canceled': 'canceled',
        };
        return this.safeString (statuses, status, status);
    }

    parseOrderType (status) {
        const statuses = {
            'market': 'market',
            'limit': 'limit',
            'stop_market': 'market',
            'stop_limit': 'limit',
            'take_market': 'market',
            'take_limit': 'limit',
        };
        return this.safeString (statuses, status, status);
    }

    async transfer (code: string, amount: number, fromAccount: string, toAccount:string, params = {}): Promise<TransferEntry> {
        /**
         * @method
         * @name coinlist#transfer
         * @description transfer currency internally between wallets on the same account
         * @see https://trade-docs.coinlist.co/?javascript--nodejs#transfer-funds-between-entities
         * @see https://trade-docs.coinlist.co/?javascript--nodejs#transfer-funds-from-wallet-to-pro
         * @see https://trade-docs.coinlist.co/?javascript--nodejs#transfer-funds-from-pro-to-wallet
         * @param {string} code unified currency code
         * @param {float} amount amount to transfer
         * @param {string} fromAccount account to transfer from
         * @param {string} toAccount account to transfer to
         * @param {object} [params] extra parameters specific to the exchange API endpoint
         * @returns {object} a [transfer structure]{@link https://docs.ccxt.com/#/?id=transfer-structure}
         */
        await this.loadMarkets ();
        const currency = this.currency (code);
        amount = this.currencyToPrecision (code, amount);
        const request = {
            'asset': currency['id'],
            'amount': amount,
        };
        const accountsByType = this.safeValue (this.options, 'accountsByType', {});
        const fromAcc = this.safeString (accountsByType, fromAccount, fromAccount);
        const toAcc = this.safeString (accountsByType, toAccount, toAccount);
        let response = undefined;
        if ((fromAcc === 'funding') && (toAcc === 'trading')) {
            response = await this.privatePostV1TransfersFromWallet (this.extend (request, params));
        } else if ((fromAcc === 'trading') && (toAcc === 'funding')) {
            response = await this.privatePostV1TransfersToWallet (this.extend (request, params));
        } else {
            request['from_trader_id'] = fromAcc;
            request['to_trader_id'] = toAcc;
            response = await this.privatePostV1TransfersInternalTransfer (this.extend (request, params));
        }
        //
        // privatePostV1TransfersInternalTransfer
        //     {
        //         "from_trader_id": "1f494ace-b3ed-4324-b202-55526ed06381",
        //         "to_trader_id": "d32c7a40-cc24-44b0-8597-f9edb3da989f",
        //         "asset": "string",
        //         "amount": "string"
        //     }
        //
        // privatePostV1TransfersFromWallet, privatePostV1TransfersToWallet
        //     {
        //         "transfer_id": "bb34f528-d9b0-47c6-b11f-4d4840b86ee3"
        //     }
        //
        const transfer = this.parseTransfer (response, currency);
        return transfer;
    }

    async fetchTransfers (code: Str = undefined, since: Int = undefined, limit: Int = undefined, params = {}) {
        /**
         * @method
         * @name coinlist#fetchTransfers
         * @description fetch a history of internal transfers between CoinList.co and CoinList Pro. It does not return external deposits or withdrawals
         * @see https://trade-docs.coinlist.co/?javascript--nodejs#list-transfers
         * @param {string} code unified currency code
         * @param {int} [since] the earliest time in ms to fetch transfers for
         * @param {int} [limit] the maximum number of transfer structures to retrieve (default 200, max 500)
         * @param {object} [params] extra parameters specific to the exchange API endpoint
         * @param {int} [params.until] the latest time in ms to fetch entries for
         * @returns {object[]} a list of [transfer structures]{@link https://docs.ccxt.com/#/?id=transfer-structure}
         */
        await this.loadMarkets ();
        let currency = undefined;
        if (code !== undefined) {
            currency = this.currency (code);
        }
        const request = {};
        if (since !== undefined) {
            request['start_time'] = this.iso8601 (since);
        }
        if (limit !== undefined) {
            request['count'] = limit;
        }
        const until = this.safeInteger2 (params, 'till', 'until');
        if (until !== undefined) {
            params = this.omit (params, [ 'till', 'until' ]);
            request['end_time'] = this.iso8601 (until);
        }
        const response = await this.privateGetV1Transfers (this.extend (request, params));
        //
        //     {
        //         "transfers": [
        //             {
        //                 "transfer_id": "2c02db25-e8f2-4271-8222-e110bfd0aa2a",
        //                 "created_at": "2023-10-20T13:15:37.000Z",
        //                 "confirmed_at": "2023-10-20T13:15:37.000Z",
        //                 "asset": "ETH",
        //                 "amount": "0.010000000000000000",
        //                 "status": "confirmed"
        //             },
        //             {
        //                 "transfer_id": "890694db-156c-4e93-a3ef-4db61685aca7",
        //                 "created_at": "2023-10-26T14:32:22.000Z",
        //                 "confirmed_at": "2023-10-26T14:32:22.000Z",
        //                 "asset": "USD",
        //                 "amount": "-3.00",
        //                 "status": "confirmed"
        //             }
        //         ]
        //     }
        //
        const transfers = this.safeValue (response, 'transfers', []);
        return this.parseTransfers (transfers, currency, since, limit);
    }

    parseTransfer (transfer, currency: Currency = undefined) {
        //
        // fetchTransfers
        //     {
        //         "transfer_id": "890694db-156c-4e93-a3ef-4db61685aca7",
        //         "created_at": "2023-10-26T14:32:22.000Z",
        //         "confirmed_at": "2023-10-26T14:32:22.000Z",
        //         "asset": "USD",
        //         "amount": "-3.00",
        //         "status": "confirmed"
        //     }
        //
        // transfer - privatePostV1TransfersInternalTransfer
        //     {
        //         "from_trader_id": "1f494ace-b3ed-4324-b202-55526ed06381",
        //         "to_trader_id": "d32c7a40-cc24-44b0-8597-f9edb3da989f",
        //         "asset": "string",
        //         "amount": "string"
        //     }
        //
        // transfer - privatePostV1TransfersFromWallet, privatePostV1TransfersToWallet
        //     {
        //         "transfer_id": "bb34f528-d9b0-47c6-b11f-4d4840b86ee3"
        //     }
        //
        const currencyId = this.safeString (transfer, 'asset');
        const confirmedAt = this.safeString (transfer, 'confirmed_at');
        const timetstamp = this.parse8601 (confirmedAt);
        const status = this.safeString (transfer, 'status');
        let amountString = this.safeString (transfer, 'amount');
        let fromAccount = undefined;
        let toAccount = undefined;
        let amount = undefined;
        if (amountString !== undefined) {
            const amountIsNegative = Precise.stringLt (amountString, '0');
            if (amountIsNegative) {
                fromAccount = 'trading';
                toAccount = 'funding';
                amountString = Precise.stringNeg (amountString);
            } else {
                fromAccount = 'funding';
                toAccount = 'trading';
            }
            amount = this.parseNumber (amountString);
        }
        return {
            'info': transfer,
            'id': this.safeString (transfer, 'transfer_id'),
            'timestamp': timetstamp,
            'datetime': this.iso8601 (timetstamp),
            'currency': this.safeCurrencyCode (currencyId, currency),
            'amount': amount,
            'fromAccount': fromAccount,
            'toAccount': toAccount,
            'status': this.parseTransferStatus (status),
        };
    }

    parseTransferStatus (status) {
        const statuses = {
            'confirmed': 'ok',
        };
        return this.safeString (statuses, status, status);
    }

    async fetchDepositsWithdrawals (code: Str = undefined, since: Int = undefined, limit: Int = undefined, params = {}): Promise<Transaction[]> {
        /**
         * @method
         * @name coinlist#fetchDepositsWithdrawals
         * @description fetch history of deposits and withdrawals from external wallets and between CoinList Pro trading account and CoinList wallet
         * @see https://trade-docs.coinlist.co/?javascript--nodejs#get-coinlist-wallet-ledger
         * @param {string} [code] unified currency code for the currency of the deposit/withdrawals
         * @param {int} [since] timestamp in ms of the earliest deposit/withdrawal
         * @param {int} [limit] max number of deposit/withdrawals to return (default 200, max 500)
         * @param {object} [params] extra parameters specific to the exchange API endpoint
         * @returns {object} a list of [transaction structure]{@link https://docs.ccxt.com/#/?id=transaction-structure}
         */
        if (code === undefined) {
            throw new ArgumentsRequired (this.id + ' fetchDepositsWithdrawals() requires a code argument');
        }
        const traderId = this.safeString2 (params, 'trader_id', 'traderId');
        if (traderId === undefined) {
            throw new ArgumentsRequired (this.id + ' fetchDepositsWithdrawals() requires a traderId argument in the params');
        }
        await this.loadMarkets ();
        const currency = this.currency (code);
        const request = {
            'asset': currency['id'],
            'trader_id': traderId,
        };
        if (limit !== undefined) {
            request['count'] = limit;
        }
        params = this.omit (params, [ 'trader_id', 'traderId' ]);
        const response = await this.privateGetV1AccountsTraderIdWalletLedger (this.extend (request, params));
        //
        //     [
        //         {
        //             "id": "2c02db25-e8f2-4271-8222-e110bfd0aa2a",
        //             "asset": "ETH",
        //             "amount": "0.01",
        //             "created_at": "2023-10-20T13:15:37.000Z",
        //             "description": "Transfer to CoinList Pro",
        //             "type": "PRO_TRANSFER",
        //             "delta": "-0.010000000000000000"
        //         },
        //         {
        //             "id": "7139384d-6cec-479e-a19c-d498647ccb47",
        //             "asset": "ETH",
        //             "amount": "0.01",
        //             "created_at": "2023-10-20T13:10:55.000Z",
        //             "description": "CRYPTO_DEPOSIT",
        //             "type": "CRYPTO_DEPOSIT",
        //             "delta": "0.010000000000000000"
        //         },
        //
        //         ...
        //
        //         {
        //             "id": "91bbbb22-5ede-4e9a-81ef-3f9318aa83d2",
        //             "asset": "USDT",
        //             "amount": "4.169654",
        //             "withdrawal_fee_amount": "8.830346000000000000",
        //             "created_at": "2023-10-27T16:14:11.000Z",
        //             "description": "CRYPTO_WITHDRAWAL",
        //             "type": "CRYPTO_WITHDRAWAL",
        //             "delta": "-4.169654000000000000"
        //         },
        //         {
        //             "id": "830261bd-cda9-401f-b6df-105f4da3b37c",
        //             "asset": "USDT",
        //             "amount": "13",
        //             "created_at": "2023-10-27T14:52:05.000Z",
        //             "description": "Transfer from CoinList Pro",
        //             "type": "PRO_TRANSFER",
        //             "delta": "13.000000000000000000"
        //         }
        //     ]
        //
        // coinlist returns both internal transfers and blockchain transactions
        return this.parseTransactions (response, currency, since, limit);
    }

    async withdraw (code: string, amount: number, address, tag = undefined, params = {}) {
        /**
         * @method
         * @name coinlist#withdraw
         * @description request a withdrawal from CoinList wallet. (Disabled by default. Contact CoinList to apply for an exception.)
         * @see https://trade-docs.coinlist.co/?javascript--nodejs#request-withdrawal-from-wallet
         * @param {string} code unified currency code
         * @param {float} amount the amount to withdraw
         * @param {string} address the address to withdraw to
         * @param {string} tag
         * @param {object} [params] extra parameters specific to the exchange API endpoint
         * @returns {object} a [transaction structure]{@link https://docs.ccxt.com/#/?id=transaction-structure}
         */
        await this.loadMarkets ();
        const currency = this.currency (code);
        const request = {
            'asset': currency['id'],
            'amount': this.currencyToPrecision (code, amount),
            'destination_address': address,
        };
        const response = await this.privatePostV1TransfersWithdrawalRequest (this.extend (request, params));
        //
        //     {
        //         "transfer_id": "d4a2d8dd-7def-4545-a062-761683b9aa05"
        //     }
        //
        const data = this.safeValue (response, 'data', {});
        return this.parseTransaction (data, currency);
    }

    parseTransaction (transaction, currency: Currency = undefined): Transaction {
        // withdraw
        //
        //     {
        //         "transfer_id": "d4a2d8dd-7def-4545-a062-761683b9aa05"
        //     }
        //
        // fetchDepositsWithdrawals
        //     {
        //         "id": "91bbbb22-5ede-4e9a-81ef-3f9318aa83d2",
        //         "asset": "USDT",
        //         "amount": "4.169654",
        //         "withdrawal_fee_amount": "8.830346000000000000",
        //         "created_at": "2023-10-27T16:14:11.000Z",
        //         "description": "CRYPTO_WITHDRAWAL",
        //         "type": "CRYPTO_WITHDRAWAL",
        //         "delta": "-4.169654000000000000"
        //     },
        //
        const currencyId = this.safeString (transaction, 'asset');
        const code = this.safeCurrencyCode (currencyId, currency);
        const id = this.safeString2 (transaction, 'id', 'transfer_id');
        const amount = this.safeNumber (transaction, 'amount');
        const timestamp = this.parse8601 (this.safeString (transaction, 'created_at'));
        let type = this.safeString (transaction, 'type', undefined);
        if (type === undefined) {
            type = 'withdrawal'; // undefined only in withdraw() method
        } else {
            type = this.parseTransactionType (type);
        }
        let fee = undefined;
        const feeCost = this.safeString (transaction, 'withdrawal_fee_amount');
        if (feeCost !== undefined) {
            fee = {
                'cost': feeCost,
                'currency': code,
            };
        }
        return {
            'info': transaction,
            'id': id,
            'txid': undefined,
            'timestamp': timestamp,
            'datetime': this.iso8601 (timestamp),
            'network': undefined,
            'addressFrom': undefined,
            'address': undefined,
            'addressTo': undefined,
            'tagFrom': undefined,
            'tag': undefined,
            'tagTo': undefined,
            'type': type,
            'amount': amount,
            'currency': code,
            'status': undefined,
            'updated': undefined,
            'fee': fee,
            'comment': this.safeString (transaction, 'description'),
            'internal': undefined,
        };
    }

    parseTransactionType (type) {
        const types = {
            'CRYPTO_DEPOSIT': 'deposit',
            'CRYPTO_WITHDRAWAL': 'withdrawal',
            'PRO_TRANSFER': 'transfer',
        };
        return this.safeString (types, type, type);
    }

    async fetchLedger (code: Str = undefined, since: Int = undefined, limit: Int = undefined, params = {}) {
        /**
         * @method
         * @name coinlist#fetchLedger
         * @description fetch the history of changes, actions done by the user or operations that altered balance of the user
         * @see https://trade-docs.coinlist.co/?javascript--nodejs#get-account-history
         * @param {string} code unified currency code, default is undefined
         * @param {int} [since] timestamp in ms of the earliest ledger entry, default is undefined
         * @param {int} [limit] max number of ledger entrys to return (default 200, max 500)
         * @param {object} [params] extra parameters specific to the exchange API endpoint
         * @param {int} [params.until] the latest time in ms to fetch entries for
         * @returns {object} a [ledger structure]{@link https://docs.ccxt.com/#/?id=ledger-structure}
         */
        const traderId = this.safeString2 (params, 'trader_id', 'traderId');
        if (traderId === undefined) {
            throw new ArgumentsRequired (this.id + ' fetchLedger() requires a traderId argument in the params');
        }
        await this.loadMarkets ();
        const request = {
            'trader_id': traderId,
        };
        let currency = undefined;
        if (code !== undefined) {
            currency = this.currency (code);
        }
        if (since !== undefined) {
            request['start_time'] = this.iso8601 (since);
        }
        if (limit !== undefined) {
            request['count'] = limit;
        }
        const until = this.safeInteger2 (params, 'till', 'until');
        if (until !== undefined) {
            params = this.omit (params, [ 'till', 'until' ]);
            request['end_time'] = this.iso8601 (until);
        }
        params = this.omit (params, [ 'trader_id', 'traderId' ]);
        const response = await this.privateGetV1AccountsTraderIdLedger (this.extend (request, params));
        //
        //     {
        //         "transactions": [
        //             {
        //                 "transaction_id": "0288634e-49bd-494d-b04a-18fd1832d394",
        //                 "transaction_type": "XFER",
        //                 "type": "deposit",
        //                 "asset": "ETH",
        //                 "symbol": null,
        //                 "amount": "0.010000000000000000",
        //                 "details": null,
        //                 "created_at": "2023-10-20T13:15:39.443Z"
        //             },
        //             {
        //                 "transaction_id": "47a45928-abcd-4c12-8bd6-587c3028025f",
        //                 "transaction_type": "SWAP",
        //                 "type": "atomic token swap",
        //                 "asset": "USDT",
        //                 "symbol": "ETH-USDT",
        //                 "amount": "1.447947",
        //                 "details": null,
        //                 "created_at": "2023-10-20T13:16:30.373Z"
        //             },
        //             {
        //                 "transaction_id": "1ffe3a54-916e-41f0-b957-3a01309eb009",
        //                 "transaction_type": "FEE",
        //                 "type": "fee",
        //                 "asset": "USDT",
        //                 "symbol": "ETH-USDT",
        //                 "amount": "-0.006516",
        //                 "details": {
        //                     "fee_details": [
        //                         {
        //                             "insurance_fee": "0",
        //                             "order_id": "39911d5f-c789-4a7d-ad34-820a804d1da6",
        //                             "fee_type": "taker",
        //                             "fee_currency": "USDT"
        //                         }
        //                     ]
        //                 },
        //                 "created_at": "2023-10-20T13:16:30.373Z"
        //             },
        //             {
        //                 "transaction_id": "3930e8a3-2218-481f-8c3c-2219287e205e",
        //                 "transaction_type": "SWAP",
        //                 "type": "atomic token swap",
        //                 "asset": "ETH",
        //                 "symbol": "ETH-USDT",
        //                 "amount": "-0.000900000000000000",
        //                 "details": null,
        //                 "created_at": "2023-10-20T13:16:30.373Z"
        //             },
        //             {
        //                 "transaction_id": "a6c65cb3-95d0-44e2-8202-f70581d6e55c",
        //                 "transaction_type": "XFER",
        //                 "type": "withdrawal",
        //                 "asset": "USD",
        //                 "symbol": null,
        //                 "amount": "-3.00",
        //                 "details": null,
        //                 "created_at": "2023-10-26T14:32:24.887Z"
        //             }
        //         ]
        //     }
        //
        const ledger = this.safeValue (response, 'transactions', []);
        return this.parseLedger (ledger, currency, since, limit);
    }

    parseLedgerEntry (item, currency: Currency = undefined) {
        //
        // deposit transaction from wallet (funding) to pro (trading)
        //     {
        //         "transaction_id": "0288634e-49bd-494d-b04a-18fd1832d394",
        //         "transaction_type": "XFER",
        //         "type": "deposit",
        //         "asset": "ETH",
        //         "symbol": null,
        //         "amount": "0.010000000000000000",
        //         "details": null,
        //         "created_at": "2023-10-20T13:15:39.443Z"
        //     }
        //
        // withdrawal transaction from pro (trading) to wallet (funding)
        //     {
        //         "transaction_id": "a6c65cb3-95d0-44e2-8202-f70581d6e55c",
        //         "transaction_type": "XFER",
        //         "type": "withdrawal",
        //         "asset": "USD",
        //         "symbol": null,
        //         "amount": "-3.00",
        //         "details": null,
        //         "created_at": "2023-10-26T14:32:24.887Z"
        //     }
        //
        // sell trade
        //     {
        //         "transaction_id": "47a45928-abcd-4c12-8bd6-587c3028025f",
        //         "transaction_type": "SWAP",
        //         "type": "atomic token swap",
        //         "asset": "USDT",
        //         "symbol": "ETH-USDT",
        //         "amount": "1.447947",
        //         "details": null,
        //         "created_at": "2023-10-20T13:16:30.373Z"
        //     }
        //
        // buy trade
        //     {
        //         "transaction_id": "46d20a93-45c4-4441-a238-f89602eb8c8c",
        //         "transaction_type": "SWAP",
        //         "type": "atomic token swap",
        //         "asset": "ETH",
        //         "symbol": "ETH-USDT",
        //         "amount": "0.000800000000000000",
        //         "details": null,
        //         "created_at": "2023-10-20T13:22:14.256Z"
        //     },
        //
        //  fee
        //     {
        //         "transaction_id": "57fd526c-36b1-4721-83ce-42aadcb1e953",
        //         "transaction_type": "FEE",
        //         "type": "fee",
        //         "asset": "USDT",
        //         "symbol": "BTC-USDT",
        //         "amount": "-0.047176",
        //         "details": {
        //             "fee_details": [
        //                 {
        //                     "insurance_fee": "0",
        //                     "order_id": "c0bc33cd-eeb9-40a0-ab5f-2d99f323ef58",
        //                     "fee_type": "taker",
        //                     "fee_currency": "USDT"
        //                 }
        //             ]
        //         },
        //         "created_at": "2023-10-25T16:46:24.294Z"
        //     }
        //
        const id = this.safeString (item, 'transaction_id');
        const createdAt = this.safeString (item, 'created_at');
        const timestamp = this.parse8601 (createdAt);
        let amount = this.safeString (item, 'amount');
        const amountIsNegative = Precise.stringLt (amount, '0');
        let direction = undefined;
        if (amountIsNegative) {
            direction = 'out';
            amount = Precise.stringNeg (amount);
        } else {
            direction = 'in';
        }
        const currencyId = this.safeString (item, 'asset');
        const code = this.safeCurrencyCode (currencyId, currency);
        const type = this.parseLedgerEntryType (this.safeString (item, 'type'));
        return {
            'info': item,
            'id': id,
            'timestamp': timestamp,
            'datetime': this.iso8601 (timestamp),
            'direction': direction,
            'account': 'trading',
            'referenceId': undefined,
            'referenceAccount': undefined,
            'type': type,
            'currency': code,
            'amount': this.parseNumber (amount),
            'before': undefined,
            'after': undefined,
            'status': 'ok',
            'fee': undefined,
        };
    }

    parseLedgerEntryType (type) {
        const types = {
            'atomic token swap': 'trade',
            'fee': 'fee',
            'deposit': 'transfer',
            'withdrawal': 'transfer',
        };
        return this.safeString (types, type, type);
    }

    sign (path, api = 'public', method = 'GET', params = {}, headers = undefined, body = undefined) {
        const request = this.omit (params, this.extractParams (path));
        const endpoint = '/' + this.implodeParams (path, params);
        let url = this.urls['api'][api] + endpoint;
        const query = this.urlencode (request);
        if (api === 'private') {
            this.checkRequiredCredentials ();
            const timestamp = this.seconds ().toString ();
            let auth = timestamp + method + endpoint;
            const isBulk = Array.isArray (params);
            if ((method === 'POST') || (method === 'PATCH') || isBulk) {
                body = this.json (request);
                auth += body;
            } else if (query.length !== 0) {
                auth += '?' + query;
                url += '?' + query;
            }
            const signature = this.hmac (this.encode (auth), this.base64ToBinary (this.secret), sha256, 'base64');
            headers = {
                'CL-ACCESS-KEY': this.apiKey,
                'CL-ACCESS-SIG': signature,
                'CL-ACCESS-TIMESTAMP': timestamp,
                'Content-Type': 'application/json',
            };
        } else if (query.length !== 0) {
            url += '?' + query;
        }
        return { 'url': url, 'method': method, 'body': body, 'headers': headers };
    }

    handleErrors (code, reason, url, method, headers, body, response, requestHeaders, requestBody) {
        if (response === undefined) {
            // In some cases the exchange returns 202 Accepted for bad orders.
            // The body of that response contains order_id of the order.
            // Some bad orders will get status 'rejected' and could be fetched later (by using fetchOrders() or fetchOrder(order_id)).
            // While others don't get any status, they simply disappear, but the response is still 202 Accepted and contains their order_id.
            // When using fechOrder(order_id) for such disappeared orders, the exchange returns an empty response with code 404.
            if ((code === 404) && (url.indexOf ('/orders/') >= 0) && (method === 'GET')) {
                const parts = url.split ('/orders/');
                const orderId = this.safeString (parts, 1);
                throw new OrderNotFound (this.id + ' order ' + orderId + ' not found (or rejected on the exchange side)');
            }
            return undefined;
        }
        const responseCode = this.safeString (response, 'status');
        const messageCode = this.safeString (response, 'message_code');
        if ((messageCode !== undefined) || ((responseCode !== undefined) && (code !== 200) && (code !== 202) && (responseCode !== '200') && (responseCode !== '202'))) {
            const feedback = this.id + ' ' + body;
            const message = this.safeString (response, 'message');
            this.throwBroadlyMatchedException (this.exceptions['broad'], message, feedback);
            this.throwExactlyMatchedException (this.exceptions['exact'], messageCode, feedback);
            throw new ExchangeError (feedback);
        }
        return undefined;
    }
}<|MERGE_RESOLUTION|>--- conflicted
+++ resolved
@@ -3,11 +3,7 @@
 import { TICK_SIZE } from './base/functions/number.js';
 import { Precise } from './base/Precise.js';
 import { sha256 } from './static_dependencies/noble-hashes/sha256.js';
-<<<<<<< HEAD
-import type { AccountStructure, Balances, Currency, Int, Market, OHLCV, Order, OrderBook, OrderSide, OrderType, Str, Strings, Ticker, Tickers, Trade, Transaction, TransferEntry } from './base/types.js';
-=======
-import type { Balances, Currency, Int, Market, Num, OHLCV, Order, OrderBook, OrderSide, OrderType, Str, Strings, Ticker, Tickers, Trade, Transaction, TransferEntry } from './base/types.js';
->>>>>>> 04db78e2
+import type { AccountStructure, Balances, Currency, Int, Market, Num, OHLCV, Order, OrderBook, OrderSide, OrderType, Str, Strings, Ticker, Tickers, Trade, Transaction, TransferEntry } from './base/types.js';
 
 /**
  * @class coinlist
