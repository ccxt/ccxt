
//  ---------------------------------------------------------------------------

import Exchange from './abstract/okx.js';
import { ExchangeError, ExchangeNotAvailable, OnMaintenance, ArgumentsRequired, BadRequest, AccountSuspended, InvalidAddress, PermissionDenied, InsufficientFunds, InvalidNonce, InvalidOrder, OrderNotFound, AuthenticationError, RequestTimeout, BadSymbol, RateLimitExceeded, NetworkError, CancelPending, NotSupported, AccountNotEnabled, ContractUnavailable } from './base/errors.js';
import { Precise } from './base/Precise.js';
import { TICK_SIZE } from './base/functions/number.js';
import { sha256 } from './static_dependencies/noble-hashes/sha256.js';
import type { TransferEntry, Int, OrderSide, OrderType, Trade, OHLCV, Order, FundingRateHistory, OrderRequest, FundingHistory, Str, Transaction, Ticker, OrderBook, Balances, Tickers, Market, Greeks, Strings, MarketInterface, Currency, Leverage, Num, Account, OptionChain, Option, MarginModification, TradingFeeInterface, Currencies } from './base/types.js';

//  ---------------------------------------------------------------------------

/**
 * @class okx
 * @augments Exchange
 */
export default class okx extends Exchange {
    describe () {
        return this.deepExtend (super.describe (), {
            'id': 'okx',
            'name': 'OKX',
            'countries': [ 'CN', 'US' ],
            'version': 'v5',
            'rateLimit': 100 * 1.03, // 3% tolerance because of #20229
            'pro': true,
            'certified': true,
            'has': {
                'CORS': undefined,
                'spot': true,
                'margin': true,
                'swap': true,
                'future': true,
                'option': true,
                'addMargin': true,
                'cancelAllOrders': false,
                'cancelOrder': true,
                'cancelOrders': true,
                'closeAllPositions': false,
                'closePosition': true,
                'createDepositAddress': false,
                'createMarketBuyOrderWithCost': true,
                'createMarketSellOrderWithCost': true,
                'createOrder': true,
                'createOrders': true,
                'createOrderWithTakeProfitAndStopLoss': true,
                'createPostOnlyOrder': true,
                'createReduceOnlyOrder': true,
                'createStopLimitOrder': true,
                'createStopLossOrder': true,
                'createStopMarketOrder': true,
                'createStopOrder': true,
                'createTakeProfitOrder': true,
                'createTrailingPercentOrder': true,
                'createTriggerOrder': true,
                'editOrder': true,
                'fetchAccounts': true,
                'fetchBalance': true,
                'fetchBidsAsks': undefined,
                'fetchBorrowInterest': true,
                'fetchBorrowRateHistories': true,
                'fetchBorrowRateHistory': true,
                'fetchCanceledOrders': true,
                'fetchClosedOrder': undefined,
                'fetchClosedOrders': true,
                'fetchCrossBorrowRate': true,
                'fetchCrossBorrowRates': true,
                'fetchCurrencies': true,
                'fetchDeposit': true,
                'fetchDepositAddress': true,
                'fetchDepositAddresses': false,
                'fetchDepositAddressesByNetwork': true,
                'fetchDeposits': true,
                'fetchDepositsWithdrawals': false,
                'fetchDepositWithdrawFee': 'emulated',
                'fetchDepositWithdrawFees': true,
                'fetchFundingHistory': true,
                'fetchFundingRate': true,
                'fetchFundingRateHistory': true,
                'fetchFundingRates': false,
                'fetchGreeks': true,
                'fetchIndexOHLCV': true,
                'fetchIsolatedBorrowRate': false,
                'fetchIsolatedBorrowRates': false,
                'fetchL3OrderBook': false,
                'fetchLedger': true,
                'fetchLedgerEntry': undefined,
                'fetchLeverage': true,
                'fetchLeverageTiers': false,
                'fetchMarginAdjustmentHistory': true,
                'fetchMarketLeverageTiers': true,
                'fetchMarkets': true,
                'fetchMarkOHLCV': true,
                'fetchMySettlementHistory': false,
                'fetchMyTrades': true,
                'fetchOHLCV': true,
                'fetchOpenInterest': true,
                'fetchOpenInterestHistory': true,
                'fetchOpenOrder': undefined,
                'fetchOpenOrders': true,
                'fetchOption': true,
                'fetchOptionChain': true,
                'fetchOrder': true,
                'fetchOrderBook': true,
                'fetchOrderBooks': false,
                'fetchOrders': false,
                'fetchOrderTrades': true,
                'fetchPermissions': undefined,
                'fetchPosition': true,
                'fetchPositions': true,
                'fetchPositionsForSymbol': true,
                'fetchPositionsRisk': false,
                'fetchPremiumIndexOHLCV': false,
                'fetchSettlementHistory': true,
                'fetchStatus': true,
                'fetchTicker': true,
                'fetchTickers': true,
                'fetchTime': true,
                'fetchTrades': true,
                'fetchTradingFee': true,
                'fetchTradingFees': false,
                'fetchTradingLimits': false,
                'fetchTransactionFee': false,
                'fetchTransactionFees': false,
                'fetchTransactions': false,
                'fetchTransfer': true,
                'fetchTransfers': true,
                'fetchUnderlyingAssets': true,
                'fetchVolatilityHistory': false,
                'fetchWithdrawal': true,
                'fetchWithdrawals': true,
                'fetchWithdrawalWhitelist': false,
                'reduceMargin': true,
                'repayCrossMargin': true,
                'setLeverage': true,
                'setMargin': false,
                'setMarginMode': true,
                'setPositionMode': true,
                'signIn': false,
                'transfer': true,
                'withdraw': true,
            },
            'timeframes': {
                '1m': '1m',
                '3m': '3m',
                '5m': '5m',
                '15m': '15m',
                '30m': '30m',
                '1h': '1H',
                '2h': '2H',
                '4h': '4H',
                '6h': '6H',
                '12h': '12H',
                '1d': '1D',
                '1w': '1W',
                '1M': '1M',
                '3M': '3M',
            },
            'hostname': 'www.okx.com', // or aws.okx.com
            'urls': {
                'logo': 'https://user-images.githubusercontent.com/1294454/152485636-38b19e4a-bece-4dec-979a-5982859ffc04.jpg',
                'api': {
                    'rest': 'https://{hostname}',
                },
                'www': 'https://www.okx.com',
                'doc': 'https://www.okx.com/docs-v5/en/',
                'fees': 'https://www.okx.com/pages/products/fees.html',
                'referral': {
                    // old reflink 0% discount https://www.okx.com/join/1888677
                    // new reflink 20% discount https://www.okx.com/join/CCXT2023
                    'url': 'https://www.okx.com/join/CCXT2023',
                    'discount': 0.2,
                },
                'test': {
                    'rest': 'https://{hostname}',
                },
            },
            'api': {
                'public': {
                    'get': {
                        'market/books-full': 2,
                        'market/tickers': 1,
                        'market/ticker': 1,
                        'market/index-tickers': 1,
                        'market/books': 1 / 2,
                        'market/books-lite': 5 / 3,
                        'market/candles': 1 / 2,
                        'market/history-candles': 1,
                        'market/index-candles': 1,
                        'market/history-index-candles': 2,
                        'market/mark-price-candles': 1,
                        'market/history-mark-price-candles': 2,
                        'market/trades': 1 / 5,
                        'market/history-trades': 2,
                        'market/option/instrument-family-trades': 1,
                        'market/platform-24-volume': 10,
                        'market/open-oracle': 50,
                        'market/exchange-rate': 20,
                        'market/index-components': 1,
                        'public/economic-calendar': 50,
                        'market/block-tickers': 1,
                        'market/block-ticker': 1,
                        'public/block-trades': 1,
                        'public/instruments': 1,
                        'public/delivery-exercise-history': 1 / 2,
                        'public/open-interest': 1,
                        'public/funding-rate': 1,
                        'public/funding-rate-history': 1,
                        'public/price-limit': 1,
                        'public/opt-summary': 1,
                        'public/estimated-price': 2,
                        'public/discount-rate-interest-free-quota': 10,
                        'public/time': 2,
                        'public/mark-price': 2,
                        'public/position-tiers': 2,
                        'public/interest-rate-loan-quota': 10,
                        'public/vip-interest-rate-loan-quota': 10,
                        'public/underlying': 1,
                        'public/insurance-fund': 2,
                        'public/convert-contract-coin': 2,
                        'public/option-trades': 1,
                        'public/instrument-tick-bands': 4,
                        'rubik/stat/trading-data/support-coin': 4,
                        'rubik/stat/taker-volume': 4,
                        'rubik/stat/margin/loan-ratio': 4,
                        // long/short
                        'rubik/stat/contracts/long-short-account-ratio': 4,
                        'rubik/stat/contracts/open-interest-volume': 4,
                        'rubik/stat/option/open-interest-volume': 4,
                        // put/call
                        'rubik/stat/option/open-interest-volume-ratio': 4,
                        'rubik/stat/option/open-interest-volume-expiry': 4,
                        'rubik/stat/option/open-interest-volume-strike': 4,
                        'rubik/stat/option/taker-block-volume': 4,
                        'system/status': 50,
                        // public api
                        'sprd/spreads': 1,
                        'sprd/books': 1 / 2,
                        'sprd/ticker': 1,
                        'sprd/public-trades': 1 / 5,
                        'tradingBot/grid/ai-param': 1,
                        'tradingBot/grid/min-investment': 1,
                        'tradingBot/public/rsi-back-testing': 1,
                        'asset/exchange-list': 5 / 3,
                        'finance/staking-defi/eth/apy-history': 5 / 3,
                        'finance/savings/lending-rate-summary': 5 / 3,
                        'finance/savings/lending-rate-history': 5 / 3,
                        // public broker
                        'finance/sfp/dcd/products': 2 / 3,
                        // copytrading
                        'copytrading/public-lead-traders': 4,
                        'copytrading/public-weekly-pnl': 4,
                        'copytrading/public-stats': 4,
                        'copytrading/public-preference-currency': 4,
                        'copytrading/public-current-subpositions': 4,
                        'copytrading/public-subpositions-history': 4,
                    },
                },
                'private': {
                    'get': {
                        // rfq
                        'rfq/counterparties': 4,
                        'rfq/maker-instrument-settings': 4,
                        'rfq/mmp-config': 4,
                        'rfq/rfqs': 10,
                        'rfq/quotes': 10,
                        'rfq/trades': 4,
                        'rfq/public-trades': 4,
                        // sprd
                        'sprd/order': 1 / 3,
                        'sprd/orders-pending': 1 / 3,
                        'sprd/orders-history': 1 / 2,
                        'sprd/orders-history-archive': 1 / 2,
                        'sprd/trades': 1 / 3,
                        // trade
                        'trade/order': 1 / 3,
                        'trade/orders-pending': 1 / 3,
                        'trade/orders-history': 1 / 2,
                        'trade/orders-history-archive': 1,
                        'trade/fills': 1 / 3,
                        'trade/fills-history': 2.2,
                        'trade/fills-archive': 2,
                        'trade/order-algo': 1,
                        'trade/orders-algo-pending': 1,
                        'trade/orders-algo-history': 1,
                        'trade/easy-convert-currency-list': 20,
                        'trade/easy-convert-history': 20,
                        'trade/one-click-repay-currency-list': 20,
                        'trade/one-click-repay-history': 20,
                        'trade/account-rate-limit': 1,
                        // asset
                        'asset/currencies': 5 / 3,
                        'asset/balances': 5 / 3,
                        'asset/non-tradable-assets': 5 / 3,
                        'asset/asset-valuation': 10,
                        'asset/transfer-state': 10,
                        'asset/bills': 5 / 3,
                        'asset/deposit-lightning': 5,
                        'asset/deposit-address': 5 / 3,
                        'asset/deposit-history': 5 / 3,
                        'asset/withdrawal-history': 5 / 3,
                        'asset/deposit-withdraw-status': 20,
                        'asset/convert/currencies': 5 / 3,
                        'asset/convert/currency-pair': 5 / 3,
                        'asset/convert/history': 5 / 3,
                        'asset/monthly-statement': 2,
                        // account
                        'account/balance': 2,
                        'account/positions': 2,
                        'account/positions-history': 100,
                        'account/account-position-risk': 2,
                        'account/bills': 5 / 3,
                        'account/bills-archive': 5 / 3,
                        'account/config': 4,
                        'account/max-size': 1,
                        'account/max-avail-size': 1,
                        'account/leverage-info': 1,
                        'account/adjust-leverage-info': 4,
                        'account/max-loan': 1,
                        'account/trade-fee': 4,
                        'account/interest-accrued': 4,
                        'account/interest-rate': 4,
                        'account/max-withdrawal': 1,
                        'account/risk-state': 2,
                        'account/quick-margin-borrow-repay-history': 4,
                        'account/borrow-repay-history': 4,
                        'account/vip-interest-accrued': 4,
                        'account/vip-interest-deducted': 4,
                        'account/vip-loan-order-list': 4,
                        'account/vip-loan-order-detail': 4,
                        'account/interest-limits': 4,
                        'account/greeks': 2,
                        'account/position-tiers': 2,
                        'account/mmp-config': 4,
                        // subaccount
                        'users/subaccount/list': 10,
                        'account/subaccount/balances': 10 / 3,
                        'asset/subaccount/balances': 10 / 3,
                        'account/subaccount/max-withdrawal': 1,
                        'asset/subaccount/bills': 5 / 3,
                        'asset/subaccount/managed-subaccount-bills': 5 / 3,
                        'users/entrust-subaccount-list': 10,
                        'account/subaccount/interest-limits': 4,
                        // grid trading
                        'tradingBot/grid/orders-algo-pending': 1,
                        'tradingBot/grid/orders-algo-history': 1,
                        'tradingBot/grid/orders-algo-details': 1,
                        'tradingBot/grid/sub-orders': 1,
                        'tradingBot/grid/positions': 1,
                        'tradingBot/grid/ai-param': 1,
                        'tradingBot/signal/signals': 1,
                        'tradingBot/signal/orders-algo-details': 1,
                        'tradingBot/signal/orders-algo-history': 1,
                        'tradingBot/signal/positions': 1,
                        'tradingBot/signal/positions-history': 1,
                        'tradingBot/signal/sub-orders': 1,
                        'tradingBot/signal/event-history': 1,
                        'tradingBot/recurring/orders-algo-pending': 1,
                        'tradingBot/recurring/orders-algo-history': 1,
                        'tradingBot/recurring/orders-algo-details': 1,
                        'tradingBot/recurring/sub-orders': 1,
                        // earn
                        'finance/savings/balance': 5 / 3,
                        'finance/savings/lending-history': 5 / 3,
                        'finance/staking-defi/offers': 10 / 3,
                        'finance/staking-defi/orders-active': 10 / 3,
                        'finance/staking-defi/orders-history': 10 / 3,
                        // eth staking
                        'finance/staking-defi/eth/balance': 5 / 3,
                        'finance/staking-defi/eth/purchase-redeem-history': 5 / 3,
                        // copytrading
                        'copytrading/current-subpositions': 1,
                        'copytrading/subpositions-history': 1,
                        'copytrading/instruments': 4,
                        'copytrading/profit-sharing-details': 4,
                        'copytrading/total-profit-sharing': 4,
                        'copytrading/unrealized-profit-sharing-details': 4,
                        'copytrading/copy-settings': 4,
                        'copytrading/batch-leverage-info': 4,
                        'copytrading/current-lead-traders': 4,
                        'copytrading/lead-traders-history': 4,
                        // broker
                        'broker/nd/info': 10,
                        'broker/nd/subaccount-info': 10,
                        'broker/nd/subaccount/apikey': 10,
                        'asset/broker/nd/subaccount-deposit-address': 5 / 3,
                        'asset/broker/nd/subaccount-deposit-history': 4,
                        'asset/broker/nd/subaccount-withdrawal-history': 4,
                        'broker/nd/rebate-daily': 100,
                        'broker/nd/rebate-per-orders': 300,
                        'finance/sfp/dcd/order': 2,
                        'finance/sfp/dcd/orders': 2,
                        'broker/fd/rebate-per-orders': 300,
                        'broker/fd/if-rebate': 5,
                        // affiliate
                        'affiliate/invitee/detail': 1,
                        'users/partner/if-rebate': 1,
                    },
                    'post': {
                        // rfq
                        'rfq/create-rfq': 4,
                        'rfq/cancel-rfq': 4,
                        'rfq/cancel-batch-rfqs': 10,
                        'rfq/cancel-all-rfqs': 10,
                        'rfq/execute-quote': 15,
                        'rfq/maker-instrument-settings': 4,
                        'rfq/mmp-reset': 4,
                        'rfq/mmp-config': 100,
                        'rfq/create-quote': 0.4,
                        'rfq/cancel-quote': 0.4,
                        'rfq/cancel-batch-quotes': 10,
                        'rfq/cancel-all-quotes': 10,
                        // sprd
                        'sprd/order': 1,
                        'sprd/cancel-order': 1,
                        'sprd/mass-cancel': 1,
                        'sprd/amend-order': 1,
                        // trade
                        'trade/order': 1 / 3,
                        'trade/batch-orders': 1 / 15,
                        'trade/cancel-order': 1 / 3,
                        'trade/cancel-batch-orders': 1 / 15,
                        'trade/amend-order': 1 / 3,
                        'trade/amend-batch-orders': 1 / 150,
                        'trade/close-position': 1,
                        'trade/fills-archive': 172800, // 5 req per day = 5/24/60/60 => 10/5*24*60*60=172800
                        'trade/order-algo': 1,
                        'trade/cancel-algos': 1,
                        'trade/amend-algos': 1,
                        'trade/cancel-advance-algos': 1,
                        'trade/easy-convert': 20,
                        'trade/one-click-repay': 20,
                        'trade/mass-cancel': 4,
                        'trade/cancel-all-after': 10,
                        // asset
                        'asset/transfer': 10,
                        'asset/withdrawal': 5 / 3,
                        'asset/withdrawal-lightning': 5,
                        'asset/cancel-withdrawal': 5 / 3,
                        'asset/convert-dust-assets': 10,
                        'asset/convert/estimate-quote': 1,
                        'asset/convert/trade': 1,
                        'asset/monthly-statement': 1,
                        // account
                        'account/set-position-mode': 4,
                        'account/set-leverage': 1,
                        'account/position/margin-balance': 1,
                        'account/set-greeks': 4,
                        'account/set-isolated-mode': 4,
                        'account/quick-margin-borrow-repay': 4,
                        'account/borrow-repay': 5 / 3,
                        'account/simulated_margin': 10,
                        'account/position-builder': 10,
                        'account/set-riskOffset-type': 2,
                        'account/activate-option': 4,
                        'account/set-auto-loan': 4,
                        'account/set-account-level': 4,
                        'account/mmp-reset': 4,
                        'account/mmp-config': 100,
                        // subaccount
                        'users/subaccount/modify-apikey': 10,
                        'asset/subaccount/transfer': 10,
                        'users/subaccount/set-transfer-out': 10,
                        'account/subaccount/set-loan-allocation': 4,
                        // grid trading
                        'tradingBot/grid/order-algo': 1,
                        'tradingBot/grid/amend-order-algo': 1,
                        'tradingBot/grid/stop-order-algo': 1,
                        'tradingBot/grid/close-position': 1,
                        'tradingBot/grid/cancel-close-order': 1,
                        'tradingBot/grid/order-instant-trigger': 1,
                        'tradingBot/grid/withdraw-income': 1,
                        'tradingBot/grid/compute-margin-balance': 1,
                        'tradingBot/grid/margin-balance': 1,
                        'tradingBot/grid/min-investment': 1,
                        'tradingBot/signal/create-signal': 1,
                        'tradingBot/signal/order-algo': 1,
                        'tradingBot/signal/stop-order-algo': 1,
                        'tradingBot/signal/margin-balance': 1,
                        'tradingBot/signal/amendTPSL': 1,
                        'tradingBot/signal/set-instruments': 1,
                        'tradingBot/signal/close-position': 1,
                        'tradingBot/signal/sub-order': 1,
                        'tradingBot/signal/cancel-sub-order': 1,
                        'tradingBot/recurring/order-algo': 1,
                        'tradingBot/recurring/amend-order-algo': 1,
                        'tradingBot/recurring/stop-order-algo': 1,
                        // earn
                        'finance/savings/purchase-redempt': 5 / 3,
                        'finance/savings/set-lending-rate': 5 / 3,
                        'finance/staking-defi/purchase': 3,
                        'finance/staking-defi/redeem': 3,
                        'finance/staking-defi/cancel': 3,
                        // eth staking
                        'finance/staking-defi/eth/purchase': 5,
                        'finance/staking-defi/eth/redeem': 5,
                        // copytrading
                        'copytrading/algo-order': 1,
                        'copytrading/close-subposition': 1,
                        'copytrading/set-instruments': 4,
                        'copytrading/first-copy-settings': 4,
                        'copytrading/amend-copy-settings': 4,
                        'copytrading/stop-copy-trading': 4,
                        'copytrading/batch-set-leverage': 4,
                        // broker
                        'broker/nd/create-subaccount': 0.25,
                        'broker/nd/delete-subaccount': 1,
                        'broker/nd/subaccount/apikey': 0.25,
                        'broker/nd/subaccount/modify-apikey': 1,
                        'broker/nd/subaccount/delete-apikey': 1,
                        'broker/nd/set-subaccount-level': 4,
                        'broker/nd/set-subaccount-fee-rate': 4,
                        'broker/nd/set-subaccount-assets': 0.25,
                        'asset/broker/nd/subaccount-deposit-address': 1,
                        'asset/broker/nd/modify-subaccount-deposit-address': 5 / 3,
                        'broker/nd/rebate-per-orders': 36000,
                        'finance/sfp/dcd/quote': 10,
                        'finance/sfp/dcd/order': 10,
                        'broker/nd/report-subaccount-ip': 0.25,
                        'broker/fd/rebate-per-orders': 36000,
                    },
                },
            },
            'fees': {
                'trading': {
                    'taker': this.parseNumber ('0.0015'),
                    'maker': this.parseNumber ('0.0010'),
                },
                'spot': {
                    'taker': this.parseNumber ('0.0015'),
                    'maker': this.parseNumber ('0.0010'),
                },
                'future': {
                    'taker': this.parseNumber ('0.0005'),
                    'maker': this.parseNumber ('0.0002'),
                },
                'swap': {
                    'taker': this.parseNumber ('0.00050'),
                    'maker': this.parseNumber ('0.00020'),
                },
            },
            'requiredCredentials': {
                'apiKey': true,
                'secret': true,
                'password': true,
            },
            'exceptions': {
                'exact': {
                    // Public error codes from 50000-53999
                    // General Class
                    '1': ExchangeError, // Operation failed
                    '2': ExchangeError, // Bulk operation partially succeeded
                    '50000': BadRequest, // Body can not be empty
                    '50001': OnMaintenance, // Matching engine upgrading. Please try again later
                    '50002': BadRequest, // Json data format error
                    '50004': RequestTimeout, // Endpoint request timeout (does not indicate success or failure of order, please check order status)
                    '50005': ExchangeNotAvailable, // API is offline or unavailable
                    '50006': BadRequest, // Invalid Content_Type, please use "application/json" format
                    '50007': AccountSuspended, // Account blocked
                    '50008': AuthenticationError, // User does not exist
                    '50009': AccountSuspended, // Account is suspended due to ongoing liquidation
                    '50010': ExchangeError, // User ID can not be empty
                    '50011': RateLimitExceeded, // Request too frequent
                    '50012': ExchangeError, // Account status invalid
                    '50013': ExchangeNotAvailable, // System is busy, please try again later
                    '50014': BadRequest, // Parameter {0} can not be empty
                    '50015': ExchangeError, // Either parameter {0} or {1} is required
                    '50016': ExchangeError, // Parameter {0} does not match parameter {1}
                    '50017': ExchangeError, // The position is frozen due to ADL. Operation restricted
                    '50018': ExchangeError, // Currency {0} is frozen due to ADL. Operation restricted
                    '50019': ExchangeError, // The account is frozen due to ADL. Operation restricted
                    '50020': ExchangeError, // The position is frozen due to liquidation. Operation restricted
                    '50021': ExchangeError, // Currency {0} is frozen due to liquidation. Operation restricted
                    '50022': ExchangeError, // The account is frozen due to liquidation. Operation restricted
                    '50023': ExchangeError, // Funding fee frozen. Operation restricted
                    '50024': BadRequest, // Parameter {0} and {1} can not exist at the same time
                    '50025': ExchangeError, // Parameter {0} count exceeds the limit {1}
                    '50026': ExchangeNotAvailable, // System error, please try again later.
                    '50027': PermissionDenied, // The account is restricted from trading
                    '50028': ExchangeError, // Unable to take the order, please reach out to support center for details
                    '50044': BadRequest, // Must select one broker type
                    '50061': ExchangeError, // You've reached the maximum order rate limit for this account.
                    '50062': ExchangeError, // This feature is currently unavailable.
                    // API Class
                    '50100': ExchangeError, // API frozen, please contact customer service
                    '50101': AuthenticationError, // Broker id of APIKey does not match current environment
                    '50102': InvalidNonce, // Timestamp request expired
                    '50103': AuthenticationError, // Request header "OK_ACCESS_KEY" can not be empty
                    '50104': AuthenticationError, // Request header "OK_ACCESS_PASSPHRASE" can not be empty
                    '50105': AuthenticationError, // Request header "OK_ACCESS_PASSPHRASE" incorrect
                    '50106': AuthenticationError, // Request header "OK_ACCESS_SIGN" can not be empty
                    '50107': AuthenticationError, // Request header "OK_ACCESS_TIMESTAMP" can not be empty
                    '50108': ExchangeError, // Exchange ID does not exist
                    '50109': ExchangeError, // Exchange domain does not exist
                    '50110': PermissionDenied, // Invalid IP
                    '50111': AuthenticationError, // Invalid OK_ACCESS_KEY
                    '50112': AuthenticationError, // Invalid OK_ACCESS_TIMESTAMP
                    '50113': AuthenticationError, // Invalid signature
                    '50114': AuthenticationError, // Invalid authorization
                    '50115': BadRequest, // Invalid request method
                    // Trade Class
                    '51000': BadRequest, // Parameter {0} error
                    '51001': BadSymbol, // Instrument ID does not exist
                    '51002': BadSymbol, // Instrument ID does not match underlying index
                    '51003': BadRequest, // Either client order ID or order ID is required
                    '51004': InvalidOrder, // Order amount exceeds current tier limit
                    '51005': InvalidOrder, // Order amount exceeds the limit
                    '51006': InvalidOrder, // Order price out of the limit
                    '51007': InvalidOrder, // Order placement failed. Order amount should be at least 1 contract (showing up when placing an order with less than 1 contract)
                    '51008': InsufficientFunds, // Order placement failed due to insufficient balance
                    '51009': AccountSuspended, // Order placement function is blocked by the platform
                    '51010': AccountNotEnabled, // Account level too low {"code":"1","data":[{"clOrdId":"uJrfGFth9F","ordId":"","sCode":"51010","sMsg":"The current account mode does not support this API interface. ","tag":""}],"msg":"Operation failed."}
                    '51011': InvalidOrder, // Duplicated order ID
                    '51012': BadSymbol, // Token does not exist
                    '51014': BadSymbol, // Index does not exist
                    '51015': BadSymbol, // Instrument ID does not match instrument type
                    '51016': InvalidOrder, // Duplicated client order ID
                    '51017': ExchangeError, // Borrow amount exceeds the limit
                    '51018': ExchangeError, // User with option account can not hold net short positions
                    '51019': ExchangeError, // No net long positions can be held under isolated margin mode in options
                    '51020': InvalidOrder, // Order amount should be greater than the min available amount
                    '51021': ContractUnavailable, // Contract to be listed
                    '51022': ContractUnavailable, // Contract suspended
                    '51023': ExchangeError, // Position does not exist
                    '51024': AccountSuspended, // Unified accountblocked
                    '51025': ExchangeError, // Order count exceeds the limit
                    '51026': BadSymbol, // Instrument type does not match underlying index
                    '51027': ContractUnavailable, // Contract expired
                    '51028': ContractUnavailable, // Contract under delivery
                    '51029': ContractUnavailable, // Contract is being settled
                    '51030': ContractUnavailable, // Funding fee is being settled
                    '51031': InvalidOrder, // This order price is not within the closing price range
                    '51046': InvalidOrder, // The take profit trigger price must be higher than the order price
                    '51047': InvalidOrder, // The stop loss trigger price must be lower than the order price
                    '51072': InvalidOrder, // As a spot lead trader, you need to set tdMode to 'spot_isolated' when configured buying lead trade pairs
                    '51073': InvalidOrder, // As a spot lead trader, you need to use '/copytrading/close-subposition' for selling assets through lead trades
                    '51074': InvalidOrder, // Only the tdMode for lead trade pairs configured by spot lead traders can be set to 'spot_isolated'
                    '51090': InvalidOrder, // You can't modify the amount of an SL order placed with a TP limit order.
                    '51091': InvalidOrder, // All TP orders in one order must be of the same type.
                    '51092': InvalidOrder, // TP order prices (tpOrdPx) in one order must be different.
                    '51093': InvalidOrder, // TP limit order prices (tpOrdPx) in one order can't be –1 (market price).
                    '51094': InvalidOrder, // You can't place TP limit orders in spot, margin, or options trading.
                    '51095': InvalidOrder, // To place TP limit orders at this endpoint, you must place an SL order at the same time.
                    '51096': InvalidOrder, // cxlOnClosePos needs to be true to place a TP limit order
                    '51098': InvalidOrder, // You can't add a new TP order to an SL order placed with a TP limit order.
                    '51099': InvalidOrder, // You can't place TP limit orders as a lead trader.
                    '51100': InvalidOrder, // Trading amount does not meet the min tradable amount
                    '51101': InvalidOrder, // Entered amount exceeds the max pending order amount (Cont) per transaction
                    '51102': InvalidOrder, // Entered amount exceeds the max pending count
                    '51103': InvalidOrder, // Entered amount exceeds the max pending order count of the underlying asset
                    '51104': InvalidOrder, // Entered amount exceeds the max pending order amount (Cont) of the underlying asset
                    '51105': InvalidOrder, // Entered amount exceeds the max order amount (Cont) of the contract
                    '51106': InvalidOrder, // Entered amount exceeds the max order amount (Cont) of the underlying asset
                    '51107': InvalidOrder, // Entered amount exceeds the max holding amount (Cont)
                    '51108': InvalidOrder, // Positions exceed the limit for closing out with the market price
                    '51109': InvalidOrder, // No available offer
                    '51110': InvalidOrder, // You can only place a limit order after Call Auction has started
                    '51111': BadRequest, // Maximum {0} orders can be placed in bulk
                    '51112': InvalidOrder, // Close order size exceeds your available size
                    '51113': RateLimitExceeded, // Market-price liquidation requests too frequent
                    '51115': InvalidOrder, // Cancel all pending close-orders before liquidation
                    '51116': InvalidOrder, // Order price or trigger price exceeds {0}
                    '51117': InvalidOrder, // Pending close-orders count exceeds limit
                    '51118': InvalidOrder, // Total amount should exceed the min amount per order
                    '51119': InsufficientFunds, // Order placement failed due to insufficient balance
                    '51120': InvalidOrder, // Order quantity is less than {0}, please try again
                    '51121': InvalidOrder, // Order count should be the integer multiples of the lot size
                    '51122': InvalidOrder, // Order price should be higher than the min price {0}
                    '51124': InvalidOrder, // You can only place limit orders during call auction
                    '51125': InvalidOrder, // Currently there are reduce + reverse position pending orders in margin trading. Please cancel all reduce + reverse position pending orders and continue
                    '51126': InvalidOrder, // Currently there are reduce only pending orders in margin trading.Please cancel all reduce only pending orders and continue
                    '51127': InsufficientFunds, // Available balance is 0
                    '51128': InvalidOrder, // Multi-currency margin account can not do cross-margin trading
                    '51129': InvalidOrder, // The value of the position and buy order has reached the position limit, and no further buying is allowed
                    '51130': BadSymbol, // Fixed margin currency error
                    '51131': InsufficientFunds, // Insufficient balance
                    '51132': InvalidOrder, // Your position amount is negative and less than the minimum trading amount
                    '51133': InvalidOrder, // Reduce-only feature is unavailable for the spot transactions by multi-currency margin account
                    '51134': InvalidOrder, // Closing failed. Please check your holdings and pending orders
                    '51135': InvalidOrder, // Your closing price has triggered the limit price, and the max buy price is {0}
                    '51136': InvalidOrder, // Your closing price has triggered the limit price, and the min sell price is {0}
                    '51137': InvalidOrder, // Your opening price has triggered the limit price, and the max buy price is {0}
                    '51138': InvalidOrder, // Your opening price has triggered the limit price, and the min sell price is {0}
                    '51139': InvalidOrder, // Reduce-only feature is unavailable for the spot transactions by simple account
                    '51156': BadRequest, // You're leading trades in long/short mode and can't use this API endpoint to close positions
                    '51159': BadRequest, // You're leading trades in buy/sell mode. If you want to place orders using this API endpoint, the orders must be in the same direction as your existing positions and open orders.
                    '51162': InvalidOrder, // You have {instrument} open orders. Cancel these orders and try again
                    '51163': InvalidOrder, // You hold {instrument} positions. Close these positions and try again
                    '51166': InvalidOrder, // Currently, we don't support leading trades with this instrument
                    '51174': InvalidOrder, // The number of {param0} pending orders reached the upper limit of {param1} (orders).
                    '51185': InvalidOrder, // The maximum value allowed per order is {maxOrderValue} USD
                    '51201': InvalidOrder, // Value of per market order cannot exceed 100,000 USDT
                    '51202': InvalidOrder, // Market - order amount exceeds the max amount
                    '51203': InvalidOrder, // Order amount exceeds the limit {0}
                    '51204': InvalidOrder, // The price for the limit order can not be empty
                    '51205': InvalidOrder, // Reduce-Only is not available
                    '51250': InvalidOrder, // Algo order price is out of the available range
                    '51251': InvalidOrder, // Algo order type error (when user place an iceberg order)
                    '51252': InvalidOrder, // Algo order price is out of the available range
                    '51253': InvalidOrder, // Average amount exceeds the limit of per iceberg order
                    '51254': InvalidOrder, // Iceberg average amount error (when user place an iceberg order)
                    '51255': InvalidOrder, // Limit of per iceberg order: Total amount/1000 < x <= Total amount
                    '51256': InvalidOrder, // Iceberg order price variance error
                    '51257': InvalidOrder, // Trail order callback rate error
                    '51258': InvalidOrder, // Trail - order placement failed. The trigger price of a sell order should be higher than the last transaction price
                    '51259': InvalidOrder, // Trail - order placement failed. The trigger price of a buy order should be lower than the last transaction price
                    '51260': InvalidOrder, // Maximum {0} pending trail - orders can be held at the same time
                    '51261': InvalidOrder, // Each user can hold up to {0} pending stop - orders at the same time
                    '51262': InvalidOrder, // Maximum {0} pending iceberg orders can be held at the same time
                    '51263': InvalidOrder, // Maximum {0} pending time-weighted orders can be held at the same time
                    '51264': InvalidOrder, // Average amount exceeds the limit of per time-weighted order
                    '51265': InvalidOrder, // Time-weighted order limit error
                    '51267': InvalidOrder, // Time-weighted order strategy initiative rate error
                    '51268': InvalidOrder, // Time-weighted order strategy initiative range error
                    '51269': InvalidOrder, // Time-weighted order interval error, the interval should be {0}<= x<={1}
                    '51270': InvalidOrder, // The limit of time-weighted order price variance is 0 < x <= 1%
                    '51271': InvalidOrder, // Sweep ratio should be 0 < x <= 100%
                    '51272': InvalidOrder, // Price variance should be 0 < x <= 1%
                    '51273': InvalidOrder, // Total amount should be more than {0}
                    '51274': InvalidOrder, // Total quantity of time-weighted order must be larger than single order limit
                    '51275': InvalidOrder, // The amount of single stop-market order can not exceed the upper limit
                    '51276': InvalidOrder, // Stop - Market orders cannot specify a price
                    '51277': InvalidOrder, // TP trigger price can not be higher than the last price
                    '51278': InvalidOrder, // SL trigger price can not be lower than the last price
                    '51279': InvalidOrder, // TP trigger price can not be lower than the last price
                    '51280': InvalidOrder, // SL trigger price can not be higher than the last price
                    '51321': InvalidOrder, // You're leading trades. Currently, we don't support leading trades with arbitrage, iceberg, or TWAP bots
                    '51322': InvalidOrder, // You're leading trades that have been filled at market price. We've canceled your open stop orders to close your positions
                    '51323': BadRequest, // You're already leading trades with take profit or stop loss settings. Cancel your existing stop orders to proceed
                    '51324': BadRequest, // As a lead trader, you hold positions in {instrument}. To close your positions, place orders in the amount that equals the available amount for closing
                    '51325': InvalidOrder, // As a lead trader, you must use market price when placing stop orders
                    '51327': InvalidOrder, // closeFraction is only available for futures and perpetual swaps
                    '51328': InvalidOrder, // closeFraction is only available for reduceOnly orders
                    '51329': InvalidOrder, // closeFraction is only available in NET mode
                    '51330': InvalidOrder, // closeFraction is only available for stop market orders
                    '51400': OrderNotFound, // Cancellation failed as the order does not exist
                    '51401': OrderNotFound, // Cancellation failed as the order is already canceled
                    '51402': OrderNotFound, // Cancellation failed as the order is already completed
                    '51403': InvalidOrder, // Cancellation failed as the order type does not support cancellation
                    '51404': InvalidOrder, // Order cancellation unavailable during the second phase of call auction
                    '51405': ExchangeError, // Cancellation failed as you do not have any pending orders
                    '51406': ExchangeError, // Canceled - order count exceeds the limit {0}
                    '51407': BadRequest, // Either order ID or client order ID is required
                    '51408': ExchangeError, // Pair ID or name does not match the order info
                    '51409': ExchangeError, // Either pair ID or pair name ID is required
                    '51410': CancelPending, // Cancellation failed as the order is already under cancelling status
                    '51500': ExchangeError, // Either order price or amount is required
                    '51501': ExchangeError, // Maximum {0} orders can be modified
                    '51502': InsufficientFunds, // Order modification failed for insufficient margin
                    '51503': ExchangeError, // Order modification failed as the order does not exist
                    '51506': ExchangeError, // Order modification unavailable for the order type
                    '51508': ExchangeError, // Orders are not allowed to be modified during the call auction
                    '51509': ExchangeError, // Modification failed as the order has been canceled
                    '51510': ExchangeError, // Modification failed as the order has been completed
                    '51511': ExchangeError, // Modification failed as the order price did not meet the requirement for Post Only
                    '51600': ExchangeError, // Status not found
                    '51601': ExchangeError, // Order status and order ID cannot exist at the same time
                    '51602': ExchangeError, // Either order status or order ID is required
                    '51603': OrderNotFound, // Order does not exist
                    '51732': AuthenticationError, // Required user KYC level not met
                    '51733': AuthenticationError, // User is under risk control
                    '51734': AuthenticationError, // User KYC Country is not supported
                    '51735': ExchangeError, // Sub-account is not supported
                    '51736': InsufficientFunds, // Insufficient {ccy} balance
                    // Data class
                    '52000': ExchangeError, // No updates
                    // SPOT/MARGIN error codes 54000-54999
                    '54000': ExchangeError, // Margin transactions unavailable
                    '54001': ExchangeError, // Only Multi-currency margin account can be set to borrow coins automatically
                    // Trading bot Error Code from 55100 to 55999
                    '55100': InvalidOrder, // Take profit % should be within the range of {parameter1}-{parameter2}
                    '55101': InvalidOrder, // Stop loss % should be within the range of {parameter1}-{parameter2}
                    '55102': InvalidOrder, // Take profit % should be greater than the current bot’s PnL%
                    '55103': InvalidOrder, // Stop loss % should be less than the current bot’s PnL%
                    '55104': InvalidOrder, // Only futures grid supports take profit or stop loss based on profit percentage
                    '55111': InvalidOrder, // This signal name is in use, please try a new name
                    '55112': InvalidOrder, // This signal does not exist
                    '55113': InvalidOrder, // Create signal strategies with leverage greater than the maximum leverage of the instruments
                    // FUNDING error codes 58000-58999
                    '58000': ExchangeError, // Account type {0} does not supported when getting the sub-account balance
                    '58001': AuthenticationError, // Incorrect trade password
                    '58002': PermissionDenied, // Please activate Savings Account first
                    '58003': ExchangeError, // Currency type is not supported by Savings Account
                    '58004': AccountSuspended, // Account blocked (transfer & withdrawal endpoint: either end of the account does not authorize the transfer)
                    '58005': ExchangeError, // The redeemed amount must be no greater than {0}
                    '58006': ExchangeError, // Service unavailable for token {0}
                    '58007': ExchangeError, // Abnormal Assets interface. Please try again later
                    '58100': ExchangeError, // The trading product triggers risk control, and the platform has suspended the fund transfer-out function with related users. Please wait patiently
                    '58101': AccountSuspended, // Transfer suspended (transfer endpoint: either end of the account does not authorize the transfer)
                    '58102': RateLimitExceeded, // Too frequent transfer (transfer too frequently)
                    '58103': ExchangeError, // Parent account user id does not match sub-account user id
                    '58104': ExchangeError, // Since your P2P transaction is abnormal, you are restricted from making fund transfers. Please contact customer support to remove the restriction
                    '58105': ExchangeError, // Since your P2P transaction is abnormal, you are restricted from making fund transfers. Please transfer funds on our website or app to complete identity verification
                    '58106': ExchangeError, // Please enable the account for spot contract
                    '58107': ExchangeError, // Please enable the account for futures contract
                    '58108': ExchangeError, // Please enable the account for option contract
                    '58109': ExchangeError, // Please enable the account for swap contract
                    '58110': ExchangeError, // The contract triggers risk control, and the platform has suspended the fund transfer function of it. Please wait patiently
                    '58111': ExchangeError, // Funds transfer unavailable as the perpetual contract is charging the funding fee. Please try again later
                    '58112': ExchangeError, // Your fund transfer failed. Please try again later
                    '58114': ExchangeError, // Transfer amount must be more than 0
                    '58115': ExchangeError, // Sub-account does not exist
                    '58116': ExchangeError, // Transfer amount exceeds the limit
                    '58117': ExchangeError, // Account assets are abnormal, please deal with negative assets before transferring
                    '58125': BadRequest, // Non-tradable assets can only be transferred from sub-accounts to main accounts
                    '58126': BadRequest, // Non-tradable assets can only be transferred between funding accounts
                    '58127': BadRequest, // Main account API Key does not support current transfer 'type' parameter. Please refer to the API documentation.
                    '58128': BadRequest, // Sub-account API Key does not support current transfer 'type' parameter. Please refer to the API documentation.
                    '58200': ExchangeError, // Withdrawal from {0} to {1} is unavailable for this currency
                    '58201': ExchangeError, // Withdrawal amount exceeds the daily limit
                    '58202': ExchangeError, // The minimum withdrawal amount for NEO is 1, and the amount must be an integer
                    '58203': InvalidAddress, // Please add a withdrawal address
                    '58204': AccountSuspended, // Withdrawal suspended
                    '58205': ExchangeError, // Withdrawal amount exceeds the upper limit
                    '58206': ExchangeError, // Withdrawal amount is lower than the lower limit
                    '58207': InvalidAddress, // Withdrawal failed due to address error
                    '58208': ExchangeError, // Withdrawal failed. Please link your email
                    '58209': ExchangeError, // Withdrawal failed. Withdraw feature is not available for sub-accounts
                    '58210': ExchangeError, // Withdrawal fee exceeds the upper limit
                    '58211': ExchangeError, // Withdrawal fee is lower than the lower limit (withdrawal endpoint: incorrect fee)
                    '58212': ExchangeError, // Withdrawal fee should be {0}% of the withdrawal amount
                    '58213': AuthenticationError, // Please set trading password before withdrawal
                    '58221': BadRequest, // Missing label of withdrawal address.
                    '58222': BadRequest, // Illegal withdrawal address.
                    '58224': BadRequest, // This type of crypto does not support on-chain withdrawing to OKX addresses. Please withdraw through internal transfers.
                    '58227': BadRequest, // Withdrawal of non-tradable assets can be withdrawn all at once only
                    '58228': BadRequest, // Withdrawal of non-tradable assets requires that the API Key must be bound to an IP
                    '58229': InsufficientFunds, // Insufficient funding account balance to pay fees {fee} USDT
                    '58300': ExchangeError, // Deposit-address count exceeds the limit
                    '58350': InsufficientFunds, // Insufficient balance
                    // Account error codes 59000-59999
                    '59000': ExchangeError, // Your settings failed as you have positions or open orders
                    '59001': ExchangeError, // Switching unavailable as you have borrowings
                    '59100': ExchangeError, // You have open positions. Please cancel all open positions before changing the leverage
                    '59101': ExchangeError, // You have pending orders with isolated positions. Please cancel all the pending orders and adjust the leverage
                    '59102': ExchangeError, // Leverage exceeds the maximum leverage. Please adjust the leverage
                    '59103': InsufficientFunds, // Leverage is too low and no sufficient margin in your account. Please adjust the leverage
                    '59104': ExchangeError, // The leverage is too high. The borrowed position has exceeded the maximum position of this leverage. Please adjust the leverage
                    '59105': ExchangeError, // Leverage can not be less than {0}. Please adjust the leverage
                    '59106': ExchangeError, // The max available margin corresponding to your order tier is {0}. Please adjust your margin and place a new order
                    '59107': ExchangeError, // You have pending orders under the service, please modify the leverage after canceling all pending orders
                    '59108': InsufficientFunds, // Low leverage and insufficient margin, please adjust the leverage
                    '59109': ExchangeError, // Account equity less than the required margin amount after adjustment. Please adjust the leverage
                    '59128': InvalidOrder, // As a lead trader, you can't lead trades in {instrument} with leverage higher than {num}
                    '59200': InsufficientFunds, // Insufficient account balance
                    '59201': InsufficientFunds, // Negative account balance
                    '59216': BadRequest, // The position doesn't exist. Please try again
                    '59260': PermissionDenied, // You are not a spot lead trader yet. Complete the application on our website or app first.
                    '59262': PermissionDenied, // You are not a contract lead trader yet. Complete the application on our website or app first.
                    '59300': ExchangeError, // Margin call failed. Position does not exist
                    '59301': ExchangeError, // Margin adjustment failed for exceeding the max limit
                    '59313': ExchangeError, // Unable to repay. You haven't borrowed any {ccy} {ccyPair} in Quick margin mode.
                    '59401': ExchangeError, // Holdings already reached the limit
                    '59500': ExchangeError, // Only the APIKey of the main account has permission
                    '59501': ExchangeError, // Only 50 APIKeys can be created per account
                    '59502': ExchangeError, // Note name cannot be duplicate with the currently created APIKey note name
                    '59503': ExchangeError, // Each APIKey can bind up to 20 IP addresses
                    '59504': ExchangeError, // The sub account does not support the withdrawal function
                    '59505': ExchangeError, // The passphrase format is incorrect
                    '59506': ExchangeError, // APIKey does not exist
                    '59507': ExchangeError, // The two accounts involved in a transfer must be two different sub accounts under the same parent account
                    '59508': AccountSuspended, // The sub account of {0} is suspended
                    '59642': BadRequest, // Lead and copy traders can only use margin-free or single-currency margin account modes
                    '59643': ExchangeError, // Couldn’t switch account modes as you’re currently copying spot trades
                    // WebSocket error Codes from 60000-63999
                    '60001': AuthenticationError, // "OK_ACCESS_KEY" can not be empty
                    '60002': AuthenticationError, // "OK_ACCESS_SIGN" can not be empty
                    '60003': AuthenticationError, // "OK_ACCESS_PASSPHRASE" can not be empty
                    '60004': AuthenticationError, // Invalid OK_ACCESS_TIMESTAMP
                    '60005': AuthenticationError, // Invalid OK_ACCESS_KEY
                    '60006': InvalidNonce, // Timestamp request expired
                    '60007': AuthenticationError, // Invalid sign
                    '60008': AuthenticationError, // Login is not supported for public channels
                    '60009': AuthenticationError, // Login failed
                    '60010': AuthenticationError, // Already logged in
                    '60011': AuthenticationError, // Please log in
                    '60012': BadRequest, // Illegal request
                    '60013': BadRequest, // Invalid args
                    '60014': RateLimitExceeded, // Requests too frequent
                    '60015': NetworkError, // Connection closed as there was no data transmission in the last 30 seconds
                    '60016': ExchangeNotAvailable, // Buffer is full, cannot write data
                    '60017': BadRequest, // Invalid url path
                    '60018': BadRequest, // The {0} {1} {2} {3} {4} does not exist
                    '60019': BadRequest, // Invalid op {op}
                    '63999': ExchangeError, // Internal system error
                    '70010': BadRequest, // Timestamp parameters need to be in Unix timestamp format in milliseconds.
                    '70013': BadRequest, // endTs needs to be bigger than or equal to beginTs.
                    '70016': BadRequest, // Please specify your instrument settings for at least one instType.
                },
                'broad': {
                    'Internal Server Error': ExchangeNotAvailable, // {"code":500,"data":{},"detailMsg":"","error_code":"500","error_message":"Internal Server Error","msg":"Internal Server Error"}
                    'server error': ExchangeNotAvailable, // {"code":500,"data":{},"detailMsg":"","error_code":"500","error_message":"server error 1236805249","msg":"server error 1236805249"}
                },
            },
            'httpExceptions': {
                '429': ExchangeNotAvailable, // https://github.com/ccxt/ccxt/issues/9612
            },
            'precisionMode': TICK_SIZE,
            'options': {
                'sandboxMode': false,
                'defaultNetwork': 'ERC20',
                'defaultNetworks': {
                    'ETH': 'ERC20',
                    'BTC': 'BTC',
                    'USDT': 'TRC20',
                },
                'networks': {
                    'BTC': 'Bitcoin',
                    'BTCLN': 'Lightning',
                    'BEP20': 'BSC',
                    'ERC20': 'ERC20',
                    'TRC20': 'TRC20',
                    'CRC20': 'Crypto',
                    // sorted
                    'ACA': 'Acala',
                    'ALGO': 'Algorand',
                    'BHP': 'BHP',
                    'APT': 'Aptos',
                    'ARBONE': 'Arbitrum One',
                    'AVAXC': 'Avalanche C',
                    'AVAXX': 'Avalanche X-Chain',
                    'ARK': 'ARK',
                    'AR': 'Arweave',
                    'ASTR': 'Astar',
                    'BCH': 'BitcoinCash',
                    'BSV': 'Bitcoin SV',
                    'BTM': 'Bytom',
                    'ADA': 'Cardano',
                    'CSPR': 'Casper',
                    'CELO': 'CELO',
                    'XCH': 'Chia',
                    'CHZ': 'Chiliz',
                    'ATOM': 'Cosmos',
                    'TRUE': 'TrueChain',
                    'DCR': 'Decred',
                    'DGB': 'Digibyte',
                    'DOGE': 'Dogecoin',
                    'XEC': 'XEC',
                    'EGLD': 'Elrond',
                    'EOS': 'EOS',
                    'ETC': 'Ethereum Classic',
                    'ETHW': 'EthereumPow',
                    'FTM': 'Fantom',
                    'FIL': 'Filecoin',
                    'FLOW': 'FLOW',
                    'FSN': 'Fusion',
                    'ONE': 'Harmony',
                    'HBAR': 'Hedera',
                    'HNT': 'Helium',
                    'ZEN': 'Horizen',
                    'ICX': 'ICON',
                    'ICP': 'Dfinity',
                    'IOST': 'IOST',
                    'IOTA': 'MIOTA',
                    'KDA': 'Kadena',
                    'KAR': 'KAR',
                    'KLAY': 'Klaytn',
                    'KSM': 'Kusama',
                    'LSK': 'Lisk',
                    'LTC': 'Litecoin',
                    'METIS': 'Metis',
                    'MINA': 'Mina',
                    'XMR': 'Monero',
                    'GLRM': 'Moonbeam',
                    'MOVR': 'Moonriver',
                    'NANO': 'Nano',
                    'NEAR': 'NEAR',
                    'NAS': 'Nebulas',
                    'NEM': 'New Economy Movement',
                    'NULS': 'NULS',
                    'OASYS': 'OASYS',
                    'OKC': 'OKC',
                    'ONT': 'Ontology',
                    'OPTIMISM': 'Optimism',
                    'LAT': 'PlatON',
                    'DOT': 'Polkadot',
                    'MATIC': 'Polygon',
                    'RVN': 'Ravencoin',
                    'XRP': 'Ripple',
                    'SC': 'Siacoin',
                    'SOL': 'Solana',
                    'STX': 'l-Stacks',
                    'XLM': 'Stellar Lumens',
                    'XTZ': 'Tezos',
                    'TON': 'TON',
                    'THETA': 'Theta',
                    'VSYS': 'VSYSTEMS',
                    'WAVES': 'WAVES',
                    'WAX': 'Wax',
                    'ZEC': 'Zcash',
                    'ZIL': 'Zilliqa',
                    'ZKSYNC': 'ZKSYNC',
                    // 'NEON3': 'N3', // tbd
                    // undetermined : "CELO-TOKEN", "Digital Cash", Khala
                    // todo: uncomment below after consensus
                    // 'AELF': 'AELF',
                    // 'BITCOINDIAMOND': 'Bitcoin Diamond',
                    // 'BITCOINGOLD': 'BitcoinGold',
                    // 'YOYOW': 'YOYOW',
                    // 'QTUM': 'Quantum',
                    // 'INTCHAIN': 'INTCHAIN',
                    // 'YOUCHAIN': 'YOUCHAIN',
                    // 'RONIN': 'Ronin',
                    // 'OEC': 'OEC',
                    // 'WAYIKICHAIN': 'WGRT',
                    // 'MDNA': 'DNA',
                    // 'STEP': 'Step Network',
                    // 'EMINER': 'Eminer',
                    // 'CYBERMILES': 'CyberMiles',
                    // 'HYPERCASH': 'HyperCash',
                    // 'CONFLUX': 'Conflux',
                    // 'CORTEX': 'Cortex',
                    // 'TERRA': 'Terra',
                    // 'TERRACLASSIC': 'Terra Classic',
                },
                'fetchOpenInterestHistory': {
                    'timeframes': {
                        '5m': '5m',
                        '1h': '1H',
                        '8h': '8H',
                        '1d': '1D',
                        '5M': '5m',
                        '1H': '1H',
                        '8H': '8H',
                        '1D': '1D',
                    },
                },
                'fetchOHLCV': {
                    // 'type': 'Candles', // Candles or HistoryCandles, IndexCandles, MarkPriceCandles
                    'timezone': 'UTC', // UTC, HK
                },
                'fetchPositions': {
                    'method': 'privateGetAccountPositions', // privateGetAccountPositions or privateGetAccountPositionsHistory
                },
                'createOrder': 'privatePostTradeBatchOrders', // or 'privatePostTradeOrder' or 'privatePostTradeOrderAlgo'
                'createMarketBuyOrderRequiresPrice': false,
                'fetchMarkets': [ 'spot', 'future', 'swap', 'option' ], // spot, future, swap, option
                'defaultType': 'spot', // 'funding', 'spot', 'margin', 'future', 'swap', 'option'
                // 'fetchBalance': {
                //     'type': 'spot', // 'funding', 'trading', 'spot'
                // },
                'fetchLedger': {
                    'method': 'privateGetAccountBills', // privateGetAccountBills, privateGetAccountBillsArchive, privateGetAssetBills
                },
                // 6: Funding account, 18: Trading account
                'fetchOrder': {
                    'method': 'privateGetTradeOrder', // privateGetTradeOrdersAlgoHistory
                },
                'fetchOpenOrders': {
                    'method': 'privateGetTradeOrdersPending', // privateGetTradeOrdersAlgoPending
                },
                'cancelOrders': {
                    'method': 'privatePostTradeCancelBatchOrders', // privatePostTradeCancelAlgos
                },
                'fetchCanceledOrders': {
                    'method': 'privateGetTradeOrdersHistory', // privateGetTradeOrdersAlgoHistory
                },
                'fetchClosedOrders': {
                    'method': 'privateGetTradeOrdersHistory', // privateGetTradeOrdersAlgoHistory
                },
                'withdraw': {
                    // a funding password credential is required by the exchange for the
                    // withdraw call (not to be confused with the api password credential)
                    'password': undefined,
                    'pwd': undefined, // password or pwd both work
                },
                'algoOrderTypes': {
                    'conditional': true,
                    'trigger': true,
                    'oco': true,
                    'move_order_stop': true,
                    'iceberg': true,
                    'twap': true,
                },
                'accountsByType': {
                    'funding': '6',
                    'trading': '18', // unified trading account
                    'spot': '18',
                    'future': '18',
                    'futures': '18',
                    'margin': '18',
                    'swap': '18',
                    'option': '18',
                },
                'accountsById': {
                    '6': 'funding',
                    '18': 'trading', // unified trading account
                },
                'exchangeType': {
                    'spot': 'SPOT',
                    'margin': 'MARGIN',
                    'swap': 'SWAP',
                    'future': 'FUTURES',
                    'futures': 'FUTURES', // deprecated
                    'option': 'OPTION',
                    'SPOT': 'SPOT',
                    'MARGIN': 'MARGIN',
                    'SWAP': 'SWAP',
                    'FUTURES': 'FUTURES',
                    'OPTION': 'OPTION',
                },
                'brokerId': 'e847386590ce4dBC',
            },
            'commonCurrencies': {
                // the exchange refers to ERC20 version of Aeternity (AEToken)
                'AE': 'AET', // https://github.com/ccxt/ccxt/issues/4981
                'WIN': 'WINTOKEN', // https://github.com/ccxt/ccxt/issues/5701
            },
        });
    }

    handleMarketTypeAndParams (methodName, market = undefined, params = {}) {
        const instType = this.safeString (params, 'instType');
        params = this.omit (params, 'instType');
        const type = this.safeString (params, 'type');
        if ((type === undefined) && (instType !== undefined)) {
            params['type'] = instType;
        }
        return super.handleMarketTypeAndParams (methodName, market, params);
    }

    convertToInstrumentType (type) {
        const exchangeTypes = this.safeValue (this.options, 'exchangeType', {});
        return this.safeString (exchangeTypes, type, type);
    }

    createExpiredOptionMarket (symbol: string) {
        // support expired option contracts
        const quote = 'USD';
        const optionParts = symbol.split ('-');
        const symbolBase = symbol.split ('/');
        let base = undefined;
        if (symbol.indexOf ('/') > -1) {
            base = this.safeString (symbolBase, 0);
        } else {
            base = this.safeString (optionParts, 0);
        }
        const settle = base;
        const expiry = this.safeString (optionParts, 2);
        const strike = this.safeString (optionParts, 3);
        const optionType = this.safeString (optionParts, 4);
        const datetime = this.convertExpireDate (expiry);
        const timestamp = this.parse8601 (datetime);
        return {
            'id': base + '-' + quote + '-' + expiry + '-' + strike + '-' + optionType,
            'symbol': base + '/' + quote + ':' + settle + '-' + expiry + '-' + strike + '-' + optionType,
            'base': base,
            'quote': quote,
            'settle': settle,
            'baseId': base,
            'quoteId': quote,
            'settleId': settle,
            'active': false,
            'type': 'option',
            'linear': undefined,
            'inverse': undefined,
            'spot': false,
            'swap': false,
            'future': false,
            'option': true,
            'margin': false,
            'contract': true,
            'contractSize': this.parseNumber ('1'),
            'expiry': timestamp,
            'expiryDatetime': datetime,
            'optionType': (optionType === 'C') ? 'call' : 'put',
            'strike': this.parseNumber (strike),
            'precision': {
                'amount': undefined,
                'price': undefined,
            },
            'limits': {
                'amount': {
                    'min': undefined,
                    'max': undefined,
                },
                'price': {
                    'min': undefined,
                    'max': undefined,
                },
                'cost': {
                    'min': undefined,
                    'max': undefined,
                },
            },
            'info': undefined,
        } as MarketInterface;
    }

    safeMarket (marketId: Str = undefined, market: Market = undefined, delimiter: Str = undefined, marketType: Str = undefined): MarketInterface {
        const isOption = (marketId !== undefined) && ((marketId.indexOf ('-C') > -1) || (marketId.indexOf ('-P') > -1));
        if (isOption && !(marketId in this.markets_by_id)) {
            // handle expired option contracts
            return this.createExpiredOptionMarket (marketId);
        }
        return super.safeMarket (marketId, market, delimiter, marketType);
    }

    async fetchStatus (params = {}) {
        /**
         * @method
         * @name okx#fetchStatus
         * @description the latest known information on the availability of the exchange API
         * @see https://www.okx.com/docs-v5/en/#status-get-status
         * @param {object} [params] extra parameters specific to the exchange API endpoint
         * @returns {object} a [status structure]{@link https://docs.ccxt.com/#/?id=exchange-status-structure}
         */
        const response = await this.publicGetSystemStatus (params);
        //
        // Note, if there is no maintenance around, the 'data' array is empty
        //
        //     {
        //         "code": "0",
        //         "msg": "",
        //         "data": [
        //             {
        //                 "begin": "1621328400000",
        //                 "end": "1621329000000",
        //                 "href": "https://www.okx.com/support/hc/en-us/articles/360060882172",
        //                 "scheDesc": "",
        //                 "serviceType": "1", // 0 WebSocket, 1 Spot/Margin, 2 Futures, 3 Perpetual, 4 Options, 5 Trading service
        //                 "state": "scheduled", // ongoing, completed, canceled
        //                 "system": "classic", // classic, unified
        //                 "title": "Classic Spot System Upgrade"
        //             },
        //         ]
        //     }
        //
        const data = this.safeValue (response, 'data', []);
        const dataLength = data.length;
        const update = {
            'updated': undefined,
            'status': (dataLength === 0) ? 'ok' : 'maintenance',
            'eta': undefined,
            'url': undefined,
            'info': response,
        };
        for (let i = 0; i < data.length; i++) {
            const event = data[i];
            const state = this.safeString (event, 'state');
            update['eta'] = this.safeInteger (event, 'end');
            update['url'] = this.safeString (event, 'href');
            if (state === 'ongoing') {
                update['status'] = 'maintenance';
            } else if (state === 'scheduled') {
                update['status'] = 'ok';
            } else if (state === 'completed') {
                update['status'] = 'ok';
            } else if (state === 'canceled') {
                update['status'] = 'ok';
            }
        }
        return update;
    }

    async fetchTime (params = {}) {
        /**
         * @method
         * @name okx#fetchTime
         * @description fetches the current integer timestamp in milliseconds from the exchange server
         * @see https://www.okx.com/docs-v5/en/#public-data-rest-api-get-system-time
         * @param {object} [params] extra parameters specific to the exchange API endpoint
         * @returns {int} the current integer timestamp in milliseconds from the exchange server
         */
        const response = await this.publicGetPublicTime (params);
        //
        //     {
        //         "code": "0",
        //         "data": [
        //             {"ts": "1621247923668"}
        //         ],
        //         "msg": ""
        //     }
        //
        const data = this.safeValue (response, 'data', []);
        const first = this.safeValue (data, 0, {});
        return this.safeInteger (first, 'ts');
    }

    async fetchAccounts (params = {}): Promise<Account[]> {
        /**
         * @method
         * @name okx#fetchAccounts
         * @description fetch all the accounts associated with a profile
         * @see https://www.okx.com/docs-v5/en/#trading-account-rest-api-get-account-configuration
         * @param {object} [params] extra parameters specific to the exchange API endpoint
         * @returns {object} a dictionary of [account structures]{@link https://docs.ccxt.com/#/?id=account-structure} indexed by the account type
         */
        const response = await this.privateGetAccountConfig (params);
        //
        //     {
        //         "code": "0",
        //         "data": [
        //             {
        //                 "acctLv": "2",
        //                 "autoLoan": false,
        //                 "ctIsoMode": "automatic",
        //                 "greeksType": "PA",
        //                 "level": "Lv1",
        //                 "levelTmp": "",
        //                 "mgnIsoMode": "automatic",
        //                 "posMode": "long_short_mode",
        //                 "uid": "88018754289672195"
        //             }
        //         ],
        //         "msg": ""
        //     }
        //
        const data = this.safeValue (response, 'data', []);
        const result = [];
        for (let i = 0; i < data.length; i++) {
            const account = data[i];
            const accountId = this.safeString (account, 'uid');
            const type = this.safeString (account, 'acctLv');
            result.push ({
                'id': accountId,
                'type': type,
                'currency': undefined,
                'info': account,
                'code': undefined,
            });
        }
        return result;
    }

    async fetchMarkets (params = {}): Promise<Market[]> {
        /**
         * @method
         * @name okx#fetchMarkets
         * @description retrieves data on all markets for okx
         * @see https://www.okx.com/docs-v5/en/#rest-api-public-data-get-instruments
         * @param {object} [params] extra parameters specific to the exchange API endpoint
         * @returns {object[]} an array of objects representing market data
         */
        const types = this.safeValue (this.options, 'fetchMarkets');
        let promises = [];
        let result = [];
        for (let i = 0; i < types.length; i++) {
            promises.push (this.fetchMarketsByType (types[i], params));
        }
        promises = await Promise.all (promises);
        for (let i = 0; i < promises.length; i++) {
            result = this.arrayConcat (result, promises[i]);
        }
        return result;
    }

    parseMarket (market): Market {
        //
        //     {
        //         "alias": "", // this_week, next_week, quarter, next_quarter
        //         "baseCcy": "BTC",
        //         "category": "1",
        //         "ctMult": "",
        //         "ctType": "", // inverse, linear
        //         "ctVal": "",
        //         "ctValCcy": "",
        //         "expTime": "",
        //         "instId": "BTC-USDT", // BTC-USD-210521, CSPR-USDT-SWAP, BTC-USD-210517-44000-C
        //         "instType": "SPOT", // SPOT, FUTURES, SWAP, OPTION
        //         "lever": "10",
        //         "listTime": "1548133413000",
        //         "lotSz": "0.00000001",
        //         "minSz": "0.00001",
        //         "optType": "",
        //         "quoteCcy": "USDT",
        //         "settleCcy": "",
        //         "state": "live",
        //         "stk": "",
        //         "tickSz": "0.1",
        //         "uly": ""
        //     }
        //
        //     {
        //         "alias": "",
        //         "baseCcy": "",
        //         "category": "1",
        //         "ctMult": "0.1",
        //         "ctType": "",
        //         "ctVal": "1",
        //         "ctValCcy": "BTC",
        //         "expTime": "1648195200000",
        //         "instId": "BTC-USD-220325-194000-P",
        //         "instType": "OPTION",
        //         "lever": "",
        //         "listTime": "1631262612280",
        //         "lotSz": "1",
        //         "minSz": "1",
        //         "optType": "P",
        //         "quoteCcy": "",
        //         "settleCcy": "BTC",
        //         "state": "live",
        //         "stk": "194000",
        //         "tickSz": "0.0005",
        //         "uly": "BTC-USD"
        //     }
        //
        const id = this.safeString (market, 'instId');
        let type = this.safeStringLower (market, 'instType');
        if (type === 'futures') {
            type = 'future';
        }
        const spot = (type === 'spot');
        const future = (type === 'future');
        const swap = (type === 'swap');
        const option = (type === 'option');
        const contract = swap || future || option;
        let baseId = this.safeString (market, 'baseCcy');
        let quoteId = this.safeString (market, 'quoteCcy');
        const settleId = this.safeString (market, 'settleCcy');
        const settle = this.safeCurrencyCode (settleId);
        const underlying = this.safeString (market, 'uly');
        if ((underlying !== undefined) && !spot) {
            const parts = underlying.split ('-');
            baseId = this.safeString (parts, 0);
            quoteId = this.safeString (parts, 1);
        }
        const base = this.safeCurrencyCode (baseId);
        const quote = this.safeCurrencyCode (quoteId);
        let symbol = base + '/' + quote;
        let expiry = undefined;
        let strikePrice = undefined;
        let optionType = undefined;
        if (contract) {
            symbol = symbol + ':' + settle;
            expiry = this.safeInteger (market, 'expTime');
            if (future) {
                const ymd = this.yymmdd (expiry);
                symbol = symbol + '-' + ymd;
            } else if (option) {
                strikePrice = this.safeString (market, 'stk');
                optionType = this.safeString (market, 'optType');
                const ymd = this.yymmdd (expiry);
                symbol = symbol + '-' + ymd + '-' + strikePrice + '-' + optionType;
                optionType = (optionType === 'P') ? 'put' : 'call';
            }
        }
        const tickSize = this.safeString (market, 'tickSz');
        const fees = this.safeValue2 (this.fees, type, 'trading', {});
        let maxLeverage = this.safeString (market, 'lever', '1');
        maxLeverage = Precise.stringMax (maxLeverage, '1');
        const maxSpotCost = this.safeNumber (market, 'maxMktSz');
        return this.extend (fees, {
            'id': id,
            'symbol': symbol,
            'base': base,
            'quote': quote,
            'settle': settle,
            'baseId': baseId,
            'quoteId': quoteId,
            'settleId': settleId,
            'type': type,
            'spot': spot,
            'margin': spot && (Precise.stringGt (maxLeverage, '1')),
            'swap': swap,
            'future': future,
            'option': option,
            'active': true,
            'contract': contract,
            'linear': contract ? (quoteId === settleId) : undefined,
            'inverse': contract ? (baseId === settleId) : undefined,
            'contractSize': contract ? this.safeNumber (market, 'ctVal') : undefined,
            'expiry': expiry,
            'expiryDatetime': this.iso8601 (expiry),
            'strike': strikePrice,
            'optionType': optionType,
            'created': this.safeInteger (market, 'listTime'),
            'precision': {
                'amount': this.safeNumber (market, 'lotSz'),
                'price': this.parseNumber (tickSize),
            },
            'limits': {
                'leverage': {
                    'min': this.parseNumber ('1'),
                    'max': this.parseNumber (maxLeverage),
                },
                'amount': {
                    'min': this.safeNumber (market, 'minSz'),
                    'max': undefined,
                },
                'price': {
                    'min': undefined,
                    'max': undefined,
                },
                'cost': {
                    'min': undefined,
                    'max': contract ? undefined : maxSpotCost,
                },
            },
            'info': market,
        });
    }

    async fetchMarketsByType (type, params = {}) {
        const request = {
            'instType': this.convertToInstrumentType (type),
        };
        if (type === 'option') {
            const optionsUnderlying = this.safeValue (this.options, 'defaultUnderlying', [ 'BTC-USD', 'ETH-USD' ]);
            const promises = [];
            for (let i = 0; i < optionsUnderlying.length; i++) {
                const underlying = optionsUnderlying[i];
                request['uly'] = underlying;
                promises.push (this.publicGetPublicInstruments (this.extend (request, params)));
            }
            const promisesResult = await Promise.all (promises);
            let markets = [];
            for (let i = 0; i < promisesResult.length; i++) {
                const res = this.safeValue (promisesResult, i, {});
                const options = this.safeValue (res, 'data', []);
                markets = this.arrayConcat (markets, options);
            }
            return this.parseMarkets (markets);
        }
        const response = await this.publicGetPublicInstruments (this.extend (request, params));
        //
        // spot, future, swap, option
        //
        //     {
        //         "code": "0",
        //         "data": [
        //             {
        //                 "alias": "", // this_week, next_week, quarter, next_quarter
        //                 "baseCcy": "BTC",
        //                 "category": "1",
        //                 "ctMult": "",
        //                 "ctType": "", // inverse, linear
        //                 "ctVal": "",
        //                 "ctValCcy": "",
        //                 "expTime": "",
        //                 "instId": "BTC-USDT", // BTC-USD-210521, CSPR-USDT-SWAP, BTC-USD-210517-44000-C
        //                 "instType": "SPOT", // SPOT, FUTURES, SWAP, OPTION
        //                 "lever": "10",
        //                 "listTime": "1548133413000",
        //                 "lotSz": "0.00000001",
        //                 "minSz": "0.00001",
        //                 "optType": "",
        //                 "quoteCcy": "USDT",
        //                 "settleCcy": "",
        //                 "state": "live",
        //                 "stk": "",
        //                 "tickSz": "0.1",
        //                 "uly": ""
        //             }
        //         ],
        //         "msg": ""
        //     }
        //
        const dataResponse = this.safeValue (response, 'data', []);
        return this.parseMarkets (dataResponse);
    }

    safeNetwork (networkId) {
        const networksById = {
            'Bitcoin': 'BTC',
            'Omni': 'OMNI',
            'TRON': 'TRC20',
        };
        return this.safeString (networksById, networkId, networkId);
    }

    async fetchCurrencies (params = {}): Promise<Currencies> {
        /**
         * @method
         * @name okx#fetchCurrencies
         * @description fetches all available currencies on an exchange
         * @see https://www.okx.com/docs-v5/en/#rest-api-funding-get-currencies
         * @param {object} [params] extra parameters specific to the exchange API endpoint
         * @returns {object} an associative dictionary of currencies
         */
        // this endpoint requires authentication
        // while fetchCurrencies is a public API method by design
        // therefore we check the keys here
        // and fallback to generating the currencies from the markets
        const isSandboxMode = this.safeBool (this.options, 'sandboxMode', false);
        if (!this.checkRequiredCredentials (false) || isSandboxMode) {
            return undefined;
        }
        //
        // has['fetchCurrencies'] is currently set to true, but an unauthorized request returns
        //
        //     {"msg":"Request header “OK_ACCESS_KEY“ can't be empty.","code":"50103"}
        //
        const response = await this.privateGetAssetCurrencies (params);
        //
        //    {
        //        "code": "0",
        //        "data": [
        //            {
        //                "canDep": true,
        //                "canInternal": false,
        //                "canWd": true,
        //                "ccy": "USDT",
        //                "chain": "USDT-TRC20",
        //                "logoLink": "https://static.coinall.ltd/cdn/assets/imgs/221/5F74EB20302D7761.png",
        //                "mainNet": false,
        //                "maxFee": "1.6",
        //                "maxWd": "8852150",
        //                "minFee": "0.8",
        //                "minWd": "2",
        //                "name": "Tether",
        //                "usedWdQuota": "0",
        //                "wdQuota": "500",
        //                "wdTickSz": "3"
        //            },
        //            {
        //                "canDep": true,
        //                "canInternal": false,
        //                "canWd": true,
        //                "ccy": "USDT",
        //                "chain": "USDT-ERC20",
        //                "logoLink": "https://static.coinall.ltd/cdn/assets/imgs/221/5F74EB20302D7761.png",
        //                "mainNet": false,
        //                "maxFee": "16",
        //                "maxWd": "8852150",
        //                "minFee": "8",
        //                "minWd": "2",
        //                "name": "Tether",
        //                "usedWdQuota": "0",
        //                "wdQuota": "500",
        //                "wdTickSz": "3"
        //            },
        //            ...
        //        ],
        //        "msg": ""
        //    }
        //
        const data = this.safeValue (response, 'data', []);
        const result = {};
        const dataByCurrencyId = this.groupBy (data, 'ccy');
        const currencyIds = Object.keys (dataByCurrencyId);
        for (let i = 0; i < currencyIds.length; i++) {
            const currencyId = currencyIds[i];
            const currency = this.safeCurrency (currencyId);
            const code = currency['code'];
            const chains = dataByCurrencyId[currencyId];
            const networks = {};
            let currencyActive = false;
            let depositEnabled = false;
            let withdrawEnabled = false;
            let maxPrecision = undefined;
            for (let j = 0; j < chains.length; j++) {
                const chain = chains[j];
                const canDeposit = this.safeValue (chain, 'canDep');
                depositEnabled = (canDeposit) ? canDeposit : depositEnabled;
                const canWithdraw = this.safeValue (chain, 'canWd');
                withdrawEnabled = (canWithdraw) ? canWithdraw : withdrawEnabled;
                const canInternal = this.safeValue (chain, 'canInternal');
                const active = (canDeposit && canWithdraw && canInternal) ? true : false;
                currencyActive = (active) ? active : currencyActive;
                const networkId = this.safeString (chain, 'chain');
                if ((networkId !== undefined) && (networkId.indexOf ('-') >= 0)) {
                    const parts = networkId.split ('-');
                    const chainPart = this.safeString (parts, 1, networkId);
                    const networkCode = this.networkIdToCode (chainPart, currency['code']);
                    const precision = this.parsePrecision (this.safeString (chain, 'wdTickSz'));
                    if (maxPrecision === undefined) {
                        maxPrecision = precision;
                    } else {
                        maxPrecision = Precise.stringMin (maxPrecision, precision);
                    }
                    networks[networkCode] = {
                        'id': networkId,
                        'network': networkCode,
                        'active': active,
                        'deposit': canDeposit,
                        'withdraw': canWithdraw,
                        'fee': this.safeNumber (chain, 'minFee'),
                        'precision': this.parseNumber (precision),
                        'limits': {
                            'withdraw': {
                                'min': this.safeNumber (chain, 'minWd'),
                                'max': this.safeNumber (chain, 'maxWd'),
                            },
                        },
                        'info': chain,
                    };
                }
            }
            const firstChain = this.safeValue (chains, 0);
            result[code] = {
                'info': undefined,
                'code': code,
                'id': currencyId,
                'name': this.safeString (firstChain, 'name'),
                'active': currencyActive,
                'deposit': depositEnabled,
                'withdraw': withdrawEnabled,
                'fee': undefined,
                'precision': this.parseNumber (maxPrecision),
                'limits': {
                    'amount': {
                        'min': undefined,
                        'max': undefined,
                    },
                },
                'networks': networks,
            };
        }
        return result;
    }

    async fetchOrderBook (symbol: string, limit: Int = undefined, params = {}): Promise<OrderBook> {
        /**
         * @method
         * @name okx#fetchOrderBook
         * @description fetches information on open orders with bid (buy) and ask (sell) prices, volumes and other data
         * @see https://www.okx.com/docs-v5/en/#order-book-trading-market-data-get-order-book
         * @param {string} symbol unified symbol of the market to fetch the order book for
         * @param {int} [limit] the maximum amount of order book entries to return
         * @param {object} [params] extra parameters specific to the exchange API endpoint
         * @param {string} [params.method] 'publicGetMarketBooksFull' or 'publicGetMarketBooks' default is 'publicGetMarketBooks'
         * @returns {object} A dictionary of [order book structures]{@link https://docs.ccxt.com/#/?id=order-book-structure} indexed by market symbols
         */
        await this.loadMarkets ();
        const market = this.market (symbol);
        const request = {
            'instId': market['id'],
        };
        let method = undefined;
        [ method, params ] = this.handleOptionAndParams (params, 'fetchOrderBook', 'method', 'publicGetMarketBooks');
        if (method === 'publicGetMarketBooksFull' && limit === undefined) {
            limit = 5000;
        }
        limit = (limit === undefined) ? 100 : limit;
        if (limit !== undefined) {
            request['sz'] = limit; // max 400
        }
        let response = undefined;
        if ((method === 'publicGetMarketBooksFull') || (limit > 400)) {
            response = await this.publicGetMarketBooksFull (this.extend (request, params));
        } else {
            response = await this.publicGetMarketBooks (this.extend (request, params));
        }
        //
        //     {
        //         "code": "0",
        //         "msg": "",
        //         "data": [
        //             {
        //                 "asks": [
        //                     ["0.07228","4.211619","0","2"], // price, amount, liquidated orders, total open orders
        //                     ["0.0723","299.880364","0","2"],
        //                     ["0.07231","3.72832","0","1"],
        //                 ],
        //                 "bids": [
        //                     ["0.07221","18.5","0","1"],
        //                     ["0.0722","18.5","0","1"],
        //                     ["0.07219","0.505407","0","1"],
        //                 ],
        //                 "ts": "1621438475342"
        //             }
        //         ]
        //     }
        //
        const data = this.safeValue (response, 'data', []);
        const first = this.safeValue (data, 0, {});
        const timestamp = this.safeInteger (first, 'ts');
        return this.parseOrderBook (first, symbol, timestamp);
    }

    parseTicker (ticker, market: Market = undefined): Ticker {
        //
        //     {
        //         "instType": "SPOT",
        //         "instId": "ETH-BTC",
        //         "last": "0.07319",
        //         "lastSz": "0.044378",
        //         "askPx": "0.07322",
        //         "askSz": "4.2",
        //         "bidPx": "0.0732",
        //         "bidSz": "6.050058",
        //         "open24h": "0.07801",
        //         "high24h": "0.07975",
        //         "low24h": "0.06019",
        //         "volCcy24h": "11788.887619",
        //         "vol24h": "167493.829229",
        //         "ts": "1621440583784",
        //         "sodUtc0": "0.07872",
        //         "sodUtc8": "0.07345"
        //     }
        //
        const timestamp = this.safeInteger (ticker, 'ts');
        const marketId = this.safeString (ticker, 'instId');
        market = this.safeMarket (marketId, market, '-');
        const symbol = market['symbol'];
        const last = this.safeString (ticker, 'last');
        const open = this.safeString (ticker, 'open24h');
        const spot = this.safeBool (market, 'spot', false);
        const quoteVolume = spot ? this.safeString (ticker, 'volCcy24h') : undefined;
        const baseVolume = this.safeString (ticker, 'vol24h');
        const high = this.safeString (ticker, 'high24h');
        const low = this.safeString (ticker, 'low24h');
        return this.safeTicker ({
            'symbol': symbol,
            'timestamp': timestamp,
            'datetime': this.iso8601 (timestamp),
            'high': high,
            'low': low,
            'bid': this.safeString (ticker, 'bidPx'),
            'bidVolume': this.safeString (ticker, 'bidSz'),
            'ask': this.safeString (ticker, 'askPx'),
            'askVolume': this.safeString (ticker, 'askSz'),
            'vwap': undefined,
            'open': open,
            'close': last,
            'last': last,
            'previousClose': undefined,
            'change': undefined,
            'percentage': undefined,
            'average': undefined,
            'baseVolume': baseVolume,
            'quoteVolume': quoteVolume,
            'info': ticker,
        }, market);
    }

    async fetchTicker (symbol: string, params = {}): Promise<Ticker> {
        /**
         * @method
         * @name okx#fetchTicker
         * @description fetches a price ticker, a statistical calculation with the information calculated over the past 24 hours for a specific market
         * @see https://www.okx.com/docs-v5/en/#order-book-trading-market-data-get-ticker
         * @param {string} symbol unified symbol of the market to fetch the ticker for
         * @param {object} [params] extra parameters specific to the exchange API endpoint
         * @returns {object} a [ticker structure]{@link https://docs.ccxt.com/#/?id=ticker-structure}
         */
        await this.loadMarkets ();
        const market = this.market (symbol);
        const request = {
            'instId': market['id'],
        };
        const response = await this.publicGetMarketTicker (this.extend (request, params));
        //
        //     {
        //         "code": "0",
        //         "msg": "",
        //         "data": [
        //             {
        //                 "instType": "SPOT",
        //                 "instId": "ETH-BTC",
        //                 "last": "0.07319",
        //                 "lastSz": "0.044378",
        //                 "askPx": "0.07322",
        //                 "askSz": "4.2",
        //                 "bidPx": "0.0732",
        //                 "bidSz": "6.050058",
        //                 "open24h": "0.07801",
        //                 "high24h": "0.07975",
        //                 "low24h": "0.06019",
        //                 "volCcy24h": "11788.887619",
        //                 "vol24h": "167493.829229",
        //                 "ts": "1621440583784",
        //                 "sodUtc0": "0.07872",
        //                 "sodUtc8": "0.07345"
        //             }
        //         ]
        //     }
        //
        const data = this.safeValue (response, 'data', []);
        const first = this.safeDict (data, 0, {});
        return this.parseTicker (first, market);
    }

    async fetchTickers (symbols: Strings = undefined, params = {}): Promise<Tickers> {
        /**
         * @method
         * @name okx#fetchTickers
         * @description fetches price tickers for multiple markets, statistical information calculated over the past 24 hours for each market
         * @see https://www.okx.com/docs-v5/en/#order-book-trading-market-data-get-tickers
         * @param {string[]} [symbols] unified symbols of the markets to fetch the ticker for, all market tickers are returned if not assigned
         * @param {object} [params] extra parameters specific to the exchange API endpoint
         * @returns {object} a dictionary of [ticker structures]{@link https://docs.ccxt.com/#/?id=ticker-structure}
         */
        await this.loadMarkets ();
        symbols = this.marketSymbols (symbols);
        const market = this.getMarketFromSymbols (symbols);
        let marketType = undefined;
        [ marketType, params ] = this.handleMarketTypeAndParams ('fetchTickers', market, params);
        const request = {
            'instType': this.convertToInstrumentType (marketType),
        };
        if (marketType === 'option') {
            const defaultUnderlying = this.safeValue (this.options, 'defaultUnderlying', 'BTC-USD');
            const currencyId = this.safeString2 (params, 'uly', 'marketId', defaultUnderlying);
            if (currencyId === undefined) {
                throw new ArgumentsRequired (this.id + ' fetchTickers() requires an underlying uly or marketId parameter for options markets');
            } else {
                request['uly'] = currencyId;
            }
        }
        const response = await this.publicGetMarketTickers (this.extend (request, params));
        //
        //     {
        //         "code": "0",
        //         "msg": "",
        //         "data": [
        //             {
        //                 "instType": "SPOT",
        //                 "instId": "BCD-BTC",
        //                 "last": "0.0000769",
        //                 "lastSz": "5.4788",
        //                 "askPx": "0.0000777",
        //                 "askSz": "3.2197",
        //                 "bidPx": "0.0000757",
        //                 "bidSz": "4.7509",
        //                 "open24h": "0.0000885",
        //                 "high24h": "0.0000917",
        //                 "low24h": "0.0000596",
        //                 "volCcy24h": "9.2877",
        //                 "vol24h": "124824.1985",
        //                 "ts": "1621441741434",
        //                 "sodUtc0": "0.0000905",
        //                 "sodUtc8": "0.0000729"
        //             },
        //         ]
        //     }
        //
        const tickers = this.safeList (response, 'data', []);
        return this.parseTickers (tickers, symbols);
    }

    parseTrade (trade, market: Market = undefined): Trade {
        //
        // public fetchTrades
        //
        //     {
        //         "instId": "ETH-BTC",
        //         "side": "sell",
        //         "sz": "0.119501",
        //         "px": "0.07065",
        //         "tradeId": "15826757",
        //         "ts": "1621446178316"
        //     }
        //
        // option: fetchTrades
        //
        //     {
        //         "fillVol": "0.46387625976562497",
        //         "fwdPx": "26299.754935451125",
        //         "indexPx": "26309.7",
        //         "instFamily": "BTC-USD",
        //         "instId": "BTC-USD-230526-26000-C",
        //         "markPx": "0.042386283557554236",
        //         "optType": "C",
        //         "px": "0.0415",
        //         "side": "sell",
        //         "sz": "90",
        //         "tradeId": "112",
        //         "ts": "1683907480154"
        //     }
        //
        // private fetchMyTrades
        //
        //     {
        //         "side": "buy",
        //         "fillSz": "0.007533",
        //         "fillPx": "2654.98",
        //         "fee": "-0.000007533",
        //         "ordId": "317321390244397056",
        //         "instType": "SPOT",
        //         "instId": "ETH-USDT",
        //         "clOrdId": "",
        //         "posSide": "net",
        //         "billId": "317321390265368576",
        //         "tag": "0",
        //         "execType": "T",
        //         "tradeId": "107601752",
        //         "feeCcy": "ETH",
        //         "ts": "1621927314985"
        //     }
        //
        const id = this.safeString (trade, 'tradeId');
        const marketId = this.safeString (trade, 'instId');
        market = this.safeMarket (marketId, market, '-');
        const symbol = market['symbol'];
        const timestamp = this.safeInteger (trade, 'ts');
        const price = this.safeString2 (trade, 'fillPx', 'px');
        const amount = this.safeString2 (trade, 'fillSz', 'sz');
        const side = this.safeString (trade, 'side');
        const orderId = this.safeString (trade, 'ordId');
        const feeCostString = this.safeString (trade, 'fee');
        let fee = undefined;
        if (feeCostString !== undefined) {
            const feeCostSigned = Precise.stringNeg (feeCostString);
            const feeCurrencyId = this.safeString (trade, 'feeCcy');
            const feeCurrencyCode = this.safeCurrencyCode (feeCurrencyId);
            fee = {
                'cost': feeCostSigned,
                'currency': feeCurrencyCode,
            };
        }
        let takerOrMaker = this.safeString (trade, 'execType');
        if (takerOrMaker === 'T') {
            takerOrMaker = 'taker';
        } else if (takerOrMaker === 'M') {
            takerOrMaker = 'maker';
        }
        return this.safeTrade ({
            'info': trade,
            'timestamp': timestamp,
            'datetime': this.iso8601 (timestamp),
            'symbol': symbol,
            'id': id,
            'order': orderId,
            'type': undefined,
            'takerOrMaker': takerOrMaker,
            'side': side,
            'price': price,
            'amount': amount,
            'cost': undefined,
            'fee': fee,
        }, market);
    }

    async fetchTrades (symbol: string, since: Int = undefined, limit: Int = undefined, params = {}): Promise<Trade[]> {
        /**
         * @method
         * @name okx#fetchTrades
         * @description get the list of most recent trades for a particular symbol
         * @see https://www.okx.com/docs-v5/en/#rest-api-market-data-get-trades
         * @see https://www.okx.com/docs-v5/en/#rest-api-public-data-get-option-trades
         * @param {string} symbol unified symbol of the market to fetch trades for
         * @param {int} [since] timestamp in ms of the earliest trade to fetch
         * @param {int} [limit] the maximum amount of trades to fetch
         * @param {object} [params] extra parameters specific to the exchange API endpoint
         * @param {boolean} [params.paginate] *only applies to publicGetMarketHistoryTrades* default false, when true will automatically paginate by calling this endpoint multiple times
         * @returns {Trade[]} a list of [trade structures]{@link https://docs.ccxt.com/#/?id=public-trades}
         */
        await this.loadMarkets ();
        let paginate = false;
        [ paginate, params ] = this.handleOptionAndParams (params, 'fetchTrades', 'paginate');
        if (paginate) {
            return await this.fetchPaginatedCallCursor ('fetchTrades', symbol, since, limit, params, 'tradeId', 'after', undefined, 100) as Trade[];
        }
        const market = this.market (symbol);
        const request = {
            'instId': market['id'],
        };
        let response = undefined;
        if (market['option']) {
            response = await this.publicGetPublicOptionTrades (this.extend (request, params));
        } else {
            if (limit !== undefined) {
                request['limit'] = limit; // default 100
            }
            let method = undefined;
            [ method, params ] = this.handleOptionAndParams (params, 'fetchTrades', 'method', 'publicGetMarketTrades');
            if (method === 'publicGetMarketTrades') {
                response = await this.publicGetMarketTrades (this.extend (request, params));
            } else if (method === 'publicGetMarketHistoryTrades') {
                response = await this.publicGetMarketHistoryTrades (this.extend (request, params));
            }
        }
        //
        //     {
        //         "code": "0",
        //         "msg": "",
        //         "data": [
        //             {"instId":"ETH-BTC","side":"sell","sz":"0.119501","px":"0.07065","tradeId":"15826757","ts":"1621446178316"},
        //             {"instId":"ETH-BTC","side":"sell","sz":"0.03","px":"0.07068","tradeId":"15826756","ts":"1621446178066"},
        //             {"instId":"ETH-BTC","side":"buy","sz":"0.507","px":"0.07069","tradeId":"15826755","ts":"1621446175085"},
        //         ]
        //     }
        //
        // option
        //
        //     {
        //         "code": "0",
        //         "data": [
        //             {
        //                 "fillVol": "0.46387625976562497",
        //                 "fwdPx": "26299.754935451125",
        //                 "indexPx": "26309.7",
        //                 "instFamily": "BTC-USD",
        //                 "instId": "BTC-USD-230526-26000-C",
        //                 "markPx": "0.042386283557554236",
        //                 "optType": "C",
        //                 "px": "0.0415",
        //                 "side": "sell",
        //                 "sz": "90",
        //                 "tradeId": "112",
        //                 "ts": "1683907480154"
        //             },
        //         ],
        //         "msg": ""
        //     }
        //
        const data = this.safeList (response, 'data', []);
        return this.parseTrades (data, market, since, limit);
    }

    parseOHLCV (ohlcv, market: Market = undefined): OHLCV {
        //
        //     [
        //         "1678928760000", // timestamp
        //         "24341.4", // open
        //         "24344", // high
        //         "24313.2", // low
        //         "24323", // close
        //         "628", // contract volume
        //         "2.5819", // base volume
        //         "62800", // quote volume
        //         "0" // candlestick state
        //     ]
        //
        const res = this.handleMarketTypeAndParams ('fetchOHLCV', market, undefined);
        const type = res[0];
        const volumeIndex = (type === 'spot') ? 5 : 6;
        return [
            this.safeInteger (ohlcv, 0),
            this.safeNumber (ohlcv, 1),
            this.safeNumber (ohlcv, 2),
            this.safeNumber (ohlcv, 3),
            this.safeNumber (ohlcv, 4),
            this.safeNumber (ohlcv, volumeIndex),
        ];
    }

    async fetchOHLCV (symbol: string, timeframe = '1m', since: Int = undefined, limit: Int = undefined, params = {}): Promise<OHLCV[]> {
        /**
         * @method
         * @name okx#fetchOHLCV
         * @description fetches historical candlestick data containing the open, high, low, and close price, and the volume of a market
         * @see https://www.okx.com/docs-v5/en/#rest-api-market-data-get-candlesticks
         * @see https://www.okx.com/docs-v5/en/#rest-api-market-data-get-candlesticks-history
         * @see https://www.okx.com/docs-v5/en/#rest-api-market-data-get-mark-price-candlesticks
         * @see https://www.okx.com/docs-v5/en/#rest-api-market-data-get-mark-price-candlesticks-history
         * @see https://www.okx.com/docs-v5/en/#rest-api-market-data-get-index-candlesticks
         * @see https://www.okx.com/docs-v5/en/#rest-api-market-data-get-index-candlesticks-history
         * @param {string} symbol unified symbol of the market to fetch OHLCV data for
         * @param {string} timeframe the length of time each candle represents
         * @param {int} [since] timestamp in ms of the earliest candle to fetch
         * @param {int} [limit] the maximum amount of candles to fetch
         * @param {object} [params] extra parameters specific to the exchange API endpoint
         * @param {string} [params.price] "mark" or "index" for mark price and index price candles
         * @param {int} [params.until] timestamp in ms of the latest candle to fetch
         * @param {boolean} [params.paginate] default false, when true will automatically paginate by calling this endpoint multiple times. See in the docs all the [availble parameters](https://github.com/ccxt/ccxt/wiki/Manual#pagination-params)
         * @returns {int[][]} A list of candles ordered as timestamp, open, high, low, close, volume
         */
        await this.loadMarkets ();
        const market = this.market (symbol);
        let paginate = false;
        [ paginate, params ] = this.handleOptionAndParams (params, 'fetchOHLCV', 'paginate');
        if (paginate) {
            return await this.fetchPaginatedCallDeterministic ('fetchOHLCV', symbol, since, limit, timeframe, params, 200) as OHLCV[];
        }
        const price = this.safeString (params, 'price');
        params = this.omit (params, 'price');
        const options = this.safeValue (this.options, 'fetchOHLCV', {});
        const timezone = this.safeString (options, 'timezone', 'UTC');
        if (limit === undefined) {
            limit = 100; // default 100, max 100
        }
        const duration = this.parseTimeframe (timeframe);
        let bar = this.safeString (this.timeframes, timeframe, timeframe);
        if ((timezone === 'UTC') && (duration >= 21600)) { // if utc and timeframe >= 6h
            bar += timezone.toLowerCase ();
        }
        const request = {
            'instId': market['id'],
            'bar': bar,
            'limit': limit,
        };
        let defaultType = 'Candles';
        if (since !== undefined) {
            const now = this.milliseconds ();
            const durationInMilliseconds = duration * 1000;
            // switch to history candles if since is past the cutoff for current candles
            const historyBorder = now - ((1440 - 1) * durationInMilliseconds);
            if (since < historyBorder) {
                defaultType = 'HistoryCandles';
            }
            const startTime = Math.max (since - 1, 0);
            request['before'] = startTime;
            request['after'] = this.sum (since, durationInMilliseconds * limit);
        }
        const until = this.safeInteger (params, 'until');
        if (until !== undefined) {
            request['after'] = until;
            params = this.omit (params, 'until');
        }
        defaultType = this.safeString (options, 'type', defaultType); // Candles or HistoryCandles
        const type = this.safeString (params, 'type', defaultType);
        params = this.omit (params, 'type');
        const isHistoryCandles = (type === 'HistoryCandles');
        let response = undefined;
        if (price === 'mark') {
            if (isHistoryCandles) {
                response = await this.publicGetMarketHistoryMarkPriceCandles (this.extend (request, params));
            } else {
                response = await this.publicGetMarketMarkPriceCandles (this.extend (request, params));
            }
        } else if (price === 'index') {
            request['instId'] = market['info']['instFamily']; // okx index candles require instFamily instead of instId
            if (isHistoryCandles) {
                response = await this.publicGetMarketHistoryIndexCandles (this.extend (request, params));
            } else {
                response = await this.publicGetMarketIndexCandles (this.extend (request, params));
            }
        } else {
            if (isHistoryCandles) {
                response = await this.publicGetMarketHistoryCandles (this.extend (request, params));
            } else {
                response = await this.publicGetMarketCandles (this.extend (request, params));
            }
        }
        //
        //     {
        //         "code": "0",
        //         "msg": "",
        //         "data": [
        //             ["1678928760000","24341.4","24344","24313.2","24323","628","2.5819","62800","0"],
        //             ["1678928700000","24324.1","24347.6","24321.7","24341.4","2565","10.5401","256500","1"],
        //             ["1678928640000","24300.2","24324.1","24288","24324.1","3304","13.5937","330400","1"],
        //         ]
        //     }
        //
        const data = this.safeList (response, 'data', []);
        return this.parseOHLCVs (data, market, timeframe, since, limit);
    }

    async fetchFundingRateHistory (symbol: Str = undefined, since: Int = undefined, limit: Int = undefined, params = {}) {
        /**
         * @method
         * @name okx#fetchFundingRateHistory
         * @description fetches historical funding rate prices
         * @see https://www.okx.com/docs-v5/en/#public-data-rest-api-get-funding-rate-history
         * @param {string} symbol unified symbol of the market to fetch the funding rate history for
         * @param {int} [since] timestamp in ms of the earliest funding rate to fetch
         * @param {int} [limit] the maximum amount of [funding rate structures]{@link https://docs.ccxt.com/#/?id=funding-rate-history-structure} to fetch
         * @param {object} [params] extra parameters specific to the exchange API endpoint
         * @param {boolean} [params.paginate] default false, when true will automatically paginate by calling this endpoint multiple times. See in the docs all the [availble parameters](https://github.com/ccxt/ccxt/wiki/Manual#pagination-params)
         * @returns {object[]} a list of [funding rate structures]{@link https://docs.ccxt.com/#/?id=funding-rate-history-structure}
         */
        if (symbol === undefined) {
            throw new ArgumentsRequired (this.id + ' fetchFundingRateHistory() requires a symbol argument');
        }
        await this.loadMarkets ();
        let paginate = false;
        [ paginate, params ] = this.handleOptionAndParams (params, 'fetchFundingRateHistory', 'paginate');
        if (paginate) {
            return await this.fetchPaginatedCallDeterministic ('fetchFundingRateHistory', symbol, since, limit, '8h', params, 100) as FundingRateHistory[];
        }
        const market = this.market (symbol);
        const request = {
            'instId': market['id'],
        };
        if (since !== undefined) {
            request['before'] = Math.max (since - 1, 0);
        }
        if (limit !== undefined) {
            request['limit'] = limit;
        }
        const response = await this.publicGetPublicFundingRateHistory (this.extend (request, params));
        //
        //     {
        //         "code":"0",
        //         "msg":"",
        //         "data":[
        //             {
        //                 "instType":"SWAP",
        //                 "instId":"BTC-USDT-SWAP",
        //                 "fundingRate":"0.018",
        //                 "realizedRate":"0.017",
        //                 "fundingTime":"1597026383085"
        //             },
        //             {
        //                 "instType":"SWAP",
        //                 "instId":"BTC-USDT-SWAP",
        //                 "fundingRate":"0.018",
        //                 "realizedRate":"0.017",
        //                 "fundingTime":"1597026383085"
        //             }
        //         ]
        //     }
        //
        const rates = [];
        const data = this.safeValue (response, 'data', []);
        for (let i = 0; i < data.length; i++) {
            const rate = data[i];
            const timestamp = this.safeInteger (rate, 'fundingTime');
            rates.push ({
                'info': rate,
                'symbol': this.safeSymbol (this.safeString (rate, 'instId')),
                'fundingRate': this.safeNumber (rate, 'realizedRate'),
                'timestamp': timestamp,
                'datetime': this.iso8601 (timestamp),
            });
        }
        const sorted = this.sortBy (rates, 'timestamp');
        return this.filterBySymbolSinceLimit (sorted, market['symbol'], since, limit) as FundingRateHistory[];
    }

    parseBalanceByType (type, response) {
        if (type === 'funding') {
            return this.parseFundingBalance (response);
        } else {
            return this.parseTradingBalance (response);
        }
    }

    parseTradingBalance (response) {
        const result = { 'info': response };
        const data = this.safeValue (response, 'data', []);
        const first = this.safeValue (data, 0, {});
        const timestamp = this.safeInteger (first, 'uTime');
        const details = this.safeValue (first, 'details', []);
        for (let i = 0; i < details.length; i++) {
            const balance = details[i];
            const currencyId = this.safeString (balance, 'ccy');
            const code = this.safeCurrencyCode (currencyId);
            const account = this.account ();
            // it may be incorrect to use total, free and used for swap accounts
            const eq = this.safeString (balance, 'eq');
            const availEq = this.safeString (balance, 'availEq');
            if ((eq === undefined) || (availEq === undefined)) {
                account['free'] = this.safeString (balance, 'availBal');
                account['used'] = this.safeString (balance, 'frozenBal');
            } else {
                account['total'] = eq;
                account['free'] = availEq;
            }
            result[code] = account;
        }
        result['timestamp'] = timestamp;
        result['datetime'] = this.iso8601 (timestamp);
        return this.safeBalance (result);
    }

    parseFundingBalance (response) {
        const result = { 'info': response };
        const data = this.safeValue (response, 'data', []);
        for (let i = 0; i < data.length; i++) {
            const balance = data[i];
            const currencyId = this.safeString (balance, 'ccy');
            const code = this.safeCurrencyCode (currencyId);
            const account = this.account ();
            // it may be incorrect to use total, free and used for swap accounts
            account['total'] = this.safeString (balance, 'bal');
            account['free'] = this.safeString (balance, 'availBal');
            account['used'] = this.safeString (balance, 'frozenBal');
            result[code] = account;
        }
        return this.safeBalance (result);
    }

    parseTradingFee (fee, market: Market = undefined): TradingFeeInterface {
        // https://www.okx.com/docs-v5/en/#rest-api-account-get-fee-rates
        //
        //     {
        //         "category": "1",
        //         "delivery": "",
        //         "exercise": "",
        //         "instType": "SPOT",
        //         "level": "Lv1",
        //         "maker": "-0.0008",
        //         "taker": "-0.001",
        //         "ts": "1639043138472"
        //     }
        //
        return {
            'info': fee,
            'symbol': this.safeSymbol (undefined, market),
            // OKX returns the fees as negative values opposed to other exchanges, so the sign needs to be flipped
            'maker': this.parseNumber (Precise.stringNeg (this.safeString2 (fee, 'maker', 'makerU'))),
            'taker': this.parseNumber (Precise.stringNeg (this.safeString2 (fee, 'taker', 'takerU'))),
            'percentage': undefined,
            'tierBased': undefined,
        };
    }

    async fetchTradingFee (symbol: string, params = {}): Promise<TradingFeeInterface> {
        /**
         * @method
         * @name okx#fetchTradingFee
         * @description fetch the trading fees for a market
         * @see https://www.okx.com/docs-v5/en/#trading-account-rest-api-get-fee-rates
         * @param {string} symbol unified market symbol
         * @param {object} [params] extra parameters specific to the exchange API endpoint
         * @returns {object} a [fee structure]{@link https://docs.ccxt.com/#/?id=fee-structure}
         */
        await this.loadMarkets ();
        const market = this.market (symbol);
        const request = {
            'instType': this.convertToInstrumentType (market['type']), // SPOT, MARGIN, SWAP, FUTURES, OPTION
            // "instId": market["id"], // only applicable to SPOT/MARGIN
            // "uly": market["id"], // only applicable to FUTURES/SWAP/OPTION
            // "category": "1", // 1 = Class A, 2 = Class B, 3 = Class C, 4 = Class D
        };
        if (market['spot']) {
            request['instId'] = market['id'];
        } else if (market['swap'] || market['future'] || market['option']) {
            request['uly'] = market['baseId'] + '-' + market['quoteId'];
        } else {
            throw new NotSupported (this.id + ' fetchTradingFee() supports spot, swap, future or option markets only');
        }
        const response = await this.privateGetAccountTradeFee (this.extend (request, params));
        //
        //     {
        //         "code": "0",
        //         "data": [
        //             {
        //                 "category": "1",
        //                 "delivery": "",
        //                 "exercise": "",
        //                 "instType": "SPOT",
        //                 "level": "Lv1",
        //                 "maker": "-0.0008",
        //                 "taker": "-0.001",
        //                 "ts": "1639043138472"
        //             }
        //         ],
        //         "msg": ""
        //     }
        //
        const data = this.safeValue (response, 'data', []);
        const first = this.safeValue (data, 0, {});
        return this.parseTradingFee (first, market);
    }

    async fetchBalance (params = {}): Promise<Balances> {
        /**
         * @method
         * @name okx#fetchBalance
         * @description query for balance and get the amount of funds available for trading or funds locked in orders
         * @see https://www.okx.com/docs-v5/en/#funding-account-rest-api-get-balance
         * @see https://www.okx.com/docs-v5/en/#trading-account-rest-api-get-balance
         * @param {object} [params] extra parameters specific to the exchange API endpoint
         * @returns {object} a [balance structure]{@link https://docs.ccxt.com/#/?id=balance-structure}
         */
        await this.loadMarkets ();
        const [ marketType, query ] = this.handleMarketTypeAndParams ('fetchBalance', undefined, params);
        const request = {
            // 'ccy': 'BTC,ETH', // comma-separated list of currency ids
        };
        let response = undefined;
        if (marketType === 'funding') {
            response = await this.privateGetAssetBalances (this.extend (request, query));
        } else {
            response = await this.privateGetAccountBalance (this.extend (request, query));
        }
        //
        //     {
        //         "code": "0",
        //         "data": [
        //             {
        //                 "adjEq": "",
        //                 "details": [
        //                     {
        //                         "availBal": "",
        //                         "availEq": "28.21006347",
        //                         "cashBal": "28.21006347",
        //                         "ccy": "USDT",
        //                         "crossLiab": "",
        //                         "disEq": "28.2687404020176",
        //                         "eq":"28 .21006347",
        //                         "eqUsd": "28.2687404020176",
        //                         "frozenBal": "0",
        //                         "interest": "",
        //                         "isoEq": "0",
        //                         "isoLiab": "",
        //                         "liab": "",
        //                         "maxLoan": "",
        //                         "mgnRatio": "",
        //                         "notionalLever": "0",
        //                         "ordFrozen": "0",
        //                         "twap": "0",
        //                         "uTime": "1621556539861",
        //                         "upl": "0",
        //                         "uplLiab": ""
        //                     }
        //                 ],
        //                 "imr": "",
        //                 "isoEq": "0",
        //                 "mgnRatio": "",
        //                 "mmr": "",
        //                 "notionalUsd": "",
        //                 "ordFroz": "",
        //                 "totalEq": "28.2687404020176",
        //                 "uTime": "1621556553510"
        //             }
        //         ],
        //         "msg": ""
        //     }
        //
        //     {
        //         "code": "0",
        //         "data": [
        //             {
        //                 "adjEq": "",
        //                 "details": [
        //                     {
        //                         "availBal": "0.049",
        //                         "availEq": "",
        //                         "cashBal": "0.049",
        //                         "ccy": "BTC",
        //                         "crossLiab": "",
        //                         "disEq": "1918.55678",
        //                         "eq": "0.049",
        //                         "eqUsd": "1918.55678",
        //                         "frozenBal": "0",
        //                         "interest": "",
        //                         "isoEq": "",
        //                         "isoLiab": "",
        //                         "liab": "",
        //                         "maxLoan": "",
        //                         "mgnRatio": "",
        //                         "notionalLever": "",
        //                         "ordFrozen": "0",
        //                         "twap": "0",
        //                         "uTime": "1621973128591",
        //                         "upl": "",
        //                         "uplLiab": ""
        //                     }
        //                 ],
        //                 "imr": "",
        //                 "isoEq": "",
        //                 "mgnRatio": "",
        //                 "mmr": "",
        //                 "notionalUsd": "",
        //                 "ordFroz": "",
        //                 "totalEq": "1918.55678",
        //                 "uTime": "1622045126908"
        //             }
        //         ],
        //         "msg": ""
        //     }
        //
        // funding
        //
        //     {
        //         "code": "0",
        //         "data": [
        //             {
        //                 "availBal": "0.00005426",
        //                 "bal": 0.0000542600000000,
        //                 "ccy": "BTC",
        //                 "frozenBal": "0"
        //             }
        //         ],
        //         "msg": ""
        //     }
        //
        return this.parseBalanceByType (marketType, response);
    }

    async createMarketBuyOrderWithCost (symbol: string, cost: number, params = {}) {
        /**
         * @method
         * @name okx#createMarketBuyOrderWithCost
         * @see https://www.okx.com/docs-v5/en/#order-book-trading-trade-post-place-order
         * @description create a market buy order by providing the symbol and cost
         * @param {string} symbol unified symbol of the market to create an order in
         * @param {float} cost how much you want to trade in units of the quote currency
         * @param {object} [params] extra parameters specific to the exchange API endpoint
         * @returns {object} an [order structure]{@link https://docs.ccxt.com/#/?id=order-structure}
         */
        await this.loadMarkets ();
        const market = this.market (symbol);
        if (!market['spot']) {
            throw new NotSupported (this.id + ' createMarketBuyOrderWithCost() supports spot markets only');
        }
        params['createMarketBuyOrderRequiresPrice'] = false;
        params['tgtCcy'] = 'quote_ccy';
        return await this.createOrder (symbol, 'market', 'buy', cost, undefined, params);
    }

    async createMarketSellOrderWithCost (symbol: string, cost: number, params = {}) {
        /**
         * @method
         * @name okx#createMarketSellOrderWithCost
         * @see https://www.okx.com/docs-v5/en/#order-book-trading-trade-post-place-order
         * @description create a market buy order by providing the symbol and cost
         * @param {string} symbol unified symbol of the market to create an order in
         * @param {float} cost how much you want to trade in units of the quote currency
         * @param {object} [params] extra parameters specific to the exchange API endpoint
         * @returns {object} an [order structure]{@link https://docs.ccxt.com/#/?id=order-structure}
         */
        await this.loadMarkets ();
        const market = this.market (symbol);
        if (!market['spot']) {
            throw new NotSupported (this.id + ' createMarketSellOrderWithCost() supports spot markets only');
        }
        params['createMarketBuyOrderRequiresPrice'] = false;
        params['tgtCcy'] = 'quote_ccy';
        return await this.createOrder (symbol, 'market', 'sell', cost, undefined, params);
    }

    createOrderRequest (symbol: string, type: OrderType, side: OrderSide, amount: number, price: Num = undefined, params = {}) {
        const market = this.market (symbol);
        const request = {
            'instId': market['id'],
            // 'ccy': currency['id'], // only applicable to cross MARGIN orders in single-currency margin
            // 'clOrdId': clientOrderId, // up to 32 characters, must be unique
            // 'tag': tag, // up to 8 characters
            'side': side,
            // 'posSide': 'long', // long, short, // required in the long/short mode, and can only be long or short (only for future or swap)
            'ordType': type,
            // 'ordType': type, // privatePostTradeOrder: market, limit, post_only, fok, ioc, optimal_limit_ioc
            // 'ordType': type, // privatePostTradeOrderAlgo: conditional, oco, trigger, move_order_stop, iceberg, twap
            'sz': this.amountToPrecision (symbol, amount),
            // 'px': this.priceToPrecision (symbol, price), // limit orders only
            // 'reduceOnly': false,
            //
            // 'triggerPx': 10, // stopPrice (trigger orders)
            // 'orderPx': 10, // Order price if -1, the order will be executed at the market price. (trigger orders)
            // 'triggerPxType': 'last', // Conditional default is last, mark or index (trigger orders)
            //
            // 'tpTriggerPx': 10, // takeProfitPrice (conditional orders)
            // 'tpTriggerPxType': 'last', // Conditional default is last, mark or index (conditional orders)
            // 'tpOrdPx': 10, // Order price for Take-Profit orders, if -1 will be executed at market price (conditional orders)
            //
            // 'slTriggerPx': 10, // stopLossPrice (conditional orders)
            // 'slTriggerPxType': 'last', // Conditional default is last, mark or index (conditional orders)
            // 'slOrdPx': 10, // Order price for Stop-Loss orders, if -1 will be executed at market price (conditional orders)
        };
        const spot = market['spot'];
        const contract = market['contract'];
        const triggerPrice = this.safeValueN (params, [ 'triggerPrice', 'stopPrice', 'triggerPx' ]);
        const timeInForce = this.safeString (params, 'timeInForce', 'GTC');
        const takeProfitPrice = this.safeValue2 (params, 'takeProfitPrice', 'tpTriggerPx');
        const tpOrdPx = this.safeValue (params, 'tpOrdPx', price);
        const tpTriggerPxType = this.safeString (params, 'tpTriggerPxType', 'last');
        const stopLossPrice = this.safeValue2 (params, 'stopLossPrice', 'slTriggerPx');
        const slOrdPx = this.safeValue (params, 'slOrdPx', price);
        const slTriggerPxType = this.safeString (params, 'slTriggerPxType', 'last');
        const clientOrderId = this.safeString2 (params, 'clOrdId', 'clientOrderId');
        const stopLoss = this.safeValue (params, 'stopLoss');
        const stopLossDefined = (stopLoss !== undefined);
        const takeProfit = this.safeValue (params, 'takeProfit');
        const takeProfitDefined = (takeProfit !== undefined);
        const trailingPercent = this.safeString2 (params, 'trailingPercent', 'callbackRatio');
        const isTrailingPercentOrder = trailingPercent !== undefined;
        const defaultMarginMode = this.safeString2 (this.options, 'defaultMarginMode', 'marginMode', 'cross');
        let marginMode = this.safeString2 (params, 'marginMode', 'tdMode'); // cross or isolated, tdMode not ommited so as to be extended into the request
        let margin = false;
        if ((marginMode !== undefined) && (marginMode !== 'cash')) {
            margin = true;
        } else {
            marginMode = defaultMarginMode;
            margin = this.safeBool (params, 'margin', false);
        }
        if (spot) {
            if (margin) {
                const defaultCurrency = (side === 'buy') ? market['quote'] : market['base'];
                const currency = this.safeString (params, 'ccy', defaultCurrency);
                request['ccy'] = this.safeCurrencyCode (currency);
            }
            const tradeMode = margin ? marginMode : 'cash';
            request['tdMode'] = tradeMode;
        } else if (contract) {
            if (market['swap'] || market['future']) {
                let positionSide = undefined;
                [ positionSide, params ] = this.handleOptionAndParams (params, 'createOrder', 'positionSide');
                if (positionSide !== undefined) {
                    request['posSide'] = positionSide;
                }
            }
            request['tdMode'] = marginMode;
        }
        const isMarketOrder = type === 'market';
        let postOnly = false;
        [ postOnly, params ] = this.handlePostOnly (isMarketOrder, type === 'post_only', params);
        params = this.omit (params, [ 'currency', 'ccy', 'marginMode', 'timeInForce', 'stopPrice', 'triggerPrice', 'clientOrderId', 'stopLossPrice', 'takeProfitPrice', 'slOrdPx', 'tpOrdPx', 'margin', 'stopLoss', 'takeProfit', 'trailingPercent' ]);
        const ioc = (timeInForce === 'IOC') || (type === 'ioc');
        const fok = (timeInForce === 'FOK') || (type === 'fok');
        const trigger = (triggerPrice !== undefined) || (type === 'trigger');
        const conditional = (stopLossPrice !== undefined) || (takeProfitPrice !== undefined) || (type === 'conditional');
        const marketIOC = (isMarketOrder && ioc) || (type === 'optimal_limit_ioc');
        const defaultTgtCcy = this.safeString (this.options, 'tgtCcy', 'base_ccy');
        const tgtCcy = this.safeString (params, 'tgtCcy', defaultTgtCcy);
        if ((!contract) && (!margin)) {
            request['tgtCcy'] = tgtCcy;
        }
        if (isMarketOrder || marketIOC) {
            request['ordType'] = 'market';
            if (spot && (side === 'buy')) {
                // spot market buy: "sz" can refer either to base currency units or to quote currency units
                // see documentation: https://www.okx.com/docs-v5/en/#rest-api-trade-place-order
                if (tgtCcy === 'quote_ccy') {
                    // quote_ccy: sz refers to units of quote currency
                    let createMarketBuyOrderRequiresPrice = true;
                    [ createMarketBuyOrderRequiresPrice, params ] = this.handleOptionAndParams (params, 'createOrder', 'createMarketBuyOrderRequiresPrice', true);
                    let notional = this.safeNumber2 (params, 'cost', 'sz');
                    params = this.omit (params, [ 'cost', 'sz' ]);
                    if (createMarketBuyOrderRequiresPrice) {
                        if (price !== undefined) {
                            if (notional === undefined) {
                                const amountString = this.numberToString (amount);
                                const priceString = this.numberToString (price);
                                const quoteAmount = Precise.stringMul (amountString, priceString);
                                notional = this.parseNumber (quoteAmount);
                            }
                        } else if (notional === undefined) {
                            throw new InvalidOrder (this.id + " createOrder() requires the price argument with market buy orders to calculate total order cost (amount to spend), where cost = amount * price. Supply a price argument to createOrder() call if you want the cost to be calculated for you from price and amount, or, alternatively, add .options['createMarketBuyOrderRequiresPrice'] = false and supply the total cost value in the 'amount' argument or in the 'cost' unified extra parameter or in exchange-specific 'sz' extra parameter (the exchange-specific behaviour)");
                        }
                    } else {
                        notional = (notional === undefined) ? amount : notional;
                    }
                    request['sz'] = this.costToPrecision (symbol, notional);
                }
            }
            if (marketIOC && contract) {
                request['ordType'] = 'optimal_limit_ioc';
            }
        } else {
            if ((!trigger) && (!conditional)) {
                request['px'] = this.priceToPrecision (symbol, price);
            }
        }
        if (postOnly) {
            request['ordType'] = 'post_only';
        } else if (ioc && !marketIOC) {
            request['ordType'] = 'ioc';
        } else if (fok) {
            request['ordType'] = 'fok';
        }
        if (isTrailingPercentOrder) {
            const convertedTrailingPercent = Precise.stringDiv (trailingPercent, '100');
            request['callbackRatio'] = convertedTrailingPercent;
            request['ordType'] = 'move_order_stop';
        } else if (stopLossDefined || takeProfitDefined) {
            if (stopLossDefined) {
                const stopLossTriggerPrice = this.safeValueN (stopLoss, [ 'triggerPrice', 'stopPrice', 'slTriggerPx' ]);
                if (stopLossTriggerPrice === undefined) {
                    throw new InvalidOrder (this.id + ' createOrder() requires a trigger price in params["stopLoss"]["triggerPrice"], or params["stopLoss"]["stopPrice"], or params["stopLoss"]["slTriggerPx"] for a stop loss order');
                }
                request['slTriggerPx'] = this.priceToPrecision (symbol, stopLossTriggerPrice);
                const stopLossLimitPrice = this.safeValueN (stopLoss, [ 'price', 'stopLossPrice', 'slOrdPx' ]);
                const stopLossOrderType = this.safeString (stopLoss, 'type');
                if (stopLossOrderType !== undefined) {
                    const stopLossLimitOrderType = (stopLossOrderType === 'limit');
                    const stopLossMarketOrderType = (stopLossOrderType === 'market');
                    if ((!stopLossLimitOrderType) && (!stopLossMarketOrderType)) {
                        throw new InvalidOrder (this.id + ' createOrder() params["stopLoss"]["type"] must be either "limit" or "market"');
                    } else if (stopLossLimitOrderType) {
                        if (stopLossLimitPrice === undefined) {
                            throw new InvalidOrder (this.id + ' createOrder() requires a limit price in params["stopLoss"]["price"] or params["stopLoss"]["slOrdPx"] for a stop loss limit order');
                        } else {
                            request['slOrdPx'] = this.priceToPrecision (symbol, stopLossLimitPrice);
                        }
                    } else if (stopLossOrderType === 'market') {
                        request['slOrdPx'] = '-1';
                    }
                } else if (stopLossLimitPrice !== undefined) {
                    request['slOrdPx'] = this.priceToPrecision (symbol, stopLossLimitPrice); // limit sl order
                } else {
                    request['slOrdPx'] = '-1'; // market sl order
                }
                const stopLossTriggerPriceType = this.safeString2 (stopLoss, 'triggerPriceType', 'slTriggerPxType', 'last');
                if (stopLossTriggerPriceType !== undefined) {
                    if ((stopLossTriggerPriceType !== 'last') && (stopLossTriggerPriceType !== 'index') && (stopLossTriggerPriceType !== 'mark')) {
                        throw new InvalidOrder (this.id + ' createOrder() stop loss trigger price type must be one of "last", "index" or "mark"');
                    }
                    request['slTriggerPxType'] = stopLossTriggerPriceType;
                }
            }
            if (takeProfitDefined) {
                const takeProfitTriggerPrice = this.safeValueN (takeProfit, [ 'triggerPrice', 'stopPrice', 'tpTriggerPx' ]);
                if (takeProfitTriggerPrice === undefined) {
                    throw new InvalidOrder (this.id + ' createOrder() requires a trigger price in params["takeProfit"]["triggerPrice"], or params["takeProfit"]["stopPrice"], or params["takeProfit"]["tpTriggerPx"] for a take profit order');
                }
                request['tpTriggerPx'] = this.priceToPrecision (symbol, takeProfitTriggerPrice);
                const takeProfitLimitPrice = this.safeValueN (takeProfit, [ 'price', 'takeProfitPrice', 'tpOrdPx' ]);
                const takeProfitOrderType = this.safeString2 (takeProfit, 'type', 'tpOrdKind');
                if (takeProfitOrderType !== undefined) {
                    const takeProfitLimitOrderType = (takeProfitOrderType === 'limit');
                    const takeProfitMarketOrderType = (takeProfitOrderType === 'market');
                    if ((!takeProfitLimitOrderType) && (!takeProfitMarketOrderType)) {
                        throw new InvalidOrder (this.id + ' createOrder() params["takeProfit"]["type"] must be either "limit" or "market"');
                    } else if (takeProfitLimitOrderType) {
                        if (takeProfitLimitPrice === undefined) {
                            throw new InvalidOrder (this.id + ' createOrder() requires a limit price in params["takeProfit"]["price"] or params["takeProfit"]["tpOrdPx"] for a take profit limit order');
                        } else {
                            request['tpOrdKind'] = takeProfitOrderType;
                            request['tpOrdPx'] = this.priceToPrecision (symbol, takeProfitLimitPrice);
                        }
                    } else if (takeProfitOrderType === 'market') {
                        request['tpOrdPx'] = '-1';
                    }
                } else if (takeProfitLimitPrice !== undefined) {
                    request['tpOrdKind'] = 'limit';
                    request['tpOrdPx'] = this.priceToPrecision (symbol, takeProfitLimitPrice); // limit tp order
                } else {
                    request['tpOrdPx'] = '-1'; // market tp order
                }
                const takeProfitTriggerPriceType = this.safeString2 (takeProfit, 'triggerPriceType', 'tpTriggerPxType', 'last');
                if (takeProfitTriggerPriceType !== undefined) {
                    if ((takeProfitTriggerPriceType !== 'last') && (takeProfitTriggerPriceType !== 'index') && (takeProfitTriggerPriceType !== 'mark')) {
                        throw new InvalidOrder (this.id + ' createOrder() take profit trigger price type must be one of "last", "index" or "mark"');
                    }
                    request['tpTriggerPxType'] = takeProfitTriggerPriceType;
                }
            }
        } else if (trigger) {
            request['ordType'] = 'trigger';
            request['triggerPx'] = this.priceToPrecision (symbol, triggerPrice);
            request['orderPx'] = isMarketOrder ? '-1' : this.priceToPrecision (symbol, price);
        } else if (conditional) {
            request['ordType'] = 'conditional';
            const twoWayCondition = ((takeProfitPrice !== undefined) && (stopLossPrice !== undefined));
            // if TP and SL are sent together
            // as ordType 'conditional' only stop-loss order will be applied
            // tpOrdKind is 'condition' which is the default
            if (twoWayCondition) {
                request['ordType'] = 'oco';
            }
            if (takeProfitPrice !== undefined) {
                request['tpTriggerPx'] = this.priceToPrecision (symbol, takeProfitPrice);
                request['tpOrdPx'] = (tpOrdPx === undefined) ? '-1' : this.priceToPrecision (symbol, tpOrdPx);
                request['tpTriggerPxType'] = tpTriggerPxType;
            }
            if (stopLossPrice !== undefined) {
                request['slTriggerPx'] = this.priceToPrecision (symbol, stopLossPrice);
                request['slOrdPx'] = (slOrdPx === undefined) ? '-1' : this.priceToPrecision (symbol, slOrdPx);
                request['slTriggerPxType'] = slTriggerPxType;
            }
        }
        if (clientOrderId === undefined) {
            const brokerId = this.safeString (this.options, 'brokerId');
            if (brokerId !== undefined) {
                request['clOrdId'] = brokerId + this.uuid16 ();
                request['tag'] = brokerId;
            }
        } else {
            request['clOrdId'] = clientOrderId;
            params = this.omit (params, [ 'clOrdId', 'clientOrderId' ]);
        }
        return this.extend (request, params);
    }

    async createOrder (symbol: string, type: OrderType, side: OrderSide, amount: number, price: Num = undefined, params = {}) {
        /**
         * @method
         * @name okx#createOrder
         * @description create a trade order
         * @see https://www.okx.com/docs-v5/en/#order-book-trading-trade-post-place-order
         * @see https://www.okx.com/docs-v5/en/#order-book-trading-trade-post-place-multiple-orders
         * @see https://www.okx.com/docs-v5/en/#order-book-trading-algo-trading-post-place-algo-order
         * @param {string} symbol unified symbol of the market to create an order in
         * @param {string} type 'market' or 'limit'
         * @param {string} side 'buy' or 'sell'
         * @param {float} amount how much of currency you want to trade in units of base currency
         * @param {float} [price] the price at which the order is to be fullfilled, in units of the quote currency, ignored in market orders
         * @param {object} [params] extra parameters specific to the exchange API endpoint
         * @param {bool} [params.reduceOnly] a mark to reduce the position size for margin, swap and future orders
         * @param {bool} [params.postOnly] true to place a post only order
         * @param {object} [params.takeProfit] *takeProfit object in params* containing the triggerPrice at which the attached take profit order will be triggered (perpetual swap markets only)
         * @param {float} [params.takeProfit.triggerPrice] take profit trigger price
         * @param {float} [params.takeProfit.price] used for take profit limit orders, not used for take profit market price orders
         * @param {string} [params.takeProfit.type] 'market' or 'limit' used to specify the take profit price type
         * @param {object} [params.stopLoss] *stopLoss object in params* containing the triggerPrice at which the attached stop loss order will be triggered (perpetual swap markets only)
         * @param {float} [params.stopLoss.triggerPrice] stop loss trigger price
         * @param {float} [params.stopLoss.price] used for stop loss limit orders, not used for stop loss market price orders
         * @param {string} [params.stopLoss.type] 'market' or 'limit' used to specify the stop loss price type
         * @param {string} [params.positionSide] if position mode is one-way: set to 'net', if position mode is hedge-mode: set to 'long' or 'short'
         * @param {string} [params.trailingPercent] the percent to trail away from the current market price
         * @param {string} [params.tpOrdKind] 'condition' or 'limit', the default is 'condition'
         * @returns {object} an [order structure]{@link https://docs.ccxt.com/#/?id=order-structure}
         */
        await this.loadMarkets ();
        const market = this.market (symbol);
        let request = this.createOrderRequest (symbol, type, side, amount, price, params);
        let method = this.safeString (this.options, 'createOrder', 'privatePostTradeBatchOrders');
        const requestOrdType = this.safeString (request, 'ordType');
        if ((requestOrdType === 'trigger') || (requestOrdType === 'conditional') || (requestOrdType === 'move_order_stop') || (type === 'move_order_stop') || (type === 'oco') || (type === 'iceberg') || (type === 'twap')) {
            method = 'privatePostTradeOrderAlgo';
        }
        if ((method !== 'privatePostTradeOrder') && (method !== 'privatePostTradeOrderAlgo') && (method !== 'privatePostTradeBatchOrders')) {
            throw new ExchangeError (this.id + ' createOrder() this.options["createOrder"] must be either privatePostTradeBatchOrders or privatePostTradeOrder or privatePostTradeOrderAlgo');
        }
        if (method === 'privatePostTradeBatchOrders') {
            // keep the request body the same
            // submit a single order in an array to the batch order endpoint
            // because it has a lower ratelimit
            request = [ request ];
        }
        let response = undefined;
        if (method === 'privatePostTradeOrder') {
            response = await this.privatePostTradeOrder (request);
        } else if (method === 'privatePostTradeOrderAlgo') {
            response = await this.privatePostTradeOrderAlgo (request);
        } else {
            response = await this.privatePostTradeBatchOrders (request);
        }
        const data = this.safeValue (response, 'data', []);
        const first = this.safeValue (data, 0);
        const order = this.parseOrder (first, market);
        order['type'] = type;
        order['side'] = side;
        return order;
    }

    async createOrders (orders: OrderRequest[], params = {}) {
        /**
         * @method
         * @name okx#createOrders
         * @description create a list of trade orders
         * @see https://www.okx.com/docs-v5/en/#order-book-trading-trade-post-place-multiple-orders
         * @param {Array} orders list of orders to create, each object should contain the parameters required by createOrder, namely symbol, type, side, amount, price and params
         * @returns {object} an [order structure]{@link https://docs.ccxt.com/#/?id=order-structure}
         */
        await this.loadMarkets ();
        const ordersRequests = [];
        for (let i = 0; i < orders.length; i++) {
            const rawOrder = orders[i];
            const marketId = this.safeString (rawOrder, 'symbol');
            const type = this.safeString (rawOrder, 'type');
            const side = this.safeString (rawOrder, 'side');
            const amount = this.safeValue (rawOrder, 'amount');
            const price = this.safeValue (rawOrder, 'price');
            const orderParams = this.safeValue (rawOrder, 'params', {});
            const extendedParams = this.extend (orderParams, params); // the request does not accept extra params since it's a list, so we're extending each order with the common params
            const orderRequest = this.createOrderRequest (marketId, type, side, amount, price, extendedParams);
            ordersRequests.push (orderRequest);
        }
        const response = await this.privatePostTradeBatchOrders (ordersRequests);
        // {
        //     "code": "0",
        //     "data": [
        //        {
        //           "clOrdId": "e847386590ce4dBCc7f2a1b4c4509f82",
        //           "ordId": "636305438765568000",
        //           "sCode": "0",
        //           "sMsg": "Order placed",
        //           "tag": "e847386590ce4dBC"
        //        },
        //        {
        //           "clOrdId": "e847386590ce4dBC0b9993fe642d8f62",
        //           "ordId": "636305438765568001",
        //           "sCode": "0",
        //           "sMsg": "Order placed",
        //           "tag": "e847386590ce4dBC"
        //        }
        //     ],
        //     "inTime": "1697979038584486",
        //     "msg": "",
        //     "outTime": "1697979038586493"
        // }
        const data = this.safeList (response, 'data', []);
        return this.parseOrders (data);
    }

    editOrderRequest (id: string, symbol, type, side, amount = undefined, price = undefined, params = {}) {
        const market = this.market (symbol);
        const request = {
            'instId': market['id'],
        };
        let isAlgoOrder = undefined;
        if ((type === 'trigger') || (type === 'conditional') || (type === 'move_order_stop') || (type === 'oco') || (type === 'iceberg') || (type === 'twap')) {
            isAlgoOrder = true;
        }
        const clientOrderId = this.safeString2 (params, 'clOrdId', 'clientOrderId');
        if (clientOrderId !== undefined) {
            if (isAlgoOrder) {
                request['algoClOrdId'] = clientOrderId;
            } else {
                request['clOrdId'] = clientOrderId;
            }
        } else {
            if (isAlgoOrder) {
                request['algoId'] = id;
            } else {
                request['ordId'] = id;
            }
        }
        let stopLossTriggerPrice = this.safeValue2 (params, 'stopLossPrice', 'newSlTriggerPx');
        let stopLossPrice = this.safeValue (params, 'newSlOrdPx');
        const stopLossTriggerPriceType = this.safeString (params, 'newSlTriggerPxType', 'last');
        let takeProfitTriggerPrice = this.safeValue2 (params, 'takeProfitPrice', 'newTpTriggerPx');
        let takeProfitPrice = this.safeValue (params, 'newTpOrdPx');
        const takeProfitTriggerPriceType = this.safeString (params, 'newTpTriggerPxType', 'last');
        const stopLoss = this.safeValue (params, 'stopLoss');
        const takeProfit = this.safeValue (params, 'takeProfit');
        const stopLossDefined = (stopLoss !== undefined);
        const takeProfitDefined = (takeProfit !== undefined);
        if (isAlgoOrder) {
            if ((stopLossTriggerPrice === undefined) && (takeProfitTriggerPrice === undefined)) {
                throw new BadRequest (this.id + ' editOrder() requires a stopLossPrice or takeProfitPrice parameter for editing an algo order');
            }
            if (stopLossTriggerPrice !== undefined) {
                if (stopLossPrice === undefined) {
                    throw new BadRequest (this.id + ' editOrder() requires a newSlOrdPx parameter for editing an algo order');
                }
                request['newSlTriggerPx'] = this.priceToPrecision (symbol, stopLossTriggerPrice);
                request['newSlOrdPx'] = (type === 'market') ? '-1' : this.priceToPrecision (symbol, stopLossPrice);
                request['newSlTriggerPxType'] = stopLossTriggerPriceType;
            }
            if (takeProfitTriggerPrice !== undefined) {
                if (takeProfitPrice === undefined) {
                    throw new BadRequest (this.id + ' editOrder() requires a newTpOrdPx parameter for editing an algo order');
                }
                request['newTpTriggerPx'] = this.priceToPrecision (symbol, takeProfitTriggerPrice);
                request['newTpOrdPx'] = (type === 'market') ? '-1' : this.priceToPrecision (symbol, takeProfitPrice);
                request['newTpTriggerPxType'] = takeProfitTriggerPriceType;
            }
        } else {
            if (stopLossTriggerPrice !== undefined) {
                request['newSlTriggerPx'] = this.priceToPrecision (symbol, stopLossTriggerPrice);
                request['newSlOrdPx'] = (type === 'market') ? '-1' : this.priceToPrecision (symbol, stopLossPrice);
                request['newSlTriggerPxType'] = stopLossTriggerPriceType;
            }
            if (takeProfitTriggerPrice !== undefined) {
                request['newTpTriggerPx'] = this.priceToPrecision (symbol, takeProfitTriggerPrice);
                request['newTpOrdPx'] = (type === 'market') ? '-1' : this.priceToPrecision (symbol, takeProfitPrice);
                request['newTpTriggerPxType'] = takeProfitTriggerPriceType;
            }
            if (stopLossDefined) {
                stopLossTriggerPrice = this.safeValue (stopLoss, 'triggerPrice');
                stopLossPrice = this.safeValue (stopLoss, 'price');
                const stopLossType = this.safeString (stopLoss, 'type');
                request['newSlTriggerPx'] = this.priceToPrecision (symbol, stopLossTriggerPrice);
                request['newSlOrdPx'] = (stopLossType === 'market') ? '-1' : this.priceToPrecision (symbol, stopLossPrice);
                request['newSlTriggerPxType'] = stopLossTriggerPriceType;
            }
            if (takeProfitDefined) {
                takeProfitTriggerPrice = this.safeValue (takeProfit, 'triggerPrice');
                takeProfitPrice = this.safeValue (takeProfit, 'price');
                const takeProfitType = this.safeString (takeProfit, 'type');
                request['newTpOrdKind'] = (takeProfitType === 'limit') ? takeProfitType : 'condition';
                request['newTpTriggerPx'] = this.priceToPrecision (symbol, takeProfitTriggerPrice);
                request['newTpOrdPx'] = (takeProfitType === 'market') ? '-1' : this.priceToPrecision (symbol, takeProfitPrice);
                request['newTpTriggerPxType'] = takeProfitTriggerPriceType;
            }
        }
        if (amount !== undefined) {
            request['newSz'] = this.amountToPrecision (symbol, amount);
        }
        if (!isAlgoOrder) {
            if (price !== undefined) {
                request['newPx'] = this.priceToPrecision (symbol, price);
            }
        }
        params = this.omit (params, [ 'clOrdId', 'clientOrderId', 'takeProfitPrice', 'stopLossPrice', 'stopLoss', 'takeProfit' ]);
        return this.extend (request, params);
    }

    async editOrder (id: string, symbol: string, type:OrderType, side: OrderSide, amount: Num = undefined, price: Num = undefined, params = {}) {
        /**
         * @method
         * @name okx#editOrder
         * @description edit a trade order
         * @see https://www.okx.com/docs-v5/en/#order-book-trading-trade-post-amend-order
         * @see https://www.okx.com/docs-v5/en/#order-book-trading-algo-trading-post-amend-algo-order
         * @param {string} id order id
         * @param {string} symbol unified symbol of the market to create an order in
         * @param {string} type 'market' or 'limit'
         * @param {string} side 'buy' or 'sell'
         * @param {float} amount how much of the currency you want to trade in units of the base currency
         * @param {float} [price] the price at which the order is to be fullfilled, in units of the quote currency, ignored in market orders
         * @param {object} [params] extra parameters specific to the exchange API endpoint
         * @param {string} [params.clientOrderId] client order id, uses id if not passed
         * @param {float} [params.stopLossPrice] stop loss trigger price
         * @param {float} [params.newSlOrdPx] the stop loss order price, set to stopLossPrice if the type is market
         * @param {string} [params.newSlTriggerPxType] 'last', 'index' or 'mark' used to specify the stop loss trigger price type, default is 'last'
         * @param {float} [params.takeProfitPrice] take profit trigger price
         * @param {float} [params.newTpOrdPx] the take profit order price, set to takeProfitPrice if the type is market
         * @param {string} [params.newTpTriggerPxType] 'last', 'index' or 'mark' used to specify the take profit trigger price type, default is 'last'
         * @param {object} [params.stopLoss] *stopLoss object in params* containing the triggerPrice at which the attached stop loss order will be triggered
         * @param {float} [params.stopLoss.triggerPrice] stop loss trigger price
         * @param {float} [params.stopLoss.price] used for stop loss limit orders, not used for stop loss market price orders
         * @param {string} [params.stopLoss.type] 'market' or 'limit' used to specify the stop loss price type
         * @param {object} [params.takeProfit] *takeProfit object in params* containing the triggerPrice at which the attached take profit order will be triggered
         * @param {float} [params.takeProfit.triggerPrice] take profit trigger price
         * @param {float} [params.takeProfit.price] used for take profit limit orders, not used for take profit market price orders
         * @param {string} [params.takeProfit.type] 'market' or 'limit' used to specify the take profit price type
         * @param {string} [params.newTpOrdKind] 'condition' or 'limit', the default is 'condition'
         * @returns {object} an [order structure]{@link https://docs.ccxt.com/#/?id=order-structure}
         */
        await this.loadMarkets ();
        const market = this.market (symbol);
        const request = this.editOrderRequest (id, symbol, type, side, amount, price, params);
        let isAlgoOrder = undefined;
        if ((type === 'trigger') || (type === 'conditional') || (type === 'move_order_stop') || (type === 'oco') || (type === 'iceberg') || (type === 'twap')) {
            isAlgoOrder = true;
        }
        let response = undefined;
        if (isAlgoOrder) {
            response = await this.privatePostTradeAmendAlgos (this.extend (request, params));
        } else {
            response = await this.privatePostTradeAmendOrder (this.extend (request, params));
        }
        //
        //     {
        //        "code": "0",
        //        "data": [
        //            {
        //                 "clOrdId": "e847386590ce4dBCc1a045253497a547",
        //                 "ordId": "559176536793178112",
        //                 "reqId": "",
        //                 "sCode": "0",
        //                 "sMsg": ""
        //            }
        //        ],
        //        "msg": ""
        //     }
        //
        const data = this.safeValue (response, 'data', []);
        const first = this.safeValue (data, 0);
        const order = this.parseOrder (first, market);
        order['type'] = type;
        order['side'] = side;
        return order;
    }

    async cancelOrder (id: string, symbol: Str = undefined, params = {}) {
        /**
         * @method
         * @name okx#cancelOrder
         * @description cancels an open order
         * @see https://www.okx.com/docs-v5/en/#order-book-trading-trade-post-cancel-order
         * @see https://www.okx.com/docs-v5/en/#order-book-trading-algo-trading-post-cancel-algo-order
         * @param {string} id order id
         * @param {string} symbol unified symbol of the market the order was made in
         * @param {object} [params] extra parameters specific to the exchange API endpoint
         * @param {boolean} [params.trigger] true if trigger orders
         * @param {boolean} [params.trailing] set to true if you want to cancel a trailing order
         * @returns {object} An [order structure]{@link https://docs.ccxt.com/#/?id=order-structure}
         */
        if (symbol === undefined) {
            throw new ArgumentsRequired (this.id + ' cancelOrder() requires a symbol argument');
        }
        const stop = this.safeValue2 (params, 'stop', 'trigger');
        const trailing = this.safeBool (params, 'trailing', false);
        if (stop || trailing) {
            const orderInner = await this.cancelOrders ([ id ], symbol, params);
            return this.safeValue (orderInner, 0);
        }
        await this.loadMarkets ();
        const market = this.market (symbol);
        const request = {
            'instId': market['id'],
            // 'ordId': id, // either ordId or clOrdId is required
            // 'clOrdId': clientOrderId,
        };
        const clientOrderId = this.safeString2 (params, 'clOrdId', 'clientOrderId');
        if (clientOrderId !== undefined) {
            request['clOrdId'] = clientOrderId;
        } else {
            request['ordId'] = id;
        }
        const query = this.omit (params, [ 'clOrdId', 'clientOrderId' ]);
        const response = await this.privatePostTradeCancelOrder (this.extend (request, query));
        // {"code":"0","data":[{"clOrdId":"","ordId":"317251910906576896","sCode":"0","sMsg":""}],"msg":""}
        const data = this.safeValue (response, 'data', []);
        const order = this.safeDict (data, 0);
        return this.parseOrder (order, market);
    }

    parseIds (ids) {
        /**
         * @ignore
         * @method
         * @name okx#parseIds
         * @param {string[]|string} ids order ids
         * @returns {string[]} list of order ids
         */
        if ((ids !== undefined) && typeof ids === 'string') {
            return ids.split (',');
        } else {
            return ids;
        }
    }

    async cancelOrders (ids, symbol: Str = undefined, params = {}) {
        /**
         * @method
         * @name okx#cancelOrders
         * @description cancel multiple orders
         * @see https://www.okx.com/docs-v5/en/#order-book-trading-trade-post-cancel-multiple-orders
         * @see https://www.okx.com/docs-v5/en/#order-book-trading-algo-trading-post-cancel-algo-order
         * @param {string[]} ids order ids
         * @param {string} symbol unified market symbol
         * @param {object} [params] extra parameters specific to the exchange API endpoint
         * @param {boolean} [params.trigger] whether the order is a stop/trigger order
         * @param {boolean} [params.trailing] set to true if you want to cancel trailing orders
         * @returns {object} an list of [order structures]{@link https://docs.ccxt.com/#/?id=order-structure}
         */
        // TODO : the original endpoint signature differs, according to that you can skip individual symbol and assign ids in batch. At this moment, `params` is not being used too.
        if (symbol === undefined) {
            throw new ArgumentsRequired (this.id + ' cancelOrders() requires a symbol argument');
        }
        await this.loadMarkets ();
        const market = this.market (symbol);
        const request = [];
        const options = this.safeValue (this.options, 'cancelOrders', {});
        const defaultMethod = this.safeString (options, 'method', 'privatePostTradeCancelBatchOrders');
        let method = this.safeString (params, 'method', defaultMethod);
        const clientOrderIds = this.parseIds (this.safeValue2 (params, 'clOrdId', 'clientOrderId'));
        const algoIds = this.parseIds (this.safeValue (params, 'algoId'));
        const stop = this.safeValue2 (params, 'stop', 'trigger');
        const trailing = this.safeBool (params, 'trailing', false);
        if (stop || trailing) {
            method = 'privatePostTradeCancelAlgos';
        }
        if (clientOrderIds === undefined) {
            ids = this.parseIds (ids);
            if (algoIds !== undefined) {
                for (let i = 0; i < algoIds.length; i++) {
                    request.push ({
                        'algoId': algoIds[i],
                        'instId': market['id'],
                    });
                }
            }
            for (let i = 0; i < ids.length; i++) {
                if (trailing || stop) {
                    request.push ({
                        'algoId': ids[i],
                        'instId': market['id'],
                    });
                } else {
                    request.push ({
                        'ordId': ids[i],
                        'instId': market['id'],
                    });
                }
            }
        } else {
            for (let i = 0; i < clientOrderIds.length; i++) {
                request.push ({
                    'instId': market['id'],
                    'clOrdId': clientOrderIds[i],
                });
            }
        }
        let response = undefined;
        if (method === 'privatePostTradeCancelAlgos') {
            response = await this.privatePostTradeCancelAlgos (request); // * dont extend with params, otherwise ARRAY will be turned into OBJECT
        } else {
            response = await this.privatePostTradeCancelBatchOrders (request); // * dont extend with params, otherwise ARRAY will be turned into OBJECT
        }
        //
        //     {
        //         "code": "0",
        //         "data": [
        //             {
        //                 "clOrdId": "e123456789ec4dBC1123456ba123b45e",
        //                 "ordId": "405071912345641543",
        //                 "sCode": "0",
        //                 "sMsg": ""
        //             },
        //             ...
        //         ],
        //         "msg": ""
        //     }
        //
        // Algo order
        //
        //     {
        //         "code": "0",
        //         "data": [
        //             {
        //                 "algoId": "431375349042380800",
        //                 "sCode": "0",
        //                 "sMsg": ""
        //             }
        //         ],
        //         "msg": ""
        //     }
        //
        const ordersData = this.safeList (response, 'data', []);
        return this.parseOrders (ordersData, market, undefined, undefined, params);
    }

    parseOrderStatus (status) {
        const statuses = {
            'canceled': 'canceled',
            'order_failed': 'canceled',
            'live': 'open',
            'partially_filled': 'open',
            'filled': 'closed',
            'effective': 'closed',
        };
        return this.safeString (statuses, status, status);
    }

    parseOrder (order, market: Market = undefined): Order {
        //
        // createOrder
        //
        //     {
        //         "clOrdId": "oktswap6",
        //         "ordId": "312269865356374016",
        //         "tag": "",
        //         "sCode": "0",
        //         "sMsg": ""
        //     }
        //
        // editOrder
        //
        //     {
        //         "clOrdId": "e847386590ce4dBCc1a045253497a547",
        //         "ordId": "559176536793178112",
        //         "reqId": "",
        //         "sCode": "0",
        //         "sMsg": ""
        //     }
        //
        // Spot and Swap fetchOrder, fetchOpenOrders
        //
        //     {
        //         "accFillSz": "0",
        //         "avgPx": "",
        //         "cTime": "1621910749815",
        //         "category": "normal",
        //         "ccy": "",
        //         "clOrdId": "",
        //         "fee": "0",
        //         "feeCcy": "ETH",
        //         "fillPx": "",
        //         "fillSz": "0",
        //         "fillTime": "",
        //         "instId": "ETH-USDT",
        //         "instType": "SPOT",
        //         "lever": "",
        //         "ordId": "317251910906576896",
        //         "ordType": "limit",
        //         "pnl": "0",
        //         "posSide": "net",
        //         "px": "2000",
        //         "rebate": "0",
        //         "rebateCcy": "USDT",
        //         "side": "buy",
        //         "slOrdPx": "",
        //         "slTriggerPx": "",
        //         "state": "live",
        //         "sz": "0.001",
        //         "tag": "",
        //         "tdMode": "cash",
        //         "tpOrdPx": "",
        //         "tpTriggerPx": "",
        //         "tradeId": "",
        //         "uTime": "1621910749815"
        //     }
        //
        // Algo Order fetchOpenOrders, fetchCanceledOrders, fetchClosedOrders
        //
        //     {
        //         "activePx": "",
        //         "activePxType": "",
        //         "actualPx": "",
        //         "actualSide": "buy",
        //         "actualSz": "0",
        //         "algoId": "431375349042380800",
        //         "cTime": "1649119897778",
        //         "callbackRatio": "",
        //         "callbackSpread": "",
        //         "ccy": "",
        //         "ctVal": "0.01",
        //         "instId": "BTC-USDT-SWAP",
        //         "instType": "SWAP",
        //         "last": "46538.9",
        //         "lever": "125",
        //         "moveTriggerPx": "",
        //         "notionalUsd": "467.059",
        //         "ordId": "",
        //         "ordPx": "50000",
        //         "ordType": "trigger",
        //         "posSide": "long",
        //         "pxLimit": "",
        //         "pxSpread": "",
        //         "pxVar": "",
        //         "side": "buy",
        //         "slOrdPx": "",
        //         "slTriggerPx": "",
        //         "slTriggerPxType": "",
        //         "state": "live",
        //         "sz": "1",
        //         "szLimit": "",
        //         "tag": "",
        //         "tdMode": "isolated",
        //         "tgtCcy": "",
        //         "timeInterval": "",
        //         "tpOrdPx": "",
        //         "tpTriggerPx": "",
        //         "tpTriggerPxType": "",
        //         "triggerPx": "50000",
        //         "triggerPxType": "last",
        //         "triggerTime": "",
        //         "uly": "BTC-USDT"
        //     }
        //
        const scode = this.safeString (order, 'sCode');
        if ((scode !== undefined) && (scode !== '0')) {
            return this.safeOrder ({
                'id': this.safeString (order, 'ordId'),
                'clientOrderId': this.safeString (order, 'clOrdId'),
                'status': 'rejected',
                'info': order,
            });
        }
        const id = this.safeString2 (order, 'algoId', 'ordId');
        const timestamp = this.safeInteger (order, 'cTime');
        const lastUpdateTimestamp = this.safeInteger (order, 'uTime');
        const lastTradeTimestamp = this.safeInteger (order, 'fillTime');
        const side = this.safeString (order, 'side');
        let type = this.safeString (order, 'ordType');
        let postOnly = undefined;
        let timeInForce = undefined;
        if (type === 'post_only') {
            postOnly = true;
            type = 'limit';
        } else if (type === 'fok') {
            timeInForce = 'FOK';
            type = 'limit';
        } else if (type === 'ioc') {
            timeInForce = 'IOC';
            type = 'limit';
        }
        const marketId = this.safeString (order, 'instId');
        market = this.safeMarket (marketId, market);
        const symbol = this.safeSymbol (marketId, market, '-');
        const filled = this.safeString (order, 'accFillSz');
        const price = this.safeString2 (order, 'px', 'ordPx');
        const average = this.safeString (order, 'avgPx');
        const status = this.parseOrderStatus (this.safeString (order, 'state'));
        const feeCostString = this.safeString (order, 'fee');
        let amount = undefined;
        let cost = undefined;
        // spot market buy: "sz" can refer either to base currency units or to quote currency units
        // see documentation: https://www.okx.com/docs-v5/en/#rest-api-trade-place-order
        const defaultTgtCcy = this.safeString (this.options, 'tgtCcy', 'base_ccy');
        const tgtCcy = this.safeString (order, 'tgtCcy', defaultTgtCcy);
        const instType = this.safeString (order, 'instType');
        if ((side === 'buy') && (type === 'market') && (instType === 'SPOT') && (tgtCcy === 'quote_ccy')) {
            // "sz" refers to the cost
            cost = this.safeString (order, 'sz');
        } else {
            // "sz" refers to the trade currency amount
            amount = this.safeString (order, 'sz');
        }
        let fee = undefined;
        if (feeCostString !== undefined) {
            const feeCostSigned = Precise.stringNeg (feeCostString);
            const feeCurrencyId = this.safeString (order, 'feeCcy');
            const feeCurrencyCode = this.safeCurrencyCode (feeCurrencyId);
            fee = {
                'cost': this.parseNumber (feeCostSigned),
                'currency': feeCurrencyCode,
            };
        }
        let clientOrderId = this.safeString (order, 'clOrdId');
        if ((clientOrderId !== undefined) && (clientOrderId.length < 1)) {
            clientOrderId = undefined; // fix empty clientOrderId string
        }
        const stopLossPrice = this.safeNumber2 (order, 'slTriggerPx', 'slOrdPx');
        const takeProfitPrice = this.safeNumber2 (order, 'tpTriggerPx', 'tpOrdPx');
        const stopPrice = this.safeNumberN (order, [ 'triggerPx', 'moveTriggerPx' ]);
        const reduceOnlyRaw = this.safeString (order, 'reduceOnly');
        let reduceOnly = false;
        if (reduceOnly !== undefined) {
            reduceOnly = (reduceOnlyRaw === 'true');
        }
        return this.safeOrder ({
            'info': order,
            'id': id,
            'clientOrderId': clientOrderId,
            'timestamp': timestamp,
            'datetime': this.iso8601 (timestamp),
            'lastTradeTimestamp': lastTradeTimestamp,
            'lastUpdateTimestamp': lastUpdateTimestamp,
            'symbol': symbol,
            'type': type,
            'timeInForce': timeInForce,
            'postOnly': postOnly,
            'side': side,
            'price': price,
            'stopLossPrice': stopLossPrice,
            'takeProfitPrice': takeProfitPrice,
            'stopPrice': stopPrice,
            'triggerPrice': stopPrice,
            'average': average,
            'cost': cost,
            'amount': amount,
            'filled': filled,
            'remaining': undefined,
            'status': status,
            'fee': fee,
            'trades': undefined,
            'reduceOnly': reduceOnly,
        }, market);
    }

    async fetchOrder (id: string, symbol: Str = undefined, params = {}) {
        /**
         * @method
         * @name okx#fetchOrder
         * @description fetch an order by the id
         * @see https://www.okx.com/docs-v5/en/#order-book-trading-trade-get-order-details
         * @see https://www.okx.com/docs-v5/en/#order-book-trading-algo-trading-get-algo-order-details
         * @param {string} id the order id
         * @param {string} symbol unified market symbol
         * @param {object} [params] extra and exchange specific parameters
         * @param {boolean} [params.trigger] true if fetching trigger orders
         * @returns [an order structure]{@link https://docs.ccxt.com/#/?id=order-structure}
         */
        if (symbol === undefined) {
            throw new ArgumentsRequired (this.id + ' fetchOrder() requires a symbol argument');
        }
        await this.loadMarkets ();
        const market = this.market (symbol);
        const request = {
            'instId': market['id'],
            // 'clOrdId': 'abcdef12345', // optional, [a-z0-9]{1,32}
            // 'ordId': id,
            // 'instType': // spot, swap, futures, margin
        };
        const clientOrderId = this.safeString2 (params, 'clOrdId', 'clientOrderId');
        const options = this.safeValue (this.options, 'fetchOrder', {});
        const defaultMethod = this.safeString (options, 'method', 'privateGetTradeOrder');
        let method = this.safeString (params, 'method', defaultMethod);
        const stop = this.safeValue2 (params, 'stop', 'trigger');
        if (stop) {
            method = 'privateGetTradeOrderAlgo';
            if (clientOrderId !== undefined) {
                request['algoClOrdId'] = clientOrderId;
            } else {
                request['algoId'] = id;
            }
        } else {
            if (clientOrderId !== undefined) {
                request['clOrdId'] = clientOrderId;
            } else {
                request['ordId'] = id;
            }
        }
        const query = this.omit (params, [ 'method', 'clOrdId', 'clientOrderId', 'stop', 'trigger' ]);
        let response = undefined;
        if (method === 'privateGetTradeOrderAlgo') {
            response = await this.privateGetTradeOrderAlgo (this.extend (request, query));
        } else {
            response = await this.privateGetTradeOrder (this.extend (request, query));
        }
        //
        // Spot and Swap
        //
        //     {
        //         "code": "0",
        //         "data": [
        //             {
        //                 "accFillSz": "0",
        //                 "avgPx": "",
        //                 "cTime": "1621910749815",
        //                 "category": "normal",
        //                 "ccy": "",
        //                 "clOrdId": "",
        //                 "fee": "0",
        //                 "feeCcy": "ETH",
        //                 "fillPx": "",
        //                 "fillSz": "0",
        //                 "fillTime": "",
        //                 "instId": "ETH-USDT",
        //                 "instType": "SPOT",
        //                 "lever": "",
        //                 "ordId": "317251910906576896",
        //                 "ordType": "limit",
        //                 "pnl": "0",
        //                 "posSide": "net",
        //                 "px":"20 00",
        //                 "rebate": "0",
        //                 "rebateCcy": "USDT",
        //                 "side": "buy",
        //                 "slOrdPx": "",
        //                 "slTriggerPx": "",
        //                 "state": "live",
        //                 "sz":"0. 001",
        //                 "tag": "",
        //                 "tdMode": "cash",
        //                 "tpOrdPx": "",
        //                 "tpTriggerPx": "",
        //                 "tradeId": "",
        //                 "uTime": "1621910749815"
        //             }
        //         ],
        //         "msg": ""
        //     }
        //
        // Algo order
        //     {
        //         "code":"0",
        //         "msg":"",
        //         "data":[
        //             {
        //                 "instType":"FUTURES",
        //                 "instId":"BTC-USD-200329",
        //                 "ordId":"123445",
        //                 "ccy":"BTC",
        //                 "clOrdId":"",
        //                 "algoId":"1234",
        //                 "sz":"999",
        //                 "closeFraction":"",
        //                 "ordType":"oco",
        //                 "side":"buy",
        //                 "posSide":"long",
        //                 "tdMode":"cross",
        //                 "tgtCcy": "",
        //                 "state":"effective",
        //                 "lever":"20",
        //                 "tpTriggerPx":"",
        //                 "tpTriggerPxType":"",
        //                 "tpOrdPx":"",
        //                 "slTriggerPx":"",
        //                 "slTriggerPxType":"",
        //                 "triggerPx":"99",
        //                 "triggerPxType":"last",
        //                 "ordPx":"12",
        //                 "actualSz":"",
        //                 "actualPx":"",
        //                 "actualSide":"",
        //                 "pxVar":"",
        //                 "pxSpread":"",
        //                 "pxLimit":"",
        //                 "szLimit":"",
        //                 "tag": "adadadadad",
        //                 "timeInterval":"",
        //                 "callbackRatio":"",
        //                 "callbackSpread":"",
        //                 "activePx":"",
        //                 "moveTriggerPx":"",
        //                 "reduceOnly": "false",
        //                 "triggerTime":"1597026383085",
        //                 "last": "16012",
        //                 "failCode": "",
        //                 "algoClOrdId": "",
        //                 "cTime":"1597026383000"
        //             }
        //         ]
        //     }
        //
        const data = this.safeValue (response, 'data', []);
        const order = this.safeDict (data, 0);
        return this.parseOrder (order, market);
    }

    async fetchOpenOrders (symbol: Str = undefined, since: Int = undefined, limit: Int = undefined, params = {}): Promise<Order[]> {
        /**
         * @method
         * @name okx#fetchOpenOrders
         * @description fetch all unfilled currently open orders
         * @see https://www.okx.com/docs-v5/en/#order-book-trading-trade-get-order-list
         * @see https://www.okx.com/docs-v5/en/#order-book-trading-algo-trading-get-algo-order-list
         * @param {string} symbol unified market symbol
         * @param {int} [since] the earliest time in ms to fetch open orders for
         * @param {int} [limit] the maximum number of  open orders structures to retrieve
         * @param {object} [params] extra parameters specific to the exchange API endpoint
         * @param {bool} [params.stop] True if fetching trigger or conditional orders
         * @param {string} [params.ordType] "conditional", "oco", "trigger", "move_order_stop", "iceberg", or "twap"
         * @param {string} [params.algoId] Algo ID "'433845797218942976'"
         * @param {boolean} [params.paginate] default false, when true will automatically paginate by calling this endpoint multiple times. See in the docs all the [availble parameters](https://github.com/ccxt/ccxt/wiki/Manual#pagination-params)
         * @param {boolean} [params.trailing] set to true if you want to fetch trailing orders
         * @returns {Order[]} a list of [order structures]{@link https://docs.ccxt.com/#/?id=order-structure}
         */
        await this.loadMarkets ();
        let paginate = false;
        [ paginate, params ] = this.handleOptionAndParams (params, 'fetchOpenOrders', 'paginate');
        if (paginate) {
            return await this.fetchPaginatedCallDynamic ('fetchOpenOrders', symbol, since, limit, params) as Order[];
        }
        const request = {
            // 'instType': 'SPOT', // SPOT, MARGIN, SWAP, FUTURES, OPTION
            // 'uly': currency['id'],
            // 'instId': market['id'],
            // 'ordType': 'limit', // market, limit, post_only, fok, ioc, comma-separated, stop orders: conditional, oco, trigger, move_order_stop, iceberg, or twap
            // 'state': 'live', // live, partially_filled
            // 'after': orderId,
            // 'before': orderId,
            // 'limit': limit, // default 100, max 100
        };
        let market = undefined;
        if (symbol !== undefined) {
            market = this.market (symbol);
            request['instId'] = market['id'];
        }
        if (limit !== undefined) {
            request['limit'] = limit; // default 100, max 100
        }
        const options = this.safeValue (this.options, 'fetchOpenOrders', {});
        const algoOrderTypes = this.safeValue (this.options, 'algoOrderTypes', {});
        const defaultMethod = this.safeString (options, 'method', 'privateGetTradeOrdersPending');
        let method = this.safeString (params, 'method', defaultMethod);
        const ordType = this.safeString (params, 'ordType');
        const stop = this.safeValue2 (params, 'stop', 'trigger');
        const trailing = this.safeBool (params, 'trailing', false);
        if (trailing || stop || (ordType in algoOrderTypes)) {
            method = 'privateGetTradeOrdersAlgoPending';
        }
        if (trailing) {
            request['ordType'] = 'move_order_stop';
        } else if (stop && (ordType === undefined)) {
            request['ordType'] = 'trigger';
        }
        const query = this.omit (params, [ 'method', 'stop', 'trigger', 'trailing' ]);
        let response = undefined;
        if (method === 'privateGetTradeOrdersAlgoPending') {
            response = await this.privateGetTradeOrdersAlgoPending (this.extend (request, query));
        } else {
            response = await this.privateGetTradeOrdersPending (this.extend (request, query));
        }
        //
        //     {
        //         "code": "0",
        //         "data": [
        //             {
        //                 "accFillSz": "0",
        //                 "avgPx": "",
        //                 "cTime": "1621910749815",
        //                 "category": "normal",
        //                 "ccy": "",
        //                 "clOrdId": "",
        //                 "fee": "0",
        //                 "feeCcy": "ETH",
        //                 "fillPx": "",
        //                 "fillSz": "0",
        //                 "fillTime": "",
        //                 "instId": "ETH-USDT",
        //                 "instType": "SPOT",
        //                 "lever": "",
        //                 "ordId": "317251910906576896",
        //                 "ordType": "limit",
        //                 "pnl": "0",
        //                 "posSide": "net",
        //                 "px":"20 00",
        //                 "rebate": "0",
        //                 "rebateCcy": "USDT",
        //                 "side": "buy",
        //                 "slOrdPx": "",
        //                 "slTriggerPx": "",
        //                 "state": "live",
        //                 "sz":"0. 001",
        //                 "tag": "",
        //                 "tdMode": "cash",
        //                 "tpOrdPx": "",
        //                 "tpTriggerPx": "",
        //                 "tradeId": "",
        //                 "uTime": "1621910749815"
        //             }
        //         ],
        //         "msg":""
        //     }
        //
        // Algo order
        //
        //     {
        //         "code": "0",
        //         "data": [
        //             {
        //                 "activePx": "",
        //                 "activePxType": "",
        //                 "actualPx": "",
        //                 "actualSide": "buy",
        //                 "actualSz": "0",
        //                 "algoId": "431375349042380800",
        //                 "cTime": "1649119897778",
        //                 "callbackRatio": "",
        //                 "callbackSpread": "",
        //                 "ccy": "",
        //                 "ctVal": "0.01",
        //                 "instId": "BTC-USDT-SWAP",
        //                 "instType": "SWAP",
        //                 "last": "46538.9",
        //                 "lever": "125",
        //                 "moveTriggerPx": "",
        //                 "notionalUsd": "467.059",
        //                 "ordId": "",
        //                 "ordPx": "50000",
        //                 "ordType": "trigger",
        //                 "posSide": "long",
        //                 "pxLimit": "",
        //                 "pxSpread": "",
        //                 "pxVar": "",
        //                 "side": "buy",
        //                 "slOrdPx": "",
        //                 "slTriggerPx": "",
        //                 "slTriggerPxType": "",
        //                 "state": "live",
        //                 "sz": "1",
        //                 "szLimit": "",
        //                 "tag": "",
        //                 "tdMode": "isolated",
        //                 "tgtCcy": "",
        //                 "timeInterval": "",
        //                 "tpOrdPx": "",
        //                 "tpTriggerPx": "",
        //                 "tpTriggerPxType": "",
        //                 "triggerPx": "50000",
        //                 "triggerPxType": "last",
        //                 "triggerTime": "",
        //                 "uly": "BTC-USDT"
        //             }
        //         ],
        //         "msg": ""
        //     }
        //
        const data = this.safeList (response, 'data', []);
        return this.parseOrders (data, market, since, limit);
    }

    async fetchCanceledOrders (symbol: Str = undefined, since: Int = undefined, limit: Int = undefined, params = {}) {
        /**
         * @method
         * @name okx#fetchCanceledOrders
         * @description fetches information on multiple canceled orders made by the user
         * @see https://www.okx.com/docs-v5/en/#order-book-trading-trade-get-order-history-last-7-days
         * @see https://www.okx.com/docs-v5/en/#order-book-trading-algo-trading-get-algo-order-history
         * @param {string} symbol unified market symbol of the market orders were made in
         * @param {int} [since] timestamp in ms of the earliest order, default is undefined
         * @param {int} [limit] max number of orders to return, default is undefined
         * @param {object} [params] extra parameters specific to the exchange API endpoint
         * @param {bool} [params.stop] True if fetching trigger or conditional orders
         * @param {string} [params.ordType] "conditional", "oco", "trigger", "move_order_stop", "iceberg", or "twap"
         * @param {string} [params.algoId] Algo ID "'433845797218942976'"
         * @param {int} [params.until] timestamp in ms to fetch orders for
         * @param {boolean} [params.trailing] set to true if you want to fetch trailing orders
         * @returns {object} a list of [order structures]{@link https://docs.ccxt.com/#/?id=order-structure}
         */
        await this.loadMarkets ();
        const request = {
            // 'instType': type.toUpperCase (), // SPOT, MARGIN, SWAP, FUTURES, OPTION
            // 'uly': currency['id'],
            // 'instId': market['id'],
            // 'ordType': 'limit', // market, limit, post_only, fok, ioc, comma-separated stop orders: conditional, oco, trigger, move_order_stop, iceberg, or twap
            // 'state': 'canceled', // filled, canceled
            // 'after': orderId,
            // 'before': orderId,
            // 'limit': limit, // default 100, max 100
            // 'algoId': "'433845797218942976'", // Algo order
        };
        let market = undefined;
        if (symbol !== undefined) {
            market = this.market (symbol);
            request['instId'] = market['id'];
        }
        let type = undefined;
        let query = undefined;
        [ type, query ] = this.handleMarketTypeAndParams ('fetchCanceledOrders', market, params);
        request['instType'] = this.convertToInstrumentType (type);
        if (limit !== undefined) {
            request['limit'] = limit; // default 100, max 100
        }
        request['state'] = 'canceled';
        const options = this.safeValue (this.options, 'fetchCanceledOrders', {});
        const algoOrderTypes = this.safeValue (this.options, 'algoOrderTypes', {});
        const defaultMethod = this.safeString (options, 'method', 'privateGetTradeOrdersHistory');
        let method = this.safeString (params, 'method', defaultMethod);
        const ordType = this.safeString (params, 'ordType');
        const stop = this.safeValue2 (params, 'stop', 'trigger');
        const trailing = this.safeBool (params, 'trailing', false);
        if (trailing) {
            method = 'privateGetTradeOrdersAlgoHistory';
            request['ordType'] = 'move_order_stop';
        } else if (stop || (ordType in algoOrderTypes)) {
            method = 'privateGetTradeOrdersAlgoHistory';
            const algoId = this.safeString (params, 'algoId');
            if (algoId !== undefined) {
                request['algoId'] = algoId;
                params = this.omit (params, 'algoId');
            }
            if (stop) {
                if (ordType === undefined) {
                    throw new ArgumentsRequired (this.id + ' fetchCanceledOrders() requires an "ordType" string parameter, "conditional", "oco", "trigger", "move_order_stop", "iceberg", or "twap"');
                }
            }
        } else {
            if (since !== undefined) {
                request['begin'] = since;
            }
            const until = this.safeInteger2 (query, 'till', 'until');
            if (until !== undefined) {
                request['end'] = until;
                query = this.omit (query, [ 'until', 'till' ]);
            }
        }
        const send = this.omit (query, [ 'method', 'stop', 'trigger', 'trailing' ]);
        let response = undefined;
        if (method === 'privateGetTradeOrdersAlgoHistory') {
            response = await this.privateGetTradeOrdersAlgoHistory (this.extend (request, send));
        } else {
            response = await this.privateGetTradeOrdersHistory (this.extend (request, send));
        }
        //
        //     {
        //         "code": "0",
        //         "data": [
        //             {
        //                 "accFillSz": "0",
        //                 "avgPx": "",
        //                 "cTime": "1644037822494",
        //                 "category": "normal",
        //                 "ccy": "",
        //                 "clOrdId": "",
        //                 "fee": "0",
        //                 "feeCcy": "BTC",
        //                 "fillPx": "",
        //                 "fillSz": "0",
        //                 "fillTime": "",
        //                 "instId": "BTC-USDT",
        //                 "instType": "SPOT",
        //                 "lever": "",
        //                 "ordId": "410059580352409602",
        //                 "ordType": "limit",
        //                 "pnl": "0",
        //                 "posSide": "net",
        //                 "px": "30000",
        //                 "rebate": "0",
        //                 "rebateCcy": "USDT",
        //                 "side": "buy",
        //                 "slOrdPx": "",
        //                 "slTriggerPx": "",
        //                 "slTriggerPxType": "",
        //                 "source": "",
        //                 "state": "canceled",
        //                 "sz": "0.0005452",
        //                 "tag": "",
        //                 "tdMode": "cash",
        //                 "tgtCcy": "",
        //                 "tpOrdPx": "",
        //                 "tpTriggerPx": "",
        //                 "tpTriggerPxType": "",
        //                 "tradeId": "",
        //                 "uTime": "1644038165667"
        //             }
        //         ],
        //         "msg": ""
        //     }
        //
        // Algo order
        //
        //     {
        //         "code": "0",
        //         "data": [
        //             {
        //                 "activePx": "",
        //                 "activePxType": "",
        //                 "actualPx": "",
        //                 "actualSide": "buy",
        //                 "actualSz": "0",
        //                 "algoId": "433845797218942976",
        //                 "cTime": "1649708898523",
        //                 "callbackRatio": "",
        //                 "callbackSpread": "",
        //                 "ccy": "",
        //                 "ctVal": "0.01",
        //                 "instId": "BTC-USDT-SWAP",
        //                 "instType": "SWAP",
        //                 "last": "39950.4",
        //                 "lever": "125",
        //                 "moveTriggerPx": "",
        //                 "notionalUsd": "1592.1760000000002",
        //                 "ordId": "",
        //                 "ordPx": "29000",
        //                 "ordType": "trigger",
        //                 "posSide": "long",
        //                 "pxLimit": "",
        //                 "pxSpread": "",
        //                 "pxVar": "",
        //                 "side": "buy",
        //                 "slOrdPx": "",
        //                 "slTriggerPx": "",
        //                 "slTriggerPxType": "",
        //                 "state": "canceled",
        //                 "sz": "4",
        //                 "szLimit": "",
        //                 "tag": "",
        //                 "tdMode": "isolated",
        //                 "tgtCcy": "",
        //                 "timeInterval": "",
        //                 "tpOrdPx": "",
        //                 "tpTriggerPx": "",
        //                 "tpTriggerPxType": "",
        //                 "triggerPx": "30000",
        //                 "triggerPxType": "last",
        //                 "triggerTime": "",
        //                 "uly": "BTC-USDT"
        //             },
        //         ],
        //         "msg": ""
        //     }
        //
        const data = this.safeList (response, 'data', []);
        return this.parseOrders (data, market, since, limit);
    }

    async fetchClosedOrders (symbol: Str = undefined, since: Int = undefined, limit: Int = undefined, params = {}): Promise<Order[]> {
        /**
         * @method
         * @name okx#fetchClosedOrders
         * @description fetches information on multiple closed orders made by the user
         * @see https://www.okx.com/docs-v5/en/#order-book-trading-trade-get-order-history-last-7-days
         * @see https://www.okx.com/docs-v5/en/#order-book-trading-algo-trading-get-algo-order-history
         * @see https://www.okx.com/docs-v5/en/#order-book-trading-trade-get-order-history-last-3-months
         * @param {string} symbol unified market symbol of the market orders were made in
         * @param {int} [since] the earliest time in ms to fetch orders for
         * @param {int} [limit] the maximum number of order structures to retrieve
         * @param {object} [params] extra parameters specific to the exchange API endpoint
         * @param {bool} [params.trigger] True if fetching trigger or conditional orders
         * @param {string} [params.ordType] "conditional", "oco", "trigger", "move_order_stop", "iceberg", or "twap"
         * @param {string} [params.algoId] Algo ID "'433845797218942976'"
         * @param {int} [params.until] timestamp in ms to fetch orders for
         * @param {boolean} [params.paginate] default false, when true will automatically paginate by calling this endpoint multiple times. See in the docs all the [availble parameters](https://github.com/ccxt/ccxt/wiki/Manual#pagination-params)
         * @param {string} [params.method] method to be used, either 'privateGetTradeOrdersHistory', 'privateGetTradeOrdersHistoryArchive' or 'privateGetTradeOrdersAlgoHistory' default is 'privateGetTradeOrdersHistory'
         * @param {boolean} [params.trailing] set to true if you want to fetch trailing orders
         * @returns {Order[]} a list of [order structures]{@link https://docs.ccxt.com/#/?id=order-structure}
         */
        await this.loadMarkets ();
        let paginate = false;
        [ paginate, params ] = this.handleOptionAndParams (params, 'fetchClosedOrders', 'paginate');
        if (paginate) {
            return await this.fetchPaginatedCallDynamic ('fetchClosedOrders', symbol, since, limit, params) as Order[];
        }
        const request = {
            // 'instType': type.toUpperCase (), // SPOT, MARGIN, SWAP, FUTURES, OPTION
            // 'uly': currency['id'],
            // 'instId': market['id'],
            // 'ordType': 'limit', // market, limit, post_only, fok, ioc, comma-separated stop orders: conditional, oco, trigger, move_order_stop, iceberg, or twap
            // 'state': 'filled', // filled, effective
            // 'after': orderId,
            // 'before': orderId,
            // 'limit': limit, // default 100, max 100
            // 'algoId': "'433845797218942976'", // Algo order
        };
        let market = undefined;
        if (symbol !== undefined) {
            market = this.market (symbol);
            request['instId'] = market['id'];
        }
        let type = undefined;
        let query = undefined;
        [ type, query ] = this.handleMarketTypeAndParams ('fetchClosedOrders', market, params);
        request['instType'] = this.convertToInstrumentType (type);
        if (limit !== undefined) {
            request['limit'] = limit; // default 100, max 100
        }
        const options = this.safeDict (this.options, 'fetchClosedOrders', {});
        const algoOrderTypes = this.safeDict (this.options, 'algoOrderTypes', {});
        const defaultMethod = this.safeString (options, 'method', 'privateGetTradeOrdersHistory');
        let method = this.safeString (params, 'method', defaultMethod);
        const ordType = this.safeString (params, 'ordType');
        const stop = this.safeBool2 (params, 'stop', 'trigger');
        const trailing = this.safeBool (params, 'trailing', false);
        if (trailing || stop || (ordType in algoOrderTypes)) {
            method = 'privateGetTradeOrdersAlgoHistory';
            request['state'] = 'effective';
        }
        if (trailing) {
            request['ordType'] = 'move_order_stop';
        } else if (stop) {
            if (ordType === undefined) {
                request['ordType'] = 'trigger';
            }
        } else {
            if (since !== undefined) {
                request['begin'] = since;
            }
            const until = this.safeInteger2 (query, 'till', 'until');
            if (until !== undefined) {
                request['end'] = until;
                query = this.omit (query, [ 'until', 'till' ]);
            }
            request['state'] = 'filled';
        }
        const send = this.omit (query, [ 'method', 'stop', 'trigger', 'trailing' ]);
        let response = undefined;
        if (method === 'privateGetTradeOrdersAlgoHistory') {
            response = await this.privateGetTradeOrdersAlgoHistory (this.extend (request, send));
        } else if (method === 'privateGetTradeOrdersHistoryArchive') {
            response = await this.privateGetTradeOrdersHistoryArchive (this.extend (request, send));
        } else {
            response = await this.privateGetTradeOrdersHistory (this.extend (request, send));
        }
        //
        //     {
        //         "code": "0",
        //         "data": [
        //             {
        //                 "accFillSz": "0",
        //                 "avgPx": "",
        //                 "cTime": "1621910749815",
        //                 "category": "normal",
        //                 "ccy": "",
        //                 "clOrdId": "",
        //                 "fee": "0",
        //                 "feeCcy": "ETH",
        //                 "fillPx": "",
        //                 "fillSz": "0",
        //                 "fillTime": "",
        //                 "instId": "ETH-USDT",
        //                 "instType": "SPOT",
        //                 "lever": "",
        //                 "ordId": "317251910906576896",
        //                 "ordType": "limit",
        //                 "pnl": "0",
        //                 "posSide": "net",
        //                 "px": "2000",
        //                 "rebate": "0",
        //                 "rebateCcy": "USDT",
        //                 "side": "buy",
        //                 "slOrdPx": "",
        //                 "slTriggerPx": "",
        //                 "state": "live",
        //                 "sz": "0.001",
        //                 "tag": "",
        //                 "tdMode": "cash",
        //                 "tpOrdPx": "",
        //                 "tpTriggerPx": "",
        //                 "tradeId": "",
        //                 "uTime": "1621910749815"
        //             }
        //         ],
        //         "msg": ""
        //     }
        //
        // Algo order
        //
        //     {
        //         "code": "0",
        //         "data": [
        //             {
        //                 "activePx": "",
        //                 "activePxType": "",
        //                 "actualPx": "",
        //                 "actualSide": "buy",
        //                 "actualSz": "0",
        //                 "algoId": "433845797218942976",
        //                 "cTime": "1649708898523",
        //                 "callbackRatio": "",
        //                 "callbackSpread": "",
        //                 "ccy": "",
        //                 "ctVal": "0.01",
        //                 "instId": "BTC-USDT-SWAP",
        //                 "instType": "SWAP",
        //                 "last": "39950.4",
        //                 "lever": "125",
        //                 "moveTriggerPx": "",
        //                 "notionalUsd": "1592.1760000000002",
        //                 "ordId": "",
        //                 "ordPx": "29000",
        //                 "ordType": "trigger",
        //                 "posSide": "long",
        //                 "pxLimit": "",
        //                 "pxSpread": "",
        //                 "pxVar": "",
        //                 "side": "buy",
        //                 "slOrdPx": "",
        //                 "slTriggerPx": "",
        //                 "slTriggerPxType": "",
        //                 "state": "effective",
        //                 "sz": "4",
        //                 "szLimit": "",
        //                 "tag": "",
        //                 "tdMode": "isolated",
        //                 "tgtCcy": "",
        //                 "timeInterval": "",
        //                 "tpOrdPx": "",
        //                 "tpTriggerPx": "",
        //                 "tpTriggerPxType": "",
        //                 "triggerPx": "30000",
        //                 "triggerPxType": "last",
        //                 "triggerTime": "",
        //                 "uly": "BTC-USDT"
        //             },
        //         ],
        //         "msg": ""
        //     }
        //
        const data = this.safeList (response, 'data', []);
        return this.parseOrders (data, market, since, limit);
    }

    async fetchMyTrades (symbol: Str = undefined, since: Int = undefined, limit: Int = undefined, params = {}) {
        /**
         * @method
         * @name okx#fetchMyTrades
         * @description fetch all trades made by the user
         * @see https://www.okx.com/docs-v5/en/#order-book-trading-trade-get-transaction-details-last-3-months
         * @param {string} symbol unified market symbol
         * @param {int} [since] the earliest time in ms to fetch trades for
         * @param {int} [limit] the maximum number of trades structures to retrieve
         * @param {object} [params] extra parameters specific to the exchange API endpoint
         * @param {int} [params.until] Timestamp in ms of the latest time to retrieve trades for
         * @param {boolean} [params.paginate] default false, when true will automatically paginate by calling this endpoint multiple times. See in the docs all the [availble parameters](https://github.com/ccxt/ccxt/wiki/Manual#pagination-params)
         * @returns {Trade[]} a list of [trade structures]{@link https://docs.ccxt.com/#/?id=trade-structure}
         */
        await this.loadMarkets ();
        let paginate = false;
        [ paginate, params ] = this.handleOptionAndParams (params, 'fetchMyTrades', 'paginate');
        if (paginate) {
            return await this.fetchPaginatedCallDynamic ('fetchMyTrades', symbol, since, limit, params) as Trade[];
        }
        let request = {
            // 'instType': 'SPOT', // SPOT, MARGIN, SWAP, FUTURES, OPTION
            // 'uly': currency['id'],
            // 'instId': market['id'],
            // 'ordId': orderId,
            // 'after': billId,
            // 'before': billId,
            // 'limit': limit, // default 100, max 100
        };
        let market = undefined;
        if (symbol !== undefined) {
            market = this.market (symbol);
            request['instId'] = market['id'];
        }
        if (since !== undefined) {
            request['begin'] = since;
        }
        [ request, params ] = this.handleUntilOption ('end', request, params);
        const [ type, query ] = this.handleMarketTypeAndParams ('fetchMyTrades', market, params);
        request['instType'] = this.convertToInstrumentType (type);
        if ((limit !== undefined) && (since === undefined)) {  // let limit = n, okx will return the n most recent results, instead of the n results after limit, so limit should only be sent when since is undefined
            request['limit'] = limit; // default 100, max 100
        }
        const response = await this.privateGetTradeFillsHistory (this.extend (request, query));
        //
        //     {
        //         "code": "0",
        //         "data": [
        //             {
        //                 "side": "buy",
        //                 "fillSz": "0.007533",
        //                 "fillPx": "2654.98",
        //                 "fee": "-0.000007533",
        //                 "ordId": "317321390244397056",
        //                 "instType": "SPOT",
        //                 "instId": "ETH-USDT",
        //                 "clOrdId": "",
        //                 "posSide": "net",
        //                 "billId": "317321390265368576",
        //                 "tag": "0",
        //                 "execType": "T",
        //                 "tradeId": "107601752",
        //                 "feeCcy": "ETH",
        //                 "ts": "1621927314985"
        //             }
        //         ],
        //         "msg": ""
        //     }
        //
        const data = this.safeList (response, 'data', []);
        return this.parseTrades (data, market, since, limit, query);
    }

    async fetchOrderTrades (id: string, symbol: Str = undefined, since: Int = undefined, limit: Int = undefined, params = {}) {
        /**
         * @method
         * @name okx#fetchOrderTrades
         * @description fetch all the trades made from a single order
         * @see https://www.okx.com/docs-v5/en/#order-book-trading-trade-get-transaction-details-last-3-months
         * @param {string} id order id
         * @param {string} symbol unified market symbol
         * @param {int} [since] the earliest time in ms to fetch trades for
         * @param {int} [limit] the maximum number of trades to retrieve
         * @param {object} [params] extra parameters specific to the exchange API endpoint
         * @returns {object[]} a list of [trade structures]{@link https://docs.ccxt.com/#/?id=trade-structure}
         */
        const request = {
            // 'instrument_id': market['id'],
            'ordId': id,
            // 'after': '1', // return the page after the specified page number
            // 'before': '1', // return the page before the specified page number
            // 'limit': limit, // optional, number of results per request, default = maximum = 100
        };
        return await this.fetchMyTrades (symbol, since, limit, this.extend (request, params));
    }

    async fetchLedger (code: Str = undefined, since: Int = undefined, limit: Int = undefined, params = {}) {
        /**
         * @method
         * @name okx#fetchLedger
         * @description fetch the history of changes, actions done by the user or operations that altered balance of the user
         * @see https://www.okx.com/docs-v5/en/#rest-api-account-get-bills-details-last-7-days
         * @see https://www.okx.com/docs-v5/en/#rest-api-account-get-bills-details-last-3-months
         * @see https://www.okx.com/docs-v5/en/#rest-api-funding-asset-bills-details
         * @param {string} code unified currency code, default is undefined
         * @param {int} [since] timestamp in ms of the earliest ledger entry, default is undefined
         * @param {int} [limit] max number of ledger entrys to return, default is undefined
         * @param {object} [params] extra parameters specific to the exchange API endpoint
         * @param {string} [params.marginMode] 'cross' or 'isolated'
         * @param {int} [params.until] the latest time in ms to fetch entries for
         * @param {boolean} [params.paginate] default false, when true will automatically paginate by calling this endpoint multiple times. See in the docs all the [availble parameters](https://github.com/ccxt/ccxt/wiki/Manual#pagination-params)
         * @returns {object} a [ledger structure]{@link https://docs.ccxt.com/#/?id=ledger-structure}
         */
        await this.loadMarkets ();
        let paginate = false;
        [ paginate, params ] = this.handleOptionAndParams (params, 'fetchLedger', 'paginate');
        if (paginate) {
            return await this.fetchPaginatedCallDynamic ('fetchLedger', code, since, limit, params);
        }
        const options = this.safeValue (this.options, 'fetchLedger', {});
        let method = this.safeString (options, 'method');
        method = this.safeString (params, 'method', method);
        params = this.omit (params, 'method');
        let request = {
            // 'instType': undefined, // 'SPOT', 'MARGIN', 'SWAP', 'FUTURES", 'OPTION'
            // 'ccy': undefined, // currency['id'],
            // 'mgnMode': undefined, // 'isolated', 'cross'
            // 'ctType': undefined, // 'linear', 'inverse', only applicable to FUTURES/SWAP
            // 'type': varies depending the 'method' endpoint :
            //     - https://www.okx.com/docs-v5/en/#rest-api-account-get-bills-details-last-7-days
            //     - https://www.okx.com/docs-v5/en/#rest-api-funding-asset-bills-details
            //     - https://www.okx.com/docs-v5/en/#rest-api-account-get-bills-details-last-3-months
            // 'after': 'id', // return records earlier than the requested bill id
            // 'before': 'id', // return records newer than the requested bill id
            // 'limit': 100, // default 100, max 100
        };
        let marginMode = undefined;
        [ marginMode, params ] = this.handleMarginModeAndParams ('fetchLedger', params);
        if (marginMode === undefined) {
            marginMode = this.safeString (params, 'mgnMode');
        }
        if (method !== 'privateGetAssetBills') {
            if (marginMode !== undefined) {
                request['mgnMode'] = marginMode;
            }
        }
        const [ type, query ] = this.handleMarketTypeAndParams ('fetchLedger', undefined, params);
        if (type !== undefined) {
            request['instType'] = this.convertToInstrumentType (type);
        }
        if (limit !== undefined) {
            request['limit'] = limit;
        }
        let currency = undefined;
        if (code !== undefined) {
            currency = this.currency (code);
            request['ccy'] = currency['id'];
        }
        [ request, params ] = this.handleUntilOption ('end', request, params);
        let response = undefined;
        if (method === 'privateGetAccountBillsArchive') {
            response = await this.privateGetAccountBillsArchive (this.extend (request, query));
        } else if (method === 'privateGetAssetBills') {
            response = await this.privateGetAssetBills (this.extend (request, query));
        } else {
            response = await this.privateGetAccountBills (this.extend (request, query));
        }
        //
        // privateGetAccountBills, privateGetAccountBillsArchive
        //
        //     {
        //         "code": "0",
        //         "msg": "",
        //         "data": [
        //             {
        //                 "bal": "0.0000819307998198",
        //                 "balChg": "-664.2679586599999802",
        //                 "billId": "310394313544966151",
        //                 "ccy": "USDT",
        //                 "fee": "0",
        //                 "from": "",
        //                 "instId": "LTC-USDT",
        //                 "instType": "SPOT",
        //                 "mgnMode": "cross",
        //                 "notes": "",
        //                 "ordId": "310394313519800320",
        //                 "pnl": "0",
        //                 "posBal": "0",
        //                 "posBalChg": "0",
        //                 "subType": "2",
        //                 "sz": "664.26795866",
        //                 "to": "",
        //                 "ts": "1620275771196",
        //                 "type": "2"
        //             }
        //         ]
        //     }
        //
        // privateGetAssetBills
        //
        //     {
        //         "code": "0",
        //         "msg": "",
        //         "data": [
        //             {
        //                 "billId": "12344",
        //                 "ccy": "BTC",
        //                 "balChg": "2",
        //                 "bal": "12",
        //                 "type": "1",
        //                 "ts": "1597026383085"
        //             }
        //         ]
        //     }
        //
        const data = this.safeValue (response, 'data', []);
        return this.parseLedger (data, currency, since, limit);
    }

    parseLedgerEntryType (type) {
        const types = {
            '1': 'transfer', // transfer
            '2': 'trade', // trade
            '3': 'trade', // delivery
            '4': 'rebate', // auto token conversion
            '5': 'trade', // liquidation
            '6': 'transfer', // margin transfer
            '7': 'trade', // interest deduction
            '8': 'fee', // funding rate
            '9': 'trade', // adl
            '10': 'trade', // clawback
            '11': 'trade', // system token conversion
        };
        return this.safeString (types, type, type);
    }

    parseLedgerEntry (item, currency: Currency = undefined) {
        //
        // privateGetAccountBills, privateGetAccountBillsArchive
        //
        //     {
        //         "bal": "0.0000819307998198",
        //         "balChg": "-664.2679586599999802",
        //         "billId": "310394313544966151",
        //         "ccy": "USDT",
        //         "fee": "0",
        //         "from": "",
        //         "instId": "LTC-USDT",
        //         "instType": "SPOT",
        //         "mgnMode": "cross",
        //         "notes": "",
        //         "ordId": "310394313519800320",
        //         "pnl": "0",
        //         "posBal": "0",
        //         "posBalChg": "0",
        //         "subType": "2",
        //         "sz": "664.26795866",
        //         "to": "",
        //         "ts": "1620275771196",
        //         "type": "2"
        //     }
        //
        // privateGetAssetBills
        //
        //     {
        //         "billId": "12344",
        //         "ccy": "BTC",
        //         "balChg": "2",
        //         "bal": "12",
        //         "type": "1",
        //         "ts": "1597026383085"
        //     }
        //
        const id = this.safeString (item, 'billId');
        const account = undefined;
        const referenceId = this.safeString (item, 'ordId');
        const referenceAccount = undefined;
        const type = this.parseLedgerEntryType (this.safeString (item, 'type'));
        const code = this.safeCurrencyCode (this.safeString (item, 'ccy'), currency);
        const amountString = this.safeString (item, 'balChg');
        const amount = this.parseNumber (amountString);
        const timestamp = this.safeInteger (item, 'ts');
        const feeCostString = this.safeString (item, 'fee');
        let fee = undefined;
        if (feeCostString !== undefined) {
            fee = {
                'cost': this.parseNumber (Precise.stringNeg (feeCostString)),
                'currency': code,
            };
        }
        const before = undefined;
        const afterString = this.safeString (item, 'bal');
        const after = this.parseNumber (afterString);
        const status = 'ok';
        const marketId = this.safeString (item, 'instId');
        const symbol = this.safeSymbol (marketId, undefined, '-');
        return {
            'id': id,
            'info': item,
            'timestamp': timestamp,
            'datetime': this.iso8601 (timestamp),
            'account': account,
            'referenceId': referenceId,
            'referenceAccount': referenceAccount,
            'type': type,
            'currency': code,
            'symbol': symbol,
            'amount': amount,
            'before': before, // balance before
            'after': after, // balance after
            'status': status,
            'fee': fee,
        };
    }

    parseDepositAddress (depositAddress, currency: Currency = undefined) {
        //
        //     {
        //         "addr": "okbtothemoon",
        //         "memo": "971668", // may be missing
        //         "tag":"52055", // may be missing
        //         "pmtId": "", // may be missing
        //         "ccy": "BTC",
        //         "to": "6", // 1 SPOT, 3 FUTURES, 6 FUNDING, 9 SWAP, 12 OPTION, 18 Unified account
        //         "selected": true
        //     }
        //
        //     {
        //         "ccy":"usdt-erc20",
        //         "to":"6",
        //         "addr":"0x696abb81974a8793352cbd33aadcf78eda3cfdfa",
        //         "selected":true
        //     }
        //
        //     {
        //        "chain": "ETH-OKExChain",
        //        "addrEx": { "comment": "6040348" }, // some currencies like TON may have this field,
        //        "ctAddr": "72315c",
        //        "ccy": "ETH",
        //        "to": "6",
        //        "addr": "0x1c9f2244d1ccaa060bd536827c18925db10db102",
        //        "selected": true
        //     }
        //
        const address = this.safeString (depositAddress, 'addr');
        let tag = this.safeStringN (depositAddress, [ 'tag', 'pmtId', 'memo' ]);
        if (tag === undefined) {
            const addrEx = this.safeValue (depositAddress, 'addrEx', {});
            tag = this.safeString (addrEx, 'comment');
        }
        const currencyId = this.safeString (depositAddress, 'ccy');
        currency = this.safeCurrency (currencyId, currency);
        const code = currency['code'];
        const chain = this.safeString (depositAddress, 'chain');
        const networks = this.safeValue (currency, 'networks', {});
        const networksById = this.indexBy (networks, 'id');
        let networkData = this.safeValue (networksById, chain);
        // inconsistent naming responses from exchange
        // with respect to network naming provided in currency info vs address chain-names and ids
        //
        // response from address endpoint:
        //      {
        //          "chain": "USDT-Polygon",
        //          "ctAddr": "",
        //          "ccy": "USDT",
        //          "to":"6" ,
        //          "addr": "0x1903441e386cc49d937f6302955b5feb4286dcfa",
        //          "selected": true
        //      }
        // network information from currency['networks'] field:
        // Polygon: {
        //        info: {
        //            canDep: false,
        //            canInternal: false,
        //            canWd: false,
        //            ccy: 'USDT',
        //            chain: 'USDT-Polygon-Bridge',
        //            mainNet: false,
        //            maxFee: '26.879528',
        //            minFee: '13.439764',
        //            minWd: '0.001',
        //            name: ''
        //        },
        //        id: 'USDT-Polygon-Bridge',
        //        network: 'Polygon',
        //        active: false,
        //        deposit: false,
        //        withdraw: false,
        //        fee: 13.439764,
        //        precision: undefined,
        //        limits: {
        //            withdraw: {
        //                min: 0.001,
        //                max: undefined
        //            }
        //        }
        //     },
        //
        if (chain === 'USDT-Polygon') {
            networkData = this.safeValue2 (networksById, 'USDT-Polygon-Bridge', 'USDT-Polygon');
        }
        const network = this.safeString (networkData, 'network');
        const networkCode = this.networkIdToCode (network, code);
        this.checkAddress (address);
        return {
            'currency': code,
            'address': address,
            'tag': tag,
            'network': networkCode,
            'info': depositAddress,
        };
    }

    async fetchDepositAddressesByNetwork (code: string, params = {}) {
        /**
         * @method
         * @name okx#fetchDepositAddressesByNetwork
         * @description fetch a dictionary of addresses for a currency, indexed by network
         * @see https://www.okx.com/docs-v5/en/#funding-account-rest-api-get-deposit-address
         * @param {string} code unified currency code of the currency for the deposit address
         * @param {object} [params] extra parameters specific to the exchange API endpoint
         * @returns {object} a dictionary of [address structures]{@link https://docs.ccxt.com/#/?id=address-structure} indexed by the network
         */
        await this.loadMarkets ();
        const currency = this.currency (code);
        const request = {
            'ccy': currency['id'],
        };
        const response = await this.privateGetAssetDepositAddress (this.extend (request, params));
        //
        //     {
        //         "code": "0",
        //         "msg": "",
        //         "data": [
        //             {
        //                 "addr": "okbtothemoon",
        //                 "memo": "971668", // may be missing
        //                 "tag":"52055", // may be missing
        //                 "pmtId": "", // may be missing
        //                 "ccy": "BTC",
        //                 "to": "6", // 1 SPOT, 3 FUTURES, 6 FUNDING, 9 SWAP, 12 OPTION, 18 Unified account
        //                 "selected": true
        //             },
        //             // {"ccy":"usdt-erc20","to":"6","addr":"0x696abb81974a8793352cbd33aadcf78eda3cfdfa","selected":true},
        //             // {"ccy":"usdt-trc20","to":"6","addr":"TRrd5SiSZrfQVRKm4e9SRSbn2LNTYqCjqx","selected":true},
        //             // {"ccy":"usdt_okexchain","to":"6","addr":"0x696abb81974a8793352cbd33aadcf78eda3cfdfa","selected":true},
        //             // {"ccy":"usdt_kip20","to":"6","addr":"0x696abb81974a8793352cbd33aadcf78eda3cfdfa","selected":true},
        //         ]
        //     }
        //
        const data = this.safeValue (response, 'data', []);
        const filtered = this.filterBy (data, 'selected', true);
        const parsed = this.parseDepositAddresses (filtered, [ currency['code'] ], false);
        return this.indexBy (parsed, 'network');
    }

    async fetchDepositAddress (code: string, params = {}) {
        /**
         * @method
         * @name okx#fetchDepositAddress
         * @description fetch the deposit address for a currency associated with this account
         * @see https://www.okx.com/docs-v5/en/#funding-account-rest-api-get-deposit-address
         * @param {string} code unified currency code
         * @param {object} [params] extra parameters specific to the exchange API endpoint
         * @returns {object} an [address structure]{@link https://docs.ccxt.com/#/?id=address-structure}
         */
        const rawNetwork = this.safeStringUpper (params, 'network');
        const networks = this.safeValue (this.options, 'networks', {});
        const network = this.safeString (networks, rawNetwork, rawNetwork);
        params = this.omit (params, 'network');
        const response = await this.fetchDepositAddressesByNetwork (code, params);
        let result = undefined;
        if (network === undefined) {
            result = this.safeValue (response, code);
            if (result === undefined) {
                const alias = this.safeString (networks, code, code);
                result = this.safeValue (response, alias);
                if (result === undefined) {
                    const defaultNetwork = this.safeString (this.options, 'defaultNetwork', 'ERC20');
                    result = this.safeValue (response, defaultNetwork);
                    if (result === undefined) {
                        const values = Object.values (response);
                        result = this.safeValue (values, 0);
                        if (result === undefined) {
                            throw new InvalidAddress (this.id + ' fetchDepositAddress() cannot find deposit address for ' + code);
                        }
                    }
                }
            }
            return result;
        }
        result = this.safeValue (response, network);
        if (result === undefined) {
            throw new InvalidAddress (this.id + ' fetchDepositAddress() cannot find ' + network + ' deposit address for ' + code);
        }
        return result;
    }

    async withdraw (code: string, amount: number, address, tag = undefined, params = {}) {
        /**
         * @method
         * @name okx#withdraw
         * @description make a withdrawal
         * @see https://www.okx.com/docs-v5/en/#funding-account-rest-api-withdrawal
         * @param {string} code unified currency code
         * @param {float} amount the amount to withdraw
         * @param {string} address the address to withdraw to
         * @param {string} tag
         * @param {object} [params] extra parameters specific to the exchange API endpoint
         * @returns {object} a [transaction structure]{@link https://docs.ccxt.com/#/?id=transaction-structure}
         */
        [ tag, params ] = this.handleWithdrawTagAndParams (tag, params);
        this.checkAddress (address);
        await this.loadMarkets ();
        const currency = this.currency (code);
        if ((tag !== undefined) && (tag.length > 0)) {
            address = address + ':' + tag;
        }
        const request = {
            'ccy': currency['id'],
            'toAddr': address,
            'dest': '4', // 2 = OKCoin International, 3 = OKX 4 = others
            'amt': this.numberToString (amount),
        };
        let network = this.safeString (params, 'network'); // this line allows the user to specify either ERC20 or ETH
        if (network !== undefined) {
            const networks = this.safeValue (this.options, 'networks', {});
            network = this.safeString (networks, network.toUpperCase (), network); // handle ETH>ERC20 alias
            request['chain'] = currency['id'] + '-' + network;
            params = this.omit (params, 'network');
        }
        let fee = this.safeString (params, 'fee');
        if (fee === undefined) {
            const currencies = await this.fetchCurrencies ();
            this.currencies = this.deepExtend (this.currencies, currencies);
            const targetNetwork = this.safeValue (currency['networks'], this.networkIdToCode (network), {});
            fee = this.safeString (targetNetwork, 'fee');
            if (fee === undefined) {
                throw new ArgumentsRequired (this.id + ' withdraw() requires a "fee" string parameter, network transaction fee must be ≥ 0. Withdrawals to OKCoin or OKX are fee-free, please set "0". Withdrawing to external digital asset address requires network transaction fee.');
            }
        }
        request['fee'] = this.numberToString (fee); // withdrawals to OKCoin or OKX are fee-free, please set 0
        const query = this.omit (params, [ 'fee' ]);
        const response = await this.privatePostAssetWithdrawal (this.extend (request, query));
        //
        //     {
        //         "code": "0",
        //         "msg": "",
        //         "data": [
        //             {
        //                 "amt": "0.1",
        //                 "wdId": "67485",
        //                 "ccy": "BTC"
        //             }
        //         ]
        //     }
        //
        const data = this.safeValue (response, 'data', []);
        const transaction = this.safeDict (data, 0);
        return this.parseTransaction (transaction, currency);
    }

    async fetchDeposits (code: Str = undefined, since: Int = undefined, limit: Int = undefined, params = {}): Promise<Transaction[]> {
        /**
         * @method
         * @name okx#fetchDeposits
         * @description fetch all deposits made to an account
         * @see https://www.okx.com/docs-v5/en/#rest-api-funding-get-deposit-history
         * @param {string} code unified currency code
         * @param {int} [since] the earliest time in ms to fetch deposits for
         * @param {int} [limit] the maximum number of deposits structures to retrieve
         * @param {object} [params] extra parameters specific to the exchange API endpoint
         * @param {int} [params.until] the latest time in ms to fetch entries for
         * @param {boolean} [params.paginate] default false, when true will automatically paginate by calling this endpoint multiple times. See in the docs all the [availble parameters](https://github.com/ccxt/ccxt/wiki/Manual#pagination-params)
         * @returns {object[]} a list of [transaction structures]{@link https://docs.ccxt.com/#/?id=transaction-structure}
         */
        await this.loadMarkets ();
        let paginate = false;
        [ paginate, params ] = this.handleOptionAndParams (params, 'fetchDeposits', 'paginate');
        if (paginate) {
            return await this.fetchPaginatedCallDynamic ('fetchDeposits', code, since, limit, params);
        }
        let request = {
            // 'ccy': currency['id'],
            // 'state': 2, // 0 waiting for confirmation, 1 deposit credited, 2 deposit successful
            // 'after': since,
            // 'before' this.milliseconds (),
            // 'limit': limit, // default 100, max 100
        };
        let currency = undefined;
        if (code !== undefined) {
            currency = this.currency (code);
            request['ccy'] = currency['id'];
        }
        if (since !== undefined) {
            request['before'] = Math.max (since - 1, 0);
        }
        if (limit !== undefined) {
            request['limit'] = limit; // default 100, max 100
        }
        [ request, params ] = this.handleUntilOption ('after', request, params);
        const response = await this.privateGetAssetDepositHistory (this.extend (request, params));
        //
        //     {
        //         "code": "0",
        //         "msg": "",
        //         "data": [
        //             {
        //                 "amt": "0.01044408",
        //                 "txId": "1915737_3_0_0_asset",
        //                 "ccy": "BTC",
        //                 "from": "13801825426",
        //                 "to": "",
        //                 "ts": "1597026383085",
        //                 "state": "2",
        //                 "depId": "4703879"
        //             },
        //             {
        //                 "amt": "491.6784211",
        //                 "txId": "1744594_3_184_0_asset",
        //                 "ccy": "OKB",
        //                 "from": "",
        //                 "to": "",
        //                 "ts": "1597026383085",
        //                 "state": "2",
        //                 "depId": "4703809"
        //             },
        //             {
        //                 "amt": "223.18782496",
        //                 "txId": "6d892c669225b1092c780bf0da0c6f912fc7dc8f6b8cc53b003288624c",
        //                 "ccy": "USDT",
        //                 "from": "",
        //                 "to": "39kK4XvgEuM7rX9frgyHoZkWqx4iKu1spD",
        //                 "ts": "1597026383085",
        //                 "state": "2",
        //                 "depId": "4703779"
        //             }
        //         ]
        //     }
        //
        const data = this.safeList (response, 'data', []);
        return this.parseTransactions (data, currency, since, limit, params);
    }

    async fetchDeposit (id: string, code: Str = undefined, params = {}) {
        /**
         * @method
         * @name okx#fetchDeposit
         * @description fetch data on a currency deposit via the deposit id
         * @see https://www.okx.com/docs-v5/en/#rest-api-funding-get-deposit-history
         * @param {string} id deposit id
         * @param {string} code filter by currency code
         * @param {object} [params] extra parameters specific to the exchange API endpoint
         * @returns {object} a [transaction structure]{@link https://docs.ccxt.com/#/?id=transaction-structure}
         */
        await this.loadMarkets ();
        const request = {
            'depId': id,
        };
        let currency = undefined;
        if (code !== undefined) {
            currency = this.currency (code);
            request['ccy'] = currency['id'];
        }
        const response = await this.privateGetAssetDepositHistory (this.extend (request, params));
        const data = this.safeValue (response, 'data');
        const deposit = this.safeDict (data, 0, {});
        return this.parseTransaction (deposit, currency);
    }

    async fetchWithdrawals (code: Str = undefined, since: Int = undefined, limit: Int = undefined, params = {}): Promise<Transaction[]> {
        /**
         * @method
         * @name okx#fetchWithdrawals
         * @description fetch all withdrawals made from an account
         * @see https://www.okx.com/docs-v5/en/#rest-api-funding-get-withdrawal-history
         * @param {string} code unified currency code
         * @param {int} [since] the earliest time in ms to fetch withdrawals for
         * @param {int} [limit] the maximum number of withdrawals structures to retrieve
         * @param {object} [params] extra parameters specific to the exchange API endpoint
         * @param {int} [params.until] the latest time in ms to fetch entries for
         * @param {boolean} [params.paginate] default false, when true will automatically paginate by calling this endpoint multiple times. See in the docs all the [availble parameters](https://github.com/ccxt/ccxt/wiki/Manual#pagination-params)
         * @returns {object[]} a list of [transaction structures]{@link https://docs.ccxt.com/#/?id=transaction-structure}
         */
        await this.loadMarkets ();
        let paginate = false;
        [ paginate, params ] = this.handleOptionAndParams (params, 'fetchWithdrawals', 'paginate');
        if (paginate) {
            return await this.fetchPaginatedCallDynamic ('fetchWithdrawals', code, since, limit, params);
        }
        let request = {
            // 'ccy': currency['id'],
            // 'state': 2, // -3: pending cancel, -2 canceled, -1 failed, 0, pending, 1 sending, 2 sent, 3 awaiting email verification, 4 awaiting manual verification, 5 awaiting identity verification
            // 'after': since,
            // 'before': this.milliseconds (),
            // 'limit': limit, // default 100, max 100
        };
        let currency = undefined;
        if (code !== undefined) {
            currency = this.currency (code);
            request['ccy'] = currency['id'];
        }
        if (since !== undefined) {
            request['before'] = Math.max (since - 1, 0);
        }
        if (limit !== undefined) {
            request['limit'] = limit; // default 100, max 100
        }
        [ request, params ] = this.handleUntilOption ('after', request, params);
        const response = await this.privateGetAssetWithdrawalHistory (this.extend (request, params));
        //
        //     {
        //         "code": "0",
        //         "msg": "",
        //         "data": [
        //             {
        //                 "amt": "0.094",
        //                 "wdId": "4703879",
        //                 "fee": "0.01000000eth",
        //                 "txId": "0x62477bac6509a04512819bb1455e923a60dea5966c7caeaa0b24eb8fb0432b85",
        //                 "ccy": "ETH",
        //                 "from": "13426335357",
        //                 "to": "0xA41446125D0B5b6785f6898c9D67874D763A1519",
        //                 "ts": "1597026383085",
        //                 "state": "2"
        //             },
        //             {
        //                 "amt": "0.01",
        //                 "wdId": "4703879",
        //                 "fee": "0.00000000btc",
        //                 "txId": "",
        //                 "ccy": "BTC",
        //                 "from": "13426335357",
        //                 "to": "13426335357",
        //                 "ts": "1597026383085",
        //                 "state": "2"
        //             }
        //         ]
        //     }
        //
        const data = this.safeList (response, 'data', []);
        return this.parseTransactions (data, currency, since, limit, params);
    }

    async fetchWithdrawal (id: string, code: Str = undefined, params = {}) {
        /**
         * @method
         * @name okx#fetchWithdrawal
         * @description fetch data on a currency withdrawal via the withdrawal id
         * @see https://www.okx.com/docs-v5/en/#rest-api-funding-get-withdrawal-history
         * @param {string} id withdrawal id
         * @param {string} code unified currency code of the currency withdrawn, default is undefined
         * @param {object} [params] extra parameters specific to the exchange API endpoint
         * @returns {object} a [transaction structure]{@link https://docs.ccxt.com/#/?id=transaction-structure}
         */
        await this.loadMarkets ();
        const request = {
            'wdId': id,
        };
        let currency = undefined;
        if (code !== undefined) {
            currency = this.currency (code);
            request['ccy'] = currency['id'];
        }
        const response = await this.privateGetAssetWithdrawalHistory (this.extend (request, params));
        //
        //    {
        //        "code": "0",
        //        "data": [
        //            {
        //                "chain": "USDT-TRC20",
        //                "clientId": '',
        //                "fee": "0.8",
        //                "ccy": "USDT",
        //                "amt": "54.561",
        //                "txId": "00cff6ec7fa7c7d7d184bd84e82b9ff36863f07c0421188607f87dfa94e06b70",
        //                "from": "example@email.com",
        //                "to": "TEY6qjnKDyyq5jDc3DJizWLCdUySrpQ4yp",
        //                "state": "2",
        //                "ts": "1641376485000",
        //                "wdId": "25147041"
        //            }
        //        ],
        //        "msg": ''
        //    }
        //
        const data = this.safeValue (response, 'data');
        const withdrawal = this.safeDict (data, 0, {});
        return this.parseTransaction (withdrawal);
    }

    parseTransactionStatus (status) {
        //
        // deposit statuses
        //
        //     {
        //         "0": "waiting for confirmation",
        //         "1": "deposit credited",
        //         "2": "deposit successful"
        //     }
        //
        // withdrawal statuses
        //
        //     {
        //        '-3': "pending cancel",
        //        "-2": "canceled",
        //        "-1": "failed",
        //         "0": "pending",
        //         "1": "sending",
        //         "2": "sent",
        //         "3": "awaiting email verification",
        //         "4": "awaiting manual verification",
        //         "5": "awaiting identity verification"
        //     }
        //
        const statuses = {
            '-3': 'pending',
            '-2': 'canceled',
            '-1': 'failed',
            '0': 'pending',
            '1': 'pending',
            '2': 'ok',
            '3': 'pending',
            '4': 'pending',
            '5': 'pending',
            '6': 'pending',
            '7': 'pending',
            '8': 'pending',
            '9': 'pending',
            '10': 'pending',
            '12': 'pending',
            '15': 'pending',
            '16': 'pending',
        };
        return this.safeString (statuses, status, status);
    }

    parseTransaction (transaction, currency: Currency = undefined): Transaction {
        //
        // withdraw
        //
        //     {
        //         "amt": "0.1",
        //         "wdId": "67485",
        //         "ccy": "BTC"
        //     }
        //
        // fetchWithdrawals
        //
        //     {
        //         "amt": "0.094",
        //         "wdId": "4703879",
        //         "fee": "0.01000000eth",
        //         "txId": "0x62477bac6509a04512819bb1455e923a60dea5966c7caeaa0b24eb8fb0432b85",
        //         "ccy": "ETH",
        //         "from": "13426335357",
        //         "to": "0xA41446125D0B5b6785f6898c9D67874D763A1519",
        //         "tag",
        //         "pmtId",
        //         "memo",
        //         "ts": "1597026383085",
        //         "state": "2"
        //     }
        //
        // fetchDeposits
        //
        //     {
        //         "amt": "0.01044408",
        //         "txId": "1915737_3_0_0_asset",
        //         "ccy": "BTC",
        //         "from": "13801825426",
        //         "to": "",
        //         "ts": "1597026383085",
        //         "state": "2",
        //         "depId": "4703879"
        //     }
        //
        let type = undefined;
        let id = undefined;
        const withdrawalId = this.safeString (transaction, 'wdId');
        const addressFrom = this.safeString (transaction, 'from');
        const addressTo = this.safeString (transaction, 'to');
        const address = addressTo;
        let tagTo = this.safeString2 (transaction, 'tag', 'memo');
        tagTo = this.safeString2 (transaction, 'pmtId', tagTo);
        if (withdrawalId !== undefined) {
            type = 'withdrawal';
            id = withdrawalId;
        } else {
            // the payment_id will appear on new deposits but appears to be removed from the response after 2 months
            id = this.safeString (transaction, 'depId');
            type = 'deposit';
        }
        const currencyId = this.safeString (transaction, 'ccy');
        const code = this.safeCurrencyCode (currencyId);
        const amount = this.safeNumber (transaction, 'amt');
        const status = this.parseTransactionStatus (this.safeString (transaction, 'state'));
        const txid = this.safeString (transaction, 'txId');
        const timestamp = this.safeInteger (transaction, 'ts');
        let feeCost = undefined;
        if (type === 'deposit') {
            feeCost = 0;
        } else {
            feeCost = this.safeNumber (transaction, 'fee');
        }
        // todo parse tags
        return {
            'info': transaction,
            'id': id,
            'currency': code,
            'amount': amount,
            'network': undefined,
            'addressFrom': addressFrom,
            'addressTo': addressTo,
            'address': address,
            'tagFrom': undefined,
            'tagTo': tagTo,
            'tag': tagTo,
            'status': status,
            'type': type,
            'updated': undefined,
            'txid': txid,
            'timestamp': timestamp,
            'datetime': this.iso8601 (timestamp),
            'internal': undefined,
            'comment': undefined,
            'fee': {
                'currency': code,
                'cost': feeCost,
            },
        };
    }

    async fetchLeverage (symbol: string, params = {}): Promise<Leverage> {
        /**
         * @method
         * @name okx#fetchLeverage
         * @description fetch the set leverage for a market
         * @see https://www.okx.com/docs-v5/en/#rest-api-account-get-leverage
         * @param {string} symbol unified market symbol
         * @param {object} [params] extra parameters specific to the exchange API endpoint
         * @param {string} [params.marginMode] 'cross' or 'isolated'
         * @returns {object} a [leverage structure]{@link https://docs.ccxt.com/#/?id=leverage-structure}
         */
        await this.loadMarkets ();
        let marginMode = undefined;
        [ marginMode, params ] = this.handleMarginModeAndParams ('fetchLeverage', params);
        if (marginMode === undefined) {
            marginMode = this.safeString (params, 'mgnMode', 'cross'); // cross as default marginMode
        }
        if ((marginMode !== 'cross') && (marginMode !== 'isolated')) {
            throw new BadRequest (this.id + ' fetchLeverage() requires a marginMode parameter that must be either cross or isolated');
        }
        const market = this.market (symbol);
        const request = {
            'instId': market['id'],
            'mgnMode': marginMode,
        };
        const response = await this.privateGetAccountLeverageInfo (this.extend (request, params));
        //
        //     {
        //        "code": "0",
        //        "data": [
        //            {
        //                "instId": "BTC-USDT-SWAP",
        //                "lever": "5.00000000",
        //                "mgnMode": "isolated",
        //                "posSide": "net"
        //            }
        //        ],
        //        "msg": ""
        //     }
        //
        const data = this.safeList (response, 'data', []);
        return this.parseLeverage (data, market);
    }

    parseLeverage (leverage, market = undefined): Leverage {
        let marketId = undefined;
        let marginMode = undefined;
        let longLeverage = undefined;
        let shortLeverage = undefined;
        for (let i = 0; i < leverage.length; i++) {
            const entry = leverage[i];
            marginMode = this.safeStringLower (entry, 'mgnMode');
            marketId = this.safeString (entry, 'instId');
            const positionSide = this.safeStringLower (entry, 'posSide');
            if (positionSide === 'long') {
                longLeverage = this.safeInteger (entry, 'lever');
            } else if (positionSide === 'short') {
                shortLeverage = this.safeInteger (entry, 'lever');
            } else {
                longLeverage = this.safeInteger (entry, 'lever');
                shortLeverage = this.safeInteger (entry, 'lever');
            }
        }
        return {
            'info': leverage,
            'symbol': this.safeSymbol (marketId, market),
            'marginMode': marginMode,
            'longLeverage': longLeverage,
            'shortLeverage': shortLeverage,
        } as Leverage;
    }

    async fetchPosition (symbol: string, params = {}) {
        /**
         * @method
         * @name okx#fetchPosition
         * @description fetch data on a single open contract trade position
         * @see https://www.okx.com/docs-v5/en/#rest-api-account-get-positions
         * @param {string} symbol unified market symbol of the market the position is held in, default is undefined
         * @param {object} [params] extra parameters specific to the exchange API endpoint
         * @param {string} [params.instType] MARGIN, SWAP, FUTURES, OPTION
         * @returns {object} a [position structure]{@link https://docs.ccxt.com/#/?id=position-structure}
         */
        await this.loadMarkets ();
        const market = this.market (symbol);
        const [ type, query ] = this.handleMarketTypeAndParams ('fetchPosition', market, params);
        const request = {
            // instType String No Instrument type, MARGIN, SWAP, FUTURES, OPTION
            'instId': market['id'],
            // posId String No Single position ID or multiple position IDs (no more than 20) separated with comma
        };
        if (type !== undefined) {
            request['instType'] = this.convertToInstrumentType (type);
        }
        const response = await this.privateGetAccountPositions (this.extend (request, query));
        //
        //     {
        //         "code": "0",
        //         "msg": "",
        //         "data": [
        //             {
        //                 "adl": "1",
        //                 "availPos": "1",
        //                 "avgPx": "2566.31",
        //                 "cTime": "1619507758793",
        //                 "ccy": "ETH",
        //                 "deltaBS": "",
        //                 "deltaPA": "",
        //                 "gammaBS": "",
        //                 "gammaPA": "",
        //                 "imr": "",
        //                 "instId": "ETH-USD-210430",
        //                 "instType": "FUTURES",
        //                 "interest": "0",
        //                 "last": "2566.22",
        //                 "lever": "10",
        //                 "liab": "",
        //                 "liabCcy": "",
        //                 "liqPx": "2352.8496681818233",
        //                 "margin": "0.0003896645377994",
        //                 "mgnMode": "isolated",
        //                 "mgnRatio": "11.731726509588816",
        //                 "mmr": "0.0000311811092368",
        //                 "optVal": "",
        //                 "pTime": "1619507761462",
        //                 "pos": "1",
        //                 "posCcy": "",
        //                 "posId": "307173036051017730",
        //                 "posSide": "long",
        //                 "thetaBS": "",
        //                 "thetaPA": "",
        //                 "tradeId": "109844",
        //                 "uTime": "1619507761462",
        //                 "upl": "-0.0000009932766034",
        //                 "uplRatio": "-0.0025490556801078",
        //                 "vegaBS": "",
        //                 "vegaPA": ""
        //             }
        //         ]
        //     }
        //
        const data = this.safeValue (response, 'data', []);
        const position = this.safeValue (data, 0);
        if (position === undefined) {
            return undefined;
        }
        return this.parsePosition (position, market);
    }

    async fetchPositions (symbols: Strings = undefined, params = {}) {
        /**
         * @method
         * @name okx#fetchPositions
         * @see https://www.okx.com/docs-v5/en/#rest-api-account-get-positions
         * @see https://www.okx.com/docs-v5/en/#trading-account-rest-api-get-positions-history history
         * @description fetch all open positions
         * @param {string[]|undefined} symbols list of unified market symbols
         * @param {object} [params] extra parameters specific to the exchange API endpoint
         * @param {string} [params.instType] MARGIN, SWAP, FUTURES, OPTION
         * @returns {object[]} a list of [position structure]{@link https://docs.ccxt.com/#/?id=position-structure}
         */
        await this.loadMarkets ();
        const request = {
            // 'instType': 'MARGIN', // optional string, MARGIN, SWAP, FUTURES, OPTION
            // 'instId': market['id'], // optional string, e.g. 'BTC-USD-190927-5000-C'
            // 'posId': '307173036051017730', // optional string, Single or multiple position IDs (no more than 20) separated with commas
        };
        if (symbols !== undefined) {
            const marketIds = [];
            for (let i = 0; i < symbols.length; i++) {
                const entry = symbols[i];
                const market = this.market (entry);
                marketIds.push (market['id']);
            }
            const marketIdsLength = marketIds.length;
            if (marketIdsLength > 0) {
                request['instId'] = marketIds.join (',');
            }
        }
        const fetchPositionsOptions = this.safeValue (this.options, 'fetchPositions', {});
        const method = this.safeString (fetchPositionsOptions, 'method', 'privateGetAccountPositions');
        let response = undefined;
        if (method === 'privateGetAccountPositionsHistory') {
            response = await this.privateGetAccountPositionsHistory (this.extend (request, params));
        } else {
            response = await this.privateGetAccountPositions (this.extend (request, params));
        }
        //
        //     {
        //         "code": "0",
        //         "msg": "",
        //         "data": [
        //             {
        //                 "adl": "1",
        //                 "availPos": "1",
        //                 "avgPx": "2566.31",
        //                 "cTime": "1619507758793",
        //                 "ccy": "ETH",
        //                 "deltaBS": "",
        //                 "deltaPA": "",
        //                 "gammaBS": "",
        //                 "gammaPA": "",
        //                 "imr": "",
        //                 "instId": "ETH-USD-210430",
        //                 "instType": "FUTURES",
        //                 "interest": "0",
        //                 "last": "2566.22",
        //                 "lever": "10",
        //                 "liab": "",
        //                 "liabCcy": "",
        //                 "liqPx": "2352.8496681818233",
        //                 "margin": "0.0003896645377994",
        //                 "mgnMode": "isolated",
        //                 "mgnRatio": "11.731726509588816",
        //                 "mmr": "0.0000311811092368",
        //                 "optVal": "",
        //                 "pTime": "1619507761462",
        //                 "pos": "1",
        //                 "posCcy": "",
        //                 "posId": "307173036051017730",
        //                 "posSide": "long",
        //                 "thetaBS": "",
        //                 "thetaPA": "",
        //                 "tradeId": "109844",
        //                 "uTime": "1619507761462",
        //                 "upl": "-0.0000009932766034",
        //                 "uplRatio": "-0.0025490556801078",
        //                 "vegaBS": "",
        //                 "vegaPA": ""
        //             }
        //         ]
        //     }
        //
        const positions = this.safeValue (response, 'data', []);
        const result = [];
        for (let i = 0; i < positions.length; i++) {
            result.push (this.parsePosition (positions[i]));
        }
        return this.filterByArrayPositions (result, 'symbol', symbols, false);
    }

    async fetchPositionsForSymbol (symbol: string, params = {}) {
        /**
         * @method
         * @name okx#fetchPositions
         * @see https://www.okx.com/docs-v5/en/#rest-api-account-get-positions
         * @description fetch all open positions for specific symbol
         * @param {string} symbol unified market symbol
         * @param {object} [params] extra parameters specific to the exchange API endpoint
         * @param {string} [params.instType] MARGIN (if needed)
         * @returns {object[]} a list of [position structure]{@link https://docs.ccxt.com/#/?id=position-structure}
         */
        return await this.fetchPositions ([ symbol ], params);
    }

    parsePosition (position, market: Market = undefined) {
        //
        //     {
        //        "adl": "3",
        //        "availPos": "1",
        //        "avgPx": "34131.1",
        //        "cTime": "1627227626502",
        //        "ccy": "USDT",
        //        "deltaBS": "",
        //        "deltaPA": "",
        //        "gammaBS": "",
        //        "gammaPA": "",
        //        "imr": "170.66093041794787",
        //        "instId": "BTC-USDT-SWAP",
        //        "instType": "SWAP",
        //        "interest": "0",
        //        "last": "34134.4",
        //        "lever": "2",
        //        "liab": "",
        //        "liabCcy": "",
        //        "liqPx": "12608.959083877446",
        //        "markPx": "4786.459271773621",
        //        "margin": "",
        //        "mgnMode": "cross",
        //        "mgnRatio": "140.49930117599155",
        //        "mmr": "1.3652874433435829",
        //        "notionalUsd": "341.5130010779638",
        //        "optVal": "",
        //        "pos": "1",
        //        "posCcy": "",
        //        "posId": "339552508062380036",
        //        "posSide": "long",
        //        "thetaBS": "",
        //        "thetaPA": "",
        //        "tradeId": "98617799",
        //        "uTime": "1627227626502",
        //        "upl": "0.0108608358957281",
        //        "uplRatio": "0.0000636418743944",
        //        "vegaBS": "",
        //        "vegaPA": ""
        //    }
        // history
        //    {
        //        "cTime":"1708351230102",
        //        "ccy":"USDT",
        //        "closeAvgPx":"1.2567",
        //        "closeTotalPos":"40",
        //        "direction":"short",
        //        "fee":"-0.0351036",
        //        "fundingFee":"0",
        //        "instId":"SUSHI-USDT-SWAP",
        //        "instType":"SWAP",
        //        "lever":"10.0",
        //        "liqPenalty":"0",
        //        "mgnMode":"isolated",
        //        "openAvgPx":"1.2462",
        //        "openMaxPos":"40",
        //        "pnl":"-0.42",
        //        "pnlRatio":"-0.0912982667308618",
        //        "posId":"666159086676836352",
        //        "realizedPnl":"-0.4551036",
        //        "triggerPx":"",
        //        "type":"2",
        //        "uTime":"1708354805699",
        //        "uly":"SUSHI-USDT"
        //    }
        //
        const marketId = this.safeString (position, 'instId');
        market = this.safeMarket (marketId, market);
        const symbol = market['symbol'];
        const pos = this.safeString (position, 'pos'); // 'pos' field: One way mode: 0 if position is not open, 1 if open | Two way (hedge) mode: -1 if short, 1 if long, 0 if position is not open
        const contractsAbs = Precise.stringAbs (pos);
        let side = this.safeString2 (position, 'posSide', 'direction');
        const hedged = side !== 'net';
        const contracts = this.parseNumber (contractsAbs);
        if (market['margin']) {
            // margin position
            if (side === 'net') {
                const posCcy = this.safeString (position, 'posCcy');
                const parsedCurrency = this.safeCurrencyCode (posCcy);
                if (parsedCurrency !== undefined) {
                    side = (market['base'] === parsedCurrency) ? 'long' : 'short';
                }
            }
            if (side === undefined) {
                side = this.safeString (position, 'direction');
            }
        } else {
            if (pos !== undefined) {
                if (side === 'net') {
                    if (Precise.stringGt (pos, '0')) {
                        side = 'long';
                    } else if (Precise.stringLt (pos, '0')) {
                        side = 'short';
                    } else {
                        side = undefined;
                    }
                }
            }
        }
        const contractSize = this.safeNumber (market, 'contractSize');
        const contractSizeString = this.numberToString (contractSize);
        const markPriceString = this.safeString (position, 'markPx');
        let notionalString = this.safeString (position, 'notionalUsd');
        if (market['inverse']) {
            notionalString = Precise.stringDiv (Precise.stringMul (contractsAbs, contractSizeString), markPriceString);
        }
        const notional = this.parseNumber (notionalString);
        const marginMode = this.safeString (position, 'mgnMode');
        let initialMarginString = undefined;
        const entryPriceString = this.safeString2 (position, 'avgPx', 'openAvgPx');
        const unrealizedPnlString = this.safeString (position, 'upl');
        const leverageString = this.safeString (position, 'lever');
        let initialMarginPercentage = undefined;
        let collateralString = undefined;
        if (marginMode === 'cross') {
            initialMarginString = this.safeString (position, 'imr');
            collateralString = Precise.stringAdd (initialMarginString, unrealizedPnlString);
        } else if (marginMode === 'isolated') {
            initialMarginPercentage = Precise.stringDiv ('1', leverageString);
            collateralString = this.safeString (position, 'margin');
        }
        const maintenanceMarginString = this.safeString (position, 'mmr');
        const maintenanceMargin = this.parseNumber (maintenanceMarginString);
        const maintenanceMarginPercentageString = Precise.stringDiv (maintenanceMarginString, notionalString);
        if (initialMarginPercentage === undefined) {
            initialMarginPercentage = this.parseNumber (Precise.stringDiv (initialMarginString, notionalString, 4));
        } else if (initialMarginString === undefined) {
            initialMarginString = Precise.stringMul (initialMarginPercentage, notionalString);
        }
        const rounder = '0.00005'; // round to closest 0.01%
        const maintenanceMarginPercentage = this.parseNumber (Precise.stringDiv (Precise.stringAdd (maintenanceMarginPercentageString, rounder), '1', 4));
        const liquidationPrice = this.safeNumber (position, 'liqPx');
        const percentageString = this.safeString (position, 'uplRatio');
        const percentage = this.parseNumber (Precise.stringMul (percentageString, '100'));
        const timestamp = this.safeInteger (position, 'cTime');
        const marginRatio = this.parseNumber (Precise.stringDiv (maintenanceMarginString, collateralString, 4));
        return this.safePosition ({
            'info': position,
            'id': this.safeString (position, 'posId'),
            'symbol': symbol,
            'notional': notional,
            'marginMode': marginMode,
            'liquidationPrice': liquidationPrice,
            'entryPrice': this.parseNumber (entryPriceString),
            'unrealizedPnl': this.parseNumber (unrealizedPnlString),
            'realizedPnl': this.safeNumber (position, 'realizedPnl'),
            'percentage': percentage,
            'contracts': contracts,
            'contractSize': contractSize,
            'markPrice': this.parseNumber (markPriceString),
            'lastPrice': this.safeNumber (position, 'closeAvgPx'),
            'side': side,
            'hedged': hedged,
            'timestamp': timestamp,
            'datetime': this.iso8601 (timestamp),
            'lastUpdateTimestamp': this.safeInteger (position, 'uTime'),
            'maintenanceMargin': maintenanceMargin,
            'maintenanceMarginPercentage': maintenanceMarginPercentage,
            'collateral': this.parseNumber (collateralString),
            'initialMargin': this.parseNumber (initialMarginString),
            'initialMarginPercentage': this.parseNumber (initialMarginPercentage),
            'leverage': this.parseNumber (leverageString),
            'marginRatio': marginRatio,
            'stopLossPrice': undefined,
            'takeProfitPrice': undefined,
        });
    }

    async transfer (code: string, amount: number, fromAccount: string, toAccount:string, params = {}): Promise<TransferEntry> {
        /**
         * @method
         * @name okx#transfer
         * @description transfer currency internally between wallets on the same account
         * @see https://www.okx.com/docs-v5/en/#rest-api-funding-funds-transfer
         * @param {string} code unified currency code
         * @param {float} amount amount to transfer
         * @param {string} fromAccount account to transfer from
         * @param {string} toAccount account to transfer to
         * @param {object} [params] extra parameters specific to the exchange API endpoint
         * @returns {object} a [transfer structure]{@link https://docs.ccxt.com/#/?id=transfer-structure}
         */
        await this.loadMarkets ();
        const currency = this.currency (code);
        const accountsByType = this.safeValue (this.options, 'accountsByType', {});
        const fromId = this.safeString (accountsByType, fromAccount, fromAccount);
        const toId = this.safeString (accountsByType, toAccount, toAccount);
        const request = {
            'ccy': currency['id'],
            'amt': this.currencyToPrecision (code, amount),
            'type': '0', // 0 = transfer within account by default, 1 = master account to sub-account, 2 = sub-account to master account, 3 = sub-account to master account (Only applicable to APIKey from sub-account), 4 = sub-account to sub-account
            'from': fromId, // remitting account, 6: Funding account, 18: Trading account
            'to': toId, // beneficiary account, 6: Funding account, 18: Trading account
            // 'subAcct': 'sub-account-name', // optional, only required when type is 1, 2 or 4
            // 'loanTrans': false, // Whether or not borrowed coins can be transferred out under Multi-currency margin and Portfolio margin. The default is false
            // 'clientId': 'client-supplied id', // A combination of case-sensitive alphanumerics, all numbers, or all letters of up to 32 characters
            // 'omitPosRisk': false, // Ignore position risk. Default is false. Applicable to Portfolio margin
        };
        if (fromId === 'master') {
            request['type'] = '1';
            request['subAcct'] = toId;
            request['from'] = this.safeString (params, 'from', '6');
            request['to'] = this.safeString (params, 'to', '6');
        } else if (toId === 'master') {
            request['type'] = '2';
            request['subAcct'] = fromId;
            request['from'] = this.safeString (params, 'from', '6');
            request['to'] = this.safeString (params, 'to', '6');
        }
        const response = await this.privatePostAssetTransfer (this.extend (request, params));
        //
        //     {
        //         "code": "0",
        //         "msg": "",
        //         "data": [
        //             {
        //                 "transId": "754147",
        //                 "ccy": "USDT",
        //                 "from": "6",
        //                 "amt": "0.1",
        //                 "to": "18"
        //             }
        //         ]
        //     }
        //
        const data = this.safeValue (response, 'data', []);
        const rawTransfer = this.safeDict (data, 0, {});
        return this.parseTransfer (rawTransfer, currency);
    }

    parseTransfer (transfer, currency: Currency = undefined) {
        //
        // transfer
        //
        //     {
        //         "transId": "754147",
        //         "ccy": "USDT",
        //         "from": "6",
        //         "amt": "0.1",
        //         "to": "18"
        //     }
        //
        // fetchTransfer
        //
        //     {
        //         "amt": "5",
        //         "ccy": "USDT",
        //         "from": "18",
        //         "instId": "",
        //         "state": "success",
        //         "subAcct": "",
        //         "to": "6",
        //         "toInstId": "",
        //         "transId": "464424732",
        //         "type": "0"
        //     }
        //
        // fetchTransfers
        //
        //     {
        //         "bal": "70.6874353780312913",
        //         "balChg": "-4.0000000000000000", // negative means "to funding", positive meand "from funding"
        //         "billId": "588900695232225299",
        //         "ccy": "USDT",
        //         "execType": "",
        //         "fee": "",
        //         "from": "18",
        //         "instId": "",
        //         "instType": "",
        //         "mgnMode": "",
        //         "notes": "To Funding Account",
        //         "ordId": "",
        //         "pnl": "",
        //         "posBal": "",
        //         "posBalChg": "",
        //         "price": "0",
        //         "subType": "12",
        //         "sz": "-4",
        //         "to": "6",
        //         "ts": "1686676866989",
        //         "type": "1"
        //     }
        //
        const id = this.safeString2 (transfer, 'transId', 'billId');
        const currencyId = this.safeString (transfer, 'ccy');
        const code = this.safeCurrencyCode (currencyId, currency);
        let amount = this.safeNumber (transfer, 'amt');
        const fromAccountId = this.safeString (transfer, 'from');
        const toAccountId = this.safeString (transfer, 'to');
        const accountsById = this.safeValue (this.options, 'accountsById', {});
        const timestamp = this.safeInteger (transfer, 'ts');
        const balanceChange = this.safeString (transfer, 'sz');
        if (balanceChange !== undefined) {
            amount = this.parseNumber (Precise.stringAbs (balanceChange));
        }
        return {
            'info': transfer,
            'id': id,
            'timestamp': timestamp,
            'datetime': this.iso8601 (timestamp),
            'currency': code,
            'amount': amount,
            'fromAccount': this.safeString (accountsById, fromAccountId),
            'toAccount': this.safeString (accountsById, toAccountId),
            'status': this.parseTransferStatus (this.safeString (transfer, 'state')),
        };
    }

    parseTransferStatus (status) {
        const statuses = {
            'success': 'ok',
        };
        return this.safeString (statuses, status, status);
    }

    async fetchTransfer (id: string, code: Str = undefined, params = {}) {
        await this.loadMarkets ();
        const request = {
            'transId': id,
            // 'type': 0, // default is 0 transfer within account, 1 master to sub, 2 sub to master
        };
        const response = await this.privateGetAssetTransferState (this.extend (request, params));
        //
        //     {
        //         "code": "0",
        //         "data": [
        //             {
        //                 "amt": "5",
        //                 "ccy": "USDT",
        //                 "from": "18",
        //                 "instId": "",
        //                 "state": "success",
        //                 "subAcct": "",
        //                 "to": "6",
        //                 "toInstId": "",
        //                 "transId": "464424732",
        //                 "type": "0"
        //             }
        //         ],
        //         "msg": ""
        //     }
        //
        const data = this.safeValue (response, 'data', []);
        const transfer = this.safeDict (data, 0);
        return this.parseTransfer (transfer);
    }

    async fetchTransfers (code: Str = undefined, since: Int = undefined, limit: Int = undefined, params = {}) {
        /**
         * @method
         * @name okx#fetchTransfers
         * @description fetch a history of internal transfers made on an account
         * @see https://www.okx.com/docs-v5/en/#trading-account-rest-api-get-bills-details-last-3-months
         * @param {string} code unified currency code of the currency transferred
         * @param {int} [since] the earliest time in ms to fetch transfers for
         * @param {int} [limit] the maximum number of transfers structures to retrieve
         * @param {object} [params] extra parameters specific to the exchange API endpoint
         * @returns {object[]} a list of [transfer structures]{@link https://docs.ccxt.com/#/?id=transfer-structure}
         */
        await this.loadMarkets ();
        let currency = undefined;
        const request = {
            'type': '1', // https://www.okx.com/docs-v5/en/#rest-api-account-get-bills-details-last-3-months
        };
        if (code !== undefined) {
            currency = this.currency (code);
            request['ccy'] = currency['id'];
        }
        if (since !== undefined) {
            request['begin'] = since;
        }
        if (limit !== undefined) {
            request['limit'] = limit;
        }
        const response = await this.privateGetAccountBillsArchive (this.extend (request, params));
        //
        //    {
        //        "code": "0",
        //        "data": [
        //            {
        //                "bal": "70.6874353780312913",
        //                "balChg": "-4.0000000000000000",
        //                "billId": "588900695232225299",
        //                "ccy": "USDT",
        //                "execType": "",
        //                "fee": "",
        //                "from": "18",
        //                "instId": "",
        //                "instType": "",
        //                "mgnMode": "",
        //                "notes": "To Funding Account",
        //                "ordId": "",
        //                "pnl": "",
        //                "posBal": "",
        //                "posBalChg": "",
        //                "price": "0",
        //                "subType": "12",
        //                "sz": "-4",
        //                "to": "6",
        //                "ts": "1686676866989",
        //                "type": "1"
        //            },
        //            ...
        //        ],
        //        "msg": ""
        //    }
        //
        const transfers = this.safeList (response, 'data', []);
        return this.parseTransfers (transfers, currency, since, limit, params);
    }

    sign (path, api = 'public', method = 'GET', params = {}, headers = undefined, body = undefined) {
        const isArray = Array.isArray (params);
        const request = '/api/' + this.version + '/' + this.implodeParams (path, params);
        const query = this.omit (params, this.extractParams (path));
        let url = this.implodeHostname (this.urls['api']['rest']) + request;
        // const type = this.getPathAuthenticationType (path);
        if (api === 'public') {
            if (Object.keys (query).length) {
                url += '?' + this.urlencode (query);
            }
        } else if (api === 'private') {
            this.checkRequiredCredentials ();
            // inject id in implicit api call
            if (method === 'POST' && (path === 'trade/batch-orders' || path === 'trade/order-algo' || path === 'trade/order')) {
                const brokerId = this.safeString (this.options, 'brokerId', 'e847386590ce4dBC');
                if (Array.isArray (params)) {
                    for (let i = 0; i < params.length; i++) {
                        const entry = params[i];
                        const clientOrderId = this.safeString (entry, 'clOrdId');
                        if (clientOrderId === undefined) {
                            entry['clOrdId'] = brokerId + this.uuid16 ();
                            entry['tag'] = brokerId;
                            params[i] = entry;
                        }
                    }
                } else {
                    const clientOrderId = this.safeString (params, 'clOrdId');
                    if (clientOrderId === undefined) {
                        params['clOrdId'] = brokerId + this.uuid16 ();
                        params['tag'] = brokerId;
                    }
                }
            }
            const timestamp = this.iso8601 (this.milliseconds ());
            headers = {
                'OK-ACCESS-KEY': this.apiKey,
                'OK-ACCESS-PASSPHRASE': this.password,
                'OK-ACCESS-TIMESTAMP': timestamp,
                // 'OK-FROM': '',
                // 'OK-TO': '',
                // 'OK-LIMIT': '',
            };
            let auth = timestamp + method + request;
            if (method === 'GET') {
                if (Object.keys (query).length) {
                    const urlencodedQuery = '?' + this.urlencode (query);
                    url += urlencodedQuery;
                    auth += urlencodedQuery;
                }
            } else {
                if (isArray || Object.keys (query).length) {
                    body = this.json (query);
                    auth += body;
                }
                headers['Content-Type'] = 'application/json';
            }
            const signature = this.hmac (this.encode (auth), this.encode (this.secret), sha256, 'base64');
            headers['OK-ACCESS-SIGN'] = signature;
        }
        return { 'url': url, 'method': method, 'body': body, 'headers': headers };
    }

    parseFundingRate (contract, market: Market = undefined) {
        //
        //    {
        //        "fundingRate": "0.00027815",
        //        "fundingTime": "1634256000000",
        //        "instId": "BTC-USD-SWAP",
        //        "instType": "SWAP",
        //        "nextFundingRate": "0.00017",
        //        "nextFundingTime": "1634284800000"
        //    }
        //
        // in the response above nextFundingRate is actually two funding rates from now
        //
        const nextFundingRateTimestamp = this.safeInteger (contract, 'nextFundingTime');
        const marketId = this.safeString (contract, 'instId');
        const symbol = this.safeSymbol (marketId, market);
        const nextFundingRate = this.safeNumber (contract, 'nextFundingRate');
        const fundingTime = this.safeInteger (contract, 'fundingTime');
        // https://www.okx.com/support/hc/en-us/articles/360053909272-Ⅸ-Introduction-to-perpetual-swap-funding-fee
        // > The current interest is 0.
        return {
            'info': contract,
            'symbol': symbol,
            'markPrice': undefined,
            'indexPrice': undefined,
            'interestRate': this.parseNumber ('0'),
            'estimatedSettlePrice': undefined,
            'timestamp': undefined,
            'datetime': undefined,
            'fundingRate': this.safeNumber (contract, 'fundingRate'),
            'fundingTimestamp': fundingTime,
            'fundingDatetime': this.iso8601 (fundingTime),
            'nextFundingRate': nextFundingRate,
            'nextFundingTimestamp': nextFundingRateTimestamp,
            'nextFundingDatetime': this.iso8601 (nextFundingRateTimestamp),
            'previousFundingRate': undefined,
            'previousFundingTimestamp': undefined,
            'previousFundingDatetime': undefined,
        };
    }

    async fetchFundingRate (symbol: string, params = {}) {
        /**
         * @method
         * @name okx#fetchFundingRate
         * @description fetch the current funding rate
         * @see https://www.okx.com/docs-v5/en/#public-data-rest-api-get-funding-rate
         * @param {string} symbol unified market symbol
         * @param {object} [params] extra parameters specific to the exchange API endpoint
         * @returns {object} a [funding rate structure]{@link https://docs.ccxt.com/#/?id=funding-rate-structure}
         */
        await this.loadMarkets ();
        const market = this.market (symbol);
        if (!market['swap']) {
            throw new ExchangeError (this.id + ' fetchFundingRate() is only valid for swap markets');
        }
        const request = {
            'instId': market['id'],
        };
        const response = await this.publicGetPublicFundingRate (this.extend (request, params));
        //
        //    {
        //        "code": "0",
        //        "data": [
        //            {
        //                "fundingRate": "0.00027815",
        //                "fundingTime": "1634256000000",
        //                "instId": "BTC-USD-SWAP",
        //                "instType": "SWAP",
        //                "nextFundingRate": "0.00017",
        //                "nextFundingTime": "1634284800000"
        //            }
        //        ],
        //        "msg": ""
        //    }
        //
        const data = this.safeValue (response, 'data', []);
        const entry = this.safeValue (data, 0, {});
        return this.parseFundingRate (entry, market);
    }

    async fetchFundingHistory (symbol: Str = undefined, since: Int = undefined, limit: Int = undefined, params = {}) {
        /**
         * @method
         * @name okx#fetchFundingHistory
         * @description fetch the history of funding payments paid and received on this account
         * @see https://www.okx.com/docs-v5/en/#trading-account-rest-api-get-bills-details-last-3-months
         * @param {string} symbol unified market symbol
         * @param {int} [since] the earliest time in ms to fetch funding history for
         * @param {int} [limit] the maximum number of funding history structures to retrieve
         * @param {object} [params] extra parameters specific to the exchange API endpoint
         * @returns {object} a [funding history structure]{@link https://docs.ccxt.com/#/?id=funding-history-structure}
         */
        await this.loadMarkets ();
        const request = {
            // 'instType': 'SPOT', // SPOT, MARGIN, SWAP, FUTURES, OPTION
            // 'ccy': currency['id'],
            // 'mgnMode': 'isolated', // isolated, cross
            // 'ctType': 'linear', // linear, inverse, only applicable to FUTURES/SWAP
            'type': '8',
            //
            // supported values for type
            //
            //     1 Transfer
            //     2 Trade
            //     3 Delivery
            //     4 Auto token conversion
            //     5 Liquidation
            //     6 Margin transfer
            //     7 Interest deduction
            //     8 Funding fee
            //     9 ADL
            //     10 Clawback
            //     11 System token conversion
            //     12 Strategy transfer
            //     13 ddh
            //
            // 'subType': '',
            //
            // supported values for subType
            //
            //     1 Buy
            //     2 Sell
            //     3 Open long
            //     4 Open short
            //     5 Close long
            //     6 Close short
            //     9 Interest deduction
            //     11 Transfer in
            //     12 Transfer out
            //     160 Manual margin increase
            //     161 Manual margin decrease
            //     162 Auto margin increase
            //     110 Auto buy
            //     111 Auto sell
            //     118 System token conversion transfer in
            //     119 System token conversion transfer out
            //     100 Partial liquidation close long
            //     101 Partial liquidation close short
            //     102 Partial liquidation buy
            //     103 Partial liquidation sell
            //     104 Liquidation long
            //     105 Liquidation short
            //     106 Liquidation buy
            //     107 Liquidation sell
            //     110 Liquidation transfer in
            //     111 Liquidation transfer out
            //     125 ADL close long
            //     126 ADL close short
            //     127 ADL buy
            //     128 ADL sell
            //     131 ddh buy
            //     132 ddh sell
            //     170 Exercised
            //     171 Counterparty exercised
            //     172 Expired OTM
            //     112 Delivery long
            //     113 Delivery short
            //     117 Delivery/Exercise clawback
            //     173 Funding fee expense
            //     174 Funding fee income
            //     200 System transfer in
            //     201 Manually transfer in
            //     202 System transfer out
            //     203 Manually transfer out
            //
            // "after": "id", // earlier than the requested bill ID
            // "before": "id", // newer than the requested bill ID
            // "limit": "100", // default 100, max 100
        };
        if (limit !== undefined) {
            request['limit'] = limit.toString (); // default 100, max 100
        }
        let market = undefined;
        if (symbol !== undefined) {
            market = this.market (symbol);
            symbol = market['symbol'];
            if (market['contract']) {
                if (market['linear']) {
                    request['ctType'] = 'linear';
                    request['ccy'] = market['quoteId'];
                } else {
                    request['ctType'] = 'inverse';
                    request['ccy'] = market['baseId'];
                }
            }
        }
        const [ type, query ] = this.handleMarketTypeAndParams ('fetchFundingHistory', market, params);
        if (type === 'swap') {
            request['instType'] = this.convertToInstrumentType (type);
        }
        // AccountBillsArchive has the same cost as AccountBills but supports three months of data
        const response = await this.privateGetAccountBillsArchive (this.extend (request, query));
        //
        //    {
        //        "bal": "0.0242946200998573",
        //        "balChg": "0.0000148752712240",
        //        "billId": "377970609204146187",
        //        "ccy": "ETH",
        //        "execType": "",
        //        "fee": "0",
        //        "from": "",
        //        "instId": "ETH-USD-SWAP",
        //        "instType": "SWAP",
        //        "mgnMode": "isolated",
        //        "notes": "",
        //        "ordId": "",
        //        "pnl": "0.000014875271224",
        //        "posBal": "0",
        //        "posBalChg": "0",
        //        "subType": "174",
        //        "sz": "9",
        //        "to": "",
        //        "ts": "1636387215588",
        //        "type": "8"
        //    }
        //
        const data = this.safeValue (response, 'data', []);
        const result = [];
        for (let i = 0; i < data.length; i++) {
            const entry = data[i];
            const timestamp = this.safeInteger (entry, 'ts');
            const instId = this.safeString (entry, 'instId');
            const marketInner = this.safeMarket (instId);
            const currencyId = this.safeString (entry, 'ccy');
            const code = this.safeCurrencyCode (currencyId);
            result.push ({
                'info': entry,
                'symbol': marketInner['symbol'],
                'code': code,
                'timestamp': timestamp,
                'datetime': this.iso8601 (timestamp),
                'id': this.safeString (entry, 'billId'),
                'amount': this.safeNumber (entry, 'balChg'),
            });
        }
        const sorted = this.sortBy (result, 'timestamp');
        return this.filterBySymbolSinceLimit (sorted, symbol, since, limit) as FundingHistory[];
    }

    async setLeverage (leverage: Int, symbol: Str = undefined, params = {}) {
        /**
         * @method
         * @name okx#setLeverage
         * @description set the level of leverage for a market
         * @see https://www.okx.com/docs-v5/en/#rest-api-account-set-leverage
         * @param {float} leverage the rate of leverage
         * @param {string} symbol unified market symbol
         * @param {object} [params] extra parameters specific to the exchange API endpoint
         * @param {string} [params.marginMode] 'cross' or 'isolated'
         * @param {string} [params.posSide] 'long' or 'short' for isolated margin long/short mode on futures and swap markets
         * @returns {object} response from the exchange
         */
        if (symbol === undefined) {
            throw new ArgumentsRequired (this.id + ' setLeverage() requires a symbol argument');
        }
        // WARNING: THIS WILL INCREASE LIQUIDATION PRICE FOR OPEN ISOLATED LONG POSITIONS
        // AND DECREASE LIQUIDATION PRICE FOR OPEN ISOLATED SHORT POSITIONS
        if ((leverage < 1) || (leverage > 125)) {
            throw new BadRequest (this.id + ' setLeverage() leverage should be between 1 and 125');
        }
        await this.loadMarkets ();
        const market = this.market (symbol);
        let marginMode = undefined;
        [ marginMode, params ] = this.handleMarginModeAndParams ('setLeverage', params);
        if (marginMode === undefined) {
            marginMode = this.safeString (params, 'mgnMode', 'cross'); // cross as default marginMode
        }
        if ((marginMode !== 'cross') && (marginMode !== 'isolated')) {
            throw new BadRequest (this.id + ' setLeverage() requires a marginMode parameter that must be either cross or isolated');
        }
        const request = {
            'lever': leverage,
            'mgnMode': marginMode,
            'instId': market['id'],
        };
        const posSide = this.safeString (params, 'posSide');
        if (marginMode === 'isolated') {
            if (posSide === undefined) {
                throw new ArgumentsRequired (this.id + ' setLeverage() requires a posSide argument for isolated margin');
            }
            if (posSide !== 'long' && posSide !== 'short' && posSide !== 'net') {
                throw new BadRequest (this.id + ' setLeverage() requires the posSide argument to be either "long", "short" or "net"');
            }
        }
        const response = await this.privatePostAccountSetLeverage (this.extend (request, params));
        //
        //     {
        //       "code": "0",
        //       "data": [
        //         {
        //           "instId": "BTC-USDT-SWAP",
        //           "lever": "5",
        //           "mgnMode": "isolated",
        //           "posSide": "long"
        //         }
        //       ],
        //       "msg": ""
        //     }
        //
        return response;
    }

    async setPositionMode (hedged: boolean, symbol: Str = undefined, params = {}) {
        /**
         * @method
         * @name okx#setPositionMode
         * @description set hedged to true or false for a market
         * @see https://www.okx.com/docs-v5/en/#trading-account-rest-api-set-position-mode
         * @param {bool} hedged set to true to use long_short_mode, false for net_mode
         * @param {string} symbol not used by okx setPositionMode
         * @param {object} [params] extra parameters specific to the exchange API endpoint
         * @returns {object} response from the exchange
         */
        let hedgeMode = undefined;
        if (hedged) {
            hedgeMode = 'long_short_mode';
        } else {
            hedgeMode = 'net_mode';
        }
        const request = {
            'posMode': hedgeMode,
        };
        const response = await this.privatePostAccountSetPositionMode (this.extend (request, params));
        //
        //    {
        //        "code": "0",
        //        "data": [
        //            {
        //                "posMode": "net_mode"
        //            }
        //        ],
        //        "msg": ""
        //    }
        //
        return response;
    }

    async setMarginMode (marginMode: string, symbol: Str = undefined, params = {}) {
        /**
         * @method
         * @name okx#setMarginMode
         * @description set margin mode to 'cross' or 'isolated'
         * @see https://www.okx.com/docs-v5/en/#trading-account-rest-api-set-leverage
         * @param {string} marginMode 'cross' or 'isolated'
         * @param {string} symbol unified market symbol
         * @param {object} [params] extra parameters specific to the exchange API endpoint
         * @param {int} [params.leverage] leverage
         * @returns {object} response from the exchange
         */
        if (symbol === undefined) {
            throw new ArgumentsRequired (this.id + ' setMarginMode() requires a symbol argument');
        }
        // WARNING: THIS WILL INCREASE LIQUIDATION PRICE FOR OPEN ISOLATED LONG POSITIONS
        // AND DECREASE LIQUIDATION PRICE FOR OPEN ISOLATED SHORT POSITIONS
        marginMode = marginMode.toLowerCase ();
        if ((marginMode !== 'cross') && (marginMode !== 'isolated')) {
            throw new BadRequest (this.id + ' setMarginMode() marginMode must be either cross or isolated');
        }
        await this.loadMarkets ();
        const market = this.market (symbol);
        const lever = this.safeInteger2 (params, 'lever', 'leverage');
        if ((lever === undefined) || (lever < 1) || (lever > 125)) {
            throw new BadRequest (this.id + ' setMarginMode() params["lever"] should be between 1 and 125');
        }
        params = this.omit (params, [ 'leverage' ]);
        const request = {
            'lever': lever,
            'mgnMode': marginMode,
            'instId': market['id'],
        };
        const response = await this.privatePostAccountSetLeverage (this.extend (request, params));
        //
        //     {
        //       "code": "0",
        //       "data": [
        //         {
        //           "instId": "BTC-USDT-SWAP",
        //           "lever": "5",
        //           "mgnMode": "isolated",
        //           "posSide": "long"
        //         }
        //       ],
        //       "msg": ""
        //     }
        //
        return response;
    }

    async fetchCrossBorrowRates (params = {}) {
        /**
         * @method
         * @name okx#fetchCrossBorrowRates
         * @description fetch the borrow interest rates of all currencies
         * @see https://www.okx.com/docs-v5/en/#trading-account-rest-api-get-interest-rate
         * @param {object} [params] extra parameters specific to the exchange API endpoint
         * @returns {object} a list of [borrow rate structures]{@link https://docs.ccxt.com/#/?id=borrow-rate-structure}
         */
        await this.loadMarkets ();
        const response = await this.privateGetAccountInterestRate (params);
        //
        //    {
        //        "code": "0",
        //        "data": [
        //            {
        //                "ccy": "BTC",
        //                "interestRate": "0.00000833"
        //            }
        //            ...
        //        ],
        //    }
        //
        const data = this.safeValue (response, 'data', []);
        const rates = [];
        for (let i = 0; i < data.length; i++) {
            rates.push (this.parseBorrowRate (data[i]));
        }
        return rates as any;
    }

    async fetchCrossBorrowRate (code: string, params = {}) {
        /**
         * @method
         * @name okx#fetchCrossBorrowRate
         * @description fetch the rate of interest to borrow a currency for margin trading
         * @see https://www.okx.com/docs-v5/en/#trading-account-rest-api-get-interest-rate
         * @param {string} code unified currency code
         * @param {object} [params] extra parameters specific to the exchange API endpoint
         * @returns {object} a [borrow rate structure]{@link https://docs.ccxt.com/#/?id=borrow-rate-structure}
         */
        await this.loadMarkets ();
        const currency = this.currency (code);
        const request = {
            'ccy': currency['id'],
        };
        const response = await this.privateGetAccountInterestRate (this.extend (request, params));
        //
        //    {
        //        "code": "0",
        //        "data": [
        //             {
        //                "ccy": "USDT",
        //                "interestRate": "0.00002065"
        //             }
        //             ...
        //        ],
        //        "msg": ""
        //    }
        //
        const data = this.safeValue (response, 'data');
        const rate = this.safeValue (data, 0);
        return this.parseBorrowRate (rate);
    }

    parseBorrowRate (info, currency: Currency = undefined) {
        //
        //    {
        //        "amt": "992.10341195",
        //        "ccy": "BTC",
        //        "rate": "0.01",
        //        "ts": "1643954400000"
        //    }
        //
        const ccy = this.safeString (info, 'ccy');
        const timestamp = this.safeInteger (info, 'ts');
        return {
            'currency': this.safeCurrencyCode (ccy),
            'rate': this.safeNumber2 (info, 'interestRate', 'rate'),
            'period': 86400000,
            'timestamp': timestamp,
            'datetime': this.iso8601 (timestamp),
            'info': info,
        };
    }

    parseBorrowRateHistories (response, codes, since, limit) {
        //
        //    [
        //        {
        //            "amt": "992.10341195",
        //            "ccy": "BTC",
        //            "rate": "0.01",
        //            "ts": "1643954400000"
        //        },
        //        ...
        //    ]
        //
        const borrowRateHistories = {};
        for (let i = 0; i < response.length; i++) {
            const item = response[i];
            const code = this.safeCurrencyCode (this.safeString (item, 'ccy'));
            if (codes === undefined || this.inArray (code, codes)) {
                if (!(code in borrowRateHistories)) {
                    borrowRateHistories[code] = [];
                }
                const borrowRateStructure = this.parseBorrowRate (item);
                borrowRateHistories[code].push (borrowRateStructure);
            }
        }
        const keys = Object.keys (borrowRateHistories);
        for (let i = 0; i < keys.length; i++) {
            const code = keys[i];
            borrowRateHistories[code] = this.filterByCurrencySinceLimit (borrowRateHistories[code], code, since, limit);
        }
        return borrowRateHistories;
    }

    parseBorrowRateHistory (response, code, since, limit) {
        const result = [];
        for (let i = 0; i < response.length; i++) {
            const item = response[i];
            const borrowRate = this.parseBorrowRate (item);
            result.push (borrowRate);
        }
        const sorted = this.sortBy (result, 'timestamp');
        return this.filterByCurrencySinceLimit (sorted, code, since, limit);
    }

    async fetchBorrowRateHistories (codes = undefined, since: Int = undefined, limit: Int = undefined, params = {}) {
        /**
         * @method
         * @name okx#fetchBorrowRateHistories
         * @description retrieves a history of a multiple currencies borrow interest rate at specific time slots, returns all currencies if no symbols passed, default is undefined
         * @see https://www.okx.com/docs-v5/en/#financial-product-savings-get-public-borrow-history-public
         * @param {string[]|undefined} codes list of unified currency codes, default is undefined
         * @param {int} [since] timestamp in ms of the earliest borrowRate, default is undefined
         * @param {int} [limit] max number of borrow rate prices to return, default is undefined
         * @param {object} [params] extra parameters specific to the exchange API endpoint
         * @returns {object} a dictionary of [borrow rate structures]{@link https://docs.ccxt.com/#/?id=borrow-rate-structure} indexed by the market symbol
         */
        await this.loadMarkets ();
        const request = {
            // 'ccy': currency['id'],
            // 'after': this.milliseconds (), // Pagination of data to return records earlier than the requested ts,
            // 'before': since, // Pagination of data to return records newer than the requested ts,
            // 'limit': limit, // default is 100 and maximum is 100
        };
        if (since !== undefined) {
            request['before'] = since;
        }
        if (limit !== undefined) {
            request['limit'] = limit;
        }
        const response = await this.publicGetFinanceSavingsLendingRateHistory (this.extend (request, params));
        //
        //     {
        //         "code": "0",
        //         "data": [
        //             {
        //                 "amt": "992.10341195",
        //                 "ccy": "BTC",
        //                 "rate": "0.01",
        //                 "ts": "1643954400000"
        //             },
        //         ],
        //         "msg": ""
        //     }
        //
        const data = this.safeValue (response, 'data');
        return this.parseBorrowRateHistories (data, codes, since, limit);
    }

    async fetchBorrowRateHistory (code: string, since: Int = undefined, limit: Int = undefined, params = {}) {
        /**
         * @method
         * @name okx#fetchBorrowRateHistory
         * @description retrieves a history of a currencies borrow interest rate at specific time slots
         * @see https://www.okx.com/docs-v5/en/#financial-product-savings-get-public-borrow-history-public
         * @param {string} code unified currency code
         * @param {int} [since] timestamp for the earliest borrow rate
         * @param {int} [limit] the maximum number of [borrow rate structures]{@link https://docs.ccxt.com/#/?id=borrow-rate-structure} to retrieve
         * @param {object} [params] extra parameters specific to the exchange API endpoint
         * @returns {object[]} an array of [borrow rate structures]{@link https://docs.ccxt.com/#/?id=borrow-rate-structure}
         */
        await this.loadMarkets ();
        const currency = this.currency (code);
        const request = {
            'ccy': currency['id'],
            // 'after': this.milliseconds (), // Pagination of data to return records earlier than the requested ts,
            // 'before': since, // Pagination of data to return records newer than the requested ts,
            // 'limit': limit, // default is 100 and maximum is 100
        };
        if (since !== undefined) {
            request['before'] = since;
        }
        if (limit !== undefined) {
            request['limit'] = limit;
        }
        const response = await this.publicGetFinanceSavingsLendingRateHistory (this.extend (request, params));
        //
        //     {
        //         "code": "0",
        //         "data": [
        //             {
        //                 "amt": "992.10341195",
        //                 "ccy": "BTC",
        //                 "rate": "0.01",
        //                 "ts": "1643954400000"
        //             },
        //         ],
        //         "msg": ""
        //     }
        //
        const data = this.safeValue (response, 'data');
        return this.parseBorrowRateHistory (data, code, since, limit);
    }

    async modifyMarginHelper (symbol: string, amount, type, params = {}): Promise<MarginModification> {
        await this.loadMarkets ();
        const market = this.market (symbol);
        const posSide = this.safeString (params, 'posSide', 'net');
        params = this.omit (params, [ 'posSide' ]);
        const request = {
            'instId': market['id'],
            'amt': amount,
            'type': type,
            'posSide': posSide,
        };
        const response = await this.privatePostAccountPositionMarginBalance (this.extend (request, params));
        //
        //     {
        //       "code": "0",
        //       "data": [
        //         {
        //           "amt": "0.01",
        //           "instId": "ETH-USD-SWAP",
        //           "posSide": "net",
        //           "type": "reduce"
        //         }
        //       ],
        //       "msg": ""
        //     }
        //
        const data = this.safeList (response, 'data', []);
        const entry = this.safeDict (data, 0, {});
        const errorCode = this.safeString (response, 'code');
        return this.extend (this.parseMarginModification (entry, market), {
            'status': (errorCode === '0') ? 'ok' : 'failed',
        });
    }

    parseMarginModification (data, market: Market = undefined): MarginModification {
        //
        // addMargin/reduceMargin
        //
        //    {
        //        "amt": "0.01",
        //        "instId": "ETH-USD-SWAP",
        //        "posSide": "net",
        //        "type": "reduce"
        //    }
        //
        // fetchMarginAdjustmentHistory
        //
        //    {
        //        bal: '67621.4325135010619812',
        //        balChg: '-10.0000000000000000',
        //        billId: '691293628710342659',
        //        ccy: 'USDT',
        //        clOrdId: '',
        //        execType: '',
        //        fee: '0',
        //        fillFwdPx: '',
        //        fillIdxPx: '',
        //        fillMarkPx: '',
        //        fillMarkVol: '',
        //        fillPxUsd: '',
        //        fillPxVol: '',
        //        fillTime: '1711089244850',
        //        from: '',
        //        instId: 'XRP-USDT-SWAP',
        //        instType: 'SWAP',
        //        interest: '0',
        //        mgnMode: 'isolated',
        //        notes: '',
        //        ordId: '',
        //        pnl: '0',
        //        posBal: '73.12',
        //        posBalChg: '10.00',
        //        px: '',
        //        subType: '160',
        //        sz: '10',
        //        tag: '',
        //        to: '',
        //        tradeId: '0',
        //        ts: '1711089244699',
        //        type: '6'
        //    }
        //
        const amountRaw = this.safeString2 (data, 'amt', 'posBalChg');
        const typeRaw = this.safeString (data, 'type');
        let type = undefined;
        if (typeRaw === '6') {
            type = Precise.stringGt (amountRaw, '0') ? 'add' : 'reduce';
        } else {
            type = typeRaw;
        }
        const amount = Precise.stringAbs (amountRaw);
        const marketId = this.safeString (data, 'instId');
        const responseMarket = this.safeMarket (marketId, market);
        const code = responseMarket['inverse'] ? responseMarket['base'] : responseMarket['quote'];
        const timestamp = this.safeInteger (data, 'ts');
        return {
            'info': data,
            'symbol': responseMarket['symbol'],
            'type': type,
            'marginMode': 'isolated',
<<<<<<< HEAD
            'amount': amountRaw,
            'total': undefined,
=======
            'amount': this.parseNumber (amount),
>>>>>>> 2592465b
            'code': code,
            'total': undefined,
            'status': undefined,
            'timestamp': timestamp,
            'datetime': this.iso8601 (timestamp),
        };
    }

    async reduceMargin (symbol: string, amount, params = {}): Promise<MarginModification> {
        /**
         * @method
         * @name okx#reduceMargin
         * @description remove margin from a position
         * @see https://www.okx.com/docs-v5/en/#trading-account-rest-api-increase-decrease-margin
         * @param {string} symbol unified market symbol
         * @param {float} amount the amount of margin to remove
         * @param {object} [params] extra parameters specific to the exchange API endpoint
         * @returns {object} a [margin structure]{@link https://docs.ccxt.com/#/?id=reduce-margin-structure}
         */
        return await this.modifyMarginHelper (symbol, amount, 'reduce', params);
    }

    async addMargin (symbol: string, amount, params = {}): Promise<MarginModification> {
        /**
         * @method
         * @name okx#addMargin
         * @description add margin
         * @see https://www.okx.com/docs-v5/en/#trading-account-rest-api-increase-decrease-margin
         * @param {string} symbol unified market symbol
         * @param {float} amount amount of margin to add
         * @param {object} [params] extra parameters specific to the exchange API endpoint
         * @returns {object} a [margin structure]{@link https://docs.ccxt.com/#/?id=add-margin-structure}
         */
        return await this.modifyMarginHelper (symbol, amount, 'add', params);
    }

    async fetchMarketLeverageTiers (symbol: string, params = {}) {
        /**
         * @method
         * @name okx#fetchMarketLeverageTiers
         * @description retrieve information on the maximum leverage, and maintenance margin for trades of varying trade sizes for a single market
         * @see https://www.okx.com/docs-v5/en/#rest-api-public-data-get-position-tiers
         * @param {string} symbol unified market symbol
         * @param {object} [params] extra parameters specific to the exchange API endpoint
         * @param {string} [params.marginMode] 'cross' or 'isolated'
         * @returns {object} a [leverage tiers structure]{@link https://docs.ccxt.com/#/?id=leverage-tiers-structure}
         */
        await this.loadMarkets ();
        const market = this.market (symbol);
        const type = market['spot'] ? 'MARGIN' : this.convertToInstrumentType (market['type']);
        const uly = this.safeString (market['info'], 'uly');
        if (!uly) {
            if (type !== 'MARGIN') {
                throw new BadRequest (this.id + ' fetchMarketLeverageTiers() cannot fetch leverage tiers for ' + symbol);
            }
        }
        let marginMode = undefined;
        [ marginMode, params ] = this.handleMarginModeAndParams ('fetchMarketLeverageTiers', params);
        if (marginMode === undefined) {
            marginMode = this.safeString (params, 'tdMode', 'cross'); // cross as default marginMode
        }
        const request = {
            'instType': type,
            'tdMode': marginMode,
            'uly': uly,
        };
        if (type === 'MARGIN') {
            request['instId'] = market['id'];
        }
        const response = await this.publicGetPublicPositionTiers (this.extend (request, params));
        //
        //    {
        //        "code": "0",
        //        "data": [
        //            {
        //                "baseMaxLoan": "500",
        //                "imr": "0.1",
        //                "instId": "ETH-USDT",
        //                "maxLever": "10",
        //                "maxSz": "500",
        //                "minSz": "0",
        //                "mmr": "0.03",
        //                "optMgnFactor": "0",
        //                "quoteMaxLoan": "200000",
        //                "tier": "1",
        //                "uly": ""
        //            },
        //            ...
        //        ]
        //    }
        //
        const data = this.safeValue (response, 'data');
        return this.parseMarketLeverageTiers (data, market);
    }

    parseMarketLeverageTiers (info, market: Market = undefined) {
        /**
         * @ignore
         * @method
         * @param {object} info Exchange response for 1 market
         * @param {object} market CCXT market
         */
        //
        //    [
        //        {
        //            "baseMaxLoan": "500",
        //            "imr": "0.1",
        //            "instId": "ETH-USDT",
        //            "maxLever": "10",
        //            "maxSz": "500",
        //            "minSz": "0",
        //            "mmr": "0.03",
        //            "optMgnFactor": "0",
        //            "quoteMaxLoan": "200000",
        //            "tier": "1",
        //            "uly": ""
        //        },
        //        ...
        //    ]
        //
        const tiers = [];
        for (let i = 0; i < info.length; i++) {
            const tier = info[i];
            tiers.push ({
                'tier': this.safeInteger (tier, 'tier'),
                'currency': market['quote'],
                'minNotional': this.safeNumber (tier, 'minSz'),
                'maxNotional': this.safeNumber (tier, 'maxSz'),
                'maintenanceMarginRate': this.safeNumber (tier, 'mmr'),
                'maxLeverage': this.safeNumber (tier, 'maxLever'),
                'info': tier,
            });
        }
        return tiers;
    }

    async fetchBorrowInterest (code: Str = undefined, symbol: Str = undefined, since: Int = undefined, limit: Int = undefined, params = {}) {
        /**
         * @method
         * @name okx#fetchBorrowInterest
         * @description fetch the interest owed by the user for borrowing currency for margin trading
         * @see https://www.okx.com/docs-v5/en/#rest-api-account-get-interest-accrued-data
         * @param {string} code the unified currency code for the currency of the interest
         * @param {string} symbol the market symbol of an isolated margin market, if undefined, the interest for cross margin markets is returned
         * @param {int} [since] timestamp in ms of the earliest time to receive interest records for
         * @param {int} [limit] the number of [borrow interest structures]{@link https://docs.ccxt.com/#/?id=borrow-interest-structure} to retrieve
         * @param {object} [params] exchange specific parameters
         * @param {int} [params.type] Loan type 1 - VIP loans 2 - Market loans *Default is Market loans*
         * @param {string} [params.marginMode] 'cross' or 'isolated'
         * @returns {object[]} An list of [borrow interest structures]{@link https://docs.ccxt.com/#/?id=borrow-interest-structure}
         */
        await this.loadMarkets ();
        let marginMode = undefined;
        [ marginMode, params ] = this.handleMarginModeAndParams ('fetchBorrowInterest', params);
        if (marginMode === undefined) {
            marginMode = this.safeString (params, 'mgnMode', 'cross'); // cross as default marginMode
        }
        const request = {
            'mgnMode': marginMode,
        };
        let market = undefined;
        if (code !== undefined) {
            const currency = this.currency (code);
            request['ccy'] = currency['id'];
        }
        if (since !== undefined) {
            request['before'] = since - 1;
        }
        if (limit !== undefined) {
            request['limit'] = limit;
        }
        if (symbol !== undefined) {
            market = this.market (symbol);
            request['instId'] = market['id'];
        }
        const response = await this.privateGetAccountInterestAccrued (this.extend (request, params));
        //
        //    {
        //        "code": "0",
        //        "data": [
        //            {
        //                "ccy": "USDT",
        //                "instId": "",
        //                "interest": "0.0003960833333334",
        //                "interestRate": "0.0000040833333333",
        //                "liab": "97",
        //                "mgnMode": "",
        //                "ts": "1637312400000",
        //                "type": "1"
        //            },
        //            ...
        //        ],
        //        "msg": ""
        //    }
        //
        const data = this.safeValue (response, 'data');
        const interest = this.parseBorrowInterests (data);
        return this.filterByCurrencySinceLimit (interest, code, since, limit);
    }

    parseBorrowInterest (info, market: Market = undefined) {
        const instId = this.safeString (info, 'instId');
        if (instId !== undefined) {
            market = this.safeMarket (instId, market);
        }
        const timestamp = this.safeInteger (info, 'ts');
        return {
            'symbol': this.safeString (market, 'symbol'),
            'marginMode': this.safeString (info, 'mgnMode'),
            'currency': this.safeCurrencyCode (this.safeString (info, 'ccy')),
            'interest': this.safeNumber (info, 'interest'),
            'interestRate': this.safeNumber (info, 'interestRate'),
            'amountBorrowed': this.safeNumber (info, 'liab'),
            'timestamp': timestamp,  // Interest accrued time
            'datetime': this.iso8601 (timestamp),
            'info': info,
        };
    }

    async borrowCrossMargin (code: string, amount: number, params = {}) {
        /**
         * @method
         * @name okx#borrowCrossMargin
         * @description create a loan to borrow margin (need to be VIP 5 and above)
         * @see https://www.okx.com/docs-v5/en/#trading-account-rest-api-vip-loans-borrow-and-repay
         * @param {string} code unified currency code of the currency to borrow
         * @param {float} amount the amount to borrow
         * @param {object} [params] extra parameters specific to the exchange API endpoint
         * @returns {object} a [margin loan structure]{@link https://docs.ccxt.com/#/?id=margin-loan-structure}
         */
        await this.loadMarkets ();
        const currency = this.currency (code);
        const request = {
            'ccy': currency['id'],
            'amt': this.currencyToPrecision (code, amount),
            'side': 'borrow',
        };
        const response = await this.privatePostAccountBorrowRepay (this.extend (request, params));
        //
        //     {
        //         "code": "0",
        //         "data": [
        //             {
        //                 "amt": "102",
        //                 "ccy": "USDT",
        //                 "ordId": "544199684697214976",
        //                 "side": "borrow",
        //                 "state": "1"
        //             }
        //         ],
        //         "msg": ""
        //     }
        //
        const data = this.safeValue (response, 'data', []);
        const loan = this.safeValue (data, 0);
        return this.parseMarginLoan (loan, currency);
    }

    async repayCrossMargin (code: string, amount, params = {}) {
        /**
         * @method
         * @name okx#repayCrossMargin
         * @description repay borrowed margin and interest
         * @see https://www.okx.com/docs-v5/en/#trading-account-rest-api-vip-loans-borrow-and-repay
         * @param {string} code unified currency code of the currency to repay
         * @param {float} amount the amount to repay
         * @param {object} [params] extra parameters specific to the exchange API endpoint
         * @param {string} [params.id] the order ID of borrowing, it is necessary while repaying
         * @returns {object} a [margin loan structure]{@link https://docs.ccxt.com/#/?id=margin-loan-structure}
         */
        await this.loadMarkets ();
        const id = this.safeString2 (params, 'id', 'ordId');
        params = this.omit (params, 'id');
        if (id === undefined) {
            throw new ArgumentsRequired (this.id + ' repayCrossMargin() requires an id parameter');
        }
        const currency = this.currency (code);
        const request = {
            'ccy': currency['id'],
            'amt': this.currencyToPrecision (code, amount),
            'side': 'repay',
            'ordId': id,
        };
        const response = await this.privatePostAccountBorrowRepay (this.extend (request, params));
        //
        //     {
        //         "code": "0",
        //         "data": [
        //             {
        //                 "amt": "102",
        //                 "ccy": "USDT",
        //                 "ordId": "544199684697214976",
        //                 "side": "repay",
        //                 "state": "1"
        //             }
        //         ],
        //         "msg": ""
        //     }
        //
        const data = this.safeValue (response, 'data', []);
        const loan = this.safeValue (data, 0);
        return this.parseMarginLoan (loan, currency);
    }

    parseMarginLoan (info, currency: Currency = undefined) {
        //
        //     {
        //         "amt": "102",
        //         "availLoan": "97",
        //         "ccy": "USDT",
        //         "loanQuota": "6000000",
        //         "posLoan": "0",
        //         "side": "repay",
        //         "usedLoan": "97"
        //     }
        //
        const currencyId = this.safeString (info, 'ccy');
        return {
            'id': undefined,
            'currency': this.safeCurrencyCode (currencyId, currency),
            'amount': this.safeNumber (info, 'amt'),
            'symbol': undefined,
            'timestamp': undefined,
            'datetime': undefined,
            'info': info,
        };
    }

    async fetchOpenInterest (symbol: string, params = {}) {
        /**
         * @method
         * @name okx#fetchOpenInterest
         * @description Retrieves the open interest of a currency
         * @see https://www.okx.com/docs-v5/en/#rest-api-public-data-get-open-interest
         * @param {string} symbol Unified CCXT market symbol
         * @param {object} [params] exchange specific parameters
         * @returns {object} an open interest structure{@link https://docs.ccxt.com/#/?id=open-interest-structure}
         */
        await this.loadMarkets ();
        const market = this.market (symbol);
        if (!market['contract']) {
            throw new BadRequest (this.id + ' fetchOpenInterest() supports contract markets only');
        }
        const type = this.convertToInstrumentType (market['type']);
        const uly = this.safeString (market['info'], 'uly');
        const request = {
            'instType': type,
            'uly': uly,
            'instId': market['id'],
        };
        const response = await this.publicGetPublicOpenInterest (this.extend (request, params));
        //
        //     {
        //         "code": "0",
        //         "data": [
        //             {
        //                 "instId": "BTC-USDT-SWAP",
        //                 "instType": "SWAP",
        //                 "oi": "2125419",
        //                 "oiCcy": "21254.19",
        //                 "ts": "1664005108969"
        //             }
        //         ],
        //         "msg": ""
        //     }
        //
        const data = this.safeList (response, 'data', []);
        return this.parseOpenInterest (data[0], market);
    }

    async fetchOpenInterestHistory (symbol: string, timeframe = '1d', since: Int = undefined, limit: Int = undefined, params = {}) {
        /**
         * @method
         * @name okx#fetchOpenInterestHistory
         * @description Retrieves the open interest history of a currency
         * @see https://www.okx.com/docs-v5/en/#rest-api-trading-data-get-contracts-open-interest-and-volume
         * @see https://www.okx.com/docs-v5/en/#rest-api-trading-data-get-options-open-interest-and-volume
         * @param {string} symbol Unified CCXT currency code or unified symbol
         * @param {string} timeframe "5m", "1h", or "1d" for option only "1d" or "8h"
         * @param {int} [since] The time in ms of the earliest record to retrieve as a unix timestamp
         * @param {int} [limit] Not used by okx, but parsed internally by CCXT
         * @param {object} [params] Exchange specific parameters
         * @param {int} [params.until] The time in ms of the latest record to retrieve as a unix timestamp
         * @returns An array of [open interest structures]{@link https://docs.ccxt.com/#/?id=open-interest-structure}
         */
        const options = this.safeValue (this.options, 'fetchOpenInterestHistory', {});
        const timeframes = this.safeValue (options, 'timeframes', {});
        timeframe = this.safeString (timeframes, timeframe, timeframe);
        if (timeframe !== '5m' && timeframe !== '1H' && timeframe !== '1D') {
            throw new BadRequest (this.id + ' fetchOpenInterestHistory cannot only use the 5m, 1h, and 1d timeframe');
        }
        await this.loadMarkets ();
        // handle unified currency code or symbol
        let currencyId = undefined;
        let market = undefined;
        if ((symbol in this.markets) || (symbol in this.markets_by_id)) {
            market = this.market (symbol);
            currencyId = market['baseId'];
        } else {
            const currency = this.currency (symbol);
            currencyId = currency['id'];
        }
        const request = {
            'ccy': currencyId,
            'period': timeframe,
        };
        let type = undefined;
        let response = undefined;
        [ type, params ] = this.handleMarketTypeAndParams ('fetchOpenInterestHistory', market, params);
        if (type === 'option') {
            response = await this.publicGetRubikStatOptionOpenInterestVolume (this.extend (request, params));
        } else {
            if (since !== undefined) {
                request['begin'] = since;
            }
            const until = this.safeInteger2 (params, 'till', 'until');
            if (until !== undefined) {
                request['end'] = until;
                params = this.omit (params, [ 'until', 'till' ]);
            }
            response = await this.publicGetRubikStatContractsOpenInterestVolume (this.extend (request, params));
        }
        //
        //    {
        //        "code": "0",
        //        "data": [
        //            [
        //                "1648221300000",  // timestamp
        //                "2183354317.945",  // open interest (USD)
        //                "74285877.617",  // volume (USD)
        //            ],
        //            ...
        //        ],
        //        "msg": ''
        //    }
        //
        const data = this.safeList (response, 'data', []);
        return this.parseOpenInterests (data, undefined, since, limit);
    }

    parseOpenInterest (interest, market: Market = undefined) {
        //
        // fetchOpenInterestHistory
        //
        //    [
        //        "1648221300000",  // timestamp
        //        "2183354317.945",  // open interest (USD) - (coin) for options
        //        "74285877.617",  // volume (USD) - (coin) for options
        //    ]
        //
        // fetchOpenInterest
        //
        //     {
        //         "instId": "BTC-USD-230520-25500-P",
        //         "instType": "OPTION",
        //         "oi": "300",
        //         "oiCcy": "3",
        //         "ts": "1684551166251"
        //     }
        //
        const id = this.safeString (interest, 'instId');
        market = this.safeMarket (id, market);
        const time = this.safeInteger (interest, 'ts');
        const timestamp = this.safeInteger (interest, 0, time);
        let baseVolume = undefined;
        let quoteVolume = undefined;
        let openInterestAmount = undefined;
        let openInterestValue = undefined;
        const type = this.safeString (this.options, 'defaultType');
        if (Array.isArray (interest)) {
            if (type === 'option') {
                openInterestAmount = this.safeNumber (interest, 1);
                baseVolume = this.safeNumber (interest, 2);
            } else {
                openInterestValue = this.safeNumber (interest, 1);
                quoteVolume = this.safeNumber (interest, 2);
            }
        } else {
            baseVolume = this.safeNumber (interest, 'oiCcy');
            openInterestAmount = this.safeNumber (interest, 'oi');
            openInterestValue = this.safeNumber (interest, 'oiCcy');
        }
        return this.safeOpenInterest ({
            'symbol': this.safeSymbol (id),
            'baseVolume': baseVolume,  // deprecated
            'quoteVolume': quoteVolume,  // deprecated
            'openInterestAmount': openInterestAmount,
            'openInterestValue': openInterestValue,
            'timestamp': timestamp,
            'datetime': this.iso8601 (timestamp),
            'info': interest,
        }, market);
    }

    setSandboxMode (enable: boolean) {
        super.setSandboxMode (enable);
        this.options['sandboxMode'] = enable;
        if (enable) {
            this.headers['x-simulated-trading'] = '1';
        } else if ('x-simulated-trading' in this.headers) {
            this.headers = this.omit (this.headers, 'x-simulated-trading');
        }
    }

    async fetchDepositWithdrawFees (codes: Strings = undefined, params = {}) {
        /**
         * @method
         * @name okx#fetchDepositWithdrawFees
         * @description fetch deposit and withdraw fees
         * @see https://www.okx.com/docs-v5/en/#rest-api-funding-get-currencies
         * @param {string[]|undefined} codes list of unified currency codes
         * @param {object} [params] extra parameters specific to the exchange API endpoint
         * @returns {object[]} a list of [fees structures]{@link https://docs.ccxt.com/#/?id=fee-structure}
         */
        await this.loadMarkets ();
        const response = await this.privateGetAssetCurrencies (params);
        //
        //    {
        //        "code": "0",
        //        "data": [
        //            {
        //                "canDep": true,
        //                "canInternal": false,
        //                "canWd": true,
        //                "ccy": "USDT",
        //                "chain": "USDT-TRC20",
        //                "logoLink": "https://static.coinall.ltd/cdn/assets/imgs/221/5F74EB20302D7761.png",
        //                "mainNet": false,
        //                "maxFee": "1.6",
        //                "maxWd": "8852150",
        //                "minFee": "0.8",
        //                "minWd": "2",
        //                "name": "Tether",
        //                "usedWdQuota": "0",
        //                "wdQuota": "500",
        //                "wdTickSz": "3"
        //            },
        //            {
        //                "canDep": true,
        //                "canInternal": false,
        //                "canWd": true,
        //                "ccy": "USDT",
        //                "chain": "USDT-ERC20",
        //                "logoLink": "https://static.coinall.ltd/cdn/assets/imgs/221/5F74EB20302D7761.png",
        //                "mainNet": false,
        //                "maxFee": "16",
        //                "maxWd": "8852150",
        //                "minFee": "8",
        //                "minWd": "2",
        //                "name": "Tether",
        //                "usedWdQuota": "0",
        //                "wdQuota": "500",
        //                "wdTickSz": "3"
        //            },
        //            ...
        //        ],
        //        "msg": ""
        //    }
        //
        const data = this.safeList (response, 'data');
        return this.parseDepositWithdrawFees (data, codes);
    }

    parseDepositWithdrawFees (response, codes = undefined, currencyIdKey = undefined) {
        //
        // [
        //   {
        //       "canDep": true,
        //       "canInternal": false,
        //       "canWd": true,
        //       "ccy": "USDT",
        //       "chain": "USDT-TRC20",
        //       "logoLink": "https://static.coinall.ltd/cdn/assets/imgs/221/5F74EB20302D7761.png",
        //       "mainNet": false,
        //       "maxFee": "1.6",
        //       "maxWd": "8852150",
        //       "minFee": "0.8",
        //       "minWd": "2",
        //       "name": "Tether",
        //       "usedWdQuota": "0",
        //       "wdQuota": "500",
        //       "wdTickSz": "3"
        //   }
        // ]
        //
        const depositWithdrawFees = {};
        codes = this.marketCodes (codes);
        for (let i = 0; i < response.length; i++) {
            const feeInfo = response[i];
            const currencyId = this.safeString (feeInfo, 'ccy');
            const code = this.safeCurrencyCode (currencyId);
            if ((codes === undefined) || (this.inArray (code, codes))) {
                const depositWithdrawFee = this.safeValue (depositWithdrawFees, code);
                if (depositWithdrawFee === undefined) {
                    depositWithdrawFees[code] = this.depositWithdrawFee ({});
                }
                depositWithdrawFees[code]['info'][currencyId] = feeInfo;
                const chain = this.safeString (feeInfo, 'chain');
                const chainSplit = chain.split ('-');
                const networkId = this.safeValue (chainSplit, 1);
                const withdrawFee = this.safeNumber (feeInfo, 'minFee');
                const withdrawResult = {
                    'fee': withdrawFee,
                    'percentage': (withdrawFee !== undefined) ? false : undefined,
                };
                const depositResult = {
                    'fee': undefined,
                    'percentage': undefined,
                };
                const networkCode = this.networkIdToCode (networkId, code);
                depositWithdrawFees[code]['networks'][networkCode] = {
                    'withdraw': withdrawResult,
                    'deposit': depositResult,
                };
            }
        }
        const depositWithdrawCodes = Object.keys (depositWithdrawFees);
        for (let i = 0; i < depositWithdrawCodes.length; i++) {
            const code = depositWithdrawCodes[i];
            const currency = this.currency (code);
            depositWithdrawFees[code] = this.assignDefaultDepositWithdrawFees (depositWithdrawFees[code], currency);
        }
        return depositWithdrawFees;
    }

    async fetchSettlementHistory (symbol: Str = undefined, since: Int = undefined, limit: Int = undefined, params = {}) {
        /**
         * @method
         * @name okx#fetchSettlementHistory
         * @description fetches historical settlement records
         * @see https://www.okx.com/docs-v5/en/#rest-api-public-data-get-delivery-exercise-history
         * @param {string} symbol unified market symbol to fetch the settlement history for
         * @param {int} [since] timestamp in ms
         * @param {int} [limit] number of records
         * @param {object} [params] exchange specific params
         * @returns {object[]} a list of [settlement history objects]{@link https://docs.ccxt.com/#/?id=settlement-history-structure}
         */
        if (symbol === undefined) {
            throw new ArgumentsRequired (this.id + ' fetchSettlementHistory() requires a symbol argument');
        }
        await this.loadMarkets ();
        const market = this.market (symbol);
        let type = undefined;
        [ type, params ] = this.handleMarketTypeAndParams ('fetchSettlementHistory', market, params);
        if (type !== 'future' && type !== 'option') {
            throw new NotSupported (this.id + ' fetchSettlementHistory() supports futures and options markets only');
        }
        const request = {
            'instType': this.convertToInstrumentType (type),
            'uly': market['baseId'] + '-' + market['quoteId'],
        };
        if (since !== undefined) {
            request['before'] = since - 1;
        }
        if (limit !== undefined) {
            request['limit'] = limit;
        }
        const response = await this.publicGetPublicDeliveryExerciseHistory (this.extend (request, params));
        //
        //     {
        //         "code": "0",
        //         "data": [
        //             {
        //                 "details": [
        //                     {
        //                         "insId": "BTC-USD-230523-25750-C",
        //                         "px": "27290.1486867000556483",
        //                         "type": "exercised"
        //                     },
        //                 ],
        //                 "ts":"1684656000000"
        //             }
        //         ],
        //         "msg": ""
        //     }
        //
        const data = this.safeValue (response, 'data', []);
        const settlements = this.parseSettlements (data, market);
        const sorted = this.sortBy (settlements, 'timestamp');
        return this.filterBySymbolSinceLimit (sorted, market['symbol'], since, limit);
    }

    parseSettlement (settlement, market) {
        //
        //     {
        //         "insId": "BTC-USD-230521-28500-P",
        //         "px": "27081.2007345984751516",
        //         "type": "exercised"
        //     }
        //
        const marketId = this.safeString (settlement, 'insId');
        return {
            'info': settlement,
            'symbol': this.safeSymbol (marketId, market),
            'price': this.safeNumber (settlement, 'px'),
            'timestamp': undefined,
            'datetime': undefined,
        };
    }

    parseSettlements (settlements, market) {
        //
        //     {
        //         "details": [
        //             {
        //                 "insId": "BTC-USD-230523-25750-C",
        //                 "px": "27290.1486867000556483",
        //                 "type": "exercised"
        //             },
        //         ],
        //         "ts":"1684656000000"
        //     }
        //
        const result = [];
        for (let i = 0; i < settlements.length; i++) {
            const entry = settlements[i];
            const timestamp = this.safeInteger (entry, 'ts');
            const details = this.safeValue (entry, 'details', []);
            for (let j = 0; j < details.length; j++) {
                const settlement = this.parseSettlement (details[j], market);
                result.push (this.extend (settlement, {
                    'timestamp': timestamp,
                    'datetime': this.iso8601 (timestamp),
                }));
            }
        }
        return result;
    }

    async fetchUnderlyingAssets (params = {}) {
        /**
         * @method
         * @name okx#fetchUnderlyingAssets
         * @description fetches the market ids of underlying assets for a specific contract market type
         * @see https://www.okx.com/docs-v5/en/#public-data-rest-api-get-underlying
         * @param {object} [params] exchange specific params
         * @param {string} [params.type] the contract market type, 'option', 'swap' or 'future', the default is 'option'
         * @returns {object[]} a list of [underlying assets]{@link https://docs.ccxt.com/#/?id=underlying-assets-structure}
         */
        await this.loadMarkets ();
        let marketType = undefined;
        [ marketType, params ] = this.handleMarketTypeAndParams ('fetchUnderlyingAssets', undefined, params);
        if ((marketType === undefined) || (marketType === 'spot')) {
            marketType = 'option';
        }
        if ((marketType !== 'option') && (marketType !== 'swap') && (marketType !== 'future')) {
            throw new NotSupported (this.id + ' fetchUnderlyingAssets() supports contract markets only');
        }
        const request = {
            'instType': this.convertToInstrumentType (marketType),
        };
        const response = await this.publicGetPublicUnderlying (this.extend (request, params));
        //
        //     {
        //         "code": "0",
        //         "data": [
        //             [
        //                 "BTC-USD",
        //                 "ETH-USD"
        //             ]
        //         ],
        //         "msg": ""
        //     }
        //
        const underlyings = this.safeValue (response, 'data', []);
        return underlyings[0];
    }

    async fetchGreeks (symbol: string, params = {}): Promise<Greeks> {
        /**
         * @method
         * @name okx#fetchGreeks
         * @description fetches an option contracts greeks, financial metrics used to measure the factors that affect the price of an options contract
         * @see https://www.okx.com/docs-v5/en/#public-data-rest-api-get-option-market-data
         * @param {string} symbol unified symbol of the market to fetch greeks for
         * @param {object} [params] extra parameters specific to the exchange API endpoint
         * @returns {object} a [greeks structure]{@link https://docs.ccxt.com/#/?id=greeks-structure}
         */
        await this.loadMarkets ();
        const market = this.market (symbol);
        const marketId = market['id'];
        const optionParts = marketId.split ('-');
        const request = {
            'uly': market['info']['uly'],
            'instFamily': market['info']['instFamily'],
            'expTime': this.safeString (optionParts, 2),
        };
        const response = await this.publicGetPublicOptSummary (this.extend (request, params));
        //
        //     {
        //         "code": "0",
        //         "data": [
        //             {
        //                 "askVol": "0",
        //                 "bidVol": "0",
        //                 "delta": "0.5105464486882039",
        //                 "deltaBS": "0.7325502184143025",
        //                 "fwdPx": "37675.80158694987186",
        //                 "gamma": "-0.13183515090501083",
        //                 "gammaBS": "0.000024139685826358558",
        //                 "instId": "BTC-USD-240329-32000-C",
        //                 "instType": "OPTION",
        //                 "lever": "4.504428015946619",
        //                 "markVol": "0.5916253554539876",
        //                 "realVol": "0",
        //                 "theta": "-0.0004202992014012855",
        //                 "thetaBS": "-18.52354631567909",
        //                 "ts": "1699586421976",
        //                 "uly": "BTC-USD",
        //                 "vega": "0.0020207455080045846",
        //                 "vegaBS": "74.44022302387287",
        //                 "volLv": "0.5948549730405797"
        //             },
        //         ],
        //         "msg": ""
        //     }
        //
        const data = this.safeValue (response, 'data', []);
        for (let i = 0; i < data.length; i++) {
            const entry = data[i];
            const entryMarketId = this.safeString (entry, 'instId');
            if (entryMarketId === marketId) {
                return this.parseGreeks (entry, market);
            }
        }
        return undefined;
    }

    parseGreeks (greeks, market: Market = undefined) {
        //
        //     {
        //         "askVol": "0",
        //         "bidVol": "0",
        //         "delta": "0.5105464486882039",
        //         "deltaBS": "0.7325502184143025",
        //         "fwdPx": "37675.80158694987186",
        //         "gamma": "-0.13183515090501083",
        //         "gammaBS": "0.000024139685826358558",
        //         "instId": "BTC-USD-240329-32000-C",
        //         "instType": "OPTION",
        //         "lever": "4.504428015946619",
        //         "markVol": "0.5916253554539876",
        //         "realVol": "0",
        //         "theta": "-0.0004202992014012855",
        //         "thetaBS": "-18.52354631567909",
        //         "ts": "1699586421976",
        //         "uly": "BTC-USD",
        //         "vega": "0.0020207455080045846",
        //         "vegaBS": "74.44022302387287",
        //         "volLv": "0.5948549730405797"
        //     }
        //
        const timestamp = this.safeInteger (greeks, 'ts');
        const marketId = this.safeString (greeks, 'instId');
        const symbol = this.safeSymbol (marketId, market);
        return {
            'symbol': symbol,
            'timestamp': timestamp,
            'datetime': this.iso8601 (timestamp),
            'delta': this.safeNumber (greeks, 'delta'),
            'gamma': this.safeNumber (greeks, 'gamma'),
            'theta': this.safeNumber (greeks, 'theta'),
            'vega': this.safeNumber (greeks, 'vega'),
            'rho': undefined,
            'bidSize': undefined,
            'askSize': undefined,
            'bidImpliedVolatility': this.safeNumber (greeks, 'bidVol'),
            'askImpliedVolatility': this.safeNumber (greeks, 'askVol'),
            'markImpliedVolatility': this.safeNumber (greeks, 'markVol'),
            'bidPrice': undefined,
            'askPrice': undefined,
            'markPrice': undefined,
            'lastPrice': undefined,
            'underlyingPrice': undefined,
            'info': greeks,
        };
    }

    async closePosition (symbol: string, side: OrderSide = undefined, params = {}): Promise<Order> {
        /**
         * @method
         * @name okx#closePosition
         * @description closes open positions for a market
         * @see https://www.okx.com/docs-v5/en/#order-book-trading-trade-post-close-positions
         * @param {string} symbol Unified CCXT market symbol
         * @param {string} [side] 'buy' or 'sell', leave as undefined in net mode
         * @param {object} [params] extra parameters specific to the okx api endpoint
         * @param {string} [params.clientOrderId] a unique identifier for the order
         * @param {string} [params.marginMode] 'cross' or 'isolated', default is 'cross;
         * @param {string} [params.code] *required in the case of closing cross MARGIN position for Single-currency margin* margin currency
         *
         * EXCHANGE SPECIFIC PARAMETERS
         * @param {boolean} [params.autoCxl] whether any pending orders for closing out needs to be automatically canceled when close position via a market order. false or true, the default is false
         * @param {string} [params.tag] order tag a combination of case-sensitive alphanumerics, all numbers, or all letters of up to 16 characters
         * @returns {object[]} [A list of position structures]{@link https://docs.ccxt.com/#/?id=position-structure}
         */
        await this.loadMarkets ();
        const market = this.market (symbol);
        const clientOrderId = this.safeString (params, 'clientOrderId');
        const code = this.safeString (params, 'code');
        let marginMode = undefined;
        [ marginMode, params ] = this.handleMarginModeAndParams ('closePosition', params, 'cross');
        const request = {
            'instId': market['id'],
            'mgnMode': marginMode,
        };
        if (side !== undefined) {
            if ((side === 'buy')) {
                request['posSide'] = 'long';
            } else if (side === 'sell') {
                request['posSide'] = 'short';
            } else {
                request['posSide'] = side;
            }
        }
        if (clientOrderId !== undefined) {
            request['clOrdId'] = clientOrderId;
        }
        if (code !== undefined) {
            const currency = this.currency (code);
            request['ccy'] = currency['id'];
        }
        const response = await this.privatePostTradeClosePosition (this.extend (request, params));
        //
        //    {
        //        "code": "1",
        //        "data": [
        //            {
        //                "clOrdId":"e847386590ce4dBCe903bbc394dc88bf",
        //                "ordId":"",
        //                "sCode":"51000",
        //                "sMsg":"Parameter posSide error ",
        //                "tag":"e847386590ce4dBC"
        //            }
        //        ],
        //        "inTime": "1701877077101064",
        //        "msg": "All operations failed",
        //        "outTime": "1701877077102579"
        //    }
        //
        const data = this.safeValue (response, 'data');
        const order = this.safeDict (data, 0);
        return this.parseOrder (order, market);
    }

    async fetchOption (symbol: string, params = {}): Promise<Option> {
        /**
         * @method
         * @name okx#fetchOption
         * @description fetches option data that is commonly found in an option chain
         * @see https://www.okx.com/docs-v5/en/#order-book-trading-market-data-get-ticker
         * @param {string} symbol unified market symbol
         * @param {object} [params] extra parameters specific to the exchange API endpoint
         * @returns {object} an [option chain structure]{@link https://docs.ccxt.com/#/?id=option-chain-structure}
         */
        await this.loadMarkets ();
        const market = this.market (symbol);
        const request = {
            'instId': market['id'],
        };
        const response = await this.publicGetMarketTicker (this.extend (request, params));
        //
        //     {
        //         "code": "0",
        //         "msg": "",
        //         "data": [
        //             {
        //                 "instType": "OPTION",
        //                 "instId": "BTC-USD-241227-60000-P",
        //                 "last": "",
        //                 "lastSz": "0",
        //                 "askPx": "",
        //                 "askSz": "0",
        //                 "bidPx": "",
        //                 "bidSz": "0",
        //                 "open24h": "",
        //                 "high24h": "",
        //                 "low24h": "",
        //                 "volCcy24h": "0",
        //                 "vol24h": "0",
        //                 "ts": "1711176035035",
        //                 "sodUtc0": "",
        //                 "sodUtc8": ""
        //             }
        //         ]
        //     }
        //
        const result = this.safeList (response, 'data', []);
        const chain = this.safeDict (result, 0, {});
        return this.parseOption (chain, undefined, market);
    }

    async fetchOptionChain (code: string, params = {}): Promise<OptionChain> {
        /**
         * @method
         * @name okx#fetchOptionChain
         * @description fetches data for an underlying asset that is commonly found in an option chain
         * @see https://www.okx.com/docs-v5/en/#order-book-trading-market-data-get-tickers
         * @param {string} currency base currency to fetch an option chain for
         * @param {object} [params] extra parameters specific to the exchange API endpoint
         * @param {string} [params.uly] the underlying asset, can be obtained from fetchUnderlyingAssets ()
         * @returns {object} a list of [option chain structures]{@link https://docs.ccxt.com/#/?id=option-chain-structure}
         */
        await this.loadMarkets ();
        const currency = this.currency (code);
        const request = {
            'uly': currency['code'] + '-USD',
            'instType': 'OPTION',
        };
        const response = await this.publicGetMarketTickers (this.extend (request, params));
        //
        //     {
        //         "code": "0",
        //         "msg": "",
        //         "data": [
        //             {
        //                 "instType": "OPTION",
        //                 "instId": "BTC-USD-240323-52000-C",
        //                 "last": "",
        //                 "lastSz": "0",
        //                 "askPx": "",
        //                 "askSz": "0",
        //                 "bidPx": "",
        //                 "bidSz": "0",
        //                 "open24h": "",
        //                 "high24h": "",
        //                 "low24h": "",
        //                 "volCcy24h": "0",
        //                 "vol24h": "0",
        //                 "ts": "1711176207008",
        //                 "sodUtc0": "",
        //                 "sodUtc8": ""
        //             },
        //         ]
        //     }
        //
        const result = this.safeList (response, 'data', []);
        return this.parseOptionChain (result, undefined, 'instId');
    }

    parseOption (chain, currency: Currency = undefined, market: Market = undefined) {
        //
        //     {
        //         "instType": "OPTION",
        //         "instId": "BTC-USD-241227-60000-P",
        //         "last": "",
        //         "lastSz": "0",
        //         "askPx": "",
        //         "askSz": "0",
        //         "bidPx": "",
        //         "bidSz": "0",
        //         "open24h": "",
        //         "high24h": "",
        //         "low24h": "",
        //         "volCcy24h": "0",
        //         "vol24h": "0",
        //         "ts": "1711176035035",
        //         "sodUtc0": "",
        //         "sodUtc8": ""
        //     }
        //
        const marketId = this.safeString (chain, 'instId');
        market = this.safeMarket (marketId, market);
        const timestamp = this.safeInteger (chain, 'ts');
        return {
            'info': chain,
            'currency': undefined,
            'symbol': market['symbol'],
            'timestamp': timestamp,
            'datetime': this.iso8601 (timestamp),
            'impliedVolatility': undefined,
            'openInterest': undefined,
            'bidPrice': this.safeNumber (chain, 'bidPx'),
            'askPrice': this.safeNumber (chain, 'askPx'),
            'midPrice': undefined,
            'markPrice': undefined,
            'lastPrice': this.safeNumber (chain, 'last'),
            'underlyingPrice': undefined,
            'change': undefined,
            'percentage': undefined,
            'baseVolume': this.safeNumber (chain, 'volCcy24h'),
            'quoteVolume': undefined,
        };
    }

    handleErrors (httpCode, reason, url, method, headers, body, response, requestHeaders, requestBody) {
        if (!response) {
            return undefined; // fallback to default error handler
        }
        //
        //    {
        //        "code": "1",
        //        "data": [
        //            {
        //                "clOrdId": "",
        //                "ordId": "",
        //                "sCode": "51119",
        //                "sMsg": "Order placement failed due to insufficient balance. ",
        //                "tag": ""
        //            }
        //        ],
        //        "msg": ""
        //    },
        //    {
        //        "code": "58001",
        //        "data": [],
        //        "msg": "Incorrect trade password"
        //    }
        //
        const code = this.safeString (response, 'code');
        if ((code !== '0') && (code !== '2')) { // 2 means that bulk operation partially succeeded
            const feedback = this.id + ' ' + body;
            const data = this.safeValue (response, 'data', []);
            for (let i = 0; i < data.length; i++) {
                const error = data[i];
                const errorCode = this.safeString (error, 'sCode');
                const message = this.safeString (error, 'sMsg');
                this.throwExactlyMatchedException (this.exceptions['exact'], errorCode, feedback);
                this.throwBroadlyMatchedException (this.exceptions['broad'], message, feedback);
            }
            this.throwExactlyMatchedException (this.exceptions['exact'], code, feedback);
            throw new ExchangeError (feedback); // unknown message
        }
        return undefined;
    }

    async fetchMarginAdjustmentHistory (symbol: Str = undefined, type: Str = undefined, since: Num = undefined, limit: Num = undefined, params = {}): Promise<MarginModification[]> {
        /**
         * @method
         * @name okx#fetchMarginAdjustmentHistory
         * @description fetches the history of margin added or reduced from contract isolated positions
         * @see https://www.okx.com/docs-v5/en/#trading-account-rest-api-get-bills-details-last-7-days
         * @see https://www.okx.com/docs-v5/en/#trading-account-rest-api-get-bills-details-last-3-months
         * @param {string} [symbol] not used by okx fetchMarginAdjustmentHistory
         * @param {string} [type] "add" or "reduce"
         * @param {object} params extra parameters specific to the exchange api endpoint
         * @param {boolean} [params.auto] true if fetching auto margin increases
         * @returns {object[]} a list of [margin structures]{@link https://docs.ccxt.com/#/?id=margin-loan-structure}
         */
        await this.loadMarkets ();
        const auto = this.safeBool (params, 'auto');
        if (type === undefined) {
            throw new ArgumentsRequired (this.id + ' fetchMarginAdjustmentHistory () requires a type argument');
        }
        const isAdd = type === 'add';
        let subType = isAdd ? '160' : '161';
        if (auto) {
            if (isAdd) {
                subType = '162';
            } else {
                throw new BadRequest (this.id + ' cannot fetch margin adjustments for type ' + type);
            }
        }
        const request = {
            'subType': subType,
            'mgnMode': 'isolated',
        };
        const until = this.safeInteger (params, 'until');
        params = this.omit (params, 'until');
        if (since !== undefined) {
            request['startTime'] = since;
        }
        if (limit !== undefined) {
            request['limit'] = limit;
        }
        if (until !== undefined) {
            request['endTime'] = until;
        }
        let response = undefined;
        const now = this.milliseconds ();
        const oneWeekAgo = now - 604800000;
        const threeMonthsAgo = now - 7776000000;
        if ((since === undefined) || (since > oneWeekAgo)) {
            response = await this.privateGetAccountBills (this.extend (request, params));
        } else if (since > threeMonthsAgo) {
            response = await this.privateGetAccountBillsArchive (this.extend (request, params));
        } else {
            throw new BadRequest (this.id + ' fetchMarginAdjustmentHistory () cannot fetch margin adjustments older than 3 months');
        }
        //
        //    {
        //        code: '0',
        //        data: [
        //            {
        //                bal: '67621.4325135010619812',
        //                balChg: '-10.0000000000000000',
        //                billId: '691293628710342659',
        //                ccy: 'USDT',
        //                clOrdId: '',
        //                execType: '',
        //                fee: '0',
        //                fillFwdPx: '',
        //                fillIdxPx: '',
        //                fillMarkPx: '',
        //                fillMarkVol: '',
        //                fillPxUsd: '',
        //                fillPxVol: '',
        //                fillTime: '1711089244850',
        //                from: '',
        //                instId: 'XRP-USDT-SWAP',
        //                instType: 'SWAP',
        //                interest: '0',
        //                mgnMode: 'isolated',
        //                notes: '',
        //                ordId: '',
        //                pnl: '0',
        //                posBal: '73.12',
        //                posBalChg: '10.00',
        //                px: '',
        //                subType: '160',
        //                sz: '10',
        //                tag: '',
        //                to: '',
        //                tradeId: '0',
        //                ts: '1711089244699',
        //                type: '6'
        //            }
        //        ],
        //        msg: ''
        //    }
        //
        const data = this.safeList (response, 'data');
        const modifications = this.parseMarginModifications (data);
        return this.filterBySymbolSinceLimit (modifications, symbol, since, limit);
    }
}<|MERGE_RESOLUTION|>--- conflicted
+++ resolved
@@ -6535,12 +6535,7 @@
             'symbol': responseMarket['symbol'],
             'type': type,
             'marginMode': 'isolated',
-<<<<<<< HEAD
-            'amount': amountRaw,
-            'total': undefined,
-=======
             'amount': this.parseNumber (amount),
->>>>>>> 2592465b
             'code': code,
             'total': undefined,
             'status': undefined,
