--- conflicted
+++ resolved
@@ -1649,13 +1649,8 @@
                 const networkId = this.safeString (chain, 'chain');
                 if ((networkId !== undefined) && (networkId.indexOf ('-') >= 0)) {
                     const parts = networkId.split ('-');
-<<<<<<< HEAD
                     const chainPart = parts.slice (1).join ('-');
                     const networkCode = this.safeNetwork (chainPart);
-=======
-                    const chainPart = this.safeString (parts, 1, networkId);
-                    const networkCode = this.networkIdToCode (chainPart, currency['code']);
->>>>>>> 19648bbd
                     const precision = this.parsePrecision (this.safeString (chain, 'wdTickSz'));
                     if (maxPrecision === undefined) {
                         maxPrecision = precision;
