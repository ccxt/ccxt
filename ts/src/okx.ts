--- conflicted
+++ resolved
@@ -49,12 +49,9 @@
                 'createStopLimitOrder': true,
                 'createStopMarketOrder': true,
                 'createStopOrder': true,
-<<<<<<< HEAD
                 'createTakeProfitOrder': true,
+                'createTrailingPercentOrder': true,
                 'createTriggerOrder': true,
-=======
-                'createTrailingPercentOrder': true,
->>>>>>> 61c8938b
                 'editOrder': true,
                 'fetchAccounts': true,
                 'fetchBalance': true,
