--- conflicted
+++ resolved
@@ -2615,26 +2615,6 @@
         });
     }
 
-    editOrderRequest (id: string, symbol, type, side, amount = undefined, price = undefined, params = {}) {
-        const request = {
-            'instId': this.marketId (symbol),
-        };
-        const clientOrderId = this.safeString2 (params, 'clOrdId', 'clientOrderId');
-        if (clientOrderId !== undefined) {
-            request['clOrdId'] = clientOrderId;
-        } else {
-            request['ordId'] = id;
-        }
-        params = this.omit (params, [ 'clOrdId', 'clientOrderId' ]);
-        if (amount !== undefined) {
-            request['newSz'] = this.amountToPrecision (symbol, amount);
-        }
-        if (price !== undefined) {
-            request['newPx'] = this.priceToPrecision (symbol, price);
-        }
-        return this.extend (request, params);
-    }
-
     async editOrder (id: string, symbol, type, side, amount = undefined, price = undefined, params = {}) {
         /**
          * @method
@@ -2668,7 +2648,6 @@
         this.checkRequiredSymbol ('editOrder', symbol);
         await this.loadMarkets ();
         const market = this.market (symbol);
-<<<<<<< HEAD
         const request = {
             'instId': market['id'],
         };
@@ -2722,10 +2701,6 @@
         }
         params = this.omit (params, [ 'clOrdId', 'clientOrderId', 'takeProfitPrice', 'stopLossPrice', 'stopLoss', 'takeProfit' ]);
         const response = await this.privatePostTradeAmendOrder (this.extend (request, params));
-=======
-        const request = this.editOrderRequest (id, symbol, type, side, amount, price, params);
-        const response = await this.privatePostTradeAmendOrder (request);
->>>>>>> 98e240c3
         //
         //     {
         //        "code": "0",
