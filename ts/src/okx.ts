
//  ---------------------------------------------------------------------------

import Exchange from './abstract/okx.js';
import { ExchangeError, ExchangeNotAvailable, OnMaintenance, ArgumentsRequired, BadRequest, AccountSuspended, InvalidAddress, DDoSProtection, PermissionDenied, InsufficientFunds, InvalidNonce, InvalidOrder, OrderNotFound, AuthenticationError, RequestTimeout, BadSymbol, RateLimitExceeded, NetworkError, CancelPending, NotSupported, AccountNotEnabled, ContractUnavailable, ManualInteractionNeeded, OperationRejected, RestrictedLocation } from './base/errors.js';
import { Precise } from './base/Precise.js';
import { TICK_SIZE } from './base/functions/number.js';
import { sha256 } from './static_dependencies/noble-hashes/sha256.js';
import type { TransferEntry, Int, OrderSide, OrderType, Trade, OHLCV, Order, FundingRateHistory, OrderRequest, FundingHistory, Str, Transaction, Ticker, OrderBook, Balances, Tickers, Market, Greeks, Strings, MarketInterface, Currency, Leverage, Num, Account, OptionChain, Option, MarginModification, TradingFeeInterface, Currencies, Conversion, CancellationRequest, Dict, Position, CrossBorrowRate, CrossBorrowRates, LeverageTier, int, LedgerEntry, FundingRate, FundingRates, DepositAddress, LongShortRatio, BorrowInterest, OpenInterests } from './base/types.js';

//  ---------------------------------------------------------------------------

/**
 * @class okx
 * @augments Exchange
 */
export default class okx extends Exchange {
    describe (): any {
        return this.deepExtend (super.describe (), {
            'id': 'okx',
            'name': 'OKX',
            'countries': [ 'CN', 'US' ],
            'version': 'v5',
            'rateLimit': 100 * 1.10, // 10% tolerance because of #26973
            'pro': true,
            'certified': true,
            'has': {
                'CORS': undefined,
                'spot': true,
                'margin': true,
                'swap': true,
                'future': true,
                'option': true,
                'addMargin': true,
                'cancelAllOrders': false,
                'cancelAllOrdersAfter': true,
                'cancelOrder': true,
                'cancelOrders': true,
                'cancelOrdersForSymbols': true,
                'closeAllPositions': false,
                'closePosition': true,
                'createConvertTrade': true,
                'createDepositAddress': false,
                'createMarketBuyOrderWithCost': true,
                'createMarketSellOrderWithCost': true,
                'createOrder': true,
                'createOrders': true,
                'createOrderWithTakeProfitAndStopLoss': true,
                'createPostOnlyOrder': true,
                'createReduceOnlyOrder': true,
                'createStopLimitOrder': true,
                'createStopLossOrder': true,
                'createStopMarketOrder': true,
                'createStopOrder': true,
                'createTakeProfitOrder': true,
                'createTrailingPercentOrder': true,
                'createTriggerOrder': true,
                'editOrder': true,
                'fetchAccounts': true,
                'fetchAllGreeks': true,
                'fetchBalance': true,
                'fetchBidsAsks': undefined,
                'fetchBorrowInterest': true,
                'fetchBorrowRateHistories': true,
                'fetchBorrowRateHistory': true,
                'fetchCanceledOrders': true,
                'fetchClosedOrder': undefined,
                'fetchClosedOrders': true,
                'fetchConvertCurrencies': true,
                'fetchConvertQuote': true,
                'fetchConvertTrade': true,
                'fetchConvertTradeHistory': true,
                'fetchCrossBorrowRate': true,
                'fetchCrossBorrowRates': true,
                'fetchCurrencies': true,
                'fetchDeposit': true,
                'fetchDepositAddress': true,
                'fetchDepositAddresses': false,
                'fetchDepositAddressesByNetwork': true,
                'fetchDeposits': true,
                'fetchDepositsWithdrawals': false,
                'fetchDepositWithdrawFee': 'emulated',
                'fetchDepositWithdrawFees': true,
                'fetchFundingHistory': true,
                'fetchFundingInterval': true,
                'fetchFundingIntervals': false,
                'fetchFundingRate': true,
                'fetchFundingRateHistory': true,
                'fetchFundingRates': true,
                'fetchGreeks': true,
                'fetchIndexOHLCV': true,
                'fetchIsolatedBorrowRate': false,
                'fetchIsolatedBorrowRates': false,
                'fetchL3OrderBook': false,
                'fetchLedger': true,
                'fetchLedgerEntry': undefined,
                'fetchLeverage': true,
                'fetchLeverageTiers': false,
                'fetchLongShortRatio': false,
                'fetchLongShortRatioHistory': true,
                'fetchMarginAdjustmentHistory': true,
                'fetchMarketLeverageTiers': true,
                'fetchMarkets': true,
                'fetchMarkOHLCV': true,
                'fetchMarkPrice': true,
                'fetchMarkPrices': true,
                'fetchMySettlementHistory': false,
                'fetchMyTrades': true,
                'fetchOHLCV': true,
                'fetchOpenInterest': true,
                'fetchOpenInterestHistory': true,
                'fetchOpenInterests': true,
                'fetchOpenOrder': undefined,
                'fetchOpenOrders': true,
                'fetchOption': true,
                'fetchOptionChain': true,
                'fetchOrder': true,
                'fetchOrderBook': true,
                'fetchOrderBooks': false,
                'fetchOrders': false,
                'fetchOrderTrades': true,
                'fetchPosition': true,
                'fetchPositionHistory': 'emulated',
                'fetchPositions': true,
                'fetchPositionsForSymbol': true,
                'fetchPositionsHistory': true,
                'fetchPositionsRisk': false,
                'fetchPremiumIndexOHLCV': false,
                'fetchSettlementHistory': true,
                'fetchStatus': true,
                'fetchTicker': true,
                'fetchTickers': true,
                'fetchTime': true,
                'fetchTrades': true,
                'fetchTradingFee': true,
                'fetchTradingFees': false,
                'fetchTradingLimits': false,
                'fetchTransactionFee': false,
                'fetchTransactionFees': false,
                'fetchTransactions': false,
                'fetchTransfer': true,
                'fetchTransfers': true,
                'fetchUnderlyingAssets': true,
                'fetchVolatilityHistory': false,
                'fetchWithdrawal': true,
                'fetchWithdrawals': true,
                'fetchWithdrawalWhitelist': false,
                'reduceMargin': true,
                'repayCrossMargin': true,
                'sandbox': true,
                'setLeverage': true,
                'setMargin': false,
                'setMarginMode': true,
                'setPositionMode': true,
                'signIn': false,
                'transfer': true,
                'withdraw': true,
            },
            'timeframes': {
                '1m': '1m',
                '3m': '3m',
                '5m': '5m',
                '15m': '15m',
                '30m': '30m',
                '1h': '1H',
                '2h': '2H',
                '4h': '4H',
                '6h': '6H',
                '12h': '12H',
                '1d': '1D',
                '1w': '1W',
                '1M': '1M',
                '3M': '3M',
            },
            'hostname': 'www.okx.com', // or aws.okx.com
            'urls': {
                'logo': 'https://user-images.githubusercontent.com/1294454/152485636-38b19e4a-bece-4dec-979a-5982859ffc04.jpg',
                'api': {
                    'rest': 'https://{hostname}',
                },
                'www': 'https://www.okx.com',
                'doc': 'https://www.okx.com/docs-v5/en/',
                'fees': 'https://www.okx.com/pages/products/fees.html',
                'referral': {
                    // old reflink 0% discount https://www.okx.com/join/1888677
                    // new reflink 20% discount https://www.okx.com/join/CCXT2023
                    'url': 'https://www.okx.com/join/CCXTCOM',
                    'discount': 0.2,
                },
                'test': {
                    'rest': 'https://{hostname}',
                },
            },
            'api': {
                'public': {
                    'get': {
                        // market
                        'market/tickers': 1,
                        'market/ticker': 1,
                        'market/books': 1 / 2,
                        'market/books-full': 2,
                        'market/candles': 1 / 2,
                        'market/history-candles': 1,
                        'market/trades': 1 / 5,
                        'market/history-trades': 2,
                        'market/option/instrument-family-trades': 1,
                        'market/platform-24-volume': 10,
                        'market/call-auction-detail': 1,
                        'market/books-sbe': 10,
                        'market/block-tickers': 1,
                        'market/block-ticker': 1,
                        'market/sprd-ticker': 1,
                        'market/sprd-candles': 1 / 2,
                        'market/sprd-history-candles': 1,
                        'market/index-tickers': 1,
                        'market/index-candles': 1,
                        'market/history-index-candles': 2,
                        'market/mark-price-candles': 1,
                        'market/history-mark-price-candles': 1,
                        'market/exchange-rate': 20,
                        'market/index-components': 1,
                        'market/open-oracle': 50, // not documented
                        'market/books-lite': 5 / 3, // deprecated
                        // public
                        'public/option-trades': 1,
                        'public/block-trades': 1,
                        'public/instruments': 1,
                        'public/estimated-price': 2,
                        'public/delivery-exercise-history': 1 / 2,
                        'public/estimated-settlement-info': 2,
                        'public/settlement-history': 1 / 2,
                        'public/funding-rate': 2,
                        'public/funding-rate-history': 2,
                        'public/open-interest': 1,
                        'public/price-limit': 1,
                        'public/opt-summary': 1,
                        'public/discount-rate-interest-free-quota': 10,
                        'public/time': 2,
                        'public/mark-price': 2,
                        'public/position-tiers': 2,
                        'public/interest-rate-loan-quota': 10,
                        'public/underlying': 1,
                        'public/insurance-fund': 2,
                        'public/convert-contract-coin': 2,
                        'public/instrument-tick-bands': 4,
                        'public/premium-history': 1,
                        'public/economic-calendar': 50,
                        'public/market-data-history': 4,
                        'public/vip-interest-rate-loan-quota': 10, // not documented
                        // rubik
                        'rubik/stat/trading-data/support-coin': 4,
                        'rubik/stat/contracts/open-interest-history': 2,
                        'rubik/stat/taker-volume': 4,
                        'rubik/stat/taker-volume-contract': 4,
                        'rubik/stat/margin/loan-ratio': 4,
                        'rubik/stat/contracts/long-short-account-ratio-contract-top-trader': 4,
                        'rubik/stat/contracts/long-short-account-ratio-contract': 4,
                        'rubik/stat/contracts/long-short-account-ratio': 4,
                        'rubik/stat/contracts/open-interest-volume': 4,
                        'rubik/stat/option/open-interest-volume': 4,
                        'rubik/stat/option/open-interest-volume-ratio': 4,
                        'rubik/stat/option/open-interest-volume-expiry': 4,
                        'rubik/stat/option/open-interest-volume-strike': 4,
                        'rubik/stat/option/taker-block-volume': 4,
                        // system
                        'system/status': 50,
                        // sprd
                        'sprd/spreads': 1,
                        'sprd/books': 1,
                        'sprd/public-trades': 1,
                        'sprd/ticker': 1, // not documented
                        'tradingBot/grid/ai-param': 1,
                        'tradingBot/grid/min-investment': 1,
                        'tradingBot/public/rsi-back-testing': 1,
                        'tradingBot/grid/grid-quantity': 4,
                        'asset/exchange-list': 5 / 3,
                        'finance/staking-defi/eth/apy-history': 5 / 3,
                        'finance/staking-defi/sol/apy-history': 5 / 3,
                        'finance/savings/lending-rate-summary': 5 / 3,
                        'finance/savings/lending-rate-history': 5 / 3,
                        'finance/fixed-loan/lending-offers': 10 / 3, // not documented
                        'finance/fixed-loan/lending-apy-history': 10 / 3, // not documented
                        'finance/fixed-loan/pending-lending-volume': 10 / 3, // not documented
                        // public broker
                        'finance/sfp/dcd/products': 2 / 3, // not documented
                        // copytrading
                        'copytrading/public-config': 4,
                        'copytrading/public-lead-traders': 4,
                        'copytrading/public-weekly-pnl': 4,
                        'copytrading/public-pnl': 4,
                        'copytrading/public-stats': 4,
                        'copytrading/public-preference-currency': 4,
                        'copytrading/public-current-subpositions': 4,
                        'copytrading/public-subpositions-history': 4,
                        'copytrading/public-copy-traders': 4,
                        'support/announcements': 4,
                        'support/announcements-types': 20,
                    },
                    'post': {
                        'tradingBot/grid/min-investment': 1, // public
                    },
                },
                'private': {
                    'get': {
                        // rfq
                        'rfq/counterparties': 4,
                        'rfq/maker-instrument-settings': 4,
                        'rfq/mmp-config': 4,
                        'rfq/rfqs': 10,
                        'rfq/quotes': 10,
                        'rfq/trades': 4,
                        'rfq/public-trades': 4,
                        // sprd
                        'sprd/order': 1,
                        'sprd/orders-pending': 2,
                        'sprd/orders-history': 1,
                        'sprd/orders-history-archive': 1,
                        'sprd/trades': 1,
                        // trade
                        'trade/order': 1 / 3,
                        'trade/orders-pending': 1 / 3,
                        'trade/orders-history': 1 / 2,
                        'trade/orders-history-archive': 1,
                        'trade/fills': 1 / 3,
                        'trade/fills-history': 2,
                        'trade/fills-archive': 2, // not documented
                        'trade/order-algo': 1,
                        'trade/orders-algo-pending': 1,
                        'trade/orders-algo-history': 1,
                        'trade/easy-convert-currency-list': 20,
                        'trade/easy-convert-history': 20,
                        'trade/one-click-repay-currency-list': 20,
                        'trade/one-click-repay-currency-list-v2': 20,
                        'trade/one-click-repay-history': 20,
                        'trade/one-click-repay-history-v2': 20,
                        'trade/account-rate-limit': 1,
                        // asset
                        'asset/currencies': 5 / 3,
                        'asset/balances': 5 / 3,
                        'asset/non-tradable-assets': 5 / 3,
                        'asset/asset-valuation': 10,
                        'asset/transfer-state': 1,
                        'asset/bills': 5 / 3,
                        'asset/bills-history': 10,
                        'asset/deposit-lightning': 5, // not documented
                        'asset/deposit-address': 5 / 3,
                        'asset/deposit-history': 5 / 3,
                        'asset/withdrawal-history': 5 / 3,
                        'asset/deposit-withdraw-status': 20,
                        'asset/monthly-statement': 2,
                        'asset/convert/currencies': 5 / 3,
                        'asset/convert/currency-pair': 5 / 3,
                        'asset/convert/history': 5 / 3,
                        // account
                        'account/instruments': 1,
                        'account/balance': 2,
                        'account/positions': 2,
                        'account/positions-history': 2,
                        'account/account-position-risk': 2,
                        'account/bills': 2,
                        'account/bills-archive': 4,
                        'account/bills-history-archive': 2,
                        'account/config': 4,
                        'account/max-size': 1,
                        'account/max-avail-size': 1,
                        'account/leverage-info': 1,
                        'account/adjust-leverage-info': 4,
                        'account/max-loan': 1,
                        'account/trade-fee': 4,
                        'account/interest-accrued': 4,
                        'account/interest-rate': 4,
                        'account/max-withdrawal': 1,
                        'account/risk-state': 2,
                        'account/interest-limits': 4,
                        'account/spot-borrow-repay-history': 4,
                        'account/greeks': 2,
                        'account/position-tiers': 2,
                        'account/set-account-switch-precheck': 4,
                        'account/collateral-assets': 4,
                        'account/mmp-config': 4,
                        'account/move-positions-history': 10,
                        'account/precheck-set-delta-neutral': 20,
                        'account/quick-margin-borrow-repay-history': 4,
                        'account/borrow-repay-history': 4,
                        'account/vip-interest-accrued': 4, // not documented
                        'account/vip-interest-deducted': 4, // not documented
                        'account/vip-loan-order-list': 4, // not documented
                        'account/vip-loan-order-detail': 4, // not documented
                        'account/fixed-loan/borrowing-limit': 4, // not documented
                        'account/fixed-loan/borrowing-quote': 5, // not documented
                        'account/fixed-loan/borrowing-orders-list': 5, // not documented
                        'account/spot-manual-borrow-repay': 30, // not documented
                        'account/set-auto-repay': 4, // not documented
                        // subaccount
                        'users/subaccount/list': 10,
                        'account/subaccount/balances': 10 / 3,
                        'asset/subaccount/balances': 10 / 3,
                        'account/subaccount/max-withdrawal': 1,
                        'asset/subaccount/bills': 5 / 3,
                        'asset/subaccount/managed-subaccount-bills': 5 / 3,
                        'users/entrust-subaccount-list': 10,
                        'account/subaccount/interest-limits': 4,
                        'users/subaccount/apikey': 10,
                        // grid trading
                        'tradingBot/grid/orders-algo-pending': 1,
                        'tradingBot/grid/orders-algo-history': 1,
                        'tradingBot/grid/orders-algo-details': 1,
                        'tradingBot/grid/sub-orders': 1,
                        'tradingBot/grid/positions': 1,
                        'tradingBot/grid/ai-param': 1,
                        'tradingBot/signal/signals': 1,
                        'tradingBot/signal/orders-algo-details': 1,
                        'tradingBot/signal/orders-algo-pending': 1,
                        'tradingBot/signal/orders-algo-history': 1,
                        'tradingBot/signal/positions': 1,
                        'tradingBot/signal/positions-history': 2,
                        'tradingBot/signal/sub-orders': 1,
                        'tradingBot/signal/event-history': 1,
                        'tradingBot/recurring/orders-algo-pending': 1,
                        'tradingBot/recurring/orders-algo-history': 1,
                        'tradingBot/recurring/orders-algo-details': 1,
                        'tradingBot/recurring/sub-orders': 1,
                        // earn
                        'finance/savings/balance': 5 / 3,
                        'finance/savings/lending-history': 5 / 3,
                        'finance/staking-defi/offers': 10 / 3,
                        'finance/staking-defi/orders-active': 10 / 3,
                        'finance/staking-defi/orders-history': 10 / 3,
                        // eth staking
                        'finance/staking-defi/eth/product-info': 10 / 3,
                        'finance/staking-defi/eth/balance': 5 / 3,
                        'finance/staking-defi/eth/purchase-redeem-history': 5 / 3,
                        'finance/staking-defi/sol/product-info': 10 / 3,
                        'finance/staking-defi/sol/balance': 5 / 3,
                        'finance/staking-defi/sol/purchase-redeem-history': 5 / 3,
                        'finance/flexible-loan/borrow-currencies': 4,
                        'finance/flexible-loan/collateral-assets': 4,
                        'finance/flexible-loan/max-collateral-redeem-amount': 4,
                        'finance/flexible-loan/loan-info': 4,
                        'finance/flexible-loan/loan-history': 4,
                        'finance/flexible-loan/interest-accrued': 4,
                        // copytrading
                        'copytrading/current-subpositions': 1,
                        'copytrading/subpositions-history': 1,
                        'copytrading/instruments': 4,
                        'copytrading/profit-sharing-details': 4,
                        'copytrading/total-profit-sharing': 4,
                        'copytrading/unrealized-profit-sharing-details': 4,
                        'copytrading/total-unrealized-profit-sharing': 4,
                        'copytrading/config': 4,
                        'copytrading/copy-settings': 4,
                        'copytrading/current-lead-traders': 4,
                        'copytrading/batch-leverage-info': 4, // not documented
                        'copytrading/lead-traders-history': 4, // not documented
                        // broker
                        'broker/dma/subaccount-info': 2,
                        'broker/dma/subaccount-trade-fee': 10,
                        'broker/dma/subaccount/apikey': 10,
                        'broker/dma/rebate-per-orders': 300,
                        'broker/fd/rebate-per-orders': 300,
                        'broker/fd/if-rebate': 5,
                        'broker/nd/info': 10, // not documented
                        'broker/nd/subaccount-info': 10, // not documented
                        'broker/nd/subaccount/apikey': 10, // not documented
                        'asset/broker/nd/subaccount-deposit-address': 5 / 3, // not documented
                        'asset/broker/nd/subaccount-deposit-history': 4, // not documented
                        'asset/broker/nd/subaccount-withdrawal-history': 4, // not documented
                        'broker/nd/rebate-daily': 100, // not documented
                        'broker/nd/rebate-per-orders': 300, // not documented
                        'finance/sfp/dcd/order': 2, // not documented
                        'finance/sfp/dcd/orders': 2, // not documented
                        // affiliate
                        'affiliate/invitee/detail': 1,
                        'users/partner/if-rebate': 1, // not documented
                        'support/announcements': 4,
                    },
                    'post': {
                        // rfq
                        'rfq/create-rfq': 4,
                        'rfq/cancel-rfq': 4,
                        'rfq/cancel-batch-rfqs': 10,
                        'rfq/cancel-all-rfqs': 10,
                        'rfq/execute-quote': 15,
                        'rfq/maker-instrument-settings': 4,
                        'rfq/mmp-reset': 4,
                        'rfq/mmp-config': 100,
                        'rfq/create-quote': 0.4,
                        'rfq/cancel-quote': 0.4,
                        'rfq/cancel-batch-quotes': 10,
                        'rfq/cancel-all-quotes': 10,
                        'rfq/cancel-all-after': 10,
                        // sprd
                        'sprd/order': 1,
                        'sprd/cancel-order': 1,
                        'sprd/mass-cancel': 1,
                        'sprd/amend-order': 1,
                        'sprd/cancel-all-after': 10,
                        // trade
                        'trade/order': 1 / 3,
                        'trade/batch-orders': 1 / 15,
                        'trade/cancel-order': 1 / 3,
                        'trade/cancel-batch-orders': 1 / 15,
                        'trade/amend-order': 1 / 3,
                        'trade/amend-batch-orders': 1 / 150,
                        'trade/close-position': 1,
                        'trade/fills-archive': 172800, // not documented
                        'trade/cancel-advance-algos': 1, // not documented
                        'trade/easy-convert': 20,
                        'trade/one-click-repay': 20,
                        'trade/one-click-repay-v2': 20,
                        'trade/mass-cancel': 4,
                        'trade/cancel-all-after': 10,
                        'trade/order-precheck': 4,
                        'trade/order-algo': 1,
                        'trade/cancel-algos': 1,
                        'trade/amend-algos': 1,
                        // asset
                        'asset/transfer': 5,
                        'asset/withdrawal': 5 / 3,
                        'asset/withdrawal-lightning': 5, // not documented
                        'asset/cancel-withdrawal': 5 / 3,
                        'asset/convert-dust-assets': 10,
                        'asset/monthly-statement': 1296000, // 20 req/month, 10/20*30*24*60*60 = 1296000
                        'asset/convert/estimate-quote': 50,
                        'asset/convert/trade': 1,
                        // account
                        'account/bills-history-archive': 72000, // 12 req/day
                        'account/set-position-mode': 4,
                        'account/set-leverage': 1,
                        'account/position/margin-balance': 1,
                        'account/set-fee-type': 4,
                        'account/set-greeks': 4,
                        'account/set-isolated-mode': 4,
                        'account/spot-manual-borrow-repay': 30,
                        'account/set-auto-repay': 4,
                        'account/quick-margin-borrow-repay': 4, // not documented
                        'account/borrow-repay': 5 / 3, // not documented
                        'account/simulated_margin': 10, // not documented
                        'account/position-builder': 10,
                        'account/position-builder-graph': 50,
                        'account/set-riskOffset-type': 2,
                        'account/activate-option': 4,
                        'account/set-auto-loan': 4,
                        'account/account-level-switch-preset': 4,
                        'account/set-account-level': 4,
                        'account/set-collateral-assets': 4,
                        'account/mmp-reset': 4,
                        'account/mmp-config': 50,
                        'account/fixed-loan/borrowing-order': 5, // not documented
                        'account/fixed-loan/amend-borrowing-order': 5, // not documented
                        'account/fixed-loan/manual-reborrow': 5, // not documented
                        'account/fixed-loan/repay-borrowing-order': 5, // not documented
                        'account/move-positions': 10,
                        'account/set-auto-earn': 10,
                        'account/set-settle-currency': 1,
                        'account/set-trading-config': 20,
                        // subaccount
                        'asset/subaccount/transfer': 10,
                        'account/subaccount/set-loan-allocation': 4, // not documented
                        'users/subaccount/create-subaccount': 10,
                        'users/subaccount/apikey': 10,
                        'users/subaccount/modify-apikey': 10,
                        'users/subaccount/subaccount-apikey': 10, // not documented
                        'users/subaccount/delete-apikey': 10,
                        'users/subaccount/set-transfer-out': 10,
                        // grid trading
                        'tradingBot/grid/order-algo': 1,
                        'tradingBot/grid/amend-algo-basic-param': 1,
                        'tradingBot/grid/amend-order-algo': 1,
                        'tradingBot/grid/stop-order-algo': 1,
                        'tradingBot/grid/close-position': 1,
                        'tradingBot/grid/cancel-close-order': 1,
                        'tradingBot/grid/order-instant-trigger': 1,
                        'tradingBot/grid/withdraw-income': 1,
                        'tradingBot/grid/compute-margin-balance': 1,
                        'tradingBot/grid/margin-balance': 1,
                        'tradingBot/grid/min-investment': 1, // public
                        'tradingBot/grid/adjust-investment': 1,
                        'tradingBot/signal/create-signal': 1,
                        'tradingBot/signal/order-algo': 1,
                        'tradingBot/signal/stop-order-algo': 1,
                        'tradingBot/signal/margin-balance': 1,
                        'tradingBot/signal/amendTPSL': 1,
                        'tradingBot/signal/set-instruments': 1,
                        'tradingBot/signal/close-position': 1,
                        'tradingBot/signal/sub-order': 1,
                        'tradingBot/signal/cancel-sub-order': 1,
                        'tradingBot/recurring/order-algo': 1,
                        'tradingBot/recurring/amend-order-algo': 1,
                        'tradingBot/recurring/stop-order-algo': 1,
                        // earn
                        'finance/savings/purchase-redempt': 5 / 3,
                        'finance/savings/set-lending-rate': 5 / 3,
                        'finance/staking-defi/purchase': 5,
                        'finance/staking-defi/redeem': 5,
                        'finance/staking-defi/cancel': 5,
                        // eth staking
                        'finance/staking-defi/eth/purchase': 5,
                        'finance/staking-defi/eth/redeem': 5,
                        'finance/staking-defi/eth/cancel-redeem': 5,
                        'finance/staking-defi/sol/purchase': 5,
                        'finance/staking-defi/sol/redeem': 5,
                        'finance/staking-defi/sol/cancel-redeem': 5,
                        'finance/flexible-loan/max-loan': 4,
                        'finance/flexible-loan/adjust-collateral': 4,
                        // copytrading
                        'copytrading/algo-order': 1,
                        'copytrading/close-subposition': 1,
                        'copytrading/set-instruments': 4,
                        'copytrading/amend-profit-sharing-ratio': 4,
                        'copytrading/first-copy-settings': 4,
                        'copytrading/amend-copy-settings': 4,
                        'copytrading/stop-copy-trading': 4,
                        'copytrading/batch-set-leverage': 4, // not documented
                        // broker
                        'broker/nd/create-subaccount': 0.25, // not documented
                        'broker/nd/delete-subaccount': 1, // not documented
                        'broker/nd/subaccount/apikey': 0.25, // not documented
                        'broker/nd/subaccount/modify-apikey': 1, // not documented
                        'broker/nd/subaccount/delete-apikey': 1, // not documented
                        'broker/nd/set-subaccount-level': 4, // not documented
                        'broker/nd/set-subaccount-fee-rate': 4, // not documented
                        'broker/nd/set-subaccount-assets': 0.25, // not documented
                        'asset/broker/nd/subaccount-deposit-address': 1, // not documented
                        'asset/broker/nd/modify-subaccount-deposit-address': 5 / 3, // not documented
                        'broker/nd/rebate-per-orders': 36000, // not documented
                        'finance/sfp/dcd/quote': 10, // not documented
                        'finance/sfp/dcd/order': 10, // not documented
                        'broker/nd/report-subaccount-ip': 0.25, // not documented
                        'broker/dma/subaccount/apikey': 1 / 4,
                        'broker/dma/trades': 36000,
                        'broker/fd/rebate-per-orders': 36000,
                    },
                },
            },
            'fees': {
                'trading': {
                    'taker': this.parseNumber ('0.0015'),
                    'maker': this.parseNumber ('0.0010'),
                },
                'spot': {
                    'taker': this.parseNumber ('0.0015'),
                    'maker': this.parseNumber ('0.0010'),
                },
                'future': {
                    'taker': this.parseNumber ('0.0005'),
                    'maker': this.parseNumber ('0.0002'),
                },
                'swap': {
                    'taker': this.parseNumber ('0.00050'),
                    'maker': this.parseNumber ('0.00020'),
                },
            },
            'requiredCredentials': {
                'apiKey': true,
                'secret': true,
                'password': true,
            },
            'exceptions': {
                'exact': {
                    // Public error codes from 50000-53999
                    // General Class
                    '1': ExchangeError, // Operation failed
                    '2': ExchangeError, // Bulk operation partially succeeded
                    '4088': ManualInteractionNeeded, // {"code":"4088","data":[],"msg":"You can’t trade or deposit until you’ve verified your identity again. Head to Identity Verification to complete it."}
                    '50000': BadRequest, // Body can not be empty
                    '50001': OnMaintenance, // Matching engine upgrading. Please try again later
                    '50002': BadRequest, // Json data format error
                    '50004': RequestTimeout, // Endpoint request timeout (does not indicate success or failure of order, please check order status)
                    '50005': ExchangeNotAvailable, // API is offline or unavailable
                    '50006': BadRequest, // Invalid Content_Type, please use "application/json" format
                    '50007': AccountSuspended, // Account blocked
                    '50008': AuthenticationError, // User does not exist
                    '50009': AccountSuspended, // Account is suspended due to ongoing liquidation
                    '50010': ExchangeError, // User ID can not be empty
                    '50011': RateLimitExceeded, // Request too frequent
                    '50012': ExchangeError, // Account status invalid
                    '50013': ExchangeNotAvailable, // System is busy, please try again later
                    '50014': BadRequest, // Parameter {0} can not be empty
                    '50015': ExchangeError, // Either parameter {0} or {1} is required
                    '50016': ExchangeError, // Parameter {0} does not match parameter {1}
                    '50017': ExchangeError, // The position is frozen due to ADL. Operation restricted
                    '50018': ExchangeError, // Currency {0} is frozen due to ADL. Operation restricted
                    '50019': ExchangeError, // The account is frozen due to ADL. Operation restricted
                    '50020': ExchangeError, // The position is frozen due to liquidation. Operation restricted
                    '50021': ExchangeError, // Currency {0} is frozen due to liquidation. Operation restricted
                    '50022': ExchangeError, // The account is frozen due to liquidation. Operation restricted
                    '50023': ExchangeError, // Funding fee frozen. Operation restricted
                    '50024': BadRequest, // Parameter {0} and {1} can not exist at the same time
                    '50025': ExchangeError, // Parameter {0} count exceeds the limit {1}
                    '50026': ExchangeNotAvailable, // System error, please try again later.
                    '50027': PermissionDenied, // The account is restricted from trading
                    '50028': ExchangeError, // Unable to take the order, please reach out to support center for details
                    '50044': BadRequest, // Must select one broker type
                    '50061': ExchangeError, // You've reached the maximum order rate limit for this account.
                    '50062': ExchangeError, // This feature is currently unavailable.
                    // API Class
                    '50100': ExchangeError, // API frozen, please contact customer service
                    '50101': AuthenticationError, // Broker id of APIKey does not match current environment
                    '50102': InvalidNonce, // Timestamp request expired
                    '50103': AuthenticationError, // Request header "OK_ACCESS_KEY" can not be empty
                    '50104': AuthenticationError, // Request header "OK_ACCESS_PASSPHRASE" can not be empty
                    '50105': AuthenticationError, // Request header "OK_ACCESS_PASSPHRASE" incorrect
                    '50106': AuthenticationError, // Request header "OK_ACCESS_SIGN" can not be empty
                    '50107': AuthenticationError, // Request header "OK_ACCESS_TIMESTAMP" can not be empty
                    '50108': ExchangeError, // Exchange ID does not exist
                    '50109': ExchangeError, // Exchange domain does not exist
                    '50110': PermissionDenied, // Invalid IP
                    '50111': AuthenticationError, // Invalid OK_ACCESS_KEY
                    '50112': AuthenticationError, // Invalid OK_ACCESS_TIMESTAMP
                    '50113': AuthenticationError, // Invalid signature
                    '50114': AuthenticationError, // Invalid authorization
                    '50115': BadRequest, // Invalid request method
                    // Trade Class
                    '51000': BadRequest, // Parameter {0} error
                    '51001': BadSymbol, // Instrument ID does not exist
                    '51002': BadSymbol, // Instrument ID does not match underlying index
                    '51003': BadRequest, // Either client order ID or order ID is required
                    '51004': InvalidOrder, // Order amount exceeds current tier limit
                    '51005': InvalidOrder, // Order amount exceeds the limit
                    '51006': InvalidOrder, // Order price out of the limit
                    '51007': InvalidOrder, // Order placement failed. Order amount should be at least 1 contract (showing up when placing an order with less than 1 contract)
                    '51008': InsufficientFunds, // Order placement failed due to insufficient balance or margin
                    '51009': AccountSuspended, // Order placement function is blocked by the platform
                    '51010': AccountNotEnabled, // Account level too low {"code":"1","data":[{"clOrdId":"uJrfGFth9F","ordId":"","sCode":"51010","sMsg":"The current account mode does not support this API interface. ","tag":""}],"msg":"Operation failed."}
                    '51011': InvalidOrder, // Duplicated order ID
                    '51012': BadSymbol, // Token does not exist
                    '51014': BadSymbol, // Index does not exist
                    '51015': BadSymbol, // Instrument ID does not match instrument type
                    '51016': InvalidOrder, // Duplicated client order ID
                    '51017': ExchangeError, // Borrow amount exceeds the limit
                    '51018': ExchangeError, // User with option account can not hold net short positions
                    '51019': ExchangeError, // No net long positions can be held under isolated margin mode in options
                    '51020': InvalidOrder, // Order amount should be greater than the min available amount
                    '51021': ContractUnavailable, // Contract to be listed
                    '51022': ContractUnavailable, // Contract suspended
                    '51023': ExchangeError, // Position does not exist
                    '51024': AccountSuspended, // Unified accountblocked
                    '51025': ExchangeError, // Order count exceeds the limit
                    '51026': BadSymbol, // Instrument type does not match underlying index
                    '51027': ContractUnavailable, // Contract expired
                    '51028': ContractUnavailable, // Contract under delivery
                    '51029': ContractUnavailable, // Contract is being settled
                    '51030': ContractUnavailable, // Funding fee is being settled
                    '51031': InvalidOrder, // This order price is not within the closing price range
                    '51046': InvalidOrder, // The take profit trigger price must be higher than the order price
                    '51047': InvalidOrder, // The stop loss trigger price must be lower than the order price
                    '51051': InvalidOrder, // Your SL price should be lower than the primary order price
                    '51072': InvalidOrder, // As a spot lead trader, you need to set tdMode to 'spot_isolated' when configured buying lead trade pairs
                    '51073': InvalidOrder, // As a spot lead trader, you need to use '/copytrading/close-subposition' for selling assets through lead trades
                    '51074': InvalidOrder, // Only the tdMode for lead trade pairs configured by spot lead traders can be set to 'spot_isolated'
                    '51090': InvalidOrder, // You can't modify the amount of an SL order placed with a TP limit order.
                    '51091': InvalidOrder, // All TP orders in one order must be of the same type.
                    '51092': InvalidOrder, // TP order prices (tpOrdPx) in one order must be different.
                    '51093': InvalidOrder, // TP limit order prices (tpOrdPx) in one order can't be –1 (market price).
                    '51094': InvalidOrder, // You can't place TP limit orders in spot, margin, or options trading.
                    '51095': InvalidOrder, // To place TP limit orders at this endpoint, you must place an SL order at the same time.
                    '51096': InvalidOrder, // cxlOnClosePos needs to be true to place a TP limit order
                    '51098': InvalidOrder, // You can't add a new TP order to an SL order placed with a TP limit order.
                    '51099': InvalidOrder, // You can't place TP limit orders as a lead trader.
                    '51100': InvalidOrder, // Trading amount does not meet the min tradable amount
                    '51101': InvalidOrder, // Entered amount exceeds the max pending order amount (Cont) per transaction
                    '51102': InvalidOrder, // Entered amount exceeds the max pending count
                    '51103': InvalidOrder, // Entered amount exceeds the max pending order count of the underlying asset
                    '51104': InvalidOrder, // Entered amount exceeds the max pending order amount (Cont) of the underlying asset
                    '51105': InvalidOrder, // Entered amount exceeds the max order amount (Cont) of the contract
                    '51106': InvalidOrder, // Entered amount exceeds the max order amount (Cont) of the underlying asset
                    '51107': InvalidOrder, // Entered amount exceeds the max holding amount (Cont)
                    '51108': InvalidOrder, // Positions exceed the limit for closing out with the market price
                    '51109': InvalidOrder, // No available offer
                    '51110': InvalidOrder, // You can only place a limit order after Call Auction has started
                    '51111': BadRequest, // Maximum {0} orders can be placed in bulk
                    '51112': InvalidOrder, // Close order size exceeds your available size
                    '51113': RateLimitExceeded, // Market-price liquidation requests too frequent
                    '51115': InvalidOrder, // Cancel all pending close-orders before liquidation
                    '51116': InvalidOrder, // Order price or trigger price exceeds {0}
                    '51117': InvalidOrder, // Pending close-orders count exceeds limit
                    '51118': InvalidOrder, // Total amount should exceed the min amount per order
                    '51119': InsufficientFunds, // Order placement failed due to insufficient balance
                    '51120': InvalidOrder, // Order quantity is less than {0}, please try again
                    '51121': InvalidOrder, // Order count should be the integer multiples of the lot size
                    '51122': InvalidOrder, // Order price should be higher than the min price {0}
                    '51124': InvalidOrder, // You can only place limit orders during call auction
                    '51125': InvalidOrder, // Currently there are reduce + reverse position pending orders in margin trading. Please cancel all reduce + reverse position pending orders and continue
                    '51126': InvalidOrder, // Currently there are reduce only pending orders in margin trading.Please cancel all reduce only pending orders and continue
                    '51127': InsufficientFunds, // Available balance is 0
                    '51128': InvalidOrder, // Multi-currency margin account can not do cross-margin trading
                    '51129': InvalidOrder, // The value of the position and buy order has reached the position limit, and no further buying is allowed
                    '51130': BadSymbol, // Fixed margin currency error
                    '51131': InsufficientFunds, // Insufficient balance
                    '51132': InvalidOrder, // Your position amount is negative and less than the minimum trading amount
                    '51133': InvalidOrder, // Reduce-only feature is unavailable for the spot transactions by multi-currency margin account
                    '51134': InvalidOrder, // Closing failed. Please check your holdings and pending orders
                    '51135': InvalidOrder, // Your closing price has triggered the limit price, and the max buy price is {0}
                    '51136': InvalidOrder, // Your closing price has triggered the limit price, and the min sell price is {0}
                    '51137': InvalidOrder, // Your opening price has triggered the limit price, and the max buy price is {0}
                    '51138': InvalidOrder, // Your opening price has triggered the limit price, and the min sell price is {0}
                    '51139': InvalidOrder, // Reduce-only feature is unavailable for the spot transactions by simple account
                    '51155': RestrictedLocation, // {"code":"1","data":[{"clOrdId":"e847xxx","ordId":"","sCode":"51155","sMsg":"You can't trade this pair or borrow this crypto due to local compliance restrictions. ","tag":"e847xxx","ts":"1753979177157"}],"inTime":"1753979177157408","msg":"All operations failed","outTime":"1753979177157874"}
                    '51156': BadRequest, // You're leading trades in long/short mode and can't use this API endpoint to close positions
                    '51159': BadRequest, // You're leading trades in buy/sell mode. If you want to place orders using this API endpoint, the orders must be in the same direction as your existing positions and open orders.
                    '51162': InvalidOrder, // You have {instrument} open orders. Cancel these orders and try again
                    '51163': InvalidOrder, // You hold {instrument} positions. Close these positions and try again
                    '51166': InvalidOrder, // Currently, we don't support leading trades with this instrument
                    '51174': InvalidOrder, // The number of {param0} pending orders reached the upper limit of {param1} (orders).
                    '51185': InvalidOrder, // The maximum value allowed per order is {maxOrderValue} USD
                    '51201': InvalidOrder, // Value of per market order cannot exceed 100,000 USDT
                    '51202': InvalidOrder, // Market - order amount exceeds the max amount
                    '51203': InvalidOrder, // Order amount exceeds the limit {0}
                    '51204': InvalidOrder, // The price for the limit order can not be empty
                    '51205': InvalidOrder, // Reduce-Only is not available
                    '51250': InvalidOrder, // Algo order price is out of the available range
                    '51251': InvalidOrder, // Algo order type error (when user place an iceberg order)
                    '51252': InvalidOrder, // Algo order price is out of the available range
                    '51253': InvalidOrder, // Average amount exceeds the limit of per iceberg order
                    '51254': InvalidOrder, // Iceberg average amount error (when user place an iceberg order)
                    '51255': InvalidOrder, // Limit of per iceberg order: Total amount/1000 < x <= Total amount
                    '51256': InvalidOrder, // Iceberg order price variance error
                    '51257': InvalidOrder, // Trail order callback rate error
                    '51258': InvalidOrder, // Trail - order placement failed. The trigger price of a sell order should be higher than the last transaction price
                    '51259': InvalidOrder, // Trail - order placement failed. The trigger price of a buy order should be lower than the last transaction price
                    '51260': InvalidOrder, // Maximum {0} pending trail - orders can be held at the same time
                    '51261': InvalidOrder, // Each user can hold up to {0} pending stop - orders at the same time
                    '51262': InvalidOrder, // Maximum {0} pending iceberg orders can be held at the same time
                    '51263': InvalidOrder, // Maximum {0} pending time-weighted orders can be held at the same time
                    '51264': InvalidOrder, // Average amount exceeds the limit of per time-weighted order
                    '51265': InvalidOrder, // Time-weighted order limit error
                    '51267': InvalidOrder, // Time-weighted order strategy initiative rate error
                    '51268': InvalidOrder, // Time-weighted order strategy initiative range error
                    '51269': InvalidOrder, // Time-weighted order interval error, the interval should be {0}<= x<={1}
                    '51270': InvalidOrder, // The limit of time-weighted order price variance is 0 < x <= 1%
                    '51271': InvalidOrder, // Sweep ratio should be 0 < x <= 100%
                    '51272': InvalidOrder, // Price variance should be 0 < x <= 1%
                    '51273': InvalidOrder, // Total amount should be more than {0}
                    '51274': InvalidOrder, // Total quantity of time-weighted order must be larger than single order limit
                    '51275': InvalidOrder, // The amount of single stop-market order can not exceed the upper limit
                    '51276': InvalidOrder, // Stop - Market orders cannot specify a price
                    '51277': InvalidOrder, // TP trigger price can not be higher than the last price
                    '51278': InvalidOrder, // SL trigger price can not be lower than the last price
                    '51279': InvalidOrder, // TP trigger price can not be lower than the last price
                    '51280': InvalidOrder, // SL trigger price can not be higher than the last price
                    '51321': InvalidOrder, // You're leading trades. Currently, we don't support leading trades with arbitrage, iceberg, or TWAP bots
                    '51322': InvalidOrder, // You're leading trades that have been filled at market price. We've canceled your open stop orders to close your positions
                    '51323': BadRequest, // You're already leading trades with take profit or stop loss settings. Cancel your existing stop orders to proceed
                    '51324': BadRequest, // As a lead trader, you hold positions in {instrument}. To close your positions, place orders in the amount that equals the available amount for closing
                    '51325': InvalidOrder, // As a lead trader, you must use market price when placing stop orders
                    '51327': InvalidOrder, // closeFraction is only available for futures and perpetual swaps
                    '51328': InvalidOrder, // closeFraction is only available for reduceOnly orders
                    '51329': InvalidOrder, // closeFraction is only available in NET mode
                    '51330': InvalidOrder, // closeFraction is only available for stop market orders
                    '51400': OrderNotFound, // Cancellation failed as the order does not exist
                    '51401': OrderNotFound, // Cancellation failed as the order is already canceled
                    '51402': OrderNotFound, // Cancellation failed as the order is already completed
                    '51403': InvalidOrder, // Cancellation failed as the order type does not support cancellation
                    '51404': InvalidOrder, // Order cancellation unavailable during the second phase of call auction
                    '51405': ExchangeError, // Cancellation failed as you do not have any pending orders
                    '51406': ExchangeError, // Canceled - order count exceeds the limit {0}
                    '51407': BadRequest, // Either order ID or client order ID is required
                    '51408': ExchangeError, // Pair ID or name does not match the order info
                    '51409': ExchangeError, // Either pair ID or pair name ID is required
                    '51410': CancelPending, // Cancellation failed as the order is already under cancelling status
                    '51500': ExchangeError, // Either order price or amount is required
                    '51501': ExchangeError, // Maximum {0} orders can be modified
                    '51502': InsufficientFunds, // Order modification failed for insufficient margin or balance
                    '51503': ExchangeError, // Order modification failed as the order does not exist
                    '51506': ExchangeError, // Order modification unavailable for the order type
                    '51508': ExchangeError, // Orders are not allowed to be modified during the call auction
                    '51509': ExchangeError, // Modification failed as the order has been canceled
                    '51510': ExchangeError, // Modification failed as the order has been completed
                    '51511': ExchangeError, // Modification failed as the order price did not meet the requirement for Post Only
                    '51600': ExchangeError, // Status not found
                    '51601': ExchangeError, // Order status and order ID cannot exist at the same time
                    '51602': ExchangeError, // Either order status or order ID is required
                    '51603': OrderNotFound, // Order does not exist
                    '51732': AuthenticationError, // Required user KYC level not met
                    '51733': AuthenticationError, // User is under risk control
                    '51734': AuthenticationError, // User KYC Country is not supported
                    '51735': ExchangeError, // Sub-account is not supported
                    '51736': InsufficientFunds, // Insufficient {ccy} balance
                    // Data class
                    '52000': ExchangeError, // No updates
                    // SPOT/MARGIN error codes 54000-54999
                    '54000': ExchangeError, // Margin transactions unavailable
                    '54001': ExchangeError, // Only Multi-currency margin account can be set to borrow coins automatically
                    '54008': InvalidOrder, // This operation is disabled by the 'mass cancel order' endpoint. Please enable it using this endpoint.
                    '54009': InvalidOrder, // The range of {param0} should be [{param1}, {param2}].
                    '54011': InvalidOrder, // 200 Pre-market trading contracts are only allowed to reduce the number of positions within 1 hour before delivery. Please modify or cancel the order.
                    '54072': ExchangeError, // This contract is currently view-only and not tradable.
                    '54073': BadRequest, // Couldn’t place order, as {param0} is at risk of depegging. Switch settlement currencies and try again.
                    '54074': ExchangeError, // Your settings failed as you have positions, bot or open orders for USD contracts.
                    // Trading bot Error Code from 55100 to 55999
                    '55100': InvalidOrder, // Take profit % should be within the range of {parameter1}-{parameter2}
                    '55101': InvalidOrder, // Stop loss % should be within the range of {parameter1}-{parameter2}
                    '55102': InvalidOrder, // Take profit % should be greater than the current bot’s PnL%
                    '55103': InvalidOrder, // Stop loss % should be less than the current bot’s PnL%
                    '55104': InvalidOrder, // Only futures grid supports take profit or stop loss based on profit percentage
                    '55111': InvalidOrder, // This signal name is in use, please try a new name
                    '55112': InvalidOrder, // This signal does not exist
                    '55113': InvalidOrder, // Create signal strategies with leverage greater than the maximum leverage of the instruments
                    // FUNDING error codes 58000-58999
                    '58000': ExchangeError, // Account type {0} does not supported when getting the sub-account balance
                    '58001': AuthenticationError, // Incorrect trade password
                    '58002': PermissionDenied, // Please activate Savings Account first
                    '58003': ExchangeError, // Currency type is not supported by Savings Account
                    '58004': AccountSuspended, // Account blocked (transfer & withdrawal endpoint: either end of the account does not authorize the transfer)
                    '58005': ExchangeError, // The redeemed amount must be no greater than {0}
                    '58006': ExchangeError, // Service unavailable for token {0}
                    '58007': ExchangeError, // Abnormal Assets interface. Please try again later
                    '58100': ExchangeError, // The trading product triggers risk control, and the platform has suspended the fund transfer-out function with related users. Please wait patiently
                    '58101': AccountSuspended, // Transfer suspended (transfer endpoint: either end of the account does not authorize the transfer)
                    '58102': RateLimitExceeded, // Too frequent transfer (transfer too frequently)
                    '58103': ExchangeError, // Parent account user id does not match sub-account user id
                    '58104': ExchangeError, // Since your P2P transaction is abnormal, you are restricted from making fund transfers. Please contact customer support to remove the restriction
                    '58105': ExchangeError, // Since your P2P transaction is abnormal, you are restricted from making fund transfers. Please transfer funds on our website or app to complete identity verification
                    '58106': ExchangeError, // Please enable the account for spot contract
                    '58107': ExchangeError, // Please enable the account for futures contract
                    '58108': ExchangeError, // Please enable the account for option contract
                    '58109': ExchangeError, // Please enable the account for swap contract
                    '58110': ExchangeError, // The contract triggers risk control, and the platform has suspended the fund transfer function of it. Please wait patiently
                    '58111': ExchangeError, // Funds transfer unavailable as the perpetual contract is charging the funding fee. Please try again later
                    '58112': ExchangeError, // Your fund transfer failed. Please try again later
                    '58114': ExchangeError, // Transfer amount must be more than 0
                    '58115': ExchangeError, // Sub-account does not exist
                    '58116': ExchangeError, // Transfer amount exceeds the limit
                    '58117': ExchangeError, // Account assets are abnormal, please deal with negative assets before transferring
                    '58125': BadRequest, // Non-tradable assets can only be transferred from sub-accounts to main accounts
                    '58126': BadRequest, // Non-tradable assets can only be transferred between funding accounts
                    '58127': BadRequest, // Main account API Key does not support current transfer 'type' parameter. Please refer to the API documentation.
                    '58128': BadRequest, // Sub-account API Key does not support current transfer 'type' parameter. Please refer to the API documentation.
                    '58200': ExchangeError, // Withdrawal from {0} to {1} is unavailable for this currency
                    '58201': ExchangeError, // Withdrawal amount exceeds the daily limit
                    '58202': ExchangeError, // The minimum withdrawal amount for NEO is 1, and the amount must be an integer
                    '58203': InvalidAddress, // Please add a withdrawal address
                    '58204': AccountSuspended, // Withdrawal suspended
                    '58205': ExchangeError, // Withdrawal amount exceeds the upper limit
                    '58206': ExchangeError, // Withdrawal amount is lower than the lower limit
                    '58207': InvalidAddress, // Withdrawal failed due to address error
                    '58208': ExchangeError, // Withdrawal failed. Please link your email
                    '58209': ExchangeError, // Withdrawal failed. Withdraw feature is not available for sub-accounts
                    '58210': ExchangeError, // Withdrawal fee exceeds the upper limit
                    '58211': ExchangeError, // Withdrawal fee is lower than the lower limit (withdrawal endpoint: incorrect fee)
                    '58212': ExchangeError, // Withdrawal fee should be {0}% of the withdrawal amount
                    '58213': AuthenticationError, // Please set trading password before withdrawal
                    '58221': BadRequest, // Missing label of withdrawal address.
                    '58222': BadRequest, // Illegal withdrawal address.
                    '58224': BadRequest, // This type of crypto does not support on-chain withdrawing to OKX addresses. Please withdraw through internal transfers.
                    '58227': BadRequest, // Withdrawal of non-tradable assets can be withdrawn all at once only
                    '58228': BadRequest, // Withdrawal of non-tradable assets requires that the API Key must be bound to an IP
                    '58229': InsufficientFunds, // Insufficient funding account balance to pay fees {fee} USDT
                    '58300': ExchangeError, // Deposit-address count exceeds the limit
                    '58350': InsufficientFunds, // Insufficient balance
                    // Account error codes 59000-59999
                    '59000': ExchangeError, // Your settings failed as you have positions or open orders
                    '59001': ExchangeError, // Switching unavailable as you have borrowings
                    '59100': ExchangeError, // You have open positions. Please cancel all open positions before changing the leverage
                    '59101': ExchangeError, // You have pending orders with isolated positions. Please cancel all the pending orders and adjust the leverage
                    '59102': ExchangeError, // Leverage exceeds the maximum leverage. Please adjust the leverage
                    '59103': InsufficientFunds, // Leverage is too low and no sufficient margin in your account. Please adjust the leverage
                    '59104': ExchangeError, // The leverage is too high. The borrowed position has exceeded the maximum position of this leverage. Please adjust the leverage
                    '59105': ExchangeError, // Leverage can not be less than {0}. Please adjust the leverage
                    '59106': ExchangeError, // The max available margin corresponding to your order tier is {0}. Please adjust your margin and place a new order
                    '59107': ExchangeError, // You have pending orders under the service, please modify the leverage after canceling all pending orders
                    '59108': InsufficientFunds, // Low leverage and insufficient margin, please adjust the leverage
                    '59109': ExchangeError, // Account equity less than the required margin amount after adjustment. Please adjust the leverage
                    '59128': InvalidOrder, // As a lead trader, you can't lead trades in {instrument} with leverage higher than {num}
                    '59200': InsufficientFunds, // Insufficient account balance
                    '59201': InsufficientFunds, // Negative account balance
                    '59216': BadRequest, // The position doesn't exist. Please try again
                    '59260': PermissionDenied, // You are not a spot lead trader yet. Complete the application on our website or app first.
                    '59262': PermissionDenied, // You are not a contract lead trader yet. Complete the application on our website or app first.
                    '59300': ExchangeError, // Margin call failed. Position does not exist
                    '59301': ExchangeError, // Margin adjustment failed for exceeding the max limit
                    '59313': ExchangeError, // Unable to repay. You haven't borrowed any {ccy} {ccyPair} in Quick margin mode.
                    '59401': ExchangeError, // Holdings already reached the limit
                    '59410': OperationRejected, // You can only borrow this crypto if it supports borrowing and borrowing is enabled.
                    '59411': InsufficientFunds, // Manual borrowing failed. Your account's free margin is insufficient
                    '59412': OperationRejected, // Manual borrowing failed. The amount exceeds your borrowing limit.
                    '59413': OperationRejected, // You didn't borrow this crypto. No repayment needed.
                    '59414': BadRequest, // Manual borrowing failed. The minimum borrowing limit is {param0}.needed.
                    '59500': ExchangeError, // Only the APIKey of the main account has permission
                    '59501': ExchangeError, // Only 50 APIKeys can be created per account
                    '59502': ExchangeError, // Note name cannot be duplicate with the currently created APIKey note name
                    '59503': ExchangeError, // Each APIKey can bind up to 20 IP addresses
                    '59504': ExchangeError, // The sub account does not support the withdrawal function
                    '59505': ExchangeError, // The passphrase format is incorrect
                    '59506': ExchangeError, // APIKey does not exist
                    '59507': ExchangeError, // The two accounts involved in a transfer must be two different sub accounts under the same parent account
                    '59508': AccountSuspended, // The sub account of {0} is suspended
                    '59515': ExchangeError, // You are currently not on the custody whitelist. Please contact customer service for assistance.
                    '59516': ExchangeError, // Please create the Copper custody funding account first.
                    '59517': ExchangeError, // Please create the Komainu custody funding account first.
                    '59518': ExchangeError, // You can’t create a sub-account using the API; please use the app or web.
                    '59519': ExchangeError, // You can’t use this function/feature while it's frozen, due to: {freezereason}
                    '59642': BadRequest, // Lead and copy traders can only use margin-free or single-currency margin account modes
                    '59643': ExchangeError, // Couldn’t switch account modes as you’re currently copying spot trades
                    '59683': ExchangeError, // Set this crypto as your collateral crypto before selecting it as your settlement currency.
                    '59684': BadRequest, // Borrowing isn’t supported for this currency.
                    '59686': BadRequest, // This crypto can’t be set as a settlement currency.
                    // WebSocket error Codes from 60000-63999
                    '60001': AuthenticationError, // "OK_ACCESS_KEY" can not be empty
                    '60002': AuthenticationError, // "OK_ACCESS_SIGN" can not be empty
                    '60003': AuthenticationError, // "OK_ACCESS_PASSPHRASE" can not be empty
                    '60004': AuthenticationError, // Invalid OK_ACCESS_TIMESTAMP
                    '60005': AuthenticationError, // Invalid OK_ACCESS_KEY
                    '60006': InvalidNonce, // Timestamp request expired
                    '60007': AuthenticationError, // Invalid sign
                    '60008': AuthenticationError, // Login is not supported for public channels
                    '60009': AuthenticationError, // Login failed
                    '60010': AuthenticationError, // Already logged in
                    '60011': AuthenticationError, // Please log in
                    '60012': BadRequest, // Illegal request
                    '60013': BadRequest, // Invalid args
                    '60014': RateLimitExceeded, // Requests too frequent
                    '60015': NetworkError, // Connection closed as there was no data transmission in the last 30 seconds
                    '60016': ExchangeNotAvailable, // Buffer is full, cannot write data
                    '60017': BadRequest, // Invalid url path
                    '60018': BadRequest, // The {0} {1} {2} {3} {4} does not exist
                    '60019': BadRequest, // Invalid op {op}
                    '60020': ExchangeError,  // APIKey subscription amount exceeds the limit
                    '60021': AccountNotEnabled,  // This operation does not support multiple accounts login
                    '60022': AuthenticationError,  // Bulk login partially succeeded
                    '60023': DDoSProtection,  // Bulk login requests too frequent
                    '60024': AuthenticationError,  // Wrong passphrase
                    '60025': ExchangeError,  // Token subscription amount exceeds the limit
                    '60026': AuthenticationError,  // Batch login by APIKey and token simultaneously is not supported
                    '60027': ArgumentsRequired,  // Parameter {0} can not be empty
                    '60028': NotSupported,  // The current operation is not supported by this URL
                    '60029': AccountNotEnabled,  // Only users who are VIP5 and above in trading fee tier are allowed to subscribe to books-l2-tbt channel
                    '60030': AccountNotEnabled,  // Only users who are VIP4 and above in trading fee tier are allowed to subscribe to books50-l2-tbt channel
                    '60031': AuthenticationError, // The WebSocket endpoint does not support multiple account batch login,
                    '60032': AuthenticationError, // API key doesn't exist,
                    '63999': ExchangeError, // Internal system error
                    '64000': BadRequest, // Subscription parameter uly is unavailable anymore, please replace uly with instFamily. More details can refer to: https://www.okx.com/help-center/changes-to-v5-api-websocket-subscription-parameter-and-url,
                    '64001': BadRequest, // This channel has been migrated to the business URL. Please subscribe using the new URL. More details can refer to: https://www.okx.com/help-center/changes-to-v5-api-websocket-subscription-parameter-and-url,
                    '64002': BadRequest, // This channel is not supported by business URL. Please use "/private" URL(for private channels), or "/public" URL(for public channels). More details can refer to: https://www.okx.com/help-center/changes-to-v5-api-websocket-subscription-parameter-and-url,
                    '64003': AccountNotEnabled, // Your trading fee tier doesnt meet the requirement to access this channel
                    '70010': BadRequest, // Timestamp parameters need to be in Unix timestamp format in milliseconds.
                    '70013': BadRequest, // endTs needs to be bigger than or equal to beginTs.
                    '70016': BadRequest, // Please specify your instrument settings for at least one instType.
                    '70060': BadRequest, // The account doesn’t exist or the position side is incorrect. To and from accounts must be under the same main account.
                    '70061': BadRequest, // To move position, please enter a position that’s opposite to your current side and is smaller than or equal to your current size.
                    '70062': BadRequest, // account has reached the maximum number of position transfers allowed per day.
                    '70064': BadRequest, // Position does not exist.
                    '70065': BadRequest, // Couldn’t move position. Execution price cannot be determined
                    '70066': BadRequest, // Moving positions isn't supported in spot mode. Switch to any other account mode and try again.
                    '70067': BadRequest, // Moving positions isn't supported in margin trading.
                    '1009': BadRequest,  // Request message exceeds the maximum frame length
                    '4001': AuthenticationError,  // Login Failed
                    '4002': BadRequest,  // Invalid Request
                    '4003': RateLimitExceeded,  // APIKey subscription amount exceeds the limit 100
                    '4004': NetworkError,  // No data received in 30s
                    '4005': ExchangeNotAvailable,  // Buffer is full, cannot write data
                    '4006': BadRequest,  // Abnormal disconnection
                    '4007': AuthenticationError,  // API key has been updated or deleted. Please reconnect.
                    '4008': RateLimitExceeded,  // The number of subscribed channels exceeds the maximum limit.
                },
                'broad': {
                    'Internal Server Error': ExchangeNotAvailable, // {"code":500,"data":{},"detailMsg":"","error_code":"500","error_message":"Internal Server Error","msg":"Internal Server Error"}
                    'server error': ExchangeNotAvailable, // {"code":500,"data":{},"detailMsg":"","error_code":"500","error_message":"server error 1236805249","msg":"server error 1236805249"}
                },
            },
            'httpExceptions': {
                '429': ExchangeNotAvailable, // https://github.com/ccxt/ccxt/issues/9612
            },
            'precisionMode': TICK_SIZE,
            'options': {
                'sandboxMode': false,
                'defaultNetwork': 'ERC20',
                'defaultNetworks': {
                    'ETH': 'ERC20',
                    'BTC': 'BTC',
                    'USDT': 'TRC20',
                },
                'networks': {
                    'BTC': 'Bitcoin',
                    'BTCLN': 'Lightning',
                    'BTCLIGHTNING': 'Lightning',
                    'BEP20': 'BSC',
                    'BRC20': 'BRC20',
                    'ERC20': 'ERC20',
                    'TRC20': 'TRC20',
                    'CRC20': 'Crypto',
                    'ACA': 'Acala',
                    'ALGO': 'Algorand',
                    'APT': 'Aptos',
                    'SCROLL': 'Scroll',
                    'ARBONE': 'Arbitrum One',
                    'AVAXC': 'Avalanche C-Chain',
                    'AVAXX': 'Avalanche X-Chain',
                    'BASE': 'Base',
                    'SUI': 'SUI',
                    'ZKSYNCERA': 'zkSync Era',
                    'LINEA': 'Linea',
                    'AR': 'Arweave',
                    'ASTR': 'Astar',
                    'BCH': 'BitcoinCash',
                    'BSV': 'Bitcoin SV',
                    'ADA': 'Cardano',
                    'CSPR': 'Casper',
                    'CELO': 'CELO',
                    'XCH': 'Chia',
                    // 'CHZ': 'Chiliz', TBD: Chiliz 2.0 Chain vs Chiliz Chain
                    'ATOM': 'Cosmos',
                    'DGB': 'Digibyte',
                    'DOGE': 'Dogecoin',
                    'EGLD': 'Elrond',
                    'CFX': 'Conflux', // CFX_EVM is different
                    'EOS': 'EOS',
                    'CORE': 'CORE',
                    'ETC': 'Ethereum Classic',
                    'ETHW': 'EthereumPow',
                    // 'FTM': 'Fantom', 'Sonic' TBD
                    'FIL': 'Filecoin',
                    'ONE': 'Harmony',
                    'HBAR': 'Hedera',
                    'ICX': 'ICON',
                    'ICP': 'Dfinity',
                    'IOST': 'IOST',
                    'IOTA': 'MIOTA',
                    'KLAY': 'Klaytn',
                    'KSM': 'Kusama',
                    'LSK': 'Lisk',
                    'LTC': 'Litecoin',
                    'METIS': 'Metis',
                    'MINA': 'Mina',
                    'GLRM': 'Moonbeam',
                    'MOVR': 'Moonriver',
                    'NANO': 'Nano',
                    'NEAR': 'NEAR',
                    'NULS': 'NULS',
                    'OASYS': 'OASYS',
                    'ONT': 'Ontology',
                    'OPTIMISM': 'Optimism',
                    // 'OP': 'Optimism', or Optimism (V2), TBD
                    'LAT': 'PlatON',
                    'DOT': 'Polkadot',
                    'MATIC': 'Polygon',
                    'RVN': 'Ravencoin',
                    'XRP': 'Ripple',
                    'SC': 'Siacoin',
                    'SOL': 'Solana',
                    'STX': 'l-Stacks',
                    'XLM': 'Stellar Lumens',
                    'XTZ': 'Tezos',
                    'TON': 'TON',
                    'THETA': 'Theta',
                    'WAX': 'Wax',
                    'ZIL': 'Zilliqa',
                    // non-supported known network: CRP. KAVA, TAIKO, BOB, GNO, BLAST, RSK, SEI, MANTLE, HYPE, RUNE, OSMO, XIN, WEMIX, HT, FSN, NEO, TLOS, CANTO, SCRT, AURORA, XMR
                    // others:
                    // "OKTC",
                    // "X Layer",
                    // "Polygon (Bridged)",
                    // "BTCK-OKTC",
                    // "ETHK-OKTC",
                    // "Starknet",
                    // "LTCK-OKTC",
                    // "XRPK-OKTC",
                    // "BCHK-OKTC",
                    // "ETCK-OKTC",
                    // "Endurance Smart Chain",
                    // "Berachain",
                    // "CELO-TOKEN",
                    // "CFX_EVM",
                    // "Cortex",
                    // "DAIK-OKTC",
                    // "Dora Vota Mainnet",
                    // "DOTK-OKTC",
                    // "DYDX",
                    // "AELF",
                    // "Enjin Relay Chain",
                    // "FEVM",
                    // "FILK-OKTC",
                    // "Flare",
                    // "Gravity Alpha Mainnet",
                    // "INJ",
                    // "Story",
                    // "LINKK-OKTC",
                    // "Terra",
                    // "Terra Classic",
                    // "Terra Classic (USTC)",
                    // "MERLIN Network",
                    // "Layer 3",
                    // "PI",
                    // "Ronin",
                    // "Quantum",
                    // "SHIBK-OKTC",
                    // "SUSHIK-OKTC",
                    // "Celestia",
                    // "TRXK-OKTC",
                    // "UNIK-OKTC",
                    // "Venom",
                    // "WBTCK-OKTC",
                    // "ZetaChain",
                },
                'fetchOpenInterestHistory': {
                    'timeframes': {
                        '5m': '5m',
                        '1h': '1H',
                        '8h': '8H',
                        '1d': '1D',
                        '5M': '5m',
                        '1H': '1H',
                        '8H': '8H',
                        '1D': '1D',
                    },
                },
                'fetchOHLCV': {
                    // 'type': 'Candles', // Candles or HistoryCandles, IndexCandles, MarkPriceCandles
                    'timezone': 'UTC', // UTC, HK
                },
                'fetchPositions': {
                    'method': 'privateGetAccountPositions', // privateGetAccountPositions or privateGetAccountPositionsHistory
                },
                'createOrder': 'privatePostTradeBatchOrders', // or 'privatePostTradeOrder' or 'privatePostTradeOrderAlgo'
                'createMarketBuyOrderRequiresPrice': false,
                'fetchMarkets': {
                    'types': [ 'spot', 'future', 'swap', 'option' ], // spot, future, swap, option
                },
                'timeDifference': 0, // the difference between system clock and exchange server clock
                'adjustForTimeDifference': false, // controls the adjustment logic upon instantiation
                'defaultType': 'spot', // 'funding', 'spot', 'margin', 'future', 'swap', 'option'
                // 'fetchBalance': {
                //     'type': 'spot', // 'funding', 'trading', 'spot'
                // },
                'fetchLedger': {
                    'method': 'privateGetAccountBills', // privateGetAccountBills, privateGetAccountBillsArchive, privateGetAssetBills
                },
                // 6: Funding account, 18: Trading account
                'fetchOrder': {
                    'method': 'privateGetTradeOrder', // privateGetTradeOrdersAlgoHistory
                },
                'fetchOpenOrders': {
                    'method': 'privateGetTradeOrdersPending', // privateGetTradeOrdersAlgoPending
                },
                'cancelOrders': {
                    'method': 'privatePostTradeCancelBatchOrders', // privatePostTradeCancelAlgos
                },
                'fetchCanceledOrders': {
                    'method': 'privateGetTradeOrdersHistory', // privateGetTradeOrdersAlgoHistory
                },
                'fetchClosedOrders': {
                    'method': 'privateGetTradeOrdersHistory', // privateGetTradeOrdersAlgoHistory
                },
                'withdraw': {
                    // a funding password credential is required by the exchange for the
                    // withdraw call (not to be confused with the api password credential)
                    'password': undefined,
                    'pwd': undefined, // password or pwd both work
                },
                'algoOrderTypes': {
                    'conditional': true,
                    'trigger': true,
                    'oco': true,
                    'move_order_stop': true,
                    'iceberg': true,
                    'twap': true,
                },
                'accountsByType': {
                    'funding': '6',
                    'trading': '18', // unified trading account
                    'spot': '18',
                    'future': '18',
                    'futures': '18',
                    'margin': '18',
                    'swap': '18',
                    'option': '18',
                },
                'accountsById': {
                    '6': 'funding',
                    '18': 'trading', // unified trading account
                },
                'exchangeType': {
                    'spot': 'SPOT',
                    'margin': 'MARGIN',
                    'swap': 'SWAP',
                    'future': 'FUTURES',
                    'futures': 'FUTURES', // deprecated
                    'option': 'OPTION',
                    'SPOT': 'SPOT',
                    'MARGIN': 'MARGIN',
                    'SWAP': 'SWAP',
                    'FUTURES': 'FUTURES',
                    'OPTION': 'OPTION',
                },
                'brokerId': '6b9ad766b55dBCDE',
            },
            'features': {
                'default': {
                    'sandbox': true,
                    'createOrder': {
                        'marginMode': true,
                        'triggerPrice': true,
                        'triggerPriceType': {
                            'last': true,
                            'mark': true,
                            'index': true,
                        },
                        'triggerDirection': false,
                        'stopLossPrice': true,
                        'takeProfitPrice': true,
                        'attachedStopLossTakeProfit': {
                            'triggerPriceType': {
                                'last': true,
                                'mark': true,
                                'index': true,
                            },
                            'price': true,
                        },
                        'timeInForce': {
                            'IOC': true,
                            'FOK': true,
                            'PO': true,
                            'GTD': false,
                        },
                        'hedged': true,
                        'trailing': true,
                        'iceberg': true, // todo implement
                        'leverage': false,
                        'selfTradePrevention': true, // todo implement
                        'marketBuyByCost': true,
                        'marketBuyRequiresPrice': false,
                    },
                    'createOrders': {
                        'max': 20,
                    },
                    'fetchMyTrades': {
                        'marginMode': false,
                        'daysBack': 90,
                        'limit': 100,
                        'untilDays': 10000,
                        'symbolRequired': false,
                    },
                    'fetchOrder': {
                        'marginMode': false,
                        'trigger': true,
                        'trailing': true,
                        'symbolRequired': true,
                    },
                    'fetchOpenOrders': {
                        'marginMode': false,
                        'limit': 100,
                        'trigger': true,
                        'trailing': true,
                        'symbolRequired': false,
                    },
                    'fetchOrders': undefined, // not supported
                    'fetchClosedOrders': {
                        'marginMode': false,
                        'limit': 100,
                        'daysBack': 90, // 3 months
                        'daysBackCanceled': 1 / 12, // 2 hour
                        'untilDays': undefined,
                        'trigger': true,
                        'trailing': true,
                        'symbolRequired': false,
                    },
                    'fetchOHLCV': {
                        'limit': 300, // regular candles (recent & historical) both have 300 max
                        'mark': 100,
                        'index': 100,
                    },
                },
                'spot': {
                    'extends': 'default',
                    'fetchCurrencies': {
                        'private': true,
                    },
                },
                'swap': {
                    'linear': {
                        'extends': 'default',
                    },
                    'inverse': {
                        'extends': 'default',
                    },
                },
                'future': {
                    'linear': {
                        'extends': 'default',
                    },
                    'inverse': {
                        'extends': 'default',
                    },
                },
            },
            'currencies': {
                'USD': this.safeCurrencyStructure ({ 'id': 'USD', 'code': 'USD', 'precision': this.parseNumber ('0.0001') }),
                'EUR': this.safeCurrencyStructure ({ 'id': 'EUR', 'code': 'EUR', 'precision': this.parseNumber ('0.0001') }),
                'AED': this.safeCurrencyStructure ({ 'id': 'AED', 'code': 'AED', 'precision': this.parseNumber ('0.0001') }),
                'GBP': this.safeCurrencyStructure ({ 'id': 'GBP', 'code': 'GBP', 'precision': this.parseNumber ('0.0001') }),
                'AUD': this.safeCurrencyStructure ({ 'id': 'AUD', 'code': 'AUD', 'precision': this.parseNumber ('0.0001') }),
            },
            'commonCurrencies': {
                // the exchange refers to ERC20 version of Aeternity (AEToken)
                'AE': 'AET', // https://github.com/ccxt/ccxt/issues/4981
            },
        });
    }

    handleMarketTypeAndParams (methodName: string, market: Market = undefined, params = {}, defaultValue = undefined): any {
        const instType = this.safeString (params, 'instType');
        params = this.omit (params, 'instType');
        const type = this.safeString (params, 'type');
        if ((type === undefined) && (instType !== undefined)) {
            params['type'] = instType;
        }
        return super.handleMarketTypeAndParams (methodName, market, params, defaultValue);
    }

    convertToInstrumentType (type) {
        const exchangeTypes = this.safeDict (this.options, 'exchangeType', {});
        return this.safeString (exchangeTypes, type, type);
    }

    createExpiredOptionMarket (symbol: string) {
        // support expired option contracts
        const quote = 'USD';
        const optionParts = symbol.split ('-');
        const symbolBase = symbol.split ('/');
        let base = undefined;
        if (symbol.indexOf ('/') > -1) {
            base = this.safeString (symbolBase, 0);
        } else {
            base = this.safeString (optionParts, 0);
        }
        const settle = base;
        const expiry = this.safeString (optionParts, 2);
        const strike = this.safeString (optionParts, 3);
        const optionType = this.safeString (optionParts, 4);
        const datetime = this.convertExpireDate (expiry);
        const timestamp = this.parse8601 (datetime);
        return {
            'id': base + '-' + quote + '-' + expiry + '-' + strike + '-' + optionType,
            'symbol': base + '/' + quote + ':' + settle + '-' + expiry + '-' + strike + '-' + optionType,
            'base': base,
            'quote': quote,
            'settle': settle,
            'baseId': base,
            'quoteId': quote,
            'settleId': settle,
            'active': false,
            'type': 'option',
            'linear': undefined,
            'inverse': undefined,
            'spot': false,
            'swap': false,
            'future': false,
            'option': true,
            'margin': false,
            'contract': true,
            'contractSize': this.parseNumber ('1'),
            'expiry': timestamp,
            'expiryDatetime': datetime,
            'optionType': (optionType === 'C') ? 'call' : 'put',
            'strike': this.parseNumber (strike),
            'precision': {
                'amount': undefined,
                'price': undefined,
            },
            'limits': {
                'amount': {
                    'min': undefined,
                    'max': undefined,
                },
                'price': {
                    'min': undefined,
                    'max': undefined,
                },
                'cost': {
                    'min': undefined,
                    'max': undefined,
                },
            },
            'info': undefined,
        } as MarketInterface;
    }

    safeMarket (marketId: Str = undefined, market: Market = undefined, delimiter: Str = undefined, marketType: Str = undefined): MarketInterface {
        const isOption = (marketId !== undefined) && ((marketId.indexOf ('-C') > -1) || (marketId.indexOf ('-P') > -1));
        if (isOption && !(marketId in this.markets_by_id)) {
            // handle expired option contracts
            return this.createExpiredOptionMarket (marketId);
        }
        return super.safeMarket (marketId, market, delimiter, marketType);
    }

    /**
     * @method
     * @name okx#fetchStatus
     * @description the latest known information on the availability of the exchange API
     * @see https://www.okx.com/docs-v5/en/#status-get-status
     * @param {object} [params] extra parameters specific to the exchange API endpoint
     * @returns {object} a [status structure]{@link https://docs.ccxt.com/#/?id=exchange-status-structure}
     */
    async fetchStatus (params = {}) {
        const response = await this.publicGetSystemStatus (params);
        //
        // Note, if there is no maintenance around, the 'data' array is empty
        //
        //     {
        //         "code": "0",
        //         "msg": "",
        //         "data": [
        //             {
        //                 "begin": "1621328400000",
        //                 "end": "1621329000000",
        //                 "href": "https://www.okx.com/support/hc/en-us/articles/360060882172",
        //                 "scheDesc": "",
        //                 "serviceType": "1", // 0 WebSocket, 1 Spot/Margin, 2 Futures, 3 Perpetual, 4 Options, 5 Trading service
        //                 "state": "scheduled", // ongoing, completed, canceled
        //                 "system": "classic", // classic, unified
        //                 "title": "Classic Spot System Upgrade"
        //             },
        //         ]
        //     }
        //
        const data = this.safeList (response, 'data', []);
        const dataLength = data.length;
        const update: Dict = {
            'updated': undefined,
            'status': (dataLength === 0) ? 'ok' : 'maintenance',
            'eta': undefined,
            'url': undefined,
            'info': response,
        };
        for (let i = 0; i < data.length; i++) {
            const event = data[i];
            const state = this.safeString (event, 'state');
            update['eta'] = this.safeInteger (event, 'end');
            update['url'] = this.safeString (event, 'href');
            if (state === 'ongoing') {
                update['status'] = 'maintenance';
            } else if (state === 'scheduled') {
                update['status'] = 'ok';
            } else if (state === 'completed') {
                update['status'] = 'ok';
            } else if (state === 'canceled') {
                update['status'] = 'ok';
            }
        }
        return update;
    }

    /**
     * @method
     * @name okx#fetchTime
     * @description fetches the current integer timestamp in milliseconds from the exchange server
     * @see https://www.okx.com/docs-v5/en/#public-data-rest-api-get-system-time
     * @param {object} [params] extra parameters specific to the exchange API endpoint
     * @returns {int} the current integer timestamp in milliseconds from the exchange server
     */
    async fetchTime (params = {}): Promise<Int> {
        const response = await this.publicGetPublicTime (params);
        //
        //     {
        //         "code": "0",
        //         "data": [
        //             {"ts": "1621247923668"}
        //         ],
        //         "msg": ""
        //     }
        //
        const data = this.safeList (response, 'data', []);
        const first = this.safeDict (data, 0, {});
        return this.safeInteger (first, 'ts');
    }

    /**
     * @method
     * @name okx#fetchAccounts
     * @description fetch all the accounts associated with a profile
     * @see https://www.okx.com/docs-v5/en/#trading-account-rest-api-get-account-configuration
     * @param {object} [params] extra parameters specific to the exchange API endpoint
     * @returns {object} a dictionary of [account structures]{@link https://docs.ccxt.com/#/?id=account-structure} indexed by the account type
     */
    async fetchAccounts (params = {}): Promise<Account[]> {
        const response = await this.privateGetAccountConfig (params);
        //
        //     {
        //         "code": "0",
        //         "data": [
        //             {
        //                 "acctLv": "2",
        //                 "acctStpMode": "cancel_maker",
        //                 "autoLoan": false,
        //                 "ctIsoMode": "automatic",
        //                 "enableSpotBorrow": false,
        //                 "greeksType": "PA",
        //                 "feeType": "0",
        //                 "ip": "",
        //                 "type": "0",
        //                 "kycLv": "3",
        //                 "label": "v5 test",
        //                 "level": "Lv1",
        //                 "levelTmp": "",
        //                 "liquidationGear": "-1",
        //                 "mainUid": "44705892343619584",
        //                 "mgnIsoMode": "automatic",
        //                 "opAuth": "1",
        //                 "perm": "read_only,withdraw,trade",
        //                 "posMode": "long_short_mode",
        //                 "roleType": "0",
        //                 "spotBorrowAutoRepay": false,
        //                 "spotOffsetType": "",
        //                 "spotRoleType": "0",
        //                 "spotTraderInsts": [],
        //                 "traderInsts": [],
        //                 "uid": "44705892343619584",
        //                 "settleCcy": "USDT",
        //                 "settleCcyList": ["USD", "USDC", "USDG"],
        //             }
        //         ],
        //         "msg": ""
        //     }
        //
        const data = this.safeList (response, 'data', []);
        const result = [];
        for (let i = 0; i < data.length; i++) {
            const account = data[i];
            const accountId = this.safeString (account, 'uid');
            const type = this.safeString (account, 'acctLv');
            result.push ({
                'id': accountId,
                'type': type,
                'currency': undefined,
                'info': account,
                'code': undefined,
            });
        }
        return result;
    }

    nonce () {
        return this.milliseconds () - this.options['timeDifference'];
    }

    /**
     * @method
     * @name okx#fetchMarkets
     * @description retrieves data on all markets for okx
     * @see https://www.okx.com/docs-v5/en/#rest-api-public-data-get-instruments
     * @param {object} [params] extra parameters specific to the exchange API endpoint
     * @returns {object[]} an array of objects representing market data
     */
    async fetchMarkets (params = {}): Promise<Market[]> {
        if (this.options['adjustForTimeDifference']) {
            await this.loadTimeDifference ();
        }
        let types = [ 'spot', 'future', 'swap', 'option' ];
        const fetchMarketsOption = this.safeDict (this.options, 'fetchMarkets');
        if (fetchMarketsOption !== undefined) {
            types = this.safeList (fetchMarketsOption, 'types', types);
        } else {
            types = this.safeList (this.options, 'fetchMarkets', types); // backward-support
        }
        let promises = [];
        let result = [];
        for (let i = 0; i < types.length; i++) {
            promises.push (this.fetchMarketsByType (types[i], params));
        }
        promises = await Promise.all (promises);
        for (let i = 0; i < promises.length; i++) {
            result = this.arrayConcat (result, promises[i]);
        }
        return result;
    }

    parseMarket (market: Dict): Market {
        //
        //     {
        //         "alias": "", // this_week, next_week, quarter, next_quarter
        //         "baseCcy": "BTC",
        //         "category": "1",
        //         "ctMult": "",
        //         "ctType": "", // inverse, linear
        //         "ctVal": "",
        //         "ctValCcy": "",
        //         "expTime": "",
        //         "instId": "BTC-USDT", // BTC-USD-210521, CSPR-USDT-SWAP, BTC-USD-210517-44000-C
        //         "instType": "SPOT", // SPOT, FUTURES, SWAP, OPTION
        //         "lever": "10",
        //         "listTime": "1548133413000",
        //         "lotSz": "0.00000001",
        //         "minSz": "0.00001",
        //         "optType": "",
        //         "quoteCcy": "USDT",
        //         "settleCcy": "",
        //         "state": "live",
        //         "stk": "",
        //         "tickSz": "0.1",
        //         "uly": ""
        //     }
        //
        //     {
        //         "alias": "",
        //         "baseCcy": "",
        //         "category": "1",
        //         "ctMult": "0.1",
        //         "ctType": "",
        //         "ctVal": "1",
        //         "ctValCcy": "BTC",
        //         "expTime": "1648195200000",
        //         "instId": "BTC-USD-220325-194000-P",
        //         "instType": "OPTION",
        //         "lever": "",
        //         "listTime": "1631262612280",
        //         "contTdSwTime": "1631262812280",
        //         "lotSz": "1",
        //         "minSz": "1",
        //         "optType": "P",
        //         "quoteCcy": "",
        //         "settleCcy": "BTC",
        //         "state": "live",
        //         "stk": "194000",
        //         "tickSz": "0.0005",
        //         "uly": "BTC-USD"
        //     }
        //
        // for swap "preopen" markets, only `instId` and `instType` are present
        //
        //         instId: "ETH-USD_UM-SWAP",
        //         instType: "SWAP",
        //         state: "preopen",
        //
        const id = this.safeString (market, 'instId');
        let type = this.safeStringLower (market, 'instType');
        if (type === 'futures') {
            type = 'future';
        }
        const spot = (type === 'spot');
        const future = (type === 'future');
        const swap = (type === 'swap');
        const option = (type === 'option');
        const contract = swap || future || option;
        let baseId = this.safeString (market, 'baseCcy', ''); // defaulting to '' because some weird preopen markets have empty baseId
        let quoteId = this.safeString (market, 'quoteCcy', '');
        const settleId = this.safeString (market, 'settleCcy');
        const settle = this.safeCurrencyCode (settleId);
        const underlying = this.safeString (market, 'uly');
        if ((underlying !== undefined) && !spot) {
            const parts = underlying.split ('-');
            baseId = this.safeString (parts, 0);
            quoteId = this.safeString (parts, 1);
        }
        if (((baseId === '') || (quoteId === '')) && spot) { // to fix weird preopen markets
            const instId = this.safeString (market, 'instId', '');
            const parts = instId.split ('-');
            baseId = this.safeString (parts, 0);
            quoteId = this.safeString (parts, 1);
        }
        const base = this.safeCurrencyCode (baseId);
        const quote = this.safeCurrencyCode (quoteId);
        let symbol = base + '/' + quote;
        // handle preopen empty markets
        if (base === '' || quote === '') {
            symbol = id;
        }
        let expiry = undefined;
        let strikePrice = undefined;
        let optionType = undefined;
        if (contract) {
            if (settle !== undefined) {
                symbol = symbol + ':' + settle;
            }
            if (future) {
                expiry = this.safeInteger (market, 'expTime');
                if (expiry !== undefined) {
                    const ymd = this.yymmdd (expiry);
                    symbol = symbol + '-' + ymd;
                }
            } else if (option) {
                expiry = this.safeInteger (market, 'expTime');
                strikePrice = this.safeString (market, 'stk');
                optionType = this.safeString (market, 'optType');
                if (expiry !== undefined) {
                    const ymd = this.yymmdd (expiry);
                    symbol = symbol + '-' + ymd + '-' + strikePrice + '-' + optionType;
                    optionType = (optionType === 'P') ? 'put' : 'call';
                }
            }
        }
        const fees = this.safeDict2 (this.fees, type, 'trading', {});
        let maxLeverage = this.safeString (market, 'lever', '1');
        maxLeverage = Precise.stringMax (maxLeverage, '1');
        const maxSpotCost = this.safeNumber (market, 'maxMktSz');
<<<<<<< HEAD
        const leverageAboveOne = Precise.stringGt (maxLeverage, '1');
        const quoteEqualSettle = (quoteId === settleId);
        const baseEqualSettle = (baseId === settleId);
=======
        const status = this.safeString (market, 'state');
>>>>>>> 36d88fa1
        return this.extend (fees, {
            'id': id,
            'symbol': symbol,
            'base': base,
            'quote': quote,
            'settle': settle,
            'baseId': baseId,
            'quoteId': quoteId,
            'settleId': settleId,
            'type': type,
            'spot': spot,
            'margin': spot && leverageAboveOne,
            'swap': swap,
            'future': future,
            'option': option,
            'active': status === 'live',
            'contract': contract,
            'linear': contract ? quoteEqualSettle : undefined,
            'inverse': contract ? baseEqualSettle : undefined,
            'contractSize': contract ? this.safeNumber (market, 'ctVal') : undefined,
            'expiry': expiry,
            'expiryDatetime': this.iso8601 (expiry),
            'strike': this.parseNumber (strikePrice),
            'optionType': optionType,
            'created': this.safeInteger2 (market, 'contTdSwTime', 'listTime'), // contTdSwTime is public trading start time, while listTime considers pre-trading too
            'precision': {
                'amount': this.safeNumber (market, 'lotSz'),
                'price': this.safeNumber (market, 'tickSz'),
            },
            'limits': {
                'leverage': {
                    'min': this.parseNumber ('1'),
                    'max': this.parseNumber (maxLeverage),
                },
                'amount': {
                    'min': this.safeNumber (market, 'minSz'),
                    'max': undefined,
                },
                'price': {
                    'min': undefined,
                    'max': undefined,
                },
                'cost': {
                    'min': undefined,
                    'max': contract ? undefined : maxSpotCost,
                },
            },
            'info': market,
        });
    }

    async fetchMarketsByType (type, params = {}) {
        const request: Dict = {
            'instType': this.convertToInstrumentType (type),
        };
        if (type === 'option') {
            const optionsUnderlying = this.safeList (this.options, 'defaultUnderlying', [ 'BTC-USD', 'ETH-USD' ]);
            const promises = [];
            for (let i = 0; i < optionsUnderlying.length; i++) {
                const underlying = optionsUnderlying[i];
                request['uly'] = underlying;
                promises.push (this.publicGetPublicInstruments (this.extend (request, params)));
            }
            const promisesResult = await Promise.all (promises);
            let markets = [];
            for (let i = 0; i < promisesResult.length; i++) {
                const res = this.safeDict (promisesResult, i, {});
                const options = this.safeList (res, 'data', []);
                markets = this.arrayConcat (markets, options);
            }
            return this.parseMarkets (markets);
        }
        const response = await this.publicGetPublicInstruments (this.extend (request, params));
        //
        // spot, future, swap, option
        //
        //     {
        //         "code": "0",
        //         "data": [
        //             {
        //                 "alias": "", // this_week, next_week, quarter, next_quarter
        //                 "baseCcy": "BTC",
        //                 "category": "1",
        //                 "ctMult": "",
        //                 "ctType": "", // inverse, linear
        //                 "ctVal": "",
        //                 "ctValCcy": "",
        //                 "expTime": "",
        //                 "instId": "BTC-USDT", // BTC-USD-210521, CSPR-USDT-SWAP, BTC-USD-210517-44000-C
        //                 "instType": "SPOT", // SPOT, FUTURES, SWAP, OPTION
        //                 "lever": "10",
        //                 "listTime": "1548133413000",
        //                 "lotSz": "0.00000001",
        //                 "minSz": "0.00001",
        //                 "optType": "",
        //                 "quoteCcy": "USDT",
        //                 "settleCcy": "",
        //                 "state": "live",
        //                 "stk": "",
        //                 "tickSz": "0.1",
        //                 "uly": ""
        //             }
        //         ],
        //         "msg": ""
        //     }
        //
        const dataResponse = this.safeList (response, 'data', []);
        return this.parseMarkets (dataResponse);
    }

    /**
     * @method
     * @name okx#fetchCurrencies
     * @description fetches all available currencies on an exchange
     * @see https://www.okx.com/docs-v5/en/#rest-api-funding-get-currencies
     * @param {object} [params] extra parameters specific to the exchange API endpoint
     * @returns {object} an associative dictionary of currencies
     */
    async fetchCurrencies (params = {}): Promise<Currencies> {
        // this endpoint requires authentication
        // while fetchCurrencies is a public API method by design
        // therefore we check the keys here
        // and fallback to generating the currencies from the markets
        const isSandboxMode = this.safeBool (this.options, 'sandboxMode', false);
        if (!this.checkRequiredCredentials (false) || isSandboxMode) {
            return {};
        }
        //
        // has['fetchCurrencies'] is currently set to true, but an unauthorized request returns
        //
        //     {"msg":"Request header “OK_ACCESS_KEY“ can't be empty.","code":"50103"}
        //
        const response = await this.privateGetAssetCurrencies (params);
        //
        //    {
        //        "code": "0",
        //        "data": [
        //            {
        //                "canDep": true,
        //                "canInternal": false,
        //                "canWd": true,
        //                "ccy": "USDT",
        //                "chain": "USDT-TRC20",
        //                "logoLink": "https://static.coinall.ltd/cdn/assets/imgs/221/5F74EB20302D7761.png",
        //                "mainNet": false,
        //                "maxFee": "1.6",
        //                "maxWd": "8852150",
        //                "minFee": "0.8",
        //                "minWd": "2",
        //                "name": "Tether",
        //                "usedWdQuota": "0",
        //                "wdQuota": "500",
        //                "wdTickSz": "3"
        //            },
        //            {
        //                "canDep": true,
        //                "canInternal": false,
        //                "canWd": true,
        //                "ccy": "USDT",
        //                "chain": "USDT-ERC20",
        //                "logoLink": "https://static.coinall.ltd/cdn/assets/imgs/221/5F74EB20302D7761.png",
        //                "mainNet": false,
        //                "maxFee": "16",
        //                "maxWd": "8852150",
        //                "minFee": "8",
        //                "minWd": "2",
        //                "name": "Tether",
        //                "usedWdQuota": "0",
        //                "wdQuota": "500",
        //                "wdTickSz": "3"
        //            },
        //            ...
        //        ],
        //        "msg": ""
        //    }
        //
        const data = this.safeList (response, 'data', []);
        const result: Dict = {};
        const dataByCurrencyId = this.groupBy (data, 'ccy');
        const currencyIds = Object.keys (dataByCurrencyId);
        for (let i = 0; i < currencyIds.length; i++) {
            const currencyId = currencyIds[i];
            const currency = this.safeCurrency (currencyId);
            const code = currency['code'];
            const chains = dataByCurrencyId[currencyId];
            const networks: Dict = {};
            let type = 'crypto';
            const chainsLength = chains.length;
            for (let j = 0; j < chainsLength; j++) {
                const chain = chains[j];
                // allow empty string for rare fiat-currencies, e.g. TRY
                const networkId = this.safeString (chain, 'chain', ''); // USDT-BEP20, USDT-Avalance-C, etc
                if (networkId === '') {
                    // only happens for fiat 'TRY' currency
                    type = 'fiat';
                }
                const idParts = networkId.split ('-');
                const parts = this.arraySlice (idParts, 1);
                const chainPart = parts.join ('-');
                const networkCode = this.networkIdToCode (chainPart, currency['code']);
                networks[networkCode] = {
                    'id': networkId,
                    'network': networkCode,
                    'active': undefined,
                    'deposit': this.safeBool (chain, 'canDep'),
                    'withdraw': this.safeBool (chain, 'canWd'),
                    'fee': this.safeNumber (chain, 'fee'),
                    'precision': this.parseNumber (this.parsePrecision (this.safeString (chain, 'wdTickSz'))),
                    'limits': {
                        'withdraw': {
                            'min': this.safeNumber (chain, 'minWd'),
                            'max': this.safeNumber (chain, 'maxWd'),
                        },
                    },
                    'info': chain,
                };
            }
            const firstChain = this.safeDict (chains, 0, {});
            result[code] = this.safeCurrencyStructure ({
                'info': chains,
                'code': code,
                'id': currencyId,
                'name': this.safeString (firstChain, 'name'),
                'active': undefined,
                'deposit': undefined,
                'withdraw': undefined,
                'fee': undefined,
                'precision': undefined,
                'limits': {
                    'amount': {
                        'min': undefined,
                        'max': undefined,
                    },
                },
                'type': type,
                'networks': networks,
            });
        }
        return result;
    }

    /**
     * @method
     * @name okx#fetchOrderBook
     * @description fetches information on open orders with bid (buy) and ask (sell) prices, volumes and other data
     * @see https://www.okx.com/docs-v5/en/#order-book-trading-market-data-get-order-book
     * @param {string} symbol unified symbol of the market to fetch the order book for
     * @param {int} [limit] the maximum amount of order book entries to return
     * @param {object} [params] extra parameters specific to the exchange API endpoint
     * @param {string} [params.method] 'publicGetMarketBooksFull' or 'publicGetMarketBooks' default is 'publicGetMarketBooks'
     * @returns {object} A dictionary of [order book structures]{@link https://docs.ccxt.com/#/?id=order-book-structure} indexed by market symbols
     */
    async fetchOrderBook (symbol: string, limit: Int = undefined, params = {}): Promise<OrderBook> {
        await this.loadMarkets ();
        const market = this.market (symbol);
        const request: Dict = {
            'instId': market['id'],
        };
        let method = undefined;
        [ method, params ] = this.handleOptionAndParams (params, 'fetchOrderBook', 'method', 'publicGetMarketBooks');
        if (method === 'publicGetMarketBooksFull' && limit === undefined) {
            limit = 5000;
        }
        limit = (limit === undefined) ? 100 : limit;
        if (limit !== undefined) {
            request['sz'] = limit; // max 400
        }
        let response = undefined;
        if ((method === 'publicGetMarketBooksFull') || (limit > 400)) {
            response = await this.publicGetMarketBooksFull (this.extend (request, params));
        } else {
            response = await this.publicGetMarketBooks (this.extend (request, params));
        }
        //
        //     {
        //         "code": "0",
        //         "msg": "",
        //         "data": [
        //             {
        //                 "asks": [
        //                     ["0.07228","4.211619","0","2"], // price, amount, liquidated orders, total open orders
        //                     ["0.0723","299.880364","0","2"],
        //                     ["0.07231","3.72832","0","1"],
        //                 ],
        //                 "bids": [
        //                     ["0.07221","18.5","0","1"],
        //                     ["0.0722","18.5","0","1"],
        //                     ["0.07219","0.505407","0","1"],
        //                 ],
        //                 "ts": "1621438475342"
        //             }
        //         ]
        //     }
        //
        const data = this.safeList (response, 'data', []);
        const first = this.safeDict (data, 0, {});
        const timestamp = this.safeInteger (first, 'ts');
        return this.parseOrderBook (first, symbol, timestamp);
    }

    parseTicker (ticker: Dict, market: Market = undefined): Ticker {
        //
        //      {
        //          "instType":"SWAP",
        //          "instId":"BTC-USDT-SWAP",
        //          "markPx":"200",
        //          "ts":"1597026383085"
        //      }
        //
        //     {
        //         "instType": "SPOT",
        //         "instId": "ETH-BTC",
        //         "last": "0.07319",
        //         "lastSz": "0.044378",
        //         "askPx": "0.07322",
        //         "askSz": "4.2",
        //         "bidPx": "0.0732",
        //         "bidSz": "6.050058",
        //         "open24h": "0.07801",
        //         "high24h": "0.07975",
        //         "low24h": "0.06019",
        //         "volCcy24h": "11788.887619",
        //         "vol24h": "167493.829229",
        //         "ts": "1621440583784",
        //         "sodUtc0": "0.07872",
        //         "sodUtc8": "0.07345"
        //     }
        //     {
        //          instId: 'LTC-USDT',
        //          idxPx: '65.74',
        //          open24h: '65.37',
        //          high24h: '66.15',
        //          low24h: '64.97',
        //          sodUtc0: '65.68',
        //          sodUtc8: '65.54',
        //          ts: '1728467346900'
        //     },
        //
        const timestamp = this.safeInteger (ticker, 'ts');
        const marketId = this.safeString (ticker, 'instId');
        market = this.safeMarket (marketId, market, '-');
        const symbol = market['symbol'];
        const last = this.safeString (ticker, 'last');
        const open = this.safeString (ticker, 'open24h');
        const spot = this.safeBool (market, 'spot', false);
        const quoteVolume = spot ? this.safeString (ticker, 'volCcy24h') : undefined;
        const baseVolume = this.safeString (ticker, 'vol24h');
        const high = this.safeString (ticker, 'high24h');
        const low = this.safeString (ticker, 'low24h');
        return this.safeTicker ({
            'symbol': symbol,
            'timestamp': timestamp,
            'datetime': this.iso8601 (timestamp),
            'high': high,
            'low': low,
            'bid': this.safeString (ticker, 'bidPx'),
            'bidVolume': this.safeString (ticker, 'bidSz'),
            'ask': this.safeString (ticker, 'askPx'),
            'askVolume': this.safeString (ticker, 'askSz'),
            'vwap': undefined,
            'open': open,
            'close': last,
            'last': last,
            'previousClose': undefined,
            'change': undefined,
            'percentage': undefined,
            'average': undefined,
            'baseVolume': baseVolume,
            'quoteVolume': quoteVolume,
            'markPrice': this.safeString (ticker, 'markPx'),
            'indexPrice': this.safeString (ticker, 'idxPx'),
            'info': ticker,
        }, market);
    }

    /**
     * @method
     * @name okx#fetchTicker
     * @description fetches a price ticker, a statistical calculation with the information calculated over the past 24 hours for a specific market
     * @see https://www.okx.com/docs-v5/en/#order-book-trading-market-data-get-ticker
     * @param {string} symbol unified symbol of the market to fetch the ticker for
     * @param {object} [params] extra parameters specific to the exchange API endpoint
     * @returns {object} a [ticker structure]{@link https://docs.ccxt.com/#/?id=ticker-structure}
     */
    async fetchTicker (symbol: string, params = {}): Promise<Ticker> {
        await this.loadMarkets ();
        const market = this.market (symbol);
        const request: Dict = {
            'instId': market['id'],
        };
        const response = await this.publicGetMarketTicker (this.extend (request, params));
        //
        //     {
        //         "code": "0",
        //         "msg": "",
        //         "data": [
        //             {
        //                 "instType": "SPOT",
        //                 "instId": "ETH-BTC",
        //                 "last": "0.07319",
        //                 "lastSz": "0.044378",
        //                 "askPx": "0.07322",
        //                 "askSz": "4.2",
        //                 "bidPx": "0.0732",
        //                 "bidSz": "6.050058",
        //                 "open24h": "0.07801",
        //                 "high24h": "0.07975",
        //                 "low24h": "0.06019",
        //                 "volCcy24h": "11788.887619",
        //                 "vol24h": "167493.829229",
        //                 "ts": "1621440583784",
        //                 "sodUtc0": "0.07872",
        //                 "sodUtc8": "0.07345"
        //             }
        //         ]
        //     }
        //
        const data = this.safeList (response, 'data', []);
        const first = this.safeDict (data, 0, {});
        return this.parseTicker (first, market);
    }

    /**
     * @method
     * @name okx#fetchTickers
     * @description fetches price tickers for multiple markets, statistical information calculated over the past 24 hours for each market
     * @see https://www.okx.com/docs-v5/en/#order-book-trading-market-data-get-tickers
     * @param {string[]} [symbols] unified symbols of the markets to fetch the ticker for, all market tickers are returned if not assigned
     * @param {object} [params] extra parameters specific to the exchange API endpoint
     * @returns {object} a dictionary of [ticker structures]{@link https://docs.ccxt.com/#/?id=ticker-structure}
     */
    async fetchTickers (symbols: Strings = undefined, params = {}): Promise<Tickers> {
        await this.loadMarkets ();
        symbols = this.marketSymbols (symbols);
        const market = this.getMarketFromSymbols (symbols);
        let marketType = undefined;
        [ marketType, params ] = this.handleMarketTypeAndParams ('fetchTickers', market, params);
        const request: Dict = {
            'instType': this.convertToInstrumentType (marketType),
        };
        if (marketType === 'option') {
            const defaultUnderlying = this.safeString (this.options, 'defaultUnderlying', 'BTC-USD');
            const currencyId = this.safeString2 (params, 'uly', 'marketId', defaultUnderlying);
            if (currencyId === undefined) {
                throw new ArgumentsRequired (this.id + ' fetchTickers() requires an underlying uly or marketId parameter for options markets');
            } else {
                request['uly'] = currencyId;
            }
        }
        const response = await this.publicGetMarketTickers (this.extend (request, params));
        //
        //     {
        //         "code": "0",
        //         "msg": "",
        //         "data": [
        //             {
        //                 "instType": "SPOT",
        //                 "instId": "BCD-BTC",
        //                 "last": "0.0000769",
        //                 "lastSz": "5.4788",
        //                 "askPx": "0.0000777",
        //                 "askSz": "3.2197",
        //                 "bidPx": "0.0000757",
        //                 "bidSz": "4.7509",
        //                 "open24h": "0.0000885",
        //                 "high24h": "0.0000917",
        //                 "low24h": "0.0000596",
        //                 "volCcy24h": "9.2877",
        //                 "vol24h": "124824.1985",
        //                 "ts": "1621441741434",
        //                 "sodUtc0": "0.0000905",
        //                 "sodUtc8": "0.0000729"
        //             },
        //         ]
        //     }
        //
        const tickers = this.safeList (response, 'data', []);
        return this.parseTickers (tickers, symbols);
    }

    /**
     * @method
     * @name okx#fetchMarkPrice
     * @description fetches mark price for the market
     * @see https://www.okx.com/docs-v5/en/#public-data-rest-api-get-mark-price
     * @param {string} symbol unified symbol of the market to fetch the ticker for
     * @param {object} [params] extra parameters specific to the exchange API endpoint
     * @returns {object} a dictionary of [ticker structures]{@link https://docs.ccxt.com/#/?id=ticker-structure}
     */
    async fetchMarkPrice (symbol: string, params = {}): Promise<Ticker> {
        await this.loadMarkets ();
        const market = this.market (symbol);
        const request: Dict = {
            'instId': market['id'],
        };
        const response = await this.publicGetPublicMarkPrice (this.extend (request, params));
        //
        // {
        //     "code": "0",
        //     "data": [
        //         {
        //             "instId": "ETH-USDT",
        //             "instType": "MARGIN",
        //             "markPx": "2403.98",
        //             "ts": "1728578500703"
        //         }
        //     ],
        //     "msg": ""
        // }
        //
        const data = this.safeList (response, 'data');
        return this.parseTicker (this.safeDict (data, 0), market);
    }

    /**
     * @method
     * @name okx#fetchMarkPrices
     * @description fetches price tickers for multiple markets, statistical information calculated over the past 24 hours for each market
     * @see https://www.okx.com/docs-v5/en/#public-data-rest-api-get-mark-price
     * @param {string[]} [symbols] unified symbols of the markets to fetch the ticker for, all market tickers are returned if not assigned
     * @param {object} [params] extra parameters specific to the exchange API endpoint
     * @returns {object} a dictionary of [ticker structures]{@link https://docs.ccxt.com/#/?id=ticker-structure}
     */
    async fetchMarkPrices (symbols: Strings = undefined, params = {}): Promise<Tickers> {
        await this.loadMarkets ();
        symbols = this.marketSymbols (symbols);
        const market = this.getMarketFromSymbols (symbols);
        let marketType = undefined;
        [ marketType, params ] = this.handleMarketTypeAndParams ('fetchTickers', market, params, 'swap');
        const request: Dict = {
            'instType': this.convertToInstrumentType (marketType),
        };
        if (marketType === 'option') {
            const defaultUnderlying = this.safeString (this.options, 'defaultUnderlying', 'BTC-USD');
            const currencyId = this.safeString2 (params, 'uly', 'marketId', defaultUnderlying);
            if (currencyId === undefined) {
                throw new ArgumentsRequired (this.id + ' fetchMarkPrices() requires an underlying uly or marketId parameter for options markets');
            } else {
                request['uly'] = currencyId;
            }
        }
        const response = await this.publicGetPublicMarkPrice (this.extend (request, params));
        const tickers = this.safeList (response, 'data', []);
        return this.parseTickers (tickers, symbols);
    }

    parseTrade (trade: Dict, market: Market = undefined): Trade {
        //
        // public fetchTrades
        //
        //     {
        //         "instId": "ETH-BTC",
        //         "side": "sell",
        //         "sz": "0.119501",
        //         "px": "0.07065",
        //         "tradeId": "15826757",
        //         "ts": "1621446178316"
        //     }
        //
        // option: fetchTrades
        //
        //     {
        //         "fillVol": "0.46387625976562497",
        //         "fwdPx": "26299.754935451125",
        //         "indexPx": "26309.7",
        //         "instFamily": "BTC-USD",
        //         "instId": "BTC-USD-230526-26000-C",
        //         "markPx": "0.042386283557554236",
        //         "optType": "C",
        //         "px": "0.0415",
        //         "side": "sell",
        //         "sz": "90",
        //         "tradeId": "112",
        //         "ts": "1683907480154"
        //     }
        //
        // private fetchMyTrades
        //
        //     {
        //         "side": "buy",
        //         "fillSz": "0.007533",
        //         "fillPx": "2654.98",
        //         "fee": "-0.000007533",
        //         "ordId": "317321390244397056",
        //         "instType": "SPOT",
        //         "instId": "ETH-USDT",
        //         "clOrdId": "",
        //         "posSide": "net",
        //         "billId": "317321390265368576",
        //         "tag": "0",
        //         "execType": "T",
        //         "tradeId": "107601752",
        //         "feeCcy": "ETH",
        //         "ts": "1621927314985"
        //     }
        //
        const id = this.safeString (trade, 'tradeId');
        const marketId = this.safeString (trade, 'instId');
        market = this.safeMarket (marketId, market, '-');
        const symbol = market['symbol'];
        const timestamp = this.safeInteger (trade, 'ts');
        const price = this.safeString2 (trade, 'fillPx', 'px');
        const amount = this.safeString2 (trade, 'fillSz', 'sz');
        const side = this.safeString (trade, 'side');
        const orderId = this.safeString (trade, 'ordId');
        const feeCostString = this.safeString (trade, 'fee');
        let fee = undefined;
        if (feeCostString !== undefined) {
            const feeCostSigned = Precise.stringNeg (feeCostString);
            const feeCurrencyId = this.safeString (trade, 'feeCcy');
            const feeCurrencyCode = this.safeCurrencyCode (feeCurrencyId);
            fee = {
                'cost': feeCostSigned,
                'currency': feeCurrencyCode,
            };
        }
        let takerOrMaker = this.safeString (trade, 'execType');
        if (takerOrMaker === 'T') {
            takerOrMaker = 'taker';
        } else if (takerOrMaker === 'M') {
            takerOrMaker = 'maker';
        }
        return this.safeTrade ({
            'info': trade,
            'timestamp': timestamp,
            'datetime': this.iso8601 (timestamp),
            'symbol': symbol,
            'id': id,
            'order': orderId,
            'type': undefined,
            'takerOrMaker': takerOrMaker,
            'side': side,
            'price': price,
            'amount': amount,
            'cost': undefined,
            'fee': fee,
        }, market);
    }

    /**
     * @method
     * @name okx#fetchTrades
     * @description get the list of most recent trades for a particular symbol
     * @see https://www.okx.com/docs-v5/en/#rest-api-market-data-get-trades
     * @see https://www.okx.com/docs-v5/en/#rest-api-public-data-get-option-trades
     * @param {string} symbol unified symbol of the market to fetch trades for
     * @param {int} [since] timestamp in ms of the earliest trade to fetch
     * @param {int} [limit] the maximum amount of trades to fetch
     * @param {object} [params] extra parameters specific to the exchange API endpoint
     * @param {string} [params.method] 'publicGetMarketTrades' or 'publicGetMarketHistoryTrades' default is 'publicGetMarketTrades'
     * @param {boolean} [params.paginate] *only applies to publicGetMarketHistoryTrades* default false, when true will automatically paginate by calling this endpoint multiple times
     * @returns {Trade[]} a list of [trade structures]{@link https://docs.ccxt.com/#/?id=public-trades}
     */
    async fetchTrades (symbol: string, since: Int = undefined, limit: Int = undefined, params = {}): Promise<Trade[]> {
        await this.loadMarkets ();
        let paginate = false;
        [ paginate, params ] = this.handleOptionAndParams (params, 'fetchTrades', 'paginate');
        if (paginate) {
            return await this.fetchPaginatedCallCursor ('fetchTrades', symbol, since, limit, params, 'tradeId', 'after', undefined, 100) as Trade[];
        }
        const market = this.market (symbol);
        const request: Dict = {
            'instId': market['id'],
        };
        let response = undefined;
        if (market['option']) {
            response = await this.publicGetPublicOptionTrades (this.extend (request, params));
        } else {
            if (limit !== undefined) {
                request['limit'] = limit; // default 100
            }
            let method = undefined;
            [ method, params ] = this.handleOptionAndParams (params, 'fetchTrades', 'method', 'publicGetMarketTrades');
            if (method === 'publicGetMarketTrades') {
                response = await this.publicGetMarketTrades (this.extend (request, params));
            } else if (method === 'publicGetMarketHistoryTrades') {
                response = await this.publicGetMarketHistoryTrades (this.extend (request, params));
            }
        }
        //
        //     {
        //         "code": "0",
        //         "msg": "",
        //         "data": [
        //             {"instId":"ETH-BTC","side":"sell","sz":"0.119501","px":"0.07065","tradeId":"15826757","ts":"1621446178316"},
        //             {"instId":"ETH-BTC","side":"sell","sz":"0.03","px":"0.07068","tradeId":"15826756","ts":"1621446178066"},
        //             {"instId":"ETH-BTC","side":"buy","sz":"0.507","px":"0.07069","tradeId":"15826755","ts":"1621446175085"},
        //         ]
        //     }
        //
        // option
        //
        //     {
        //         "code": "0",
        //         "data": [
        //             {
        //                 "fillVol": "0.46387625976562497",
        //                 "fwdPx": "26299.754935451125",
        //                 "indexPx": "26309.7",
        //                 "instFamily": "BTC-USD",
        //                 "instId": "BTC-USD-230526-26000-C",
        //                 "markPx": "0.042386283557554236",
        //                 "optType": "C",
        //                 "px": "0.0415",
        //                 "side": "sell",
        //                 "sz": "90",
        //                 "tradeId": "112",
        //                 "ts": "1683907480154"
        //             },
        //         ],
        //         "msg": ""
        //     }
        //
        const data = this.safeList (response, 'data', []);
        return this.parseTrades (data, market, since, limit);
    }

    parseOHLCV (ohlcv, market: Market = undefined): OHLCV {
        //
        //     [
        //         "1678928760000", // timestamp
        //         "24341.4", // open
        //         "24344", // high
        //         "24313.2", // low
        //         "24323", // close
        //         "628", // contract volume
        //         "2.5819", // base volume
        //         "62800", // quote volume
        //         "0" // candlestick state
        //     ]
        //
        const res = this.handleMarketTypeAndParams ('fetchOHLCV', market, undefined);
        const type = res[0];
        const volumeIndex = (type === 'spot') ? 5 : 6;
        return [
            this.safeInteger (ohlcv, 0),
            this.safeNumber (ohlcv, 1),
            this.safeNumber (ohlcv, 2),
            this.safeNumber (ohlcv, 3),
            this.safeNumber (ohlcv, 4),
            this.safeNumber (ohlcv, volumeIndex),
        ];
    }

    /**
     * @method
     * @name okx#fetchOHLCV
     * @description fetches historical candlestick data containing the open, high, low, and close price, and the volume of a market
     * @see https://www.okx.com/docs-v5/en/#rest-api-market-data-get-candlesticks
     * @see https://www.okx.com/docs-v5/en/#rest-api-market-data-get-candlesticks-history
     * @see https://www.okx.com/docs-v5/en/#rest-api-market-data-get-mark-price-candlesticks
     * @see https://www.okx.com/docs-v5/en/#rest-api-market-data-get-mark-price-candlesticks-history
     * @see https://www.okx.com/docs-v5/en/#rest-api-market-data-get-index-candlesticks
     * @see https://www.okx.com/docs-v5/en/#rest-api-market-data-get-index-candlesticks-history
     * @see https://www.okx.com/docs-v5/en/#order-book-trading-market-data-get-candlesticks-history
     * @param {string} symbol unified symbol of the market to fetch OHLCV data for
     * @param {string} timeframe the length of time each candle represents
     * @param {int} [since] timestamp in ms of the earliest candle to fetch
     * @param {int} [limit] the maximum amount of candles to fetch
     * @param {object} [params] extra parameters specific to the exchange API endpoint
     * @param {string} [params.price] "mark" or "index" for mark price and index price candles
     * @param {int} [params.until] timestamp in ms of the latest candle to fetch
     * @param {string} [params.type] "Candles" or "HistoryCandles", default is "Candles" for recent candles, "HistoryCandles" for older candles
     * @param {boolean} [params.paginate] default false, when true will automatically paginate by calling this endpoint multiple times. See in the docs all the [availble parameters](https://github.com/ccxt/ccxt/wiki/Manual#pagination-params)
     * @returns {int[][]} A list of candles ordered as timestamp, open, high, low, close, volume
     */
    async fetchOHLCV (symbol: string, timeframe: string = '1m', since: Int = undefined, limit: Int = undefined, params = {}): Promise<OHLCV[]> {
        await this.loadMarkets ();
        const market = this.market (symbol);
        let paginate = false;
        [ paginate, params ] = this.handleOptionAndParams (params, 'fetchOHLCV', 'paginate');
        if (paginate) {
            return await this.fetchPaginatedCallDeterministic ('fetchOHLCV', symbol, since, limit, timeframe, params, 200) as OHLCV[];
        }
        const priceType = this.safeString (params, 'price');
        const isMarkOrIndex = this.inArray (priceType, [ 'mark', 'index' ]);
        params = this.omit (params, 'price');
        const options = this.safeDict (this.options, 'fetchOHLCV', {});
        const timezone = this.safeString (options, 'timezone', 'UTC');
        const limitIsUndefined = (limit === undefined);
        if (limit === undefined) {
            limit = 100; // default 100, max 300
        } else {
            const maxLimit = isMarkOrIndex ? 100 : 300; // default 300, only 100 if 'mark' or 'index'
            limit = Math.min (limit, maxLimit);
        }
        const duration = this.parseTimeframe (timeframe);
        let bar = this.safeString (this.timeframes, timeframe, timeframe);
        if ((timezone === 'UTC') && (duration >= 21600)) { // if utc and timeframe >= 6h
            bar += timezone.toLowerCase ();
        }
        const request: Dict = {
            'instId': market['id'],
            'bar': bar,
            'limit': limit,
        };
        let defaultType = 'Candles';
        if (since !== undefined) {
            const now = this.milliseconds ();
            const durationInMilliseconds = duration * 1000;
            // switch to history candles if since is past the cutoff for current candles
            const historyBorder = now - ((1440 - 1) * durationInMilliseconds);
            if (since < historyBorder) {
                defaultType = 'HistoryCandles';
                const maxLimit = isMarkOrIndex ? 100 : 300;
                limit = Math.min (limit, maxLimit);
            }
            const startTime = Math.max (since - 1, 0);
            request['before'] = startTime;
            request['after'] = this.sum (since, durationInMilliseconds * limit);
        }
        const until = this.safeInteger (params, 'until');
        if (until !== undefined) {
            request['after'] = until;
            params = this.omit (params, 'until');
        }
        defaultType = this.safeString (options, 'type', defaultType); // Candles or HistoryCandles
        const type = this.safeString (params, 'type', defaultType);
        params = this.omit (params, 'type');
        const isHistoryCandles = (type === 'HistoryCandles');
        let response = undefined;
        if (priceType === 'mark') {
            if (isHistoryCandles) {
                response = await this.publicGetMarketHistoryMarkPriceCandles (this.extend (request, params));
            } else {
                response = await this.publicGetMarketMarkPriceCandles (this.extend (request, params));
            }
        } else if (priceType === 'index') {
            request['instId'] = market['info']['instFamily']; // okx index candles require instFamily instead of instId
            if (isHistoryCandles) {
                response = await this.publicGetMarketHistoryIndexCandles (this.extend (request, params));
            } else {
                response = await this.publicGetMarketIndexCandles (this.extend (request, params));
            }
        } else {
            if (isHistoryCandles) {
                if (limitIsUndefined && (limit === 100)) {
                    limit = 300;
                    request['limit'] = 300; // reassign to 300, but this whole logic needs to be simplified...
                }
                response = await this.publicGetMarketHistoryCandles (this.extend (request, params));
            } else {
                response = await this.publicGetMarketCandles (this.extend (request, params));
            }
        }
        //
        //     {
        //         "code": "0",
        //         "msg": "",
        //         "data": [
        //             ["1678928760000","24341.4","24344","24313.2","24323","628","2.5819","62800","0"],
        //             ["1678928700000","24324.1","24347.6","24321.7","24341.4","2565","10.5401","256500","1"],
        //             ["1678928640000","24300.2","24324.1","24288","24324.1","3304","13.5937","330400","1"],
        //         ]
        //     }
        //
        const data = this.safeList (response, 'data', []);
        return this.parseOHLCVs (data, market, timeframe, since, limit);
    }

    /**
     * @method
     * @name okx#fetchFundingRateHistory
     * @description fetches historical funding rate prices
     * @see https://www.okx.com/docs-v5/en/#public-data-rest-api-get-funding-rate-history
     * @param {string} symbol unified symbol of the market to fetch the funding rate history for
     * @param {int} [since] timestamp in ms of the earliest funding rate to fetch
     * @param {int} [limit] the maximum amount of [funding rate structures]{@link https://docs.ccxt.com/#/?id=funding-rate-history-structure} to fetch
     * @param {object} [params] extra parameters specific to the exchange API endpoint
     * @param {boolean} [params.paginate] default false, when true will automatically paginate by calling this endpoint multiple times. See in the docs all the [availble parameters](https://github.com/ccxt/ccxt/wiki/Manual#pagination-params)
     * @returns {object[]} a list of [funding rate structures]{@link https://docs.ccxt.com/#/?id=funding-rate-history-structure}
     */
    async fetchFundingRateHistory (symbol: Str = undefined, since: Int = undefined, limit: Int = undefined, params = {}) {
        if (symbol === undefined) {
            throw new ArgumentsRequired (this.id + ' fetchFundingRateHistory() requires a symbol argument');
        }
        await this.loadMarkets ();
        let paginate = false;
        [ paginate, params ] = this.handleOptionAndParams (params, 'fetchFundingRateHistory', 'paginate');
        if (paginate) {
            return await this.fetchPaginatedCallDeterministic ('fetchFundingRateHistory', symbol, since, limit, '8h', params, 100) as FundingRateHistory[];
        }
        const market = this.market (symbol);
        const request: Dict = {
            'instId': market['id'],
        };
        if (since !== undefined) {
            request['before'] = Math.max (since - 1, 0);
        }
        if (limit !== undefined) {
            request['limit'] = limit;
        }
        const response = await this.publicGetPublicFundingRateHistory (this.extend (request, params));
        //
        //     {
        //         "code":"0",
        //         "msg":"",
        //         "data":[
        //             {
        //                 "instType":"SWAP",
        //                 "instId":"BTC-USDT-SWAP",
        //                 "fundingRate":"0.018",
        //                 "realizedRate":"0.017",
        //                 "fundingTime":"1597026383085"
        //             },
        //             {
        //                 "instType":"SWAP",
        //                 "instId":"BTC-USDT-SWAP",
        //                 "fundingRate":"0.018",
        //                 "realizedRate":"0.017",
        //                 "fundingTime":"1597026383085"
        //             }
        //         ]
        //     }
        //
        const rates = [];
        const data = this.safeList (response, 'data', []);
        for (let i = 0; i < data.length; i++) {
            const rate = data[i];
            const timestamp = this.safeInteger (rate, 'fundingTime');
            rates.push ({
                'info': rate,
                'symbol': this.safeSymbol (this.safeString (rate, 'instId')),
                'fundingRate': this.safeNumber (rate, 'realizedRate'),
                'timestamp': timestamp,
                'datetime': this.iso8601 (timestamp),
            });
        }
        const sorted = this.sortBy (rates, 'timestamp');
        return this.filterBySymbolSinceLimit (sorted, market['symbol'], since, limit) as FundingRateHistory[];
    }

    parseBalanceByType (type, response) {
        if (type === 'funding') {
            return this.parseFundingBalance (response);
        } else {
            return this.parseTradingBalance (response);
        }
    }

    parseTradingBalance (response) {
        const result: Dict = { 'info': response };
        const data = this.safeList (response, 'data', []);
        const first = this.safeDict (data, 0, {});
        const timestamp = this.safeInteger (first, 'uTime');
        const details = this.safeList (first, 'details', []);
        for (let i = 0; i < details.length; i++) {
            const balance = details[i];
            const currencyId = this.safeString (balance, 'ccy');
            const code = this.safeCurrencyCode (currencyId);
            const account = this.account ();
            // it may be incorrect to use total, free and used for swap accounts
            const eq = this.safeString (balance, 'eq');
            const availEq = this.safeString (balance, 'availEq');
            account['total'] = eq;
            if (availEq === undefined) {
                account['free'] = this.safeString (balance, 'availBal');
                account['used'] = this.safeString (balance, 'frozenBal');
            } else {
                account['free'] = availEq;
            }
            result[code] = account;
        }
        result['timestamp'] = timestamp;
        result['datetime'] = this.iso8601 (timestamp);
        return this.safeBalance (result);
    }

    parseFundingBalance (response) {
        const result: Dict = { 'info': response };
        const data = this.safeList (response, 'data', []);
        for (let i = 0; i < data.length; i++) {
            const balance = data[i];
            const currencyId = this.safeString (balance, 'ccy');
            const code = this.safeCurrencyCode (currencyId);
            const account = this.account ();
            // it may be incorrect to use total, free and used for swap accounts
            account['total'] = this.safeString (balance, 'bal');
            account['free'] = this.safeString (balance, 'availBal');
            account['used'] = this.safeString (balance, 'frozenBal');
            result[code] = account;
        }
        return this.safeBalance (result);
    }

    parseTradingFee (fee: Dict, market: Market = undefined): TradingFeeInterface {
        // https://www.okx.com/docs-v5/en/#rest-api-account-get-fee-rates
        //
        //     {
        //         "category": "1",
        //         "delivery": "",
        //         "exercise": "",
        //         "instType": "SPOT",
        //         "level": "Lv1",
        //         "maker": "-0.0008",
        //         "taker": "-0.001",
        //         "ts": "1639043138472"
        //     }
        //
        return {
            'info': fee,
            'symbol': this.safeSymbol (undefined, market),
            // OKX returns the fees as negative values opposed to other exchanges, so the sign needs to be flipped
            'maker': this.parseNumber (Precise.stringNeg (this.safeString2 (fee, 'maker', 'makerU'))),
            'taker': this.parseNumber (Precise.stringNeg (this.safeString2 (fee, 'taker', 'takerU'))),
            'percentage': undefined,
            'tierBased': undefined,
        };
    }

    /**
     * @method
     * @name okx#fetchTradingFee
     * @description fetch the trading fees for a market
     * @see https://www.okx.com/docs-v5/en/#trading-account-rest-api-get-fee-rates
     * @param {string} symbol unified market symbol
     * @param {object} [params] extra parameters specific to the exchange API endpoint
     * @returns {object} a [fee structure]{@link https://docs.ccxt.com/#/?id=fee-structure}
     */
    async fetchTradingFee (symbol: string, params = {}): Promise<TradingFeeInterface> {
        await this.loadMarkets ();
        const market = this.market (symbol);
        const request: Dict = {
            'instType': this.convertToInstrumentType (market['type']), // SPOT, MARGIN, SWAP, FUTURES, OPTION
            // "instId": market["id"], // only applicable to SPOT/MARGIN
            // "uly": market["id"], // only applicable to FUTURES/SWAP/OPTION
            // "category": "1", // 1 = Class A, 2 = Class B, 3 = Class C, 4 = Class D
        };
        if (market['spot']) {
            request['instId'] = market['id'];
        } else if (market['swap'] || market['future'] || market['option']) {
            request['uly'] = market['baseId'] + '-' + market['quoteId'];
        } else {
            throw new NotSupported (this.id + ' fetchTradingFee() supports spot, swap, future or option markets only');
        }
        const response = await this.privateGetAccountTradeFee (this.extend (request, params));
        //
        //     {
        //         "code": "0",
        //         "data": [
        //             {
        //                 "category": "1",
        //                 "delivery": "",
        //                 "exercise": "",
        //                 "instType": "SPOT",
        //                 "level": "Lv1",
        //                 "maker": "-0.0008",
        //                 "taker": "-0.001",
        //                 "ts": "1639043138472"
        //             }
        //         ],
        //         "msg": ""
        //     }
        //
        const data = this.safeList (response, 'data', []);
        const first = this.safeDict (data, 0, {});
        return this.parseTradingFee (first, market);
    }

    /**
     * @method
     * @name okx#fetchBalance
     * @description query for balance and get the amount of funds available for trading or funds locked in orders
     * @see https://www.okx.com/docs-v5/en/#funding-account-rest-api-get-balance
     * @see https://www.okx.com/docs-v5/en/#trading-account-rest-api-get-balance
     * @param {object} [params] extra parameters specific to the exchange API endpoint
     * @param {string} [params.type] wallet type, ['funding' or 'trading'] default is 'trading'
     * @returns {object} a [balance structure]{@link https://docs.ccxt.com/#/?id=balance-structure}
     */
    async fetchBalance (params = {}): Promise<Balances> {
        await this.loadMarkets ();
        const [ marketType, query ] = this.handleMarketTypeAndParams ('fetchBalance', undefined, params);
        const request: Dict = {
            // 'ccy': 'BTC,ETH', // comma-separated list of currency ids
        };
        let response = undefined;
        if (marketType === 'funding') {
            response = await this.privateGetAssetBalances (this.extend (request, query));
        } else {
            response = await this.privateGetAccountBalance (this.extend (request, query));
        }
        //
        //     {
        //         "code": "0",
        //         "data": [
        //             {
        //                 "adjEq": "",
        //                 "details": [
        //                     {
        //                         "availBal": "",
        //                         "availEq": "28.21006347",
        //                         "cashBal": "28.21006347",
        //                         "ccy": "USDT",
        //                         "crossLiab": "",
        //                         "disEq": "28.2687404020176",
        //                         "eq":"28 .21006347",
        //                         "eqUsd": "28.2687404020176",
        //                         "frozenBal": "0",
        //                         "interest": "",
        //                         "isoEq": "0",
        //                         "isoLiab": "",
        //                         "liab": "",
        //                         "maxLoan": "",
        //                         "mgnRatio": "",
        //                         "notionalLever": "0",
        //                         "ordFrozen": "0",
        //                         "twap": "0",
        //                         "uTime": "1621556539861",
        //                         "upl": "0",
        //                         "uplLiab": ""
        //                     }
        //                 ],
        //                 "imr": "",
        //                 "isoEq": "0",
        //                 "mgnRatio": "",
        //                 "mmr": "",
        //                 "notionalUsd": "",
        //                 "ordFroz": "",
        //                 "totalEq": "28.2687404020176",
        //                 "uTime": "1621556553510"
        //             }
        //         ],
        //         "msg": ""
        //     }
        //
        //     {
        //         "code": "0",
        //         "data": [
        //             {
        //                 "adjEq": "",
        //                 "details": [
        //                     {
        //                         "availBal": "0.049",
        //                         "availEq": "",
        //                         "cashBal": "0.049",
        //                         "ccy": "BTC",
        //                         "crossLiab": "",
        //                         "disEq": "1918.55678",
        //                         "eq": "0.049",
        //                         "eqUsd": "1918.55678",
        //                         "frozenBal": "0",
        //                         "interest": "",
        //                         "isoEq": "",
        //                         "isoLiab": "",
        //                         "liab": "",
        //                         "maxLoan": "",
        //                         "mgnRatio": "",
        //                         "notionalLever": "",
        //                         "ordFrozen": "0",
        //                         "twap": "0",
        //                         "uTime": "1621973128591",
        //                         "upl": "",
        //                         "uplLiab": ""
        //                     }
        //                 ],
        //                 "imr": "",
        //                 "isoEq": "",
        //                 "mgnRatio": "",
        //                 "mmr": "",
        //                 "notionalUsd": "",
        //                 "ordFroz": "",
        //                 "totalEq": "1918.55678",
        //                 "uTime": "1622045126908"
        //             }
        //         ],
        //         "msg": ""
        //     }
        //
        // funding
        //
        //     {
        //         "code": "0",
        //         "data": [
        //             {
        //                 "availBal": "0.00005426",
        //                 "bal": 0.0000542600000000,
        //                 "ccy": "BTC",
        //                 "frozenBal": "0"
        //             }
        //         ],
        //         "msg": ""
        //     }
        //
        return this.parseBalanceByType (marketType, response);
    }

    /**
     * @method
     * @name okx#createMarketBuyOrderWithCost
     * @description create a market buy order by providing the symbol and cost
     * @see https://www.okx.com/docs-v5/en/#order-book-trading-trade-post-place-order
     * @param {string} symbol unified symbol of the market to create an order in
     * @param {float} cost how much you want to trade in units of the quote currency
     * @param {object} [params] extra parameters specific to the exchange API endpoint
     * @returns {object} an [order structure]{@link https://docs.ccxt.com/#/?id=order-structure}
     */
    async createMarketBuyOrderWithCost (symbol: string, cost: number, params = {}) {
        await this.loadMarkets ();
        const market = this.market (symbol);
        if (!market['spot']) {
            throw new NotSupported (this.id + ' createMarketBuyOrderWithCost() supports spot markets only');
        }
        const req = {
            'createMarketBuyOrderRequiresPrice': false,
            'tgtCcy': 'quote_ccy',
        };
        return await this.createOrder (symbol, 'market', 'buy', cost, undefined, this.extend (req, params));
    }

    /**
     * @method
     * @name okx#createMarketSellOrderWithCost
     * @description create a market buy order by providing the symbol and cost
     * @see https://www.okx.com/docs-v5/en/#order-book-trading-trade-post-place-order
     * @param {string} symbol unified symbol of the market to create an order in
     * @param {float} cost how much you want to trade in units of the quote currency
     * @param {object} [params] extra parameters specific to the exchange API endpoint
     * @returns {object} an [order structure]{@link https://docs.ccxt.com/#/?id=order-structure}
     */
    async createMarketSellOrderWithCost (symbol: string, cost: number, params = {}) {
        await this.loadMarkets ();
        const market = this.market (symbol);
        if (!market['spot']) {
            throw new NotSupported (this.id + ' createMarketSellOrderWithCost() supports spot markets only');
        }
        const req = {
            'createMarketBuyOrderRequiresPrice': false,
            'tgtCcy': 'quote_ccy',
        };
        return await this.createOrder (symbol, 'market', 'sell', cost, undefined, this.extend (req, params));
    }

    createOrderRequest (symbol: string, type: OrderType, side: OrderSide, amount: number, price: Num = undefined, params = {}) {
        const market = this.market (symbol);
        let request: Dict = {
            'instId': market['id'],
            // 'ccy': currency['id'], // only applicable to cross MARGIN orders in single-currency margin
            // 'clOrdId': clientOrderId, // up to 32 characters, must be unique
            // 'tag': tag, // up to 8 characters
            'side': side,
            // 'posSide': 'long', // long, short, // required in the long/short mode, and can only be long or short (only for future or swap)
            'ordType': type,
            // 'ordType': type, // privatePostTradeOrder: market, limit, post_only, fok, ioc, optimal_limit_ioc
            // 'ordType': type, // privatePostTradeOrderAlgo: conditional, oco, trigger, move_order_stop, iceberg, twap
            'sz': this.amountToPrecision (symbol, amount),
            // 'px': this.priceToPrecision (symbol, price), // limit orders only
            // 'reduceOnly': false,
            //
            // 'triggerPx': 10, // stopPrice (trigger orders)
            // 'orderPx': 10, // Order price if -1, the order will be executed at the market price. (trigger orders)
            // 'triggerPxType': 'last', // Conditional default is last, mark or index (trigger orders)
            //
            // 'tpTriggerPx': 10, // takeProfitPrice (conditional orders)
            // 'tpTriggerPxType': 'last', // Conditional default is last, mark or index (conditional orders)
            // 'tpOrdPx': 10, // Order price for Take-Profit orders, if -1 will be executed at market price (conditional orders)
            //
            // 'slTriggerPx': 10, // stopLossPrice (conditional orders)
            // 'slTriggerPxType': 'last', // Conditional default is last, mark or index (conditional orders)
            // 'slOrdPx': 10, // Order price for Stop-Loss orders, if -1 will be executed at market price (conditional orders)
        };
        const spot = market['spot'];
        const contract = market['contract'];
        const triggerPrice = this.safeValueN (params, [ 'triggerPrice', 'stopPrice', 'triggerPx' ]);
        const timeInForce = this.safeString (params, 'timeInForce', 'GTC');
        const takeProfitPrice = this.safeValue2 (params, 'takeProfitPrice', 'tpTriggerPx');
        const tpOrdPx = this.safeValue (params, 'tpOrdPx', price);
        const tpTriggerPxType = this.safeString (params, 'tpTriggerPxType', 'last');
        const stopLossPrice = this.safeValue2 (params, 'stopLossPrice', 'slTriggerPx');
        const slOrdPx = this.safeValue (params, 'slOrdPx', price);
        const slTriggerPxType = this.safeString (params, 'slTriggerPxType', 'last');
        const clientOrderId = this.safeString2 (params, 'clOrdId', 'clientOrderId');
        const stopLoss = this.safeValue (params, 'stopLoss');
        const stopLossDefined = (stopLoss !== undefined);
        const takeProfit = this.safeValue (params, 'takeProfit');
        const takeProfitDefined = (takeProfit !== undefined);
        const trailingPercent = this.safeString2 (params, 'trailingPercent', 'callbackRatio');
        const isTrailingPercentOrder = trailingPercent !== undefined;
        const trailingPrice = this.safeString2 (params, 'trailingPrice', 'callbackSpread');
        const isTrailingPriceOrder = trailingPrice !== undefined;
        const trigger = (triggerPrice !== undefined) || (type === 'trigger');
        const isReduceOnly = this.safeValue (params, 'reduceOnly', false);
        const defaultMarginMode = this.safeString2 (this.options, 'defaultMarginMode', 'marginMode', 'cross');
        let marginMode = this.safeString2 (params, 'marginMode', 'tdMode'); // cross or isolated, tdMode not ommited so as to be extended into the request
        let margin = false;
        if ((marginMode !== undefined) && (marginMode !== 'cash')) {
            margin = true;
        } else {
            marginMode = defaultMarginMode;
            margin = this.safeBool (params, 'margin', false);
        }
        if (spot) {
            if (margin) {
                const defaultCurrency = (side === 'buy') ? market['quote'] : market['base'];
                const currency = this.safeString (params, 'ccy', defaultCurrency);
                request['ccy'] = this.safeCurrencyCode (currency);
            }
            const tradeMode = margin ? marginMode : 'cash';
            request['tdMode'] = tradeMode;
        } else if (contract) {
            if (market['swap'] || market['future']) {
                let positionSide = undefined;
                [ positionSide, params ] = this.handleOptionAndParams (params, 'createOrder', 'positionSide');
                if (positionSide !== undefined) {
                    request['posSide'] = positionSide;
                } else {
                    let hedged = undefined;
                    [ hedged, params ] = this.handleOptionAndParams (params, 'createOrder', 'hedged');
                    if (hedged) {
                        const isBuy = (side === 'buy');
                        const isProtective = (takeProfitPrice !== undefined) || (stopLossPrice !== undefined) || isReduceOnly;
                        if (isProtective) {
                            // in case of protective orders, the posSide should be opposite of position side
                            // reduceOnly is emulated and not natively supported by the exchange
                            request['posSide'] = isBuy ? 'short' : 'long';
                            if (isReduceOnly) {
                                params = this.omit (params, 'reduceOnly');
                            }
                        } else {
                            request['posSide'] = isBuy ? 'long' : 'short';
                        }
                    }
                }
            }
            request['tdMode'] = marginMode;
        }
        const isMarketOrder = type === 'market';
        let postOnly = false;
        [ postOnly, params ] = this.handlePostOnly (isMarketOrder, type === 'post_only', params);
        params = this.omit (params, [ 'currency', 'ccy', 'marginMode', 'timeInForce', 'stopPrice', 'triggerPrice', 'clientOrderId', 'stopLossPrice', 'takeProfitPrice', 'slOrdPx', 'tpOrdPx', 'margin', 'stopLoss', 'takeProfit', 'trailingPercent' ]);
        const ioc = (timeInForce === 'IOC') || (type === 'ioc');
        const fok = (timeInForce === 'FOK') || (type === 'fok');
        const conditional = (stopLossPrice !== undefined) || (takeProfitPrice !== undefined) || (type === 'conditional');
        const marketIOC = (isMarketOrder && ioc) || (type === 'optimal_limit_ioc');
        const defaultTgtCcy = this.safeString (this.options, 'tgtCcy', 'base_ccy');
        const tgtCcy = this.safeString (params, 'tgtCcy', defaultTgtCcy);
        if ((!contract) && (!margin)) {
            request['tgtCcy'] = tgtCcy;
        }
        if (isMarketOrder || marketIOC) {
            request['ordType'] = 'market';
            if (spot && (side === 'buy')) {
                // spot market buy: "sz" can refer either to base currency units or to quote currency units
                // see documentation: https://www.okx.com/docs-v5/en/#rest-api-trade-place-order
                if (tgtCcy === 'quote_ccy') {
                    // quote_ccy: sz refers to units of quote currency
                    let createMarketBuyOrderRequiresPrice = true;
                    [ createMarketBuyOrderRequiresPrice, params ] = this.handleOptionAndParams (params, 'createOrder', 'createMarketBuyOrderRequiresPrice', true);
                    let notional = this.safeNumber2 (params, 'cost', 'sz');
                    params = this.omit (params, [ 'cost', 'sz' ]);
                    if (createMarketBuyOrderRequiresPrice) {
                        if (price !== undefined) {
                            if (notional === undefined) {
                                const amountString = this.numberToString (amount);
                                const priceString = this.numberToString (price);
                                const quoteAmount = Precise.stringMul (amountString, priceString);
                                notional = this.parseNumber (quoteAmount);
                            }
                        } else if (notional === undefined) {
                            throw new InvalidOrder (this.id + " createOrder() requires the price argument with market buy orders to calculate total order cost (amount to spend), where cost = amount * price. Supply a price argument to createOrder() call if you want the cost to be calculated for you from price and amount, or, alternatively, add .options['createMarketBuyOrderRequiresPrice'] = false and supply the total cost value in the 'amount' argument or in the 'cost' unified extra parameter or in exchange-specific 'sz' extra parameter (the exchange-specific behaviour)");
                        }
                    } else {
                        notional = (notional === undefined) ? amount : notional;
                    }
                    request['sz'] = this.costToPrecision (symbol, notional);
                }
            }
            if (marketIOC && contract) {
                request['ordType'] = 'optimal_limit_ioc';
            }
        } else {
            if ((!trigger) && (!conditional)) {
                request['px'] = this.priceToPrecision (symbol, price);
            }
        }
        if (postOnly) {
            request['ordType'] = 'post_only';
        } else if (ioc && !marketIOC) {
            request['ordType'] = 'ioc';
        } else if (fok) {
            request['ordType'] = 'fok';
        }
        if (isTrailingPercentOrder) {
            const convertedTrailingPercent = Precise.stringDiv (trailingPercent, '100');
            request['callbackRatio'] = convertedTrailingPercent;
            request['ordType'] = 'move_order_stop';
        } else if (isTrailingPriceOrder) {
            request['callbackSpread'] = trailingPrice;
            request['ordType'] = 'move_order_stop';
        } else if (stopLossDefined || takeProfitDefined) {
            let attachAlgoOrd = {};
            if (stopLossDefined) {
                const stopLossTriggerPrice = this.safeValueN (stopLoss, [ 'triggerPrice', 'stopPrice', 'slTriggerPx' ]);
                if (stopLossTriggerPrice === undefined) {
                    throw new InvalidOrder (this.id + ' createOrder() requires a trigger price in params["stopLoss"]["triggerPrice"], or params["stopLoss"]["stopPrice"], or params["stopLoss"]["slTriggerPx"] for a stop loss order');
                }
                const slTriggerPx = this.priceToPrecision (symbol, stopLossTriggerPrice);
                const slOrder = {};
                slOrder['slTriggerPx'] = slTriggerPx;
                const stopLossLimitPrice = this.safeValueN (stopLoss, [ 'price', 'stopLossPrice', 'slOrdPx' ]);
                const stopLossOrderType = this.safeString (stopLoss, 'type');
                if (stopLossOrderType !== undefined) {
                    const stopLossLimitOrderType = (stopLossOrderType === 'limit');
                    const stopLossMarketOrderType = (stopLossOrderType === 'market');
                    if ((!stopLossLimitOrderType) && (!stopLossMarketOrderType)) {
                        throw new InvalidOrder (this.id + ' createOrder() params["stopLoss"]["type"] must be either "limit" or "market"');
                    } else if (stopLossLimitOrderType) {
                        if (stopLossLimitPrice === undefined) {
                            throw new InvalidOrder (this.id + ' createOrder() requires a limit price in params["stopLoss"]["price"] or params["stopLoss"]["slOrdPx"] for a stop loss limit order');
                        } else {
                            slOrder['slOrdPx'] = this.priceToPrecision (symbol, stopLossLimitPrice);
                        }
                    } else if (stopLossOrderType === 'market') {
                        slOrder['slOrdPx'] = '-1';
                    }
                } else if (stopLossLimitPrice !== undefined) {
                    slOrder['slOrdPx'] = this.priceToPrecision (symbol, stopLossLimitPrice); // limit sl order
                } else {
                    slOrder['slOrdPx'] = '-1'; // market sl order
                }
                const stopLossTriggerPriceType = this.safeString2 (stopLoss, 'triggerPriceType', 'slTriggerPxType', 'last');
                if (stopLossTriggerPriceType !== undefined) {
                    if ((stopLossTriggerPriceType !== 'last') && (stopLossTriggerPriceType !== 'index') && (stopLossTriggerPriceType !== 'mark')) {
                        throw new InvalidOrder (this.id + ' createOrder() stop loss trigger price type must be one of "last", "index" or "mark"');
                    }
                    slOrder['slTriggerPxType'] = stopLossTriggerPriceType;
                }
                attachAlgoOrd = this.extend (attachAlgoOrd, slOrder);
            }
            if (takeProfitDefined) {
                const takeProfitTriggerPrice = this.safeValueN (takeProfit, [ 'triggerPrice', 'stopPrice', 'tpTriggerPx' ]);
                if (takeProfitTriggerPrice === undefined) {
                    throw new InvalidOrder (this.id + ' createOrder() requires a trigger price in params["takeProfit"]["triggerPrice"], or params["takeProfit"]["stopPrice"], or params["takeProfit"]["tpTriggerPx"] for a take profit order');
                }
                const tpOrder = {};
                tpOrder['tpTriggerPx'] = this.priceToPrecision (symbol, takeProfitTriggerPrice);
                const takeProfitLimitPrice = this.safeValueN (takeProfit, [ 'price', 'takeProfitPrice', 'tpOrdPx' ]);
                const takeProfitOrderType = this.safeString2 (takeProfit, 'type', 'tpOrdKind');
                if (takeProfitOrderType !== undefined) {
                    const takeProfitLimitOrderType = (takeProfitOrderType === 'limit');
                    const takeProfitMarketOrderType = (takeProfitOrderType === 'market');
                    if ((!takeProfitLimitOrderType) && (!takeProfitMarketOrderType)) {
                        throw new InvalidOrder (this.id + ' createOrder() params["takeProfit"]["type"] must be either "limit" or "market"');
                    } else if (takeProfitLimitOrderType) {
                        if (takeProfitLimitPrice === undefined) {
                            throw new InvalidOrder (this.id + ' createOrder() requires a limit price in params["takeProfit"]["price"] or params["takeProfit"]["tpOrdPx"] for a take profit limit order');
                        } else {
                            tpOrder['tpOrdKind'] = takeProfitOrderType;
                            tpOrder['tpOrdPx'] = this.priceToPrecision (symbol, takeProfitLimitPrice);
                        }
                    } else if (takeProfitOrderType === 'market') {
                        tpOrder['tpOrdPx'] = '-1';
                    }
                } else if (takeProfitLimitPrice !== undefined) {
                    tpOrder['tpOrdKind'] = 'limit';
                    tpOrder['tpOrdPx'] = this.priceToPrecision (symbol, takeProfitLimitPrice); // limit tp order
                } else {
                    tpOrder['tpOrdPx'] = '-1'; // market tp order
                }
                const takeProfitTriggerPriceType = this.safeString2 (takeProfit, 'triggerPriceType', 'tpTriggerPxType', 'last');
                if (takeProfitTriggerPriceType !== undefined) {
                    if ((takeProfitTriggerPriceType !== 'last') && (takeProfitTriggerPriceType !== 'index') && (takeProfitTriggerPriceType !== 'mark')) {
                        throw new InvalidOrder (this.id + ' createOrder() take profit trigger price type must be one of "last", "index" or "mark"');
                    }
                    tpOrder['tpTriggerPxType'] = takeProfitTriggerPriceType;
                }
                attachAlgoOrd = this.extend (attachAlgoOrd, tpOrder);
            }
            const attachOrdKeys = Object.keys (attachAlgoOrd);
            const attachOrdLen = attachOrdKeys.length;
            if (attachOrdLen > 0) {
                request['attachAlgoOrds'] = [ attachAlgoOrd ];
            }
        }
        // algo order details
        if (trigger) {
            request['ordType'] = 'trigger';
            request['triggerPx'] = this.priceToPrecision (symbol, triggerPrice);
            request['orderPx'] = isMarketOrder ? '-1' : this.priceToPrecision (symbol, price);
        } else if (conditional) {
            request['ordType'] = 'conditional';
            const twoWayCondition = ((takeProfitPrice !== undefined) && (stopLossPrice !== undefined));
            // if TP and SL are sent together
            // as ordType 'conditional' only stop-loss order will be applied
            // tpOrdKind is 'condition' which is the default
            if (twoWayCondition) {
                request['ordType'] = 'oco';
            }
            if (side === 'sell') {
                request = this.omit (request, 'tgtCcy');
            }
            if (this.safeString (request, 'tdMode') === 'cash') {
                // for some reason tdMode = cash throws
                // {"code":"1","data":[{"algoClOrdId":"","algoId":"","clOrdId":"","sCode":"51000","sMsg":"Parameter tdMode error ","tag":""}],"msg":""}
                request['tdMode'] = marginMode;
            }
            if (takeProfitPrice !== undefined) {
                request['tpTriggerPx'] = this.priceToPrecision (symbol, takeProfitPrice);
                let tpOrdPxReq = '-1';
                if (tpOrdPx !== undefined) {
                    tpOrdPxReq = this.priceToPrecision (symbol, tpOrdPx);
                }
                request['tpOrdPx'] = tpOrdPxReq;
                request['tpTriggerPxType'] = tpTriggerPxType;
            }
            if (stopLossPrice !== undefined) {
                request['slTriggerPx'] = this.priceToPrecision (symbol, stopLossPrice);
                let slOrdPxReq = '-1';
                if (slOrdPx !== undefined) {
                    slOrdPxReq = this.priceToPrecision (symbol, slOrdPx);
                }
                request['slOrdPx'] = slOrdPxReq;
                request['slTriggerPxType'] = slTriggerPxType;
            }
        }
        if (clientOrderId === undefined) {
            const brokerId = this.safeString (this.options, 'brokerId');
            if (brokerId !== undefined) {
                request['clOrdId'] = brokerId + this.uuid16 ();
                request['tag'] = brokerId;
            }
        } else {
            request['clOrdId'] = clientOrderId;
            params = this.omit (params, [ 'clOrdId', 'clientOrderId' ]);
        }
        return this.extend (request, params);
    }

    /**
     * @method
     * @name okx#createOrder
     * @description create a trade order
     * @see https://www.okx.com/docs-v5/en/#order-book-trading-trade-post-place-order
     * @see https://www.okx.com/docs-v5/en/#order-book-trading-trade-post-place-multiple-orders
     * @see https://www.okx.com/docs-v5/en/#order-book-trading-algo-trading-post-place-algo-order
     * @param {string} symbol unified symbol of the market to create an order in
     * @param {string} type 'market' or 'limit'
     * @param {string} side 'buy' or 'sell'
     * @param {float} amount how much of currency you want to trade in units of base currency
     * @param {float} [price] the price at which the order is to be fulfilled, in units of the quote currency, ignored in market orders
     * @param {object} [params] extra parameters specific to the exchange API endpoint
     * @param {bool} [params.reduceOnly] a mark to reduce the position size for margin, swap and future orders
     * @param {bool} [params.postOnly] true to place a post only order
     * @param {object} [params.takeProfit] *takeProfit object in params* containing the triggerPrice at which the attached take profit order will be triggered (perpetual swap markets only)
     * @param {float} [params.takeProfit.triggerPrice] take profit trigger price
     * @param {float} [params.takeProfit.price] used for take profit limit orders, not used for take profit market price orders
     * @param {string} [params.takeProfit.type] 'market' or 'limit' used to specify the take profit price type
     * @param {object} [params.stopLoss] *stopLoss object in params* containing the triggerPrice at which the attached stop loss order will be triggered (perpetual swap markets only)
     * @param {float} [params.stopLoss.triggerPrice] stop loss trigger price
     * @param {float} [params.stopLoss.price] used for stop loss limit orders, not used for stop loss market price orders
     * @param {string} [params.stopLoss.type] 'market' or 'limit' used to specify the stop loss price type
     * @param {string} [params.positionSide] if position mode is one-way: set to 'net', if position mode is hedge-mode: set to 'long' or 'short'
     * @param {string} [params.trailingPercent] the percent to trail away from the current market price
     * @param {string} [params.tpOrdKind] 'condition' or 'limit', the default is 'condition'
     * @param {bool} [params.hedged] *swap and future only* true for hedged mode, false for one way mode
     * @param {string} [params.marginMode] 'cross' or 'isolated', the default is 'cross'
     * @returns {object} an [order structure]{@link https://docs.ccxt.com/#/?id=order-structure}
     */
    async createOrder (symbol: string, type: OrderType, side: OrderSide, amount: number, price: Num = undefined, params = {}) {
        await this.loadMarkets ();
        const market = this.market (symbol);
        let request = this.createOrderRequest (symbol, type, side, amount, price, params);
        let method = this.safeString (this.options, 'createOrder', 'privatePostTradeBatchOrders');
        const requestOrdType = this.safeString (request, 'ordType');
        if ((requestOrdType === 'trigger') || (requestOrdType === 'conditional') || (requestOrdType === 'move_order_stop') || (type === 'move_order_stop') || (type === 'oco') || (type === 'iceberg') || (type === 'twap')) {
            method = 'privatePostTradeOrderAlgo';
        }
        if ((method !== 'privatePostTradeOrder') && (method !== 'privatePostTradeOrderAlgo') && (method !== 'privatePostTradeBatchOrders')) {
            throw new ExchangeError (this.id + ' createOrder() this.options["createOrder"] must be either privatePostTradeBatchOrders or privatePostTradeOrder or privatePostTradeOrderAlgo');
        }
        if (method === 'privatePostTradeBatchOrders') {
            // keep the request body the same
            // submit a single order in an array to the batch order endpoint
            // because it has a lower ratelimit
            request = [ request ];
        }
        let response = undefined;
        if (method === 'privatePostTradeOrder') {
            response = await this.privatePostTradeOrder (request);
        } else if (method === 'privatePostTradeOrderAlgo') {
            response = await this.privatePostTradeOrderAlgo (request);
        } else {
            response = await this.privatePostTradeBatchOrders (request);
        }
        const data = this.safeList (response, 'data', []);
        const first = this.safeDict (data, 0, {});
        const order = this.parseOrder (first, market);
        order['type'] = type;
        order['side'] = side;
        return order;
    }

    /**
     * @method
     * @name okx#createOrders
     * @description create a list of trade orders
     * @see https://www.okx.com/docs-v5/en/#order-book-trading-trade-post-place-multiple-orders
     * @param {Array} orders list of orders to create, each object should contain the parameters required by createOrder, namely symbol, type, side, amount, price and params
     * @param {object} [params] extra parameters specific to the exchange API endpoint
     * @returns {object} an [order structure]{@link https://docs.ccxt.com/#/?id=order-structure}
     */
    async createOrders (orders: OrderRequest[], params = {}) {
        await this.loadMarkets ();
        const ordersRequests = [];
        for (let i = 0; i < orders.length; i++) {
            const rawOrder = orders[i];
            const marketId = this.safeString (rawOrder, 'symbol');
            const type = this.safeString (rawOrder, 'type');
            const side = this.safeString (rawOrder, 'side');
            const amount = this.safeValue (rawOrder, 'amount');
            const price = this.safeValue (rawOrder, 'price');
            const orderParams = this.safeDict (rawOrder, 'params', {});
            const extendedParams = this.extend (orderParams, params); // the request does not accept extra params since it's a list, so we're extending each order with the common params
            const orderRequest = this.createOrderRequest (marketId, type, side, amount, price, extendedParams);
            ordersRequests.push (orderRequest);
        }
        const response = await this.privatePostTradeBatchOrders (ordersRequests);
        // {
        //     "code": "0",
        //     "data": [
        //        {
        //           "clOrdId": "e847386590ce4dBCc7f2a1b4c4509f82",
        //           "ordId": "636305438765568000",
        //           "sCode": "0",
        //           "sMsg": "Order placed",
        //           "tag": "e847386590ce4dBC"
        //        },
        //        {
        //           "clOrdId": "e847386590ce4dBC0b9993fe642d8f62",
        //           "ordId": "636305438765568001",
        //           "sCode": "0",
        //           "sMsg": "Order placed",
        //           "tag": "e847386590ce4dBC"
        //        }
        //     ],
        //     "inTime": "1697979038584486",
        //     "msg": "",
        //     "outTime": "1697979038586493"
        // }
        const data = this.safeList (response, 'data', []);
        return this.parseOrders (data);
    }

    editOrderRequest (id: string, symbol, type, side, amount = undefined, price = undefined, params = {}) {
        const market = this.market (symbol);
        const request: Dict = {
            'instId': market['id'],
        };
        let isAlgoOrder = undefined;
        if ((type === 'trigger') || (type === 'conditional') || (type === 'move_order_stop') || (type === 'oco') || (type === 'iceberg') || (type === 'twap')) {
            isAlgoOrder = true;
        }
        const clientOrderId = this.safeString2 (params, 'clOrdId', 'clientOrderId');
        if (clientOrderId !== undefined) {
            if (isAlgoOrder) {
                request['algoClOrdId'] = clientOrderId;
            } else {
                request['clOrdId'] = clientOrderId;
            }
        } else {
            if (isAlgoOrder) {
                request['algoId'] = id;
            } else {
                request['ordId'] = id;
            }
        }
        let stopLossTriggerPrice = this.safeValue2 (params, 'stopLossPrice', 'newSlTriggerPx');
        let stopLossPrice = this.safeValue (params, 'newSlOrdPx');
        const stopLossTriggerPriceType = this.safeString (params, 'newSlTriggerPxType', 'last');
        let takeProfitTriggerPrice = this.safeValue2 (params, 'takeProfitPrice', 'newTpTriggerPx');
        let takeProfitPrice = this.safeValue (params, 'newTpOrdPx');
        const takeProfitTriggerPriceType = this.safeString (params, 'newTpTriggerPxType', 'last');
        const stopLoss = this.safeValue (params, 'stopLoss');
        const takeProfit = this.safeValue (params, 'takeProfit');
        const stopLossDefined = (stopLoss !== undefined);
        const takeProfitDefined = (takeProfit !== undefined);
        if (isAlgoOrder) {
            if ((stopLossTriggerPrice === undefined) && (takeProfitTriggerPrice === undefined)) {
                throw new BadRequest (this.id + ' editOrder() requires a stopLossPrice or takeProfitPrice parameter for editing an algo order');
            }
            if (stopLossTriggerPrice !== undefined) {
                if (stopLossPrice === undefined) {
                    throw new BadRequest (this.id + ' editOrder() requires a newSlOrdPx parameter for editing an algo order');
                }
                request['newSlTriggerPx'] = this.priceToPrecision (symbol, stopLossTriggerPrice);
                request['newSlOrdPx'] = (type === 'market') ? '-1' : this.priceToPrecision (symbol, stopLossPrice);
                request['newSlTriggerPxType'] = stopLossTriggerPriceType;
            }
            if (takeProfitTriggerPrice !== undefined) {
                if (takeProfitPrice === undefined) {
                    throw new BadRequest (this.id + ' editOrder() requires a newTpOrdPx parameter for editing an algo order');
                }
                request['newTpTriggerPx'] = this.priceToPrecision (symbol, takeProfitTriggerPrice);
                request['newTpOrdPx'] = (type === 'market') ? '-1' : this.priceToPrecision (symbol, takeProfitPrice);
                request['newTpTriggerPxType'] = takeProfitTriggerPriceType;
            }
        } else {
            if (stopLossTriggerPrice !== undefined) {
                request['newSlTriggerPx'] = this.priceToPrecision (symbol, stopLossTriggerPrice);
                request['newSlOrdPx'] = (type === 'market') ? '-1' : this.priceToPrecision (symbol, stopLossPrice);
                request['newSlTriggerPxType'] = stopLossTriggerPriceType;
            }
            if (takeProfitTriggerPrice !== undefined) {
                request['newTpTriggerPx'] = this.priceToPrecision (symbol, takeProfitTriggerPrice);
                request['newTpOrdPx'] = (type === 'market') ? '-1' : this.priceToPrecision (symbol, takeProfitPrice);
                request['newTpTriggerPxType'] = takeProfitTriggerPriceType;
            }
            if (stopLossDefined) {
                stopLossTriggerPrice = this.safeValue (stopLoss, 'triggerPrice');
                stopLossPrice = this.safeValue (stopLoss, 'price');
                const stopLossType = this.safeString (stopLoss, 'type');
                request['newSlTriggerPx'] = this.priceToPrecision (symbol, stopLossTriggerPrice);
                request['newSlOrdPx'] = (stopLossType === 'market') ? '-1' : this.priceToPrecision (symbol, stopLossPrice);
                request['newSlTriggerPxType'] = stopLossTriggerPriceType;
            }
            if (takeProfitDefined) {
                takeProfitTriggerPrice = this.safeValue (takeProfit, 'triggerPrice');
                takeProfitPrice = this.safeValue (takeProfit, 'price');
                const takeProfitType = this.safeString (takeProfit, 'type');
                request['newTpOrdKind'] = (takeProfitType === 'limit') ? takeProfitType : 'condition';
                request['newTpTriggerPx'] = this.priceToPrecision (symbol, takeProfitTriggerPrice);
                request['newTpOrdPx'] = (takeProfitType === 'market') ? '-1' : this.priceToPrecision (symbol, takeProfitPrice);
                request['newTpTriggerPxType'] = takeProfitTriggerPriceType;
            }
        }
        if (amount !== undefined) {
            request['newSz'] = this.amountToPrecision (symbol, amount);
        }
        if (!isAlgoOrder) {
            if (price !== undefined) {
                request['newPx'] = this.priceToPrecision (symbol, price);
            }
        }
        params = this.omit (params, [ 'clOrdId', 'clientOrderId', 'takeProfitPrice', 'stopLossPrice', 'stopLoss', 'takeProfit', 'postOnly' ]);
        return this.extend (request, params);
    }

    /**
     * @method
     * @name okx#editOrder
     * @description edit a trade order
     * @see https://www.okx.com/docs-v5/en/#order-book-trading-trade-post-amend-order
     * @see https://www.okx.com/docs-v5/en/#order-book-trading-algo-trading-post-amend-algo-order
     * @param {string} id order id
     * @param {string} symbol unified symbol of the market to create an order in
     * @param {string} type 'market' or 'limit'
     * @param {string} side 'buy' or 'sell'
     * @param {float} amount how much of the currency you want to trade in units of the base currency
     * @param {float} [price] the price at which the order is to be fulfilled, in units of the quote currency, ignored in market orders
     * @param {object} [params] extra parameters specific to the exchange API endpoint
     * @param {string} [params.clientOrderId] client order id, uses id if not passed
     * @param {float} [params.stopLossPrice] stop loss trigger price
     * @param {float} [params.newSlOrdPx] the stop loss order price, set to stopLossPrice if the type is market
     * @param {string} [params.newSlTriggerPxType] 'last', 'index' or 'mark' used to specify the stop loss trigger price type, default is 'last'
     * @param {float} [params.takeProfitPrice] take profit trigger price
     * @param {float} [params.newTpOrdPx] the take profit order price, set to takeProfitPrice if the type is market
     * @param {string} [params.newTpTriggerPxType] 'last', 'index' or 'mark' used to specify the take profit trigger price type, default is 'last'
     * @param {object} [params.stopLoss] *stopLoss object in params* containing the triggerPrice at which the attached stop loss order will be triggered
     * @param {float} [params.stopLoss.triggerPrice] stop loss trigger price
     * @param {float} [params.stopLoss.price] used for stop loss limit orders, not used for stop loss market price orders
     * @param {string} [params.stopLoss.type] 'market' or 'limit' used to specify the stop loss price type
     * @param {object} [params.takeProfit] *takeProfit object in params* containing the triggerPrice at which the attached take profit order will be triggered
     * @param {float} [params.takeProfit.triggerPrice] take profit trigger price
     * @param {float} [params.takeProfit.price] used for take profit limit orders, not used for take profit market price orders
     * @param {string} [params.takeProfit.type] 'market' or 'limit' used to specify the take profit price type
     * @param {string} [params.newTpOrdKind] 'condition' or 'limit', the default is 'condition'
     * @returns {object} an [order structure]{@link https://docs.ccxt.com/#/?id=order-structure}
     */
    async editOrder (id: string, symbol: string, type:OrderType, side: OrderSide, amount: Num = undefined, price: Num = undefined, params = {}) {
        await this.loadMarkets ();
        const market = this.market (symbol);
        const request = this.editOrderRequest (id, symbol, type, side, amount, price, params);
        let isAlgoOrder = undefined;
        if ((type === 'trigger') || (type === 'conditional') || (type === 'move_order_stop') || (type === 'oco') || (type === 'iceberg') || (type === 'twap')) {
            isAlgoOrder = true;
        }
        let response = undefined;
        if (isAlgoOrder) {
            response = await this.privatePostTradeAmendAlgos (this.extend (request, params));
        } else {
            response = await this.privatePostTradeAmendOrder (this.extend (request, params));
        }
        //
        //     {
        //        "code": "0",
        //        "data": [
        //            {
        //                 "clOrdId": "e847386590ce4dBCc1a045253497a547",
        //                 "ordId": "559176536793178112",
        //                 "reqId": "",
        //                 "sCode": "0",
        //                 "sMsg": ""
        //            }
        //        ],
        //        "msg": ""
        //     }
        //
        const data = this.safeList (response, 'data', []);
        const first = this.safeDict (data, 0, {});
        const order = this.parseOrder (first, market);
        order['type'] = type;
        order['side'] = side;
        return order;
    }

    /**
     * @method
     * @name okx#cancelOrder
     * @description cancels an open order
     * @see https://www.okx.com/docs-v5/en/#order-book-trading-trade-post-cancel-order
     * @see https://www.okx.com/docs-v5/en/#order-book-trading-algo-trading-post-cancel-algo-order
     * @param {string} id order id
     * @param {string} symbol unified symbol of the market the order was made in
     * @param {object} [params] extra parameters specific to the exchange API endpoint
     * @param {boolean} [params.trigger] true if trigger orders
     * @param {boolean} [params.trailing] set to true if you want to cancel a trailing order
     * @returns {object} An [order structure]{@link https://docs.ccxt.com/#/?id=order-structure}
     */
    async cancelOrder (id: string, symbol: Str = undefined, params = {}) {
        if (symbol === undefined) {
            throw new ArgumentsRequired (this.id + ' cancelOrder() requires a symbol argument');
        }
        const trigger = this.safeValue2 (params, 'stop', 'trigger');
        const trailing = this.safeBool (params, 'trailing', false);
        if (trigger || trailing) {
            const orderInner = await this.cancelOrders ([ id ], symbol, params);
            return this.safeDict (orderInner, 0) as Order;
        }
        await this.loadMarkets ();
        const market = this.market (symbol);
        const request: Dict = {
            'instId': market['id'],
            // 'ordId': id, // either ordId or clOrdId is required
            // 'clOrdId': clientOrderId,
        };
        const clientOrderId = this.safeString2 (params, 'clOrdId', 'clientOrderId');
        if (clientOrderId !== undefined) {
            request['clOrdId'] = clientOrderId;
        } else {
            request['ordId'] = id;
        }
        const query = this.omit (params, [ 'clOrdId', 'clientOrderId' ]);
        const response = await this.privatePostTradeCancelOrder (this.extend (request, query));
        // {"code":"0","data":[{"clOrdId":"","ordId":"317251910906576896","sCode":"0","sMsg":""}],"msg":""}
        const data = this.safeValue (response, 'data', []);
        const order = this.safeDict (data, 0);
        return this.parseOrder (order, market);
    }

    parseIds (ids) {
        /**
         * @ignore
         * @method
         * @name okx#parseIds
         * @param {string[]|string} ids order ids
         * @returns {string[]} list of order ids
         */
        if ((ids !== undefined) && typeof ids === 'string') {
            return ids.split (',');
        } else {
            return ids;
        }
    }

    /**
     * @method
     * @name okx#cancelOrders
     * @description cancel multiple orders
     * @see https://www.okx.com/docs-v5/en/#order-book-trading-trade-post-cancel-multiple-orders
     * @see https://www.okx.com/docs-v5/en/#order-book-trading-algo-trading-post-cancel-algo-order
     * @param {string[]} ids order ids
     * @param {string} symbol unified market symbol
     * @param {object} [params] extra parameters specific to the exchange API endpoint
     * @param {boolean} [params.trigger] whether the order is a stop/trigger order
     * @param {boolean} [params.trailing] set to true if you want to cancel trailing orders
     * @returns {object} an list of [order structures]{@link https://docs.ccxt.com/#/?id=order-structure}
     */
    async cancelOrders (ids: string[], symbol: Str = undefined, params = {}) {
        // TODO : the original endpoint signature differs, according to that you can skip individual symbol and assign ids in batch. At this moment, `params` is not being used too.
        if (symbol === undefined) {
            throw new ArgumentsRequired (this.id + ' cancelOrders() requires a symbol argument');
        }
        await this.loadMarkets ();
        const market = this.market (symbol);
        const request = [];
        const options = this.safeValue (this.options, 'cancelOrders', {});
        const defaultMethod = this.safeString (options, 'method', 'privatePostTradeCancelBatchOrders');
        let method = this.safeString (params, 'method', defaultMethod);
        const clientOrderIds = this.parseIds (this.safeValue2 (params, 'clOrdId', 'clientOrderId'));
        const algoIds = this.parseIds (this.safeValue (params, 'algoId'));
        const trigger = this.safeValue2 (params, 'stop', 'trigger');
        const trailing = this.safeBool (params, 'trailing', false);
        if (trigger || trailing) {
            method = 'privatePostTradeCancelAlgos';
        }
        if (clientOrderIds === undefined) {
            ids = this.parseIds (ids);
            if (algoIds !== undefined) {
                for (let i = 0; i < algoIds.length; i++) {
                    request.push ({
                        'algoId': algoIds[i],
                        'instId': market['id'],
                    });
                }
            }
            for (let i = 0; i < ids.length; i++) {
                if (trailing || trigger) {
                    request.push ({
                        'algoId': ids[i],
                        'instId': market['id'],
                    });
                } else {
                    request.push ({
                        'ordId': ids[i],
                        'instId': market['id'],
                    });
                }
            }
        } else {
            for (let i = 0; i < clientOrderIds.length; i++) {
                if (trailing || trigger) {
                    request.push ({
                        'instId': market['id'],
                        'algoClOrdId': clientOrderIds[i],
                    });
                } else {
                    request.push ({
                        'instId': market['id'],
                        'clOrdId': clientOrderIds[i],
                    });
                }
            }
        }
        let response = undefined;
        if (method === 'privatePostTradeCancelAlgos') {
            response = await this.privatePostTradeCancelAlgos (request); // * dont extend with params, otherwise ARRAY will be turned into OBJECT
        } else {
            response = await this.privatePostTradeCancelBatchOrders (request); // * dont extend with params, otherwise ARRAY will be turned into OBJECT
        }
        //
        //     {
        //         "code": "0",
        //         "data": [
        //             {
        //                 "clOrdId": "e123456789ec4dBC1123456ba123b45e",
        //                 "ordId": "405071912345641543",
        //                 "sCode": "0",
        //                 "sMsg": ""
        //             },
        //             ...
        //         ],
        //         "msg": ""
        //     }
        //
        // Algo order
        //
        //     {
        //         "code": "0",
        //         "data": [
        //             {
        //                 "algoId": "431375349042380800",
        //                 "sCode": "0",
        //                 "sMsg": ""
        //             }
        //         ],
        //         "msg": ""
        //     }
        //
        const ordersData = this.safeList (response, 'data', []);
        return this.parseOrders (ordersData, market, undefined, undefined, params);
    }

    /**
     * @method
     * @name okx#cancelOrdersForSymbols
     * @description cancel multiple orders for multiple symbols
     * @see https://www.okx.com/docs-v5/en/#order-book-trading-trade-post-cancel-multiple-orders
     * @see https://www.okx.com/docs-v5/en/#order-book-trading-algo-trading-post-cancel-algo-order
     * @param {CancellationRequest[]} orders each order should contain the parameters required by cancelOrder namely id and symbol, example [{"id": "a", "symbol": "BTC/USDT"}, {"id": "b", "symbol": "ETH/USDT"}]
     * @param {object} [params] extra parameters specific to the exchange API endpoint
     * @param {boolean} [params.trigger] whether the order is a stop/trigger order
     * @param {boolean} [params.trailing] set to true if you want to cancel trailing orders
     * @returns {object} an list of [order structures]{@link https://docs.ccxt.com/#/?id=order-structure}
     */
    async cancelOrdersForSymbols (orders: CancellationRequest[], params = {}) {
        await this.loadMarkets ();
        const request = [];
        const options = this.safeDict (this.options, 'cancelOrders', {});
        const defaultMethod = this.safeString (options, 'method', 'privatePostTradeCancelBatchOrders');
        let method = this.safeString (params, 'method', defaultMethod);
        const trigger = this.safeBool2 (params, 'stop', 'trigger');
        const trailing = this.safeBool (params, 'trailing', false);
        const isStopOrTrailing = trigger || trailing;
        if (isStopOrTrailing) {
            method = 'privatePostTradeCancelAlgos';
        }
        for (let i = 0; i < orders.length; i++) {
            const order = orders[i];
            const id = this.safeString (order, 'id');
            const clientOrderId = this.safeString2 (order, 'clOrdId', 'clientOrderId');
            const symbol = this.safeString (order, 'symbol');
            const market = this.market (symbol);
            let idKey = 'ordId';
            if (isStopOrTrailing) {
                idKey = 'algoId';
            } else if (clientOrderId !== undefined) {
                if (isStopOrTrailing) {
                    idKey = 'algoClOrdId';
                } else {
                    idKey = 'clOrdId';
                }
            }
            const requestItem: Dict = {
                'instId': market['id'],
            };
            requestItem[idKey] = (clientOrderId !== undefined) ? clientOrderId : id;
            request.push (requestItem);
        }
        let response = undefined;
        if (method === 'privatePostTradeCancelAlgos') {
            response = await this.privatePostTradeCancelAlgos (request); // * dont extend with params, otherwise ARRAY will be turned into OBJECT
        } else {
            response = await this.privatePostTradeCancelBatchOrders (request); // * dont extend with params, otherwise ARRAY will be turned into OBJECT
        }
        //
        //     {
        //         "code": "0",
        //         "data": [
        //             {
        //                 "clOrdId": "e123456789ec4dBC1123456ba123b45e",
        //                 "ordId": "405071912345641543",
        //                 "sCode": "0",
        //                 "sMsg": ""
        //             },
        //             ...
        //         ],
        //         "msg": ""
        //     }
        //
        // Algo order
        //
        //     {
        //         "code": "0",
        //         "data": [
        //             {
        //                 "algoId": "431375349042380800",
        //                 "sCode": "0",
        //                 "sMsg": ""
        //             }
        //         ],
        //         "msg": ""
        //     }
        //
        const ordersData = this.safeList (response, 'data', []);
        return this.parseOrders (ordersData, undefined, undefined, undefined, params);
    }

    /**
     * @method
     * @name okx#cancelAllOrdersAfter
     * @description dead man's switch, cancel all orders after the given timeout
     * @see https://www.okx.com/docs-v5/en/#order-book-trading-trade-post-cancel-all-after
     * @param {number} timeout time in milliseconds, 0 represents cancel the timer
     * @param {object} [params] extra parameters specific to the exchange API endpoint
     * @returns {object} the api result
     */
    async cancelAllOrdersAfter (timeout: Int, params = {}) {
        await this.loadMarkets ();
        const request: Dict = {
            'timeOut': (timeout > 0) ? this.parseToInt (timeout / 1000) : 0,
        };
        const response = await this.privatePostTradeCancelAllAfter (this.extend (request, params));
        //
        //     {
        //         "code":"0",
        //         "msg":"",
        //         "data":[
        //             {
        //                 "triggerTime":"1587971460",
        //                 "ts":"1587971400"
        //             }
        //         ]
        //     }
        //
        return response;
    }

    parseOrderStatus (status: Str) {
        const statuses: Dict = {
            'canceled': 'canceled',
            'order_failed': 'canceled',
            'live': 'open',
            'partially_filled': 'open',
            'filled': 'closed',
            'effective': 'closed',
        };
        return this.safeString (statuses, status, status);
    }

    parseOrder (order: Dict, market: Market = undefined): Order {
        //
        // createOrder
        //
        //     {
        //         "clOrdId": "oktswap6",
        //         "ordId": "312269865356374016",
        //         "tag": "",
        //         "sCode": "0",
        //         "sMsg": ""
        //     }
        //
        // editOrder
        //
        //     {
        //         "clOrdId": "e847386590ce4dBCc1a045253497a547",
        //         "ordId": "559176536793178112",
        //         "reqId": "",
        //         "sCode": "0",
        //         "sMsg": ""
        //     }
        //
        // Spot and Swap fetchOrder, fetchOpenOrders
        //
        //     {
        //         "accFillSz": "0",
        //         "avgPx": "",
        //         "cTime": "1621910749815",
        //         "category": "normal",
        //         "ccy": "",
        //         "clOrdId": "",
        //         "fee": "0",
        //         "feeCcy": "ETH",
        //         "fillPx": "",
        //         "fillSz": "0",
        //         "fillTime": "",
        //         "instId": "ETH-USDT",
        //         "instType": "SPOT",
        //         "lever": "",
        //         "ordId": "317251910906576896",
        //         "ordType": "limit",
        //         "pnl": "0",
        //         "posSide": "net",
        //         "px": "2000",
        //         "rebate": "0",
        //         "rebateCcy": "USDT",
        //         "side": "buy",
        //         "slOrdPx": "",
        //         "slTriggerPx": "",
        //         "state": "live",
        //         "sz": "0.001",
        //         "tag": "",
        //         "tdMode": "cash",
        //         "tpOrdPx": "",
        //         "tpTriggerPx": "",
        //         "tradeId": "",
        //         "uTime": "1621910749815"
        //     }
        //
        // watchOrders & fetchClosedOrders
        //
        //    {
        //        "algoClOrdId": "",
        //        "algoId": "",
        //        "attachAlgoClOrdId": "",
        //        "attachAlgoOrds": [],
        //        "cancelSource": "",
        //        "cancelSourceReason": "", // not present in WS, but present in fetchClosedOrders
        //        "category": "normal",
        //        "ccy": "", // empty in WS, but eg. `USDT` in fetchClosedOrders
        //        "clOrdId": "",
        //        "cTime": "1751705801423",
        //        "feeCcy": "USDT",
        //        "instId": "LINK-USDT-SWAP",
        //        "instType": "SWAP",
        //        "isTpLimit": "false",
        //        "lever": "3",
        //        "linkedAlgoOrd": { "algoId": "" },
        //        "ordId": "2657625147249614848",
        //        "ordType": "limit",
        //        "posSide": "net",
        //        "px": "13.142",
        //        "pxType": "",
        //        "pxUsd": "",
        //        "pxVol": "",
        //        "quickMgnType": "",
        //        "rebate": "0",
        //        "rebateCcy": "USDT",
        //        "reduceOnly": "true",
        //        "side": "sell",
        //        "slOrdPx": "",
        //        "slTriggerPx": "",
        //        "slTriggerPxType": "",
        //        "source": "",
        //        "stpId": "",
        //        "stpMode": "cancel_maker",
        //        "sz": "0.1",
        //        "tag": "",
        //        "tdMode": "isolated",
        //        "tgtCcy": "",
        //        "tpOrdPx": "",
        //        "tpTriggerPx": "",
        //        "tpTriggerPxType": "",
        //        "uTime": "1751705807467",
        //        "reqId": "",                      // field present only in WS
        //        "msg": "",                        // field present only in WS
        //        "amendResult": "",                // field present only in WS
        //        "amendSource": "",                // field present only in WS
        //        "code": "0",                      // field present only in WS
        //        "fillFwdPx": "",                  // field present only in WS
        //        "fillMarkVol": "",                // field present only in WS
        //        "fillPxUsd": "",                  // field present only in WS
        //        "fillPxVol": "",                  // field present only in WS
        //        "lastPx": "13.142",               // field present only in WS
        //        "notionalUsd": "1.314515408",     // field present only in WS
        //
        //     #### these below fields are empty on first omit from websocket, because of "creation" event. however, if order is executed, it also immediately sends another update with these fields filled  ###
        //
        //        "pnl": "-0.0001",
        //        "accFillSz": "0.1",
        //        "avgPx": "13.142",
        //        "state": "filled",
        //        "fee": "-0.00026284",
        //        "fillPx": "13.142",
        //        "tradeId": "293429690",
        //        "fillSz": "0.1",
        //        "fillTime": "1751705807467",
        //        "fillNotionalUsd": "1.314515408", // field present only in WS
        //        "fillPnl": "-0.0001",             // field present only in WS
        //        "fillFee": "-0.00026284",         // field present only in WS
        //        "fillFeeCcy": "USDT",             // field present only in WS
        //        "execType": "M",                  // field present only in WS
        //        "fillMarkPx": "13.141",           // field present only in WS
        //        "fillIdxPx": "13.147"             // field present only in WS
        //    }
        //
        //
        // Algo Order fetchOpenOrders, fetchCanceledOrders, fetchClosedOrders
        //
        //     {
        //         "activePx": "",
        //         "activePxType": "",
        //         "actualPx": "",
        //         "actualSide": "buy",
        //         "actualSz": "0",
        //         "algoId": "431375349042380800",
        //         "cTime": "1649119897778",
        //         "callbackRatio": "",
        //         "callbackSpread": "",
        //         "ccy": "",
        //         "ctVal": "0.01",
        //         "instId": "BTC-USDT-SWAP",
        //         "instType": "SWAP",
        //         "last": "46538.9",
        //         "lever": "125",
        //         "moveTriggerPx": "",
        //         "notionalUsd": "467.059",
        //         "ordId": "",
        //         "ordPx": "50000",
        //         "ordType": "trigger",
        //         "posSide": "long",
        //         "pxLimit": "",
        //         "pxSpread": "",
        //         "pxVar": "",
        //         "side": "buy",
        //         "slOrdPx": "",
        //         "slTriggerPx": "",
        //         "slTriggerPxType": "",
        //         "state": "live",
        //         "sz": "1",
        //         "szLimit": "",
        //         "tag": "",
        //         "tdMode": "isolated",
        //         "tgtCcy": "",
        //         "timeInterval": "",
        //         "tpOrdPx": "",
        //         "tpTriggerPx": "",
        //         "tpTriggerPxType": "",
        //         "triggerPx": "50000",
        //         "triggerPxType": "last",
        //         "triggerTime": "",
        //         "uly": "BTC-USDT"
        //     }
        //
        const scode = this.safeString (order, 'sCode');
        if ((scode !== undefined) && (scode !== '0')) {
            return this.safeOrder ({
                'id': this.safeString (order, 'ordId'),
                'clientOrderId': this.safeString (order, 'clOrdId'),
                'status': 'rejected',
                'info': order,
            });
        }
        const id = this.safeString2 (order, 'algoId', 'ordId');
        const timestamp = this.safeInteger (order, 'cTime');
        const lastUpdateTimestamp = this.safeInteger (order, 'uTime');
        const lastTradeTimestamp = this.safeInteger (order, 'fillTime');
        const side = this.safeString (order, 'side');
        let type = this.safeString (order, 'ordType');
        let postOnly = undefined;
        let timeInForce = undefined;
        if (type === 'post_only') {
            postOnly = true;
            type = 'limit';
        } else if (type === 'fok') {
            timeInForce = 'FOK';
            type = 'limit';
        } else if (type === 'ioc') {
            timeInForce = 'IOC';
            type = 'limit';
        }
        const marketId = this.safeString (order, 'instId');
        market = this.safeMarket (marketId, market);
        const symbol = this.safeSymbol (marketId, market, '-');
        const filled = this.safeString (order, 'accFillSz');
        const price = this.safeString2 (order, 'px', 'ordPx');
        const average = this.safeString (order, 'avgPx');
        const status = this.parseOrderStatus (this.safeString (order, 'state'));
        const feeCostString = this.safeString (order, 'fee');
        let amount = undefined;
        let cost = undefined;
        // spot market buy: "sz" can refer either to base currency units or to quote currency units
        // see documentation: https://www.okx.com/docs-v5/en/#rest-api-trade-place-order
        const defaultTgtCcy = this.safeString (this.options, 'tgtCcy', 'base_ccy');
        const tgtCcy = this.safeString (order, 'tgtCcy', defaultTgtCcy);
        const instType = this.safeString (order, 'instType');
        if ((side === 'buy') && (type === 'market') && (instType === 'SPOT') && (tgtCcy === 'quote_ccy')) {
            // "sz" refers to the cost
            cost = this.safeString (order, 'sz');
        } else {
            // "sz" refers to the trade currency amount
            amount = this.safeString (order, 'sz');
        }
        let fee = undefined;
        if (feeCostString !== undefined) {
            const feeCostSigned = Precise.stringNeg (feeCostString);
            const feeCurrencyId = this.safeString (order, 'feeCcy');
            const feeCurrencyCode = this.safeCurrencyCode (feeCurrencyId);
            fee = {
                'cost': this.parseNumber (feeCostSigned),
                'currency': feeCurrencyCode,
            };
        }
        let clientOrderId = this.safeString (order, 'clOrdId');
        if ((clientOrderId !== undefined) && (clientOrderId.length < 1)) {
            clientOrderId = undefined; // fix empty clientOrderId string
        }
        const stopLossPrice = this.safeNumber2 (order, 'slTriggerPx', 'slOrdPx');
        const takeProfitPrice = this.safeNumber2 (order, 'tpTriggerPx', 'tpOrdPx');
        const reduceOnlyRaw = this.safeString (order, 'reduceOnly');
        let reduceOnly = false;
        if (reduceOnly !== undefined) {
            reduceOnly = (reduceOnlyRaw === 'true');
        }
        return this.safeOrder ({
            'info': order,
            'id': id,
            'clientOrderId': clientOrderId,
            'timestamp': timestamp,
            'datetime': this.iso8601 (timestamp),
            'lastTradeTimestamp': lastTradeTimestamp,
            'lastUpdateTimestamp': lastUpdateTimestamp,
            'symbol': symbol,
            'type': type,
            'timeInForce': timeInForce,
            'postOnly': postOnly,
            'side': side,
            'price': price,
            'stopLossPrice': stopLossPrice,
            'takeProfitPrice': takeProfitPrice,
            'triggerPrice': this.safeNumberN (order, [ 'triggerPx', 'moveTriggerPx' ]),
            'average': average,
            'cost': cost,
            'amount': amount,
            'filled': filled,
            'remaining': undefined,
            'status': status,
            'fee': fee,
            'trades': undefined,
            'reduceOnly': reduceOnly,
        }, market);
    }

    /**
     * @method
     * @name okx#fetchOrder
     * @description fetch an order by the id
     * @see https://www.okx.com/docs-v5/en/#order-book-trading-trade-get-order-details
     * @see https://www.okx.com/docs-v5/en/#order-book-trading-algo-trading-get-algo-order-details
     * @param {string} id the order id
     * @param {string} symbol unified market symbol
     * @param {object} [params] extra and exchange specific parameters
     * @param {boolean} [params.trigger] true if fetching trigger orders
     * @returns [an order structure]{@link https://docs.ccxt.com/#/?id=order-structure}
     */
    async fetchOrder (id: string, symbol: Str = undefined, params = {}) {
        if (symbol === undefined) {
            throw new ArgumentsRequired (this.id + ' fetchOrder() requires a symbol argument');
        }
        await this.loadMarkets ();
        const market = this.market (symbol);
        const request: Dict = {
            'instId': market['id'],
            // 'clOrdId': 'abcdef12345', // optional, [a-z0-9]{1,32}
            // 'ordId': id,
            // 'instType': // spot, swap, futures, margin
        };
        const clientOrderId = this.safeString2 (params, 'clOrdId', 'clientOrderId');
        const options = this.safeValue (this.options, 'fetchOrder', {});
        const defaultMethod = this.safeString (options, 'method', 'privateGetTradeOrder');
        let method = this.safeString (params, 'method', defaultMethod);
        const trigger = this.safeValue2 (params, 'stop', 'trigger');
        if (trigger) {
            method = 'privateGetTradeOrderAlgo';
            if (clientOrderId !== undefined) {
                request['algoClOrdId'] = clientOrderId;
            } else {
                request['algoId'] = id;
            }
        } else {
            if (clientOrderId !== undefined) {
                request['clOrdId'] = clientOrderId;
            } else {
                request['ordId'] = id;
            }
        }
        const query = this.omit (params, [ 'method', 'clOrdId', 'clientOrderId', 'stop', 'trigger' ]);
        let response = undefined;
        if (method === 'privateGetTradeOrderAlgo') {
            response = await this.privateGetTradeOrderAlgo (this.extend (request, query));
        } else {
            response = await this.privateGetTradeOrder (this.extend (request, query));
        }
        //
        // Spot and Swap
        //
        //     {
        //         "code": "0",
        //         "data": [
        //             {
        //                 "accFillSz": "0",
        //                 "avgPx": "",
        //                 "cTime": "1621910749815",
        //                 "category": "normal",
        //                 "ccy": "",
        //                 "clOrdId": "",
        //                 "fee": "0",
        //                 "feeCcy": "ETH",
        //                 "fillPx": "",
        //                 "fillSz": "0",
        //                 "fillTime": "",
        //                 "instId": "ETH-USDT",
        //                 "instType": "SPOT",
        //                 "lever": "",
        //                 "ordId": "317251910906576896",
        //                 "ordType": "limit",
        //                 "pnl": "0",
        //                 "posSide": "net",
        //                 "px":"20 00",
        //                 "rebate": "0",
        //                 "rebateCcy": "USDT",
        //                 "side": "buy",
        //                 "slOrdPx": "",
        //                 "slTriggerPx": "",
        //                 "state": "live",
        //                 "sz":"0. 001",
        //                 "tag": "",
        //                 "tdMode": "cash",
        //                 "tpOrdPx": "",
        //                 "tpTriggerPx": "",
        //                 "tradeId": "",
        //                 "uTime": "1621910749815"
        //             }
        //         ],
        //         "msg": ""
        //     }
        //
        // Algo order
        //     {
        //         "code":"0",
        //         "msg":"",
        //         "data":[
        //             {
        //                 "instType":"FUTURES",
        //                 "instId":"BTC-USD-200329",
        //                 "ordId":"123445",
        //                 "ccy":"BTC",
        //                 "clOrdId":"",
        //                 "algoId":"1234",
        //                 "sz":"999",
        //                 "closeFraction":"",
        //                 "ordType":"oco",
        //                 "side":"buy",
        //                 "posSide":"long",
        //                 "tdMode":"cross",
        //                 "tgtCcy": "",
        //                 "state":"effective",
        //                 "lever":"20",
        //                 "tpTriggerPx":"",
        //                 "tpTriggerPxType":"",
        //                 "tpOrdPx":"",
        //                 "slTriggerPx":"",
        //                 "slTriggerPxType":"",
        //                 "triggerPx":"99",
        //                 "triggerPxType":"last",
        //                 "ordPx":"12",
        //                 "actualSz":"",
        //                 "actualPx":"",
        //                 "actualSide":"",
        //                 "pxVar":"",
        //                 "pxSpread":"",
        //                 "pxLimit":"",
        //                 "szLimit":"",
        //                 "tag": "adadadadad",
        //                 "timeInterval":"",
        //                 "callbackRatio":"",
        //                 "callbackSpread":"",
        //                 "activePx":"",
        //                 "moveTriggerPx":"",
        //                 "reduceOnly": "false",
        //                 "triggerTime":"1597026383085",
        //                 "last": "16012",
        //                 "failCode": "",
        //                 "algoClOrdId": "",
        //                 "cTime":"1597026383000"
        //             }
        //         ]
        //     }
        //
        const data = this.safeValue (response, 'data', []);
        const order = this.safeDict (data, 0);
        return this.parseOrder (order, market);
    }

    /**
     * @method
     * @name okx#fetchOpenOrders
     * @description fetch all unfilled currently open orders
     * @see https://www.okx.com/docs-v5/en/#order-book-trading-trade-get-order-list
     * @see https://www.okx.com/docs-v5/en/#order-book-trading-algo-trading-get-algo-order-list
     * @param {string} symbol unified market symbol
     * @param {int} [since] the earliest time in ms to fetch open orders for
     * @param {int} [limit] the maximum number of  open orders structures to retrieve
     * @param {object} [params] extra parameters specific to the exchange API endpoint
     * @param {bool} [params.trigger] True if fetching trigger or conditional orders
     * @param {string} [params.ordType] "conditional", "oco", "trigger", "move_order_stop", "iceberg", or "twap"
     * @param {string} [params.algoId] Algo ID "'433845797218942976'"
     * @param {boolean} [params.paginate] default false, when true will automatically paginate by calling this endpoint multiple times. See in the docs all the [availble parameters](https://github.com/ccxt/ccxt/wiki/Manual#pagination-params)
     * @param {boolean} [params.trailing] set to true if you want to fetch trailing orders
     * @returns {Order[]} a list of [order structures]{@link https://docs.ccxt.com/#/?id=order-structure}
     */
    async fetchOpenOrders (symbol: Str = undefined, since: Int = undefined, limit: Int = undefined, params = {}): Promise<Order[]> {
        await this.loadMarkets ();
        let paginate = false;
        [ paginate, params ] = this.handleOptionAndParams (params, 'fetchOpenOrders', 'paginate');
        if (paginate) {
            return await this.fetchPaginatedCallDynamic ('fetchOpenOrders', symbol, since, limit, params) as Order[];
        }
        const request: Dict = {
            // 'instType': 'SPOT', // SPOT, MARGIN, SWAP, FUTURES, OPTION
            // 'uly': currency['id'],
            // 'instId': market['id'],
            // 'ordType': 'limit', // market, limit, post_only, fok, ioc, comma-separated, stop orders: conditional, oco, trigger, move_order_stop, iceberg, or twap
            // 'state': 'live', // live, partially_filled
            // 'after': orderId,
            // 'before': orderId,
            // 'limit': limit, // default 100, max 100
        };
        let market = undefined;
        if (symbol !== undefined) {
            market = this.market (symbol);
            request['instId'] = market['id'];
        }
        if (limit !== undefined) {
            request['limit'] = limit; // default 100, max 100
        }
        const options = this.safeValue (this.options, 'fetchOpenOrders', {});
        const algoOrderTypes = this.safeValue (this.options, 'algoOrderTypes', {});
        const defaultMethod = this.safeString (options, 'method', 'privateGetTradeOrdersPending');
        let method = this.safeString (params, 'method', defaultMethod);
        const ordType = this.safeString (params, 'ordType');
        const trigger = this.safeValue2 (params, 'stop', 'trigger');
        const trailing = this.safeBool (params, 'trailing', false);
        if (trailing || trigger || (ordType in algoOrderTypes)) {
            method = 'privateGetTradeOrdersAlgoPending';
        }
        if (trailing) {
            request['ordType'] = 'move_order_stop';
        } else if (trigger && (ordType === undefined)) {
            request['ordType'] = 'trigger';
        }
        const query = this.omit (params, [ 'method', 'stop', 'trigger', 'trailing' ]);
        let response = undefined;
        if (method === 'privateGetTradeOrdersAlgoPending') {
            response = await this.privateGetTradeOrdersAlgoPending (this.extend (request, query));
        } else {
            response = await this.privateGetTradeOrdersPending (this.extend (request, query));
        }
        //
        //     {
        //         "code": "0",
        //         "data": [
        //             {
        //                 "accFillSz": "0",
        //                 "avgPx": "",
        //                 "cTime": "1621910749815",
        //                 "category": "normal",
        //                 "ccy": "",
        //                 "clOrdId": "",
        //                 "fee": "0",
        //                 "feeCcy": "ETH",
        //                 "fillPx": "",
        //                 "fillSz": "0",
        //                 "fillTime": "",
        //                 "instId": "ETH-USDT",
        //                 "instType": "SPOT",
        //                 "lever": "",
        //                 "ordId": "317251910906576896",
        //                 "ordType": "limit",
        //                 "pnl": "0",
        //                 "posSide": "net",
        //                 "px":"20 00",
        //                 "rebate": "0",
        //                 "rebateCcy": "USDT",
        //                 "side": "buy",
        //                 "slOrdPx": "",
        //                 "slTriggerPx": "",
        //                 "state": "live",
        //                 "sz":"0. 001",
        //                 "tag": "",
        //                 "tdMode": "cash",
        //                 "tpOrdPx": "",
        //                 "tpTriggerPx": "",
        //                 "tradeId": "",
        //                 "uTime": "1621910749815"
        //             }
        //         ],
        //         "msg":""
        //     }
        //
        // Algo order
        //
        //     {
        //         "code": "0",
        //         "data": [
        //             {
        //                 "activePx": "",
        //                 "activePxType": "",
        //                 "actualPx": "",
        //                 "actualSide": "buy",
        //                 "actualSz": "0",
        //                 "algoId": "431375349042380800",
        //                 "cTime": "1649119897778",
        //                 "callbackRatio": "",
        //                 "callbackSpread": "",
        //                 "ccy": "",
        //                 "ctVal": "0.01",
        //                 "instId": "BTC-USDT-SWAP",
        //                 "instType": "SWAP",
        //                 "last": "46538.9",
        //                 "lever": "125",
        //                 "moveTriggerPx": "",
        //                 "notionalUsd": "467.059",
        //                 "ordId": "",
        //                 "ordPx": "50000",
        //                 "ordType": "trigger",
        //                 "posSide": "long",
        //                 "pxLimit": "",
        //                 "pxSpread": "",
        //                 "pxVar": "",
        //                 "side": "buy",
        //                 "slOrdPx": "",
        //                 "slTriggerPx": "",
        //                 "slTriggerPxType": "",
        //                 "state": "live",
        //                 "sz": "1",
        //                 "szLimit": "",
        //                 "tag": "",
        //                 "tdMode": "isolated",
        //                 "tgtCcy": "",
        //                 "timeInterval": "",
        //                 "tpOrdPx": "",
        //                 "tpTriggerPx": "",
        //                 "tpTriggerPxType": "",
        //                 "triggerPx": "50000",
        //                 "triggerPxType": "last",
        //                 "triggerTime": "",
        //                 "uly": "BTC-USDT"
        //             }
        //         ],
        //         "msg": ""
        //     }
        //
        const data = this.safeList (response, 'data', []);
        return this.parseOrders (data, market, since, limit);
    }

    /**
     * @method
     * @name okx#fetchCanceledOrders
     * @description fetches information on multiple canceled orders made by the user
     * @see https://www.okx.com/docs-v5/en/#order-book-trading-trade-get-order-history-last-7-days
     * @see https://www.okx.com/docs-v5/en/#order-book-trading-algo-trading-get-algo-order-history
     * @param {string} symbol unified market symbol of the market orders were made in
     * @param {int} [since] timestamp in ms of the earliest order, default is undefined
     * @param {int} [limit] max number of orders to return, default is undefined
     * @param {object} [params] extra parameters specific to the exchange API endpoint
     * @param {bool} [params.trigger] True if fetching trigger or conditional orders
     * @param {string} [params.ordType] "conditional", "oco", "trigger", "move_order_stop", "iceberg", or "twap"
     * @param {string} [params.algoId] Algo ID "'433845797218942976'"
     * @param {int} [params.until] timestamp in ms to fetch orders for
     * @param {boolean} [params.trailing] set to true if you want to fetch trailing orders
     * @returns {object} a list of [order structures]{@link https://docs.ccxt.com/#/?id=order-structure}
     */
    async fetchCanceledOrders (symbol: Str = undefined, since: Int = undefined, limit: Int = undefined, params = {}) {
        await this.loadMarkets ();
        const request: Dict = {
            // 'instType': type.toUpperCase (), // SPOT, MARGIN, SWAP, FUTURES, OPTION
            // 'uly': currency['id'],
            // 'instId': market['id'],
            // 'ordType': 'limit', // market, limit, post_only, fok, ioc, comma-separated stop orders: conditional, oco, trigger, move_order_stop, iceberg, or twap
            // 'state': 'canceled', // filled, canceled
            // 'after': orderId,
            // 'before': orderId,
            // 'limit': limit, // default 100, max 100
            // 'algoId': "'433845797218942976'", // Algo order
        };
        let market = undefined;
        if (symbol !== undefined) {
            market = this.market (symbol);
            request['instId'] = market['id'];
        }
        let type = undefined;
        let query = undefined;
        [ type, query ] = this.handleMarketTypeAndParams ('fetchCanceledOrders', market, params);
        request['instType'] = this.convertToInstrumentType (type);
        if (limit !== undefined) {
            request['limit'] = limit; // default 100, max 100
        }
        request['state'] = 'canceled';
        const options = this.safeValue (this.options, 'fetchCanceledOrders', {});
        const algoOrderTypes = this.safeValue (this.options, 'algoOrderTypes', {});
        const defaultMethod = this.safeString (options, 'method', 'privateGetTradeOrdersHistory');
        let method = this.safeString (params, 'method', defaultMethod);
        const ordType = this.safeString (params, 'ordType');
        const trigger = this.safeValue2 (params, 'stop', 'trigger');
        const trailing = this.safeBool (params, 'trailing', false);
        if (trailing) {
            method = 'privateGetTradeOrdersAlgoHistory';
            request['ordType'] = 'move_order_stop';
        } else if (trigger || (ordType in algoOrderTypes)) {
            method = 'privateGetTradeOrdersAlgoHistory';
            const algoId = this.safeString (params, 'algoId');
            if (algoId !== undefined) {
                request['algoId'] = algoId;
                params = this.omit (params, 'algoId');
            }
            if (trigger) {
                if (ordType === undefined) {
                    throw new ArgumentsRequired (this.id + ' fetchCanceledOrders() requires an "ordType" string parameter, "conditional", "oco", "trigger", "move_order_stop", "iceberg", or "twap"');
                }
            }
        } else {
            if (since !== undefined) {
                request['begin'] = since;
            }
            const until = this.safeInteger (query, 'until');
            if (until !== undefined) {
                request['end'] = until;
                query = this.omit (query, [ 'until' ]);
            }
        }
        const send = this.omit (query, [ 'method', 'stop', 'trigger', 'trailing' ]);
        let response = undefined;
        if (method === 'privateGetTradeOrdersAlgoHistory') {
            response = await this.privateGetTradeOrdersAlgoHistory (this.extend (request, send));
        } else {
            response = await this.privateGetTradeOrdersHistory (this.extend (request, send));
        }
        //
        //     {
        //         "code": "0",
        //         "data": [
        //             {
        //                 "accFillSz": "0",
        //                 "avgPx": "",
        //                 "cTime": "1644037822494",
        //                 "category": "normal",
        //                 "ccy": "",
        //                 "clOrdId": "",
        //                 "fee": "0",
        //                 "feeCcy": "BTC",
        //                 "fillPx": "",
        //                 "fillSz": "0",
        //                 "fillTime": "",
        //                 "instId": "BTC-USDT",
        //                 "instType": "SPOT",
        //                 "lever": "",
        //                 "ordId": "410059580352409602",
        //                 "ordType": "limit",
        //                 "pnl": "0",
        //                 "posSide": "net",
        //                 "px": "30000",
        //                 "rebate": "0",
        //                 "rebateCcy": "USDT",
        //                 "side": "buy",
        //                 "slOrdPx": "",
        //                 "slTriggerPx": "",
        //                 "slTriggerPxType": "",
        //                 "source": "",
        //                 "state": "canceled",
        //                 "sz": "0.0005452",
        //                 "tag": "",
        //                 "tdMode": "cash",
        //                 "tgtCcy": "",
        //                 "tpOrdPx": "",
        //                 "tpTriggerPx": "",
        //                 "tpTriggerPxType": "",
        //                 "tradeId": "",
        //                 "uTime": "1644038165667"
        //             }
        //         ],
        //         "msg": ""
        //     }
        //
        // Algo order
        //
        //     {
        //         "code": "0",
        //         "data": [
        //             {
        //                 "activePx": "",
        //                 "activePxType": "",
        //                 "actualPx": "",
        //                 "actualSide": "buy",
        //                 "actualSz": "0",
        //                 "algoId": "433845797218942976",
        //                 "cTime": "1649708898523",
        //                 "callbackRatio": "",
        //                 "callbackSpread": "",
        //                 "ccy": "",
        //                 "ctVal": "0.01",
        //                 "instId": "BTC-USDT-SWAP",
        //                 "instType": "SWAP",
        //                 "last": "39950.4",
        //                 "lever": "125",
        //                 "moveTriggerPx": "",
        //                 "notionalUsd": "1592.1760000000002",
        //                 "ordId": "",
        //                 "ordPx": "29000",
        //                 "ordType": "trigger",
        //                 "posSide": "long",
        //                 "pxLimit": "",
        //                 "pxSpread": "",
        //                 "pxVar": "",
        //                 "side": "buy",
        //                 "slOrdPx": "",
        //                 "slTriggerPx": "",
        //                 "slTriggerPxType": "",
        //                 "state": "canceled",
        //                 "sz": "4",
        //                 "szLimit": "",
        //                 "tag": "",
        //                 "tdMode": "isolated",
        //                 "tgtCcy": "",
        //                 "timeInterval": "",
        //                 "tpOrdPx": "",
        //                 "tpTriggerPx": "",
        //                 "tpTriggerPxType": "",
        //                 "triggerPx": "30000",
        //                 "triggerPxType": "last",
        //                 "triggerTime": "",
        //                 "uly": "BTC-USDT"
        //             },
        //         ],
        //         "msg": ""
        //     }
        //
        const data = this.safeList (response, 'data', []);
        return this.parseOrders (data, market, since, limit);
    }

    /**
     * @method
     * @name okx#fetchClosedOrders
     * @description fetches information on multiple closed orders made by the user
     * @see https://www.okx.com/docs-v5/en/#order-book-trading-trade-get-order-history-last-7-days
     * @see https://www.okx.com/docs-v5/en/#order-book-trading-algo-trading-get-algo-order-history
     * @see https://www.okx.com/docs-v5/en/#order-book-trading-trade-get-order-history-last-3-months
     * @param {string} symbol unified market symbol of the market orders were made in
     * @param {int} [since] the earliest time in ms to fetch orders for
     * @param {int} [limit] the maximum number of order structures to retrieve
     * @param {object} [params] extra parameters specific to the exchange API endpoint
     * @param {bool} [params.trigger] True if fetching trigger or conditional orders
     * @param {string} [params.ordType] "conditional", "oco", "trigger", "move_order_stop", "iceberg", or "twap"
     * @param {string} [params.algoId] Algo ID "'433845797218942976'"
     * @param {int} [params.until] timestamp in ms to fetch orders for
     * @param {boolean} [params.paginate] default false, when true will automatically paginate by calling this endpoint multiple times. See in the docs all the [availble parameters](https://github.com/ccxt/ccxt/wiki/Manual#pagination-params)
     * @param {string} [params.method] method to be used, either 'privateGetTradeOrdersHistory', 'privateGetTradeOrdersHistoryArchive' or 'privateGetTradeOrdersAlgoHistory' default is 'privateGetTradeOrdersHistory'
     * @param {boolean} [params.trailing] set to true if you want to fetch trailing orders
     * @returns {Order[]} a list of [order structures]{@link https://docs.ccxt.com/#/?id=order-structure}
     */
    async fetchClosedOrders (symbol: Str = undefined, since: Int = undefined, limit: Int = undefined, params = {}): Promise<Order[]> {
        await this.loadMarkets ();
        let paginate = false;
        [ paginate, params ] = this.handleOptionAndParams (params, 'fetchClosedOrders', 'paginate');
        if (paginate) {
            return await this.fetchPaginatedCallDynamic ('fetchClosedOrders', symbol, since, limit, params) as Order[];
        }
        const request: Dict = {
            // 'instType': type.toUpperCase (), // SPOT, MARGIN, SWAP, FUTURES, OPTION
            // 'uly': currency['id'],
            // 'instId': market['id'],
            // 'ordType': 'limit', // market, limit, post_only, fok, ioc, comma-separated stop orders: conditional, oco, trigger, move_order_stop, iceberg, or twap
            // 'state': 'filled', // filled, effective
            // 'after': orderId,
            // 'before': orderId,
            // 'limit': limit, // default 100, max 100
            // 'algoId': "'433845797218942976'", // Algo order
        };
        let market = undefined;
        if (symbol !== undefined) {
            market = this.market (symbol);
            request['instId'] = market['id'];
        }
        let type = undefined;
        let query = undefined;
        [ type, query ] = this.handleMarketTypeAndParams ('fetchClosedOrders', market, params);
        request['instType'] = this.convertToInstrumentType (type);
        if (limit !== undefined) {
            request['limit'] = limit; // default 100, max 100
        }
        const options = this.safeDict (this.options, 'fetchClosedOrders', {});
        const algoOrderTypes = this.safeDict (this.options, 'algoOrderTypes', {});
        const defaultMethod = this.safeString (options, 'method', 'privateGetTradeOrdersHistory');
        let method = this.safeString (params, 'method', defaultMethod);
        const ordType = this.safeString (params, 'ordType');
        const trigger = this.safeBool2 (params, 'stop', 'trigger');
        const trailing = this.safeBool (params, 'trailing', false);
        if (trailing || trigger || (ordType in algoOrderTypes)) {
            method = 'privateGetTradeOrdersAlgoHistory';
            request['state'] = 'effective';
        }
        if (trailing) {
            request['ordType'] = 'move_order_stop';
        } else if (trigger) {
            if (ordType === undefined) {
                request['ordType'] = 'trigger';
            }
        } else {
            if (since !== undefined) {
                request['begin'] = since;
            }
            const until = this.safeInteger (query, 'until');
            if (until !== undefined) {
                request['end'] = until;
                query = this.omit (query, [ 'until' ]);
            }
            request['state'] = 'filled';
        }
        const send = this.omit (query, [ 'method', 'stop', 'trigger', 'trailing' ]);
        let response = undefined;
        if (method === 'privateGetTradeOrdersAlgoHistory') {
            response = await this.privateGetTradeOrdersAlgoHistory (this.extend (request, send));
        } else if (method === 'privateGetTradeOrdersHistoryArchive') {
            response = await this.privateGetTradeOrdersHistoryArchive (this.extend (request, send));
        } else {
            response = await this.privateGetTradeOrdersHistory (this.extend (request, send));
        }
        //
        //     {
        //         "code": "0",
        //         "data": [
        //             {
        //                 "accFillSz": "0",
        //                 "avgPx": "",
        //                 "cTime": "1621910749815",
        //                 "category": "normal",
        //                 "ccy": "",
        //                 "clOrdId": "",
        //                 "fee": "0",
        //                 "feeCcy": "ETH",
        //                 "fillPx": "",
        //                 "fillSz": "0",
        //                 "fillTime": "",
        //                 "instId": "ETH-USDT",
        //                 "instType": "SPOT",
        //                 "lever": "",
        //                 "ordId": "317251910906576896",
        //                 "ordType": "limit",
        //                 "pnl": "0",
        //                 "posSide": "net",
        //                 "px": "2000",
        //                 "rebate": "0",
        //                 "rebateCcy": "USDT",
        //                 "side": "buy",
        //                 "slOrdPx": "",
        //                 "slTriggerPx": "",
        //                 "state": "live",
        //                 "sz": "0.001",
        //                 "tag": "",
        //                 "tdMode": "cash",
        //                 "tpOrdPx": "",
        //                 "tpTriggerPx": "",
        //                 "tradeId": "",
        //                 "uTime": "1621910749815"
        //             }
        //         ],
        //         "msg": ""
        //     }
        //
        // Algo order
        //
        //     {
        //         "code": "0",
        //         "data": [
        //             {
        //                 "activePx": "",
        //                 "activePxType": "",
        //                 "actualPx": "",
        //                 "actualSide": "buy",
        //                 "actualSz": "0",
        //                 "algoId": "433845797218942976",
        //                 "cTime": "1649708898523",
        //                 "callbackRatio": "",
        //                 "callbackSpread": "",
        //                 "ccy": "",
        //                 "ctVal": "0.01",
        //                 "instId": "BTC-USDT-SWAP",
        //                 "instType": "SWAP",
        //                 "last": "39950.4",
        //                 "lever": "125",
        //                 "moveTriggerPx": "",
        //                 "notionalUsd": "1592.1760000000002",
        //                 "ordId": "",
        //                 "ordPx": "29000",
        //                 "ordType": "trigger",
        //                 "posSide": "long",
        //                 "pxLimit": "",
        //                 "pxSpread": "",
        //                 "pxVar": "",
        //                 "side": "buy",
        //                 "slOrdPx": "",
        //                 "slTriggerPx": "",
        //                 "slTriggerPxType": "",
        //                 "state": "effective",
        //                 "sz": "4",
        //                 "szLimit": "",
        //                 "tag": "",
        //                 "tdMode": "isolated",
        //                 "tgtCcy": "",
        //                 "timeInterval": "",
        //                 "tpOrdPx": "",
        //                 "tpTriggerPx": "",
        //                 "tpTriggerPxType": "",
        //                 "triggerPx": "30000",
        //                 "triggerPxType": "last",
        //                 "triggerTime": "",
        //                 "uly": "BTC-USDT"
        //             },
        //         ],
        //         "msg": ""
        //     }
        //
        const data = this.safeList (response, 'data', []);
        return this.parseOrders (data, market, since, limit);
    }

    /**
     * @method
     * @name okx#fetchMyTrades
     * @description fetch all trades made by the user
     * @see https://www.okx.com/docs-v5/en/#order-book-trading-trade-get-transaction-details-last-3-months
     * @param {string} symbol unified market symbol
     * @param {int} [since] the earliest time in ms to fetch trades for
     * @param {int} [limit] the maximum number of trades structures to retrieve
     * @param {object} [params] extra parameters specific to the exchange API endpoint
     * @param {int} [params.until] Timestamp in ms of the latest time to retrieve trades for
     * @param {boolean} [params.paginate] default false, when true will automatically paginate by calling this endpoint multiple times. See in the docs all the [availble parameters](https://github.com/ccxt/ccxt/wiki/Manual#pagination-params)
     * @returns {Trade[]} a list of [trade structures]{@link https://docs.ccxt.com/#/?id=trade-structure}
     */
    async fetchMyTrades (symbol: Str = undefined, since: Int = undefined, limit: Int = undefined, params = {}) {
        await this.loadMarkets ();
        let paginate = false;
        [ paginate, params ] = this.handleOptionAndParams (params, 'fetchMyTrades', 'paginate');
        if (paginate) {
            return await this.fetchPaginatedCallDynamic ('fetchMyTrades', symbol, since, limit, params) as Trade[];
        }
        let request: Dict = {
            // 'instType': 'SPOT', // SPOT, MARGIN, SWAP, FUTURES, OPTION
            // 'uly': currency['id'],
            // 'instId': market['id'],
            // 'ordId': orderId,
            // 'after': billId,
            // 'before': billId,
            // 'limit': limit, // default 100, max 100
        };
        let market = undefined;
        if (symbol !== undefined) {
            market = this.market (symbol);
            request['instId'] = market['id'];
        }
        if (since !== undefined) {
            request['begin'] = since;
        }
        [ request, params ] = this.handleUntilOption ('end', request, params);
        const [ type, query ] = this.handleMarketTypeAndParams ('fetchMyTrades', market, params);
        request['instType'] = this.convertToInstrumentType (type);
        if ((limit !== undefined) && (since === undefined)) {  // let limit = n, okx will return the n most recent results, instead of the n results after limit, so limit should only be sent when since is undefined
            request['limit'] = limit; // default 100, max 100
        }
        const response = await this.privateGetTradeFillsHistory (this.extend (request, query));
        //
        //     {
        //         "code": "0",
        //         "data": [
        //             {
        //                 "side": "buy",
        //                 "fillSz": "0.007533",
        //                 "fillPx": "2654.98",
        //                 "fee": "-0.000007533",
        //                 "ordId": "317321390244397056",
        //                 "instType": "SPOT",
        //                 "instId": "ETH-USDT",
        //                 "clOrdId": "",
        //                 "posSide": "net",
        //                 "billId": "317321390265368576",
        //                 "tag": "0",
        //                 "execType": "T",
        //                 "tradeId": "107601752",
        //                 "feeCcy": "ETH",
        //                 "ts": "1621927314985"
        //             }
        //         ],
        //         "msg": ""
        //     }
        //
        const data = this.safeList (response, 'data', []);
        return this.parseTrades (data, market, since, limit, query);
    }

    /**
     * @method
     * @name okx#fetchOrderTrades
     * @description fetch all the trades made from a single order
     * @see https://www.okx.com/docs-v5/en/#order-book-trading-trade-get-transaction-details-last-3-months
     * @param {string} id order id
     * @param {string} symbol unified market symbol
     * @param {int} [since] the earliest time in ms to fetch trades for
     * @param {int} [limit] the maximum number of trades to retrieve
     * @param {object} [params] extra parameters specific to the exchange API endpoint
     * @returns {object[]} a list of [trade structures]{@link https://docs.ccxt.com/#/?id=trade-structure}
     */
    async fetchOrderTrades (id: string, symbol: Str = undefined, since: Int = undefined, limit: Int = undefined, params = {}) {
        const request: Dict = {
            // 'instrument_id': market['id'],
            'ordId': id,
            // 'after': '1', // return the page after the specified page number
            // 'before': '1', // return the page before the specified page number
            // 'limit': limit, // optional, number of results per request, default = maximum = 100
        };
        return await this.fetchMyTrades (symbol, since, limit, this.extend (request, params));
    }

    /**
     * @method
     * @name okx#fetchLedger
     * @description fetch the history of changes, actions done by the user or operations that altered balance of the user
     * @see https://www.okx.com/docs-v5/en/#rest-api-account-get-bills-details-last-7-days
     * @see https://www.okx.com/docs-v5/en/#rest-api-account-get-bills-details-last-3-months
     * @see https://www.okx.com/docs-v5/en/#rest-api-funding-asset-bills-details
     * @param {string} [code] unified currency code, default is undefined
     * @param {int} [since] timestamp in ms of the earliest ledger entry, default is undefined
     * @param {int} [limit] max number of ledger entries to return, default is undefined
     * @param {object} [params] extra parameters specific to the exchange API endpoint
     * @param {string} [params.marginMode] 'cross' or 'isolated'
     * @param {int} [params.until] the latest time in ms to fetch entries for
     * @param {boolean} [params.paginate] default false, when true will automatically paginate by calling this endpoint multiple times. See in the docs all the [available parameters](https://github.com/ccxt/ccxt/wiki/Manual#pagination-params)
     * @returns {object} a [ledger structure]{@link https://docs.ccxt.com/#/?id=ledger}
     */
    async fetchLedger (code: Str = undefined, since: Int = undefined, limit: Int = undefined, params = {}): Promise<LedgerEntry[]> {
        await this.loadMarkets ();
        let paginate = false;
        [ paginate, params ] = this.handleOptionAndParams (params, 'fetchLedger', 'paginate');
        if (paginate) {
            return await this.fetchPaginatedCallDynamic ('fetchLedger', code, since, limit, params) as LedgerEntry[];
        }
        const options = this.safeDict (this.options, 'fetchLedger', {});
        let method = this.safeString (options, 'method');
        method = this.safeString (params, 'method', method);
        params = this.omit (params, 'method');
        let request: Dict = {
            // 'instType': undefined, // 'SPOT', 'MARGIN', 'SWAP', 'FUTURES", 'OPTION'
            // 'ccy': undefined, // currency['id'],
            // 'mgnMode': undefined, // 'isolated', 'cross'
            // 'ctType': undefined, // 'linear', 'inverse', only applicable to FUTURES/SWAP
            // 'type': varies depending the 'method' endpoint :
            //     - https://www.okx.com/docs-v5/en/#rest-api-account-get-bills-details-last-7-days
            //     - https://www.okx.com/docs-v5/en/#rest-api-funding-asset-bills-details
            //     - https://www.okx.com/docs-v5/en/#rest-api-account-get-bills-details-last-3-months
            // 'after': 'id', // return records earlier than the requested bill id
            // 'before': 'id', // return records newer than the requested bill id
            // 'limit': 100, // default 100, max 100
        };
        let marginMode = undefined;
        [ marginMode, params ] = this.handleMarginModeAndParams ('fetchLedger', params);
        if (marginMode === undefined) {
            marginMode = this.safeString (params, 'mgnMode');
        }
        if (method !== 'privateGetAssetBills') {
            if (marginMode !== undefined) {
                request['mgnMode'] = marginMode;
            }
        }
        const [ type, query ] = this.handleMarketTypeAndParams ('fetchLedger', undefined, params);
        if (type !== undefined) {
            request['instType'] = this.convertToInstrumentType (type);
        }
        if (limit !== undefined) {
            request['limit'] = limit;
        }
        let currency = undefined;
        if (code !== undefined) {
            currency = this.currency (code);
            request['ccy'] = currency['id'];
        }
        [ request, params ] = this.handleUntilOption ('end', request, params);
        let response = undefined;
        if (method === 'privateGetAccountBillsArchive') {
            response = await this.privateGetAccountBillsArchive (this.extend (request, query));
        } else if (method === 'privateGetAssetBills') {
            response = await this.privateGetAssetBills (this.extend (request, query));
        } else {
            response = await this.privateGetAccountBills (this.extend (request, query));
        }
        //
        // privateGetAccountBills, privateGetAccountBillsArchive
        //
        //     {
        //         "code": "0",
        //         "msg": "",
        //         "data": [
        //             {
        //                 "bal": "0.0000819307998198",
        //                 "balChg": "-664.2679586599999802",
        //                 "billId": "310394313544966151",
        //                 "ccy": "USDT",
        //                 "fee": "0",
        //                 "from": "",
        //                 "instId": "LTC-USDT",
        //                 "instType": "SPOT",
        //                 "mgnMode": "cross",
        //                 "notes": "",
        //                 "ordId": "310394313519800320",
        //                 "pnl": "0",
        //                 "posBal": "0",
        //                 "posBalChg": "0",
        //                 "subType": "2",
        //                 "sz": "664.26795866",
        //                 "to": "",
        //                 "ts": "1620275771196",
        //                 "type": "2"
        //             }
        //         ]
        //     }
        //
        // privateGetAssetBills
        //
        //     {
        //         "code": "0",
        //         "msg": "",
        //         "data": [
        //             {
        //                 "billId": "12344",
        //                 "ccy": "BTC",
        //                 "balChg": "2",
        //                 "bal": "12",
        //                 "type": "1",
        //                 "ts": "1597026383085"
        //             }
        //         ]
        //     }
        //
        const data = this.safeList (response, 'data', []);
        return this.parseLedger (data, currency, since, limit);
    }

    parseLedgerEntryType (type) {
        const types: Dict = {
            '1': 'transfer', // transfer
            '2': 'trade', // trade
            '3': 'trade', // delivery
            '4': 'rebate', // auto token conversion
            '5': 'trade', // liquidation
            '6': 'transfer', // margin transfer
            '7': 'trade', // interest deduction
            '8': 'fee', // funding rate
            '9': 'trade', // adl
            '10': 'trade', // clawback
            '11': 'trade', // system token conversion
        };
        return this.safeString (types, type, type);
    }

    parseLedgerEntry (item: Dict, currency: Currency = undefined): LedgerEntry {
        //
        // privateGetAccountBills, privateGetAccountBillsArchive
        //
        //     {
        //         "bal": "0.0000819307998198",
        //         "balChg": "-664.2679586599999802",
        //         "billId": "310394313544966151",
        //         "ccy": "USDT",
        //         "fee": "0",
        //         "from": "",
        //         "instId": "LTC-USDT",
        //         "instType": "SPOT",
        //         "mgnMode": "cross",
        //         "notes": "",
        //         "ordId": "310394313519800320",
        //         "pnl": "0",
        //         "posBal": "0",
        //         "posBalChg": "0",
        //         "subType": "2",
        //         "sz": "664.26795866",
        //         "to": "",
        //         "ts": "1620275771196",
        //         "type": "2"
        //     }
        //
        // privateGetAssetBills
        //
        //     {
        //         "billId": "12344",
        //         "ccy": "BTC",
        //         "balChg": "2",
        //         "bal": "12",
        //         "type": "1",
        //         "ts": "1597026383085"
        //     }
        //
        const currencyId = this.safeString (item, 'ccy');
        const code = this.safeCurrencyCode (currencyId, currency);
        currency = this.safeCurrency (currencyId, currency);
        const timestamp = this.safeInteger (item, 'ts');
        const feeCostString = this.safeString (item, 'fee');
        let fee = undefined;
        if (feeCostString !== undefined) {
            fee = {
                'cost': this.parseNumber (Precise.stringNeg (feeCostString)),
                'currency': code,
            };
        }
        const marketId = this.safeString (item, 'instId');
        const symbol = this.safeSymbol (marketId, undefined, '-');
        return this.safeLedgerEntry ({
            'info': item,
            'id': this.safeString (item, 'billId'),
            'timestamp': timestamp,
            'datetime': this.iso8601 (timestamp),
            'account': undefined,
            'referenceId': this.safeString (item, 'ordId'),
            'referenceAccount': undefined,
            'type': this.parseLedgerEntryType (this.safeString (item, 'type')),
            'currency': code,
            'symbol': symbol,
            'amount': this.safeNumber (item, 'balChg'),
            'before': undefined,
            'after': this.safeNumber (item, 'bal'),
            'status': 'ok',
            'fee': fee,
        }, currency) as LedgerEntry;
    }

    parseDepositAddress (depositAddress, currency: Currency = undefined): DepositAddress {
        //
        //     {
        //         "addr": "okbtothemoon",
        //         "memo": "971668", // may be missing
        //         "tag":"52055", // may be missing
        //         "pmtId": "", // may be missing
        //         "ccy": "BTC",
        //         "to": "6", // 1 SPOT, 3 FUTURES, 6 FUNDING, 9 SWAP, 12 OPTION, 18 Unified account
        //         "selected": true
        //     }
        //
        //     {
        //         "ccy":"usdt-erc20",
        //         "to":"6",
        //         "addr":"0x696abb81974a8793352cbd33aadcf78eda3cfdfa",
        //         "selected":true
        //     }
        //
        //     {
        //        "chain": "ETH-OKExChain",
        //        "addrEx": { "comment": "6040348" }, // some currencies like TON may have this field,
        //        "ctAddr": "72315c",
        //        "ccy": "ETH",
        //        "to": "6",
        //        "addr": "0x1c9f2244d1ccaa060bd536827c18925db10db102",
        //        "selected": true
        //     }
        //
        const address = this.safeString (depositAddress, 'addr');
        let tag = this.safeStringN (depositAddress, [ 'tag', 'pmtId', 'memo' ]);
        if (tag === undefined) {
            const addrEx = this.safeValue (depositAddress, 'addrEx', {});
            tag = this.safeString (addrEx, 'comment');
        }
        const currencyId = this.safeString (depositAddress, 'ccy');
        currency = this.safeCurrency (currencyId, currency);
        const code = currency['code'];
        const chain = this.safeString (depositAddress, 'chain');
        const networks = this.safeValue (currency, 'networks', {});
        const networksById = this.indexBy (networks, 'id');
        let networkData = this.safeValue (networksById, chain);
        // inconsistent naming responses from exchange
        // with respect to network naming provided in currency info vs address chain-names and ids
        //
        // response from address endpoint:
        //      {
        //          "chain": "USDT-Polygon",
        //          "ctAddr": "",
        //          "ccy": "USDT",
        //          "to":"6" ,
        //          "addr": "0x1903441e386cc49d937f6302955b5feb4286dcfa",
        //          "selected": true
        //      }
        // network information from currency['networks'] field:
        // Polygon: {
        //        info: {
        //            canDep: false,
        //            canInternal: false,
        //            canWd: false,
        //            ccy: 'USDT',
        //            chain: 'USDT-Polygon-Bridge',
        //            mainNet: false,
        //            maxFee: '26.879528',
        //            minFee: '13.439764',
        //            minWd: '0.001',
        //            name: ''
        //        },
        //        id: 'USDT-Polygon-Bridge',
        //        network: 'Polygon',
        //        active: false,
        //        deposit: false,
        //        withdraw: false,
        //        fee: 13.439764,
        //        precision: undefined,
        //        limits: {
        //            withdraw: {
        //                min: 0.001,
        //                max: undefined
        //            }
        //        }
        //     },
        //
        if (chain === 'USDT-Polygon') {
            networkData = this.safeValue2 (networksById, 'USDT-Polygon-Bridge', 'USDT-Polygon');
        }
        const network = this.safeString (networkData, 'network');
        const networkCode = this.networkIdToCode (network, code);
        this.checkAddress (address);
        return {
            'info': depositAddress,
            'currency': code,
            'network': networkCode,
            'address': address,
            'tag': tag,
        } as DepositAddress;
    }

    /**
     * @method
     * @name okx#fetchDepositAddressesByNetwork
     * @description fetch a dictionary of addresses for a currency, indexed by network
     * @see https://www.okx.com/docs-v5/en/#funding-account-rest-api-get-deposit-address
     * @param {string} code unified currency code of the currency for the deposit address
     * @param {object} [params] extra parameters specific to the exchange API endpoint
     * @returns {object} a dictionary of [address structures]{@link https://docs.ccxt.com/#/?id=address-structure} indexed by the network
     */
    async fetchDepositAddressesByNetwork (code: string, params = {}): Promise<DepositAddress[]> {
        await this.loadMarkets ();
        const currency = this.currency (code);
        const request: Dict = {
            'ccy': currency['id'],
        };
        const response = await this.privateGetAssetDepositAddress (this.extend (request, params));
        //
        //     {
        //         "code": "0",
        //         "msg": "",
        //         "data": [
        //             {
        //                 "addr": "okbtothemoon",
        //                 "memo": "971668", // may be missing
        //                 "tag":"52055", // may be missing
        //                 "pmtId": "", // may be missing
        //                 "ccy": "BTC",
        //                 "to": "6", // 1 SPOT, 3 FUTURES, 6 FUNDING, 9 SWAP, 12 OPTION, 18 Unified account
        //                 "selected": true
        //             },
        //             // {"ccy":"usdt-erc20","to":"6","addr":"0x696abb81974a8793352cbd33aadcf78eda3cfdfa","selected":true},
        //             // {"ccy":"usdt-trc20","to":"6","addr":"TRrd5SiSZrfQVRKm4e9SRSbn2LNTYqCjqx","selected":true},
        //             // {"ccy":"usdt_okexchain","to":"6","addr":"0x696abb81974a8793352cbd33aadcf78eda3cfdfa","selected":true},
        //             // {"ccy":"usdt_kip20","to":"6","addr":"0x696abb81974a8793352cbd33aadcf78eda3cfdfa","selected":true},
        //         ]
        //     }
        //
        const data = this.safeList (response, 'data', []);
        const filtered = this.filterBy (data, 'selected', true);
        const parsed = this.parseDepositAddresses (filtered, [ currency['code'] ], false);
        return this.indexBy (parsed, 'network') as DepositAddress[];
    }

    /**
     * @method
     * @name okx#fetchDepositAddress
     * @description fetch the deposit address for a currency associated with this account
     * @see https://www.okx.com/docs-v5/en/#funding-account-rest-api-get-deposit-address
     * @param {string} code unified currency code
     * @param {object} [params] extra parameters specific to the exchange API endpoint
     * @param {string} [params.network] the network name for the deposit address
     * @returns {object} an [address structure]{@link https://docs.ccxt.com/#/?id=address-structure}
     */
    async fetchDepositAddress (code: string, params = {}): Promise<DepositAddress> {
        await this.loadMarkets ();
        const rawNetwork = this.safeString (params, 'network'); // some networks are like "Dora Vota Mainnet"
        params = this.omit (params, 'network');
        code = this.safeCurrencyCode (code);
        const network = this.networkIdToCode (rawNetwork, code);
        const response = await this.fetchDepositAddressesByNetwork (code, params);
        if (network !== undefined) {
            const result = this.safeDict (response, network);
            if (result === undefined) {
                throw new InvalidAddress (this.id + ' fetchDepositAddress() cannot find ' + network + ' deposit address for ' + code);
            }
            return result as DepositAddress;
        }
        const codeNetwork = this.networkIdToCode (code, code);
        if (codeNetwork in response) {
            return response[codeNetwork];
        }
        // if the network is not specified, return the first address
        const keys = Object.keys (response);
        const first = this.safeString (keys, 0);
        return this.safeDict (response, first) as DepositAddress;
    }

    /**
     * @method
     * @name okx#withdraw
     * @description make a withdrawal
     * @see https://www.okx.com/docs-v5/en/#funding-account-rest-api-withdrawal
     * @param {string} code unified currency code
     * @param {float} amount the amount to withdraw
     * @param {string} address the address to withdraw to
     * @param {string} tag
     * @param {object} [params] extra parameters specific to the exchange API endpoint
     * @returns {object} a [transaction structure]{@link https://docs.ccxt.com/#/?id=transaction-structure}
     */
    async withdraw (code: string, amount: number, address: string, tag: Str = undefined, params = {}): Promise<Transaction> {
        [ tag, params ] = this.handleWithdrawTagAndParams (tag, params);
        this.checkAddress (address);
        await this.loadMarkets ();
        const currency = this.currency (code);
        if ((tag !== undefined) && (tag.length > 0)) {
            address = address + ':' + tag;
        }
        const request: Dict = {
            'ccy': currency['id'],
            'toAddr': address,
            'dest': '4', // 2 = OKCoin International, 3 = OKX 4 = others
            'amt': this.numberToString (amount),
        };
        let network = this.safeString (params, 'network'); // this line allows the user to specify either ERC20 or ETH
        if (network !== undefined) {
            const networks = this.safeDict (this.options, 'networks', {});
            network = this.safeString (networks, network.toUpperCase (), network); // handle ETH>ERC20 alias
            request['chain'] = currency['id'] + '-' + network;
            params = this.omit (params, 'network');
        }
        let fee = this.safeString (params, 'fee');
        if (fee === undefined) {
            const currencies = await this.fetchCurrencies ();
            this.currencies = this.mapToSafeMap (this.deepExtend (this.currencies, currencies));
            const targetNetwork = this.safeDict (currency['networks'], this.networkIdToCode (network), {});
            fee = this.safeString (targetNetwork, 'fee');
            if (fee === undefined) {
                throw new ArgumentsRequired (this.id + ' withdraw() requires a "fee" string parameter, network transaction fee must be ≥ 0. Withdrawals to OKCoin or OKX are fee-free, please set "0". Withdrawing to external digital asset address requires network transaction fee.');
            }
        }
        request['fee'] = this.numberToString (fee); // withdrawals to OKCoin or OKX are fee-free, please set 0
        const query = this.omit (params, [ 'fee' ]);
        const response = await this.privatePostAssetWithdrawal (this.extend (request, query));
        //
        //     {
        //         "code": "0",
        //         "msg": "",
        //         "data": [
        //             {
        //                 "amt": "0.1",
        //                 "wdId": "67485",
        //                 "ccy": "BTC"
        //             }
        //         ]
        //     }
        //
        const data = this.safeList (response, 'data', []);
        const transaction = this.safeDict (data, 0);
        return this.parseTransaction (transaction, currency);
    }

    /**
     * @method
     * @name okx#fetchDeposits
     * @description fetch all deposits made to an account
     * @see https://www.okx.com/docs-v5/en/#rest-api-funding-get-deposit-history
     * @param {string} code unified currency code
     * @param {int} [since] the earliest time in ms to fetch deposits for
     * @param {int} [limit] the maximum number of deposits structures to retrieve
     * @param {object} [params] extra parameters specific to the exchange API endpoint
     * @param {int} [params.until] the latest time in ms to fetch entries for
     * @param {boolean} [params.paginate] default false, when true will automatically paginate by calling this endpoint multiple times. See in the docs all the [availble parameters](https://github.com/ccxt/ccxt/wiki/Manual#pagination-params)
     * @returns {object[]} a list of [transaction structures]{@link https://docs.ccxt.com/#/?id=transaction-structure}
     */
    async fetchDeposits (code: Str = undefined, since: Int = undefined, limit: Int = undefined, params = {}): Promise<Transaction[]> {
        await this.loadMarkets ();
        let paginate = false;
        [ paginate, params ] = this.handleOptionAndParams (params, 'fetchDeposits', 'paginate');
        if (paginate) {
            return await this.fetchPaginatedCallDynamic ('fetchDeposits', code, since, limit, params);
        }
        let request: Dict = {
            // 'ccy': currency['id'],
            // 'state': 2, // 0 waiting for confirmation, 1 deposit credited, 2 deposit successful
            // 'after': since,
            // 'before' this.milliseconds (),
            // 'limit': limit, // default 100, max 100
        };
        let currency = undefined;
        if (code !== undefined) {
            currency = this.currency (code);
            request['ccy'] = currency['id'];
        }
        if (since !== undefined) {
            request['before'] = Math.max (since - 1, 0);
        }
        if (limit !== undefined) {
            request['limit'] = limit; // default 100, max 100
        }
        [ request, params ] = this.handleUntilOption ('after', request, params);
        const response = await this.privateGetAssetDepositHistory (this.extend (request, params));
        //
        //     {
        //         "code": "0",
        //         "msg": "",
        //         "data": [
        //             {
        //                 "amt": "0.01044408",
        //                 "txId": "1915737_3_0_0_asset",
        //                 "ccy": "BTC",
        //                 "from": "13801825426",
        //                 "to": "",
        //                 "ts": "1597026383085",
        //                 "state": "2",
        //                 "depId": "4703879"
        //             },
        //             {
        //                 "amt": "491.6784211",
        //                 "txId": "1744594_3_184_0_asset",
        //                 "ccy": "OKB",
        //                 "from": "",
        //                 "to": "",
        //                 "ts": "1597026383085",
        //                 "state": "2",
        //                 "depId": "4703809"
        //             },
        //             {
        //                 "amt": "223.18782496",
        //                 "txId": "6d892c669225b1092c780bf0da0c6f912fc7dc8f6b8cc53b003288624c",
        //                 "ccy": "USDT",
        //                 "from": "",
        //                 "to": "39kK4XvgEuM7rX9frgyHoZkWqx4iKu1spD",
        //                 "ts": "1597026383085",
        //                 "state": "2",
        //                 "depId": "4703779"
        //             }
        //         ]
        //     }
        //
        const data = this.safeList (response, 'data', []);
        return this.parseTransactions (data, currency, since, limit, params);
    }

    /**
     * @method
     * @name okx#fetchDeposit
     * @description fetch data on a currency deposit via the deposit id
     * @see https://www.okx.com/docs-v5/en/#rest-api-funding-get-deposit-history
     * @param {string} id deposit id
     * @param {string} code filter by currency code
     * @param {object} [params] extra parameters specific to the exchange API endpoint
     * @returns {object} a [transaction structure]{@link https://docs.ccxt.com/#/?id=transaction-structure}
     */
    async fetchDeposit (id: string, code: Str = undefined, params = {}) {
        await this.loadMarkets ();
        const request: Dict = {
            'depId': id,
        };
        let currency = undefined;
        if (code !== undefined) {
            currency = this.currency (code);
            request['ccy'] = currency['id'];
        }
        const response = await this.privateGetAssetDepositHistory (this.extend (request, params));
        const data = this.safeValue (response, 'data');
        const deposit = this.safeDict (data, 0, {});
        return this.parseTransaction (deposit, currency);
    }

    /**
     * @method
     * @name okx#fetchWithdrawals
     * @description fetch all withdrawals made from an account
     * @see https://www.okx.com/docs-v5/en/#rest-api-funding-get-withdrawal-history
     * @param {string} code unified currency code
     * @param {int} [since] the earliest time in ms to fetch withdrawals for
     * @param {int} [limit] the maximum number of withdrawals structures to retrieve
     * @param {object} [params] extra parameters specific to the exchange API endpoint
     * @param {int} [params.until] the latest time in ms to fetch entries for
     * @param {boolean} [params.paginate] default false, when true will automatically paginate by calling this endpoint multiple times. See in the docs all the [availble parameters](https://github.com/ccxt/ccxt/wiki/Manual#pagination-params)
     * @returns {object[]} a list of [transaction structures]{@link https://docs.ccxt.com/#/?id=transaction-structure}
     */
    async fetchWithdrawals (code: Str = undefined, since: Int = undefined, limit: Int = undefined, params = {}): Promise<Transaction[]> {
        await this.loadMarkets ();
        let paginate = false;
        [ paginate, params ] = this.handleOptionAndParams (params, 'fetchWithdrawals', 'paginate');
        if (paginate) {
            return await this.fetchPaginatedCallDynamic ('fetchWithdrawals', code, since, limit, params);
        }
        let request: Dict = {
            // 'ccy': currency['id'],
            // 'state': 2, // -3: pending cancel, -2 canceled, -1 failed, 0, pending, 1 sending, 2 sent, 3 awaiting email verification, 4 awaiting manual verification, 5 awaiting identity verification
            // 'after': since,
            // 'before': this.milliseconds (),
            // 'limit': limit, // default 100, max 100
        };
        let currency = undefined;
        if (code !== undefined) {
            currency = this.currency (code);
            request['ccy'] = currency['id'];
        }
        if (since !== undefined) {
            request['before'] = Math.max (since - 1, 0);
        }
        if (limit !== undefined) {
            request['limit'] = limit; // default 100, max 100
        }
        [ request, params ] = this.handleUntilOption ('after', request, params);
        const response = await this.privateGetAssetWithdrawalHistory (this.extend (request, params));
        //
        //     {
        //         "code": "0",
        //         "msg": "",
        //         "data": [
        //             {
        //                 "amt": "0.094",
        //                 "wdId": "4703879",
        //                 "fee": "0.01000000eth",
        //                 "txId": "0x62477bac6509a04512819bb1455e923a60dea5966c7caeaa0b24eb8fb0432b85",
        //                 "ccy": "ETH",
        //                 "from": "13426335357",
        //                 "to": "0xA41446125D0B5b6785f6898c9D67874D763A1519",
        //                 "ts": "1597026383085",
        //                 "state": "2"
        //             },
        //             {
        //                 "amt": "0.01",
        //                 "wdId": "4703879",
        //                 "fee": "0.00000000btc",
        //                 "txId": "",
        //                 "ccy": "BTC",
        //                 "from": "13426335357",
        //                 "to": "13426335357",
        //                 "ts": "1597026383085",
        //                 "state": "2"
        //             }
        //         ]
        //     }
        //
        const data = this.safeList (response, 'data', []);
        return this.parseTransactions (data, currency, since, limit, params);
    }

    /**
     * @method
     * @name okx#fetchWithdrawal
     * @description fetch data on a currency withdrawal via the withdrawal id
     * @see https://www.okx.com/docs-v5/en/#rest-api-funding-get-withdrawal-history
     * @param {string} id withdrawal id
     * @param {string} code unified currency code of the currency withdrawn, default is undefined
     * @param {object} [params] extra parameters specific to the exchange API endpoint
     * @returns {object} a [transaction structure]{@link https://docs.ccxt.com/#/?id=transaction-structure}
     */
    async fetchWithdrawal (id: string, code: Str = undefined, params = {}) {
        await this.loadMarkets ();
        const request: Dict = {
            'wdId': id,
        };
        let currency = undefined;
        if (code !== undefined) {
            currency = this.currency (code);
            request['ccy'] = currency['id'];
        }
        const response = await this.privateGetAssetWithdrawalHistory (this.extend (request, params));
        //
        //    {
        //        "code": "0",
        //        "data": [
        //            {
        //                "chain": "USDT-TRC20",
        //                "clientId": '',
        //                "fee": "0.8",
        //                "ccy": "USDT",
        //                "amt": "54.561",
        //                "txId": "00cff6ec7fa7c7d7d184bd84e82b9ff36863f07c0421188607f87dfa94e06b70",
        //                "from": "example@email.com",
        //                "to": "TEY6qjnKDyyq5jDc3DJizWLCdUySrpQ4yp",
        //                "state": "2",
        //                "ts": "1641376485000",
        //                "wdId": "25147041"
        //            }
        //        ],
        //        "msg": ''
        //    }
        //
        const data = this.safeList (response, 'data', []);
        const withdrawal = this.safeDict (data, 0, {});
        return this.parseTransaction (withdrawal);
    }

    parseTransactionStatus (status: Str) {
        //
        // deposit statuses
        //
        //     {
        //         "0": "waiting for confirmation",
        //         "1": "deposit credited",
        //         "2": "deposit successful"
        //     }
        //
        // withdrawal statuses
        //
        //     {
        //        '-3': "pending cancel",
        //        "-2": "canceled",
        //        "-1": "failed",
        //         "0": "pending",
        //         "1": "sending",
        //         "2": "sent",
        //         "3": "awaiting email verification",
        //         "4": "awaiting manual verification",
        //         "5": "awaiting identity verification"
        //     }
        //
        const statuses: Dict = {
            '-3': 'pending',
            '-2': 'canceled',
            '-1': 'failed',
            '0': 'pending',
            '1': 'pending',
            '2': 'ok',
            '3': 'pending',
            '4': 'pending',
            '5': 'pending',
            '6': 'pending',
            '7': 'pending',
            '8': 'pending',
            '9': 'pending',
            '10': 'pending',
            '12': 'pending',
            '15': 'pending',
            '16': 'pending',
        };
        return this.safeString (statuses, status, status);
    }

    parseTransaction (transaction: Dict, currency: Currency = undefined): Transaction {
        //
        // withdraw
        //
        //     {
        //         "amt": "0.1",
        //         "wdId": "67485",
        //         "ccy": "BTC"
        //     }
        //
        // fetchWithdrawals
        //
        //     {
        //         "amt": "0.094",
        //         "wdId": "4703879",
        //         "fee": "0.01000000eth",
        //         "txId": "0x62477bac6509a04512819bb1455e923a60dea5966c7caeaa0b24eb8fb0432b85",
        //         "ccy": "ETH",
        //         "from": "13426335357",
        //         "to": "0xA41446125D0B5b6785f6898c9D67874D763A1519",
        //         "tag",
        //         "pmtId",
        //         "memo",
        //         "ts": "1597026383085",
        //         "state": "2"
        //     }
        //
        // fetchDeposits
        //
        //     {
        //         "amt": "0.01044408",
        //         "txId": "1915737_3_0_0_asset",
        //         "ccy": "BTC",
        //         "from": "13801825426",
        //         "to": "",
        //         "ts": "1597026383085",
        //         "state": "2",
        //         "depId": "4703879"
        //     }
        //
        let type = undefined;
        let id = undefined;
        const withdrawalId = this.safeString (transaction, 'wdId');
        const addressFrom = this.safeString (transaction, 'from');
        const addressTo = this.safeString (transaction, 'to');
        const address = addressTo;
        let tagTo = this.safeString2 (transaction, 'tag', 'memo');
        tagTo = this.safeString2 (transaction, 'pmtId', tagTo);
        if (withdrawalId !== undefined) {
            type = 'withdrawal';
            id = withdrawalId;
        } else {
            // the payment_id will appear on new deposits but appears to be removed from the response after 2 months
            id = this.safeString (transaction, 'depId');
            type = 'deposit';
        }
        const currencyId = this.safeString (transaction, 'ccy');
        const code = this.safeCurrencyCode (currencyId);
        const amount = this.safeNumber (transaction, 'amt');
        const status = this.parseTransactionStatus (this.safeString (transaction, 'state'));
        const txid = this.safeString (transaction, 'txId');
        const timestamp = this.safeInteger (transaction, 'ts');
        let feeCost = undefined;
        if (type === 'deposit') {
            feeCost = 0;
        } else {
            feeCost = this.safeNumber (transaction, 'fee');
        }
        // todo parse tags
        return {
            'info': transaction,
            'id': id,
            'currency': code,
            'amount': amount,
            'network': undefined,
            'addressFrom': addressFrom,
            'addressTo': addressTo,
            'address': address,
            'tagFrom': undefined,
            'tagTo': tagTo,
            'tag': tagTo,
            'status': status,
            'type': type,
            'updated': undefined,
            'txid': txid,
            'timestamp': timestamp,
            'datetime': this.iso8601 (timestamp),
            'internal': undefined,
            'comment': undefined,
            'fee': {
                'currency': code,
                'cost': feeCost,
            },
        } as Transaction;
    }

    /**
     * @method
     * @name okx#fetchLeverage
     * @description fetch the set leverage for a market
     * @see https://www.okx.com/docs-v5/en/#rest-api-account-get-leverage
     * @param {string} symbol unified market symbol
     * @param {object} [params] extra parameters specific to the exchange API endpoint
     * @param {string} [params.marginMode] 'cross' or 'isolated'
     * @returns {object} a [leverage structure]{@link https://docs.ccxt.com/#/?id=leverage-structure}
     */
    async fetchLeverage (symbol: string, params = {}): Promise<Leverage> {
        await this.loadMarkets ();
        let marginMode = undefined;
        [ marginMode, params ] = this.handleMarginModeAndParams ('fetchLeverage', params);
        if (marginMode === undefined) {
            marginMode = this.safeString (params, 'mgnMode', 'cross'); // cross as default marginMode
        }
        if ((marginMode !== 'cross') && (marginMode !== 'isolated')) {
            throw new BadRequest (this.id + ' fetchLeverage() requires a marginMode parameter that must be either cross or isolated');
        }
        const market = this.market (symbol);
        const request: Dict = {
            'instId': market['id'],
            'mgnMode': marginMode,
        };
        const response = await this.privateGetAccountLeverageInfo (this.extend (request, params));
        //
        //     {
        //        "code": "0",
        //        "data": [
        //            {
        //                "instId": "BTC-USDT-SWAP",
        //                "lever": "5.00000000",
        //                "mgnMode": "isolated",
        //                "posSide": "net"
        //            }
        //        ],
        //        "msg": ""
        //     }
        //
        const data = this.safeList (response, 'data', []);
        return this.parseLeverage (data, market);
    }

    parseLeverage (leverage: Dict, market: Market = undefined): Leverage {
        let marketId = undefined;
        let marginMode = undefined;
        let longLeverage = undefined;
        let shortLeverage = undefined;
        for (let i = 0; i < leverage.length; i++) {
            const entry = leverage[i];
            marginMode = this.safeStringLower (entry, 'mgnMode');
            marketId = this.safeString (entry, 'instId');
            const positionSide = this.safeStringLower (entry, 'posSide');
            if (positionSide === 'long') {
                longLeverage = this.safeInteger (entry, 'lever');
            } else if (positionSide === 'short') {
                shortLeverage = this.safeInteger (entry, 'lever');
            } else {
                longLeverage = this.safeInteger (entry, 'lever');
                shortLeverage = this.safeInteger (entry, 'lever');
            }
        }
        return {
            'info': leverage,
            'symbol': this.safeSymbol (marketId, market),
            'marginMode': marginMode,
            'longLeverage': longLeverage,
            'shortLeverage': shortLeverage,
        } as Leverage;
    }

    /**
     * @method
     * @name okx#fetchPosition
     * @description fetch data on a single open contract trade position
     * @see https://www.okx.com/docs-v5/en/#rest-api-account-get-positions
     * @param {string} symbol unified market symbol of the market the position is held in, default is undefined
     * @param {object} [params] extra parameters specific to the exchange API endpoint
     * @param {string} [params.instType] MARGIN, SWAP, FUTURES, OPTION
     * @returns {object} a [position structure]{@link https://docs.ccxt.com/#/?id=position-structure}
     */
    async fetchPosition (symbol: string, params = {}) {
        await this.loadMarkets ();
        const market = this.market (symbol);
        const [ type, query ] = this.handleMarketTypeAndParams ('fetchPosition', market, params);
        const request: Dict = {
            // instType String No Instrument type, MARGIN, SWAP, FUTURES, OPTION
            'instId': market['id'],
            // posId String No Single position ID or multiple position IDs (no more than 20) separated with comma
        };
        if (type !== undefined) {
            request['instType'] = this.convertToInstrumentType (type);
        }
        const response = await this.privateGetAccountPositions (this.extend (request, query));
        //
        //     {
        //         "code": "0",
        //         "msg": "",
        //         "data": [
        //             {
        //                 "adl": "1",
        //                 "availPos": "1",
        //                 "avgPx": "2566.31",
        //                 "cTime": "1619507758793",
        //                 "ccy": "ETH",
        //                 "deltaBS": "",
        //                 "deltaPA": "",
        //                 "gammaBS": "",
        //                 "gammaPA": "",
        //                 "imr": "",
        //                 "instId": "ETH-USD-210430",
        //                 "instType": "FUTURES",
        //                 "interest": "0",
        //                 "last": "2566.22",
        //                 "lever": "10",
        //                 "liab": "",
        //                 "liabCcy": "",
        //                 "liqPx": "2352.8496681818233",
        //                 "margin": "0.0003896645377994",
        //                 "mgnMode": "isolated",
        //                 "mgnRatio": "11.731726509588816",
        //                 "mmr": "0.0000311811092368",
        //                 "optVal": "",
        //                 "pTime": "1619507761462",
        //                 "pos": "1",
        //                 "posCcy": "",
        //                 "posId": "307173036051017730",
        //                 "posSide": "long",
        //                 "thetaBS": "",
        //                 "thetaPA": "",
        //                 "tradeId": "109844",
        //                 "uTime": "1619507761462",
        //                 "upl": "-0.0000009932766034",
        //                 "uplRatio": "-0.0025490556801078",
        //                 "vegaBS": "",
        //                 "vegaPA": ""
        //             }
        //         ]
        //     }
        //
        const data = this.safeList (response, 'data', []);
        const position = this.safeDict (data, 0);
        if (position === undefined) {
            return undefined;
        }
        return this.parsePosition (position, market);
    }

    /**
     * @method
     * @name okx#fetchPositions
     * @see https://www.okx.com/docs-v5/en/#rest-api-account-get-positions
     * @see https://www.okx.com/docs-v5/en/#trading-account-rest-api-get-positions-history history
     * @description fetch all open positions
     * @param {string[]|undefined} symbols list of unified market symbols
     * @param {object} [params] extra parameters specific to the exchange API endpoint
     * @param {string} [params.instType] MARGIN, SWAP, FUTURES, OPTION
     * @returns {object[]} a list of [position structure]{@link https://docs.ccxt.com/#/?id=position-structure}
     */
    async fetchPositions (symbols: Strings = undefined, params = {}): Promise<Position[]> {
        await this.loadMarkets ();
        const request: Dict = {
            // 'instType': 'MARGIN', // optional string, MARGIN, SWAP, FUTURES, OPTION
            // 'instId': market['id'], // optional string, e.g. 'BTC-USD-190927-5000-C'
            // 'posId': '307173036051017730', // optional string, Single or multiple position IDs (no more than 20) separated with commas
        };
        if (symbols !== undefined) {
            const marketIds = [];
            for (let i = 0; i < symbols.length; i++) {
                const entry = symbols[i];
                const market = this.market (entry);
                marketIds.push (market['id']);
            }
            const marketIdsLength = marketIds.length;
            if (marketIdsLength > 0) {
                request['instId'] = marketIds.join (',');
            }
        }
        const fetchPositionsOptions = this.safeDict (this.options, 'fetchPositions', {});
        const method = this.safeString (fetchPositionsOptions, 'method', 'privateGetAccountPositions');
        let response = undefined;
        if (method === 'privateGetAccountPositionsHistory') {
            response = await this.privateGetAccountPositionsHistory (this.extend (request, params));
        } else {
            response = await this.privateGetAccountPositions (this.extend (request, params));
        }
        //
        //     {
        //         "code": "0",
        //         "msg": "",
        //         "data": [
        //             {
        //                 "adl": "1",
        //                 "availPos": "1",
        //                 "avgPx": "2566.31",
        //                 "cTime": "1619507758793",
        //                 "ccy": "ETH",
        //                 "deltaBS": "",
        //                 "deltaPA": "",
        //                 "gammaBS": "",
        //                 "gammaPA": "",
        //                 "imr": "",
        //                 "instId": "ETH-USD-210430",
        //                 "instType": "FUTURES",
        //                 "interest": "0",
        //                 "last": "2566.22",
        //                 "lever": "10",
        //                 "liab": "",
        //                 "liabCcy": "",
        //                 "liqPx": "2352.8496681818233",
        //                 "margin": "0.0003896645377994",
        //                 "mgnMode": "isolated",
        //                 "mgnRatio": "11.731726509588816",
        //                 "mmr": "0.0000311811092368",
        //                 "optVal": "",
        //                 "pTime": "1619507761462",
        //                 "pos": "1",
        //                 "posCcy": "",
        //                 "posId": "307173036051017730",
        //                 "posSide": "long",
        //                 "thetaBS": "",
        //                 "thetaPA": "",
        //                 "tradeId": "109844",
        //                 "uTime": "1619507761462",
        //                 "upl": "-0.0000009932766034",
        //                 "uplRatio": "-0.0025490556801078",
        //                 "vegaBS": "",
        //                 "vegaPA": ""
        //             }
        //         ]
        //     }
        //
        const positions = this.safeList (response, 'data', []);
        const result = [];
        for (let i = 0; i < positions.length; i++) {
            result.push (this.parsePosition (positions[i]));
        }
        return this.filterByArrayPositions (result, 'symbol', this.marketSymbols (symbols), false);
    }

    /**
     * @method
     * @name okx#fetchPositionsForSymbol
     * @see https://www.okx.com/docs-v5/en/#rest-api-account-get-positions
     * @description fetch all open positions for specific symbol
     * @param {string} symbol unified market symbol
     * @param {object} [params] extra parameters specific to the exchange API endpoint
     * @param {string} [params.instType] MARGIN (if needed)
     * @returns {object[]} a list of [position structure]{@link https://docs.ccxt.com/#/?id=position-structure}
     */
    async fetchPositionsForSymbol (symbol: string, params = {}) {
        return await this.fetchPositions ([ symbol ], params);
    }

    parsePosition (position: Dict, market: Market = undefined) {
        //
        //     {
        //        "adl": "3",
        //        "availPos": "1",
        //        "avgPx": "34131.1",
        //        "cTime": "1627227626502",
        //        "ccy": "USDT",
        //        "deltaBS": "",
        //        "deltaPA": "",
        //        "gammaBS": "",
        //        "gammaPA": "",
        //        "imr": "170.66093041794787",
        //        "instId": "BTC-USDT-SWAP",
        //        "instType": "SWAP",
        //        "interest": "0",
        //        "last": "34134.4",
        //        "lever": "2",
        //        "liab": "",
        //        "liabCcy": "",
        //        "liqPx": "12608.959083877446",
        //        "markPx": "4786.459271773621",
        //        "margin": "",
        //        "mgnMode": "cross",
        //        "mgnRatio": "140.49930117599155",
        //        "mmr": "1.3652874433435829",
        //        "notionalUsd": "341.5130010779638",
        //        "optVal": "",
        //        "pos": "1",
        //        "posCcy": "",
        //        "posId": "339552508062380036",
        //        "posSide": "long",
        //        "thetaBS": "",
        //        "thetaPA": "",
        //        "tradeId": "98617799",
        //        "uTime": "1627227626502",
        //        "upl": "0.0108608358957281",
        //        "uplRatio": "0.0000636418743944",
        //        "vegaBS": "",
        //        "vegaPA": ""
        //    }
        // history
        //    {
        //        "cTime":"1708351230102",
        //        "ccy":"USDT",
        //        "closeAvgPx":"1.2567",
        //        "closeTotalPos":"40",
        //        "direction":"short",
        //        "fee":"-0.0351036",
        //        "fundingFee":"0",
        //        "instId":"SUSHI-USDT-SWAP",
        //        "instType":"SWAP",
        //        "lever":"10.0",
        //        "liqPenalty":"0",
        //        "mgnMode":"isolated",
        //        "openAvgPx":"1.2462",
        //        "openMaxPos":"40",
        //        "pnl":"-0.42",
        //        "pnlRatio":"-0.0912982667308618",
        //        "posId":"666159086676836352",
        //        "realizedPnl":"-0.4551036",
        //        "triggerPx":"",
        //        "type":"2",
        //        "uTime":"1708354805699",
        //        "uly":"SUSHI-USDT"
        //    }
        //
        const marketId = this.safeString (position, 'instId');
        market = this.safeMarket (marketId, market, undefined, 'contract');
        const symbol = market['symbol'];
        const pos = this.safeString (position, 'pos'); // 'pos' field: One way mode: 0 if position is not open, 1 if open | Two way (hedge) mode: -1 if short, 1 if long, 0 if position is not open
        const contractsAbs = Precise.stringAbs (pos);
        let side = this.safeString2 (position, 'posSide', 'direction');
        const hedged = side !== 'net';
        const contracts = this.parseNumber (contractsAbs);
        if (market['margin']) {
            // margin position
            if (side === 'net') {
                const posCcy = this.safeString (position, 'posCcy');
                const parsedCurrency = this.safeCurrencyCode (posCcy);
                if (parsedCurrency !== undefined) {
                    side = (market['base'] === parsedCurrency) ? 'long' : 'short';
                }
            }
            if (side === undefined) {
                side = this.safeString (position, 'direction');
            }
        } else {
            if (pos !== undefined) {
                if (side === 'net') {
                    if (Precise.stringGt (pos, '0')) {
                        side = 'long';
                    } else if (Precise.stringLt (pos, '0')) {
                        side = 'short';
                    } else {
                        side = undefined;
                    }
                }
            }
        }
        const contractSize = this.safeNumber (market, 'contractSize');
        const contractSizeString = this.numberToString (contractSize);
        const markPriceString = this.safeString (position, 'markPx');
        let notionalString = this.safeString (position, 'notionalUsd');
        if (market['inverse']) {
            notionalString = Precise.stringDiv (Precise.stringMul (contractsAbs, contractSizeString), markPriceString);
        }
        const notional = this.parseNumber (notionalString);
        const marginMode = this.safeString (position, 'mgnMode');
        let initialMarginString = undefined;
        const entryPriceString = this.safeString2 (position, 'avgPx', 'openAvgPx');
        const unrealizedPnlString = this.safeString (position, 'upl');
        const leverageString = this.safeString (position, 'lever');
        let initialMarginPercentage = undefined;
        let collateralString = undefined;
        if (marginMode === 'cross') {
            initialMarginString = this.safeString (position, 'imr');
            collateralString = Precise.stringAdd (initialMarginString, unrealizedPnlString);
        } else if (marginMode === 'isolated') {
            initialMarginPercentage = Precise.stringDiv ('1', leverageString);
            collateralString = this.safeString (position, 'margin');
        }
        const maintenanceMarginString = this.safeString (position, 'mmr');
        const maintenanceMargin = this.parseNumber (maintenanceMarginString);
        const maintenanceMarginPercentageString = Precise.stringDiv (maintenanceMarginString, notionalString);
        if (initialMarginPercentage === undefined) {
            initialMarginPercentage = this.parseNumber (Precise.stringDiv (initialMarginString, notionalString, 4));
        } else if (initialMarginString === undefined) {
            initialMarginString = Precise.stringMul (initialMarginPercentage, notionalString);
        }
        const rounder = '0.00005'; // round to closest 0.01%
        const maintenanceMarginPercentage = this.parseNumber (Precise.stringDiv (Precise.stringAdd (maintenanceMarginPercentageString, rounder), '1', 4));
        const liquidationPrice = this.safeNumber (position, 'liqPx');
        const percentageString = this.safeString (position, 'uplRatio');
        const percentage = this.parseNumber (Precise.stringMul (percentageString, '100'));
        const timestamp = this.safeInteger (position, 'cTime');
        const marginRatio = this.parseNumber (Precise.stringDiv (maintenanceMarginString, collateralString, 4));
        return this.safePosition ({
            'info': position,
            'id': this.safeString (position, 'posId'),
            'symbol': symbol,
            'notional': notional,
            'marginMode': marginMode,
            'liquidationPrice': liquidationPrice,
            'entryPrice': this.parseNumber (entryPriceString),
            'unrealizedPnl': this.parseNumber (unrealizedPnlString),
            'realizedPnl': this.safeNumber (position, 'realizedPnl'),
            'percentage': percentage,
            'contracts': contracts,
            'contractSize': contractSize,
            'markPrice': this.parseNumber (markPriceString),
            'lastPrice': this.safeNumber (position, 'closeAvgPx'),
            'side': side,
            'hedged': hedged,
            'timestamp': timestamp,
            'datetime': this.iso8601 (timestamp),
            'lastUpdateTimestamp': this.safeInteger (position, 'uTime'),
            'maintenanceMargin': maintenanceMargin,
            'maintenanceMarginPercentage': maintenanceMarginPercentage,
            'collateral': this.parseNumber (collateralString),
            'initialMargin': this.parseNumber (initialMarginString),
            'initialMarginPercentage': this.parseNumber (initialMarginPercentage),
            'leverage': this.parseNumber (leverageString),
            'marginRatio': marginRatio,
            'stopLossPrice': undefined,
            'takeProfitPrice': undefined,
        });
    }

    /**
     * @method
     * @name okx#transfer
     * @description transfer currency internally between wallets on the same account
     * @see https://www.okx.com/docs-v5/en/#rest-api-funding-funds-transfer
     * @param {string} code unified currency code
     * @param {float} amount amount to transfer
     * @param {string} fromAccount account to transfer from
     * @param {string} toAccount account to transfer to
     * @param {object} [params] extra parameters specific to the exchange API endpoint
     * @returns {object} a [transfer structure]{@link https://docs.ccxt.com/#/?id=transfer-structure}
     */
    async transfer (code: string, amount: number, fromAccount: string, toAccount:string, params = {}): Promise<TransferEntry> {
        await this.loadMarkets ();
        const currency = this.currency (code);
        const accountsByType = this.safeDict (this.options, 'accountsByType', {});
        const fromId = this.safeString (accountsByType, fromAccount, fromAccount);
        const toId = this.safeString (accountsByType, toAccount, toAccount);
        const request: Dict = {
            'ccy': currency['id'],
            'amt': this.currencyToPrecision (code, amount),
            'type': '0', // 0 = transfer within account by default, 1 = master account to sub-account, 2 = sub-account to master account, 3 = sub-account to master account (Only applicable to APIKey from sub-account), 4 = sub-account to sub-account
            'from': fromId, // remitting account, 6: Funding account, 18: Trading account
            'to': toId, // beneficiary account, 6: Funding account, 18: Trading account
            // 'subAcct': 'sub-account-name', // optional, only required when type is 1, 2 or 4
            // 'loanTrans': false, // Whether or not borrowed coins can be transferred out under Multi-currency margin and Portfolio margin. The default is false
            // 'clientId': 'client-supplied id', // A combination of case-sensitive alphanumerics, all numbers, or all letters of up to 32 characters
            // 'omitPosRisk': false, // Ignore position risk. Default is false. Applicable to Portfolio margin
        };
        if (fromId === 'master') {
            request['type'] = '1';
            request['subAcct'] = toId;
            request['from'] = this.safeString (params, 'from', '6');
            request['to'] = this.safeString (params, 'to', '6');
        } else if (toId === 'master') {
            request['type'] = '2';
            request['subAcct'] = fromId;
            request['from'] = this.safeString (params, 'from', '6');
            request['to'] = this.safeString (params, 'to', '6');
        }
        const response = await this.privatePostAssetTransfer (this.extend (request, params));
        //
        //     {
        //         "code": "0",
        //         "msg": "",
        //         "data": [
        //             {
        //                 "transId": "754147",
        //                 "ccy": "USDT",
        //                 "from": "6",
        //                 "amt": "0.1",
        //                 "to": "18"
        //             }
        //         ]
        //     }
        //
        const data = this.safeList (response, 'data', []);
        const rawTransfer = this.safeDict (data, 0, {});
        return this.parseTransfer (rawTransfer, currency);
    }

    parseTransfer (transfer: Dict, currency: Currency = undefined): TransferEntry {
        //
        // transfer
        //
        //     {
        //         "transId": "754147",
        //         "ccy": "USDT",
        //         "from": "6",
        //         "amt": "0.1",
        //         "to": "18"
        //     }
        //
        // fetchTransfer
        //
        //     {
        //         "amt": "5",
        //         "ccy": "USDT",
        //         "from": "18",
        //         "instId": "",
        //         "state": "success",
        //         "subAcct": "",
        //         "to": "6",
        //         "toInstId": "",
        //         "transId": "464424732",
        //         "type": "0"
        //     }
        //
        // fetchTransfers
        //
        //     {
        //         "bal": "70.6874353780312913",
        //         "balChg": "-4.0000000000000000", // negative means "to funding", positive meand "from funding"
        //         "billId": "588900695232225299",
        //         "ccy": "USDT",
        //         "execType": "",
        //         "fee": "",
        //         "from": "18",
        //         "instId": "",
        //         "instType": "",
        //         "mgnMode": "",
        //         "notes": "To Funding Account",
        //         "ordId": "",
        //         "pnl": "",
        //         "posBal": "",
        //         "posBalChg": "",
        //         "price": "0",
        //         "subType": "12",
        //         "sz": "-4",
        //         "to": "6",
        //         "ts": "1686676866989",
        //         "type": "1"
        //     }
        //
        const id = this.safeString2 (transfer, 'transId', 'billId');
        const currencyId = this.safeString (transfer, 'ccy');
        const code = this.safeCurrencyCode (currencyId, currency);
        let amount = this.safeNumber (transfer, 'amt');
        const fromAccountId = this.safeString (transfer, 'from');
        const toAccountId = this.safeString (transfer, 'to');
        const accountsById = this.safeDict (this.options, 'accountsById', {});
        const timestamp = this.safeInteger (transfer, 'ts');
        const balanceChange = this.safeString (transfer, 'sz');
        if (balanceChange !== undefined) {
            amount = this.parseNumber (Precise.stringAbs (balanceChange));
        }
        return {
            'info': transfer,
            'id': id,
            'timestamp': timestamp,
            'datetime': this.iso8601 (timestamp),
            'currency': code,
            'amount': amount,
            'fromAccount': this.safeString (accountsById, fromAccountId),
            'toAccount': this.safeString (accountsById, toAccountId),
            'status': this.parseTransferStatus (this.safeString (transfer, 'state')),
        };
    }

    parseTransferStatus (status: Str): Str {
        const statuses: Dict = {
            'success': 'ok',
        };
        return this.safeString (statuses, status, status);
    }

    async fetchTransfer (id: string, code: Str = undefined, params = {}): Promise<TransferEntry> {
        await this.loadMarkets ();
        const request: Dict = {
            'transId': id,
            // 'type': 0, // default is 0 transfer within account, 1 master to sub, 2 sub to master
        };
        const response = await this.privateGetAssetTransferState (this.extend (request, params));
        //
        //     {
        //         "code": "0",
        //         "data": [
        //             {
        //                 "amt": "5",
        //                 "ccy": "USDT",
        //                 "from": "18",
        //                 "instId": "",
        //                 "state": "success",
        //                 "subAcct": "",
        //                 "to": "6",
        //                 "toInstId": "",
        //                 "transId": "464424732",
        //                 "type": "0"
        //             }
        //         ],
        //         "msg": ""
        //     }
        //
        const data = this.safeList (response, 'data', []);
        const transfer = this.safeDict (data, 0);
        return this.parseTransfer (transfer);
    }

    /**
     * @method
     * @name okx#fetchTransfers
     * @description fetch a history of internal transfers made on an account
     * @see https://www.okx.com/docs-v5/en/#trading-account-rest-api-get-bills-details-last-3-months
     * @param {string} code unified currency code of the currency transferred
     * @param {int} [since] the earliest time in ms to fetch transfers for
     * @param {int} [limit] the maximum number of transfers structures to retrieve
     * @param {object} [params] extra parameters specific to the exchange API endpoint
     * @returns {object[]} a list of [transfer structures]{@link https://docs.ccxt.com/#/?id=transfer-structure}
     */
    async fetchTransfers (code: Str = undefined, since: Int = undefined, limit: Int = undefined, params = {}): Promise<TransferEntry[]> {
        await this.loadMarkets ();
        let currency = undefined;
        const request: Dict = {
            'type': '1', // https://www.okx.com/docs-v5/en/#rest-api-account-get-bills-details-last-3-months
        };
        if (code !== undefined) {
            currency = this.currency (code);
            request['ccy'] = currency['id'];
        }
        if (since !== undefined) {
            request['begin'] = since;
        }
        if (limit !== undefined) {
            request['limit'] = limit;
        }
        const response = await this.privateGetAccountBillsArchive (this.extend (request, params));
        //
        //    {
        //        "code": "0",
        //        "data": [
        //            {
        //                "bal": "70.6874353780312913",
        //                "balChg": "-4.0000000000000000",
        //                "billId": "588900695232225299",
        //                "ccy": "USDT",
        //                "execType": "",
        //                "fee": "",
        //                "from": "18",
        //                "instId": "",
        //                "instType": "",
        //                "mgnMode": "",
        //                "notes": "To Funding Account",
        //                "ordId": "",
        //                "pnl": "",
        //                "posBal": "",
        //                "posBalChg": "",
        //                "price": "0",
        //                "subType": "12",
        //                "sz": "-4",
        //                "to": "6",
        //                "ts": "1686676866989",
        //                "type": "1"
        //            },
        //            ...
        //        ],
        //        "msg": ""
        //    }
        //
        const transfers = this.safeList (response, 'data', []);
        return this.parseTransfers (transfers, currency, since, limit, params);
    }

    sign (path, api = 'public', method = 'GET', params = {}, headers = undefined, body = undefined) {
        const isArray = Array.isArray (params);
        const request = '/api/' + this.version + '/' + this.implodeParams (path, params);
        const query = this.omit (params, this.extractParams (path));
        let url = this.implodeHostname (this.urls['api']['rest']) + request;
        // const type = this.getPathAuthenticationType (path);
        if (api === 'public') {
            if (Object.keys (query).length) {
                url += '?' + this.urlencode (query);
            }
        } else if (api === 'private') {
            this.checkRequiredCredentials ();
            // inject id in implicit api call
            if (method === 'POST' && (path === 'trade/batch-orders' || path === 'trade/order-algo' || path === 'trade/order')) {
                const brokerId = this.safeString (this.options, 'brokerId', '6b9ad766b55dBCDE');
                if (Array.isArray (params)) {
                    for (let i = 0; i < params.length; i++) {
                        const entry = params[i];
                        const clientOrderId = this.safeString (entry, 'clOrdId');
                        if (clientOrderId === undefined) {
                            entry['clOrdId'] = brokerId + this.uuid16 ();
                            entry['tag'] = brokerId;
                            params[i] = entry;
                        }
                    }
                } else {
                    const clientOrderId = this.safeString (params, 'clOrdId');
                    if (clientOrderId === undefined) {
                        params['clOrdId'] = brokerId + this.uuid16 ();
                        params['tag'] = brokerId;
                    }
                }
            }
            const timestamp = this.iso8601 (this.nonce ());
            headers = {
                'OK-ACCESS-KEY': this.apiKey,
                'OK-ACCESS-PASSPHRASE': this.password,
                'OK-ACCESS-TIMESTAMP': timestamp,
                // 'OK-FROM': '',
                // 'OK-TO': '',
                // 'OK-LIMIT': '',
            };
            let auth = timestamp + method + request;
            if (method === 'GET') {
                if (Object.keys (query).length) {
                    const urlencodedQuery = '?' + this.urlencode (query);
                    url += urlencodedQuery;
                    auth += urlencodedQuery;
                }
            } else {
                if (isArray || Object.keys (query).length) {
                    body = this.json (query);
                    auth += body;
                }
                headers['Content-Type'] = 'application/json';
            }
            const signature = this.hmac (this.encode (auth), this.encode (this.secret), sha256, 'base64');
            headers['OK-ACCESS-SIGN'] = signature;
        }
        return { 'url': url, 'method': method, 'body': body, 'headers': headers };
    }

    parseFundingRate (contract, market: Market = undefined): FundingRate {
        //
        //    {
        //        "fundingRate": "0.00027815",
        //        "fundingTime": "1634256000000",
        //        "instId": "BTC-USD-SWAP",
        //        "instType": "SWAP",
        //        "nextFundingRate": "0.00017",
        //        "nextFundingTime": "1634284800000"
        //    }
        // ws
        //     {
        //        "fundingRate":"0.0001875391284828",
        //        "fundingTime":"1700726400000",
        //        "instId":"BTC-USD-SWAP",
        //        "instType":"SWAP",
        //        "method": "next_period",
        //        "maxFundingRate":"0.00375",
        //        "minFundingRate":"-0.00375",
        //        "nextFundingRate":"0.0002608059239328",
        //        "nextFundingTime":"1700755200000",
        //        "premium": "0.0001233824646391",
        //        "settFundingRate":"0.0001699799259033",
        //        "settState":"settled",
        //        "ts":"1700724675402"
        //     }
        //
        // in the response above nextFundingRate is actually two funding rates from now
        //
        const nextFundingRateTimestamp = this.safeInteger (contract, 'nextFundingTime');
        const marketId = this.safeString (contract, 'instId');
        const symbol = this.safeSymbol (marketId, market);
        const nextFundingRate = this.safeNumber (contract, 'nextFundingRate');
        const fundingTime = this.safeInteger (contract, 'fundingTime');
        const fundingTimeString = this.safeString (contract, 'fundingTime');
        const nextFundingTimeString = this.safeString (contract, 'nextFundingTime');
        const millisecondsInterval = Precise.stringSub (nextFundingTimeString, fundingTimeString);
        // https://www.okx.com/support/hc/en-us/articles/360053909272-Ⅸ-Introduction-to-perpetual-swap-funding-fee
        // > The current interest is 0.
        return {
            'info': contract,
            'symbol': symbol,
            'markPrice': undefined,
            'indexPrice': undefined,
            'interestRate': this.parseNumber ('0'),
            'estimatedSettlePrice': undefined,
            'timestamp': undefined,
            'datetime': undefined,
            'fundingRate': this.safeNumber (contract, 'fundingRate'),
            'fundingTimestamp': fundingTime,
            'fundingDatetime': this.iso8601 (fundingTime),
            'nextFundingRate': nextFundingRate,
            'nextFundingTimestamp': nextFundingRateTimestamp,
            'nextFundingDatetime': this.iso8601 (nextFundingRateTimestamp),
            'previousFundingRate': undefined,
            'previousFundingTimestamp': undefined,
            'previousFundingDatetime': undefined,
            'interval': this.parseFundingInterval (millisecondsInterval),
        } as FundingRate;
    }

    parseFundingInterval (interval) {
        const intervals: Dict = {
            '3600000': '1h',
            '14400000': '4h',
            '28800000': '8h',
            '57600000': '16h',
            '86400000': '24h',
        };
        return this.safeString (intervals, interval, interval);
    }

    /**
     * @method
     * @name okx#fetchFundingInterval
     * @description fetch the current funding rate interval
     * @see https://www.okx.com/docs-v5/en/#public-data-rest-api-get-funding-rate
     * @param {string} symbol unified market symbol
     * @param {object} [params] extra parameters specific to the exchange API endpoint
     * @returns {object} a [funding rate structure]{@link https://docs.ccxt.com/#/?id=funding-rate-structure}
     */
    async fetchFundingInterval (symbol: string, params = {}): Promise<FundingRate> {
        return await this.fetchFundingRate (symbol, params);
    }

    /**
     * @method
     * @name okx#fetchFundingRate
     * @description fetch the current funding rate
     * @see https://www.okx.com/docs-v5/en/#public-data-rest-api-get-funding-rate
     * @param {string} symbol unified market symbol
     * @param {object} [params] extra parameters specific to the exchange API endpoint
     * @returns {object} a [funding rate structure]{@link https://docs.ccxt.com/#/?id=funding-rate-structure}
     */
    async fetchFundingRate (symbol: string, params = {}): Promise<FundingRate> {
        await this.loadMarkets ();
        const market = this.market (symbol);
        if (!market['swap']) {
            throw new ExchangeError (this.id + ' fetchFundingRate() is only valid for swap markets');
        }
        const request: Dict = {
            'instId': market['id'],
        };
        const response = await this.publicGetPublicFundingRate (this.extend (request, params));
        //
        //    {
        //        "code": "0",
        //        "data": [
        //            {
        //                "fundingRate": "0.00027815",
        //                "fundingTime": "1634256000000",
        //                "instId": "BTC-USD-SWAP",
        //                "instType": "SWAP",
        //                "nextFundingRate": "0.00017",
        //                "nextFundingTime": "1634284800000"
        //            }
        //        ],
        //        "msg": ""
        //    }
        //
        const data = this.safeList (response, 'data', []);
        const entry = this.safeDict (data, 0, {});
        return this.parseFundingRate (entry, market);
    }

    /**
     * @method
     * @name okx#fetchFundingRates
     * @description fetches the current funding rates for multiple symbols
     * @see https://www.okx.com/docs-v5/en/#public-data-rest-api-get-funding-rate
     * @param {string[]} symbols unified market symbols
     * @param {object} [params] extra parameters specific to the exchange API endpoint
     * @returns {object} a dictionary of [funding rates structure]{@link https://docs.ccxt.com/#/?id=funding-rates-structure}
     */
    async fetchFundingRates (symbols: Strings = undefined, params = {}): Promise<FundingRates> {
        await this.loadMarkets ();
        symbols = this.marketSymbols (symbols, 'swap', true);
        const request: Dict = { 'instId': 'ANY' };
        const response = await this.publicGetPublicFundingRate (this.extend (request, params));
        //
        //    {
        //        "code": "0",
        //        "data": [
        //            {
        //                "fundingRate": "0.00027815",
        //                "fundingTime": "1634256000000",
        //                "instId": "BTC-USD-SWAP",
        //                "instType": "SWAP",
        //                "nextFundingRate": "0.00017",
        //                "nextFundingTime": "1634284800000"
        //            }
        //        ],
        //        "msg": ""
        //    }
        //
        const data = this.safeList (response, 'data', []);
        return this.parseFundingRates (data, symbols);
    }

    /**
     * @method
     * @name okx#fetchFundingHistory
     * @description fetch the history of funding payments paid and received on this account
     * @see https://www.okx.com/docs-v5/en/#trading-account-rest-api-get-bills-details-last-3-months
     * @param {string} symbol unified market symbol
     * @param {int} [since] the earliest time in ms to fetch funding history for
     * @param {int} [limit] the maximum number of funding history structures to retrieve
     * @param {object} [params] extra parameters specific to the exchange API endpoint
     * @returns {object} a [funding history structure]{@link https://docs.ccxt.com/#/?id=funding-history-structure}
     */
    async fetchFundingHistory (symbol: Str = undefined, since: Int = undefined, limit: Int = undefined, params = {}) {
        await this.loadMarkets ();
        const request: Dict = {
            // 'instType': 'SPOT', // SPOT, MARGIN, SWAP, FUTURES, OPTION
            // 'ccy': currency['id'],
            // 'mgnMode': 'isolated', // isolated, cross
            // 'ctType': 'linear', // linear, inverse, only applicable to FUTURES/SWAP
            'type': '8',
            //
            // supported values for type
            //
            //     1 Transfer
            //     2 Trade
            //     3 Delivery
            //     4 Auto token conversion
            //     5 Liquidation
            //     6 Margin transfer
            //     7 Interest deduction
            //     8 Funding fee
            //     9 ADL
            //     10 Clawback
            //     11 System token conversion
            //     12 Strategy transfer
            //     13 ddh
            //
            // 'subType': '',
            //
            // supported values for subType
            //
            //     1 Buy
            //     2 Sell
            //     3 Open long
            //     4 Open short
            //     5 Close long
            //     6 Close short
            //     9 Interest deduction
            //     11 Transfer in
            //     12 Transfer out
            //     160 Manual margin increase
            //     161 Manual margin decrease
            //     162 Auto margin increase
            //     110 Auto buy
            //     111 Auto sell
            //     118 System token conversion transfer in
            //     119 System token conversion transfer out
            //     100 Partial liquidation close long
            //     101 Partial liquidation close short
            //     102 Partial liquidation buy
            //     103 Partial liquidation sell
            //     104 Liquidation long
            //     105 Liquidation short
            //     106 Liquidation buy
            //     107 Liquidation sell
            //     110 Liquidation transfer in
            //     111 Liquidation transfer out
            //     125 ADL close long
            //     126 ADL close short
            //     127 ADL buy
            //     128 ADL sell
            //     131 ddh buy
            //     132 ddh sell
            //     170 Exercised
            //     171 Counterparty exercised
            //     172 Expired OTM
            //     112 Delivery long
            //     113 Delivery short
            //     117 Delivery/Exercise clawback
            //     173 Funding fee expense
            //     174 Funding fee income
            //     200 System transfer in
            //     201 Manually transfer in
            //     202 System transfer out
            //     203 Manually transfer out
            //
            // "after": "id", // earlier than the requested bill ID
            // "before": "id", // newer than the requested bill ID
            // "limit": "100", // default 100, max 100
        };
        if (limit !== undefined) {
            request['limit'] = limit.toString (); // default 100, max 100
        }
        let market = undefined;
        if (symbol !== undefined) {
            market = this.market (symbol);
            symbol = market['symbol'];
            if (market['contract']) {
                if (market['linear']) {
                    request['ctType'] = 'linear';
                    request['ccy'] = market['quoteId'];
                } else {
                    request['ctType'] = 'inverse';
                    request['ccy'] = market['baseId'];
                }
            }
        }
        const [ type, query ] = this.handleMarketTypeAndParams ('fetchFundingHistory', market, params);
        if (type === 'swap') {
            request['instType'] = this.convertToInstrumentType (type);
        }
        // AccountBillsArchive has the same cost as AccountBills but supports three months of data
        const response = await this.privateGetAccountBillsArchive (this.extend (request, query));
        //
        //    {
        //        "bal": "0.0242946200998573",
        //        "balChg": "0.0000148752712240",
        //        "billId": "377970609204146187",
        //        "ccy": "ETH",
        //        "execType": "",
        //        "fee": "0",
        //        "from": "",
        //        "instId": "ETH-USD-SWAP",
        //        "instType": "SWAP",
        //        "mgnMode": "isolated",
        //        "notes": "",
        //        "ordId": "",
        //        "pnl": "0.000014875271224",
        //        "posBal": "0",
        //        "posBalChg": "0",
        //        "subType": "174",
        //        "sz": "9",
        //        "to": "",
        //        "ts": "1636387215588",
        //        "type": "8"
        //    }
        //
        const data = this.safeList (response, 'data', []);
        const result = [];
        for (let i = 0; i < data.length; i++) {
            const entry = data[i];
            const timestamp = this.safeInteger (entry, 'ts');
            const instId = this.safeString (entry, 'instId');
            const marketInner = this.safeMarket (instId);
            const currencyId = this.safeString (entry, 'ccy');
            const code = this.safeCurrencyCode (currencyId);
            result.push ({
                'info': entry,
                'symbol': marketInner['symbol'],
                'code': code,
                'timestamp': timestamp,
                'datetime': this.iso8601 (timestamp),
                'id': this.safeString (entry, 'billId'),
                'amount': this.safeNumber (entry, 'balChg'),
            });
        }
        const sorted = this.sortBy (result, 'timestamp');
        return this.filterBySymbolSinceLimit (sorted, symbol, since, limit) as FundingHistory[];
    }

    /**
     * @method
     * @name okx#setLeverage
     * @description set the level of leverage for a market
     * @see https://www.okx.com/docs-v5/en/#rest-api-account-set-leverage
     * @param {float} leverage the rate of leverage
     * @param {string} symbol unified market symbol
     * @param {object} [params] extra parameters specific to the exchange API endpoint
     * @param {string} [params.marginMode] 'cross' or 'isolated'
     * @param {string} [params.posSide] 'long' or 'short' or 'net' for isolated margin long/short mode on futures and swap markets, default is 'net'
     * @returns {object} response from the exchange
     */
    async setLeverage (leverage: int, symbol: Str = undefined, params = {}) {
        if (symbol === undefined) {
            throw new ArgumentsRequired (this.id + ' setLeverage() requires a symbol argument');
        }
        // WARNING: THIS WILL INCREASE LIQUIDATION PRICE FOR OPEN ISOLATED LONG POSITIONS
        // AND DECREASE LIQUIDATION PRICE FOR OPEN ISOLATED SHORT POSITIONS
        if ((leverage < 1) || (leverage > 125)) {
            throw new BadRequest (this.id + ' setLeverage() leverage should be between 1 and 125');
        }
        await this.loadMarkets ();
        const market = this.market (symbol);
        let marginMode = undefined;
        [ marginMode, params ] = this.handleMarginModeAndParams ('setLeverage', params);
        if (marginMode === undefined) {
            marginMode = this.safeString (params, 'mgnMode', 'cross'); // cross as default marginMode
        }
        if ((marginMode !== 'cross') && (marginMode !== 'isolated')) {
            throw new BadRequest (this.id + ' setLeverage() requires a marginMode parameter that must be either cross or isolated');
        }
        const request: Dict = {
            'lever': leverage,
            'mgnMode': marginMode,
            'instId': market['id'],
        };
        const posSide = this.safeString (params, 'posSide', 'net');
        if (marginMode === 'isolated') {
            if (posSide !== 'long' && posSide !== 'short' && posSide !== 'net') {
                throw new BadRequest (this.id + ' setLeverage() requires the posSide argument to be either "long", "short" or "net"');
            }
            request['posSide'] = posSide;
        }
        const response = await this.privatePostAccountSetLeverage (this.extend (request, params));
        //
        //     {
        //       "code": "0",
        //       "data": [
        //         {
        //           "instId": "BTC-USDT-SWAP",
        //           "lever": "5",
        //           "mgnMode": "isolated",
        //           "posSide": "long"
        //         }
        //       ],
        //       "msg": ""
        //     }
        //
        return response;
    }

    /**
     * @method
     * @name okx#fetchPositionMode
     * @see https://www.okx.com/docs-v5/en/#trading-account-rest-api-get-account-configuration
     * @description fetchs the position mode, hedged or one way, hedged for binance is set identically for all linear markets or all inverse markets
     * @param {string} symbol unified symbol of the market to fetch the order book for
     * @param {object} [params] extra parameters specific to the exchange API endpoint
     * @param {string} [params.accountId] if you have multiple accounts, you must specify the account id to fetch the position mode
     * @returns {object} an object detailing whether the market is in hedged or one-way mode
     */
    async fetchPositionMode (symbol: Str = undefined, params = {}) {
        const accounts = await this.fetchAccounts ();
        const length = accounts.length;
        let selectedAccount = undefined;
        if (length > 1) {
            const accountId = this.safeString (params, 'accountId');
            if (accountId === undefined) {
                const accountIds = this.getListFromObjectValues (accounts, 'id');
                throw new ExchangeError (this.id + ' fetchPositionMode() can not detect position mode, because you have multiple accounts. Set params["accountId"] to desired id from: ' + accountIds.join (', '));
            } else {
                const accountsById = this.indexBy (accounts, 'id');
                selectedAccount = this.safeDict (accountsById, accountId);
            }
        } else {
            selectedAccount = accounts[0];
        }
        const mainAccount = selectedAccount['info'];
        const posMode = this.safeString (mainAccount, 'posMode'); // long_short_mode, net_mode
        const isHedged = posMode === 'long_short_mode';
        return {
            'info': mainAccount,
            'hedged': isHedged,
        };
    }

    /**
     * @method
     * @name okx#setPositionMode
     * @description set hedged to true or false for a market
     * @see https://www.okx.com/docs-v5/en/#trading-account-rest-api-set-position-mode
     * @param {bool} hedged set to true to use long_short_mode, false for net_mode
     * @param {string} symbol not used by okx setPositionMode
     * @param {object} [params] extra parameters specific to the exchange API endpoint
     * @returns {object} response from the exchange
     */
    async setPositionMode (hedged: boolean, symbol: Str = undefined, params = {}) {
        let hedgeMode = undefined;
        if (hedged) {
            hedgeMode = 'long_short_mode';
        } else {
            hedgeMode = 'net_mode';
        }
        const request: Dict = {
            'posMode': hedgeMode,
        };
        const response = await this.privatePostAccountSetPositionMode (this.extend (request, params));
        //
        //    {
        //        "code": "0",
        //        "data": [
        //            {
        //                "posMode": "net_mode"
        //            }
        //        ],
        //        "msg": ""
        //    }
        //
        return response;
    }

    /**
     * @method
     * @name okx#setMarginMode
     * @description set margin mode to 'cross' or 'isolated'
     * @see https://www.okx.com/docs-v5/en/#trading-account-rest-api-set-leverage
     * @param {string} marginMode 'cross' or 'isolated'
     * @param {string} symbol unified market symbol
     * @param {object} [params] extra parameters specific to the exchange API endpoint
     * @param {int} [params.leverage] leverage
     * @returns {object} response from the exchange
     */
    async setMarginMode (marginMode: string, symbol: Str = undefined, params = {}) {
        if (symbol === undefined) {
            throw new ArgumentsRequired (this.id + ' setMarginMode() requires a symbol argument');
        }
        // WARNING: THIS WILL INCREASE LIQUIDATION PRICE FOR OPEN ISOLATED LONG POSITIONS
        // AND DECREASE LIQUIDATION PRICE FOR OPEN ISOLATED SHORT POSITIONS
        marginMode = marginMode.toLowerCase ();
        if ((marginMode !== 'cross') && (marginMode !== 'isolated')) {
            throw new BadRequest (this.id + ' setMarginMode() marginMode must be either cross or isolated');
        }
        await this.loadMarkets ();
        const market = this.market (symbol);
        const lever = this.safeInteger2 (params, 'lever', 'leverage');
        if ((lever === undefined) || (lever < 1) || (lever > 125)) {
            throw new BadRequest (this.id + ' setMarginMode() params["lever"] should be between 1 and 125');
        }
        params = this.omit (params, [ 'leverage' ]);
        const request: Dict = {
            'lever': lever,
            'mgnMode': marginMode,
            'instId': market['id'],
        };
        const response = await this.privatePostAccountSetLeverage (this.extend (request, params));
        //
        //     {
        //       "code": "0",
        //       "data": [
        //         {
        //           "instId": "BTC-USDT-SWAP",
        //           "lever": "5",
        //           "mgnMode": "isolated",
        //           "posSide": "long"
        //         }
        //       ],
        //       "msg": ""
        //     }
        //
        return response;
    }

    /**
     * @method
     * @name okx#fetchCrossBorrowRates
     * @description fetch the borrow interest rates of all currencies
     * @see https://www.okx.com/docs-v5/en/#trading-account-rest-api-get-interest-rate
     * @param {object} [params] extra parameters specific to the exchange API endpoint
     * @returns {object} a list of [borrow rate structures]{@link https://docs.ccxt.com/#/?id=borrow-rate-structure}
     */
    async fetchCrossBorrowRates (params = {}): Promise<CrossBorrowRates> {
        await this.loadMarkets ();
        const response = await this.privateGetAccountInterestRate (params);
        //
        //    {
        //        "code": "0",
        //        "data": [
        //            {
        //                "ccy": "BTC",
        //                "interestRate": "0.00000833"
        //            }
        //            ...
        //        ],
        //    }
        //
        const data = this.safeList (response, 'data', []);
        const rates = [];
        for (let i = 0; i < data.length; i++) {
            rates.push (this.parseBorrowRate (data[i]));
        }
        return rates as any;
    }

    /**
     * @method
     * @name okx#fetchCrossBorrowRate
     * @description fetch the rate of interest to borrow a currency for margin trading
     * @see https://www.okx.com/docs-v5/en/#trading-account-rest-api-get-interest-rate
     * @param {string} code unified currency code
     * @param {object} [params] extra parameters specific to the exchange API endpoint
     * @returns {object} a [borrow rate structure]{@link https://docs.ccxt.com/#/?id=borrow-rate-structure}
     */
    async fetchCrossBorrowRate (code: string, params = {}): Promise<CrossBorrowRate> {
        await this.loadMarkets ();
        const currency = this.currency (code);
        const request: Dict = {
            'ccy': currency['id'],
        };
        const response = await this.privateGetAccountInterestRate (this.extend (request, params));
        //
        //    {
        //        "code": "0",
        //        "data": [
        //             {
        //                "ccy": "USDT",
        //                "interestRate": "0.00002065"
        //             }
        //             ...
        //        ],
        //        "msg": ""
        //    }
        //
        const data = this.safeList (response, 'data', []);
        const rate = this.safeDict (data, 0, {});
        return this.parseBorrowRate (rate);
    }

    parseBorrowRate (info, currency: Currency = undefined) {
        //
        //    {
        //        "amt": "992.10341195",
        //        "ccy": "BTC",
        //        "rate": "0.01",
        //        "ts": "1643954400000"
        //    }
        //
        const ccy = this.safeString (info, 'ccy');
        const timestamp = this.safeInteger (info, 'ts');
        return {
            'currency': this.safeCurrencyCode (ccy),
            'rate': this.safeNumber2 (info, 'interestRate', 'rate'),
            'period': 86400000,
            'timestamp': timestamp,
            'datetime': this.iso8601 (timestamp),
            'info': info,
        };
    }

    parseBorrowRateHistories (response, codes, since, limit) {
        //
        //    [
        //        {
        //            "amt": "992.10341195",
        //            "ccy": "BTC",
        //            "rate": "0.01",
        //            "ts": "1643954400000"
        //        },
        //        ...
        //    ]
        //
        const borrowRateHistories: Dict = {};
        for (let i = 0; i < response.length; i++) {
            const item = response[i];
            const code = this.safeCurrencyCode (this.safeString (item, 'ccy'));
            if (codes === undefined || this.inArray (code, codes)) {
                if (!(code in borrowRateHistories)) {
                    borrowRateHistories[code] = [];
                }
                const borrowRateStructure = this.parseBorrowRate (item);
                const borrrowRateCode = borrowRateHistories[code];
                borrrowRateCode.push (borrowRateStructure);
            }
        }
        const keys = Object.keys (borrowRateHistories);
        for (let i = 0; i < keys.length; i++) {
            const code = keys[i];
            borrowRateHistories[code] = this.filterByCurrencySinceLimit (borrowRateHistories[code], code, since, limit);
        }
        return borrowRateHistories;
    }

    /**
     * @method
     * @name okx#fetchBorrowRateHistories
     * @description retrieves a history of a multiple currencies borrow interest rate at specific time slots, returns all currencies if no symbols passed, default is undefined
     * @see https://www.okx.com/docs-v5/en/#financial-product-savings-get-public-borrow-history-public
     * @param {string[]|undefined} codes list of unified currency codes, default is undefined
     * @param {int} [since] timestamp in ms of the earliest borrowRate, default is undefined
     * @param {int} [limit] max number of borrow rate prices to return, default is undefined
     * @param {object} [params] extra parameters specific to the exchange API endpoint
     * @returns {object} a dictionary of [borrow rate structures]{@link https://docs.ccxt.com/#/?id=borrow-rate-structure} indexed by the market symbol
     */
    async fetchBorrowRateHistories (codes = undefined, since: Int = undefined, limit: Int = undefined, params = {}) {
        await this.loadMarkets ();
        const request: Dict = {
            // 'ccy': currency['id'],
            // 'after': this.milliseconds (), // Pagination of data to return records earlier than the requested ts,
            // 'before': since, // Pagination of data to return records newer than the requested ts,
            // 'limit': limit, // default is 100 and maximum is 100
        };
        if (since !== undefined) {
            request['before'] = since;
        }
        if (limit !== undefined) {
            request['limit'] = limit;
        }
        const response = await this.publicGetFinanceSavingsLendingRateHistory (this.extend (request, params));
        //
        //     {
        //         "code": "0",
        //         "data": [
        //             {
        //                 "amt": "992.10341195",
        //                 "ccy": "BTC",
        //                 "rate": "0.01",
        //                 "ts": "1643954400000"
        //             },
        //         ],
        //         "msg": ""
        //     }
        //
        const data = this.safeList (response, 'data', []);
        return this.parseBorrowRateHistories (data, codes, since, limit);
    }

    /**
     * @method
     * @name okx#fetchBorrowRateHistory
     * @description retrieves a history of a currencies borrow interest rate at specific time slots
     * @see https://www.okx.com/docs-v5/en/#financial-product-savings-get-public-borrow-history-public
     * @param {string} code unified currency code
     * @param {int} [since] timestamp for the earliest borrow rate
     * @param {int} [limit] the maximum number of [borrow rate structures]{@link https://docs.ccxt.com/#/?id=borrow-rate-structure} to retrieve
     * @param {object} [params] extra parameters specific to the exchange API endpoint
     * @returns {object[]} an array of [borrow rate structures]{@link https://docs.ccxt.com/#/?id=borrow-rate-structure}
     */
    async fetchBorrowRateHistory (code: string, since: Int = undefined, limit: Int = undefined, params = {}) {
        await this.loadMarkets ();
        const currency = this.currency (code);
        const request: Dict = {
            'ccy': currency['id'],
            // 'after': this.milliseconds (), // Pagination of data to return records earlier than the requested ts,
            // 'before': since, // Pagination of data to return records newer than the requested ts,
            // 'limit': limit, // default is 100 and maximum is 100
        };
        if (since !== undefined) {
            request['before'] = since;
        }
        if (limit !== undefined) {
            request['limit'] = limit;
        }
        const response = await this.publicGetFinanceSavingsLendingRateHistory (this.extend (request, params));
        //
        //     {
        //         "code": "0",
        //         "data": [
        //             {
        //                 "amt": "992.10341195",
        //                 "ccy": "BTC",
        //                 "rate": "0.01",
        //                 "ts": "1643954400000"
        //             },
        //         ],
        //         "msg": ""
        //     }
        //
        const data = this.safeList (response, 'data', []);
        return this.parseBorrowRateHistory (data, code, since, limit);
    }

    async modifyMarginHelper (symbol: string, amount, type, params = {}): Promise<MarginModification> {
        await this.loadMarkets ();
        const market = this.market (symbol);
        const posSide = this.safeString (params, 'posSide', 'net');
        params = this.omit (params, [ 'posSide' ]);
        const request: Dict = {
            'instId': market['id'],
            'amt': amount,
            'type': type,
            'posSide': posSide,
        };
        const response = await this.privatePostAccountPositionMarginBalance (this.extend (request, params));
        //
        //     {
        //       "code": "0",
        //       "data": [
        //         {
        //           "amt": "0.01",
        //           "instId": "ETH-USD-SWAP",
        //           "posSide": "net",
        //           "type": "reduce"
        //         }
        //       ],
        //       "msg": ""
        //     }
        //
        const data = this.safeList (response, 'data', []);
        const entry = this.safeDict (data, 0, {});
        const errorCode = this.safeString (response, 'code');
        return this.extend (this.parseMarginModification (entry, market), {
            'status': (errorCode === '0') ? 'ok' : 'failed',
        });
    }

    parseMarginModification (data: Dict, market: Market = undefined): MarginModification {
        //
        // addMargin/reduceMargin
        //
        //    {
        //        "amt": "0.01",
        //        "instId": "ETH-USD-SWAP",
        //        "posSide": "net",
        //        "type": "reduce"
        //    }
        //
        // fetchMarginAdjustmentHistory
        //
        //    {
        //        bal: '67621.4325135010619812',
        //        balChg: '-10.0000000000000000',
        //        billId: '691293628710342659',
        //        ccy: 'USDT',
        //        clOrdId: '',
        //        execType: '',
        //        fee: '0',
        //        fillFwdPx: '',
        //        fillIdxPx: '',
        //        fillMarkPx: '',
        //        fillMarkVol: '',
        //        fillPxUsd: '',
        //        fillPxVol: '',
        //        fillTime: '1711089244850',
        //        from: '',
        //        instId: 'XRP-USDT-SWAP',
        //        instType: 'SWAP',
        //        interest: '0',
        //        mgnMode: 'isolated',
        //        notes: '',
        //        ordId: '',
        //        pnl: '0',
        //        posBal: '73.12',
        //        posBalChg: '10.00',
        //        px: '',
        //        subType: '160',
        //        sz: '10',
        //        tag: '',
        //        to: '',
        //        tradeId: '0',
        //        ts: '1711089244699',
        //        type: '6'
        //    }
        //
        const amountRaw = this.safeString2 (data, 'amt', 'posBalChg');
        const typeRaw = this.safeString (data, 'type');
        let type = undefined;
        if (typeRaw === '6') {
            type = Precise.stringGt (amountRaw, '0') ? 'add' : 'reduce';
        } else {
            type = typeRaw;
        }
        const amount = Precise.stringAbs (amountRaw);
        const marketId = this.safeString (data, 'instId');
        const responseMarket = this.safeMarket (marketId, market);
        const code = responseMarket['inverse'] ? responseMarket['base'] : responseMarket['quote'];
        const timestamp = this.safeInteger (data, 'ts');
        return {
            'info': data,
            'symbol': responseMarket['symbol'],
            'type': type,
            'marginMode': 'isolated',
            'amount': this.parseNumber (amount),
            'code': code,
            'total': undefined,
            'status': undefined,
            'timestamp': timestamp,
            'datetime': this.iso8601 (timestamp),
        };
    }

    /**
     * @method
     * @name okx#reduceMargin
     * @description remove margin from a position
     * @see https://www.okx.com/docs-v5/en/#trading-account-rest-api-increase-decrease-margin
     * @param {string} symbol unified market symbol
     * @param {float} amount the amount of margin to remove
     * @param {object} [params] extra parameters specific to the exchange API endpoint
     * @returns {object} a [margin structure]{@link https://docs.ccxt.com/#/?id=reduce-margin-structure}
     */
    async reduceMargin (symbol: string, amount: number, params = {}): Promise<MarginModification> {
        return await this.modifyMarginHelper (symbol, amount, 'reduce', params);
    }

    /**
     * @method
     * @name okx#addMargin
     * @description add margin
     * @see https://www.okx.com/docs-v5/en/#trading-account-rest-api-increase-decrease-margin
     * @param {string} symbol unified market symbol
     * @param {float} amount amount of margin to add
     * @param {object} [params] extra parameters specific to the exchange API endpoint
     * @returns {object} a [margin structure]{@link https://docs.ccxt.com/#/?id=add-margin-structure}
     */
    async addMargin (symbol: string, amount: number, params = {}): Promise<MarginModification> {
        return await this.modifyMarginHelper (symbol, amount, 'add', params);
    }

    /**
     * @method
     * @name okx#fetchMarketLeverageTiers
     * @description retrieve information on the maximum leverage, and maintenance margin for trades of varying trade sizes for a single market
     * @see https://www.okx.com/docs-v5/en/#rest-api-public-data-get-position-tiers
     * @param {string} symbol unified market symbol
     * @param {object} [params] extra parameters specific to the exchange API endpoint
     * @param {string} [params.marginMode] 'cross' or 'isolated'
     * @returns {object} a [leverage tiers structure]{@link https://docs.ccxt.com/#/?id=leverage-tiers-structure}
     */
    async fetchMarketLeverageTiers (symbol: string, params = {}): Promise<LeverageTier[]> {
        await this.loadMarkets ();
        const market = this.market (symbol);
        const type = market['spot'] ? 'MARGIN' : this.convertToInstrumentType (market['type']);
        const uly = this.safeString (market['info'], 'uly');
        if (!uly) {
            if (type !== 'MARGIN') {
                throw new BadRequest (this.id + ' fetchMarketLeverageTiers() cannot fetch leverage tiers for ' + symbol);
            }
        }
        let marginMode = undefined;
        [ marginMode, params ] = this.handleMarginModeAndParams ('fetchMarketLeverageTiers', params);
        if (marginMode === undefined) {
            marginMode = this.safeString (params, 'tdMode', 'cross'); // cross as default marginMode
        }
        const request: Dict = {
            'instType': type,
            'tdMode': marginMode,
            'uly': uly,
        };
        if (type === 'MARGIN') {
            request['instId'] = market['id'];
        }
        const response = await this.publicGetPublicPositionTiers (this.extend (request, params));
        //
        //    {
        //        "code": "0",
        //        "data": [
        //            {
        //                "baseMaxLoan": "500",
        //                "imr": "0.1",
        //                "instId": "ETH-USDT",
        //                "maxLever": "10",
        //                "maxSz": "500",
        //                "minSz": "0",
        //                "mmr": "0.03",
        //                "optMgnFactor": "0",
        //                "quoteMaxLoan": "200000",
        //                "tier": "1",
        //                "uly": ""
        //            },
        //            ...
        //        ]
        //    }
        //
        const data = this.safeList (response, 'data', []);
        return this.parseMarketLeverageTiers (data, market);
    }

    parseMarketLeverageTiers (info, market: Market = undefined): LeverageTier[] {
        /**
         * @ignore
         * @method
         * @param {object} info Exchange response for 1 market
         * @param {object} market CCXT market
         */
        //
        //    [
        //        {
        //            "baseMaxLoan": "500",
        //            "imr": "0.1",
        //            "instId": "ETH-USDT",
        //            "maxLever": "10",
        //            "maxSz": "500",
        //            "minSz": "0",
        //            "mmr": "0.03",
        //            "optMgnFactor": "0",
        //            "quoteMaxLoan": "200000",
        //            "tier": "1",
        //            "uly": ""
        //        },
        //        ...
        //    ]
        //
        const tiers = [];
        for (let i = 0; i < info.length; i++) {
            const tier = info[i];
            const marketId = this.safeString (tier, 'instId');
            tiers.push ({
                'tier': this.safeInteger (tier, 'tier'),
                'symbol': this.safeSymbol (marketId, market),
                'currency': market['quote'],
                'minNotional': this.safeNumber (tier, 'minSz'),
                'maxNotional': this.safeNumber (tier, 'maxSz'),
                'maintenanceMarginRate': this.safeNumber (tier, 'mmr'),
                'maxLeverage': this.safeNumber (tier, 'maxLever'),
                'info': tier,
            });
        }
        return tiers as LeverageTier[];
    }

    /**
     * @method
     * @name okx#fetchBorrowInterest
     * @description fetch the interest owed b the user for borrowing currency for margin trading
     * @see https://www.okx.com/docs-v5/en/#rest-api-account-get-interest-accrued-data
     * @param {string} code the unified currency code for the currency of the interest
     * @param {string} symbol the market symbol of an isolated margin market, if undefined, the interest for cross margin markets is returned
     * @param {int} [since] timestamp in ms of the earliest time to receive interest records for
     * @param {int} [limit] the number of [borrow interest structures]{@link https://docs.ccxt.com/#/?id=borrow-interest-structure} to retrieve
     * @param {object} [params] exchange specific parameters
     * @param {int} [params.type] Loan type 1 - VIP loans 2 - Market loans *Default is Market loans*
     * @param {string} [params.marginMode] 'cross' or 'isolated'
     * @returns {object[]} An list of [borrow interest structures]{@link https://docs.ccxt.com/#/?id=borrow-interest-structure}
     */
    async fetchBorrowInterest (code: Str = undefined, symbol: Str = undefined, since: Int = undefined, limit: Int = undefined, params = {}): Promise<BorrowInterest[]> {
        await this.loadMarkets ();
        let marginMode = undefined;
        [ marginMode, params ] = this.handleMarginModeAndParams ('fetchBorrowInterest', params);
        if (marginMode === undefined) {
            marginMode = this.safeString (params, 'mgnMode', 'cross'); // cross as default marginMode
        }
        const request: Dict = {
            'mgnMode': marginMode,
        };
        let market = undefined;
        if (code !== undefined) {
            const currency = this.currency (code);
            request['ccy'] = currency['id'];
        }
        if (since !== undefined) {
            request['before'] = since - 1;
        }
        if (limit !== undefined) {
            request['limit'] = limit;
        }
        if (symbol !== undefined) {
            market = this.market (symbol);
            request['instId'] = market['id'];
        }
        const response = await this.privateGetAccountInterestAccrued (this.extend (request, params));
        //
        //    {
        //        "code": "0",
        //        "data": [
        //            {
        //                "ccy": "USDT",
        //                "instId": "",
        //                "interest": "0.0003960833333334",
        //                "interestRate": "0.0000040833333333",
        //                "liab": "97",
        //                "mgnMode": "",
        //                "ts": "1637312400000",
        //                "type": "1"
        //            },
        //            ...
        //        ],
        //        "msg": ""
        //    }
        //
        const data = this.safeList (response, 'data', []);
        const interest = this.parseBorrowInterests (data);
        return this.filterByCurrencySinceLimit (interest, code, since, limit);
    }

    parseBorrowInterest (info: Dict, market: Market = undefined): BorrowInterest {
        const instId = this.safeString (info, 'instId');
        if (instId !== undefined) {
            market = this.safeMarket (instId, market);
        }
        const timestamp = this.safeInteger (info, 'ts');
        return {
            'info': info,
            'symbol': this.safeString (market, 'symbol'),
            'currency': this.safeCurrencyCode (this.safeString (info, 'ccy')),
            'interest': this.safeNumber (info, 'interest'),
            'interestRate': this.safeNumber (info, 'interestRate'),
            'amountBorrowed': this.safeNumber (info, 'liab'),
            'marginMode': this.safeString (info, 'mgnMode'),
            'timestamp': timestamp,  // Interest accrued time
            'datetime': this.iso8601 (timestamp),
        } as BorrowInterest;
    }

    /**
     * @method
     * @name okx#borrowCrossMargin
     * @description create a loan to borrow margin (need to be VIP 5 and above)
     * @see https://www.okx.com/docs-v5/en/#trading-account-rest-api-vip-loans-borrow-and-repay
     * @param {string} code unified currency code of the currency to borrow
     * @param {float} amount the amount to borrow
     * @param {object} [params] extra parameters specific to the exchange API endpoint
     * @returns {object} a [margin loan structure]{@link https://docs.ccxt.com/#/?id=margin-loan-structure}
     */
    async borrowCrossMargin (code: string, amount: number, params = {}) {
        await this.loadMarkets ();
        const currency = this.currency (code);
        const request: Dict = {
            'ccy': currency['id'],
            'amt': this.currencyToPrecision (code, amount),
            'side': 'borrow',
        };
        const response = await this.privatePostAccountBorrowRepay (this.extend (request, params));
        //
        //     {
        //         "code": "0",
        //         "data": [
        //             {
        //                 "amt": "102",
        //                 "ccy": "USDT",
        //                 "ordId": "544199684697214976",
        //                 "side": "borrow",
        //                 "state": "1"
        //             }
        //         ],
        //         "msg": ""
        //     }
        //
        const data = this.safeList (response, 'data', []);
        const loan = this.safeDict (data, 0, {});
        return this.parseMarginLoan (loan, currency);
    }

    /**
     * @method
     * @name okx#repayCrossMargin
     * @description repay borrowed margin and interest
     * @see https://www.okx.com/docs-v5/en/#trading-account-rest-api-vip-loans-borrow-and-repay
     * @param {string} code unified currency code of the currency to repay
     * @param {float} amount the amount to repay
     * @param {object} [params] extra parameters specific to the exchange API endpoint
     * @param {string} [params.id] the order ID of borrowing, it is necessary while repaying
     * @returns {object} a [margin loan structure]{@link https://docs.ccxt.com/#/?id=margin-loan-structure}
     */
    async repayCrossMargin (code: string, amount, params = {}) {
        await this.loadMarkets ();
        const id = this.safeString2 (params, 'id', 'ordId');
        params = this.omit (params, 'id');
        if (id === undefined) {
            throw new ArgumentsRequired (this.id + ' repayCrossMargin() requires an id parameter');
        }
        const currency = this.currency (code);
        const request: Dict = {
            'ccy': currency['id'],
            'amt': this.currencyToPrecision (code, amount),
            'side': 'repay',
            'ordId': id,
        };
        const response = await this.privatePostAccountBorrowRepay (this.extend (request, params));
        //
        //     {
        //         "code": "0",
        //         "data": [
        //             {
        //                 "amt": "102",
        //                 "ccy": "USDT",
        //                 "ordId": "544199684697214976",
        //                 "side": "repay",
        //                 "state": "1"
        //             }
        //         ],
        //         "msg": ""
        //     }
        //
        const data = this.safeList (response, 'data', []);
        const loan = this.safeDict (data, 0, {});
        return this.parseMarginLoan (loan, currency);
    }

    parseMarginLoan (info, currency: Currency = undefined) {
        //
        //     {
        //         "amt": "102",
        //         "availLoan": "97",
        //         "ccy": "USDT",
        //         "loanQuota": "6000000",
        //         "posLoan": "0",
        //         "side": "repay",
        //         "usedLoan": "97"
        //     }
        //
        const currencyId = this.safeString (info, 'ccy');
        return {
            'id': undefined,
            'currency': this.safeCurrencyCode (currencyId, currency),
            'amount': this.safeNumber (info, 'amt'),
            'symbol': undefined,
            'timestamp': undefined,
            'datetime': undefined,
            'info': info,
        };
    }

    /**
     * @method
     * @name okx#fetchOpenInterest
     * @description Retrieves the open interest of a currency
     * @see https://www.okx.com/docs-v5/en/#rest-api-public-data-get-open-interest
     * @param {string} symbol Unified CCXT market symbol
     * @param {object} [params] exchange specific parameters
     * @returns {object} an open interest structure{@link https://docs.ccxt.com/#/?id=open-interest-structure}
     */
    async fetchOpenInterest (symbol: string, params = {}) {
        await this.loadMarkets ();
        const market = this.market (symbol);
        if (!market['contract']) {
            throw new BadRequest (this.id + ' fetchOpenInterest() supports contract markets only');
        }
        const type = this.convertToInstrumentType (market['type']);
        const uly = this.safeString (market['info'], 'uly');
        const request: Dict = {
            'instType': type,
            'uly': uly,
            'instId': market['id'],
        };
        const response = await this.publicGetPublicOpenInterest (this.extend (request, params));
        //
        //     {
        //         "code": "0",
        //         "data": [
        //             {
        //                 "instId": "BTC-USDT-SWAP",
        //                 "instType": "SWAP",
        //                 "oi": "2125419",
        //                 "oiCcy": "21254.19",
        //                 "ts": "1664005108969"
        //             }
        //         ],
        //         "msg": ""
        //     }
        //
        const data = this.safeList (response, 'data', []);
        return this.parseOpenInterest (data[0], market);
    }

    /**
     * @method
     * @name okx#fetchOpenInterests
     * @description Retrieves the open interests of some currencies
     * @see https://www.okx.com/docs-v5/en/#rest-api-public-data-get-open-interest
     * @param {string[]} symbols Unified CCXT market symbols
     * @param {object} [params] exchange specific parameters
     * @param {string} params.instType Instrument type, options: 'SWAP', 'FUTURES', 'OPTION', default to 'SWAP'
     * @param {string} params.uly Underlying, Applicable to FUTURES/SWAP/OPTION, if instType is 'OPTION', either uly or instFamily is required
     * @param {string} params.instFamily Instrument family, Applicable to FUTURES/SWAP/OPTION, if instType is 'OPTION', either uly or instFamily is required
     * @returns {object} an dictionary of [open interest structures]{@link https://docs.ccxt.com/#/?id=open-interest-structure}
     */
    async fetchOpenInterests (symbols: Strings = undefined, params = {}): Promise<OpenInterests> {
        await this.loadMarkets ();
        symbols = this.marketSymbols (symbols, undefined, true, true);
        let market = undefined;
        if (symbols !== undefined) {
            market = this.market (symbols[0]);
        }
        let marketType = undefined;
        [ marketType, params ] = this.handleSubTypeAndParams ('fetchOpenInterests', market, params, 'swap');
        let instType = 'SWAP';
        if (marketType === 'future') {
            instType = 'FUTURES';
        } else if (instType === 'option') {
            instType = 'OPTION';
        }
        const request: Dict = { 'instType': instType };
        const uly = this.safeString (params, 'uly');
        if (uly !== undefined) {
            request['uly'] = uly;
        }
        const instFamily = this.safeString (params, 'instFamily');
        if (instFamily !== undefined) {
            request['instFamily'] = instFamily;
        }
        if (instType === 'OPTION' && uly === undefined && instFamily === undefined) {
            throw new BadRequest (this.id + ' fetchOpenInterests() requires either uly or instFamily parameter for OPTION markets');
        }
        const response = await this.publicGetPublicOpenInterest (this.extend (request, params));
        //
        //     {
        //         "code": "0",
        //         "data": [
        //             {
        //                 "instId": "BTC-USDT-SWAP",
        //                 "instType": "SWAP",
        //                 "oi": "2125419",
        //                 "oiCcy": "21254.19",
        //                 "ts": "1664005108969"
        //             }
        //         ],
        //         "msg": ""
        //     }
        //
        const data = this.safeList (response, 'data', []);
        return this.parseOpenInterests (data, symbols);
    }

    /**
     * @method
     * @name okx#fetchOpenInterestHistory
     * @description Retrieves the open interest history of a currency
     * @see https://www.okx.com/docs-v5/en/#rest-api-trading-data-get-contracts-open-interest-and-volume
     * @see https://www.okx.com/docs-v5/en/#rest-api-trading-data-get-options-open-interest-and-volume
     * @param {string} symbol Unified CCXT currency code or unified symbol
     * @param {string} timeframe "5m", "1h", or "1d" for option only "1d" or "8h"
     * @param {int} [since] The time in ms of the earliest record to retrieve as a unix timestamp
     * @param {int} [limit] Not used by okx, but parsed internally by CCXT
     * @param {object} [params] Exchange specific parameters
     * @param {int} [params.until] The time in ms of the latest record to retrieve as a unix timestamp
     * @returns An array of [open interest structures]{@link https://docs.ccxt.com/#/?id=open-interest-structure}
     */
    async fetchOpenInterestHistory (symbol: string, timeframe = '1d', since: Int = undefined, limit: Int = undefined, params = {}) {
        const options = this.safeDict (this.options, 'fetchOpenInterestHistory', {});
        const timeframes = this.safeDict (options, 'timeframes', {});
        timeframe = this.safeString (timeframes, timeframe, timeframe);
        if (timeframe !== '5m' && timeframe !== '1H' && timeframe !== '1D') {
            throw new BadRequest (this.id + ' fetchOpenInterestHistory cannot only use the 5m, 1h, and 1d timeframe');
        }
        await this.loadMarkets ();
        // handle unified currency code or symbol
        let currencyId = undefined;
        let market = undefined;
        if ((symbol in this.markets) || (symbol in this.markets_by_id)) {
            market = this.market (symbol);
            currencyId = market['baseId'];
        } else {
            const currency = this.currency (symbol);
            currencyId = currency['id'];
        }
        const request: Dict = {
            'ccy': currencyId,
            'period': timeframe,
        };
        let type = undefined;
        let response = undefined;
        [ type, params ] = this.handleMarketTypeAndParams ('fetchOpenInterestHistory', market, params);
        if (type === 'option') {
            response = await this.publicGetRubikStatOptionOpenInterestVolume (this.extend (request, params));
        } else {
            if (since !== undefined) {
                request['begin'] = since;
            }
            const until = this.safeInteger (params, 'until');
            if (until !== undefined) {
                request['end'] = until;
                params = this.omit (params, [ 'until' ]);
            }
            response = await this.publicGetRubikStatContractsOpenInterestVolume (this.extend (request, params));
        }
        //
        //    {
        //        "code": "0",
        //        "data": [
        //            [
        //                "1648221300000",  // timestamp
        //                "2183354317.945",  // open interest (USD)
        //                "74285877.617",  // volume (USD)
        //            ],
        //            ...
        //        ],
        //        "msg": ''
        //    }
        //
        const data = this.safeList (response, 'data', []);
        return this.parseOpenInterestsHistory (data, undefined, since, limit);
    }

    parseOpenInterest (interest, market: Market = undefined) {
        //
        // fetchOpenInterestHistory
        //
        //    [
        //        "1648221300000",  // timestamp
        //        "2183354317.945",  // open interest (USD) - (coin) for options
        //        "74285877.617",  // volume (USD) - (coin) for options
        //    ]
        //
        // fetchOpenInterest
        //
        //     {
        //         "instId": "BTC-USD-230520-25500-P",
        //         "instType": "OPTION",
        //         "oi": "300",
        //         "oiCcy": "3",
        //         "oiUsd": "3",
        //         "ts": "1684551166251"
        //     }
        //
        const id = this.safeString (interest, 'instId');
        market = this.safeMarket (id, market);
        const time = this.safeInteger (interest, 'ts');
        const timestamp = this.safeInteger (interest, 0, time);
        let baseVolume = undefined;
        let quoteVolume = undefined;
        let openInterestAmount = undefined;
        let openInterestValue = undefined;
        const type = this.safeString (this.options, 'defaultType');
        if (Array.isArray (interest)) {
            if (type === 'option') {
                openInterestAmount = this.safeNumber (interest, 1);
                baseVolume = this.safeNumber (interest, 2);
            } else {
                openInterestValue = this.safeNumber (interest, 1);
                quoteVolume = this.safeNumber (interest, 2);
            }
        } else {
            baseVolume = this.safeNumber (interest, 'oiCcy');
            openInterestAmount = this.safeNumber (interest, 'oi');
            openInterestValue = this.safeNumber (interest, 'oiUsd');
        }
        return this.safeOpenInterest ({
            'symbol': this.safeSymbol (id),
            'baseVolume': baseVolume,  // deprecated
            'quoteVolume': quoteVolume,  // deprecated
            'openInterestAmount': openInterestAmount,
            'openInterestValue': openInterestValue,
            'timestamp': timestamp,
            'datetime': this.iso8601 (timestamp),
            'info': interest,
        }, market);
    }

    setSandboxMode (enable: boolean) {
        super.setSandboxMode (enable);
        this.options['sandboxMode'] = enable;
        if (enable) {
            this.headers['x-simulated-trading'] = '1';
        } else if ('x-simulated-trading' in this.headers) {
            this.headers = this.omit (this.headers, 'x-simulated-trading');
        }
    }

    /**
     * @method
     * @name okx#fetchDepositWithdrawFees
     * @description fetch deposit and withdraw fees
     * @see https://www.okx.com/docs-v5/en/#rest-api-funding-get-currencies
     * @param {string[]|undefined} codes list of unified currency codes
     * @param {object} [params] extra parameters specific to the exchange API endpoint
     * @returns {object[]} a list of [fees structures]{@link https://docs.ccxt.com/#/?id=fee-structure}
     */
    async fetchDepositWithdrawFees (codes: Strings = undefined, params = {}) {
        await this.loadMarkets ();
        const request = {};
        if (codes !== undefined) {
            const ids = this.currencyIds (codes);
            request['ccy'] = ids.join (',');
        }
        const response = await this.privateGetAssetCurrencies (this.extend (request, params));
        //
        //    {
        //        "code": "0",
        //        "data": [
        //            {
        //                "canDep": true,
        //                "canInternal": false,
        //                "canWd": true,
        //                "ccy": "USDT",
        //                "chain": "USDT-TRC20",
        //                "logoLink": "https://static.coinall.ltd/cdn/assets/imgs/221/5F74EB20302D7761.png",
        //                "mainNet": false,
        //                "maxFee": "1.6",
        //                "maxWd": "8852150",
        //                "minFee": "0.8",
        //                "minWd": "2",
        //                "name": "Tether",
        //                "usedWdQuota": "0",
        //                "wdQuota": "500",
        //                "wdTickSz": "3"
        //            },
        //            {
        //                "canDep": true,
        //                "canInternal": false,
        //                "canWd": true,
        //                "ccy": "USDT",
        //                "chain": "USDT-ERC20",
        //                "logoLink": "https://static.coinall.ltd/cdn/assets/imgs/221/5F74EB20302D7761.png",
        //                "mainNet": false,
        //                "maxFee": "16",
        //                "maxWd": "8852150",
        //                "minFee": "8",
        //                "minWd": "2",
        //                "name": "Tether",
        //                "usedWdQuota": "0",
        //                "wdQuota": "500",
        //                "wdTickSz": "3"
        //            },
        //            ...
        //        ],
        //        "msg": ""
        //    }
        //
        const data = this.safeList (response, 'data');
        return this.parseDepositWithdrawFees (data, codes);
    }

    parseDepositWithdrawFees (response, codes = undefined, currencyIdKey = undefined) {
        //
        // [
        //   {
        //       "canDep": true,
        //       "canInternal": false,
        //       "canWd": true,
        //       "ccy": "USDT",
        //       "chain": "USDT-TRC20",
        //       "logoLink": "https://static.coinall.ltd/cdn/assets/imgs/221/5F74EB20302D7761.png",
        //       "mainNet": false,
        //       "maxFee": "1.6",
        //       "maxWd": "8852150",
        //       "minFee": "0.8",
        //       "minWd": "2",
        //       "name": "Tether",
        //       "usedWdQuota": "0",
        //       "wdQuota": "500",
        //       "wdTickSz": "3"
        //   }
        // ]
        //
        const depositWithdrawFees: Dict = {};
        codes = this.marketCodes (codes);
        for (let i = 0; i < response.length; i++) {
            const feeInfo = response[i];
            const currencyId = this.safeString (feeInfo, 'ccy');
            const code = this.safeCurrencyCode (currencyId);
            if ((codes === undefined) || (this.inArray (code, codes))) {
                const depositWithdrawFee = this.safeValue (depositWithdrawFees, code);
                if (depositWithdrawFee === undefined) {
                    depositWithdrawFees[code] = this.depositWithdrawFee ({});
                }
                depositWithdrawFees[code]['info'][currencyId] = feeInfo;
                const chain = this.safeString (feeInfo, 'chain');
                if (chain === undefined) {
                    continue;
                }
                const chainSplit = chain.split ('-');
                const networkId = this.safeValue (chainSplit, 1);
                const withdrawFee = this.safeNumber (feeInfo, 'fee');
                const withdrawResult: Dict = {
                    'fee': withdrawFee,
                    'percentage': (withdrawFee !== undefined) ? false : undefined,
                };
                const depositResult: Dict = {
                    'fee': undefined,
                    'percentage': undefined,
                };
                const networkCode = this.networkIdToCode (networkId, code);
                depositWithdrawFees[code]['networks'][networkCode] = {
                    'withdraw': withdrawResult,
                    'deposit': depositResult,
                };
            }
        }
        const depositWithdrawCodes = Object.keys (depositWithdrawFees);
        for (let i = 0; i < depositWithdrawCodes.length; i++) {
            const code = depositWithdrawCodes[i];
            const currency = this.currency (code);
            depositWithdrawFees[code] = this.assignDefaultDepositWithdrawFees (depositWithdrawFees[code], currency);
        }
        return depositWithdrawFees;
    }

    /**
     * @method
     * @name okx#fetchSettlementHistory
     * @description fetches historical settlement records
     * @see https://www.okx.com/docs-v5/en/#rest-api-public-data-get-delivery-exercise-history
     * @param {string} symbol unified market symbol to fetch the settlement history for
     * @param {int} [since] timestamp in ms
     * @param {int} [limit] number of records
     * @param {object} [params] exchange specific params
     * @returns {object[]} a list of [settlement history objects]{@link https://docs.ccxt.com/#/?id=settlement-history-structure}
     */
    async fetchSettlementHistory (symbol: Str = undefined, since: Int = undefined, limit: Int = undefined, params = {}) {
        if (symbol === undefined) {
            throw new ArgumentsRequired (this.id + ' fetchSettlementHistory() requires a symbol argument');
        }
        await this.loadMarkets ();
        const market = this.market (symbol);
        let type = undefined;
        [ type, params ] = this.handleMarketTypeAndParams ('fetchSettlementHistory', market, params);
        if (type !== 'future' && type !== 'option') {
            throw new NotSupported (this.id + ' fetchSettlementHistory() supports futures and options markets only');
        }
        const request: Dict = {
            'instType': this.convertToInstrumentType (type),
            'uly': market['baseId'] + '-' + market['quoteId'],
        };
        if (since !== undefined) {
            request['before'] = since - 1;
        }
        if (limit !== undefined) {
            request['limit'] = limit;
        }
        const response = await this.publicGetPublicDeliveryExerciseHistory (this.extend (request, params));
        //
        //     {
        //         "code": "0",
        //         "data": [
        //             {
        //                 "details": [
        //                     {
        //                         "insId": "BTC-USD-230523-25750-C",
        //                         "px": "27290.1486867000556483",
        //                         "type": "exercised"
        //                     },
        //                 ],
        //                 "ts":"1684656000000"
        //             }
        //         ],
        //         "msg": ""
        //     }
        //
        const data = this.safeList (response, 'data', []);
        const settlements = this.parseSettlements (data, market);
        const sorted = this.sortBy (settlements, 'timestamp');
        return this.filterBySymbolSinceLimit (sorted, market['symbol'], since, limit);
    }

    parseSettlement (settlement, market) {
        //
        //     {
        //         "insId": "BTC-USD-230521-28500-P",
        //         "px": "27081.2007345984751516",
        //         "type": "exercised"
        //     }
        //
        const marketId = this.safeString (settlement, 'insId');
        return {
            'info': settlement,
            'symbol': this.safeSymbol (marketId, market),
            'price': this.safeNumber (settlement, 'px'),
            'timestamp': undefined,
            'datetime': undefined,
        };
    }

    parseSettlements (settlements, market) {
        //
        //     {
        //         "details": [
        //             {
        //                 "insId": "BTC-USD-230523-25750-C",
        //                 "px": "27290.1486867000556483",
        //                 "type": "exercised"
        //             },
        //         ],
        //         "ts":"1684656000000"
        //     }
        //
        const result = [];
        for (let i = 0; i < settlements.length; i++) {
            const entry = settlements[i];
            const timestamp = this.safeInteger (entry, 'ts');
            const details = this.safeList (entry, 'details', []);
            for (let j = 0; j < details.length; j++) {
                const settlement = this.parseSettlement (details[j], market);
                result.push (this.extend (settlement, {
                    'timestamp': timestamp,
                    'datetime': this.iso8601 (timestamp),
                }));
            }
        }
        return result;
    }

    /**
     * @method
     * @name okx#fetchUnderlyingAssets
     * @description fetches the market ids of underlying assets for a specific contract market type
     * @see https://www.okx.com/docs-v5/en/#public-data-rest-api-get-underlying
     * @param {object} [params] exchange specific params
     * @param {string} [params.type] the contract market type, 'option', 'swap' or 'future', the default is 'option'
     * @returns {object[]} a list of [underlying assets]{@link https://docs.ccxt.com/#/?id=underlying-assets-structure}
     */
    async fetchUnderlyingAssets (params = {}) {
        await this.loadMarkets ();
        let marketType = undefined;
        [ marketType, params ] = this.handleMarketTypeAndParams ('fetchUnderlyingAssets', undefined, params);
        if ((marketType === undefined) || (marketType === 'spot')) {
            marketType = 'option';
        }
        if ((marketType !== 'option') && (marketType !== 'swap') && (marketType !== 'future')) {
            throw new NotSupported (this.id + ' fetchUnderlyingAssets() supports contract markets only');
        }
        const request: Dict = {
            'instType': this.convertToInstrumentType (marketType),
        };
        const response = await this.publicGetPublicUnderlying (this.extend (request, params));
        //
        //     {
        //         "code": "0",
        //         "data": [
        //             [
        //                 "BTC-USD",
        //                 "ETH-USD"
        //             ]
        //         ],
        //         "msg": ""
        //     }
        //
        const underlyings = this.safeList (response, 'data', []);
        return underlyings[0];
    }

    /**
     * @method
     * @name okx#fetchGreeks
     * @description fetches an option contracts greeks, financial metrics used to measure the factors that affect the price of an options contract
     * @see https://www.okx.com/docs-v5/en/#public-data-rest-api-get-option-market-data
     * @param {string} symbol unified symbol of the market to fetch greeks for
     * @param {object} [params] extra parameters specific to the exchange API endpoint
     * @returns {object} a [greeks structure]{@link https://docs.ccxt.com/#/?id=greeks-structure}
     */
    async fetchGreeks (symbol: string, params = {}): Promise<Greeks> {
        await this.loadMarkets ();
        const market = this.market (symbol);
        const marketId = market['id'];
        const optionParts = marketId.split ('-');
        const request: Dict = {
            'uly': market['info']['uly'],
            'instFamily': market['info']['instFamily'],
            'expTime': this.safeString (optionParts, 2),
        };
        const response = await this.publicGetPublicOptSummary (this.extend (request, params));
        //
        //     {
        //         "code": "0",
        //         "data": [
        //             {
        //                 "askVol": "0",
        //                 "bidVol": "0",
        //                 "delta": "0.5105464486882039",
        //                 "deltaBS": "0.7325502184143025",
        //                 "fwdPx": "37675.80158694987186",
        //                 "gamma": "-0.13183515090501083",
        //                 "gammaBS": "0.000024139685826358558",
        //                 "instId": "BTC-USD-240329-32000-C",
        //                 "instType": "OPTION",
        //                 "lever": "4.504428015946619",
        //                 "markVol": "0.5916253554539876",
        //                 "realVol": "0",
        //                 "theta": "-0.0004202992014012855",
        //                 "thetaBS": "-18.52354631567909",
        //                 "ts": "1699586421976",
        //                 "uly": "BTC-USD",
        //                 "vega": "0.0020207455080045846",
        //                 "vegaBS": "74.44022302387287",
        //                 "volLv": "0.5948549730405797"
        //             },
        //         ],
        //         "msg": ""
        //     }
        //
        const data = this.safeList (response, 'data', []);
        for (let i = 0; i < data.length; i++) {
            const entry = data[i];
            const entryMarketId = this.safeString (entry, 'instId');
            if (entryMarketId === marketId) {
                return this.parseGreeks (entry, market);
            }
        }
        return undefined;
    }

    /**
     * @method
     * @name okx#fetchAllGreeks
     * @description fetches all option contracts greeks, financial metrics used to measure the factors that affect the price of an options contract
     * @see https://www.okx.com/docs-v5/en/#public-data-rest-api-get-option-market-data
     * @param {string[]} [symbols] unified symbols of the markets to fetch greeks for, all markets are returned if not assigned
     * @param {object} [params] extra parameters specific to the exchange API endpoint
     * @param {string} params.uly Underlying, either uly or instFamily is required
     * @param {string} params.instFamily Instrument family, either uly or instFamily is required
     * @returns {object} a [greeks structure]{@link https://docs.ccxt.com/#/?id=greeks-structure}
     */
    async fetchAllGreeks (symbols: Strings = undefined, params = {}): Promise<Greeks[]> {
        await this.loadMarkets ();
        const request: Dict = {};
        symbols = this.marketSymbols (symbols, undefined, true, true, true);
        let symbolsLength = undefined;
        if (symbols !== undefined) {
            symbolsLength = symbols.length;
        }
        if ((symbols === undefined) || (symbolsLength !== 1)) {
            const uly = this.safeString (params, 'uly');
            if (uly !== undefined) {
                request['uly'] = uly;
            }
            const instFamily = this.safeString (params, 'instFamily');
            if (instFamily !== undefined) {
                request['instFamily'] = instFamily;
            }
            if ((uly === undefined) && (instFamily === undefined)) {
                throw new BadRequest (this.id + ' fetchAllGreeks() requires either a uly or instFamily parameter');
            }
        }
        let market = undefined;
        if (symbols !== undefined) {
            if (symbolsLength === 1) {
                market = this.market (symbols[0]);
                const marketId = market['id'];
                const optionParts = marketId.split ('-');
                request['uly'] = market['info']['uly'];
                request['instFamily'] = market['info']['instFamily'];
                request['expTime'] = this.safeString (optionParts, 2);
            }
        }
        params = this.omit (params, [ 'uly', 'instFamily' ]);
        const response = await this.publicGetPublicOptSummary (this.extend (request, params));
        //
        //     {
        //         "code": "0",
        //         "data": [
        //             {
        //                 "askVol": "0",
        //                 "bidVol": "0",
        //                 "delta": "0.5105464486882039",
        //                 "deltaBS": "0.7325502184143025",
        //                 "fwdPx": "37675.80158694987186",
        //                 "gamma": "-0.13183515090501083",
        //                 "gammaBS": "0.000024139685826358558",
        //                 "instId": "BTC-USD-240329-32000-C",
        //                 "instType": "OPTION",
        //                 "lever": "4.504428015946619",
        //                 "markVol": "0.5916253554539876",
        //                 "realVol": "0",
        //                 "theta": "-0.0004202992014012855",
        //                 "thetaBS": "-18.52354631567909",
        //                 "ts": "1699586421976",
        //                 "uly": "BTC-USD",
        //                 "vega": "0.0020207455080045846",
        //                 "vegaBS": "74.44022302387287",
        //                 "volLv": "0.5948549730405797"
        //             },
        //         ],
        //         "msg": ""
        //     }
        //
        const data = this.safeList (response, 'data', []);
        return this.parseAllGreeks (data, symbols);
    }

    parseGreeks (greeks: Dict, market: Market = undefined): Greeks {
        //
        //     {
        //         "askVol": "0",
        //         "bidVol": "0",
        //         "delta": "0.5105464486882039",
        //         "deltaBS": "0.7325502184143025",
        //         "fwdPx": "37675.80158694987186",
        //         "gamma": "-0.13183515090501083",
        //         "gammaBS": "0.000024139685826358558",
        //         "instId": "BTC-USD-240329-32000-C",
        //         "instType": "OPTION",
        //         "lever": "4.504428015946619",
        //         "markVol": "0.5916253554539876",
        //         "realVol": "0",
        //         "theta": "-0.0004202992014012855",
        //         "thetaBS": "-18.52354631567909",
        //         "ts": "1699586421976",
        //         "uly": "BTC-USD",
        //         "vega": "0.0020207455080045846",
        //         "vegaBS": "74.44022302387287",
        //         "volLv": "0.5948549730405797"
        //     }
        //
        const timestamp = this.safeInteger (greeks, 'ts');
        const marketId = this.safeString (greeks, 'instId');
        const symbol = this.safeSymbol (marketId, market);
        return {
            'symbol': symbol,
            'timestamp': timestamp,
            'datetime': this.iso8601 (timestamp),
            'delta': this.safeNumber (greeks, 'delta'),
            'gamma': this.safeNumber (greeks, 'gamma'),
            'theta': this.safeNumber (greeks, 'theta'),
            'vega': this.safeNumber (greeks, 'vega'),
            'rho': undefined,
            'bidSize': undefined,
            'askSize': undefined,
            'bidImpliedVolatility': this.safeNumber (greeks, 'bidVol'),
            'askImpliedVolatility': this.safeNumber (greeks, 'askVol'),
            'markImpliedVolatility': this.safeNumber (greeks, 'markVol'),
            'bidPrice': undefined,
            'askPrice': undefined,
            'markPrice': undefined,
            'lastPrice': undefined,
            'underlyingPrice': undefined,
            'info': greeks,
        };
    }

    /**
     * @method
     * @name okx#closePosition
     * @description closes open positions for a market
     * @see https://www.okx.com/docs-v5/en/#order-book-trading-trade-post-close-positions
     * @param {string} symbol Unified CCXT market symbol
     * @param {string} [side] 'buy' or 'sell', leave as undefined in net mode
     * @param {object} [params] extra parameters specific to the okx api endpoint
     * @param {string} [params.clientOrderId] a unique identifier for the order
     * @param {string} [params.marginMode] 'cross' or 'isolated', default is 'cross;
     * @param {string} [params.code] *required in the case of closing cross MARGIN position for Single-currency margin* margin currency
     *
     * EXCHANGE SPECIFIC PARAMETERS
     * @param {boolean} [params.autoCxl] whether any pending orders for closing out needs to be automatically canceled when close position via a market order. false or true, the default is false
     * @param {string} [params.tag] order tag a combination of case-sensitive alphanumerics, all numbers, or all letters of up to 16 characters
     * @returns {object[]} [A list of position structures]{@link https://docs.ccxt.com/#/?id=position-structure}
     */
    async closePosition (symbol: string, side: OrderSide = undefined, params = {}): Promise<Order> {
        await this.loadMarkets ();
        const market = this.market (symbol);
        const clientOrderId = this.safeString (params, 'clientOrderId');
        const code = this.safeString (params, 'code');
        let marginMode = undefined;
        [ marginMode, params ] = this.handleMarginModeAndParams ('closePosition', params, 'cross');
        const request: Dict = {
            'instId': market['id'],
            'mgnMode': marginMode,
        };
        if (side !== undefined) {
            if ((side === 'buy')) {
                request['posSide'] = 'long';
            } else if (side === 'sell') {
                request['posSide'] = 'short';
            } else {
                request['posSide'] = side;
            }
        }
        if (clientOrderId !== undefined) {
            request['clOrdId'] = clientOrderId;
        }
        if (code !== undefined) {
            const currency = this.currency (code);
            request['ccy'] = currency['id'];
        }
        const response = await this.privatePostTradeClosePosition (this.extend (request, params));
        //
        //    {
        //        "code": "1",
        //        "data": [
        //            {
        //                "clOrdId":"e847386590ce4dBCe903bbc394dc88bf",
        //                "ordId":"",
        //                "sCode":"51000",
        //                "sMsg":"Parameter posSide error ",
        //                "tag":"e847386590ce4dBC"
        //            }
        //        ],
        //        "inTime": "1701877077101064",
        //        "msg": "All operations failed",
        //        "outTime": "1701877077102579"
        //    }
        //
        const data = this.safeList (response, 'data', []);
        const order = this.safeDict (data, 0);
        return this.parseOrder (order, market);
    }

    /**
     * @method
     * @name okx#fetchOption
     * @description fetches option data that is commonly found in an option chain
     * @see https://www.okx.com/docs-v5/en/#order-book-trading-market-data-get-ticker
     * @param {string} symbol unified market symbol
     * @param {object} [params] extra parameters specific to the exchange API endpoint
     * @returns {object} an [option chain structure]{@link https://docs.ccxt.com/#/?id=option-chain-structure}
     */
    async fetchOption (symbol: string, params = {}): Promise<Option> {
        await this.loadMarkets ();
        const market = this.market (symbol);
        const request: Dict = {
            'instId': market['id'],
        };
        const response = await this.publicGetMarketTicker (this.extend (request, params));
        //
        //     {
        //         "code": "0",
        //         "msg": "",
        //         "data": [
        //             {
        //                 "instType": "OPTION",
        //                 "instId": "BTC-USD-241227-60000-P",
        //                 "last": "",
        //                 "lastSz": "0",
        //                 "askPx": "",
        //                 "askSz": "0",
        //                 "bidPx": "",
        //                 "bidSz": "0",
        //                 "open24h": "",
        //                 "high24h": "",
        //                 "low24h": "",
        //                 "volCcy24h": "0",
        //                 "vol24h": "0",
        //                 "ts": "1711176035035",
        //                 "sodUtc0": "",
        //                 "sodUtc8": ""
        //             }
        //         ]
        //     }
        //
        const result = this.safeList (response, 'data', []);
        const chain = this.safeDict (result, 0, {});
        return this.parseOption (chain, undefined, market);
    }

    /**
     * @method
     * @name okx#fetchOptionChain
     * @description fetches data for an underlying asset that is commonly found in an option chain
     * @see https://www.okx.com/docs-v5/en/#order-book-trading-market-data-get-tickers
     * @param {string} code base currency to fetch an option chain for
     * @param {object} [params] extra parameters specific to the exchange API endpoint
     * @param {string} [params.uly] the underlying asset, can be obtained from fetchUnderlyingAssets ()
     * @returns {object} a list of [option chain structures]{@link https://docs.ccxt.com/#/?id=option-chain-structure}
     */
    async fetchOptionChain (code: string, params = {}): Promise<OptionChain> {
        await this.loadMarkets ();
        const currency = this.currency (code);
        const request: Dict = {
            'uly': currency['code'] + '-USD',
            'instType': 'OPTION',
        };
        const response = await this.publicGetMarketTickers (this.extend (request, params));
        //
        //     {
        //         "code": "0",
        //         "msg": "",
        //         "data": [
        //             {
        //                 "instType": "OPTION",
        //                 "instId": "BTC-USD-240323-52000-C",
        //                 "last": "",
        //                 "lastSz": "0",
        //                 "askPx": "",
        //                 "askSz": "0",
        //                 "bidPx": "",
        //                 "bidSz": "0",
        //                 "open24h": "",
        //                 "high24h": "",
        //                 "low24h": "",
        //                 "volCcy24h": "0",
        //                 "vol24h": "0",
        //                 "ts": "1711176207008",
        //                 "sodUtc0": "",
        //                 "sodUtc8": ""
        //             },
        //         ]
        //     }
        //
        const result = this.safeList (response, 'data', []);
        return this.parseOptionChain (result, undefined, 'instId');
    }

    parseOption (chain: Dict, currency: Currency = undefined, market: Market = undefined): Option {
        //
        //     {
        //         "instType": "OPTION",
        //         "instId": "BTC-USD-241227-60000-P",
        //         "last": "",
        //         "lastSz": "0",
        //         "askPx": "",
        //         "askSz": "0",
        //         "bidPx": "",
        //         "bidSz": "0",
        //         "open24h": "",
        //         "high24h": "",
        //         "low24h": "",
        //         "volCcy24h": "0",
        //         "vol24h": "0",
        //         "ts": "1711176035035",
        //         "sodUtc0": "",
        //         "sodUtc8": ""
        //     }
        //
        const marketId = this.safeString (chain, 'instId');
        market = this.safeMarket (marketId, market);
        const timestamp = this.safeInteger (chain, 'ts');
        return {
            'info': chain,
            'currency': undefined,
            'symbol': market['symbol'],
            'timestamp': timestamp,
            'datetime': this.iso8601 (timestamp),
            'impliedVolatility': undefined,
            'openInterest': undefined,
            'bidPrice': this.safeNumber (chain, 'bidPx'),
            'askPrice': this.safeNumber (chain, 'askPx'),
            'midPrice': undefined,
            'markPrice': undefined,
            'lastPrice': this.safeNumber (chain, 'last'),
            'underlyingPrice': undefined,
            'change': undefined,
            'percentage': undefined,
            'baseVolume': this.safeNumber (chain, 'volCcy24h'),
            'quoteVolume': undefined,
        };
    }

    /**
     * @method
     * @name okx#fetchConvertQuote
     * @description fetch a quote for converting from one currency to another
     * @see https://www.okx.com/docs-v5/en/#funding-account-rest-api-estimate-quote
     * @param {string} fromCode the currency that you want to sell and convert from
     * @param {string} toCode the currency that you want to buy and convert into
     * @param {float} [amount] how much you want to trade in units of the from currency
     * @param {object} [params] extra parameters specific to the exchange API endpoint
     * @returns {object} a [conversion structure]{@link https://docs.ccxt.com/#/?id=conversion-structure}
     */
    async fetchConvertQuote (fromCode: string, toCode: string, amount: Num = undefined, params = {}): Promise<Conversion> {
        await this.loadMarkets ();
        const request: Dict = {
            'baseCcy': fromCode.toUpperCase (),
            'quoteCcy': toCode.toUpperCase (),
            'rfqSzCcy': fromCode.toUpperCase (),
            'rfqSz': this.numberToString (amount),
            'side': 'sell',
        };
        const response = await this.privatePostAssetConvertEstimateQuote (this.extend (request, params));
        //
        //     {
        //         "code": "0",
        //         "data": [
        //             {
        //                 "baseCcy": "ETH",
        //                 "baseSz": "0.01023052",
        //                 "clQReqId": "",
        //                 "cnvtPx": "2932.40104429",
        //                 "origRfqSz": "30",
        //                 "quoteCcy": "USDT",
        //                 "quoteId": "quoterETH-USDT16461885104612381",
        //                 "quoteSz": "30",
        //                 "quoteTime": "1646188510461",
        //                 "rfqSz": "30",
        //                 "rfqSzCcy": "USDT",
        //                 "side": "buy",
        //                 "ttlMs": "10000"
        //             }
        //         ],
        //         "msg": ""
        //     }
        //
        const data = this.safeList (response, 'data', []);
        const result = this.safeDict (data, 0, {});
        const fromCurrencyId = this.safeString (result, 'baseCcy', fromCode);
        const fromCurrency = this.currency (fromCurrencyId);
        const toCurrencyId = this.safeString (result, 'quoteCcy', toCode);
        const toCurrency = this.currency (toCurrencyId);
        return this.parseConversion (result, fromCurrency, toCurrency);
    }

    /**
     * @method
     * @name okx#createConvertTrade
     * @description convert from one currency to another
     * @see https://www.okx.com/docs-v5/en/#funding-account-rest-api-convert-trade
     * @param {string} id the id of the trade that you want to make
     * @param {string} fromCode the currency that you want to sell and convert from
     * @param {string} toCode the currency that you want to buy and convert into
     * @param {float} [amount] how much you want to trade in units of the from currency
     * @param {object} [params] extra parameters specific to the exchange API endpoint
     * @returns {object} a [conversion structure]{@link https://docs.ccxt.com/#/?id=conversion-structure}
     */
    async createConvertTrade (id: string, fromCode: string, toCode: string, amount: Num = undefined, params = {}): Promise<Conversion> {
        await this.loadMarkets ();
        const request: Dict = {
            'quoteId': id,
            'baseCcy': fromCode,
            'quoteCcy': toCode,
            'szCcy': fromCode,
            'sz': this.numberToString (amount),
            'side': 'sell',
        };
        const response = await this.privatePostAssetConvertTrade (this.extend (request, params));
        //
        //     {
        //         "code": "0",
        //         "data": [
        //             {
        //                 "baseCcy": "ETH",
        //                 "clTReqId": "",
        //                 "fillBaseSz": "0.01023052",
        //                 "fillPx": "2932.40104429",
        //                 "fillQuoteSz": "30",
        //                 "instId": "ETH-USDT",
        //                 "quoteCcy": "USDT",
        //                 "quoteId": "quoterETH-USDT16461885104612381",
        //                 "side": "buy",
        //                 "state": "fullyFilled",
        //                 "tradeId": "trader16461885203381437",
        //                 "ts": "1646188520338"
        //             }
        //         ],
        //         "msg": ""
        //     }
        //
        const data = this.safeList (response, 'data', []);
        const result = this.safeDict (data, 0, {});
        const fromCurrencyId = this.safeString (result, 'baseCcy', fromCode);
        const fromCurrency = this.currency (fromCurrencyId);
        const toCurrencyId = this.safeString (result, 'quoteCcy', toCode);
        const toCurrency = this.currency (toCurrencyId);
        return this.parseConversion (result, fromCurrency, toCurrency);
    }

    /**
     * @method
     * @name okx#fetchConvertTrade
     * @description fetch the data for a conversion trade
     * @see https://www.okx.com/docs-v5/en/#funding-account-rest-api-get-convert-history
     * @param {string} id the id of the trade that you want to fetch
     * @param {string} [code] the unified currency code of the conversion trade
     * @param {object} [params] extra parameters specific to the exchange API endpoint
     * @returns {object} a [conversion structure]{@link https://docs.ccxt.com/#/?id=conversion-structure}
     */
    async fetchConvertTrade (id: string, code: Str = undefined, params = {}): Promise<Conversion> {
        await this.loadMarkets ();
        const request: Dict = {
            'clTReqId': id,
        };
        const response = await this.privateGetAssetConvertHistory (this.extend (request, params));
        //
        //     {
        //         "code": "0",
        //         "data": [
        //             {
        //                 "clTReqId": "",
        //                 "instId": "ETH-USDT",
        //                 "side": "buy",
        //                 "fillPx": "2932.401044",
        //                 "baseCcy": "ETH",
        //                 "quoteCcy": "USDT",
        //                 "fillBaseSz": "0.01023052",
        //                 "state": "fullyFilled",
        //                 "tradeId": "trader16461885203381437",
        //                 "fillQuoteSz": "30",
        //                 "ts": "1646188520000"
        //             }
        //         ],
        //         "msg": ""
        //     }
        //
        const data = this.safeList (response, 'data', []);
        const result = this.safeDict (data, 0, {});
        const fromCurrencyId = this.safeString (result, 'baseCcy');
        const toCurrencyId = this.safeString (result, 'quoteCcy');
        let fromCurrency = undefined;
        let toCurrency = undefined;
        if (fromCurrencyId !== undefined) {
            fromCurrency = this.currency (fromCurrencyId);
        }
        if (toCurrencyId !== undefined) {
            toCurrency = this.currency (toCurrencyId);
        }
        return this.parseConversion (result, fromCurrency, toCurrency);
    }

    /**
     * @method
     * @name okx#fetchConvertTradeHistory
     * @description fetch the users history of conversion trades
     * @see https://www.okx.com/docs-v5/en/#funding-account-rest-api-get-convert-history
     * @param {string} [code] the unified currency code
     * @param {int} [since] the earliest time in ms to fetch conversions for
     * @param {int} [limit] the maximum number of conversion structures to retrieve
     * @param {object} [params] extra parameters specific to the exchange API endpoint
     * @param {int} [params.until] timestamp in ms of the latest conversion to fetch
     * @returns {object[]} a list of [conversion structures]{@link https://docs.ccxt.com/#/?id=conversion-structure}
     */
    async fetchConvertTradeHistory (code: Str = undefined, since: Int = undefined, limit: Int = undefined, params = {}): Promise<Conversion[]> {
        await this.loadMarkets ();
        let request: Dict = {};
        [ request, params ] = this.handleUntilOption ('after', request, params);
        if (since !== undefined) {
            request['before'] = since;
        }
        if (limit !== undefined) {
            request['limit'] = limit;
        }
        const response = await this.privateGetAssetConvertHistory (this.extend (request, params));
        //
        //     {
        //         "code": "0",
        //         "data": [
        //             {
        //                 "clTReqId": "",
        //                 "instId": "ETH-USDT",
        //                 "side": "buy",
        //                 "fillPx": "2932.401044",
        //                 "baseCcy": "ETH",
        //                 "quoteCcy": "USDT",
        //                 "fillBaseSz": "0.01023052",
        //                 "state": "fullyFilled",
        //                 "tradeId": "trader16461885203381437",
        //                 "fillQuoteSz": "30",
        //                 "ts": "1646188520000"
        //             }
        //         ],
        //         "msg": ""
        //     }
        //
        const rows = this.safeList (response, 'data', []);
        return this.parseConversions (rows, code, 'baseCcy', 'quoteCcy', since, limit);
    }

    parseConversion (conversion: Dict, fromCurrency: Currency = undefined, toCurrency: Currency = undefined): Conversion {
        //
        // fetchConvertQuote
        //
        //     {
        //         "baseCcy": "ETH",
        //         "baseSz": "0.01023052",
        //         "clQReqId": "",
        //         "cnvtPx": "2932.40104429",
        //         "origRfqSz": "30",
        //         "quoteCcy": "USDT",
        //         "quoteId": "quoterETH-USDT16461885104612381",
        //         "quoteSz": "30",
        //         "quoteTime": "1646188510461",
        //         "rfqSz": "30",
        //         "rfqSzCcy": "USDT",
        //         "side": "buy",
        //         "ttlMs": "10000"
        //     }
        //
        // createConvertTrade
        //
        //     {
        //         "baseCcy": "ETH",
        //         "clTReqId": "",
        //         "fillBaseSz": "0.01023052",
        //         "fillPx": "2932.40104429",
        //         "fillQuoteSz": "30",
        //         "instId": "ETH-USDT",
        //         "quoteCcy": "USDT",
        //         "quoteId": "quoterETH-USDT16461885104612381",
        //         "side": "buy",
        //         "state": "fullyFilled",
        //         "tradeId": "trader16461885203381437",
        //         "ts": "1646188520338"
        //     }
        //
        // fetchConvertTrade, fetchConvertTradeHistory
        //
        //     {
        //         "clTReqId": "",
        //         "instId": "ETH-USDT",
        //         "side": "buy",
        //         "fillPx": "2932.401044",
        //         "baseCcy": "ETH",
        //         "quoteCcy": "USDT",
        //         "fillBaseSz": "0.01023052",
        //         "state": "fullyFilled",
        //         "tradeId": "trader16461885203381437",
        //         "fillQuoteSz": "30",
        //         "ts": "1646188520000"
        //     }
        //
        const timestamp = this.safeInteger2 (conversion, 'quoteTime', 'ts');
        const fromCoin = this.safeString (conversion, 'baseCcy');
        const fromCode = this.safeCurrencyCode (fromCoin, fromCurrency);
        const to = this.safeString (conversion, 'quoteCcy');
        const toCode = this.safeCurrencyCode (to, toCurrency);
        return {
            'info': conversion,
            'timestamp': timestamp,
            'datetime': this.iso8601 (timestamp),
            'id': this.safeStringN (conversion, [ 'clQReqId', 'tradeId', 'quoteId' ]),
            'fromCurrency': fromCode,
            'fromAmount': this.safeNumber2 (conversion, 'baseSz', 'fillBaseSz'),
            'toCurrency': toCode,
            'toAmount': this.safeNumber2 (conversion, 'quoteSz', 'fillQuoteSz'),
            'price': this.safeNumber2 (conversion, 'cnvtPx', 'fillPx'),
            'fee': undefined,
        } as Conversion;
    }

    /**
     * @method
     * @name okx#fetchConvertCurrencies
     * @description fetches all available currencies that can be converted
     * @see https://www.okx.com/docs-v5/en/#funding-account-rest-api-get-convert-currencies
     * @param {object} [params] extra parameters specific to the exchange API endpoint
     * @returns {object} an associative dictionary of currencies
     */
    async fetchConvertCurrencies (params = {}): Promise<Currencies> {
        await this.loadMarkets ();
        const response = await this.privateGetAssetConvertCurrencies (params);
        //
        //     {
        //         "code": "0",
        //         "data": [
        //             {
        //                 "ccy": "BTC",
        //                 "max": "",
        //                 "min": ""
        //             },
        //         ],
        //         "msg": ""
        //     }
        //
        const result: Dict = {};
        const data = this.safeList (response, 'data', []);
        for (let i = 0; i < data.length; i++) {
            const entry = data[i];
            const id = this.safeString (entry, 'ccy');
            const code = this.safeCurrencyCode (id);
            result[code] = {
                'info': entry,
                'id': id,
                'code': code,
                'networks': undefined,
                'type': undefined,
                'name': undefined,
                'active': undefined,
                'deposit': undefined,
                'withdraw': undefined,
                'fee': undefined,
                'precision': undefined,
                'limits': {
                    'amount': {
                        'min': this.safeNumber (entry, 'min'),
                        'max': this.safeNumber (entry, 'max'),
                    },
                    'withdraw': {
                        'min': undefined,
                        'max': undefined,
                    },
                    'deposit': {
                        'min': undefined,
                        'max': undefined,
                    },
                },
                'created': undefined,
            };
        }
        return result;
    }

    handleErrors (httpCode: int, reason: string, url: string, method: string, headers: Dict, body: string, response, requestHeaders, requestBody) {
        if (!response) {
            return undefined; // fallback to default error handler
        }
        //
        //    {
        //        "code": "1",
        //        "data": [
        //            {
        //                "clOrdId": "",
        //                "ordId": "",
        //                "sCode": "51119",
        //                "sMsg": "Order placement failed due to insufficient balance. ",
        //                "tag": ""
        //            }
        //        ],
        //        "msg": ""
        //    },
        //    {
        //        "code": "58001",
        //        "data": [],
        //        "msg": "Incorrect trade password"
        //    }
        //
        const code = this.safeString (response, 'code');
        if ((code !== '0') && (code !== '2')) { // 2 means that bulk operation partially succeeded
            const feedback = this.id + ' ' + body;
            const data = this.safeList (response, 'data', []);
            for (let i = 0; i < data.length; i++) {
                const error = data[i];
                const errorCode = this.safeString (error, 'sCode');
                const message = this.safeString (error, 'sMsg');
                this.throwExactlyMatchedException (this.exceptions['exact'], errorCode, feedback);
                this.throwBroadlyMatchedException (this.exceptions['broad'], message, feedback);
            }
            this.throwExactlyMatchedException (this.exceptions['exact'], code, feedback);
            throw new ExchangeError (feedback); // unknown message
        }
        return undefined;
    }

    /**
     * @method
     * @name okx#fetchMarginAdjustmentHistory
     * @description fetches the history of margin added or reduced from contract isolated positions
     * @see https://www.okx.com/docs-v5/en/#trading-account-rest-api-get-bills-details-last-7-days
     * @see https://www.okx.com/docs-v5/en/#trading-account-rest-api-get-bills-details-last-3-months
     * @param {string} [symbol] not used by okx fetchMarginAdjustmentHistory
     * @param {string} [type] "add" or "reduce"
     * @param {int} [since] the earliest time in ms to fetch margin adjustment history for
     * @param {int} [limit] the maximum number of entries to retrieve
     * @param {object} params extra parameters specific to the exchange api endpoint
     * @param {boolean} [params.auto] true if fetching auto margin increases
     * @returns {object[]} a list of [margin structures]{@link https://docs.ccxt.com/#/?id=margin-loan-structure}
     */
    async fetchMarginAdjustmentHistory (symbol: Str = undefined, type: Str = undefined, since: Num = undefined, limit: Num = undefined, params = {}): Promise<MarginModification[]> {
        await this.loadMarkets ();
        const auto = this.safeBool (params, 'auto');
        if (type === undefined) {
            throw new ArgumentsRequired (this.id + ' fetchMarginAdjustmentHistory () requires a type argument');
        }
        const isAdd = type === 'add';
        let subType = isAdd ? '160' : '161';
        if (auto) {
            if (isAdd) {
                subType = '162';
            } else {
                throw new BadRequest (this.id + ' cannot fetch margin adjustments for type ' + type);
            }
        }
        const request: Dict = {
            'subType': subType,
            'mgnMode': 'isolated',
        };
        const until = this.safeInteger (params, 'until');
        params = this.omit (params, 'until');
        if (since !== undefined) {
            request['startTime'] = since;
        }
        if (limit !== undefined) {
            request['limit'] = limit;
        }
        if (until !== undefined) {
            request['endTime'] = until;
        }
        let response = undefined;
        const now = this.milliseconds ();
        const oneWeekAgo = now - 604800000;
        const threeMonthsAgo = now - 7776000000;
        if ((since === undefined) || (since > oneWeekAgo)) {
            response = await this.privateGetAccountBills (this.extend (request, params));
        } else if (since > threeMonthsAgo) {
            response = await this.privateGetAccountBillsArchive (this.extend (request, params));
        } else {
            throw new BadRequest (this.id + ' fetchMarginAdjustmentHistory () cannot fetch margin adjustments older than 3 months');
        }
        //
        //    {
        //        code: '0',
        //        data: [
        //            {
        //                bal: '67621.4325135010619812',
        //                balChg: '-10.0000000000000000',
        //                billId: '691293628710342659',
        //                ccy: 'USDT',
        //                clOrdId: '',
        //                execType: '',
        //                fee: '0',
        //                fillFwdPx: '',
        //                fillIdxPx: '',
        //                fillMarkPx: '',
        //                fillMarkVol: '',
        //                fillPxUsd: '',
        //                fillPxVol: '',
        //                fillTime: '1711089244850',
        //                from: '',
        //                instId: 'XRP-USDT-SWAP',
        //                instType: 'SWAP',
        //                interest: '0',
        //                mgnMode: 'isolated',
        //                notes: '',
        //                ordId: '',
        //                pnl: '0',
        //                posBal: '73.12',
        //                posBalChg: '10.00',
        //                px: '',
        //                subType: '160',
        //                sz: '10',
        //                tag: '',
        //                to: '',
        //                tradeId: '0',
        //                ts: '1711089244699',
        //                type: '6'
        //            }
        //        ],
        //        msg: ''
        //    }
        //
        const data = this.safeList (response, 'data');
        const modifications = this.parseMarginModifications (data);
        return this.filterBySymbolSinceLimit (modifications, symbol, since, limit);
    }

    /**
     * @method
     * @name okx#fetchPositionsHistory
     * @description fetches historical positions
     * @see https://www.okx.com/docs-v5/en/#trading-account-rest-api-get-positions-history
     * @param {string} [symbols] unified market symbols
     * @param {int} [since] timestamp in ms of the earliest position to fetch
     * @param {int} [limit] the maximum amount of records to fetch, default=100, max=100
     * @param {object} params extra parameters specific to the exchange api endpoint
     * @param {string} [params.marginMode] "cross" or "isolated"
     *
     * EXCHANGE SPECIFIC PARAMETERS
     * @param {string} [params.instType] margin, swap, futures or option
     * @param {string} [params.type] the type of latest close position 1: close position partially, 2：close all, 3：liquidation, 4：partial liquidation; 5：adl, is it is the latest type if there are several types for the same position
     * @param {string} [params.posId] position id, there is attribute expiration, the posid will be expired if it is more than 30 days after the last full close position, then position will use new posid
     * @param {string} [params.before] timestamp in ms of the earliest position to fetch based on the last update time of the position
     * @param {string} [params.after] timestamp in ms of the latest position to fetch based on the last update time of the position
     * @returns {object[]} a list of [position structures]{@link https://docs.ccxt.com/#/?id=position-structure}
     */
    async fetchPositionsHistory (symbols: Strings = undefined, since: Int = undefined, limit: Int = undefined, params = {}): Promise<Position[]> {
        await this.loadMarkets ();
        const marginMode = this.safeString (params, 'marginMode');
        const instType = this.safeStringUpper (params, 'instType');
        params = this.omit (params, [ 'until', 'marginMode', 'instType' ]);
        if (limit === undefined) {
            limit = 100;
        }
        const request: Dict = {
            'limit': limit,
        };
        if (symbols !== undefined) {
            const symbolsLength = symbols.length;
            if (symbolsLength === 1) {
                const market = this.market (symbols[0]);
                request['instId'] = market['id'];
            }
        }
        if (marginMode !== undefined) {
            request['mgnMode'] = marginMode;
        }
        if (instType !== undefined) {
            request['instType'] = instType;
        }
        const response = await this.privateGetAccountPositionsHistory (this.extend (request, params));
        //
        //    {
        //        code: '0',
        //        data: [
        //            {
        //                cTime: '1708735940395',
        //                ccy: 'USDT',
        //                closeAvgPx: '0.6330444444444444',
        //                closeTotalPos: '27',
        //                direction: 'long',
        //                fee: '-1.69566',
        //                fundingFee: '-11.870404179341788',
        //                instId: 'XRP-USDT-SWAP',
        //                instType: 'SWAP',
        //                lever: '3.0',
        //                liqPenalty: '0',
        //                mgnMode: 'cross',
        //                openAvgPx: '0.623',
        //                openMaxPos: '15',
        //                pnl: '27.11999999999988',
        //                pnlRatio: '0.0241732402722634',
        //                posId: '681423155054862336',
        //                realizedPnl: '13.553935820658092',
        //                triggerPx: '',
        //                type: '2',
        //                uTime: '1711088748170',
        //                uly: 'XRP-USDT'
        //            },
        //            ...
        //        ],
        //        msg: ''
        //    }
        //
        const data = this.safeList (response, 'data');
        const positions = this.parsePositions (data, symbols, params);
        return this.filterBySinceLimit (positions, since, limit);
    }

    /**
     * @method
     * @name okx#fetchLongShortRatioHistory
     * @description fetches the long short ratio history for a unified market symbol
     * @see https://www.okx.com/docs-v5/en/#trading-statistics-rest-api-get-contract-long-short-ratio
     * @param {string} symbol unified symbol of the market to fetch the long short ratio for
     * @param {string} [timeframe] the period for the ratio
     * @param {int} [since] the earliest time in ms to fetch ratios for
     * @param {int} [limit] the maximum number of long short ratio structures to retrieve
     * @param {object} [params] extra parameters specific to the exchange API endpoint
     * @param {int} [params.until] timestamp in ms of the latest ratio to fetch
     * @returns {object[]} an array of [long short ratio structures]{@link https://docs.ccxt.com/#/?id=long-short-ratio-structure}
     */
    async fetchLongShortRatioHistory (symbol: Str = undefined, timeframe: Str = undefined, since: Int = undefined, limit: Int = undefined, params = {}): Promise<LongShortRatio[]> {
        await this.loadMarkets ();
        const market = this.market (symbol);
        const request: Dict = {
            'instId': market['id'],
        };
        const until = this.safeString2 (params, 'until', 'end');
        params = this.omit (params, 'until');
        if (until !== undefined) {
            request['end'] = until;
        }
        if (timeframe !== undefined) {
            request['period'] = timeframe;
        }
        if (since !== undefined) {
            request['begin'] = since;
        }
        if (limit !== undefined) {
            request['limit'] = limit;
        }
        const response = await this.publicGetRubikStatContractsLongShortAccountRatioContract (this.extend (request, params));
        //
        //     {
        //         "code": "0",
        //         "data": [
        //             ["1729323600000", "0.9398602814619824"],
        //             ["1729323300000", "0.9398602814619824"],
        //             ["1729323000000", "0.9398602814619824"],
        //         ],
        //         "msg": ""
        //     }
        //
        const data = this.safeList (response, 'data', []);
        const result = [];
        for (let i = 0; i < data.length; i++) {
            const entry = data[i];
            result.push ({
                'timestamp': this.safeString (entry, 0),
                'longShortRatio': this.safeString (entry, 1),
            });
        }
        return this.parseLongShortRatioHistory (result, market);
    }

    parseLongShortRatio (info: Dict, market: Market = undefined): LongShortRatio {
        const timestamp = this.safeInteger (info, 'timestamp');
        let symbol = undefined;
        if (market !== undefined) {
            symbol = market['symbol'];
        }
        return {
            'info': info,
            'symbol': symbol,
            'timestamp': timestamp,
            'datetime': this.iso8601 (timestamp),
            'timeframe': undefined,
            'longShortRatio': this.safeNumber (info, 'longShortRatio'),
        } as LongShortRatio;
    }
}<|MERGE_RESOLUTION|>--- conflicted
+++ resolved
@@ -1784,13 +1784,10 @@
         let maxLeverage = this.safeString (market, 'lever', '1');
         maxLeverage = Precise.stringMax (maxLeverage, '1');
         const maxSpotCost = this.safeNumber (market, 'maxMktSz');
-<<<<<<< HEAD
         const leverageAboveOne = Precise.stringGt (maxLeverage, '1');
         const quoteEqualSettle = (quoteId === settleId);
         const baseEqualSettle = (baseId === settleId);
-=======
         const status = this.safeString (market, 'state');
->>>>>>> 36d88fa1
         return this.extend (fees, {
             'id': id,
             'symbol': symbol,
