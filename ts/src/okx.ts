
//  ---------------------------------------------------------------------------

import Exchange from './abstract/okx.js';
import { ExchangeError, ExchangeNotAvailable, OnMaintenance, ArgumentsRequired, BadRequest, AccountSuspended, InvalidAddress, PermissionDenied, InsufficientFunds, InvalidNonce, InvalidOrder, OrderNotFound, AuthenticationError, RequestTimeout, BadSymbol, RateLimitExceeded, NetworkError, CancelPending, NotSupported, AccountNotEnabled, ContractUnavailable } from './base/errors.js';
import { Precise } from './base/Precise.js';
import { TICK_SIZE } from './base/functions/number.js';
import { sha256 } from './static_dependencies/noble-hashes/sha256.js';
import type { Int, OrderSide, OrderType, Trade, OHLCV, Order, FundingRateHistory, OrderRequest, FundingHistory, Str, Transaction, Ticker, OrderBook, Balances, Tickers, Market, Greeks, Strings, MarketInterface, Currency } from './base/types.js';

//  ---------------------------------------------------------------------------

/**
 * @class okx
 * @augments Exchange
 */
export default class okx extends Exchange {
    describe () {
        return this.deepExtend (super.describe (), {
            'id': 'okx',
            'name': 'OKX',
            'countries': [ 'CN', 'US' ],
            'version': 'v5',
            'rateLimit': 100 * 1.03, // 3% tolerance because of #20229
            'pro': true,
            'certified': true,
            'termId': '',
            'has': {
                'CORS': undefined,
                'spot': true,
                'margin': true,
                'swap': true,
                'future': true,
                'option': true,
                'addMargin': true,
                'cancelAllOrders': false,
                'cancelOrder': true,
                'cancelOrders': true,
                'closeAllPositions': false,
                'closePosition': true,
                'createDepositAddress': false,
                'createMarketBuyOrderWithCost': true,
                'createMarketSellOrderWithCost': true,
                'createOrder': true,
                'createOrders': true,
                'createOrderWithTakeProfitAndStopLoss': true,
                'createPostOnlyOrder': true,
                'createReduceOnlyOrder': true,
                'createStopLimitOrder': true,
                'createStopLossOrder': true,
                'createStopMarketOrder': true,
                'createStopOrder': true,
                'createTakeProfitOrder': true,
                'createTrailingPercentOrder': true,
                'createTriggerOrder': true,
                'editOrder': true,
                'fetchAccounts': true,
                'fetchBalance': true,
                'fetchBidsAsks': undefined,
                'fetchBorrowInterest': true,
                'fetchBorrowRateHistories': true,
                'fetchBorrowRateHistory': true,
                'fetchCanceledOrders': true,
                'fetchClosedOrder': undefined,
                'fetchClosedOrders': true,
                'fetchCrossBorrowRate': true,
                'fetchCrossBorrowRates': true,
                'fetchCurrencies': true,
                'fetchDeposit': true,
                'fetchDepositAddress': true,
                'fetchDepositAddresses': false,
                'fetchDepositAddressesByNetwork': true,
                'fetchDeposits': true,
                'fetchDepositsWithdrawals': false,
                'fetchDepositWithdrawFee': 'emulated',
                'fetchDepositWithdrawFees': true,
                'fetchFundingHistory': true,
                'fetchFundingRate': true,
                'fetchFundingRateHistory': true,
                'fetchFundingRates': false,
                'fetchGreeks': true,
                'fetchIndexOHLCV': true,
                'fetchIsolatedBorrowRate': false,
                'fetchIsolatedBorrowRates': false,
                'fetchL3OrderBook': false,
                'fetchLedger': true,
                'fetchLedgerEntry': undefined,
                'fetchLeverage': true,
                'fetchLeverageTiers': false,
                'fetchMarketLeverageTiers': true,
                'fetchMarkets': true,
                'fetchMarkOHLCV': true,
                'fetchMySettlementHistory': false,
                'fetchMyTrades': true,
                'fetchOHLCV': true,
                'fetchOpenInterest': true,
                'fetchOpenInterestHistory': true,
                'fetchOpenOrder': undefined,
                'fetchOpenOrders': true,
                'fetchOrder': true,
                'fetchOrderBook': true,
                'fetchOrderBooks': false,
                'fetchOrders': false,
                'fetchOrderTrades': true,
                'fetchPermissions': undefined,
                'fetchPosition': true,
                'fetchPositions': true,
                'fetchPositionsForSymbol': true,
                'fetchPositionsRisk': false,
                'fetchPremiumIndexOHLCV': false,
                'fetchSettlementHistory': true,
                'fetchStatus': true,
                'fetchTicker': true,
                'fetchTickers': true,
                'fetchTime': true,
                'fetchTrades': true,
                'fetchTradingFee': true,
                'fetchTradingFees': false,
                'fetchTradingLimits': false,
                'fetchTransactionFee': false,
                'fetchTransactionFees': false,
                'fetchTransactions': false,
                'fetchTransfer': true,
                'fetchTransfers': true,
                'fetchUnderlyingAssets': true,
                'fetchVolatilityHistory': false,
                'fetchWithdrawal': true,
                'fetchWithdrawals': true,
                'fetchWithdrawalWhitelist': false,
                'reduceMargin': true,
                'repayCrossMargin': true,
                'setLeverage': true,
                'setMargin': false,
                'setMarginMode': true,
                'setPositionMode': true,
                'signIn': false,
                'transfer': true,
                'withdraw': true,
            },
            'timeframes': {
                '1m': '1m',
                '3m': '3m',
                '5m': '5m',
                '15m': '15m',
                '30m': '30m',
                '1h': '1H',
                '2h': '2H',
                '4h': '4H',
                '6h': '6H',
                '12h': '12H',
                '1d': '1D',
                '1w': '1W',
                '1M': '1M',
                '3M': '3M',
            },
            'hostname': 'www.okx.com', // or aws.okx.com
            'urls': {
                'logo': 'https://user-images.githubusercontent.com/1294454/152485636-38b19e4a-bece-4dec-979a-5982859ffc04.jpg',
                'api': {
                    'rest': 'https://{hostname}',
                },
                'www': 'https://www.okx.com',
                'doc': 'https://www.okx.com/docs-v5/en/',
                'fees': 'https://www.okx.com/pages/products/fees.html',
                'referral': {
                    // old reflink 0% discount https://www.okx.com/join/1888677
                    // new reflink 20% discount https://www.okx.com/join/CCXT2023
                    'url': 'https://www.okx.com/join/CCXT2023',
                    'discount': 0.2,
                },
                'test': {
                    'rest': 'https://{hostname}',
                },
            },
            'api': {
                'public': {
                    'get': {
                        'market/tickers': 1,
                        'market/ticker': 1,
                        'market/index-tickers': 1,
                        'market/books': 1 / 2,
                        'market/books-lite': 5 / 3,
                        'market/candles': 1 / 2,
                        'market/history-candles': 1,
                        'market/index-candles': 1,
                        'market/history-index-candles': 2,
                        'market/mark-price-candles': 1,
                        'market/history-mark-price-candles': 2,
                        'market/trades': 1 / 5,
                        'market/history-trades': 2,
                        'market/option/instrument-family-trades': 1,
                        'market/platform-24-volume': 10,
                        'market/open-oracle': 50,
                        'market/exchange-rate': 20,
                        'market/index-components': 1,
                        'public/economic-calendar': 50,
                        'market/block-tickers': 1,
                        'market/block-ticker': 1,
                        'public/block-trades': 1,
                        'public/instruments': 1,
                        'public/delivery-exercise-history': 1 / 2,
                        'public/open-interest': 1,
                        'public/funding-rate': 1,
                        'public/funding-rate-history': 1,
                        'public/price-limit': 1,
                        'public/opt-summary': 1,
                        'public/estimated-price': 2,
                        'public/discount-rate-interest-free-quota': 10,
                        'public/time': 2,
                        'public/mark-price': 2,
                        'public/position-tiers': 2,
                        'public/interest-rate-loan-quota': 10,
                        'public/vip-interest-rate-loan-quota': 10,
                        'public/underlying': 1,
                        'public/insurance-fund': 2,
                        'public/convert-contract-coin': 2,
                        'public/option-trades': 1,
                        'public/instrument-tick-bands': 4,
                        'rubik/stat/trading-data/support-coin': 4,
                        'rubik/stat/taker-volume': 4,
                        'rubik/stat/margin/loan-ratio': 4,
                        // long/short
                        'rubik/stat/contracts/long-short-account-ratio': 4,
                        'rubik/stat/contracts/open-interest-volume': 4,
                        'rubik/stat/option/open-interest-volume': 4,
                        // put/call
                        'rubik/stat/option/open-interest-volume-ratio': 4,
                        'rubik/stat/option/open-interest-volume-expiry': 4,
                        'rubik/stat/option/open-interest-volume-strike': 4,
                        'rubik/stat/option/taker-block-volume': 4,
                        'system/status': 50,
                        // public api
                        'sprd/spreads': 1,
                        'sprd/books': 1 / 2,
                        'sprd/ticker': 1,
                        'sprd/public-trades': 1 / 5,
                        'tradingBot/grid/ai-param': 1,
                        'tradingBot/grid/min-investment': 1,
                        'tradingBot/public/rsi-back-testing': 1,
                        'asset/exchange-list': 5 / 3,
                        'finance/staking-defi/eth/apy-history': 5 / 3,
                        'finance/savings/lending-rate-summary': 5 / 3,
                        'finance/savings/lending-rate-history': 5 / 3,
                        // public broker
                        'finance/sfp/dcd/products': 2 / 3,
                        // copytrading
                        'copytrading/public-lead-traders': 4,
                        'copytrading/public-weekly-pnl': 4,
                        'copytrading/public-stats': 4,
                        'copytrading/public-preference-currency': 4,
                        'copytrading/public-current-subpositions': 4,
                        'copytrading/public-subpositions-history': 4,
                    },
                },
                'private': {
                    'get': {
                        // rfq
                        'rfq/counterparties': 4,
                        'rfq/maker-instrument-settings': 4,
                        'rfq/mmp-config': 4,
                        'rfq/rfqs': 10,
                        'rfq/quotes': 10,
                        'rfq/trades': 4,
                        'rfq/public-trades': 4,
                        // sprd
                        'sprd/order': 1 / 3,
                        'sprd/orders-pending': 1 / 3,
                        'sprd/orders-history': 1 / 2,
                        'sprd/orders-history-archive': 1 / 2,
                        'sprd/trades': 1 / 3,
                        // trade
                        'trade/order': 1 / 3,
                        'trade/orders-pending': 1 / 3,
                        'trade/orders-history': 1 / 2,
                        'trade/orders-history-archive': 1,
                        'trade/fills': 1 / 3,
                        'trade/fills-history': 2.2,
                        'trade/fills-archive': 2,
                        'trade/order-algo': 1,
                        'trade/orders-algo-pending': 1,
                        'trade/orders-algo-history': 1,
                        'trade/easy-convert-currency-list': 20,
                        'trade/easy-convert-history': 20,
                        'trade/one-click-repay-currency-list': 20,
                        'trade/one-click-repay-history': 20,
                        // asset
                        'asset/currencies': 5 / 3,
                        'asset/balances': 5 / 3,
                        'asset/non-tradable-assets': 5 / 3,
                        'asset/asset-valuation': 10,
                        'asset/transfer-state': 10,
                        'asset/bills': 5 / 3,
                        'asset/deposit-lightning': 5,
                        'asset/deposit-address': 5 / 3,
                        'asset/deposit-history': 5 / 3,
                        'asset/withdrawal-history': 5 / 3,
                        'asset/deposit-withdraw-status': 20,
                        'asset/convert/currencies': 5 / 3,
                        'asset/convert/currency-pair': 5 / 3,
                        'asset/convert/history': 5 / 3,
                        'asset/monthly-statement': 2,
                        // account
                        'account/balance': 2,
                        'account/positions': 2,
                        'account/positions-history': 100,
                        'account/account-position-risk': 2,
                        'account/bills': 5 / 3,
                        'account/bills-archive': 5 / 3,
                        'account/config': 4,
                        'account/max-size': 1,
                        'account/max-avail-size': 1,
                        'account/leverage-info': 1,
                        'account/adjust-leverage-info': 4,
                        'account/max-loan': 1,
                        'account/trade-fee': 4,
                        'account/interest-accrued': 4,
                        'account/interest-rate': 4,
                        'account/max-withdrawal': 1,
                        'account/risk-state': 2,
                        'account/quick-margin-borrow-repay-history': 4,
                        'account/borrow-repay-history': 4,
                        'account/vip-interest-accrued': 4,
                        'account/vip-interest-deducted': 4,
                        'account/vip-loan-order-list': 4,
                        'account/vip-loan-order-detail': 4,
                        'account/interest-limits': 4,
                        'account/greeks': 2,
                        'account/position-tiers': 2,
                        'account/mmp-config': 4,
                        // subaccount
                        'users/subaccount/list': 10,
                        'account/subaccount/balances': 10 / 3,
                        'asset/subaccount/balances': 10 / 3,
                        'account/subaccount/max-withdrawal': 1,
                        'asset/subaccount/bills': 5 / 3,
                        'asset/subaccount/managed-subaccount-bills': 5 / 3,
                        'users/entrust-subaccount-list': 10,
                        'account/subaccount/interest-limits': 4,
                        // grid trading
                        'tradingBot/grid/orders-algo-pending': 1,
                        'tradingBot/grid/orders-algo-history': 1,
                        'tradingBot/grid/orders-algo-details': 1,
                        'tradingBot/grid/sub-orders': 1,
                        'tradingBot/grid/positions': 1,
                        'tradingBot/grid/ai-param': 1,
                        'tradingBot/public/rsi-back-testing': 1,
                        'tradingBot/signal/orders-algo-details': 1,
                        'tradingBot/signal/positions': 1,
                        'tradingBot/signal/sub-orders': 1,
                        'tradingBot/signal/event-history': 1,
                        'tradingBot/recurring/orders-algo-pending': 1,
                        'tradingBot/recurring/orders-algo-history': 1,
                        'tradingBot/recurring/orders-algo-details': 1,
                        'tradingBot/recurring/sub-orders': 1,
                        // earn
                        'finance/savings/balance': 5 / 3,
                        'finance/savings/lending-history': 5 / 3,
                        'finance/staking-defi/offers': 10 / 3,
                        'finance/staking-defi/orders-active': 10 / 3,
                        'finance/staking-defi/orders-history': 10 / 3,
                        // eth staking
                        'finance/staking-defi/eth/balance': 5 / 3,
                        'finance/staking-defi/eth/purchase-redeem-history': 5 / 3,
                        // copytrading
                        'copytrading/current-subpositions': 1,
                        'copytrading/subpositions-history': 1,
                        'copytrading/instruments': 4,
                        'copytrading/profit-sharing-details': 4,
                        'copytrading/total-profit-sharing': 4,
                        'copytrading/unrealized-profit-sharing-details': 4,
                        'copytrading/copy-settings': 4,
                        'copytrading/batch-leverage-info': 4,
                        'copytrading/current-lead-traders': 4,
                        'copytrading/lead-traders-history': 4,
                        // broker
                        'broker/nd/info': 10,
                        'broker/nd/subaccount-info': 10,
                        'broker/nd/subaccount/apikey': 10,
                        'asset/broker/nd/subaccount-deposit-address': 5 / 3,
                        'asset/broker/nd/subaccount-deposit-history': 4,
                        'asset/broker/nd/subaccount-withdrawal-history': 4,
                        'broker/nd/rebate-daily': 100,
                        'broker/nd/rebate-per-orders': 300,
                        'finance/sfp/dcd/order': 2,
                        'finance/sfp/dcd/orders': 2,
                        'broker/fd/rebate-per-orders': 300,
                        'broker/fd/if-rebate': 5,
                        // affiliate
                        'affiliate/invitee/detail': 1,
                        'users/partner/if-rebate': 1,
                    },
                    'post': {
                        // rfq
                        'rfq/create-rfq': 4,
                        'rfq/cancel-rfq': 4,
                        'rfq/cancel-batch-rfqs': 10,
                        'rfq/cancel-all-rfqs': 10,
                        'rfq/execute-quote': 15,
                        'rfq/maker-instrument-settings': 4,
                        'rfq/mmp-reset': 4,
                        'rfq/mmp-config': 100,
                        'rfq/create-quote': 0.4,
                        'rfq/cancel-quote': 0.4,
                        'rfq/cancel-batch-quotes': 10,
                        'rfq/cancel-all-quotes': 10,
                        // sprd
                        'sprd/order': 1,
                        'sprd/cancel-order': 1,
                        'sprd/mass-cancel': 1,
                        'sprd/amend-order': 1,
                        // trade
                        'trade/order': 1 / 3,
                        'trade/batch-orders': 1 / 15,
                        'trade/cancel-order': 1 / 3,
                        'trade/cancel-batch-orders': 1 / 15,
                        'trade/amend-order': 1 / 3,
                        'trade/amend-batch-orders': 1 / 150,
                        'trade/close-position': 1,
                        'trade/fills-archive': 172800, // 5 req per day = 5/24/60/60 => 10/5*24*60*60=172800
                        'trade/order-algo': 1,
                        'trade/cancel-algos': 1,
                        'trade/amend-algos': 1,
                        'trade/cancel-advance-algos': 1,
                        'trade/easy-convert': 20,
                        'trade/one-click-repay': 20,
                        'trade/mass-cancel': 4,
                        'trade/cancel-all-after': 10,
                        // asset
                        'asset/transfer': 10,
                        'asset/withdrawal': 5 / 3,
                        'asset/withdrawal-lightning': 5,
                        'asset/cancel-withdrawal': 5 / 3,
                        'asset/convert-dust-assets': 10,
                        'asset/convert/estimate-quote': 1,
                        'asset/convert/trade': 1,
                        'asset/monthly-statement': 1,
                        // account
                        'account/set-position-mode': 4,
                        'account/set-leverage': 1,
                        'account/position/margin-balance': 1,
                        'account/set-greeks': 4,
                        'account/set-isolated-mode': 4,
                        'account/quick-margin-borrow-repay': 4,
                        'account/borrow-repay': 5 / 3,
                        'account/simulated_margin': 10,
                        'account/set-riskOffset-type': 2,
                        'account/activate-option': 4,
                        'account/set-auto-loan': 4,
                        'account/set-account-level': 4,
                        'account/mmp-reset': 4,
                        'account/mmp-config': 100,
                        // subaccount
                        'users/subaccount/modify-apikey': 10,
                        'asset/subaccount/transfer': 10,
                        'users/subaccount/set-transfer-out': 10,
                        'account/subaccount/set-loan-allocation': 4,
                        // grid trading
                        'tradingBot/grid/order-algo': 1,
                        'tradingBot/grid/amend-order-algo': 1,
                        'tradingBot/grid/stop-order-algo': 1,
                        'tradingBot/grid/close-position': 1,
                        'tradingBot/grid/cancel-close-order': 1,
                        'tradingBot/grid/order-instant-trigger': 1,
                        'tradingBot/grid/withdraw-income': 1,
                        'tradingBot/grid/compute-margin-balance': 1,
                        'tradingBot/grid/margin-balance': 1,
                        'tradingBot/grid/min-investment': 1,
                        'tradingBot/recurring/order-algo': 1,
                        'tradingBot/recurring/amend-order-algo': 1,
                        'tradingBot/recurring/stop-order-algo': 1,
                        // earn
                        'finance/savings/purchase-redempt': 5 / 3,
                        'finance/savings/set-lending-rate': 5 / 3,
                        'finance/staking-defi/purchase': 3,
                        'finance/staking-defi/redeem': 3,
                        'finance/staking-defi/cancel': 3,
                        // eth staking
                        'finance/staking-defi/eth/purchase': 5,
                        'finance/staking-defi/eth/redeem': 5,
                        // copytrading
                        'copytrading/algo-order': 1,
                        'copytrading/close-subposition': 1,
                        'copytrading/set-instruments': 4,
                        'copytrading/first-copy-settings': 4,
                        'copytrading/amend-copy-settings': 4,
                        'copytrading/stop-copy-trading': 4,
                        'copytrading/batch-set-leverage': 4,
                        // broker
                        'broker/nd/create-subaccount': 0.25,
                        'broker/nd/delete-subaccount': 1,
                        'broker/nd/subaccount/apikey': 0.25,
                        'broker/nd/subaccount/modify-apikey': 1,
                        'broker/nd/subaccount/delete-apikey': 1,
                        'broker/nd/set-subaccount-level': 4,
                        'broker/nd/set-subaccount-fee-rate': 4,
                        'broker/nd/set-subaccount-assets': 0.25,
                        'asset/broker/nd/subaccount-deposit-address': 1,
                        'asset/broker/nd/modify-subaccount-deposit-address': 5 / 3,
                        'broker/nd/rebate-per-orders': 36000,
                        'finance/sfp/dcd/quote': 10,
                        'finance/sfp/dcd/order': 10,
                        'broker/nd/report-subaccount-ip': 0.25,
                        'broker/fd/rebate-per-orders': 36000,
                    },
                },
            },
            'fees': {
                'trading': {
                    'taker': this.parseNumber ('0.0015'),
                    'maker': this.parseNumber ('0.0010'),
                },
                'spot': {
                    'taker': this.parseNumber ('0.0015'),
                    'maker': this.parseNumber ('0.0010'),
                },
                'future': {
                    'taker': this.parseNumber ('0.0005'),
                    'maker': this.parseNumber ('0.0002'),
                },
                'swap': {
                    'taker': this.parseNumber ('0.00050'),
                    'maker': this.parseNumber ('0.00020'),
                },
            },
            'requiredCredentials': {
                'apiKey': true,
                'secret': true,
                'password': true,
            },
            'exceptions': {
                'exact': {
                    // Public error codes from 50000-53999
                    // General Class
                    '1': ExchangeError, // Operation failed
                    '2': ExchangeError, // Bulk operation partially succeeded
                    '50000': BadRequest, // Body can not be empty
                    '50001': OnMaintenance, // Matching engine upgrading. Please try again later
                    '50002': BadRequest, // Json data format error
                    '50004': RequestTimeout, // Endpoint request timeout (does not indicate success or failure of order, please check order status)
                    '50005': ExchangeNotAvailable, // API is offline or unavailable
                    '50006': BadRequest, // Invalid Content_Type, please use "application/json" format
                    '50007': AccountSuspended, // Account blocked
                    '50008': AuthenticationError, // User does not exist
                    '50009': AccountSuspended, // Account is suspended due to ongoing liquidation
                    '50010': ExchangeError, // User ID can not be empty
                    '50011': RateLimitExceeded, // Request too frequent
                    '50012': ExchangeError, // Account status invalid
                    '50013': ExchangeNotAvailable, // System is busy, please try again later
                    '50014': BadRequest, // Parameter {0} can not be empty
                    '50015': ExchangeError, // Either parameter {0} or {1} is required
                    '50016': ExchangeError, // Parameter {0} does not match parameter {1}
                    '50017': ExchangeError, // The position is frozen due to ADL. Operation restricted
                    '50018': ExchangeError, // Currency {0} is frozen due to ADL. Operation restricted
                    '50019': ExchangeError, // The account is frozen due to ADL. Operation restricted
                    '50020': ExchangeError, // The position is frozen due to liquidation. Operation restricted
                    '50021': ExchangeError, // Currency {0} is frozen due to liquidation. Operation restricted
                    '50022': ExchangeError, // The account is frozen due to liquidation. Operation restricted
                    '50023': ExchangeError, // Funding fee frozen. Operation restricted
                    '50024': BadRequest, // Parameter {0} and {1} can not exist at the same time
                    '50025': ExchangeError, // Parameter {0} count exceeds the limit {1}
                    '50026': ExchangeNotAvailable, // System error, please try again later.
                    '50027': PermissionDenied, // The account is restricted from trading
                    '50028': ExchangeError, // Unable to take the order, please reach out to support center for details
                    '50044': BadRequest, // Must select one broker type
                    // API Class
                    '50100': ExchangeError, // API frozen, please contact customer service
                    '50101': AuthenticationError, // Broker id of APIKey does not match current environment
                    '50102': InvalidNonce, // Timestamp request expired
                    '50103': AuthenticationError, // Request header "OK_ACCESS_KEY" can not be empty
                    '50104': AuthenticationError, // Request header "OK_ACCESS_PASSPHRASE" can not be empty
                    '50105': AuthenticationError, // Request header "OK_ACCESS_PASSPHRASE" incorrect
                    '50106': AuthenticationError, // Request header "OK_ACCESS_SIGN" can not be empty
                    '50107': AuthenticationError, // Request header "OK_ACCESS_TIMESTAMP" can not be empty
                    '50108': ExchangeError, // Exchange ID does not exist
                    '50109': ExchangeError, // Exchange domain does not exist
                    '50110': PermissionDenied, // Invalid IP
                    '50111': AuthenticationError, // Invalid OK_ACCESS_KEY
                    '50112': AuthenticationError, // Invalid OK_ACCESS_TIMESTAMP
                    '50113': AuthenticationError, // Invalid signature
                    '50114': AuthenticationError, // Invalid authorization
                    '50115': BadRequest, // Invalid request method
                    // Trade Class
                    '51000': BadRequest, // Parameter {0} error
                    '51001': BadSymbol, // Instrument ID does not exist
                    '51002': BadSymbol, // Instrument ID does not match underlying index
                    '51003': BadRequest, // Either client order ID or order ID is required
                    '51004': InvalidOrder, // Order amount exceeds current tier limit
                    '51005': InvalidOrder, // Order amount exceeds the limit
                    '51006': InvalidOrder, // Order price out of the limit
                    '51007': InvalidOrder, // Order placement failed. Order amount should be at least 1 contract (showing up when placing an order with less than 1 contract)
                    '51008': InsufficientFunds, // Order placement failed due to insufficient balance
                    '51009': AccountSuspended, // Order placement function is blocked by the platform
                    '51010': AccountNotEnabled, // Account level too low {"code":"1","data":[{"clOrdId":"uJrfGFth9F","ordId":"","sCode":"51010","sMsg":"The current account mode does not support this API interface. ","tag":""}],"msg":"Operation failed."}
                    '51011': InvalidOrder, // Duplicated order ID
                    '51012': BadSymbol, // Token does not exist
                    '51014': BadSymbol, // Index does not exist
                    '51015': BadSymbol, // Instrument ID does not match instrument type
                    '51016': InvalidOrder, // Duplicated client order ID
                    '51017': ExchangeError, // Borrow amount exceeds the limit
                    '51018': ExchangeError, // User with option account can not hold net short positions
                    '51019': ExchangeError, // No net long positions can be held under isolated margin mode in options
                    '51020': InvalidOrder, // Order amount should be greater than the min available amount
                    '51021': ContractUnavailable, // Contract to be listed
                    '51022': ContractUnavailable, // Contract suspended
                    '51023': ExchangeError, // Position does not exist
                    '51024': AccountSuspended, // Unified accountblocked
                    '51025': ExchangeError, // Order count exceeds the limit
                    '51026': BadSymbol, // Instrument type does not match underlying index
                    '51027': ContractUnavailable, // Contract expired
                    '51028': ContractUnavailable, // Contract under delivery
                    '51029': ContractUnavailable, // Contract is being settled
                    '51030': ContractUnavailable, // Funding fee is being settled
                    '51031': InvalidOrder, // This order price is not within the closing price range
                    '51046': InvalidOrder, // The take profit trigger price must be higher than the order price
                    '51047': InvalidOrder, // The stop loss trigger price must be lower than the order price
                    '51072': InvalidOrder, // As a spot lead trader, you need to set tdMode to 'spot_isolated' when configured buying lead trade pairs
                    '51073': InvalidOrder, // As a spot lead trader, you need to use '/copytrading/close-subposition' for selling assets through lead trades
                    '51074': InvalidOrder, // Only the tdMode for lead trade pairs configured by spot lead traders can be set to 'spot_isolated'
                    '51100': InvalidOrder, // Trading amount does not meet the min tradable amount
                    '51101': InvalidOrder, // Entered amount exceeds the max pending order amount (Cont) per transaction
                    '51102': InvalidOrder, // Entered amount exceeds the max pending count
                    '51103': InvalidOrder, // Entered amount exceeds the max pending order count of the underlying asset
                    '51104': InvalidOrder, // Entered amount exceeds the max pending order amount (Cont) of the underlying asset
                    '51105': InvalidOrder, // Entered amount exceeds the max order amount (Cont) of the contract
                    '51106': InvalidOrder, // Entered amount exceeds the max order amount (Cont) of the underlying asset
                    '51107': InvalidOrder, // Entered amount exceeds the max holding amount (Cont)
                    '51108': InvalidOrder, // Positions exceed the limit for closing out with the market price
                    '51109': InvalidOrder, // No available offer
                    '51110': InvalidOrder, // You can only place a limit order after Call Auction has started
                    '51111': BadRequest, // Maximum {0} orders can be placed in bulk
                    '51112': InvalidOrder, // Close order size exceeds your available size
                    '51113': RateLimitExceeded, // Market-price liquidation requests too frequent
                    '51115': InvalidOrder, // Cancel all pending close-orders before liquidation
                    '51116': InvalidOrder, // Order price or trigger price exceeds {0}
                    '51117': InvalidOrder, // Pending close-orders count exceeds limit
                    '51118': InvalidOrder, // Total amount should exceed the min amount per order
                    '51119': InsufficientFunds, // Order placement failed due to insufficient balance
                    '51120': InvalidOrder, // Order quantity is less than {0}, please try again
                    '51121': InvalidOrder, // Order count should be the integer multiples of the lot size
                    '51122': InvalidOrder, // Order price should be higher than the min price {0}
                    '51124': InvalidOrder, // You can only place limit orders during call auction
                    '51125': InvalidOrder, // Currently there are reduce + reverse position pending orders in margin trading. Please cancel all reduce + reverse position pending orders and continue
                    '51126': InvalidOrder, // Currently there are reduce only pending orders in margin trading.Please cancel all reduce only pending orders and continue
                    '51127': InsufficientFunds, // Available balance is 0
                    '51128': InvalidOrder, // Multi-currency margin account can not do cross-margin trading
                    '51129': InvalidOrder, // The value of the position and buy order has reached the position limit, and no further buying is allowed
                    '51130': BadSymbol, // Fixed margin currency error
                    '51131': InsufficientFunds, // Insufficient balance
                    '51132': InvalidOrder, // Your position amount is negative and less than the minimum trading amount
                    '51133': InvalidOrder, // Reduce-only feature is unavailable for the spot transactions by multi-currency margin account
                    '51134': InvalidOrder, // Closing failed. Please check your holdings and pending orders
                    '51135': InvalidOrder, // Your closing price has triggered the limit price, and the max buy price is {0}
                    '51136': InvalidOrder, // Your closing price has triggered the limit price, and the min sell price is {0}
                    '51137': InvalidOrder, // Your opening price has triggered the limit price, and the max buy price is {0}
                    '51138': InvalidOrder, // Your opening price has triggered the limit price, and the min sell price is {0}
                    '51139': InvalidOrder, // Reduce-only feature is unavailable for the spot transactions by simple account
                    '51156': BadRequest, // You're leading trades in long/short mode and can't use this API endpoint to close positions
                    '51159': BadRequest, // You're leading trades in buy/sell mode. If you want to place orders using this API endpoint, the orders must be in the same direction as your existing positions and open orders.
                    '51162': InvalidOrder, // You have {instrument} open orders. Cancel these orders and try again
                    '51163': InvalidOrder, // You hold {instrument} positions. Close these positions and try again
                    '51166': InvalidOrder, // Currently, we don't support leading trades with this instrument
                    '51174': InvalidOrder, // The number of {param0} pending orders reached the upper limit of {param1} (orders).
                    '51185': InvalidOrder, // The maximum value allowed per order is {maxOrderValue} USD
                    '51201': InvalidOrder, // Value of per market order cannot exceed 100,000 USDT
                    '51202': InvalidOrder, // Market - order amount exceeds the max amount
                    '51203': InvalidOrder, // Order amount exceeds the limit {0}
                    '51204': InvalidOrder, // The price for the limit order can not be empty
                    '51205': InvalidOrder, // Reduce-Only is not available
                    '51250': InvalidOrder, // Algo order price is out of the available range
                    '51251': InvalidOrder, // Algo order type error (when user place an iceberg order)
                    '51252': InvalidOrder, // Algo order price is out of the available range
                    '51253': InvalidOrder, // Average amount exceeds the limit of per iceberg order
                    '51254': InvalidOrder, // Iceberg average amount error (when user place an iceberg order)
                    '51255': InvalidOrder, // Limit of per iceberg order: Total amount/1000 < x <= Total amount
                    '51256': InvalidOrder, // Iceberg order price variance error
                    '51257': InvalidOrder, // Trail order callback rate error
                    '51258': InvalidOrder, // Trail - order placement failed. The trigger price of a sell order should be higher than the last transaction price
                    '51259': InvalidOrder, // Trail - order placement failed. The trigger price of a buy order should be lower than the last transaction price
                    '51260': InvalidOrder, // Maximum {0} pending trail - orders can be held at the same time
                    '51261': InvalidOrder, // Each user can hold up to {0} pending stop - orders at the same time
                    '51262': InvalidOrder, // Maximum {0} pending iceberg orders can be held at the same time
                    '51263': InvalidOrder, // Maximum {0} pending time-weighted orders can be held at the same time
                    '51264': InvalidOrder, // Average amount exceeds the limit of per time-weighted order
                    '51265': InvalidOrder, // Time-weighted order limit error
                    '51267': InvalidOrder, // Time-weighted order strategy initiative rate error
                    '51268': InvalidOrder, // Time-weighted order strategy initiative range error
                    '51269': InvalidOrder, // Time-weighted order interval error, the interval should be {0}<= x<={1}
                    '51270': InvalidOrder, // The limit of time-weighted order price variance is 0 < x <= 1%
                    '51271': InvalidOrder, // Sweep ratio should be 0 < x <= 100%
                    '51272': InvalidOrder, // Price variance should be 0 < x <= 1%
                    '51273': InvalidOrder, // Total amount should be more than {0}
                    '51274': InvalidOrder, // Total quantity of time-weighted order must be larger than single order limit
                    '51275': InvalidOrder, // The amount of single stop-market order can not exceed the upper limit
                    '51276': InvalidOrder, // Stop - Market orders cannot specify a price
                    '51277': InvalidOrder, // TP trigger price can not be higher than the last price
                    '51278': InvalidOrder, // SL trigger price can not be lower than the last price
                    '51279': InvalidOrder, // TP trigger price can not be lower than the last price
                    '51280': InvalidOrder, // SL trigger price can not be higher than the last price
                    '51321': InvalidOrder, // You're leading trades. Currently, we don't support leading trades with arbitrage, iceberg, or TWAP bots
                    '51322': InvalidOrder, // You're leading trades that have been filled at market price. We've canceled your open stop orders to close your positions
                    '51323': BadRequest, // You're already leading trades with take profit or stop loss settings. Cancel your existing stop orders to proceed
                    '51324': BadRequest, // As a lead trader, you hold positions in {instrument}. To close your positions, place orders in the amount that equals the available amount for closing
                    '51325': InvalidOrder, // As a lead trader, you must use market price when placing stop orders
                    '51327': InvalidOrder, // closeFraction is only available for futures and perpetual swaps
                    '51328': InvalidOrder, // closeFraction is only available for reduceOnly orders
                    '51329': InvalidOrder, // closeFraction is only available in NET mode
                    '51330': InvalidOrder, // closeFraction is only available for stop market orders
                    '51400': OrderNotFound, // Cancellation failed as the order does not exist
                    '51401': OrderNotFound, // Cancellation failed as the order is already canceled
                    '51402': OrderNotFound, // Cancellation failed as the order is already completed
                    '51403': InvalidOrder, // Cancellation failed as the order type does not support cancellation
                    '51404': InvalidOrder, // Order cancellation unavailable during the second phase of call auction
                    '51405': ExchangeError, // Cancellation failed as you do not have any pending orders
                    '51406': ExchangeError, // Canceled - order count exceeds the limit {0}
                    '51407': BadRequest, // Either order ID or client order ID is required
                    '51408': ExchangeError, // Pair ID or name does not match the order info
                    '51409': ExchangeError, // Either pair ID or pair name ID is required
                    '51410': CancelPending, // Cancellation failed as the order is already under cancelling status
                    '51500': ExchangeError, // Either order price or amount is required
                    '51501': ExchangeError, // Maximum {0} orders can be modified
                    '51502': InsufficientFunds, // Order modification failed for insufficient margin
                    '51503': ExchangeError, // Order modification failed as the order does not exist
                    '51506': ExchangeError, // Order modification unavailable for the order type
                    '51508': ExchangeError, // Orders are not allowed to be modified during the call auction
                    '51509': ExchangeError, // Modification failed as the order has been canceled
                    '51510': ExchangeError, // Modification failed as the order has been completed
                    '51511': ExchangeError, // Modification failed as the order price did not meet the requirement for Post Only
                    '51600': ExchangeError, // Status not found
                    '51601': ExchangeError, // Order status and order ID cannot exist at the same time
                    '51602': ExchangeError, // Either order status or order ID is required
                    '51603': OrderNotFound, // Order does not exist
                    '51732': AuthenticationError, // Required user KYC level not met
                    '51733': AuthenticationError, // User is under risk control
                    '51734': AuthenticationError, // User KYC Country is not supported
                    '51735': ExchangeError, // Sub-account is not supported
                    '51736': InsufficientFunds, // Insufficient {ccy} balance
                    // Data class
                    '52000': ExchangeError, // No updates
                    // SPOT/MARGIN error codes 54000-54999
                    '54000': ExchangeError, // Margin transactions unavailable
                    '54001': ExchangeError, // Only Multi-currency margin account can be set to borrow coins automatically
                    // FUNDING error codes 58000-58999
                    '58000': ExchangeError, // Account type {0} does not supported when getting the sub-account balance
                    '58001': AuthenticationError, // Incorrect trade password
                    '58002': PermissionDenied, // Please activate Savings Account first
                    '58003': ExchangeError, // Currency type is not supported by Savings Account
                    '58004': AccountSuspended, // Account blocked (transfer & withdrawal endpoint: either end of the account does not authorize the transfer)
                    '58005': ExchangeError, // The redeemed amount must be no greater than {0}
                    '58006': ExchangeError, // Service unavailable for token {0}
                    '58007': ExchangeError, // Abnormal Assets interface. Please try again later
                    '58100': ExchangeError, // The trading product triggers risk control, and the platform has suspended the fund transfer-out function with related users. Please wait patiently
                    '58101': AccountSuspended, // Transfer suspended (transfer endpoint: either end of the account does not authorize the transfer)
                    '58102': RateLimitExceeded, // Too frequent transfer (transfer too frequently)
                    '58103': ExchangeError, // Parent account user id does not match sub-account user id
                    '58104': ExchangeError, // Since your P2P transaction is abnormal, you are restricted from making fund transfers. Please contact customer support to remove the restriction
                    '58105': ExchangeError, // Since your P2P transaction is abnormal, you are restricted from making fund transfers. Please transfer funds on our website or app to complete identity verification
                    '58106': ExchangeError, // Please enable the account for spot contract
                    '58107': ExchangeError, // Please enable the account for futures contract
                    '58108': ExchangeError, // Please enable the account for option contract
                    '58109': ExchangeError, // Please enable the account for swap contract
                    '58110': ExchangeError, // The contract triggers risk control, and the platform has suspended the fund transfer function of it. Please wait patiently
                    '58111': ExchangeError, // Funds transfer unavailable as the perpetual contract is charging the funding fee. Please try again later
                    '58112': ExchangeError, // Your fund transfer failed. Please try again later
                    '58114': ExchangeError, // Transfer amount must be more than 0
                    '58115': ExchangeError, // Sub-account does not exist
                    '58116': ExchangeError, // Transfer amount exceeds the limit
                    '58117': ExchangeError, // Account assets are abnormal, please deal with negative assets before transferring
                    '58125': BadRequest, // Non-tradable assets can only be transferred from sub-accounts to main accounts
                    '58126': BadRequest, // Non-tradable assets can only be transferred between funding accounts
                    '58127': BadRequest, // Main account API Key does not support current transfer 'type' parameter. Please refer to the API documentation.
                    '58128': BadRequest, // Sub-account API Key does not support current transfer 'type' parameter. Please refer to the API documentation.
                    '58200': ExchangeError, // Withdrawal from {0} to {1} is unavailable for this currency
                    '58201': ExchangeError, // Withdrawal amount exceeds the daily limit
                    '58202': ExchangeError, // The minimum withdrawal amount for NEO is 1, and the amount must be an integer
                    '58203': InvalidAddress, // Please add a withdrawal address
                    '58204': AccountSuspended, // Withdrawal suspended
                    '58205': ExchangeError, // Withdrawal amount exceeds the upper limit
                    '58206': ExchangeError, // Withdrawal amount is lower than the lower limit
                    '58207': InvalidAddress, // Withdrawal failed due to address error
                    '58208': ExchangeError, // Withdrawal failed. Please link your email
                    '58209': ExchangeError, // Withdrawal failed. Withdraw feature is not available for sub-accounts
                    '58210': ExchangeError, // Withdrawal fee exceeds the upper limit
                    '58211': ExchangeError, // Withdrawal fee is lower than the lower limit (withdrawal endpoint: incorrect fee)
                    '58212': ExchangeError, // Withdrawal fee should be {0}% of the withdrawal amount
                    '58213': AuthenticationError, // Please set trading password before withdrawal
                    '58221': BadRequest, // Missing label of withdrawal address.
                    '58222': BadRequest, // Illegal withdrawal address.
                    '58224': BadRequest, // This type of crypto does not support on-chain withdrawing to OKX addresses. Please withdraw through internal transfers.
                    '58227': BadRequest, // Withdrawal of non-tradable assets can be withdrawn all at once only
                    '58228': BadRequest, // Withdrawal of non-tradable assets requires that the API Key must be bound to an IP
                    '58229': InsufficientFunds, // Insufficient funding account balance to pay fees {fee} USDT
                    '58300': ExchangeError, // Deposit-address count exceeds the limit
                    '58350': InsufficientFunds, // Insufficient balance
                    // Account error codes 59000-59999
                    '59000': ExchangeError, // Your settings failed as you have positions or open orders
                    '59001': ExchangeError, // Switching unavailable as you have borrowings
                    '59100': ExchangeError, // You have open positions. Please cancel all open positions before changing the leverage
                    '59101': ExchangeError, // You have pending orders with isolated positions. Please cancel all the pending orders and adjust the leverage
                    '59102': ExchangeError, // Leverage exceeds the maximum leverage. Please adjust the leverage
                    '59103': InsufficientFunds, // Leverage is too low and no sufficient margin in your account. Please adjust the leverage
                    '59104': ExchangeError, // The leverage is too high. The borrowed position has exceeded the maximum position of this leverage. Please adjust the leverage
                    '59105': ExchangeError, // Leverage can not be less than {0}. Please adjust the leverage
                    '59106': ExchangeError, // The max available margin corresponding to your order tier is {0}. Please adjust your margin and place a new order
                    '59107': ExchangeError, // You have pending orders under the service, please modify the leverage after canceling all pending orders
                    '59108': InsufficientFunds, // Low leverage and insufficient margin, please adjust the leverage
                    '59109': ExchangeError, // Account equity less than the required margin amount after adjustment. Please adjust the leverage
                    '59128': InvalidOrder, // As a lead trader, you can't lead trades in {instrument} with leverage higher than {num}
                    '59200': InsufficientFunds, // Insufficient account balance
                    '59201': InsufficientFunds, // Negative account balance
                    '59216': BadRequest, // The position doesn't exist. Please try again
                    '59260': PermissionDenied, // You are not a spot lead trader yet. Complete the application on our website or app first.
                    '59262': PermissionDenied, // You are not a contract lead trader yet. Complete the application on our website or app first.
                    '59300': ExchangeError, // Margin call failed. Position does not exist
                    '59301': ExchangeError, // Margin adjustment failed for exceeding the max limit
                    '59313': ExchangeError, // Unable to repay. You haven't borrowed any {ccy} {ccyPair} in Quick margin mode.
                    '59401': ExchangeError, // Holdings already reached the limit
                    '59500': ExchangeError, // Only the APIKey of the main account has permission
                    '59501': ExchangeError, // Only 50 APIKeys can be created per account
                    '59502': ExchangeError, // Note name cannot be duplicate with the currently created APIKey note name
                    '59503': ExchangeError, // Each APIKey can bind up to 20 IP addresses
                    '59504': ExchangeError, // The sub account does not support the withdrawal function
                    '59505': ExchangeError, // The passphrase format is incorrect
                    '59506': ExchangeError, // APIKey does not exist
                    '59507': ExchangeError, // The two accounts involved in a transfer must be two different sub accounts under the same parent account
                    '59508': AccountSuspended, // The sub account of {0} is suspended
                    '59642': BadRequest, // Lead and copy traders can only use margin-free or single-currency margin account modes
                    '59643': ExchangeError, // Couldn’t switch account modes as you’re currently copying spot trades
                    // WebSocket error Codes from 60000-63999
                    '60001': AuthenticationError, // "OK_ACCESS_KEY" can not be empty
                    '60002': AuthenticationError, // "OK_ACCESS_SIGN" can not be empty
                    '60003': AuthenticationError, // "OK_ACCESS_PASSPHRASE" can not be empty
                    '60004': AuthenticationError, // Invalid OK_ACCESS_TIMESTAMP
                    '60005': AuthenticationError, // Invalid OK_ACCESS_KEY
                    '60006': InvalidNonce, // Timestamp request expired
                    '60007': AuthenticationError, // Invalid sign
                    '60008': AuthenticationError, // Login is not supported for public channels
                    '60009': AuthenticationError, // Login failed
                    '60010': AuthenticationError, // Already logged in
                    '60011': AuthenticationError, // Please log in
                    '60012': BadRequest, // Illegal request
                    '60013': BadRequest, // Invalid args
                    '60014': RateLimitExceeded, // Requests too frequent
                    '60015': NetworkError, // Connection closed as there was no data transmission in the last 30 seconds
                    '60016': ExchangeNotAvailable, // Buffer is full, cannot write data
                    '60017': BadRequest, // Invalid url path
                    '60018': BadRequest, // The {0} {1} {2} {3} {4} does not exist
                    '60019': BadRequest, // Invalid op {op}
                    '63999': ExchangeError, // Internal system error
                    '70010': BadRequest, // Timestamp parameters need to be in Unix timestamp format in milliseconds.
                    '70013': BadRequest, // endTs needs to be bigger than or equal to beginTs.
                    '70016': BadRequest, // Please specify your instrument settings for at least one instType.
                },
                'broad': {
                    'Internal Server Error': ExchangeNotAvailable, // {"code":500,"data":{},"detailMsg":"","error_code":"500","error_message":"Internal Server Error","msg":"Internal Server Error"}
                    'server error': ExchangeNotAvailable, // {"code":500,"data":{},"detailMsg":"","error_code":"500","error_message":"server error 1236805249","msg":"server error 1236805249"}
                },
            },
            'httpExceptions': {
                '429': ExchangeNotAvailable, // https://github.com/ccxt/ccxt/issues/9612
            },
            'precisionMode': TICK_SIZE,
            'options': {
                'sandboxMode': false,
                'defaultNetwork': 'ERC20',
                'defaultNetworks': {
                    'ETH': 'ERC20',
                    'BTC': 'BTC',
                    'USDT': 'TRC20',
                },
                'networks': {
                    'BTC': 'Bitcoin',
                    'BTCLN': 'Lightning',
                    'BEP20': 'BSC',
                    'ERC20': 'ERC20',
                    'TRC20': 'TRC20',
                    'CRC20': 'Crypto',
                    // sorted
                    'ACA': 'Acala',
                    'ALGO': 'Algorand',
                    'BHP': 'BHP',
                    'APT': 'Aptos',
                    'ARBONE': 'Arbitrum One',
                    'AVAXC': 'Avalanche C',
                    'AVAXX': 'Avalanche X-Chain',
                    'ARK': 'ARK',
                    'AR': 'Arweave',
                    'ASTR': 'Astar',
                    'BCH': 'BitcoinCash',
                    'BSV': 'Bitcoin SV',
                    'BTM': 'Bytom',
                    'ADA': 'Cardano',
                    'CSPR': 'Casper',
                    'CELO': 'CELO',
                    'XCH': 'Chia',
                    'CHZ': 'Chiliz',
                    'ATOM': 'Cosmos',
                    'TRUE': 'TrueChain',
                    'DCR': 'Decred',
                    'DGB': 'Digibyte',
                    'DOGE': 'Dogecoin',
                    'XEC': 'XEC',
                    'EGLD': 'Elrond',
                    'EOS': 'EOS',
                    'ETC': 'Ethereum Classic',
                    'ETHW': 'EthereumPow',
                    'FTM': 'Fantom',
                    'FIL': 'Filecoin',
                    'FLOW': 'FLOW',
                    'FSN': 'Fusion',
                    'ONE': 'Harmony',
                    'HBAR': 'Hedera',
                    'HNT': 'Helium',
                    'ZEN': 'Horizen',
                    'ICX': 'ICON',
                    'ICP': 'Dfinity',
                    'IOST': 'IOST',
                    'IOTA': 'MIOTA',
                    'KDA': 'Kadena',
                    'KAR': 'KAR',
                    'KLAY': 'Klaytn',
                    'KSM': 'Kusama',
                    'LSK': 'Lisk',
                    'LTC': 'Litecoin',
                    'METIS': 'Metis',
                    'MINA': 'Mina',
                    'XMR': 'Monero',
                    'GLRM': 'Moonbeam',
                    'MOVR': 'Moonriver',
                    'NANO': 'Nano',
                    'NEAR': 'NEAR',
                    'NAS': 'Nebulas',
                    'NEM': 'New Economy Movement',
                    'NULS': 'NULS',
                    'OASYS': 'OASYS',
                    'OKC': 'OKC',
                    'ONT': 'Ontology',
                    'OPTIMISM': 'Optimism',
                    'LAT': 'PlatON',
                    'DOT': 'Polkadot',
                    'MATIC': 'Polygon',
                    'RVN': 'Ravencoin',
                    'XRP': 'Ripple',
                    'SC': 'Siacoin',
                    'SOL': 'Solana',
                    'STX': 'l-Stacks',
                    'XLM': 'Stellar Lumens',
                    'XTZ': 'Tezos',
                    'TON': 'TON',
                    'THETA': 'Theta',
                    'VSYS': 'VSYSTEMS',
                    'WAVES': 'WAVES',
                    'WAX': 'Wax',
                    'ZEC': 'Zcash',
                    'ZIL': 'Zilliqa',
                    'ZKSYNC': 'ZKSYNC',
                    // 'NEON3': 'N3', // tbd
                    // undetermined : "CELO-TOKEN", "Digital Cash", Khala
                    // todo: uncomment below after consensus
                    // 'AELF': 'AELF',
                    // 'BITCOINDIAMOND': 'Bitcoin Diamond',
                    // 'BITCOINGOLD': 'BitcoinGold',
                    // 'YOYOW': 'YOYOW',
                    // 'QTUM': 'Quantum',
                    // 'INTCHAIN': 'INTCHAIN',
                    // 'YOUCHAIN': 'YOUCHAIN',
                    // 'RONIN': 'Ronin',
                    // 'OEC': 'OEC',
                    // 'WAYIKICHAIN': 'WGRT',
                    // 'MDNA': 'DNA',
                    // 'STEP': 'Step Network',
                    // 'EMINER': 'Eminer',
                    // 'CYBERMILES': 'CyberMiles',
                    // 'HYPERCASH': 'HyperCash',
                    // 'CONFLUX': 'Conflux',
                    // 'CORTEX': 'Cortex',
                    // 'TERRA': 'Terra',
                    // 'TERRACLASSIC': 'Terra Classic',
                },
                'fetchOpenInterestHistory': {
                    'timeframes': {
                        '5m': '5m',
                        '1h': '1H',
                        '8h': '8H',
                        '1d': '1D',
                        '5M': '5m',
                        '1H': '1H',
                        '8H': '8H',
                        '1D': '1D',
                    },
                },
                'fetchOHLCV': {
                    // 'type': 'Candles', // Candles or HistoryCandles, IndexCandles, MarkPriceCandles
                    'timezone': 'UTC', // UTC, HK
                },
                'fetchPositions': {
                    'method': 'privateGetAccountPositions', // privateGetAccountPositions or privateGetAccountPositionsHistory
                },
                'createOrder': 'privatePostTradeBatchOrders', // or 'privatePostTradeOrder' or 'privatePostTradeOrderAlgo'
                'createMarketBuyOrderRequiresPrice': false,
                'fetchMarkets': [ 'spot', 'future', 'swap', 'option' ], // spot, future, swap, option
                'defaultType': 'spot', // 'funding', 'spot', 'margin', 'future', 'swap', 'option'
                // 'fetchBalance': {
                //     'type': 'spot', // 'funding', 'trading', 'spot'
                // },
                'fetchLedger': {
                    'method': 'privateGetAccountBills', // privateGetAccountBills, privateGetAccountBillsArchive, privateGetAssetBills
                },
                // 6: Funding account, 18: Trading account
                'fetchOrder': {
                    'method': 'privateGetTradeOrder', // privateGetTradeOrdersAlgoHistory
                },
                'fetchOpenOrders': {
                    'method': 'privateGetTradeOrdersPending', // privateGetTradeOrdersAlgoPending
                },
                'cancelOrders': {
                    'method': 'privatePostTradeCancelBatchOrders', // privatePostTradeCancelAlgos
                },
                'fetchCanceledOrders': {
                    'method': 'privateGetTradeOrdersHistory', // privateGetTradeOrdersAlgoHistory
                },
                'fetchClosedOrders': {
                    'method': 'privateGetTradeOrdersHistory', // privateGetTradeOrdersAlgoHistory
                },
                'withdraw': {
                    // a funding password credential is required by the exchange for the
                    // withdraw call (not to be confused with the api password credential)
                    'password': undefined,
                    'pwd': undefined, // password or pwd both work
                },
                'algoOrderTypes': {
                    'conditional': true,
                    'trigger': true,
                    'oco': true,
                    'move_order_stop': true,
                    'iceberg': true,
                    'twap': true,
                },
                'accountsByType': {
                    'funding': '6',
                    'trading': '18', // unified trading account
                    'spot': '18',
                    'future': '18',
                    'futures': '18',
                    'margin': '18',
                    'swap': '18',
                    'option': '18',
                },
                'accountsById': {
                    '6': 'funding',
                    '18': 'trading', // unified trading account
                },
                'exchangeType': {
                    'spot': 'SPOT',
                    'margin': 'MARGIN',
                    'swap': 'SWAP',
                    'future': 'FUTURES',
                    'futures': 'FUTURES', // deprecated
                    'option': 'OPTION',
                    'SPOT': 'SPOT',
                    'MARGIN': 'MARGIN',
                    'SWAP': 'SWAP',
                    'FUTURES': 'FUTURES',
                    'OPTION': 'OPTION',
                },
                'brokerId': 'e847386590ce4dBC',
            },
            'commonCurrencies': {
                // the exchange refers to ERC20 version of Aeternity (AEToken)
                'AE': 'AET', // https://github.com/ccxt/ccxt/issues/4981
                'WIN': 'WINTOKEN', // https://github.com/ccxt/ccxt/issues/5701
            },
        });
    }

    isUsingForcedProxy (params = {}, api = 'public') {
        if (api === 'private') {
            return true;
        }
        return false;
    }

    handleMarketTypeAndParams (methodName, market = undefined, params = {}) {
        const instType = this.safeString (params, 'instType');
        params = this.omit (params, 'instType');
        const type = this.safeString (params, 'type');
        if ((type === undefined) && (instType !== undefined)) {
            params['type'] = instType;
        }
        return super.handleMarketTypeAndParams (methodName, market, params);
    }

    convertToInstrumentType (type) {
        const exchangeTypes = this.safeValue (this.options, 'exchangeType', {});
        return this.safeString (exchangeTypes, type, type);
    }

    convertExpireDate (date) {
        // parse YYMMDD to timestamp
        const year = date.slice (0, 2);
        const month = date.slice (2, 4);
        const day = date.slice (4, 6);
        const reconstructedDate = '20' + year + '-' + month + '-' + day + 'T00:00:00Z';
        return reconstructedDate;
    }

    createExpiredOptionMarket (symbol) {
        // support expired option contracts
        const quote = 'USD';
        const optionParts = symbol.split ('-');
        const symbolBase = symbol.split ('/');
        let base = undefined;
        if (symbol.indexOf ('/') > -1) {
            base = this.safeString (symbolBase, 0);
        } else {
            base = this.safeString (optionParts, 0);
        }
        const settle = base;
        const expiry = this.safeString (optionParts, 2);
        const strike = this.safeString (optionParts, 3);
        const optionType = this.safeString (optionParts, 4);
        const datetime = this.convertExpireDate (expiry);
        const timestamp = this.parse8601 (datetime);
        return {
            'id': base + '-' + quote + '-' + expiry + '-' + strike + '-' + optionType,
            'symbol': base + '/' + quote + ':' + settle + '-' + expiry + '-' + strike + '-' + optionType,
            'base': base,
            'quote': quote,
            'settle': settle,
            'baseId': base,
            'quoteId': quote,
            'settleId': settle,
            'active': false,
            'type': 'option',
            'linear': undefined,
            'inverse': undefined,
            'spot': false,
            'swap': false,
            'future': false,
            'option': true,
            'margin': false,
            'contract': true,
            'contractSize': this.parseNumber ('1'),
            'expiry': timestamp,
            'expiryDatetime': datetime,
            'optionType': (optionType === 'C') ? 'call' : 'put',
            'strike': this.parseNumber (strike),
            'precision': {
                'amount': undefined,
                'price': undefined,
            },
            'limits': {
                'amount': {
                    'min': undefined,
                    'max': undefined,
                },
                'price': {
                    'min': undefined,
                    'max': undefined,
                },
                'cost': {
                    'min': undefined,
                    'max': undefined,
                },
            },
            'info': undefined,
        } as MarketInterface;
    }

    safeMarket (marketId = undefined, market = undefined, delimiter = undefined, marketType = undefined) {
        const isOption = (marketId !== undefined) && ((marketId.indexOf ('-C') > -1) || (marketId.indexOf ('-P') > -1));
        if (isOption && !(marketId in this.markets_by_id)) {
            // handle expired option contracts
            return this.createExpiredOptionMarket (marketId);
        }
        return super.safeMarket (marketId, market, delimiter, marketType);
    }

    async fetchStatus (params = {}) {
        /**
         * @method
         * @name okx#fetchStatus
         * @description the latest known information on the availability of the exchange API
         * @see https://www.okx.com/docs-v5/en/#status-get-status
         * @param {object} [params] extra parameters specific to the exchange API endpoint
         * @returns {object} a [status structure]{@link https://docs.ccxt.com/#/?id=exchange-status-structure}
         */
        const response = await this.publicGetSystemStatus (params);
        //
        // Note, if there is no maintenance around, the 'data' array is empty
        //
        //     {
        //         "code": "0",
        //         "msg": "",
        //         "data": [
        //             {
        //                 "begin": "1621328400000",
        //                 "end": "1621329000000",
        //                 "href": "https://www.okx.com/support/hc/en-us/articles/360060882172",
        //                 "scheDesc": "",
        //                 "serviceType": "1", // 0 WebSocket, 1 Spot/Margin, 2 Futures, 3 Perpetual, 4 Options, 5 Trading service
        //                 "state": "scheduled", // ongoing, completed, canceled
        //                 "system": "classic", // classic, unified
        //                 "title": "Classic Spot System Upgrade"
        //             },
        //         ]
        //     }
        //
        const data = this.safeValue (response, 'data', []);
        const dataLength = data.length;
        const update = {
            'updated': undefined,
            'status': (dataLength === 0) ? 'ok' : 'maintenance',
            'eta': undefined,
            'url': undefined,
            'info': response,
        };
        for (let i = 0; i < data.length; i++) {
            const event = data[i];
            const state = this.safeString (event, 'state');
            update['eta'] = this.safeInteger (event, 'end');
            update['url'] = this.safeString (event, 'href');
            if (state === 'ongoing') {
                update['status'] = 'maintenance';
            } else if (state === 'scheduled') {
                update['status'] = 'ok';
            } else if (state === 'completed') {
                update['status'] = 'ok';
            } else if (state === 'canceled') {
                update['status'] = 'ok';
            }
        }
        return update;
    }

    async fetchTime (params = {}) {
        /**
         * @method
         * @name okx#fetchTime
         * @description fetches the current integer timestamp in milliseconds from the exchange server
         * @see https://www.okx.com/docs-v5/en/#public-data-rest-api-get-system-time
         * @param {object} [params] extra parameters specific to the exchange API endpoint
         * @returns {int} the current integer timestamp in milliseconds from the exchange server
         */
        const response = await this.publicGetPublicTime (params);
        //
        //     {
        //         "code": "0",
        //         "data": [
        //             {"ts": "1621247923668"}
        //         ],
        //         "msg": ""
        //     }
        //
        const data = this.safeValue (response, 'data', []);
        const first = this.safeValue (data, 0, {});
        return this.safeInteger (first, 'ts');
    }

    async fetchAccounts (params = {}) {
        /**
         * @method
         * @name okx#fetchAccounts
         * @description fetch all the accounts associated with a profile
         * @see https://www.okx.com/docs-v5/en/#trading-account-rest-api-get-account-configuration
         * @param {object} [params] extra parameters specific to the exchange API endpoint
         * @returns {object} a dictionary of [account structures]{@link https://docs.ccxt.com/#/?id=account-structure} indexed by the account type
         */
        const response = await this.privateGetAccountConfig (params);
        //
        //     {
        //         "code": "0",
        //         "data": [
        //             {
        //                 "acctLv": "2",
        //                 "autoLoan": false,
        //                 "ctIsoMode": "automatic",
        //                 "greeksType": "PA",
        //                 "level": "Lv1",
        //                 "levelTmp": "",
        //                 "mgnIsoMode": "automatic",
        //                 "posMode": "long_short_mode",
        //                 "uid": "88018754289672195"
        //             }
        //         ],
        //         "msg": ""
        //     }
        //
        const data = this.safeValue (response, 'data', []);
        const result = [];
        for (let i = 0; i < data.length; i++) {
            const account = data[i];
            const accountId = this.safeString (account, 'uid');
            const type = this.safeString (account, 'acctLv');
            result.push ({
                'id': accountId,
                'type': type,
                'currency': undefined,
                'info': account,
                'code': undefined,
            });
        }
        return result;
    }

    async fetchMarkets (params = {}) {
        /**
         * @method
         * @name okx#fetchMarkets
         * @description retrieves data on all markets for okx
         * @see https://www.okx.com/docs-v5/en/#rest-api-public-data-get-instruments
         * @param {object} [params] extra parameters specific to the exchange API endpoint
         * @returns {object[]} an array of objects representing market data
         */
        const types = this.safeValue (this.options, 'fetchMarkets');
        let promises = [];
        let result = [];
        for (let i = 0; i < types.length; i++) {
            promises.push (this.fetchMarketsByType (types[i], params));
        }
        promises = await Promise.all (promises);
        for (let i = 0; i < promises.length; i++) {
            result = this.arrayConcat (result, promises[i]);
        }
        return result;
    }

    parseMarket (market): Market {
        //
        //     {
        //         "alias": "", // this_week, next_week, quarter, next_quarter
        //         "baseCcy": "BTC",
        //         "category": "1",
        //         "ctMult": "",
        //         "ctType": "", // inverse, linear
        //         "ctVal": "",
        //         "ctValCcy": "",
        //         "expTime": "",
        //         "instId": "BTC-USDT", // BTC-USD-210521, CSPR-USDT-SWAP, BTC-USD-210517-44000-C
        //         "instType": "SPOT", // SPOT, FUTURES, SWAP, OPTION
        //         "lever": "10",
        //         "listTime": "1548133413000",
        //         "lotSz": "0.00000001",
        //         "minSz": "0.00001",
        //         "optType": "",
        //         "quoteCcy": "USDT",
        //         "settleCcy": "",
        //         "state": "live",
        //         "stk": "",
        //         "tickSz": "0.1",
        //         "uly": ""
        //     }
        //
        //     {
        //         "alias": "",
        //         "baseCcy": "",
        //         "category": "1",
        //         "ctMult": "0.1",
        //         "ctType": "",
        //         "ctVal": "1",
        //         "ctValCcy": "BTC",
        //         "expTime": "1648195200000",
        //         "instId": "BTC-USD-220325-194000-P",
        //         "instType": "OPTION",
        //         "lever": "",
        //         "listTime": "1631262612280",
        //         "lotSz": "1",
        //         "minSz": "1",
        //         "optType": "P",
        //         "quoteCcy": "",
        //         "settleCcy": "BTC",
        //         "state": "live",
        //         "stk": "194000",
        //         "tickSz": "0.0005",
        //         "uly": "BTC-USD"
        //     }
        //
        const id = this.safeString (market, 'instId');
        let type = this.safeStringLower (market, 'instType');
        if (type === 'futures') {
            type = 'future';
        }
        const spot = (type === 'spot');
        const future = (type === 'future');
        const swap = (type === 'swap');
        const option = (type === 'option');
        const contract = swap || future || option;
        let baseId = this.safeString (market, 'baseCcy');
        let quoteId = this.safeString (market, 'quoteCcy');
        const settleId = this.safeString (market, 'settleCcy');
        const settle = this.safeCurrencyCode (settleId);
        const underlying = this.safeString (market, 'uly');
        if ((underlying !== undefined) && !spot) {
            const parts = underlying.split ('-');
            baseId = this.safeString (parts, 0);
            quoteId = this.safeString (parts, 1);
        }
        const base = this.safeCurrencyCode (baseId);
        const quote = this.safeCurrencyCode (quoteId);
        let symbol = base + '/' + quote;
        let expiry = undefined;
        let strikePrice = undefined;
        let optionType = undefined;
        if (contract) {
            symbol = symbol + ':' + settle;
            expiry = this.safeInteger (market, 'expTime');
            if (future) {
                const ymd = this.yymmdd (expiry);
                symbol = symbol + '-' + ymd;
            } else if (option) {
                strikePrice = this.safeString (market, 'stk');
                optionType = this.safeString (market, 'optType');
                const ymd = this.yymmdd (expiry);
                symbol = symbol + '-' + ymd + '-' + strikePrice + '-' + optionType;
                optionType = (optionType === 'P') ? 'put' : 'call';
            }
        }
        const tickSize = this.safeString (market, 'tickSz');
        const fees = this.safeValue2 (this.fees, type, 'trading', {});
        let maxLeverage = this.safeString (market, 'lever', '1');
        maxLeverage = Precise.stringMax (maxLeverage, '1');
        const maxSpotCost = this.safeNumber (market, 'maxMktSz');
        return this.extend (fees, {
            'id': id,
            'symbol': symbol,
            'base': base,
            'quote': quote,
            'settle': settle,
            'baseId': baseId,
            'quoteId': quoteId,
            'settleId': settleId,
            'type': type,
            'spot': spot,
            'margin': spot && (Precise.stringGt (maxLeverage, '1')),
            'swap': swap,
            'future': future,
            'option': option,
            'active': true,
            'contract': contract,
            'linear': contract ? (quoteId === settleId) : undefined,
            'inverse': contract ? (baseId === settleId) : undefined,
            'contractSize': contract ? this.safeNumber (market, 'ctVal') : undefined,
            'expiry': expiry,
            'expiryDatetime': this.iso8601 (expiry),
            'strike': strikePrice,
            'optionType': optionType,
            'created': this.safeInteger (market, 'listTime'),
            'precision': {
                'amount': this.safeNumber (market, 'lotSz'),
                'price': this.parseNumber (tickSize),
            },
            'limits': {
                'leverage': {
                    'min': this.parseNumber ('1'),
                    'max': this.parseNumber (maxLeverage),
                },
                'amount': {
                    'min': this.safeNumber (market, 'minSz'),
                    'max': undefined,
                },
                'price': {
                    'min': undefined,
                    'max': undefined,
                },
                'cost': {
                    'min': undefined,
                    'max': contract ? undefined : maxSpotCost,
                },
            },
            'info': market,
        });
    }

    async fetchMarketsByType (type, params = {}) {
        const request = {
            'instType': this.convertToInstrumentType (type),
        };
        if (type === 'option') {
            const optionsUnderlying = this.safeValue (this.options, 'defaultUnderlying', [ 'BTC-USD', 'ETH-USD' ]);
            const promises = [];
            for (let i = 0; i < optionsUnderlying.length; i++) {
                const underlying = optionsUnderlying[i];
                request['uly'] = underlying;
                promises.push (this.publicGetPublicInstruments (this.extend (request, params)));
            }
            const promisesResult = await Promise.all (promises);
            let markets = [];
            for (let i = 0; i < promisesResult.length; i++) {
                const res = this.safeValue (promisesResult, i, {});
                const options = this.safeValue (res, 'data', []);
                markets = this.arrayConcat (markets, options);
            }
            return this.parseMarkets (markets);
        }
        const response = await this.publicGetPublicInstruments (this.extend (request, params));
        //
        // spot, future, swap, option
        //
        //     {
        //         "code": "0",
        //         "data": [
        //             {
        //                 "alias": "", // this_week, next_week, quarter, next_quarter
        //                 "baseCcy": "BTC",
        //                 "category": "1",
        //                 "ctMult": "",
        //                 "ctType": "", // inverse, linear
        //                 "ctVal": "",
        //                 "ctValCcy": "",
        //                 "expTime": "",
        //                 "instId": "BTC-USDT", // BTC-USD-210521, CSPR-USDT-SWAP, BTC-USD-210517-44000-C
        //                 "instType": "SPOT", // SPOT, FUTURES, SWAP, OPTION
        //                 "lever": "10",
        //                 "listTime": "1548133413000",
        //                 "lotSz": "0.00000001",
        //                 "minSz": "0.00001",
        //                 "optType": "",
        //                 "quoteCcy": "USDT",
        //                 "settleCcy": "",
        //                 "state": "live",
        //                 "stk": "",
        //                 "tickSz": "0.1",
        //                 "uly": ""
        //             }
        //         ],
        //         "msg": ""
        //     }
        //
        const data = this.safeValue (response, 'data', []);
        return this.parseMarkets (data);
    }

    safeNetwork (networkId) {
        const networksById = {
            'Bitcoin': 'BTC',
            'Omni': 'OMNI',
            'TRON': 'TRC20',
        };
        return this.safeString (networksById, networkId, networkId);
    }

    async fetchCurrencies (params = {}) {
        /**
         * @method
         * @name okx#fetchCurrencies
         * @description fetches all available currencies on an exchange
         * @see https://www.okx.com/docs-v5/en/#rest-api-funding-get-currencies
         * @param {object} [params] extra parameters specific to the exchange API endpoint
         * @returns {object} an associative dictionary of currencies
         */
        // this endpoint requires authentication
        // while fetchCurrencies is a public API method by design
        // therefore we check the keys here
        // and fallback to generating the currencies from the markets
        const isSandboxMode = this.safeValue (this.options, 'sandboxMode', false);
        if (!this.checkRequiredCredentials (false) || isSandboxMode) {
            return undefined;
        }
        //
        // has['fetchCurrencies'] is currently set to true, but an unauthorized request returns
        //
        //     {"msg":"Request header “OK_ACCESS_KEY“ can't be empty.","code":"50103"}
        //
        const response = await this.privateGetAssetCurrencies (params);
        //
        //    {
        //        "code": "0",
        //        "data": [
        //            {
        //                "canDep": true,
        //                "canInternal": false,
        //                "canWd": true,
        //                "ccy": "USDT",
        //                "chain": "USDT-TRC20",
        //                "logoLink": "https://static.coinall.ltd/cdn/assets/imgs/221/5F74EB20302D7761.png",
        //                "mainNet": false,
        //                "maxFee": "1.6",
        //                "maxWd": "8852150",
        //                "minFee": "0.8",
        //                "minWd": "2",
        //                "name": "Tether",
        //                "usedWdQuota": "0",
        //                "wdQuota": "500",
        //                "wdTickSz": "3"
        //            },
        //            {
        //                "canDep": true,
        //                "canInternal": false,
        //                "canWd": true,
        //                "ccy": "USDT",
        //                "chain": "USDT-ERC20",
        //                "logoLink": "https://static.coinall.ltd/cdn/assets/imgs/221/5F74EB20302D7761.png",
        //                "mainNet": false,
        //                "maxFee": "16",
        //                "maxWd": "8852150",
        //                "minFee": "8",
        //                "minWd": "2",
        //                "name": "Tether",
        //                "usedWdQuota": "0",
        //                "wdQuota": "500",
        //                "wdTickSz": "3"
        //            },
        //            ...
        //        ],
        //        "msg": ""
        //    }
        //
        const data = this.safeValue (response, 'data', []);
        const result = {};
        const dataByCurrencyId = this.groupBy (data, 'ccy');
        const currencyIds = Object.keys (dataByCurrencyId);
        for (let i = 0; i < currencyIds.length; i++) {
            const currencyId = currencyIds[i];
            const currency = this.safeCurrency (currencyId);
            const code = currency['code'];
            const chains = dataByCurrencyId[currencyId];
            const networks = {};
            let currencyActive = false;
            let isTokenDepositable = false;
            let isTokenWithdrawable = false;
            let maxPrecision = undefined;
            for (let j = 0; j < chains.length; j++) {
                const chain = chains[j];
                const isDepositEnabled = this.safeValue (chain, 'canDep');
                const isWithdrawalEnabled = this.safeValue (chain, 'canWd');
                isTokenDepositable = isDepositEnabled || isTokenDepositable;
                isTokenWithdrawable = isWithdrawalEnabled || isTokenWithdrawable;
                const canInternal = this.safeValue (chain, 'canInternal');
                const active = (isDepositEnabled && isWithdrawalEnabled && canInternal) ? true : false;
                currencyActive = (active) ? active : currencyActive;
                const networkId = this.safeString (chain, 'chain');
                if ((networkId !== undefined) && (networkId.indexOf ('-') >= 0)) {
                    const parts = networkId.split ('-');
                    const chainPart = parts.slice (1).join ('-');
                    const networkCode = this.safeNetwork (chainPart);
                    const precision = this.parsePrecision (this.safeString (chain, 'wdTickSz'));
                    if (maxPrecision === undefined) {
                        maxPrecision = precision;
                    } else {
                        maxPrecision = Precise.stringMin (maxPrecision, precision);
                    }
                    networks[networkCode] = {
                        'id': networkId,
                        'network': networkCode,
                        'active': active,
                        'deposit': isDepositEnabled,
                        'withdraw': isWithdrawalEnabled,
                        'fee': this.safeNumber (chain, 'minFee'),
                        'precision': this.parseNumber (precision),
                        'limits': {
                            'withdraw': {
                                'min': this.safeNumber (chain, 'minWd'),
                                'max': this.safeNumber (chain, 'maxWd'),
                            },
                        },
                        'info': chain,
                    };
                }
            }
            const firstChain = this.safeValue (chains, 0);
            result[code] = {
                'info': undefined,
                'code': code,
                'id': currencyId,
                'name': this.safeString (firstChain, 'name'),
                'active': currencyActive,
                'deposit': isTokenDepositable,
                'withdraw': isTokenWithdrawable,
                'fee': undefined,
                'precision': this.parseNumber (maxPrecision),
                'limits': {
                    'amount': {
                        'min': undefined,
                        'max': undefined,
                    },
                },
                'networks': networks,
            };
        }
        return result;
    }

    async fetchOrderBook (symbol: string, limit: Int = undefined, params = {}): Promise<OrderBook> {
        /**
         * @method
         * @name okx#fetchOrderBook
         * @description fetches information on open orders with bid (buy) and ask (sell) prices, volumes and other data
         * @see https://www.okx.com/docs-v5/en/#order-book-trading-market-data-get-order-book
         * @param {string} symbol unified symbol of the market to fetch the order book for
         * @param {int} [limit] the maximum amount of order book entries to return
         * @param {object} [params] extra parameters specific to the exchange API endpoint
         * @returns {object} A dictionary of [order book structures]{@link https://docs.ccxt.com/#/?id=order-book-structure} indexed by market symbols
         */
        await this.loadMarkets ();
        const market = this.market (symbol);
        const request = {
            'instId': market['id'],
        };
        limit = (limit === undefined) ? 20 : limit;
        if (limit !== undefined) {
            request['sz'] = limit; // max 400
        }
        const response = await this.publicGetMarketBooks (this.extend (request, params));
        //
        //     {
        //         "code": "0",
        //         "msg": "",
        //         "data": [
        //             {
        //                 "asks": [
        //                     ["0.07228","4.211619","0","2"], // price, amount, liquidated orders, total open orders
        //                     ["0.0723","299.880364","0","2"],
        //                     ["0.07231","3.72832","0","1"],
        //                 ],
        //                 "bids": [
        //                     ["0.07221","18.5","0","1"],
        //                     ["0.0722","18.5","0","1"],
        //                     ["0.07219","0.505407","0","1"],
        //                 ],
        //                 "ts": "1621438475342"
        //             }
        //         ]
        //     }
        //
        const data = this.safeValue (response, 'data', []);
        const first = this.safeValue (data, 0, {});
        const timestamp = this.safeInteger (first, 'ts');
        return this.parseOrderBook (first, symbol, timestamp);
    }

    parseTicker (ticker, market: Market = undefined): Ticker {
        //
        //     {
        //         "instType": "SPOT",
        //         "instId": "ETH-BTC",
        //         "last": "0.07319",
        //         "lastSz": "0.044378",
        //         "askPx": "0.07322",
        //         "askSz": "4.2",
        //         "bidPx": "0.0732",
        //         "bidSz": "6.050058",
        //         "open24h": "0.07801",
        //         "high24h": "0.07975",
        //         "low24h": "0.06019",
        //         "volCcy24h": "11788.887619",
        //         "vol24h": "167493.829229",
        //         "ts": "1621440583784",
        //         "sodUtc0": "0.07872",
        //         "sodUtc8": "0.07345"
        //     }
        //
        const timestamp = this.safeInteger (ticker, 'ts');
        const marketId = this.safeString (ticker, 'instId');
        market = this.safeMarket (marketId, market, '-');
        const symbol = market['symbol'];
        const last = this.safeString (ticker, 'last');
        const open = this.safeString (ticker, 'open24h');
        const spot = this.safeValue (market, 'spot', false);
        const quoteVolume = spot ? this.safeString (ticker, 'volCcy24h') : undefined;
        const baseVolume = this.safeString (ticker, 'vol24h');
        const high = this.safeString (ticker, 'high24h');
        const low = this.safeString (ticker, 'low24h');
        return this.safeTicker ({
            'symbol': symbol,
            'timestamp': timestamp,
            'datetime': this.iso8601 (timestamp),
            'high': high,
            'low': low,
            'bid': this.safeString (ticker, 'bidPx'),
            'bidVolume': this.safeString (ticker, 'bidSz'),
            'ask': this.safeString (ticker, 'askPx'),
            'askVolume': this.safeString (ticker, 'askSz'),
            'vwap': undefined,
            'open': open,
            'close': last,
            'last': last,
            'previousClose': undefined,
            'change': undefined,
            'percentage': undefined,
            'average': undefined,
            'baseVolume': baseVolume,
            'quoteVolume': quoteVolume,
            'info': ticker,
        }, market);
    }

    async fetchTicker (symbol: string, params = {}): Promise<Ticker> {
        /**
         * @method
         * @name okx#fetchTicker
         * @description fetches a price ticker, a statistical calculation with the information calculated over the past 24 hours for a specific market
         * @see https://www.okx.com/docs-v5/en/#order-book-trading-market-data-get-ticker
         * @param {string} symbol unified symbol of the market to fetch the ticker for
         * @param {object} [params] extra parameters specific to the exchange API endpoint
         * @returns {object} a [ticker structure]{@link https://docs.ccxt.com/#/?id=ticker-structure}
         */
        await this.loadMarkets ();
        const market = this.market (symbol);
        const request = {
            'instId': market['id'],
        };
        const response = await this.publicGetMarketTicker (this.extend (request, params));
        //
        //     {
        //         "code": "0",
        //         "msg": "",
        //         "data": [
        //             {
        //                 "instType": "SPOT",
        //                 "instId": "ETH-BTC",
        //                 "last": "0.07319",
        //                 "lastSz": "0.044378",
        //                 "askPx": "0.07322",
        //                 "askSz": "4.2",
        //                 "bidPx": "0.0732",
        //                 "bidSz": "6.050058",
        //                 "open24h": "0.07801",
        //                 "high24h": "0.07975",
        //                 "low24h": "0.06019",
        //                 "volCcy24h": "11788.887619",
        //                 "vol24h": "167493.829229",
        //                 "ts": "1621440583784",
        //                 "sodUtc0": "0.07872",
        //                 "sodUtc8": "0.07345"
        //             }
        //         ]
        //     }
        //
        const data = this.safeValue (response, 'data', []);
        const first = this.safeValue (data, 0, {});
        return this.parseTicker (first, market);
    }

    async fetchTickersByType (type, symbols: Strings = undefined, params = {}) {
        await this.loadMarkets ();
        const request = {
            'instType': this.convertToInstrumentType (type),
        };
        if (type === 'option') {
            const defaultUnderlying = this.safeValue (this.options, 'defaultUnderlying', 'BTC-USD');
            const currencyId = this.safeString2 (params, 'uly', 'marketId', defaultUnderlying);
            if (currencyId === undefined) {
                throw new ArgumentsRequired (this.id + ' fetchTickersByType() requires an underlying uly or marketId parameter for options markets');
            } else {
                request['uly'] = currencyId;
            }
        }
        const response = await this.publicGetMarketTickers (this.extend (request, params));
        //
        //     {
        //         "code": "0",
        //         "msg": "",
        //         "data": [
        //             {
        //                 "instType": "SPOT",
        //                 "instId": "BCD-BTC",
        //                 "last": "0.0000769",
        //                 "lastSz": "5.4788",
        //                 "askPx": "0.0000777",
        //                 "askSz": "3.2197",
        //                 "bidPx": "0.0000757",
        //                 "bidSz": "4.7509",
        //                 "open24h": "0.0000885",
        //                 "high24h": "0.0000917",
        //                 "low24h": "0.0000596",
        //                 "volCcy24h": "9.2877",
        //                 "vol24h": "124824.1985",
        //                 "ts": "1621441741434",
        //                 "sodUtc0": "0.0000905",
        //                 "sodUtc8": "0.0000729"
        //             },
        //         ]
        //     }
        //
        const tickers = this.safeValue (response, 'data', []);
        return this.parseTickers (tickers, symbols);
    }

    async fetchTickers (symbols: Strings = undefined, params = {}): Promise<Tickers> {
        /**
         * @method
         * @name okx#fetchTickers
         * @description fetches price tickers for multiple markets, statistical information calculated over the past 24 hours for each market
         * @see https://www.okx.com/docs-v5/en/#order-book-trading-market-data-get-tickers
         * @param {string[]|undefined} symbols unified symbols of the markets to fetch the ticker for, all market tickers are returned if not assigned
         * @param {object} [params] extra parameters specific to the exchange API endpoint
         * @returns {object} a dictionary of [ticker structures]{@link https://docs.ccxt.com/#/?id=ticker-structure}
         */
        await this.loadMarkets ();
        symbols = this.marketSymbols (symbols);
        const first = this.safeString (symbols, 0);
        let market = undefined;
        if (first !== undefined) {
            market = this.market (first);
        }
        const [ type, query ] = this.handleMarketTypeAndParams ('fetchTickers', market, params);
        return await this.fetchTickersByType (type, symbols, query);
    }

    parseTrade (trade, market: Market = undefined): Trade {
        //
        // public fetchTrades
        //
        //     {
        //         "instId": "ETH-BTC",
        //         "side": "sell",
        //         "sz": "0.119501",
        //         "px": "0.07065",
        //         "tradeId": "15826757",
        //         "ts": "1621446178316"
        //     }
        //
        // option: fetchTrades
        //
        //     {
        //         "fillVol": "0.46387625976562497",
        //         "fwdPx": "26299.754935451125",
        //         "indexPx": "26309.7",
        //         "instFamily": "BTC-USD",
        //         "instId": "BTC-USD-230526-26000-C",
        //         "markPx": "0.042386283557554236",
        //         "optType": "C",
        //         "px": "0.0415",
        //         "side": "sell",
        //         "sz": "90",
        //         "tradeId": "112",
        //         "ts": "1683907480154"
        //     }
        //
        // private fetchMyTrades
        //
        //     {
        //         "side": "buy",
        //         "fillSz": "0.007533",
        //         "fillPx": "2654.98",
        //         "fee": "-0.000007533",
        //         "ordId": "317321390244397056",
        //         "instType": "SPOT",
        //         "instId": "ETH-USDT",
        //         "clOrdId": "",
        //         "posSide": "net",
        //         "billId": "317321390265368576",
        //         "tag": "0",
        //         "execType": "T",
        //         "tradeId": "107601752",
        //         "feeCcy": "ETH",
        //         "ts": "1621927314985"
        //     }
        //
        const id = this.safeString (trade, 'tradeId');
        const marketId = this.safeString (trade, 'instId');
        market = this.safeMarket (marketId, market, '-');
        const symbol = market['symbol'];
        const timestamp = this.safeInteger (trade, 'ts');
        const price = this.safeString2 (trade, 'fillPx', 'px');
        const amount = this.safeString2 (trade, 'fillSz', 'sz');
        const side = this.safeString (trade, 'side');
        const orderId = this.safeString (trade, 'ordId');
        const feeCostString = this.safeString (trade, 'fee');
        let fee = undefined;
        if (feeCostString !== undefined) {
            const feeCostSigned = Precise.stringNeg (feeCostString);
            const feeCurrencyId = this.safeString (trade, 'feeCcy');
            const feeCurrencyCode = this.safeCurrencyCode (feeCurrencyId);
            fee = {
                'cost': feeCostSigned,
                'currency': feeCurrencyCode,
            };
        }
        let takerOrMaker = this.safeString (trade, 'execType');
        if (takerOrMaker === 'T') {
            takerOrMaker = 'taker';
        } else if (takerOrMaker === 'M') {
            takerOrMaker = 'maker';
        }
        return this.safeTrade ({
            'info': trade,
            'timestamp': timestamp,
            'datetime': this.iso8601 (timestamp),
            'symbol': symbol,
            'id': id,
            'order': orderId,
            'type': undefined,
            'takerOrMaker': takerOrMaker,
            'side': side,
            'price': price,
            'amount': amount,
            'cost': undefined,
            'fee': fee,
        }, market);
    }

    async fetchTrades (symbol: string, since: Int = undefined, limit: Int = undefined, params = {}): Promise<Trade[]> {
        /**
         * @method
         * @name okx#fetchTrades
         * @description get the list of most recent trades for a particular symbol
         * @see https://www.okx.com/docs-v5/en/#rest-api-market-data-get-trades
         * @see https://www.okx.com/docs-v5/en/#rest-api-public-data-get-option-trades
         * @param {string} symbol unified symbol of the market to fetch trades for
         * @param {int} [since] timestamp in ms of the earliest trade to fetch
         * @param {int} [limit] the maximum amount of trades to fetch
         * @param {object} [params] extra parameters specific to the exchange API endpoint
         * @param {boolean} [params.paginate] *only applies to publicGetMarketHistoryTrades* default false, when true will automatically paginate by calling this endpoint multiple times
         * @returns {Trade[]} a list of [trade structures]{@link https://docs.ccxt.com/#/?id=public-trades}
         */
        await this.loadMarkets ();
        let paginate = false;
        [ paginate, params ] = this.handleOptionAndParams (params, 'fetchTrades', 'paginate');
        if (paginate) {
            return await this.fetchPaginatedCallCursor ('fetchTrades', symbol, since, limit, params, 'tradeId', 'after', undefined, 100) as Trade[];
        }
        const market = this.market (symbol);
        const request = {
            'instId': market['id'],
        };
        let response = undefined;
        if (market['option']) {
            response = await this.publicGetPublicOptionTrades (this.extend (request, params));
        } else {
            if (limit !== undefined) {
                request['limit'] = limit; // default 100
            }
            let method = undefined;
            [ method, params ] = this.handleOptionAndParams (params, 'fetchTrades', 'method', 'publicGetMarketTrades');
            if (method === 'publicGetMarketTrades') {
                response = await this.publicGetMarketTrades (this.extend (request, params));
            } else if (method === 'publicGetMarketHistoryTrades') {
                response = await this.publicGetMarketHistoryTrades (this.extend (request, params));
            }
        }
        //
        //     {
        //         "code": "0",
        //         "msg": "",
        //         "data": [
        //             {"instId":"ETH-BTC","side":"sell","sz":"0.119501","px":"0.07065","tradeId":"15826757","ts":"1621446178316"},
        //             {"instId":"ETH-BTC","side":"sell","sz":"0.03","px":"0.07068","tradeId":"15826756","ts":"1621446178066"},
        //             {"instId":"ETH-BTC","side":"buy","sz":"0.507","px":"0.07069","tradeId":"15826755","ts":"1621446175085"},
        //         ]
        //     }
        //
        // option
        //
        //     {
        //         "code": "0",
        //         "data": [
        //             {
        //                 "fillVol": "0.46387625976562497",
        //                 "fwdPx": "26299.754935451125",
        //                 "indexPx": "26309.7",
        //                 "instFamily": "BTC-USD",
        //                 "instId": "BTC-USD-230526-26000-C",
        //                 "markPx": "0.042386283557554236",
        //                 "optType": "C",
        //                 "px": "0.0415",
        //                 "side": "sell",
        //                 "sz": "90",
        //                 "tradeId": "112",
        //                 "ts": "1683907480154"
        //             },
        //         ],
        //         "msg": ""
        //     }
        //
        const data = this.safeValue (response, 'data', []);
        return this.parseTrades (data, market, since, limit);
    }

    parseOHLCV (ohlcv, market: Market = undefined): OHLCV {
        //
        //     [
        //         "1678928760000", // timestamp
        //         "24341.4", // open
        //         "24344", // high
        //         "24313.2", // low
        //         "24323", // close
        //         "628", // contract volume
        //         "2.5819", // base volume
        //         "62800", // quote volume
        //         "0" // candlestick state
        //     ]
        //
        const res = this.handleMarketTypeAndParams ('fetchOHLCV', market, undefined);
        const type = res[0];
        const volumeIndex = (type === 'spot') ? 5 : 6;
        return [
            this.safeInteger (ohlcv, 0),
            this.safeNumber (ohlcv, 1),
            this.safeNumber (ohlcv, 2),
            this.safeNumber (ohlcv, 3),
            this.safeNumber (ohlcv, 4),
            this.safeNumber (ohlcv, volumeIndex),
        ];
    }

    async fetchOHLCV (symbol: string, timeframe = '1m', since: Int = undefined, limit: Int = undefined, params = {}): Promise<OHLCV[]> {
        /**
         * @method
         * @name okx#fetchOHLCV
         * @description fetches historical candlestick data containing the open, high, low, and close price, and the volume of a market
         * @see https://www.okx.com/docs-v5/en/#rest-api-market-data-get-candlesticks
         * @see https://www.okx.com/docs-v5/en/#rest-api-market-data-get-candlesticks-history
         * @see https://www.okx.com/docs-v5/en/#rest-api-market-data-get-mark-price-candlesticks
         * @see https://www.okx.com/docs-v5/en/#rest-api-market-data-get-mark-price-candlesticks-history
         * @see https://www.okx.com/docs-v5/en/#rest-api-market-data-get-index-candlesticks
         * @see https://www.okx.com/docs-v5/en/#rest-api-market-data-get-index-candlesticks-history
         * @param {string} symbol unified symbol of the market to fetch OHLCV data for
         * @param {string} timeframe the length of time each candle represents
         * @param {int} [since] timestamp in ms of the earliest candle to fetch
         * @param {int} [limit] the maximum amount of candles to fetch
         * @param {object} [params] extra parameters specific to the exchange API endpoint
         * @param {string} [params.price] "mark" or "index" for mark price and index price candles
         * @param {int} [params.until] timestamp in ms of the latest candle to fetch
         * @param {boolean} [params.paginate] default false, when true will automatically paginate by calling this endpoint multiple times. See in the docs all the [availble parameters](https://github.com/ccxt/ccxt/wiki/Manual#pagination-params)
         * @returns {int[][]} A list of candles ordered as timestamp, open, high, low, close, volume
         */
        await this.loadMarkets ();
        const market = this.market (symbol);
        let paginate = false;
        [ paginate, params ] = this.handleOptionAndParams (params, 'fetchOHLCV', 'paginate');
        if (paginate) {
            return await this.fetchPaginatedCallDeterministic ('fetchOHLCV', symbol, since, limit, timeframe, params, 200) as OHLCV[];
        }
        const price = this.safeString (params, 'price');
        params = this.omit (params, 'price');
        const options = this.safeValue (this.options, 'fetchOHLCV', {});
        const timezone = this.safeString (options, 'timezone', 'UTC');
        if (limit === undefined) {
            limit = 100; // default 100, max 100
        }
        const duration = this.parseTimeframe (timeframe);
        let bar = this.safeString (this.timeframes, timeframe, timeframe);
        if ((timezone === 'UTC') && (duration >= 21600)) { // if utc and timeframe >= 6h
            bar += timezone.toLowerCase ();
        }
        const request = {
            'instId': market['id'],
            'bar': bar,
            'limit': limit,
        };
        let defaultType = 'Candles';
        if (since !== undefined) {
            const now = this.milliseconds ();
            const durationInMilliseconds = duration * 1000;
            // switch to history candles if since is past the cutoff for current candles
            const historyBorder = now - ((1440 - 1) * durationInMilliseconds);
            if (since < historyBorder) {
                defaultType = 'HistoryCandles';
            }
            request['before'] = since;
            request['after'] = this.sum (since, durationInMilliseconds * limit);
        }
        const until = this.safeInteger (params, 'until');
        if (until !== undefined) {
            request['after'] = until;
            params = this.omit (params, 'until');
        }
        defaultType = this.safeString (options, 'type', defaultType); // Candles or HistoryCandles
        const type = this.safeString (params, 'type', defaultType);
        params = this.omit (params, 'type');
        const isHistoryCandles = (type === 'HistoryCandles');
        let response = undefined;
        if (price === 'mark') {
            if (isHistoryCandles) {
                response = await this.publicGetMarketHistoryMarkPriceCandles (this.extend (request, params));
            } else {
                response = await this.publicGetMarketMarkPriceCandles (this.extend (request, params));
            }
        } else if (price === 'index') {
            request['instId'] = market['info']['instFamily']; // okx index candles require instFamily instead of instId
            if (isHistoryCandles) {
                response = await this.publicGetMarketHistoryIndexCandles (this.extend (request, params));
            } else {
                response = await this.publicGetMarketIndexCandles (this.extend (request, params));
            }
        } else {
            if (isHistoryCandles) {
                response = await this.publicGetMarketHistoryCandles (this.extend (request, params));
            } else {
                response = await this.publicGetMarketCandles (this.extend (request, params));
            }
        }
        //
        //     {
        //         "code": "0",
        //         "msg": "",
        //         "data": [
        //             ["1678928760000","24341.4","24344","24313.2","24323","628","2.5819","62800","0"],
        //             ["1678928700000","24324.1","24347.6","24321.7","24341.4","2565","10.5401","256500","1"],
        //             ["1678928640000","24300.2","24324.1","24288","24324.1","3304","13.5937","330400","1"],
        //         ]
        //     }
        //
        const data = this.safeValue (response, 'data', []);
        return this.parseOHLCVs (data, market, timeframe, since, limit);
    }

    async fetchFundingRateHistory (symbol: Str = undefined, since: Int = undefined, limit: Int = undefined, params = {}) {
        /**
         * @method
         * @name okx#fetchFundingRateHistory
         * @description fetches historical funding rate prices
         * @see https://www.okx.com/docs-v5/en/#public-data-rest-api-get-funding-rate-history
         * @param {string} symbol unified symbol of the market to fetch the funding rate history for
         * @param {int} [since] timestamp in ms of the earliest funding rate to fetch
         * @param {int} [limit] the maximum amount of [funding rate structures]{@link https://docs.ccxt.com/#/?id=funding-rate-history-structure} to fetch
         * @param {object} [params] extra parameters specific to the exchange API endpoint
         * @param {boolean} [params.paginate] default false, when true will automatically paginate by calling this endpoint multiple times. See in the docs all the [availble parameters](https://github.com/ccxt/ccxt/wiki/Manual#pagination-params)
         * @returns {object[]} a list of [funding rate structures]{@link https://docs.ccxt.com/#/?id=funding-rate-history-structure}
         */
        if (symbol === undefined) {
            throw new ArgumentsRequired (this.id + ' fetchFundingRateHistory() requires a symbol argument');
        }
        await this.loadMarkets ();
        let paginate = false;
        [ paginate, params ] = this.handleOptionAndParams (params, 'fetchFundingRateHistory', 'paginate');
        if (paginate) {
            return await this.fetchPaginatedCallDeterministic ('fetchFundingRateHistory', symbol, since, limit, '8h', params) as FundingRateHistory[];
        }
        const market = this.market (symbol);
        const request = {
            'instId': market['id'],
        };
        if (since !== undefined) {
            request['before'] = Math.max (since - 1, 0);
        }
        if (limit !== undefined) {
            request['limit'] = limit;
        }
        const response = await this.publicGetPublicFundingRateHistory (this.extend (request, params));
        //
        //     {
        //         "code":"0",
        //         "msg":"",
        //         "data":[
        //             {
        //                 "instType":"SWAP",
        //                 "instId":"BTC-USDT-SWAP",
        //                 "fundingRate":"0.018",
        //                 "realizedRate":"0.017",
        //                 "fundingTime":"1597026383085"
        //             },
        //             {
        //                 "instType":"SWAP",
        //                 "instId":"BTC-USDT-SWAP",
        //                 "fundingRate":"0.018",
        //                 "realizedRate":"0.017",
        //                 "fundingTime":"1597026383085"
        //             }
        //         ]
        //     }
        //
        const rates = [];
        const data = this.safeValue (response, 'data', []);
        for (let i = 0; i < data.length; i++) {
            const rate = data[i];
            const timestamp = this.safeInteger (rate, 'fundingTime');
            rates.push ({
                'info': rate,
                'symbol': this.safeSymbol (this.safeString (rate, 'instId')),
                'fundingRate': this.safeNumber (rate, 'realizedRate'),
                'timestamp': timestamp,
                'datetime': this.iso8601 (timestamp),
            });
        }
        const sorted = this.sortBy (rates, 'timestamp');
        return this.filterBySymbolSinceLimit (sorted, market['symbol'], since, limit) as FundingRateHistory[];
    }

    parseBalanceByType (type, response) {
        if (type === 'funding') {
            return this.parseFundingBalance (response);
        } else {
            return this.parseTradingBalance (response);
        }
    }

    parseTradingBalance (response) {
        const result = { 'info': response };
        const data = this.safeValue (response, 'data', []);
        const first = this.safeValue (data, 0, {});
        const timestamp = this.safeInteger (first, 'uTime');
        const details = this.safeValue (first, 'details', []);
        for (let i = 0; i < details.length; i++) {
            const balance = details[i];
            const currencyId = this.safeString (balance, 'ccy');
            const code = this.safeCurrencyCode (currencyId);
            const account = this.account ();
            // it may be incorrect to use total, free and used for swap accounts
            const eq = this.safeString (balance, 'eq');
            const availEq = this.safeString (balance, 'availEq');
            if ((eq === undefined) || (availEq === undefined)) {
                account['free'] = this.safeString (balance, 'availBal');
                account['used'] = this.safeString (balance, 'frozenBal');
            } else {
                account['total'] = eq;
                account['free'] = availEq;
            }
            result[code] = account;
        }
        result['timestamp'] = timestamp;
        result['datetime'] = this.iso8601 (timestamp);
        return this.safeBalance (result);
    }

    parseFundingBalance (response) {
        const result = { 'info': response };
        const data = this.safeValue (response, 'data', []);
        for (let i = 0; i < data.length; i++) {
            const balance = data[i];
            const currencyId = this.safeString (balance, 'ccy');
            const code = this.safeCurrencyCode (currencyId);
            const account = this.account ();
            // it may be incorrect to use total, free and used for swap accounts
            account['total'] = this.safeString (balance, 'bal');
            account['free'] = this.safeString (balance, 'availBal');
            account['used'] = this.safeString (balance, 'frozenBal');
            result[code] = account;
        }
        return this.safeBalance (result);
    }

    parseTradingFee (fee, market: Market = undefined) {
        // https://www.okx.com/docs-v5/en/#rest-api-account-get-fee-rates
        //
        //     {
        //         "category": "1",
        //         "delivery": "",
        //         "exercise": "",
        //         "instType": "SPOT",
        //         "level": "Lv1",
        //         "maker": "-0.0008",
        //         "taker": "-0.001",
        //         "ts": "1639043138472"
        //     }
        //
        return {
            'info': fee,
            'symbol': this.safeSymbol (undefined, market),
            // OKX returns the fees as negative values opposed to other exchanges, so the sign needs to be flipped
            'maker': this.parseNumber (Precise.stringNeg (this.safeString2 (fee, 'maker', 'makerU'))),
            'taker': this.parseNumber (Precise.stringNeg (this.safeString2 (fee, 'taker', 'takerU'))),
        };
    }

    async fetchTradingFee (symbol: string, params = {}) {
        /**
         * @method
         * @name okx#fetchTradingFee
         * @description fetch the trading fees for a market
         * @see https://www.okx.com/docs-v5/en/#trading-account-rest-api-get-fee-rates
         * @param {string} symbol unified market symbol
         * @param {object} [params] extra parameters specific to the exchange API endpoint
         * @returns {object} a [fee structure]{@link https://docs.ccxt.com/#/?id=fee-structure}
         */
        await this.loadMarkets ();
        const market = this.market (symbol);
        const request = {
            'instType': this.convertToInstrumentType (market['type']), // SPOT, MARGIN, SWAP, FUTURES, OPTION
            // "instId": market["id"], // only applicable to SPOT/MARGIN
            // "uly": market["id"], // only applicable to FUTURES/SWAP/OPTION
            // "category": "1", // 1 = Class A, 2 = Class B, 3 = Class C, 4 = Class D
        };
        if (market['spot']) {
            request['instId'] = market['id'];
        } else if (market['swap'] || market['future'] || market['option']) {
            request['uly'] = market['baseId'] + '-' + market['quoteId'];
        } else {
            throw new NotSupported (this.id + ' fetchTradingFee() supports spot, swap, future or option markets only');
        }
        const response = await this.privateGetAccountTradeFee (this.extend (request, params));
        //
        //     {
        //         "code": "0",
        //         "data": [
        //             {
        //                 "category": "1",
        //                 "delivery": "",
        //                 "exercise": "",
        //                 "instType": "SPOT",
        //                 "level": "Lv1",
        //                 "maker": "-0.0008",
        //                 "taker": "-0.001",
        //                 "ts": "1639043138472"
        //             }
        //         ],
        //         "msg": ""
        //     }
        //
        const data = this.safeValue (response, 'data', []);
        const first = this.safeValue (data, 0, {});
        return this.parseTradingFee (first, market);
    }

    async fetchBalance (params = {}): Promise<Balances> {
        /**
         * @method
         * @name okx#fetchBalance
         * @description query for balance and get the amount of funds available for trading or funds locked in orders
         * @see https://www.okx.com/docs-v5/en/#funding-account-rest-api-get-balance
         * @see https://www.okx.com/docs-v5/en/#trading-account-rest-api-get-balance
         * @param {object} [params] extra parameters specific to the exchange API endpoint
         * @returns {object} a [balance structure]{@link https://docs.ccxt.com/#/?id=balance-structure}
         */
        await this.loadMarkets ();
        const [ marketType, query ] = this.handleMarketTypeAndParams ('fetchBalance', undefined, params);
        const request = {
            // 'ccy': 'BTC,ETH', // comma-separated list of currency ids
        };
        let response = undefined;
        if (marketType === 'funding') {
            response = await this.privateGetAssetBalances (this.extend (request, query));
        } else {
            response = await this.privateGetAccountBalance (this.extend (request, query));
        }
        //
        //     {
        //         "code": "0",
        //         "data": [
        //             {
        //                 "adjEq": "",
        //                 "details": [
        //                     {
        //                         "availBal": "",
        //                         "availEq": "28.21006347",
        //                         "cashBal": "28.21006347",
        //                         "ccy": "USDT",
        //                         "crossLiab": "",
        //                         "disEq": "28.2687404020176",
        //                         "eq":"28 .21006347",
        //                         "eqUsd": "28.2687404020176",
        //                         "frozenBal": "0",
        //                         "interest": "",
        //                         "isoEq": "0",
        //                         "isoLiab": "",
        //                         "liab": "",
        //                         "maxLoan": "",
        //                         "mgnRatio": "",
        //                         "notionalLever": "0",
        //                         "ordFrozen": "0",
        //                         "twap": "0",
        //                         "uTime": "1621556539861",
        //                         "upl": "0",
        //                         "uplLiab": ""
        //                     }
        //                 ],
        //                 "imr": "",
        //                 "isoEq": "0",
        //                 "mgnRatio": "",
        //                 "mmr": "",
        //                 "notionalUsd": "",
        //                 "ordFroz": "",
        //                 "totalEq": "28.2687404020176",
        //                 "uTime": "1621556553510"
        //             }
        //         ],
        //         "msg": ""
        //     }
        //
        //     {
        //         "code": "0",
        //         "data": [
        //             {
        //                 "adjEq": "",
        //                 "details": [
        //                     {
        //                         "availBal": "0.049",
        //                         "availEq": "",
        //                         "cashBal": "0.049",
        //                         "ccy": "BTC",
        //                         "crossLiab": "",
        //                         "disEq": "1918.55678",
        //                         "eq": "0.049",
        //                         "eqUsd": "1918.55678",
        //                         "frozenBal": "0",
        //                         "interest": "",
        //                         "isoEq": "",
        //                         "isoLiab": "",
        //                         "liab": "",
        //                         "maxLoan": "",
        //                         "mgnRatio": "",
        //                         "notionalLever": "",
        //                         "ordFrozen": "0",
        //                         "twap": "0",
        //                         "uTime": "1621973128591",
        //                         "upl": "",
        //                         "uplLiab": ""
        //                     }
        //                 ],
        //                 "imr": "",
        //                 "isoEq": "",
        //                 "mgnRatio": "",
        //                 "mmr": "",
        //                 "notionalUsd": "",
        //                 "ordFroz": "",
        //                 "totalEq": "1918.55678",
        //                 "uTime": "1622045126908"
        //             }
        //         ],
        //         "msg": ""
        //     }
        //
        // funding
        //
        //     {
        //         "code": "0",
        //         "data": [
        //             {
        //                 "availBal": "0.00005426",
        //                 "bal": 0.0000542600000000,
        //                 "ccy": "BTC",
        //                 "frozenBal": "0"
        //             }
        //         ],
        //         "msg": ""
        //     }
        //
        return this.parseBalanceByType (marketType, response);
    }

    async createMarketBuyOrderWithCost (symbol: string, cost, params = {}) {
        /**
         * @method
         * @name okx#createMarketBuyOrderWithCost
         * @see https://www.okx.com/docs-v5/en/#order-book-trading-trade-post-place-order
         * @description create a market buy order by providing the symbol and cost
         * @param {string} symbol unified symbol of the market to create an order in
         * @param {float} cost how much you want to trade in units of the quote currency
         * @param {object} [params] extra parameters specific to the exchange API endpoint
         * @returns {object} an [order structure]{@link https://docs.ccxt.com/#/?id=order-structure}
         */
        await this.loadMarkets ();
        const market = this.market (symbol);
        if (!market['spot']) {
            throw new NotSupported (this.id + ' createMarketBuyOrderWithCost() supports spot markets only');
        }
        params['createMarketBuyOrderRequiresPrice'] = false;
        params['tgtCcy'] = 'quote_ccy';
        return await this.createOrder (symbol, 'market', 'buy', cost, undefined, params);
    }

    async createMarketSellOrderWithCost (symbol: string, cost, params = {}) {
        /**
         * @method
         * @name okx#createMarketSellOrderWithCost
         * @see https://www.okx.com/docs-v5/en/#order-book-trading-trade-post-place-order
         * @description create a market buy order by providing the symbol and cost
         * @param {string} symbol unified symbol of the market to create an order in
         * @param {float} cost how much you want to trade in units of the quote currency
         * @param {object} [params] extra parameters specific to the exchange API endpoint
         * @returns {object} an [order structure]{@link https://docs.ccxt.com/#/?id=order-structure}
         */
        await this.loadMarkets ();
        const market = this.market (symbol);
        if (!market['spot']) {
            throw new NotSupported (this.id + ' createMarketSellOrderWithCost() supports spot markets only');
        }
        params['createMarketBuyOrderRequiresPrice'] = false;
        params['tgtCcy'] = 'quote_ccy';
        return await this.createOrder (symbol, 'market', 'sell', cost, undefined, params);
    }

    createOrderRequest (symbol: string, type: OrderType, side: OrderSide, amount, price = undefined, params = {}) {
        const market = this.market (symbol);
        const request = {
            'instId': market['id'],
            // 'ccy': currency['id'], // only applicable to cross MARGIN orders in single-currency margin
            // 'clOrdId': clientOrderId, // up to 32 characters, must be unique
            // 'tag': tag, // up to 8 characters
            'side': side,
            // 'posSide': 'long', // long, short, // required in the long/short mode, and can only be long or short (only for future or swap)
            'ordType': type,
            // 'ordType': type, // privatePostTradeOrder: market, limit, post_only, fok, ioc, optimal_limit_ioc
            // 'ordType': type, // privatePostTradeOrderAlgo: conditional, oco, trigger, move_order_stop, iceberg, twap
            'sz': this.amountToPrecision (symbol, amount),
            // 'px': this.priceToPrecision (symbol, price), // limit orders only
            // 'reduceOnly': false,
            //
            // 'triggerPx': 10, // stopPrice (trigger orders)
            // 'orderPx': 10, // Order price if -1, the order will be executed at the market price. (trigger orders)
            // 'triggerPxType': 'last', // Conditional default is last, mark or index (trigger orders)
            //
            // 'tpTriggerPx': 10, // takeProfitPrice (conditional orders)
            // 'tpTriggerPxType': 'last', // Conditional default is last, mark or index (conditional orders)
            // 'tpOrdPx': 10, // Order price for Take-Profit orders, if -1 will be executed at market price (conditional orders)
            //
            // 'slTriggerPx': 10, // stopLossPrice (conditional orders)
            // 'slTriggerPxType': 'last', // Conditional default is last, mark or index (conditional orders)
            // 'slOrdPx': 10, // Order price for Stop-Loss orders, if -1 will be executed at market price (conditional orders)
        };
        const spot = market['spot'];
        const contract = market['contract'];
        const triggerPrice = this.safeValueN (params, [ 'triggerPrice', 'stopPrice', 'triggerPx' ]);
        const timeInForce = this.safeString (params, 'timeInForce', 'GTC');
        const takeProfitPrice = this.safeValue2 (params, 'takeProfitPrice', 'tpTriggerPx');
        const tpOrdPx = this.safeValue (params, 'tpOrdPx', price);
        const tpTriggerPxType = this.safeString (params, 'tpTriggerPxType', 'last');
        const stopLossPrice = this.safeValue2 (params, 'stopLossPrice', 'slTriggerPx');
        const slOrdPx = this.safeValue (params, 'slOrdPx', price);
        const slTriggerPxType = this.safeString (params, 'slTriggerPxType', 'last');
        const clientOrderId = this.safeString2 (params, 'clOrdId', 'clientOrderId');
        const stopLoss = this.safeValue (params, 'stopLoss');
        const stopLossDefined = (stopLoss !== undefined);
        const takeProfit = this.safeValue (params, 'takeProfit');
        const takeProfitDefined = (takeProfit !== undefined);
        const trailingPercent = this.safeString2 (params, 'trailingPercent', 'callbackRatio');
        const isTrailingPercentOrder = trailingPercent !== undefined;
        const defaultMarginMode = this.safeString2 (this.options, 'defaultMarginMode', 'marginMode', 'cross');
        let marginMode = this.safeString2 (params, 'marginMode', 'tdMode'); // cross or isolated, tdMode not ommited so as to be extended into the request
        let margin = false;
        if ((marginMode !== undefined) && (marginMode !== 'cash')) {
            margin = true;
        } else {
            marginMode = defaultMarginMode;
            margin = this.safeValue (params, 'margin', false);
        }
        if (spot) {
            if (margin) {
                const defaultCurrency = (side === 'buy') ? market['quote'] : market['base'];
                const currency = this.safeString (params, 'ccy', defaultCurrency);
                request['ccy'] = this.safeCurrencyCode (currency);
            }
            const tradeMode = margin ? marginMode : 'cash';
            request['tdMode'] = tradeMode;
        } else if (contract) {
            if (market['swap'] || market['future']) {
                let positionSide = undefined;
                [ positionSide, params ] = this.handleOptionAndParams (params, 'createOrder', 'positionSide');
                if (positionSide !== undefined) {
                    request['posSide'] = positionSide;
                }
            }
            request['tdMode'] = marginMode;
        }
        const isMarketOrder = type === 'market';
        let postOnly = false;
        [ postOnly, params ] = this.handlePostOnly (isMarketOrder, type === 'post_only', params);
        params = this.omit (params, [ 'currency', 'ccy', 'marginMode', 'timeInForce', 'stopPrice', 'triggerPrice', 'clientOrderId', 'stopLossPrice', 'takeProfitPrice', 'slOrdPx', 'tpOrdPx', 'margin', 'stopLoss', 'takeProfit', 'trailingPercent' ]);
        const ioc = (timeInForce === 'IOC') || (type === 'ioc');
        const fok = (timeInForce === 'FOK') || (type === 'fok');
        const trigger = (triggerPrice !== undefined) || (type === 'trigger');
        const conditional = (stopLossPrice !== undefined) || (takeProfitPrice !== undefined) || (type === 'conditional');
        const marketIOC = (isMarketOrder && ioc) || (type === 'optimal_limit_ioc');
        const defaultTgtCcy = this.safeString (this.options, 'tgtCcy', 'base_ccy');
        const tgtCcy = this.safeString (params, 'tgtCcy', defaultTgtCcy);
        if ((!contract) && (!margin)) {
            request['tgtCcy'] = tgtCcy;
        }
        if (isMarketOrder || marketIOC) {
            request['ordType'] = 'market';
            if (spot && (side === 'buy')) {
                // spot market buy: "sz" can refer either to base currency units or to quote currency units
                // see documentation: https://www.okx.com/docs-v5/en/#rest-api-trade-place-order
                if (tgtCcy === 'quote_ccy') {
                    // quote_ccy: sz refers to units of quote currency
                    let createMarketBuyOrderRequiresPrice = true;
                    [ createMarketBuyOrderRequiresPrice, params ] = this.handleOptionAndParams (params, 'createOrder', 'createMarketBuyOrderRequiresPrice', true);
                    let notional = this.safeNumber2 (params, 'cost', 'sz');
                    params = this.omit (params, [ 'cost', 'sz' ]);
                    if (createMarketBuyOrderRequiresPrice) {
                        if (price !== undefined) {
                            if (notional === undefined) {
                                const amountString = this.numberToString (amount);
                                const priceString = this.numberToString (price);
                                const quoteAmount = Precise.stringMul (amountString, priceString);
                                notional = this.parseNumber (quoteAmount);
                            }
                        } else if (notional === undefined) {
                            throw new InvalidOrder (this.id + " createOrder() requires the price argument with market buy orders to calculate total order cost (amount to spend), where cost = amount * price. Supply a price argument to createOrder() call if you want the cost to be calculated for you from price and amount, or, alternatively, add .options['createMarketBuyOrderRequiresPrice'] = false and supply the total cost value in the 'amount' argument or in the 'cost' unified extra parameter or in exchange-specific 'sz' extra parameter (the exchange-specific behaviour)");
                        }
                    } else {
                        notional = (notional === undefined) ? amount : notional;
                    }
                    request['sz'] = this.costToPrecision (symbol, notional);
                }
            }
            if (marketIOC && contract) {
                request['ordType'] = 'optimal_limit_ioc';
            }
        } else {
            if ((!trigger) && (!conditional)) {
                request['px'] = this.priceToPrecision (symbol, price);
            }
        }
        if (postOnly) {
            request['ordType'] = 'post_only';
        } else if (ioc && !marketIOC) {
            request['ordType'] = 'ioc';
        } else if (fok) {
            request['ordType'] = 'fok';
        }
        if (isTrailingPercentOrder) {
            const convertedTrailingPercent = Precise.stringDiv (trailingPercent, '100');
            request['callbackRatio'] = convertedTrailingPercent;
            request['ordType'] = 'move_order_stop';
        } else if (stopLossDefined || takeProfitDefined) {
            if (stopLossDefined) {
                const stopLossTriggerPrice = this.safeValueN (stopLoss, [ 'triggerPrice', 'stopPrice', 'slTriggerPx' ]);
                if (stopLossTriggerPrice === undefined) {
                    throw new InvalidOrder (this.id + ' createOrder() requires a trigger price in params["stopLoss"]["triggerPrice"], or params["stopLoss"]["stopPrice"], or params["stopLoss"]["slTriggerPx"] for a stop loss order');
                }
                request['slTriggerPx'] = this.priceToPrecision (symbol, stopLossTriggerPrice);
                const stopLossLimitPrice = this.safeValueN (stopLoss, [ 'price', 'stopLossPrice', 'slOrdPx' ]);
                const stopLossOrderType = this.safeString (stopLoss, 'type');
                if (stopLossOrderType !== undefined) {
                    const stopLossLimitOrderType = (stopLossOrderType === 'limit');
                    const stopLossMarketOrderType = (stopLossOrderType === 'market');
                    if ((!stopLossLimitOrderType) && (!stopLossMarketOrderType)) {
                        throw new InvalidOrder (this.id + ' createOrder() params["stopLoss"]["type"] must be either "limit" or "market"');
                    } else if (stopLossLimitOrderType) {
                        if (stopLossLimitPrice === undefined) {
                            throw new InvalidOrder (this.id + ' createOrder() requires a limit price in params["stopLoss"]["price"] or params["stopLoss"]["slOrdPx"] for a stop loss limit order');
                        } else {
                            request['slOrdPx'] = this.priceToPrecision (symbol, stopLossLimitPrice);
                        }
                    } else if (stopLossOrderType === 'market') {
                        request['slOrdPx'] = '-1';
                    }
                } else if (stopLossLimitPrice !== undefined) {
                    request['slOrdPx'] = this.priceToPrecision (symbol, stopLossLimitPrice); // limit sl order
                } else {
                    request['slOrdPx'] = '-1'; // market sl order
                }
                const stopLossTriggerPriceType = this.safeString2 (stopLoss, 'triggerPriceType', 'slTriggerPxType', 'last');
                if (stopLossTriggerPriceType !== undefined) {
                    if ((stopLossTriggerPriceType !== 'last') && (stopLossTriggerPriceType !== 'index') && (stopLossTriggerPriceType !== 'mark')) {
                        throw new InvalidOrder (this.id + ' createOrder() stop loss trigger price type must be one of "last", "index" or "mark"');
                    }
                    request['slTriggerPxType'] = stopLossTriggerPriceType;
                }
            }
            if (takeProfitDefined) {
                const takeProfitTriggerPrice = this.safeValueN (takeProfit, [ 'triggerPrice', 'stopPrice', 'tpTriggerPx' ]);
                if (takeProfitTriggerPrice === undefined) {
                    throw new InvalidOrder (this.id + ' createOrder() requires a trigger price in params["takeProfit"]["triggerPrice"], or params["takeProfit"]["stopPrice"], or params["takeProfit"]["tpTriggerPx"] for a take profit order');
                }
                request['tpTriggerPx'] = this.priceToPrecision (symbol, takeProfitTriggerPrice);
                const takeProfitLimitPrice = this.safeValueN (takeProfit, [ 'price', 'takeProfitPrice', 'tpOrdPx' ]);
                const takeProfitOrderType = this.safeString (takeProfit, 'type');
                if (takeProfitOrderType !== undefined) {
                    const takeProfitLimitOrderType = (takeProfitOrderType === 'limit');
                    const takeProfitMarketOrderType = (takeProfitOrderType === 'market');
                    if ((!takeProfitLimitOrderType) && (!takeProfitMarketOrderType)) {
                        throw new InvalidOrder (this.id + ' createOrder() params["takeProfit"]["type"] must be either "limit" or "market"');
                    } else if (takeProfitLimitOrderType) {
                        if (takeProfitLimitPrice === undefined) {
                            throw new InvalidOrder (this.id + ' createOrder() requires a limit price in params["takeProfit"]["price"] or params["takeProfit"]["tpOrdPx"] for a take profit limit order');
                        } else {
                            request['tpOrdPx'] = this.priceToPrecision (symbol, takeProfitLimitPrice);
                        }
                    } else if (takeProfitOrderType === 'market') {
                        request['tpOrdPx'] = '-1';
                    }
                } else if (takeProfitLimitPrice !== undefined) {
                    request['tpOrdPx'] = this.priceToPrecision (symbol, takeProfitLimitPrice); // limit tp order
                } else {
                    request['tpOrdPx'] = '-1'; // market tp order
                }
                const takeProfitTriggerPriceType = this.safeString2 (takeProfit, 'triggerPriceType', 'tpTriggerPxType', 'last');
                if (takeProfitTriggerPriceType !== undefined) {
                    if ((takeProfitTriggerPriceType !== 'last') && (takeProfitTriggerPriceType !== 'index') && (takeProfitTriggerPriceType !== 'mark')) {
                        throw new InvalidOrder (this.id + ' createOrder() take profit trigger price type must be one of "last", "index" or "mark"');
                    }
                    request['tpTriggerPxType'] = takeProfitTriggerPriceType;
                }
            }
        } else if (trigger) {
            request['ordType'] = 'trigger';
            request['triggerPx'] = this.priceToPrecision (symbol, triggerPrice);
            request['orderPx'] = isMarketOrder ? '-1' : this.priceToPrecision (symbol, price);
        } else if (conditional) {
            request['ordType'] = 'conditional';
            const twoWayCondition = ((takeProfitPrice !== undefined) && (stopLossPrice !== undefined));
            // if TP and SL are sent together
            // as ordType 'conditional' only stop-loss order will be applied
            if (twoWayCondition) {
                request['ordType'] = 'oco';
            }
            if (takeProfitPrice !== undefined) {
                request['tpTriggerPx'] = this.priceToPrecision (symbol, takeProfitPrice);
                request['tpOrdPx'] = (tpOrdPx === undefined) ? '-1' : this.priceToPrecision (symbol, tpOrdPx);
                request['tpTriggerPxType'] = tpTriggerPxType;
            }
            if (stopLossPrice !== undefined) {
                request['slTriggerPx'] = this.priceToPrecision (symbol, stopLossPrice);
                request['slOrdPx'] = (slOrdPx === undefined) ? '-1' : this.priceToPrecision (symbol, slOrdPx);
                request['slTriggerPxType'] = slTriggerPxType;
            }
        }
        if (clientOrderId === undefined) {
            const brokerId = this.safeString (this.options, 'brokerId');
            if (brokerId !== undefined) {
                request['clOrdId'] = brokerId + this.uuid16 ();
                request['tag'] = brokerId;
            }
        } else {
            request['clOrdId'] = clientOrderId;
            params = this.omit (params, [ 'clOrdId', 'clientOrderId' ]);
        }
        return this.extend (request, params);
    }

    async createOrder (symbol: string, type: OrderType, side: OrderSide, amount, price = undefined, params = {}) {
        /**
         * @method
         * @name okx#createOrder
         * @description create a trade order
         * @see https://www.okx.com/docs-v5/en/#order-book-trading-trade-post-place-order
         * @see https://www.okx.com/docs-v5/en/#order-book-trading-trade-post-place-multiple-orders
         * @see https://www.okx.com/docs-v5/en/#order-book-trading-algo-trading-post-place-algo-order
         * @param {string} symbol unified symbol of the market to create an order in
         * @param {string} type 'market' or 'limit'
         * @param {string} side 'buy' or 'sell'
         * @param {float} amount how much of currency you want to trade in units of base currency
         * @param {float} [price] the price at which the order is to be fullfilled, in units of the quote currency, ignored in market orders
         * @param {object} [params] extra parameters specific to the exchange API endpoint
         * @param {bool} [params.reduceOnly] a mark to reduce the position size for margin, swap and future orders
         * @param {bool} [params.postOnly] true to place a post only order
         * @param {object} [params.takeProfit] *takeProfit object in params* containing the triggerPrice at which the attached take profit order will be triggered (perpetual swap markets only)
         * @param {float} [params.takeProfit.triggerPrice] take profit trigger price
         * @param {float} [params.takeProfit.price] used for take profit limit orders, not used for take profit market price orders
         * @param {string} [params.takeProfit.type] 'market' or 'limit' used to specify the take profit price type
         * @param {object} [params.stopLoss] *stopLoss object in params* containing the triggerPrice at which the attached stop loss order will be triggered (perpetual swap markets only)
         * @param {float} [params.stopLoss.triggerPrice] stop loss trigger price
         * @param {float} [params.stopLoss.price] used for stop loss limit orders, not used for stop loss market price orders
         * @param {string} [params.stopLoss.type] 'market' or 'limit' used to specify the stop loss price type
         * @param {string} [params.positionSide] if position mode is one-way: set to 'net', if position mode is hedge-mode: set to 'long' or 'short'
         * @param {string} [params.trailingPercent] the percent to trail away from the current market price
         * @returns {object} an [order structure]{@link https://docs.ccxt.com/#/?id=order-structure}
         */
        await this.loadMarkets ();
        const market = this.market (symbol);
        let request = this.createOrderRequest (symbol, type, side, amount, price, params);
        let method = this.safeString (this.options, 'createOrder', 'privatePostTradeBatchOrders');
        const requestOrdType = this.safeString (request, 'ordType');
        if ((requestOrdType === 'trigger') || (requestOrdType === 'conditional') || (requestOrdType === 'move_order_stop') || (type === 'move_order_stop') || (type === 'oco') || (type === 'iceberg') || (type === 'twap')) {
            method = 'privatePostTradeOrderAlgo';
        }
        if ((method !== 'privatePostTradeOrder') && (method !== 'privatePostTradeOrderAlgo') && (method !== 'privatePostTradeBatchOrders')) {
            throw new ExchangeError (this.id + ' createOrder() this.options["createOrder"] must be either privatePostTradeBatchOrders or privatePostTradeOrder or privatePostTradeOrderAlgo');
        }
        if (method === 'privatePostTradeBatchOrders') {
            // keep the request body the same
            // submit a single order in an array to the batch order endpoint
            // because it has a lower ratelimit
            request = [ request ];
        }
        let response = undefined;
        if (method === 'privatePostTradeOrder') {
            response = await this.privatePostTradeOrder (request);
        } else if (method === 'privatePostTradeOrderAlgo') {
            response = await this.privatePostTradeOrderAlgo (request);
        } else {
            response = await this.privatePostTradeBatchOrders (request);
        }
        const data = this.safeValue (response, 'data', []);
        const first = this.safeValue (data, 0);
        const order = this.parseOrder (first, market);
        order['type'] = type;
        order['side'] = side;
        return order;
    }

    async createOrders (orders: OrderRequest[], params = {}) {
        /**
         * @method
         * @name okx#createOrders
         * @description create a list of trade orders
         * @see https://www.okx.com/docs-v5/en/#order-book-trading-trade-post-place-multiple-orders
         * @param {Array} orders list of orders to create, each object should contain the parameters required by createOrder, namely symbol, type, side, amount, price and params
         * @returns {object} an [order structure]{@link https://docs.ccxt.com/#/?id=order-structure}
         */
        await this.loadMarkets ();
        const ordersRequests = [];
        for (let i = 0; i < orders.length; i++) {
            const rawOrder = orders[i];
            const marketId = this.safeString (rawOrder, 'symbol');
            const type = this.safeString (rawOrder, 'type');
            const side = this.safeString (rawOrder, 'side');
            const amount = this.safeValue (rawOrder, 'amount');
            const price = this.safeValue (rawOrder, 'price');
            const orderParams = this.safeValue (rawOrder, 'params', {});
            const extendedParams = this.extend (orderParams, params); // the request does not accept extra params since it's a list, so we're extending each order with the common params
            const orderRequest = this.createOrderRequest (marketId, type, side, amount, price, extendedParams);
            ordersRequests.push (orderRequest);
        }
        const response = await this.privatePostTradeBatchOrders (ordersRequests);
        // {
        //     "code": "0",
        //     "data": [
        //        {
        //           "clOrdId": "e847386590ce4dBCc7f2a1b4c4509f82",
        //           "ordId": "636305438765568000",
        //           "sCode": "0",
        //           "sMsg": "Order placed",
        //           "tag": "e847386590ce4dBC"
        //        },
        //        {
        //           "clOrdId": "e847386590ce4dBC0b9993fe642d8f62",
        //           "ordId": "636305438765568001",
        //           "sCode": "0",
        //           "sMsg": "Order placed",
        //           "tag": "e847386590ce4dBC"
        //        }
        //     ],
        //     "inTime": "1697979038584486",
        //     "msg": "",
        //     "outTime": "1697979038586493"
        // }
        const data = this.safeValue (response, 'data', []);
        return this.parseOrders (data);
    }

    editOrderRequest (id: string, symbol, type, side, amount = undefined, price = undefined, params = {}) {
        const market = this.market (symbol);
        const request = {
            'instId': market['id'],
        };
        const clientOrderId = this.safeString2 (params, 'clOrdId', 'clientOrderId');
        if (clientOrderId !== undefined) {
            request['clOrdId'] = clientOrderId;
        } else {
            request['ordId'] = id;
        }
        let stopLossTriggerPrice = this.safeValue2 (params, 'stopLossPrice', 'newSlTriggerPx');
        let stopLossPrice = this.safeValue (params, 'newSlOrdPx');
        const stopLossTriggerPriceType = this.safeString (params, 'newSlTriggerPxType', 'last');
        let takeProfitTriggerPrice = this.safeValue2 (params, 'takeProfitPrice', 'newTpTriggerPx');
        let takeProfitPrice = this.safeValue (params, 'newTpOrdPx');
        const takeProfitTriggerPriceType = this.safeString (params, 'newTpTriggerPxType', 'last');
        const stopLoss = this.safeValue (params, 'stopLoss');
        const takeProfit = this.safeValue (params, 'takeProfit');
        const stopLossDefined = (stopLoss !== undefined);
        const takeProfitDefined = (takeProfit !== undefined);
        if (stopLossTriggerPrice !== undefined) {
            request['newSlTriggerPx'] = this.priceToPrecision (symbol, stopLossTriggerPrice);
            request['newSlOrdPx'] = (type === 'market') ? '-1' : this.priceToPrecision (symbol, stopLossPrice);
            request['newSlTriggerPxType'] = stopLossTriggerPriceType;
        }
        if (takeProfitTriggerPrice !== undefined) {
            request['newTpTriggerPx'] = this.priceToPrecision (symbol, takeProfitTriggerPrice);
            request['newTpOrdPx'] = (type === 'market') ? '-1' : this.priceToPrecision (symbol, takeProfitPrice);
            request['newTpTriggerPxType'] = takeProfitTriggerPriceType;
        }
        if (stopLossDefined) {
            stopLossTriggerPrice = this.safeValue (stopLoss, 'triggerPrice');
            stopLossPrice = this.safeValue (stopLoss, 'price');
            const stopLossType = this.safeString (stopLoss, 'type');
            request['newSlTriggerPx'] = this.priceToPrecision (symbol, stopLossTriggerPrice);
            request['newSlOrdPx'] = (stopLossType === 'market') ? '-1' : this.priceToPrecision (symbol, stopLossPrice);
            request['newSlTriggerPxType'] = stopLossTriggerPriceType;
        }
        if (takeProfitDefined) {
            takeProfitTriggerPrice = this.safeValue (takeProfit, 'triggerPrice');
            takeProfitPrice = this.safeValue (takeProfit, 'price');
            const takeProfitType = this.safeString (takeProfit, 'type');
            request['newTpTriggerPx'] = this.priceToPrecision (symbol, takeProfitTriggerPrice);
            request['newTpOrdPx'] = (takeProfitType === 'market') ? '-1' : this.priceToPrecision (symbol, takeProfitPrice);
            request['newTpTriggerPxType'] = takeProfitTriggerPriceType;
        }
        if (amount !== undefined) {
            request['newSz'] = this.amountToPrecision (symbol, amount);
        }
        if (price !== undefined) {
            request['newPx'] = this.priceToPrecision (symbol, price);
        }
        params = this.omit (params, [ 'clOrdId', 'clientOrderId', 'takeProfitPrice', 'stopLossPrice', 'stopLoss', 'takeProfit' ]);
        return this.extend (request, params);
    }

    async editOrder (id: string, symbol, type, side, amount = undefined, price = undefined, params = {}) {
        /**
         * @method
         * @name okx#editOrder
         * @description edit a trade order
         * @see https://www.okx.com/docs-v5/en/#rest-api-trade-amend-order
         * @param {string} id order id
         * @param {string} symbol unified symbol of the market to create an order in
         * @param {string} type 'market' or 'limit'
         * @param {string} side 'buy' or 'sell'
         * @param {float} amount how much of the currency you want to trade in units of the base currency
         * @param {float} [price] the price at which the order is to be fullfilled, in units of the quote currency, ignored in market orders
         * @param {object} [params] extra parameters specific to the exchange API endpoint
         * @param {string} [params.clientOrderId] client order id, uses id if not passed
         * @param {float} [params.stopLossPrice] stop loss trigger price
         * @param {float} [params.newSlOrdPx] the stop loss order price, set to stopLossPrice if the type is market
         * @param {string} [params.newSlTriggerPxType] 'last', 'index' or 'mark' used to specify the stop loss trigger price type, default is 'last'
         * @param {float} [params.takeProfitPrice] take profit trigger price
         * @param {float} [params.newTpOrdPx] the take profit order price, set to takeProfitPrice if the type is market
         * @param {string} [params.newTpTriggerPxType] 'last', 'index' or 'mark' used to specify the take profit trigger price type, default is 'last'
         * @param {object} [params.stopLoss] *stopLoss object in params* containing the triggerPrice at which the attached stop loss order will be triggered
         * @param {float} [params.stopLoss.triggerPrice] stop loss trigger price
         * @param {float} [params.stopLoss.price] used for stop loss limit orders, not used for stop loss market price orders
         * @param {string} [params.stopLoss.type] 'market' or 'limit' used to specify the stop loss price type
         * @param {object} [params.takeProfit] *takeProfit object in params* containing the triggerPrice at which the attached take profit order will be triggered
         * @param {float} [params.takeProfit.triggerPrice] take profit trigger price
         * @param {float} [params.takeProfit.price] used for take profit limit orders, not used for take profit market price orders
         * @param {string} [params.takeProfit.type] 'market' or 'limit' used to specify the take profit price type
         * @returns {object} an [order structure]{@link https://docs.ccxt.com/#/?id=order-structure}
         */
        await this.loadMarkets ();
        const market = this.market (symbol);
        const request = this.editOrderRequest (id, symbol, type, side, amount, price, params);
        const response = await this.privatePostTradeAmendOrder (this.extend (request, params));
        //
        //     {
        //        "code": "0",
        //        "data": [
        //            {
        //                 "clOrdId": "e847386590ce4dBCc1a045253497a547",
        //                 "ordId": "559176536793178112",
        //                 "reqId": "",
        //                 "sCode": "0",
        //                 "sMsg": ""
        //            }
        //        ],
        //        "msg": ""
        //     }
        //
        const data = this.safeValue (response, 'data', []);
        const first = this.safeValue (data, 0);
        const order = this.parseOrder (first, market);
        order['type'] = type;
        order['side'] = side;
        return order;
    }

    async cancelOrder (id: string, symbol: Str = undefined, params = {}) {
        /**
         * @method
         * @name okx#cancelOrder
         * @description cancels an open order
         * @see https://www.okx.com/docs-v5/en/#order-book-trading-trade-post-cancel-order
         * @see https://www.okx.com/docs-v5/en/#order-book-trading-algo-trading-post-cancel-algo-order
         * @param {string} id order id
         * @param {string} symbol unified symbol of the market the order was made in
         * @param {object} [params] extra parameters specific to the exchange API endpoint
         * @param {boolean} [params.trigger] true if trigger orders
         * @param {boolean} [params.trailing] set to true if you want to cancel a trailing order
         * @returns {object} An [order structure]{@link https://docs.ccxt.com/#/?id=order-structure}
         */
        if (symbol === undefined) {
            throw new ArgumentsRequired (this.id + ' cancelOrder() requires a symbol argument');
        }
        const stop = this.safeValue2 (params, 'stop', 'trigger');
        const trailing = this.safeValue (params, 'trailing', false);
        if (stop || trailing) {
            const orderInner = await this.cancelOrders ([ id ], symbol, params);
            return this.safeValue (orderInner, 0);
        }
        await this.loadMarkets ();
        const market = this.market (symbol);
        const request = {
            'instId': market['id'],
            // 'ordId': id, // either ordId or clOrdId is required
            // 'clOrdId': clientOrderId,
        };
        const clientOrderId = this.safeString2 (params, 'clOrdId', 'clientOrderId');
        if (clientOrderId !== undefined) {
            request['clOrdId'] = clientOrderId;
        } else {
            request['ordId'] = id;
        }
        const query = this.omit (params, [ 'clOrdId', 'clientOrderId' ]);
        const response = await this.privatePostTradeCancelOrder (this.extend (request, query));
        // {"code":"0","data":[{"clOrdId":"","ordId":"317251910906576896","sCode":"0","sMsg":""}],"msg":""}
        const data = this.safeValue (response, 'data', []);
        const order = this.safeValue (data, 0);
        return this.parseOrder (order, market);
    }

    parseIds (ids) {
        /**
         * @ignore
         * @method
         * @name okx#parseIds
         * @param {string[]|string} ids order ids
         * @returns {string[]} list of order ids
         */
        if (typeof ids === 'string') {
            return ids.split (',');
        } else {
            return ids;
        }
    }

    async cancelOrders (ids, symbol: Str = undefined, params = {}) {
        /**
         * @method
         * @name okx#cancelOrders
         * @description cancel multiple orders
         * @see https://www.okx.com/docs-v5/en/#order-book-trading-trade-post-cancel-multiple-orders
         * @see https://www.okx.com/docs-v5/en/#order-book-trading-algo-trading-post-cancel-algo-order
         * @param {string[]} ids order ids
         * @param {string} symbol unified market symbol
         * @param {object} [params] extra parameters specific to the exchange API endpoint
         * @param {boolean} [params.trigger] whether the order is a stop/trigger order
         * @param {boolean} [params.trailing] set to true if you want to cancel trailing orders
         * @returns {object} an list of [order structures]{@link https://docs.ccxt.com/#/?id=order-structure}
         */
        // TODO : the original endpoint signature differs, according to that you can skip individual symbol and assign ids in batch. At this moment, `params` is not being used too.
        if (symbol === undefined) {
            throw new ArgumentsRequired (this.id + ' cancelOrders() requires a symbol argument');
        }
        await this.loadMarkets ();
        const market = this.market (symbol);
        const request = [];
        const options = this.safeValue (this.options, 'cancelOrders', {});
        const defaultMethod = this.safeString (options, 'method', 'privatePostTradeCancelBatchOrders');
        let method = this.safeString (params, 'method', defaultMethod);
        const clientOrderIds = this.parseIds (this.safeValue2 (params, 'clOrdId', 'clientOrderId'));
        const algoIds = this.parseIds (this.safeValue (params, 'algoId'));
        const stop = this.safeValue2 (params, 'stop', 'trigger');
        const trailing = this.safeValue (params, 'trailing', false);
        if (stop || trailing) {
            method = 'privatePostTradeCancelAlgos';
        }
        if (clientOrderIds === undefined) {
            ids = this.parseIds (ids);
            if (algoIds !== undefined) {
                for (let i = 0; i < algoIds.length; i++) {
                    request.push ({
                        'algoId': algoIds[i],
                        'instId': market['id'],
                    });
                }
            }
            for (let i = 0; i < ids.length; i++) {
                if (trailing || stop) {
                    request.push ({
                        'algoId': ids[i],
                        'instId': market['id'],
                    });
                } else {
                    request.push ({
                        'ordId': ids[i],
                        'instId': market['id'],
                    });
                }
            }
        } else {
            for (let i = 0; i < clientOrderIds.length; i++) {
                request.push ({
                    'instId': market['id'],
                    'clOrdId': clientOrderIds[i],
                });
            }
        }
        let response = undefined;
        if (method === 'privatePostTradeCancelAlgos') {
            response = await this.privatePostTradeCancelAlgos (request); // * dont extend with params, otherwise ARRAY will be turned into OBJECT
        } else {
            response = await this.privatePostTradeCancelBatchOrders (request); // * dont extend with params, otherwise ARRAY will be turned into OBJECT
        }
        //
        //     {
        //         "code": "0",
        //         "data": [
        //             {
        //                 "clOrdId": "e123456789ec4dBC1123456ba123b45e",
        //                 "ordId": "405071912345641543",
        //                 "sCode": "0",
        //                 "sMsg": ""
        //             },
        //             ...
        //         ],
        //         "msg": ""
        //     }
        //
        // Algo order
        //
        //     {
        //         "code": "0",
        //         "data": [
        //             {
        //                 "algoId": "431375349042380800",
        //                 "sCode": "0",
        //                 "sMsg": ""
        //             }
        //         ],
        //         "msg": ""
        //     }
        //
        const ordersData = this.safeValue (response, 'data', []);
        return this.parseOrders (ordersData, market, undefined, undefined, params);
    }

    parseOrderStatus (status) {
        const statuses = {
            'canceled': 'canceled',
            'order_failed': 'canceled',
            'live': 'open',
            'partially_filled': 'open',
            'filled': 'closed',
            'effective': 'closed',
        };
        return this.safeString (statuses, status, status);
    }

    parseOrder (order, market: Market = undefined): Order {
        //
        // createOrder
        //
        //     {
        //         "clOrdId": "oktswap6",
        //         "ordId": "312269865356374016",
        //         "tag": "",
        //         "sCode": "0",
        //         "sMsg": ""
        //     }
        //
        // editOrder
        //
        //     {
        //         "clOrdId": "e847386590ce4dBCc1a045253497a547",
        //         "ordId": "559176536793178112",
        //         "reqId": "",
        //         "sCode": "0",
        //         "sMsg": ""
        //     }
        //
        // Spot and Swap fetchOrder, fetchOpenOrders
        //
        //     {
        //         "accFillSz": "0",
        //         "avgPx": "",
        //         "cTime": "1621910749815",
        //         "category": "normal",
        //         "ccy": "",
        //         "clOrdId": "",
        //         "fee": "0",
        //         "feeCcy": "ETH",
        //         "fillPx": "",
        //         "fillSz": "0",
        //         "fillTime": "",
        //         "instId": "ETH-USDT",
        //         "instType": "SPOT",
        //         "lever": "",
        //         "ordId": "317251910906576896",
        //         "ordType": "limit",
        //         "pnl": "0",
        //         "posSide": "net",
        //         "px": "2000",
        //         "rebate": "0",
        //         "rebateCcy": "USDT",
        //         "side": "buy",
        //         "slOrdPx": "",
        //         "slTriggerPx": "",
        //         "state": "live",
        //         "sz": "0.001",
        //         "tag": "",
        //         "tdMode": "cash",
        //         "tpOrdPx": "",
        //         "tpTriggerPx": "",
        //         "tradeId": "",
        //         "uTime": "1621910749815"
        //     }
        //
        // Algo Order fetchOpenOrders, fetchCanceledOrders, fetchClosedOrders
        //
        //     {
        //         "activePx": "",
        //         "activePxType": "",
        //         "actualPx": "",
        //         "actualSide": "buy",
        //         "actualSz": "0",
        //         "algoId": "431375349042380800",
        //         "cTime": "1649119897778",
        //         "callbackRatio": "",
        //         "callbackSpread": "",
        //         "ccy": "",
        //         "ctVal": "0.01",
        //         "instId": "BTC-USDT-SWAP",
        //         "instType": "SWAP",
        //         "last": "46538.9",
        //         "lever": "125",
        //         "moveTriggerPx": "",
        //         "notionalUsd": "467.059",
        //         "ordId": "",
        //         "ordPx": "50000",
        //         "ordType": "trigger",
        //         "posSide": "long",
        //         "pxLimit": "",
        //         "pxSpread": "",
        //         "pxVar": "",
        //         "side": "buy",
        //         "slOrdPx": "",
        //         "slTriggerPx": "",
        //         "slTriggerPxType": "",
        //         "state": "live",
        //         "sz": "1",
        //         "szLimit": "",
        //         "tag": "",
        //         "tdMode": "isolated",
        //         "tgtCcy": "",
        //         "timeInterval": "",
        //         "tpOrdPx": "",
        //         "tpTriggerPx": "",
        //         "tpTriggerPxType": "",
        //         "triggerPx": "50000",
        //         "triggerPxType": "last",
        //         "triggerTime": "",
        //         "uly": "BTC-USDT"
        //     }
        //
        const scode = this.safeString (order, 'sCode');
        if ((scode !== undefined) && (scode !== '0')) {
            return this.safeOrder ({
                'id': this.safeString (order, 'ordId'),
                'clientOrderId': this.safeString (order, 'clOrdId'),
                'status': 'rejected',
                'info': order,
            });
        }
        const id = this.safeString2 (order, 'algoId', 'ordId');
        const timestamp = this.safeInteger (order, 'cTime');
        const lastUpdateTimestamp = this.safeInteger (order, 'uTime');
        const lastTradeTimestamp = this.safeInteger (order, 'fillTime');
        const side = this.safeString (order, 'side');
        let type = this.safeString (order, 'ordType');
        let postOnly = undefined;
        let timeInForce = undefined;
        if (type === 'post_only') {
            postOnly = true;
            type = 'limit';
        } else if (type === 'fok') {
            timeInForce = 'FOK';
            type = 'limit';
        } else if (type === 'ioc') {
            timeInForce = 'IOC';
            type = 'limit';
        }
        const marketId = this.safeString (order, 'instId');
        market = this.safeMarket (marketId, market);
        const symbol = this.safeSymbol (marketId, market, '-');
        const filled = this.safeString (order, 'accFillSz');
        const price = this.safeString2 (order, 'px', 'ordPx');
        const average = this.safeString (order, 'avgPx');
        const status = this.parseOrderStatus (this.safeString (order, 'state'));
        const feeCostString = this.safeString (order, 'fee');
        let amount = undefined;
        let cost = undefined;
        // spot market buy: "sz" can refer either to base currency units or to quote currency units
        // see documentation: https://www.okx.com/docs-v5/en/#rest-api-trade-place-order
        const defaultTgtCcy = this.safeString (this.options, 'tgtCcy', 'base_ccy');
        const tgtCcy = this.safeString (order, 'tgtCcy', defaultTgtCcy);
        const instType = this.safeString (order, 'instType');
        if ((side === 'buy') && (type === 'market') && (instType === 'SPOT') && (tgtCcy === 'quote_ccy')) {
            // "sz" refers to the cost
            cost = this.safeString (order, 'sz');
        } else {
            // "sz" refers to the trade currency amount
            amount = this.safeString (order, 'sz');
        }
        let fee = undefined;
        if (feeCostString !== undefined) {
            const feeCostSigned = Precise.stringNeg (feeCostString);
            const feeCurrencyId = this.safeString (order, 'feeCcy');
            const feeCurrencyCode = this.safeCurrencyCode (feeCurrencyId);
            fee = {
                'cost': this.parseNumber (feeCostSigned),
                'currency': feeCurrencyCode,
            };
        }
        let clientOrderId = this.safeString (order, 'clOrdId');
        if ((clientOrderId !== undefined) && (clientOrderId.length < 1)) {
            clientOrderId = undefined; // fix empty clientOrderId string
        }
        const stopLossPrice = this.safeNumber2 (order, 'slTriggerPx', 'slOrdPx');
        const takeProfitPrice = this.safeNumber2 (order, 'tpTriggerPx', 'tpOrdPx');
        const stopPrice = this.safeNumberN (order, [ 'triggerPx', 'moveTriggerPx' ]);
        const reduceOnlyRaw = this.safeString (order, 'reduceOnly');
        let reduceOnly = false;
        if (reduceOnly !== undefined) {
            reduceOnly = (reduceOnlyRaw === 'true');
        }
        return this.safeOrder ({
            'info': order,
            'id': id,
            'clientOrderId': clientOrderId,
            'timestamp': timestamp,
            'datetime': this.iso8601 (timestamp),
            'lastTradeTimestamp': lastTradeTimestamp,
            'lastUpdateTimestamp': lastUpdateTimestamp,
            'symbol': symbol,
            'type': type,
            'timeInForce': timeInForce,
            'postOnly': postOnly,
            'side': side,
            'price': price,
            'stopLossPrice': stopLossPrice,
            'takeProfitPrice': takeProfitPrice,
            'stopPrice': stopPrice,
            'triggerPrice': stopPrice,
            'average': average,
            'cost': cost,
            'amount': amount,
            'filled': filled,
            'remaining': undefined,
            'status': status,
            'fee': fee,
            'trades': undefined,
            'reduceOnly': reduceOnly,
        }, market);
    }

    async fetchOrder (id: string, symbol: Str = undefined, params = {}) {
        /**
         * @method
         * @name okx#fetchOrder
         * @description fetch an order by the id
         * @see https://www.okx.com/docs-v5/en/#order-book-trading-trade-get-order-details
         * @see https://www.okx.com/docs-v5/en/#order-book-trading-algo-trading-get-algo-order-details
         * @param {string} id the order id
         * @param {string} symbol unified market symbol
         * @param {object} [params] extra and exchange specific parameters
         * @param {boolean} [params.trigger] true if fetching trigger orders
         * @returns [an order structure]{@link https://docs.ccxt.com/#/?id=order-structure}
         */
        if (symbol === undefined) {
            throw new ArgumentsRequired (this.id + ' fetchOrder() requires a symbol argument');
        }
        await this.loadMarkets ();
        const market = this.market (symbol);
        const request = {
            'instId': market['id'],
            // 'clOrdId': 'abcdef12345', // optional, [a-z0-9]{1,32}
            // 'ordId': id,
            // 'instType': // spot, swap, futures, margin
        };
        const clientOrderId = this.safeString2 (params, 'clOrdId', 'clientOrderId');
        const options = this.safeValue (this.options, 'fetchOrder', {});
        const defaultMethod = this.safeString (options, 'method', 'privateGetTradeOrder');
        let method = this.safeString (params, 'method', defaultMethod);
        const stop = this.safeValue2 (params, 'stop', 'trigger');
        if (stop) {
            method = 'privateGetTradeOrderAlgo';
            if (clientOrderId !== undefined) {
                request['algoClOrdId'] = clientOrderId;
            } else {
                request['algoId'] = id;
            }
        } else {
            if (clientOrderId !== undefined) {
                request['clOrdId'] = clientOrderId;
            } else {
                request['ordId'] = id;
            }
        }
        const query = this.omit (params, [ 'method', 'clOrdId', 'clientOrderId', 'stop', 'trigger' ]);
        let response = undefined;
        if (method === 'privateGetTradeOrderAlgo') {
            response = await this.privateGetTradeOrderAlgo (this.extend (request, query));
        } else {
            response = await this.privateGetTradeOrder (this.extend (request, query));
        }
        //
        // Spot and Swap
        //
        //     {
        //         "code": "0",
        //         "data": [
        //             {
        //                 "accFillSz": "0",
        //                 "avgPx": "",
        //                 "cTime": "1621910749815",
        //                 "category": "normal",
        //                 "ccy": "",
        //                 "clOrdId": "",
        //                 "fee": "0",
        //                 "feeCcy": "ETH",
        //                 "fillPx": "",
        //                 "fillSz": "0",
        //                 "fillTime": "",
        //                 "instId": "ETH-USDT",
        //                 "instType": "SPOT",
        //                 "lever": "",
        //                 "ordId": "317251910906576896",
        //                 "ordType": "limit",
        //                 "pnl": "0",
        //                 "posSide": "net",
        //                 "px":"20 00",
        //                 "rebate": "0",
        //                 "rebateCcy": "USDT",
        //                 "side": "buy",
        //                 "slOrdPx": "",
        //                 "slTriggerPx": "",
        //                 "state": "live",
        //                 "sz":"0. 001",
        //                 "tag": "",
        //                 "tdMode": "cash",
        //                 "tpOrdPx": "",
        //                 "tpTriggerPx": "",
        //                 "tradeId": "",
        //                 "uTime": "1621910749815"
        //             }
        //         ],
        //         "msg": ""
        //     }
        //
        // Algo order
        //     {
        //         "code":"0",
        //         "msg":"",
        //         "data":[
        //             {
        //                 "instType":"FUTURES",
        //                 "instId":"BTC-USD-200329",
        //                 "ordId":"123445",
        //                 "ccy":"BTC",
        //                 "clOrdId":"",
        //                 "algoId":"1234",
        //                 "sz":"999",
        //                 "closeFraction":"",
        //                 "ordType":"oco",
        //                 "side":"buy",
        //                 "posSide":"long",
        //                 "tdMode":"cross",
        //                 "tgtCcy": "",
        //                 "state":"effective",
        //                 "lever":"20",
        //                 "tpTriggerPx":"",
        //                 "tpTriggerPxType":"",
        //                 "tpOrdPx":"",
        //                 "slTriggerPx":"",
        //                 "slTriggerPxType":"",
        //                 "triggerPx":"99",
        //                 "triggerPxType":"last",
        //                 "ordPx":"12",
        //                 "actualSz":"",
        //                 "actualPx":"",
        //                 "actualSide":"",
        //                 "pxVar":"",
        //                 "pxSpread":"",
        //                 "pxLimit":"",
        //                 "szLimit":"",
        //                 "tag": "adadadadad",
        //                 "timeInterval":"",
        //                 "callbackRatio":"",
        //                 "callbackSpread":"",
        //                 "activePx":"",
        //                 "moveTriggerPx":"",
        //                 "reduceOnly": "false",
        //                 "triggerTime":"1597026383085",
        //                 "last": "16012",
        //                 "failCode": "",
        //                 "algoClOrdId": "",
        //                 "cTime":"1597026383000"
        //             }
        //         ]
        //     }
        //
        const data = this.safeValue (response, 'data', []);
        const order = this.safeValue (data, 0);
        return this.parseOrder (order, market);
    }

    async fetchOpenOrders (symbol: Str = undefined, since: Int = undefined, limit: Int = undefined, params = {}): Promise<Order[]> {
        /**
         * @method
         * @name okx#fetchOpenOrders
         * @description fetch all unfilled currently open orders
         * @see https://www.okx.com/docs-v5/en/#order-book-trading-trade-get-order-list
         * @see https://www.okx.com/docs-v5/en/#order-book-trading-algo-trading-get-algo-order-list
         * @param {string} symbol unified market symbol
         * @param {int} [since] the earliest time in ms to fetch open orders for
         * @param {int} [limit] the maximum number of  open orders structures to retrieve
         * @param {object} [params] extra parameters specific to the exchange API endpoint
         * @param {int} [params.till] Timestamp in ms of the latest time to retrieve orders for
         * @param {bool} [params.stop] True if fetching trigger or conditional orders
         * @param {string} [params.ordType] "conditional", "oco", "trigger", "move_order_stop", "iceberg", or "twap"
         * @param {string} [params.algoId] Algo ID "'433845797218942976'"
         * @param {boolean} [params.paginate] default false, when true will automatically paginate by calling this endpoint multiple times. See in the docs all the [availble parameters](https://github.com/ccxt/ccxt/wiki/Manual#pagination-params)
         * @param {boolean} [params.trailing] set to true if you want to fetch trailing orders
         * @returns {Order[]} a list of [order structures]{@link https://docs.ccxt.com/#/?id=order-structure}
         */
        await this.loadMarkets ();
        let paginate = false;
        [ paginate, params ] = this.handleOptionAndParams (params, 'fetchOpenOrders', 'paginate');
        if (paginate) {
            return await this.fetchPaginatedCallDynamic ('fetchOpenOrders', symbol, since, limit, params) as Order[];
        }
        const request = {
            // 'instType': 'SPOT', // SPOT, MARGIN, SWAP, FUTURES, OPTION
            // 'uly': currency['id'],
            // 'instId': market['id'],
            // 'ordType': 'limit', // market, limit, post_only, fok, ioc, comma-separated, stop orders: conditional, oco, trigger, move_order_stop, iceberg, or twap
            // 'state': 'live', // live, partially_filled
            // 'after': orderId,
            // 'before': orderId,
            // 'limit': limit, // default 100, max 100
        };
        let market = undefined;
        if (symbol !== undefined) {
            market = this.market (symbol);
            request['instId'] = market['id'];
        }
        if (limit !== undefined) {
            request['limit'] = limit; // default 100, max 100
        }
        const options = this.safeValue (this.options, 'fetchOpenOrders', {});
        const algoOrderTypes = this.safeValue (this.options, 'algoOrderTypes', {});
        const defaultMethod = this.safeString (options, 'method', 'privateGetTradeOrdersPending');
        let method = this.safeString (params, 'method', defaultMethod);
        const ordType = this.safeString (params, 'ordType');
        const stop = this.safeValue2 (params, 'stop', 'trigger');
        const trailing = this.safeValue (params, 'trailing', false);
        if (trailing || stop || (ordType in algoOrderTypes)) {
            method = 'privateGetTradeOrdersAlgoPending';
        }
        if (trailing) {
            request['ordType'] = 'move_order_stop';
        } else if (stop || (ordType in algoOrderTypes)) {
            if (stop) {
                if (ordType === undefined) {
                    throw new ArgumentsRequired (this.id + ' fetchOpenOrders() requires an "ordType" string parameter, "conditional", "oco", "trigger", "move_order_stop", "iceberg", or "twap"');
                }
            }
        }
        const query = this.omit (params, [ 'method', 'stop', 'trigger', 'trailing' ]);
        let response = undefined;
        if (method === 'privateGetTradeOrdersAlgoPending') {
            response = await this.privateGetTradeOrdersAlgoPending (this.extend (request, query));
        } else {
            response = await this.privateGetTradeOrdersPending (this.extend (request, query));
        }
        //
        //     {
        //         "code": "0",
        //         "data": [
        //             {
        //                 "accFillSz": "0",
        //                 "avgPx": "",
        //                 "cTime": "1621910749815",
        //                 "category": "normal",
        //                 "ccy": "",
        //                 "clOrdId": "",
        //                 "fee": "0",
        //                 "feeCcy": "ETH",
        //                 "fillPx": "",
        //                 "fillSz": "0",
        //                 "fillTime": "",
        //                 "instId": "ETH-USDT",
        //                 "instType": "SPOT",
        //                 "lever": "",
        //                 "ordId": "317251910906576896",
        //                 "ordType": "limit",
        //                 "pnl": "0",
        //                 "posSide": "net",
        //                 "px":"20 00",
        //                 "rebate": "0",
        //                 "rebateCcy": "USDT",
        //                 "side": "buy",
        //                 "slOrdPx": "",
        //                 "slTriggerPx": "",
        //                 "state": "live",
        //                 "sz":"0. 001",
        //                 "tag": "",
        //                 "tdMode": "cash",
        //                 "tpOrdPx": "",
        //                 "tpTriggerPx": "",
        //                 "tradeId": "",
        //                 "uTime": "1621910749815"
        //             }
        //         ],
        //         "msg":""
        //     }
        //
        // Algo order
        //
        //     {
        //         "code": "0",
        //         "data": [
        //             {
        //                 "activePx": "",
        //                 "activePxType": "",
        //                 "actualPx": "",
        //                 "actualSide": "buy",
        //                 "actualSz": "0",
        //                 "algoId": "431375349042380800",
        //                 "cTime": "1649119897778",
        //                 "callbackRatio": "",
        //                 "callbackSpread": "",
        //                 "ccy": "",
        //                 "ctVal": "0.01",
        //                 "instId": "BTC-USDT-SWAP",
        //                 "instType": "SWAP",
        //                 "last": "46538.9",
        //                 "lever": "125",
        //                 "moveTriggerPx": "",
        //                 "notionalUsd": "467.059",
        //                 "ordId": "",
        //                 "ordPx": "50000",
        //                 "ordType": "trigger",
        //                 "posSide": "long",
        //                 "pxLimit": "",
        //                 "pxSpread": "",
        //                 "pxVar": "",
        //                 "side": "buy",
        //                 "slOrdPx": "",
        //                 "slTriggerPx": "",
        //                 "slTriggerPxType": "",
        //                 "state": "live",
        //                 "sz": "1",
        //                 "szLimit": "",
        //                 "tag": "",
        //                 "tdMode": "isolated",
        //                 "tgtCcy": "",
        //                 "timeInterval": "",
        //                 "tpOrdPx": "",
        //                 "tpTriggerPx": "",
        //                 "tpTriggerPxType": "",
        //                 "triggerPx": "50000",
        //                 "triggerPxType": "last",
        //                 "triggerTime": "",
        //                 "uly": "BTC-USDT"
        //             }
        //         ],
        //         "msg": ""
        //     }
        //
        const data = this.safeValue (response, 'data', []);
        return this.parseOrders (data, market, since, limit);
    }

    async fetchCanceledOrders (symbol: Str = undefined, since: Int = undefined, limit: Int = undefined, params = {}) {
        /**
         * @method
         * @name okx#fetchCanceledOrders
         * @description fetches information on multiple canceled orders made by the user
         * @see https://www.okx.com/docs-v5/en/#order-book-trading-trade-get-order-history-last-7-days
         * @see https://www.okx.com/docs-v5/en/#order-book-trading-algo-trading-get-algo-order-history
         * @param {string} symbol unified market symbol of the market orders were made in
         * @param {int} [since] timestamp in ms of the earliest order, default is undefined
         * @param {int} [limit] max number of orders to return, default is undefined
         * @param {object} [params] extra parameters specific to the exchange API endpoint
         * @param {bool} [params.stop] True if fetching trigger or conditional orders
         * @param {string} [params.ordType] "conditional", "oco", "trigger", "move_order_stop", "iceberg", or "twap"
         * @param {string} [params.algoId] Algo ID "'433845797218942976'"
         * @param {int} [params.until] timestamp in ms to fetch orders for
         * @param {boolean} [params.trailing] set to true if you want to fetch trailing orders
         * @returns {object} a list of [order structures]{@link https://docs.ccxt.com/#/?id=order-structure}
         */
        await this.loadMarkets ();
        const request = {
            // 'instType': type.toUpperCase (), // SPOT, MARGIN, SWAP, FUTURES, OPTION
            // 'uly': currency['id'],
            // 'instId': market['id'],
            // 'ordType': 'limit', // market, limit, post_only, fok, ioc, comma-separated stop orders: conditional, oco, trigger, move_order_stop, iceberg, or twap
            // 'state': 'canceled', // filled, canceled
            // 'after': orderId,
            // 'before': orderId,
            // 'limit': limit, // default 100, max 100
            // 'algoId': "'433845797218942976'", // Algo order
        };
        let market = undefined;
        if (symbol !== undefined) {
            market = this.market (symbol);
            request['instId'] = market['id'];
        }
        let type = undefined;
        let query = undefined;
        [ type, query ] = this.handleMarketTypeAndParams ('fetchCanceledOrders', market, params);
        request['instType'] = this.convertToInstrumentType (type);
        if (limit !== undefined) {
            request['limit'] = limit; // default 100, max 100
        }
        request['state'] = 'canceled';
        const options = this.safeValue (this.options, 'fetchCanceledOrders', {});
        const algoOrderTypes = this.safeValue (this.options, 'algoOrderTypes', {});
        const defaultMethod = this.safeString (options, 'method', 'privateGetTradeOrdersHistory');
        let method = this.safeString (params, 'method', defaultMethod);
        const ordType = this.safeString (params, 'ordType');
        const stop = this.safeValue2 (params, 'stop', 'trigger');
        const trailing = this.safeValue (params, 'trailing', false);
        if (trailing) {
            method = 'privateGetTradeOrdersAlgoHistory';
            request['ordType'] = 'move_order_stop';
        } else if (stop || (ordType in algoOrderTypes)) {
            method = 'privateGetTradeOrdersAlgoHistory';
            const algoId = this.safeString (params, 'algoId');
            if (algoId !== undefined) {
                request['algoId'] = algoId;
                params = this.omit (params, 'algoId');
            }
            if (stop) {
                if (ordType === undefined) {
                    throw new ArgumentsRequired (this.id + ' fetchCanceledOrders() requires an "ordType" string parameter, "conditional", "oco", "trigger", "move_order_stop", "iceberg", or "twap"');
                }
            }
        } else {
            if (since !== undefined) {
                request['begin'] = since;
            }
            const until = this.safeInteger2 (query, 'till', 'until');
            if (until !== undefined) {
                request['end'] = until;
                query = this.omit (query, [ 'until', 'till' ]);
            }
        }
        const send = this.omit (query, [ 'method', 'stop', 'trigger', 'trailing' ]);
        let response = undefined;
        if (method === 'privateGetTradeOrdersAlgoHistory') {
            response = await this.privateGetTradeOrdersAlgoHistory (this.extend (request, send));
        } else {
            response = await this.privateGetTradeOrdersHistory (this.extend (request, send));
        }
        //
        //     {
        //         "code": "0",
        //         "data": [
        //             {
        //                 "accFillSz": "0",
        //                 "avgPx": "",
        //                 "cTime": "1644037822494",
        //                 "category": "normal",
        //                 "ccy": "",
        //                 "clOrdId": "",
        //                 "fee": "0",
        //                 "feeCcy": "BTC",
        //                 "fillPx": "",
        //                 "fillSz": "0",
        //                 "fillTime": "",
        //                 "instId": "BTC-USDT",
        //                 "instType": "SPOT",
        //                 "lever": "",
        //                 "ordId": "410059580352409602",
        //                 "ordType": "limit",
        //                 "pnl": "0",
        //                 "posSide": "net",
        //                 "px": "30000",
        //                 "rebate": "0",
        //                 "rebateCcy": "USDT",
        //                 "side": "buy",
        //                 "slOrdPx": "",
        //                 "slTriggerPx": "",
        //                 "slTriggerPxType": "",
        //                 "source": "",
        //                 "state": "canceled",
        //                 "sz": "0.0005452",
        //                 "tag": "",
        //                 "tdMode": "cash",
        //                 "tgtCcy": "",
        //                 "tpOrdPx": "",
        //                 "tpTriggerPx": "",
        //                 "tpTriggerPxType": "",
        //                 "tradeId": "",
        //                 "uTime": "1644038165667"
        //             }
        //         ],
        //         "msg": ""
        //     }
        //
        // Algo order
        //
        //     {
        //         "code": "0",
        //         "data": [
        //             {
        //                 "activePx": "",
        //                 "activePxType": "",
        //                 "actualPx": "",
        //                 "actualSide": "buy",
        //                 "actualSz": "0",
        //                 "algoId": "433845797218942976",
        //                 "cTime": "1649708898523",
        //                 "callbackRatio": "",
        //                 "callbackSpread": "",
        //                 "ccy": "",
        //                 "ctVal": "0.01",
        //                 "instId": "BTC-USDT-SWAP",
        //                 "instType": "SWAP",
        //                 "last": "39950.4",
        //                 "lever": "125",
        //                 "moveTriggerPx": "",
        //                 "notionalUsd": "1592.1760000000002",
        //                 "ordId": "",
        //                 "ordPx": "29000",
        //                 "ordType": "trigger",
        //                 "posSide": "long",
        //                 "pxLimit": "",
        //                 "pxSpread": "",
        //                 "pxVar": "",
        //                 "side": "buy",
        //                 "slOrdPx": "",
        //                 "slTriggerPx": "",
        //                 "slTriggerPxType": "",
        //                 "state": "canceled",
        //                 "sz": "4",
        //                 "szLimit": "",
        //                 "tag": "",
        //                 "tdMode": "isolated",
        //                 "tgtCcy": "",
        //                 "timeInterval": "",
        //                 "tpOrdPx": "",
        //                 "tpTriggerPx": "",
        //                 "tpTriggerPxType": "",
        //                 "triggerPx": "30000",
        //                 "triggerPxType": "last",
        //                 "triggerTime": "",
        //                 "uly": "BTC-USDT"
        //             },
        //         ],
        //         "msg": ""
        //     }
        //
        const data = this.safeValue (response, 'data', []);
        return this.parseOrders (data, market, since, limit);
    }

    async fetchClosedOrders (symbol: Str = undefined, since: Int = undefined, limit: Int = undefined, params = {}): Promise<Order[]> {
        /**
         * @method
         * @name okx#fetchClosedOrders
         * @description fetches information on multiple closed orders made by the user
         * @see https://www.okx.com/docs-v5/en/#order-book-trading-trade-get-order-history-last-7-days
         * @see https://www.okx.com/docs-v5/en/#order-book-trading-algo-trading-get-algo-order-history
         * @see https://www.okx.com/docs-v5/en/#order-book-trading-trade-get-order-history-last-3-months
         * @param {string} symbol unified market symbol of the market orders were made in
         * @param {int} [since] the earliest time in ms to fetch orders for
         * @param {int} [limit] the maximum number of order structures to retrieve
         * @param {object} [params] extra parameters specific to the exchange API endpoint
         * @param {bool} [params.stop] True if fetching trigger or conditional orders
         * @param {string} [params.ordType] "conditional", "oco", "trigger", "move_order_stop", "iceberg", or "twap"
         * @param {string} [params.algoId] Algo ID "'433845797218942976'"
         * @param {int} [params.until] timestamp in ms to fetch orders for
         * @param {boolean} [params.paginate] default false, when true will automatically paginate by calling this endpoint multiple times. See in the docs all the [availble parameters](https://github.com/ccxt/ccxt/wiki/Manual#pagination-params)
         * @param {string} [params.method] method to be used, either 'privateGetTradeOrdersHistory', 'privateGetTradeOrdersHistoryArchive' or 'privateGetTradeOrdersAlgoHistory' default is 'privateGetTradeOrdersHistory'
         * @param {boolean} [params.trailing] set to true if you want to fetch trailing orders
         * @returns {Order[]} a list of [order structures]{@link https://docs.ccxt.com/#/?id=order-structure}
         */
        await this.loadMarkets ();
        let paginate = false;
        [ paginate, params ] = this.handleOptionAndParams (params, 'fetchClosedOrders', 'paginate');
        if (paginate) {
            return await this.fetchPaginatedCallDynamic ('fetchClosedOrders', symbol, since, limit, params) as Order[];
        }
        const request = {
            // 'instType': type.toUpperCase (), // SPOT, MARGIN, SWAP, FUTURES, OPTION
            // 'uly': currency['id'],
            // 'instId': market['id'],
            // 'ordType': 'limit', // market, limit, post_only, fok, ioc, comma-separated stop orders: conditional, oco, trigger, move_order_stop, iceberg, or twap
            // 'state': 'filled', // filled, effective
            // 'after': orderId,
            // 'before': orderId,
            // 'limit': limit, // default 100, max 100
            // 'algoId': "'433845797218942976'", // Algo order
        };
        let market = undefined;
        if (symbol !== undefined) {
            market = this.market (symbol);
            request['instId'] = market['id'];
        }
        let type = undefined;
        let query = undefined;
        [ type, query ] = this.handleMarketTypeAndParams ('fetchClosedOrders', market, params);
        request['instType'] = this.convertToInstrumentType (type);
        if (limit !== undefined) {
            request['limit'] = limit; // default 100, max 100
        }
        const options = this.safeValue (this.options, 'fetchClosedOrders', {});
        const algoOrderTypes = this.safeValue (this.options, 'algoOrderTypes', {});
        const defaultMethod = this.safeString (options, 'method', 'privateGetTradeOrdersHistory');
        let method = this.safeString (params, 'method', defaultMethod);
        const ordType = this.safeString (params, 'ordType');
        const stop = this.safeValue2 (params, 'stop', 'trigger');
        const trailing = this.safeValue (params, 'trailing', false);
        if (trailing || stop || (ordType in algoOrderTypes)) {
            method = 'privateGetTradeOrdersAlgoHistory';
            request['state'] = 'effective';
        }
        if (trailing) {
            request['ordType'] = 'move_order_stop';
        } else if (stop || (ordType in algoOrderTypes)) {
            if (stop) {
                if (ordType === undefined) {
                    throw new ArgumentsRequired (this.id + ' fetchClosedOrders() requires an "ordType" string parameter, "conditional", "oco", "trigger", "move_order_stop", "iceberg", or "twap"');
                }
            }
        } else {
            if (since !== undefined) {
                request['begin'] = since;
            }
            const until = this.safeInteger2 (query, 'till', 'until');
            if (until !== undefined) {
                request['end'] = until;
                query = this.omit (query, [ 'until', 'till' ]);
            }
            request['state'] = 'filled';
        }
        const send = this.omit (query, [ 'method', 'stop', 'trigger', 'trailing' ]);
        let response = undefined;
        if (method === 'privateGetTradeOrdersAlgoHistory') {
            response = await this.privateGetTradeOrdersAlgoHistory (this.extend (request, send));
        } else if (method === 'privateGetTradeOrdersHistoryArchive') {
            response = await this.privateGetTradeOrdersHistoryArchive (this.extend (request, send));
        } else {
            response = await this.privateGetTradeOrdersHistory (this.extend (request, send));
        }
        //
        //     {
        //         "code": "0",
        //         "data": [
        //             {
        //                 "accFillSz": "0",
        //                 "avgPx": "",
        //                 "cTime": "1621910749815",
        //                 "category": "normal",
        //                 "ccy": "",
        //                 "clOrdId": "",
        //                 "fee": "0",
        //                 "feeCcy": "ETH",
        //                 "fillPx": "",
        //                 "fillSz": "0",
        //                 "fillTime": "",
        //                 "instId": "ETH-USDT",
        //                 "instType": "SPOT",
        //                 "lever": "",
        //                 "ordId": "317251910906576896",
        //                 "ordType": "limit",
        //                 "pnl": "0",
        //                 "posSide": "net",
        //                 "px": "2000",
        //                 "rebate": "0",
        //                 "rebateCcy": "USDT",
        //                 "side": "buy",
        //                 "slOrdPx": "",
        //                 "slTriggerPx": "",
        //                 "state": "live",
        //                 "sz": "0.001",
        //                 "tag": "",
        //                 "tdMode": "cash",
        //                 "tpOrdPx": "",
        //                 "tpTriggerPx": "",
        //                 "tradeId": "",
        //                 "uTime": "1621910749815"
        //             }
        //         ],
        //         "msg": ""
        //     }
        //
        // Algo order
        //
        //     {
        //         "code": "0",
        //         "data": [
        //             {
        //                 "activePx": "",
        //                 "activePxType": "",
        //                 "actualPx": "",
        //                 "actualSide": "buy",
        //                 "actualSz": "0",
        //                 "algoId": "433845797218942976",
        //                 "cTime": "1649708898523",
        //                 "callbackRatio": "",
        //                 "callbackSpread": "",
        //                 "ccy": "",
        //                 "ctVal": "0.01",
        //                 "instId": "BTC-USDT-SWAP",
        //                 "instType": "SWAP",
        //                 "last": "39950.4",
        //                 "lever": "125",
        //                 "moveTriggerPx": "",
        //                 "notionalUsd": "1592.1760000000002",
        //                 "ordId": "",
        //                 "ordPx": "29000",
        //                 "ordType": "trigger",
        //                 "posSide": "long",
        //                 "pxLimit": "",
        //                 "pxSpread": "",
        //                 "pxVar": "",
        //                 "side": "buy",
        //                 "slOrdPx": "",
        //                 "slTriggerPx": "",
        //                 "slTriggerPxType": "",
        //                 "state": "effective",
        //                 "sz": "4",
        //                 "szLimit": "",
        //                 "tag": "",
        //                 "tdMode": "isolated",
        //                 "tgtCcy": "",
        //                 "timeInterval": "",
        //                 "tpOrdPx": "",
        //                 "tpTriggerPx": "",
        //                 "tpTriggerPxType": "",
        //                 "triggerPx": "30000",
        //                 "triggerPxType": "last",
        //                 "triggerTime": "",
        //                 "uly": "BTC-USDT"
        //             },
        //         ],
        //         "msg": ""
        //     }
        //
        const data = this.safeValue (response, 'data', []);
        return this.parseOrders (data, market, since, limit);
    }

    async fetchMyTrades (symbol: Str = undefined, since: Int = undefined, limit: Int = undefined, params = {}) {
        /**
         * @method
         * @name okx#fetchMyTrades
         * @description fetch all trades made by the user
         * @see https://www.okx.com/docs-v5/en/#order-book-trading-trade-get-transaction-details-last-3-months
         * @param {string} symbol unified market symbol
         * @param {int} [since] the earliest time in ms to fetch trades for
         * @param {int} [limit] the maximum number of trades structures to retrieve
         * @param {object} [params] extra parameters specific to the exchange API endpoint
         * @param {int} [params.until] Timestamp in ms of the latest time to retrieve trades for
         * @param {boolean} [params.paginate] default false, when true will automatically paginate by calling this endpoint multiple times. See in the docs all the [availble parameters](https://github.com/ccxt/ccxt/wiki/Manual#pagination-params)
         * @returns {Trade[]} a list of [trade structures]{@link https://docs.ccxt.com/#/?id=trade-structure}
         */
        await this.loadMarkets ();
        let paginate = false;
        [ paginate, params ] = this.handleOptionAndParams (params, 'fetchMyTrades', 'paginate');
        if (paginate) {
            return await this.fetchPaginatedCallDynamic ('fetchMyTrades', symbol, since, limit, params) as Trade[];
        }
        let request = {
            // 'instType': 'SPOT', // SPOT, MARGIN, SWAP, FUTURES, OPTION
            // 'uly': currency['id'],
            // 'instId': market['id'],
            // 'ordId': orderId,
            // 'after': billId,
            // 'before': billId,
            // 'limit': limit, // default 100, max 100
        };
        let market = undefined;
        if (symbol !== undefined) {
            market = this.market (symbol);
            request['instId'] = market['id'];
        }
        [ request, params ] = this.handleUntilOption ('end', request, params);
        const [ type, query ] = this.handleMarketTypeAndParams ('fetchMyTrades', market, params);
        request['instType'] = this.convertToInstrumentType (type);
        if (limit !== undefined) {
            request['limit'] = limit; // default 100, max 100
        }
        const response = await this.privateGetTradeFillsHistory (this.extend (request, query));
        //
        //     {
        //         "code": "0",
        //         "data": [
        //             {
        //                 "side": "buy",
        //                 "fillSz": "0.007533",
        //                 "fillPx": "2654.98",
        //                 "fee": "-0.000007533",
        //                 "ordId": "317321390244397056",
        //                 "instType": "SPOT",
        //                 "instId": "ETH-USDT",
        //                 "clOrdId": "",
        //                 "posSide": "net",
        //                 "billId": "317321390265368576",
        //                 "tag": "0",
        //                 "execType": "T",
        //                 "tradeId": "107601752",
        //                 "feeCcy": "ETH",
        //                 "ts": "1621927314985"
        //             }
        //         ],
        //         "msg": ""
        //     }
        //
        const data = this.safeValue (response, 'data', []);
        return this.parseTrades (data, market, since, limit, query);
    }

    async fetchOrderTrades (id: string, symbol: Str = undefined, since: Int = undefined, limit: Int = undefined, params = {}) {
        /**
         * @method
         * @name okx#fetchOrderTrades
         * @description fetch all the trades made from a single order
         * @see https://www.okx.com/docs-v5/en/#order-book-trading-trade-get-transaction-details-last-3-months
         * @param {string} id order id
         * @param {string} symbol unified market symbol
         * @param {int} [since] the earliest time in ms to fetch trades for
         * @param {int} [limit] the maximum number of trades to retrieve
         * @param {object} [params] extra parameters specific to the exchange API endpoint
         * @returns {object[]} a list of [trade structures]{@link https://docs.ccxt.com/#/?id=trade-structure}
         */
        const request = {
            // 'instrument_id': market['id'],
            'ordId': id,
            // 'after': '1', // return the page after the specified page number
            // 'before': '1', // return the page before the specified page number
            // 'limit': limit, // optional, number of results per request, default = maximum = 100
        };
        return await this.fetchMyTrades (symbol, since, limit, this.extend (request, params));
    }

    async fetchLedger (code: Str = undefined, since: Int = undefined, limit: Int = undefined, params = {}) {
        /**
         * @method
         * @name okx#fetchLedger
         * @description fetch the history of changes, actions done by the user or operations that altered balance of the user
         * @see https://www.okx.com/docs-v5/en/#rest-api-account-get-bills-details-last-7-days
         * @see https://www.okx.com/docs-v5/en/#rest-api-account-get-bills-details-last-3-months
         * @see https://www.okx.com/docs-v5/en/#rest-api-funding-asset-bills-details
         * @param {string} code unified currency code, default is undefined
         * @param {int} [since] timestamp in ms of the earliest ledger entry, default is undefined
         * @param {int} [limit] max number of ledger entrys to return, default is undefined
         * @param {object} [params] extra parameters specific to the exchange API endpoint
         * @param {string} [params.marginMode] 'cross' or 'isolated'
         * @param {int} [params.until] the latest time in ms to fetch entries for
         * @param {boolean} [params.paginate] default false, when true will automatically paginate by calling this endpoint multiple times. See in the docs all the [availble parameters](https://github.com/ccxt/ccxt/wiki/Manual#pagination-params)
         * @returns {object} a [ledger structure]{@link https://docs.ccxt.com/#/?id=ledger-structure}
         */
        await this.loadMarkets ();
        let paginate = false;
        [ paginate, params ] = this.handleOptionAndParams (params, 'fetchLedger', 'paginate');
        if (paginate) {
            return await this.fetchPaginatedCallDynamic ('fetchLedger', code, since, limit, params);
        }
        const options = this.safeValue (this.options, 'fetchLedger', {});
        let method = this.safeString (options, 'method');
        method = this.safeString (params, 'method', method);
        params = this.omit (params, 'method');
        let request = {
            // 'instType': undefined, // 'SPOT', 'MARGIN', 'SWAP', 'FUTURES", 'OPTION'
            // 'ccy': undefined, // currency['id'],
            // 'mgnMode': undefined, // 'isolated', 'cross'
            // 'ctType': undefined, // 'linear', 'inverse', only applicable to FUTURES/SWAP
            // 'type': varies depending the 'method' endpoint :
            //     - https://www.okx.com/docs-v5/en/#rest-api-account-get-bills-details-last-7-days
            //     - https://www.okx.com/docs-v5/en/#rest-api-funding-asset-bills-details
            //     - https://www.okx.com/docs-v5/en/#rest-api-account-get-bills-details-last-3-months
            // 'after': 'id', // return records earlier than the requested bill id
            // 'before': 'id', // return records newer than the requested bill id
            // 'limit': 100, // default 100, max 100
        };
        let marginMode = undefined;
        [ marginMode, params ] = this.handleMarginModeAndParams ('fetchLedger', params);
        if (marginMode === undefined) {
            marginMode = this.safeString (params, 'mgnMode');
        }
        if (method !== 'privateGetAssetBills') {
            if (marginMode !== undefined) {
                request['mgnMode'] = marginMode;
            }
        }
        const [ type, query ] = this.handleMarketTypeAndParams ('fetchLedger', undefined, params);
        if (type !== undefined) {
            request['instType'] = this.convertToInstrumentType (type);
        }
        if (limit !== undefined) {
            request['limit'] = limit;
        }
        let currency = undefined;
        if (code !== undefined) {
            currency = this.currency (code);
            request['ccy'] = currency['id'];
        }
        [ request, params ] = this.handleUntilOption ('end', request, params);
        let response = undefined;
        if (method === 'privateGetAccountBillsArchive') {
            response = await this.privateGetAccountBillsArchive (this.extend (request, query));
        } else if (method === 'privateGetAssetBills') {
            response = await this.privateGetAssetBills (this.extend (request, query));
        } else {
            response = await this.privateGetAccountBills (this.extend (request, query));
        }
        //
        // privateGetAccountBills, privateGetAccountBillsArchive
        //
        //     {
        //         "code": "0",
        //         "msg": "",
        //         "data": [
        //             {
        //                 "bal": "0.0000819307998198",
        //                 "balChg": "-664.2679586599999802",
        //                 "billId": "310394313544966151",
        //                 "ccy": "USDT",
        //                 "fee": "0",
        //                 "from": "",
        //                 "instId": "LTC-USDT",
        //                 "instType": "SPOT",
        //                 "mgnMode": "cross",
        //                 "notes": "",
        //                 "ordId": "310394313519800320",
        //                 "pnl": "0",
        //                 "posBal": "0",
        //                 "posBalChg": "0",
        //                 "subType": "2",
        //                 "sz": "664.26795866",
        //                 "to": "",
        //                 "ts": "1620275771196",
        //                 "type": "2"
        //             }
        //         ]
        //     }
        //
        // privateGetAssetBills
        //
        //     {
        //         "code": "0",
        //         "msg": "",
        //         "data": [
        //             {
        //                 "billId": "12344",
        //                 "ccy": "BTC",
        //                 "balChg": "2",
        //                 "bal": "12",
        //                 "type": "1",
        //                 "ts": "1597026383085"
        //             }
        //         ]
        //     }
        //
        const data = this.safeValue (response, 'data', []);
        return this.parseLedger (data, currency, since, limit);
    }

    parseLedgerEntryType (type) {
        const types = {
            '1': 'transfer', // transfer
            '2': 'trade', // trade
            '3': 'trade', // delivery
            '4': 'rebate', // auto token conversion
            '5': 'trade', // liquidation
            '6': 'transfer', // margin transfer
            '7': 'trade', // interest deduction
            '8': 'fee', // funding rate
            '9': 'trade', // adl
            '10': 'trade', // clawback
            '11': 'trade', // system token conversion
        };
        return this.safeString (types, type, type);
    }

    parseLedgerEntry (item, currency: Currency = undefined) {
        //
        // privateGetAccountBills, privateGetAccountBillsArchive
        //
        //     {
        //         "bal": "0.0000819307998198",
        //         "balChg": "-664.2679586599999802",
        //         "billId": "310394313544966151",
        //         "ccy": "USDT",
        //         "fee": "0",
        //         "from": "",
        //         "instId": "LTC-USDT",
        //         "instType": "SPOT",
        //         "mgnMode": "cross",
        //         "notes": "",
        //         "ordId": "310394313519800320",
        //         "pnl": "0",
        //         "posBal": "0",
        //         "posBalChg": "0",
        //         "subType": "2",
        //         "sz": "664.26795866",
        //         "to": "",
        //         "ts": "1620275771196",
        //         "type": "2"
        //     }
        //
        // privateGetAssetBills
        //
        //     {
        //         "billId": "12344",
        //         "ccy": "BTC",
        //         "balChg": "2",
        //         "bal": "12",
        //         "type": "1",
        //         "ts": "1597026383085"
        //     }
        //
        const id = this.safeString (item, 'billId');
        const account = undefined;
        const referenceId = this.safeString (item, 'ordId');
        const referenceAccount = undefined;
        const type = this.parseLedgerEntryType (this.safeString (item, 'type'));
        const code = this.safeCurrencyCode (this.safeString (item, 'ccy'), currency);
        const amountString = this.safeString (item, 'balChg');
        const amount = this.parseNumber (amountString);
        const timestamp = this.safeInteger (item, 'ts');
        const feeCostString = this.safeString (item, 'fee');
        let fee = undefined;
        if (feeCostString !== undefined) {
            fee = {
                'cost': this.parseNumber (Precise.stringNeg (feeCostString)),
                'currency': code,
            };
        }
        const before = undefined;
        const afterString = this.safeString (item, 'bal');
        const after = this.parseNumber (afterString);
        const status = 'ok';
        const marketId = this.safeString (item, 'instId');
        const symbol = this.safeSymbol (marketId, undefined, '-');
        return {
            'id': id,
            'info': item,
            'timestamp': timestamp,
            'datetime': this.iso8601 (timestamp),
            'account': account,
            'referenceId': referenceId,
            'referenceAccount': referenceAccount,
            'type': type,
            'currency': code,
            'symbol': symbol,
            'amount': amount,
            'before': before, // balance before
            'after': after, // balance after
            'status': status,
            'fee': fee,
        };
    }

    parseDepositAddress (depositAddress, currency: Currency = undefined) {
        //
        //     {
        //         "addr": "okbtothemoon",
        //         "memo": "971668", // may be missing
        //         "tag":"52055", // may be missing
        //         "pmtId": "", // may be missing
        //         "ccy": "BTC",
        //         "to": "6", // 1 SPOT, 3 FUTURES, 6 FUNDING, 9 SWAP, 12 OPTION, 18 Unified account
        //         "selected": true
        //     }
        //
        //     {
        //         "ccy":"usdt-erc20",
        //         "to":"6",
        //         "addr":"0x696abb81974a8793352cbd33aadcf78eda3cfdfa",
        //         "selected":true
        //     }
        //
        //     {
        //        "chain": "ETH-OKExChain",
        //        "addrEx": { "comment": "6040348" }, // some currencies like TON may have this field,
        //        "ctAddr": "72315c",
        //        "ccy": "ETH",
        //        "to": "6",
        //        "addr": "0x1c9f2244d1ccaa060bd536827c18925db10db102",
        //        "selected": true
        //     }
        //
        const address = this.safeString (depositAddress, 'addr');
        let tag = this.safeStringN (depositAddress, [ 'tag', 'pmtId', 'memo' ]);
        if (tag === undefined) {
            const addrEx = this.safeValue (depositAddress, 'addrEx', {});
            tag = this.safeString (addrEx, 'comment');
        }
        const currencyId = this.safeString (depositAddress, 'ccy');
        currency = this.safeCurrency (currencyId, currency);
        const code = currency['code'];
        const chain = this.safeString (depositAddress, 'chain');
        const networks = this.safeValue (currency, 'networks', {});
        const networksById = this.indexBy (networks, 'id');
<<<<<<< HEAD
        const networkData = this.safeValue (networksById, chain);
=======
        let networkData = this.safeValue (networksById, chain);
        // inconsistent naming responses from exchange
        // with respect to network naming provided in currency info vs address chain-names and ids
        //
        // response from address endpoint:
        //      {
        //          "chain": "USDT-Polygon",
        //          "ctAddr": "",
        //          "ccy": "USDT",
        //          "to":"6" ,
        //          "addr": "0x1903441e386cc49d937f6302955b5feb4286dcfa",
        //          "selected": true
        //      }
        // network information from currency['networks'] field:
        // Polygon: {
        //        info: {
        //            canDep: false,
        //            canInternal: false,
        //            canWd: false,
        //            ccy: 'USDT',
        //            chain: 'USDT-Polygon-Bridge',
        //            mainNet: false,
        //            maxFee: '26.879528',
        //            minFee: '13.439764',
        //            minWd: '0.001',
        //            name: ''
        //        },
        //        id: 'USDT-Polygon-Bridge',
        //        network: 'Polygon',
        //        active: false,
        //        deposit: false,
        //        withdraw: false,
        //        fee: 13.439764,
        //        precision: undefined,
        //        limits: {
        //            withdraw: {
        //                min: 0.001,
        //                max: undefined
        //            }
        //        }
        //     },
        //
        if (chain === 'USDT-Polygon') {
            networkData = this.safeValue2 (networksById, 'USDT-Polygon-Bridge', 'USDT-Polygon');
        }
>>>>>>> d23697d2
        const network = this.safeString (networkData, 'network');
        const networkCode = this.networkIdToCode (network, code);
        this.checkAddress (address);
        return {
            'currency': code,
            'address': address,
            'tag': tag,
            'network': networkCode,
            'info': depositAddress,
        };
    }

    async fetchDepositAddressesByNetwork (code: string, params = {}) {
        /**
         * @method
         * @name okx#fetchDepositAddressesByNetwork
         * @description fetch a dictionary of addresses for a currency, indexed by network
         * @see https://www.okx.com/docs-v5/en/#funding-account-rest-api-get-deposit-address
         * @param {string} code unified currency code of the currency for the deposit address
         * @param {object} [params] extra parameters specific to the exchange API endpoint
         * @returns {object} a dictionary of [address structures]{@link https://docs.ccxt.com/#/?id=address-structure} indexed by the network
         */
        await this.loadMarkets ();
        const currency = this.currency (code);
        const request = {
            'ccy': currency['id'],
        };
        const response = await this.privateGetAssetDepositAddress (this.extend (request, params));
        //
        //     {
        //         "code": "0",
        //         "msg": "",
        //         "data": [
        //             {
        //                 "addr": "okbtothemoon",
        //                 "memo": "971668", // may be missing
        //                 "tag":"52055", // may be missing
        //                 "pmtId": "", // may be missing
        //                 "ccy": "BTC",
        //                 "to": "6", // 1 SPOT, 3 FUTURES, 6 FUNDING, 9 SWAP, 12 OPTION, 18 Unified account
        //                 "selected": true
        //             },
        //             // {"ccy":"usdt-erc20","to":"6","addr":"0x696abb81974a8793352cbd33aadcf78eda3cfdfa","selected":true},
        //             // {"ccy":"usdt-trc20","to":"6","addr":"TRrd5SiSZrfQVRKm4e9SRSbn2LNTYqCjqx","selected":true},
        //             // {"ccy":"usdt_okexchain","to":"6","addr":"0x696abb81974a8793352cbd33aadcf78eda3cfdfa","selected":true},
        //             // {"ccy":"usdt_kip20","to":"6","addr":"0x696abb81974a8793352cbd33aadcf78eda3cfdfa","selected":true},
        //         ]
        //     }
        //
        const data = this.safeValue (response, 'data', []);
        const filtered = this.filterBy (data, 'selected', true);
        const parsed = this.parseDepositAddresses (filtered, [ currency['code'] ], false);
        return this.indexBy (parsed, 'network');
    }

    async fetchDepositAddress (code: string, params = {}) {
        /**
         * @method
         * @name okx#fetchDepositAddress
         * @description fetch the deposit address for a currency associated with this account
         * @see https://www.okx.com/docs-v5/en/#funding-account-rest-api-get-deposit-address
         * @param {string} code unified currency code
         * @param {object} [params] extra parameters specific to the exchange API endpoint
         * @returns {object} an [address structure]{@link https://docs.ccxt.com/#/?id=address-structure}
         */
        const network = this.safeString (params, 'network');
        const networks = this.safeValue (this.options, 'networks', {});
        params = this.omit (params, 'network');
        const response = await this.fetchDepositAddressesByNetwork (code, params);
        let result = undefined;
        if (network === undefined) {
            result = this.safeValue (response, code);
            if (result === undefined) {
                const alias = this.safeString (networks, code, code);
                result = this.safeValue (response, alias);
                if (result === undefined) {
                    const defaultNetwork = this.safeString (this.options, 'defaultNetwork', 'ERC20');
                    result = this.safeValue (response, defaultNetwork);
                    if (result === undefined) {
                        const values = Object.values (response);
                        result = this.safeValue (values, 0);
                        if (result === undefined) {
                            throw new InvalidAddress (this.id + ' fetchDepositAddress() cannot find deposit address for ' + code);
                        }
                    }
                }
            }
            return result;
        }
        result = this.safeValue (response, network);
        if (result === undefined) {
            throw new InvalidAddress (this.id + ' fetchDepositAddress() cannot find ' + network + ' deposit address for ' + code);
        }
        return result;
    }

    async withdraw (code: string, amount, address, tag = undefined, params = {}) {
        /**
         * @method
         * @name okx#withdraw
         * @description make a withdrawal
         * @see https://www.okx.com/docs-v5/en/#funding-account-rest-api-withdrawal
         * @param {string} code unified currency code
         * @param {float} amount the amount to withdraw
         * @param {string} address the address to withdraw to
         * @param {string} tag
         * @param {object} [params] extra parameters specific to the exchange API endpoint
         * @returns {object} a [transaction structure]{@link https://docs.ccxt.com/#/?id=transaction-structure}
         */
        [ tag, params ] = this.handleWithdrawTagAndParams (tag, params);
        this.checkAddress (address);
        await this.loadMarkets ();
        const currency = this.currency (code);
        if ((tag !== undefined) && (tag.length > 0)) {
            address = address + ':' + tag;
        }
        const request = {
            'ccy': currency['id'],
            'toAddr': address,
            'dest': '4', // 2 = OKCoin International, 3 = OKX 4 = others
            'amt': this.numberToString (amount),
        };
        let network = this.safeString (params, 'network'); // this line allows the user to specify either ERC20 or ETH
        if (network !== undefined) {
            const networks = this.safeValue (this.options, 'networks', {});
            network = this.safeString (networks, network.toUpperCase (), network); // handle ETH>ERC20 alias
            request['chain'] = currency['id'] + '-' + network;
            params = this.omit (params, 'network');
        }
        let fee = this.safeString (params, 'fee');
        if (fee === undefined) {
            const currencies = await this.fetchCurrencies ();
            this.currencies = this.deepExtend (this.currencies, currencies);
            const targetNetwork = this.safeValue (currency['networks'], this.networkIdToCode (network), {});
            fee = this.safeString (targetNetwork, 'fee');
            if (fee === undefined) {
                throw new ArgumentsRequired (this.id + ' withdraw() requires a "fee" string parameter, network transaction fee must be ≥ 0. Withdrawals to OKCoin or OKX are fee-free, please set "0". Withdrawing to external digital asset address requires network transaction fee.');
            }
        }
        request['fee'] = this.numberToString (fee); // withdrawals to OKCoin or OKX are fee-free, please set 0
        if ('password' in params) {
            request['pwd'] = params['password'];
        } else if ('pwd' in params) {
            request['pwd'] = params['pwd'];
        } else {
            const options = this.safeValue (this.options, 'withdraw', {});
            const password = this.safeString2 (options, 'password', 'pwd');
            if (password !== undefined) {
                request['pwd'] = password;
            }
        }
        const query = this.omit (params, [ 'fee', 'password', 'pwd' ]);
        if (!('pwd' in request)) {
            throw new ExchangeError (this.id + ' withdraw() requires a password parameter or a pwd parameter, it must be the funding password, not the API passphrase');
        }
        const response = await this.privatePostAssetWithdrawal (this.extend (request, query));
        //
        //     {
        //         "code": "0",
        //         "msg": "",
        //         "data": [
        //             {
        //                 "amt": "0.1",
        //                 "wdId": "67485",
        //                 "ccy": "BTC"
        //             }
        //         ]
        //     }
        //
        const data = this.safeValue (response, 'data', []);
        const transaction = this.safeValue (data, 0);
        return this.parseTransaction (transaction, currency);
    }

    async fetchDeposits (code: Str = undefined, since: Int = undefined, limit: Int = undefined, params = {}): Promise<Transaction[]> {
        /**
         * @method
         * @name okx#fetchDeposits
         * @description fetch all deposits made to an account
         * @see https://www.okx.com/docs-v5/en/#rest-api-funding-get-deposit-history
         * @param {string} code unified currency code
         * @param {int} [since] the earliest time in ms to fetch deposits for
         * @param {int} [limit] the maximum number of deposits structures to retrieve
         * @param {object} [params] extra parameters specific to the exchange API endpoint
         * @param {int} [params.until] the latest time in ms to fetch entries for
         * @param {boolean} [params.paginate] default false, when true will automatically paginate by calling this endpoint multiple times. See in the docs all the [availble parameters](https://github.com/ccxt/ccxt/wiki/Manual#pagination-params)
         * @returns {object[]} a list of [transaction structures]{@link https://docs.ccxt.com/#/?id=transaction-structure}
         */
        await this.loadMarkets ();
        let paginate = false;
        [ paginate, params ] = this.handleOptionAndParams (params, 'fetchDeposits', 'paginate');
        if (paginate) {
            return await this.fetchPaginatedCallDynamic ('fetchDeposits', code, since, limit, params);
        }
        let request = {
            // 'ccy': currency['id'],
            // 'state': 2, // 0 waiting for confirmation, 1 deposit credited, 2 deposit successful
            // 'after': since,
            // 'before' this.milliseconds (),
            // 'limit': limit, // default 100, max 100
        };
        let currency = undefined;
        if (code !== undefined) {
            currency = this.currency (code);
            request['ccy'] = currency['id'];
        }
        if (since !== undefined) {
            request['before'] = Math.max (since - 1, 0);
        }
        if (limit !== undefined) {
            request['limit'] = limit; // default 100, max 100
        }
        [ request, params ] = this.handleUntilOption ('after', request, params);
        const response = await this.privateGetAssetDepositHistory (this.extend (request, params));
        //
        //     {
        //         "code": "0",
        //         "msg": "",
        //         "data": [
        //             {
        //                 "amt": "0.01044408",
        //                 "txId": "1915737_3_0_0_asset",
        //                 "ccy": "BTC",
        //                 "from": "13801825426",
        //                 "to": "",
        //                 "ts": "1597026383085",
        //                 "state": "2",
        //                 "depId": "4703879"
        //             },
        //             {
        //                 "amt": "491.6784211",
        //                 "txId": "1744594_3_184_0_asset",
        //                 "ccy": "OKB",
        //                 "from": "",
        //                 "to": "",
        //                 "ts": "1597026383085",
        //                 "state": "2",
        //                 "depId": "4703809"
        //             },
        //             {
        //                 "amt": "223.18782496",
        //                 "txId": "6d892c669225b1092c780bf0da0c6f912fc7dc8f6b8cc53b003288624c",
        //                 "ccy": "USDT",
        //                 "from": "",
        //                 "to": "39kK4XvgEuM7rX9frgyHoZkWqx4iKu1spD",
        //                 "ts": "1597026383085",
        //                 "state": "2",
        //                 "depId": "4703779"
        //             }
        //         ]
        //     }
        //
        const data = this.safeValue (response, 'data', []);
        return this.parseTransactions (data, currency, since, limit, params);
    }

    async fetchDeposit (id: string, code: Str = undefined, params = {}) {
        /**
         * @method
         * @name okx#fetchDeposit
         * @description fetch data on a currency deposit via the deposit id
         * @see https://www.okx.com/docs-v5/en/#rest-api-funding-get-deposit-history
         * @param {string} id deposit id
         * @param {string} code filter by currency code
         * @param {object} [params] extra parameters specific to the exchange API endpoint
         * @returns {object} a [transaction structure]{@link https://docs.ccxt.com/#/?id=transaction-structure}
         */
        await this.loadMarkets ();
        const request = {
            'depId': id,
        };
        let currency = undefined;
        if (code !== undefined) {
            currency = this.currency (code);
            request['ccy'] = currency['id'];
        }
        const response = await this.privateGetAssetDepositHistory (this.extend (request, params));
        const data = this.safeValue (response, 'data');
        const deposit = this.safeValue (data, 0, {});
        return this.parseTransaction (deposit, currency);
    }

    async fetchWithdrawals (code: Str = undefined, since: Int = undefined, limit: Int = undefined, params = {}): Promise<Transaction[]> {
        /**
         * @method
         * @name okx#fetchWithdrawals
         * @description fetch all withdrawals made from an account
         * @see https://www.okx.com/docs-v5/en/#rest-api-funding-get-withdrawal-history
         * @param {string} code unified currency code
         * @param {int} [since] the earliest time in ms to fetch withdrawals for
         * @param {int} [limit] the maximum number of withdrawals structures to retrieve
         * @param {object} [params] extra parameters specific to the exchange API endpoint
         * @param {int} [params.until] the latest time in ms to fetch entries for
         * @param {boolean} [params.paginate] default false, when true will automatically paginate by calling this endpoint multiple times. See in the docs all the [availble parameters](https://github.com/ccxt/ccxt/wiki/Manual#pagination-params)
         * @returns {object[]} a list of [transaction structures]{@link https://docs.ccxt.com/#/?id=transaction-structure}
         */
        await this.loadMarkets ();
        let paginate = false;
        [ paginate, params ] = this.handleOptionAndParams (params, 'fetchWithdrawals', 'paginate');
        if (paginate) {
            return await this.fetchPaginatedCallDynamic ('fetchWithdrawals', code, since, limit, params);
        }
        let request = {
            // 'ccy': currency['id'],
            // 'state': 2, // -3: pending cancel, -2 canceled, -1 failed, 0, pending, 1 sending, 2 sent, 3 awaiting email verification, 4 awaiting manual verification, 5 awaiting identity verification
            // 'after': since,
            // 'before': this.milliseconds (),
            // 'limit': limit, // default 100, max 100
        };
        let currency = undefined;
        if (code !== undefined) {
            currency = this.currency (code);
            request['ccy'] = currency['id'];
        }
        if (since !== undefined) {
            request['before'] = Math.max (since - 1, 0);
        }
        if (limit !== undefined) {
            request['limit'] = limit; // default 100, max 100
        }
        [ request, params ] = this.handleUntilOption ('after', request, params);
        const response = await this.privateGetAssetWithdrawalHistory (this.extend (request, params));
        //
        //     {
        //         "code": "0",
        //         "msg": "",
        //         "data": [
        //             {
        //                 "amt": "0.094",
        //                 "wdId": "4703879",
        //                 "fee": "0.01000000eth",
        //                 "txId": "0x62477bac6509a04512819bb1455e923a60dea5966c7caeaa0b24eb8fb0432b85",
        //                 "ccy": "ETH",
        //                 "from": "13426335357",
        //                 "to": "0xA41446125D0B5b6785f6898c9D67874D763A1519",
        //                 "ts": "1597026383085",
        //                 "state": "2"
        //             },
        //             {
        //                 "amt": "0.01",
        //                 "wdId": "4703879",
        //                 "fee": "0.00000000btc",
        //                 "txId": "",
        //                 "ccy": "BTC",
        //                 "from": "13426335357",
        //                 "to": "13426335357",
        //                 "ts": "1597026383085",
        //                 "state": "2"
        //             }
        //         ]
        //     }
        //
        const data = this.safeValue (response, 'data', []);
        return this.parseTransactions (data, currency, since, limit, params);
    }

    async fetchWithdrawal (id: string, code: Str = undefined, params = {}) {
        /**
         * @method
         * @name okx#fetchWithdrawal
         * @description fetch data on a currency withdrawal via the withdrawal id
         * @see https://www.okx.com/docs-v5/en/#rest-api-funding-get-withdrawal-history
         * @param {string} id withdrawal id
         * @param {string} code unified currency code of the currency withdrawn, default is undefined
         * @param {object} [params] extra parameters specific to the exchange API endpoint
         * @returns {object} a [transaction structure]{@link https://docs.ccxt.com/#/?id=transaction-structure}
         */
        await this.loadMarkets ();
        const request = {
            'wdId': id,
        };
        let currency = undefined;
        if (code !== undefined) {
            currency = this.currency (code);
            request['ccy'] = currency['id'];
        }
        const response = await this.privateGetAssetWithdrawalHistory (this.extend (request, params));
        //
        //    {
        //        "code": "0",
        //        "data": [
        //            {
        //                "chain": "USDT-TRC20",
        //                "clientId": '',
        //                "fee": "0.8",
        //                "ccy": "USDT",
        //                "amt": "54.561",
        //                "txId": "00cff6ec7fa7c7d7d184bd84e82b9ff36863f07c0421188607f87dfa94e06b70",
        //                "from": "example@email.com",
        //                "to": "TEY6qjnKDyyq5jDc3DJizWLCdUySrpQ4yp",
        //                "state": "2",
        //                "ts": "1641376485000",
        //                "wdId": "25147041"
        //            }
        //        ],
        //        "msg": ''
        //    }
        //
        const data = this.safeValue (response, 'data');
        const withdrawal = this.safeValue (data, 0, {});
        return this.parseTransaction (withdrawal);
    }

    parseTransactionStatus (status) {
        //
        // deposit statuses
        //
        //     {
        //         "0": "waiting for confirmation",
        //         "1": "deposit credited",
        //         "2": "deposit successful"
        //     }
        //
        // withdrawal statuses
        //
        //     {
        //        '-3': "pending cancel",
        //        "-2": "canceled",
        //        "-1": "failed",
        //         "0": "pending",
        //         "1": "sending",
        //         "2": "sent",
        //         "3": "awaiting email verification",
        //         "4": "awaiting manual verification",
        //         "5": "awaiting identity verification"
        //     }
        //
        const statuses = {
            '-3': 'pending',
            '-2': 'canceled',
            '-1': 'failed',
            '0': 'pending',
            '1': 'pending',
            '2': 'ok',
            '3': 'pending',
            '4': 'pending',
            '5': 'pending',
        };
        return this.safeString (statuses, status, status);
    }

    parseTransaction (transaction, currency: Currency = undefined): Transaction {
        //
        // withdraw
        //
        //     {
        //         "amt": "0.1",
        //         "wdId": "67485",
        //         "ccy": "BTC"
        //     }
        //
        // fetchWithdrawals
        //
        //     {
        //         "amt": "0.094",
        //         "wdId": "4703879",
        //         "fee": "0.01000000eth",
        //         "txId": "0x62477bac6509a04512819bb1455e923a60dea5966c7caeaa0b24eb8fb0432b85",
        //         "ccy": "ETH",
        //         "from": "13426335357",
        //         "to": "0xA41446125D0B5b6785f6898c9D67874D763A1519",
        //         "tag",
        //         "pmtId",
        //         "memo",
        //         "ts": "1597026383085",
        //         "state": "2"
        //     }
        //
        // fetchDeposits
        //
        //     {
        //         "amt": "0.01044408",
        //         "txId": "1915737_3_0_0_asset",
        //         "ccy": "BTC",
        //         "from": "13801825426",
        //         "to": "",
        //         "ts": "1597026383085",
        //         "state": "2",
        //         "depId": "4703879"
        //     }
        //
        let type = undefined;
        let id = undefined;
        const withdrawalId = this.safeString (transaction, 'wdId');
        const addressFrom = this.safeString (transaction, 'from');
        const addressTo = this.safeString (transaction, 'to');
        const address = addressTo;
        let tagTo = this.safeString2 (transaction, 'tag', 'memo');
        tagTo = this.safeString2 (transaction, 'pmtId', tagTo);
        if (withdrawalId !== undefined) {
            type = 'withdrawal';
            id = withdrawalId;
        } else {
            // the payment_id will appear on new deposits but appears to be removed from the response after 2 months
            id = this.safeString (transaction, 'depId');
            type = 'deposit';
        }
        const currencyId = this.safeString (transaction, 'ccy');
        const code = this.safeCurrencyCode (currencyId);
        const amount = this.safeNumber (transaction, 'amt');
        const status = this.parseTransactionStatus (this.safeString (transaction, 'state'));
        const txid = this.safeString (transaction, 'txId');
        const timestamp = this.safeInteger (transaction, 'ts');
        let feeCost = undefined;
        if (type === 'deposit') {
            feeCost = 0;
        } else {
            feeCost = this.safeNumber (transaction, 'fee');
        }
        // todo parse tags
        return {
            'info': transaction,
            'id': id,
            'currency': code,
            'amount': amount,
            'network': undefined,
            'addressFrom': addressFrom,
            'addressTo': addressTo,
            'address': address,
            'tagFrom': undefined,
            'tagTo': tagTo,
            'tag': tagTo,
            'status': status,
            'type': type,
            'updated': undefined,
            'txid': txid,
            'timestamp': timestamp,
            'datetime': this.iso8601 (timestamp),
            'internal': undefined,
            'comment': undefined,
            'fee': {
                'currency': code,
                'cost': feeCost,
            },
        };
    }

    async fetchLeverage (symbol: string, params = {}) {
        /**
         * @method
         * @name okx#fetchLeverage
         * @description fetch the set leverage for a market
         * @see https://www.okx.com/docs-v5/en/#rest-api-account-get-leverage
         * @param {string} symbol unified market symbol
         * @param {object} [params] extra parameters specific to the exchange API endpoint
         * @param {string} [params.marginMode] 'cross' or 'isolated'
         * @returns {object} a [leverage structure]{@link https://docs.ccxt.com/#/?id=leverage-structure}
         */
        await this.loadMarkets ();
        let marginMode = undefined;
        [ marginMode, params ] = this.handleMarginModeAndParams ('fetchLeverage', params);
        if (marginMode === undefined) {
            marginMode = this.safeString (params, 'mgnMode', 'cross'); // cross as default marginMode
        }
        if ((marginMode !== 'cross') && (marginMode !== 'isolated')) {
            throw new BadRequest (this.id + ' fetchLeverage() requires a marginMode parameter that must be either cross or isolated');
        }
        const market = this.market (symbol);
        const request = {
            'instId': market['id'],
            'mgnMode': marginMode,
        };
        const response = await this.privateGetAccountLeverageInfo (this.extend (request, params));
        //
        //     {
        //        "code": "0",
        //        "data": [
        //            {
        //                "instId": "BTC-USDT-SWAP",
        //                "lever": "5.00000000",
        //                "mgnMode": "isolated",
        //                "posSide": "net"
        //            }
        //        ],
        //        "msg": ""
        //     }
        //
        return response;
    }

    async fetchPosition (symbol: string, params = {}) {
        /**
         * @method
         * @name okx#fetchPosition
         * @description fetch data on a single open contract trade position
         * @see https://www.okx.com/docs-v5/en/#rest-api-account-get-positions
         * @param {string} symbol unified market symbol of the market the position is held in, default is undefined
         * @param {object} [params] extra parameters specific to the exchange API endpoint
         * @param {string} [params.instType] MARGIN, SWAP, FUTURES, OPTION
         * @returns {object} a [position structure]{@link https://docs.ccxt.com/#/?id=position-structure}
         */
        await this.loadMarkets ();
        const market = this.market (symbol);
        const [ type, query ] = this.handleMarketTypeAndParams ('fetchPosition', market, params);
        const request = {
            // instType String No Instrument type, MARGIN, SWAP, FUTURES, OPTION
            'instId': market['id'],
            // posId String No Single position ID or multiple position IDs (no more than 20) separated with comma
        };
        if (type !== undefined) {
            request['instType'] = this.convertToInstrumentType (type);
        }
        const response = await this.privateGetAccountPositions (this.extend (request, query));
        //
        //     {
        //         "code": "0",
        //         "msg": "",
        //         "data": [
        //             {
        //                 "adl": "1",
        //                 "availPos": "1",
        //                 "avgPx": "2566.31",
        //                 "cTime": "1619507758793",
        //                 "ccy": "ETH",
        //                 "deltaBS": "",
        //                 "deltaPA": "",
        //                 "gammaBS": "",
        //                 "gammaPA": "",
        //                 "imr": "",
        //                 "instId": "ETH-USD-210430",
        //                 "instType": "FUTURES",
        //                 "interest": "0",
        //                 "last": "2566.22",
        //                 "lever": "10",
        //                 "liab": "",
        //                 "liabCcy": "",
        //                 "liqPx": "2352.8496681818233",
        //                 "margin": "0.0003896645377994",
        //                 "mgnMode": "isolated",
        //                 "mgnRatio": "11.731726509588816",
        //                 "mmr": "0.0000311811092368",
        //                 "optVal": "",
        //                 "pTime": "1619507761462",
        //                 "pos": "1",
        //                 "posCcy": "",
        //                 "posId": "307173036051017730",
        //                 "posSide": "long",
        //                 "thetaBS": "",
        //                 "thetaPA": "",
        //                 "tradeId": "109844",
        //                 "uTime": "1619507761462",
        //                 "upl": "-0.0000009932766034",
        //                 "uplRatio": "-0.0025490556801078",
        //                 "vegaBS": "",
        //                 "vegaPA": ""
        //             }
        //         ]
        //     }
        //
        const data = this.safeValue (response, 'data', []);
        const position = this.safeValue (data, 0);
        if (position === undefined) {
            return undefined;
        }
        return this.parsePosition (position, market);
    }

    async fetchPositions (symbols: Strings = undefined, params = {}) {
        /**
         * @method
         * @name okx#fetchPositions
         * @see https://www.okx.com/docs-v5/en/#rest-api-account-get-positions
         * @description fetch all open positions
         * @param {string[]|undefined} symbols list of unified market symbols
         * @param {object} [params] extra parameters specific to the exchange API endpoint
         * @param {string} [params.instType] MARGIN, SWAP, FUTURES, OPTION
         * @returns {object[]} a list of [position structure]{@link https://docs.ccxt.com/#/?id=position-structure}
         */
        await this.loadMarkets ();
        const request = {
            // 'instType': 'MARGIN', // optional string, MARGIN, SWAP, FUTURES, OPTION
            // 'instId': market['id'], // optional string, e.g. 'BTC-USD-190927-5000-C'
            // 'posId': '307173036051017730', // optional string, Single or multiple position IDs (no more than 20) separated with commas
        };
        if (symbols !== undefined) {
            const marketIds = [];
            for (let i = 0; i < symbols.length; i++) {
                const entry = symbols[i];
                const market = this.market (entry);
                marketIds.push (market['id']);
            }
            const marketIdsLength = marketIds.length;
            if (marketIdsLength > 0) {
                request['instId'] = marketIds.join (',');
            }
        }
        const fetchPositionsOptions = this.safeValue (this.options, 'fetchPositions', {});
        const method = this.safeString (fetchPositionsOptions, 'method', 'privateGetAccountPositions');
        let response = undefined;
        if (method === 'privateGetAccountPositionsHistory') {
            response = await this.privateGetAccountPositionsHistory (this.extend (request, params));
        } else {
            response = await this.privateGetAccountPositions (this.extend (request, params));
        }
        //
        //     {
        //         "code": "0",
        //         "msg": "",
        //         "data": [
        //             {
        //                 "adl": "1",
        //                 "availPos": "1",
        //                 "avgPx": "2566.31",
        //                 "cTime": "1619507758793",
        //                 "ccy": "ETH",
        //                 "deltaBS": "",
        //                 "deltaPA": "",
        //                 "gammaBS": "",
        //                 "gammaPA": "",
        //                 "imr": "",
        //                 "instId": "ETH-USD-210430",
        //                 "instType": "FUTURES",
        //                 "interest": "0",
        //                 "last": "2566.22",
        //                 "lever": "10",
        //                 "liab": "",
        //                 "liabCcy": "",
        //                 "liqPx": "2352.8496681818233",
        //                 "margin": "0.0003896645377994",
        //                 "mgnMode": "isolated",
        //                 "mgnRatio": "11.731726509588816",
        //                 "mmr": "0.0000311811092368",
        //                 "optVal": "",
        //                 "pTime": "1619507761462",
        //                 "pos": "1",
        //                 "posCcy": "",
        //                 "posId": "307173036051017730",
        //                 "posSide": "long",
        //                 "thetaBS": "",
        //                 "thetaPA": "",
        //                 "tradeId": "109844",
        //                 "uTime": "1619507761462",
        //                 "upl": "-0.0000009932766034",
        //                 "uplRatio": "-0.0025490556801078",
        //                 "vegaBS": "",
        //                 "vegaPA": ""
        //             }
        //         ]
        //     }
        //
        const positions = this.safeValue (response, 'data', []);
        const result = [];
        for (let i = 0; i < positions.length; i++) {
            result.push (this.parsePosition (positions[i]));
        }
        return this.filterByArrayPositions (result, 'symbol', symbols, false);
    }

    async fetchPositionsForSymbol (symbol: string, params = {}) {
        /**
         * @method
         * @name okx#fetchPositions
         * @see https://www.okx.com/docs-v5/en/#rest-api-account-get-positions
         * @description fetch all open positions for specific symbol
         * @param {string} symbol unified market symbol
         * @param {object} [params] extra parameters specific to the exchange API endpoint
         * @param {string} [params.instType] MARGIN (if needed)
         * @returns {object[]} a list of [position structure]{@link https://docs.ccxt.com/#/?id=position-structure}
         */
        return await this.fetchPositions ([ symbol ], params);
    }

    parsePosition (position, market: Market = undefined) {
        //
        //     {
        //        "adl": "3",
        //        "availPos": "1",
        //        "avgPx": "34131.1",
        //        "cTime": "1627227626502",
        //        "ccy": "USDT",
        //        "deltaBS": "",
        //        "deltaPA": "",
        //        "gammaBS": "",
        //        "gammaPA": "",
        //        "imr": "170.66093041794787",
        //        "instId": "BTC-USDT-SWAP",
        //        "instType": "SWAP",
        //        "interest": "0",
        //        "last": "34134.4",
        //        "lever": "2",
        //        "liab": "",
        //        "liabCcy": "",
        //        "liqPx": "12608.959083877446",
        //        "markPx": "4786.459271773621",
        //        "margin": "",
        //        "mgnMode": "cross",
        //        "mgnRatio": "140.49930117599155",
        //        "mmr": "1.3652874433435829",
        //        "notionalUsd": "341.5130010779638",
        //        "optVal": "",
        //        "pos": "1",
        //        "posCcy": "",
        //        "posId": "339552508062380036",
        //        "posSide": "long",
        //        "thetaBS": "",
        //        "thetaPA": "",
        //        "tradeId": "98617799",
        //        "uTime": "1627227626502",
        //        "upl": "0.0108608358957281",
        //        "uplRatio": "0.0000636418743944",
        //        "vegaBS": "",
        //        "vegaPA": ""
        //    }
        //
        const marketId = this.safeString (position, 'instId');
        market = this.safeMarket (marketId, market);
        const symbol = market['symbol'];
        const pos = this.safeString (position, 'pos'); // 'pos' field: One way mode: 0 if position is not open, 1 if open | Two way (hedge) mode: -1 if short, 1 if long, 0 if position is not open
        const contractsAbs = Precise.stringAbs (pos);
        let side = this.safeString (position, 'posSide');
        const hedged = side !== 'net';
        const contracts = this.parseNumber (contractsAbs);
        if (market['margin']) {
            // margin position
            if (side === 'net') {
                const posCcy = this.safeString (position, 'posCcy');
                const parsedCurrency = this.safeCurrencyCode (posCcy);
                if (parsedCurrency !== undefined) {
                    side = (market['base'] === parsedCurrency) ? 'long' : 'short';
                }
            }
            if (side === undefined) {
                side = this.safeString (position, 'direction');
            }
        } else {
            if (pos !== undefined) {
                if (side === 'net') {
                    if (Precise.stringGt (pos, '0')) {
                        side = 'long';
                    } else if (Precise.stringLt (pos, '0')) {
                        side = 'short';
                    } else {
                        side = undefined;
                    }
                }
            }
        }
        const contractSize = this.safeNumber (market, 'contractSize');
        const contractSizeString = this.numberToString (contractSize);
        const markPriceString = this.safeString (position, 'markPx');
        let notionalString = this.safeString (position, 'notionalUsd');
        if (market['inverse']) {
            notionalString = Precise.stringDiv (Precise.stringMul (contractsAbs, contractSizeString), markPriceString);
        }
        const notional = this.parseNumber (notionalString);
        const marginMode = this.safeString (position, 'mgnMode');
        let initialMarginString = undefined;
        const entryPriceString = this.safeString (position, 'avgPx');
        const unrealizedPnlString = this.safeString (position, 'upl');
        const leverageString = this.safeString (position, 'lever');
        let initialMarginPercentage = undefined;
        let collateralString = undefined;
        if (marginMode === 'cross') {
            initialMarginString = this.safeString (position, 'imr');
            collateralString = Precise.stringAdd (initialMarginString, unrealizedPnlString);
        } else if (marginMode === 'isolated') {
            initialMarginPercentage = Precise.stringDiv ('1', leverageString);
            collateralString = this.safeString (position, 'margin');
        }
        const maintenanceMarginString = this.safeString (position, 'mmr');
        const maintenanceMargin = this.parseNumber (maintenanceMarginString);
        const maintenanceMarginPercentageString = Precise.stringDiv (maintenanceMarginString, notionalString);
        if (initialMarginPercentage === undefined) {
            initialMarginPercentage = this.parseNumber (Precise.stringDiv (initialMarginString, notionalString, 4));
        } else if (initialMarginString === undefined) {
            initialMarginString = Precise.stringMul (initialMarginPercentage, notionalString);
        }
        const rounder = '0.00005'; // round to closest 0.01%
        const maintenanceMarginPercentage = this.parseNumber (Precise.stringDiv (Precise.stringAdd (maintenanceMarginPercentageString, rounder), '1', 4));
        const liquidationPrice = this.safeNumber (position, 'liqPx');
        const percentageString = this.safeString (position, 'uplRatio');
        const percentage = this.parseNumber (Precise.stringMul (percentageString, '100'));
        const timestamp = this.safeInteger (position, 'uTime');
        const marginRatio = this.parseNumber (Precise.stringDiv (maintenanceMarginString, collateralString, 4));
        return this.safePosition ({
            'info': position,
            'id': undefined,
            'symbol': symbol,
            'notional': notional,
            'marginMode': marginMode,
            'liquidationPrice': liquidationPrice,
            'entryPrice': this.parseNumber (entryPriceString),
            'unrealizedPnl': this.parseNumber (unrealizedPnlString),
            'percentage': percentage,
            'contracts': contracts,
            'contractSize': contractSize,
            'markPrice': this.parseNumber (markPriceString),
            'lastPrice': undefined,
            'side': side,
            'hedged': hedged,
            'timestamp': timestamp,
            'datetime': this.iso8601 (timestamp),
            'lastUpdateTimestamp': undefined,
            'maintenanceMargin': maintenanceMargin,
            'maintenanceMarginPercentage': maintenanceMarginPercentage,
            'collateral': this.parseNumber (collateralString),
            'initialMargin': this.parseNumber (initialMarginString),
            'initialMarginPercentage': this.parseNumber (initialMarginPercentage),
            'leverage': this.parseNumber (leverageString),
            'marginRatio': marginRatio,
            'stopLossPrice': undefined,
            'takeProfitPrice': undefined,
        });
    }

    async transfer (code: string, amount, fromAccount, toAccount, params = {}) {
        /**
         * @method
         * @name okx#transfer
         * @description transfer currency internally between wallets on the same account
         * @see https://www.okx.com/docs-v5/en/#rest-api-funding-funds-transfer
         * @param {string} code unified currency code
         * @param {float} amount amount to transfer
         * @param {string} fromAccount account to transfer from
         * @param {string} toAccount account to transfer to
         * @param {object} [params] extra parameters specific to the exchange API endpoint
         * @returns {object} a [transfer structure]{@link https://docs.ccxt.com/#/?id=transfer-structure}
         */
        await this.loadMarkets ();
        const currency = this.currency (code);
        const accountsByType = this.safeValue (this.options, 'accountsByType', {});
        const fromId = this.safeString (accountsByType, fromAccount, fromAccount);
        const toId = this.safeString (accountsByType, toAccount, toAccount);
        const request = {
            'ccy': currency['id'],
            'amt': this.currencyToPrecision (code, amount),
            'type': '0', // 0 = transfer within account by default, 1 = master account to sub-account, 2 = sub-account to master account, 3 = sub-account to master account (Only applicable to APIKey from sub-account), 4 = sub-account to sub-account
            'from': fromId, // remitting account, 6: Funding account, 18: Trading account
            'to': toId, // beneficiary account, 6: Funding account, 18: Trading account
            // 'subAcct': 'sub-account-name', // optional, only required when type is 1, 2 or 4
            // 'loanTrans': false, // Whether or not borrowed coins can be transferred out under Multi-currency margin and Portfolio margin. The default is false
            // 'clientId': 'client-supplied id', // A combination of case-sensitive alphanumerics, all numbers, or all letters of up to 32 characters
            // 'omitPosRisk': false, // Ignore position risk. Default is false. Applicable to Portfolio margin
        };
        if (fromId === 'master') {
            request['type'] = '1';
            request['subAcct'] = toId;
            request['from'] = this.safeString (params, 'from', '6');
            request['to'] = this.safeString (params, 'to', '6');
        } else if (toId === 'master') {
            request['type'] = '2';
            request['subAcct'] = fromId;
            request['from'] = this.safeString (params, 'from', '6');
            request['to'] = this.safeString (params, 'to', '6');
        }
        const response = await this.privatePostAssetTransfer (this.extend (request, params));
        //
        //     {
        //         "code": "0",
        //         "msg": "",
        //         "data": [
        //             {
        //                 "transId": "754147",
        //                 "ccy": "USDT",
        //                 "from": "6",
        //                 "amt": "0.1",
        //                 "to": "18"
        //             }
        //         ]
        //     }
        //
        const data = this.safeValue (response, 'data', []);
        const rawTransfer = this.safeValue (data, 0, {});
        return this.parseTransfer (rawTransfer, currency);
    }

    parseTransfer (transfer, currency: Currency = undefined) {
        //
        // transfer
        //
        //     {
        //         "transId": "754147",
        //         "ccy": "USDT",
        //         "from": "6",
        //         "amt": "0.1",
        //         "to": "18"
        //     }
        //
        // fetchTransfer
        //
        //     {
        //         "amt": "5",
        //         "ccy": "USDT",
        //         "from": "18",
        //         "instId": "",
        //         "state": "success",
        //         "subAcct": "",
        //         "to": "6",
        //         "toInstId": "",
        //         "transId": "464424732",
        //         "type": "0"
        //     }
        //
        // fetchTransfers
        //
        //     {
        //         "bal": "70.6874353780312913",
        //         "balChg": "-4.0000000000000000", // negative means "to funding", positive meand "from funding"
        //         "billId": "588900695232225299",
        //         "ccy": "USDT",
        //         "execType": "",
        //         "fee": "",
        //         "from": "18",
        //         "instId": "",
        //         "instType": "",
        //         "mgnMode": "",
        //         "notes": "To Funding Account",
        //         "ordId": "",
        //         "pnl": "",
        //         "posBal": "",
        //         "posBalChg": "",
        //         "price": "0",
        //         "subType": "12",
        //         "sz": "-4",
        //         "to": "6",
        //         "ts": "1686676866989",
        //         "type": "1"
        //     }
        //
        const id = this.safeString2 (transfer, 'transId', 'billId');
        const currencyId = this.safeString (transfer, 'ccy');
        const code = this.safeCurrencyCode (currencyId, currency);
        let amount = this.safeNumber (transfer, 'amt');
        const fromAccountId = this.safeString (transfer, 'from');
        const toAccountId = this.safeString (transfer, 'to');
        const accountsById = this.safeValue (this.options, 'accountsById', {});
        const timestamp = this.safeInteger (transfer, 'ts', this.milliseconds ());
        const balanceChange = this.safeString (transfer, 'sz');
        if (balanceChange !== undefined) {
            amount = this.parseNumber (Precise.stringAbs (balanceChange));
        }
        return {
            'info': transfer,
            'id': id,
            'timestamp': timestamp,
            'datetime': this.iso8601 (timestamp),
            'currency': code,
            'amount': amount,
            'fromAccount': this.safeString (accountsById, fromAccountId),
            'toAccount': this.safeString (accountsById, toAccountId),
            'status': this.parseTransferStatus (this.safeString (transfer, 'state')),
        };
    }

    parseTransferStatus (status) {
        const statuses = {
            'success': 'ok',
        };
        return this.safeString (statuses, status, status);
    }

    async fetchTransfer (id: string, code: Str = undefined, params = {}) {
        await this.loadMarkets ();
        const request = {
            'transId': id,
            // 'type': 0, // default is 0 transfer within account, 1 master to sub, 2 sub to master
        };
        const response = await this.privateGetAssetTransferState (this.extend (request, params));
        //
        //     {
        //         "code": "0",
        //         "data": [
        //             {
        //                 "amt": "5",
        //                 "ccy": "USDT",
        //                 "from": "18",
        //                 "instId": "",
        //                 "state": "success",
        //                 "subAcct": "",
        //                 "to": "6",
        //                 "toInstId": "",
        //                 "transId": "464424732",
        //                 "type": "0"
        //             }
        //         ],
        //         "msg": ""
        //     }
        //
        const data = this.safeValue (response, 'data', []);
        const transfer = this.safeValue (data, 0);
        return this.parseTransfer (transfer);
    }

    async fetchTransfers (code: Str = undefined, since: Int = undefined, limit: Int = undefined, params = {}) {
        /**
         * @method
         * @name okx#fetchTransfers
         * @description fetch a history of internal transfers made on an account
         * @see https://www.okx.com/docs-v5/en/#trading-account-rest-api-get-bills-details-last-3-months
         * @param {string} code unified currency code of the currency transferred
         * @param {int} [since] the earliest time in ms to fetch transfers for
         * @param {int} [limit] the maximum number of transfers structures to retrieve
         * @param {object} [params] extra parameters specific to the exchange API endpoint
         * @returns {object[]} a list of [transfer structures]{@link https://docs.ccxt.com/#/?id=transfer-structure}
         */
        await this.loadMarkets ();
        let currency = undefined;
        const request = {
            'type': '1', // https://www.okx.com/docs-v5/en/#rest-api-account-get-bills-details-last-3-months
        };
        if (code !== undefined) {
            currency = this.currency (code);
            request['ccy'] = currency['id'];
        }
        if (since !== undefined) {
            request['begin'] = since;
        }
        if (limit !== undefined) {
            request['limit'] = limit;
        }
        const response = await this.privateGetAccountBillsArchive (this.extend (request, params));
        //
        //    {
        //        "code": "0",
        //        "data": [
        //            {
        //                "bal": "70.6874353780312913",
        //                "balChg": "-4.0000000000000000",
        //                "billId": "588900695232225299",
        //                "ccy": "USDT",
        //                "execType": "",
        //                "fee": "",
        //                "from": "18",
        //                "instId": "",
        //                "instType": "",
        //                "mgnMode": "",
        //                "notes": "To Funding Account",
        //                "ordId": "",
        //                "pnl": "",
        //                "posBal": "",
        //                "posBalChg": "",
        //                "price": "0",
        //                "subType": "12",
        //                "sz": "-4",
        //                "to": "6",
        //                "ts": "1686676866989",
        //                "type": "1"
        //            },
        //            ...
        //        ],
        //        "msg": ""
        //    }
        //
        const transfers = this.safeValue (response, 'data', []);
        return this.parseTransfers (transfers, currency, since, limit, params);
    }

    sign (path, api = 'public', method = 'GET', params = {}, headers = undefined, body = undefined) {
        const isArray = Array.isArray (params);
        const request = '/api/' + this.version + '/' + this.implodeParams (path, params);
        const query = this.omit (params, this.extractParams (path));
        let url = this.implodeHostname (this.urls['api']['rest']) + request;
        // const type = this.getPathAuthenticationType (path);
        if (api === 'public') {
            if (Object.keys (query).length) {
                url += '?' + this.urlencode (query);
            }
        } else if (api === 'private') {
            this.checkRequiredCredentials ();
            if (this.token) {
                headers = {
                    'Authorization': 'Bearer ' + this.token,
                    'Content-Type': 'application/json',
                    'TERMID': this.termId,
                };
                if (method !== 'GET') {
                    if (Object.keys (query).length) {
                        body = this.json (query);
                    }
                } else {
                    if (Object.keys (query).length) {
                        url += '?' + this.urlencode (query);
                    }
                }
            } else {
                // inject id in implicit api call
                if (method === 'POST' && (path === 'trade/batch-orders' || path === 'trade/order-algo' || path === 'trade/order')) {
                    const brokerId = this.safeString (this.options, 'brokerId', 'e847386590ce4dBC');
                    if (Array.isArray (params)) {
                        for (let i = 0; i < params.length; i++) {
                            const entry = params[i];
                            const clientOrderId = this.safeString (entry, 'clOrdId');
                            if (clientOrderId === undefined) {
                                entry['clOrdId'] = brokerId + this.uuid16 ();
                                entry['tag'] = brokerId;
                                params[i] = entry;
                            }
                        }
                    } else {
                        const clientOrderId = this.safeString (params, 'clOrdId');
                        if (clientOrderId === undefined) {
                            params['clOrdId'] = brokerId + this.uuid16 ();
                            params['tag'] = brokerId;
                        }
                    }
                }
                const timestamp = this.iso8601 (this.milliseconds ());
                headers = {
                    'OK-ACCESS-KEY': this.apiKey,
                    'OK-ACCESS-PASSPHRASE': this.password,
                    'OK-ACCESS-TIMESTAMP': timestamp,
                    // 'OK-FROM': '',
                    // 'OK-TO': '',
                    // 'OK-LIMIT': '',
                };
                let auth = timestamp + method + request;
                if (method === 'GET') {
                    if (Object.keys (query).length) {
                        const urlencodedQuery = '?' + this.urlencode (query);
                        url += urlencodedQuery;
                        auth += urlencodedQuery;
                    }
                } else {
                    if (isArray || Object.keys (query).length) {
                        body = this.json (query);
                        auth += body;
                    }
                    headers['Content-Type'] = 'application/json';
                }
                const signature = this.hmac (this.encode (auth), this.encode (this.secret), sha256, 'base64');
                headers['OK-ACCESS-SIGN'] = signature;
            }
        }
        return { 'url': url, 'method': method, 'body': body, 'headers': headers };
    }

    parseFundingRate (contract, market: Market = undefined) {
        //
        //    {
        //        "fundingRate": "0.00027815",
        //        "fundingTime": "1634256000000",
        //        "instId": "BTC-USD-SWAP",
        //        "instType": "SWAP",
        //        "nextFundingRate": "0.00017",
        //        "nextFundingTime": "1634284800000"
        //    }
        //
        // in the response above nextFundingRate is actually two funding rates from now
        //
        const nextFundingRateTimestamp = this.safeInteger (contract, 'nextFundingTime');
        const marketId = this.safeString (contract, 'instId');
        const symbol = this.safeSymbol (marketId, market);
        const nextFundingRate = this.safeNumber (contract, 'nextFundingRate');
        const fundingTime = this.safeInteger (contract, 'fundingTime');
        // https://www.okx.com/support/hc/en-us/articles/360053909272-Ⅸ-Introduction-to-perpetual-swap-funding-fee
        // > The current interest is 0.
        return {
            'info': contract,
            'symbol': symbol,
            'markPrice': undefined,
            'indexPrice': undefined,
            'interestRate': this.parseNumber ('0'),
            'estimatedSettlePrice': undefined,
            'timestamp': undefined,
            'datetime': undefined,
            'fundingRate': this.safeNumber (contract, 'fundingRate'),
            'fundingTimestamp': fundingTime,
            'fundingDatetime': this.iso8601 (fundingTime),
            'nextFundingRate': nextFundingRate,
            'nextFundingTimestamp': nextFundingRateTimestamp,
            'nextFundingDatetime': this.iso8601 (nextFundingRateTimestamp),
            'previousFundingRate': undefined,
            'previousFundingTimestamp': undefined,
            'previousFundingDatetime': undefined,
        };
    }

    async fetchFundingRate (symbol: string, params = {}) {
        /**
         * @method
         * @name okx#fetchFundingRate
         * @description fetch the current funding rate
         * @see https://www.okx.com/docs-v5/en/#public-data-rest-api-get-funding-rate
         * @param {string} symbol unified market symbol
         * @param {object} [params] extra parameters specific to the exchange API endpoint
         * @returns {object} a [funding rate structure]{@link https://docs.ccxt.com/#/?id=funding-rate-structure}
         */
        await this.loadMarkets ();
        const market = this.market (symbol);
        if (!market['swap']) {
            throw new ExchangeError (this.id + ' fetchFundingRate() is only valid for swap markets');
        }
        const request = {
            'instId': market['id'],
        };
        const response = await this.publicGetPublicFundingRate (this.extend (request, params));
        //
        //    {
        //        "code": "0",
        //        "data": [
        //            {
        //                "fundingRate": "0.00027815",
        //                "fundingTime": "1634256000000",
        //                "instId": "BTC-USD-SWAP",
        //                "instType": "SWAP",
        //                "nextFundingRate": "0.00017",
        //                "nextFundingTime": "1634284800000"
        //            }
        //        ],
        //        "msg": ""
        //    }
        //
        const data = this.safeValue (response, 'data', []);
        const entry = this.safeValue (data, 0, {});
        return this.parseFundingRate (entry, market);
    }

    async fetchFundingHistory (symbol: Str = undefined, since: Int = undefined, limit: Int = undefined, params = {}) {
        /**
         * @method
         * @name okx#fetchFundingHistory
         * @description fetch the history of funding payments paid and received on this account
         * @see https://www.okx.com/docs-v5/en/#trading-account-rest-api-get-bills-details-last-3-months
         * @param {string} symbol unified market symbol
         * @param {int} [since] the earliest time in ms to fetch funding history for
         * @param {int} [limit] the maximum number of funding history structures to retrieve
         * @param {object} [params] extra parameters specific to the exchange API endpoint
         * @returns {object} a [funding history structure]{@link https://docs.ccxt.com/#/?id=funding-history-structure}
         */
        await this.loadMarkets ();
        const request = {
            // 'instType': 'SPOT', // SPOT, MARGIN, SWAP, FUTURES, OPTION
            // 'ccy': currency['id'],
            // 'mgnMode': 'isolated', // isolated, cross
            // 'ctType': 'linear', // linear, inverse, only applicable to FUTURES/SWAP
            'type': '8',
            //
            // supported values for type
            //
            //     1 Transfer
            //     2 Trade
            //     3 Delivery
            //     4 Auto token conversion
            //     5 Liquidation
            //     6 Margin transfer
            //     7 Interest deduction
            //     8 Funding fee
            //     9 ADL
            //     10 Clawback
            //     11 System token conversion
            //     12 Strategy transfer
            //     13 ddh
            //
            // 'subType': '',
            //
            // supported values for subType
            //
            //     1 Buy
            //     2 Sell
            //     3 Open long
            //     4 Open short
            //     5 Close long
            //     6 Close short
            //     9 Interest deduction
            //     11 Transfer in
            //     12 Transfer out
            //     160 Manual margin increase
            //     161 Manual margin decrease
            //     162 Auto margin increase
            //     110 Auto buy
            //     111 Auto sell
            //     118 System token conversion transfer in
            //     119 System token conversion transfer out
            //     100 Partial liquidation close long
            //     101 Partial liquidation close short
            //     102 Partial liquidation buy
            //     103 Partial liquidation sell
            //     104 Liquidation long
            //     105 Liquidation short
            //     106 Liquidation buy
            //     107 Liquidation sell
            //     110 Liquidation transfer in
            //     111 Liquidation transfer out
            //     125 ADL close long
            //     126 ADL close short
            //     127 ADL buy
            //     128 ADL sell
            //     131 ddh buy
            //     132 ddh sell
            //     170 Exercised
            //     171 Counterparty exercised
            //     172 Expired OTM
            //     112 Delivery long
            //     113 Delivery short
            //     117 Delivery/Exercise clawback
            //     173 Funding fee expense
            //     174 Funding fee income
            //     200 System transfer in
            //     201 Manually transfer in
            //     202 System transfer out
            //     203 Manually transfer out
            //
            // "after": "id", // earlier than the requested bill ID
            // "before": "id", // newer than the requested bill ID
            // "limit": "100", // default 100, max 100
        };
        if (limit !== undefined) {
            request['limit'] = limit.toString (); // default 100, max 100
        }
        let market = undefined;
        if (symbol !== undefined) {
            market = this.market (symbol);
            symbol = market['symbol'];
            if (market['contract']) {
                if (market['linear']) {
                    request['ctType'] = 'linear';
                    request['ccy'] = market['quoteId'];
                } else {
                    request['ctType'] = 'inverse';
                    request['ccy'] = market['baseId'];
                }
            }
        }
        const [ type, query ] = this.handleMarketTypeAndParams ('fetchFundingHistory', market, params);
        if (type === 'swap') {
            request['instType'] = this.convertToInstrumentType (type);
        }
        // AccountBillsArchive has the same cost as AccountBills but supports three months of data
        const response = await this.privateGetAccountBillsArchive (this.extend (request, query));
        //
        //    {
        //        "bal": "0.0242946200998573",
        //        "balChg": "0.0000148752712240",
        //        "billId": "377970609204146187",
        //        "ccy": "ETH",
        //        "execType": "",
        //        "fee": "0",
        //        "from": "",
        //        "instId": "ETH-USD-SWAP",
        //        "instType": "SWAP",
        //        "mgnMode": "isolated",
        //        "notes": "",
        //        "ordId": "",
        //        "pnl": "0.000014875271224",
        //        "posBal": "0",
        //        "posBalChg": "0",
        //        "subType": "174",
        //        "sz": "9",
        //        "to": "",
        //        "ts": "1636387215588",
        //        "type": "8"
        //    }
        //
        const data = this.safeValue (response, 'data', []);
        const result = [];
        for (let i = 0; i < data.length; i++) {
            const entry = data[i];
            const timestamp = this.safeInteger (entry, 'ts');
            const instId = this.safeString (entry, 'instId');
            const marketInner = this.safeMarket (instId);
            const currencyId = this.safeString (entry, 'ccy');
            const code = this.safeCurrencyCode (currencyId);
            result.push ({
                'info': entry,
                'symbol': marketInner['symbol'],
                'code': code,
                'timestamp': timestamp,
                'datetime': this.iso8601 (timestamp),
                'id': this.safeString (entry, 'billId'),
                'amount': this.safeNumber (entry, 'balChg'),
            });
        }
        const sorted = this.sortBy (result, 'timestamp');
        return this.filterBySymbolSinceLimit (sorted, symbol, since, limit) as FundingHistory[];
    }

    async setLeverage (leverage, symbol: Str = undefined, params = {}) {
        /**
         * @method
         * @name okx#setLeverage
         * @description set the level of leverage for a market
         * @see https://www.okx.com/docs-v5/en/#rest-api-account-set-leverage
         * @param {float} leverage the rate of leverage
         * @param {string} symbol unified market symbol
         * @param {object} [params] extra parameters specific to the exchange API endpoint
         * @param {string} [params.marginMode] 'cross' or 'isolated'
         * @param {string} [params.posSide] 'long' or 'short' for isolated margin long/short mode on futures and swap markets
         * @returns {object} response from the exchange
         */
        if (symbol === undefined) {
            throw new ArgumentsRequired (this.id + ' setLeverage() requires a symbol argument');
        }
        // WARNING: THIS WILL INCREASE LIQUIDATION PRICE FOR OPEN ISOLATED LONG POSITIONS
        // AND DECREASE LIQUIDATION PRICE FOR OPEN ISOLATED SHORT POSITIONS
        if ((leverage < 1) || (leverage > 125)) {
            throw new BadRequest (this.id + ' setLeverage() leverage should be between 1 and 125');
        }
        await this.loadMarkets ();
        const market = this.market (symbol);
        let marginMode = undefined;
        [ marginMode, params ] = this.handleMarginModeAndParams ('setLeverage', params);
        if (marginMode === undefined) {
            marginMode = this.safeString (params, 'mgnMode', 'cross'); // cross as default marginMode
        }
        if ((marginMode !== 'cross') && (marginMode !== 'isolated')) {
            throw new BadRequest (this.id + ' setLeverage() requires a marginMode parameter that must be either cross or isolated');
        }
        const request = {
            'lever': leverage,
            'mgnMode': marginMode,
            'instId': market['id'],
        };
        const posSide = this.safeString (params, 'posSide');
        if (marginMode === 'isolated') {
            if (posSide === undefined) {
                throw new ArgumentsRequired (this.id + ' setLeverage() requires a posSide argument for isolated margin');
            }
            if (posSide !== 'long' && posSide !== 'short' && posSide !== 'net') {
                throw new BadRequest (this.id + ' setLeverage() requires the posSide argument to be either "long", "short" or "net"');
            }
        }
        const response = await this.privatePostAccountSetLeverage (this.extend (request, params));
        //
        //     {
        //       "code": "0",
        //       "data": [
        //         {
        //           "instId": "BTC-USDT-SWAP",
        //           "lever": "5",
        //           "mgnMode": "isolated",
        //           "posSide": "long"
        //         }
        //       ],
        //       "msg": ""
        //     }
        //
        return response;
    }

    async setPositionMode (hedged, symbol: Str = undefined, params = {}) {
        /**
         * @method
         * @name okx#setPositionMode
         * @description set hedged to true or false for a market
         * @see https://www.okx.com/docs-v5/en/#trading-account-rest-api-set-position-mode
         * @param {bool} hedged set to true to use long_short_mode, false for net_mode
         * @param {string} symbol not used by okx setPositionMode
         * @param {object} [params] extra parameters specific to the exchange API endpoint
         * @returns {object} response from the exchange
         */
        let hedgeMode = undefined;
        if (hedged) {
            hedgeMode = 'long_short_mode';
        } else {
            hedgeMode = 'net_mode';
        }
        const request = {
            'posMode': hedgeMode,
        };
        const response = await this.privatePostAccountSetPositionMode (this.extend (request, params));
        //
        //    {
        //        "code": "0",
        //        "data": [
        //            {
        //                "posMode": "net_mode"
        //            }
        //        ],
        //        "msg": ""
        //    }
        //
        return response;
    }

    async setMarginMode (marginMode, symbol: Str = undefined, params = {}) {
        /**
         * @method
         * @name okx#setMarginMode
         * @description set margin mode to 'cross' or 'isolated'
         * @see https://www.okx.com/docs-v5/en/#trading-account-rest-api-set-leverage
         * @param {string} marginMode 'cross' or 'isolated'
         * @param {string} symbol unified market symbol
         * @param {object} [params] extra parameters specific to the exchange API endpoint
         * @param {int} [params.leverage] leverage
         * @returns {object} response from the exchange
         */
        if (symbol === undefined) {
            throw new ArgumentsRequired (this.id + ' setMarginMode() requires a symbol argument');
        }
        // WARNING: THIS WILL INCREASE LIQUIDATION PRICE FOR OPEN ISOLATED LONG POSITIONS
        // AND DECREASE LIQUIDATION PRICE FOR OPEN ISOLATED SHORT POSITIONS
        marginMode = marginMode.toLowerCase ();
        if ((marginMode !== 'cross') && (marginMode !== 'isolated')) {
            throw new BadRequest (this.id + ' setMarginMode() marginMode must be either cross or isolated');
        }
        await this.loadMarkets ();
        const market = this.market (symbol);
        const lever = this.safeInteger2 (params, 'lever', 'leverage');
        if ((lever === undefined) || (lever < 1) || (lever > 125)) {
            throw new BadRequest (this.id + ' setMarginMode() params["lever"] should be between 1 and 125');
        }
        params = this.omit (params, [ 'leverage' ]);
        const request = {
            'lever': lever,
            'mgnMode': marginMode,
            'instId': market['id'],
        };
        const response = await this.privatePostAccountSetLeverage (this.extend (request, params));
        //
        //     {
        //       "code": "0",
        //       "data": [
        //         {
        //           "instId": "BTC-USDT-SWAP",
        //           "lever": "5",
        //           "mgnMode": "isolated",
        //           "posSide": "long"
        //         }
        //       ],
        //       "msg": ""
        //     }
        //
        return response;
    }

    async fetchCrossBorrowRates (params = {}) {
        /**
         * @method
         * @name okx#fetchCrossBorrowRates
         * @description fetch the borrow interest rates of all currencies
         * @see https://www.okx.com/docs-v5/en/#trading-account-rest-api-get-interest-rate
         * @param {object} [params] extra parameters specific to the exchange API endpoint
         * @returns {object} a list of [borrow rate structures]{@link https://docs.ccxt.com/#/?id=borrow-rate-structure}
         */
        await this.loadMarkets ();
        const response = await this.privateGetAccountInterestRate (params);
        //
        //    {
        //        "code": "0",
        //        "data": [
        //            {
        //                "ccy": "BTC",
        //                "interestRate": "0.00000833"
        //            }
        //            ...
        //        ],
        //    }
        //
        const data = this.safeValue (response, 'data', []);
        const rates = [];
        for (let i = 0; i < data.length; i++) {
            rates.push (this.parseBorrowRate (data[i]));
        }
        return rates;
    }

    async fetchCrossBorrowRate (code: string, params = {}) {
        /**
         * @method
         * @name okx#fetchCrossBorrowRate
         * @description fetch the rate of interest to borrow a currency for margin trading
         * @see https://www.okx.com/docs-v5/en/#trading-account-rest-api-get-interest-rate
         * @param {string} code unified currency code
         * @param {object} [params] extra parameters specific to the exchange API endpoint
         * @returns {object} a [borrow rate structure]{@link https://docs.ccxt.com/#/?id=borrow-rate-structure}
         */
        await this.loadMarkets ();
        const currency = this.currency (code);
        const request = {
            'ccy': currency['id'],
        };
        const response = await this.privateGetAccountInterestRate (this.extend (request, params));
        //
        //    {
        //        "code": "0",
        //        "data": [
        //             {
        //                "ccy": "USDT",
        //                "interestRate": "0.00002065"
        //             }
        //             ...
        //        ],
        //        "msg": ""
        //    }
        //
        const data = this.safeValue (response, 'data');
        const rate = this.safeValue (data, 0);
        return this.parseBorrowRate (rate);
    }

    parseBorrowRate (info, currency: Currency = undefined) {
        //
        //    {
        //        "amt": "992.10341195",
        //        "ccy": "BTC",
        //        "rate": "0.01",
        //        "ts": "1643954400000"
        //    }
        //
        const ccy = this.safeString (info, 'ccy');
        const timestamp = this.safeInteger (info, 'ts');
        return {
            'currency': this.safeCurrencyCode (ccy),
            'rate': this.safeNumber2 (info, 'interestRate', 'rate'),
            'period': 86400000,
            'timestamp': timestamp,
            'datetime': this.iso8601 (timestamp),
            'info': info,
        };
    }

    parseBorrowRateHistories (response, codes, since, limit) {
        //
        //    [
        //        {
        //            "amt": "992.10341195",
        //            "ccy": "BTC",
        //            "rate": "0.01",
        //            "ts": "1643954400000"
        //        },
        //        ...
        //    ]
        //
        const borrowRateHistories = {};
        for (let i = 0; i < response.length; i++) {
            const item = response[i];
            const code = this.safeCurrencyCode (this.safeString (item, 'ccy'));
            if (codes === undefined || this.inArray (code, codes)) {
                if (!(code in borrowRateHistories)) {
                    borrowRateHistories[code] = [];
                }
                const borrowRateStructure = this.parseBorrowRate (item);
                borrowRateHistories[code].push (borrowRateStructure);
            }
        }
        const keys = Object.keys (borrowRateHistories);
        for (let i = 0; i < keys.length; i++) {
            const code = keys[i];
            borrowRateHistories[code] = this.filterByCurrencySinceLimit (borrowRateHistories[code], code, since, limit);
        }
        return borrowRateHistories;
    }

    parseBorrowRateHistory (response, code, since, limit) {
        const result = [];
        for (let i = 0; i < response.length; i++) {
            const item = response[i];
            const borrowRate = this.parseBorrowRate (item);
            result.push (borrowRate);
        }
        const sorted = this.sortBy (result, 'timestamp');
        return this.filterByCurrencySinceLimit (sorted, code, since, limit);
    }

    async fetchBorrowRateHistories (codes = undefined, since: Int = undefined, limit: Int = undefined, params = {}) {
        /**
         * @method
         * @name okx#fetchBorrowRateHistories
         * @description retrieves a history of a multiple currencies borrow interest rate at specific time slots, returns all currencies if no symbols passed, default is undefined
         * @see https://www.okx.com/docs-v5/en/#financial-product-savings-get-public-borrow-history-public
         * @param {string[]|undefined} codes list of unified currency codes, default is undefined
         * @param {int} [since] timestamp in ms of the earliest borrowRate, default is undefined
         * @param {int} [limit] max number of borrow rate prices to return, default is undefined
         * @param {object} [params] extra parameters specific to the exchange API endpoint
         * @returns {object} a dictionary of [borrow rate structures]{@link https://docs.ccxt.com/#/?id=borrow-rate-structure} indexed by the market symbol
         */
        await this.loadMarkets ();
        const request = {
            // 'ccy': currency['id'],
            // 'after': this.milliseconds (), // Pagination of data to return records earlier than the requested ts,
            // 'before': since, // Pagination of data to return records newer than the requested ts,
            // 'limit': limit, // default is 100 and maximum is 100
        };
        if (since !== undefined) {
            request['before'] = since;
        }
        if (limit !== undefined) {
            request['limit'] = limit;
        }
        const response = await this.publicGetFinanceSavingsLendingRateHistory (this.extend (request, params));
        //
        //     {
        //         "code": "0",
        //         "data": [
        //             {
        //                 "amt": "992.10341195",
        //                 "ccy": "BTC",
        //                 "rate": "0.01",
        //                 "ts": "1643954400000"
        //             },
        //         ],
        //         "msg": ""
        //     }
        //
        const data = this.safeValue (response, 'data');
        return this.parseBorrowRateHistories (data, codes, since, limit);
    }

    async fetchBorrowRateHistory (code: string, since: Int = undefined, limit: Int = undefined, params = {}) {
        /**
         * @method
         * @name okx#fetchBorrowRateHistory
         * @description retrieves a history of a currencies borrow interest rate at specific time slots
         * @see https://www.okx.com/docs-v5/en/#financial-product-savings-get-public-borrow-history-public
         * @param {string} code unified currency code
         * @param {int} [since] timestamp for the earliest borrow rate
         * @param {int} [limit] the maximum number of [borrow rate structures]{@link https://docs.ccxt.com/#/?id=borrow-rate-structure} to retrieve
         * @param {object} [params] extra parameters specific to the exchange API endpoint
         * @returns {object[]} an array of [borrow rate structures]{@link https://docs.ccxt.com/#/?id=borrow-rate-structure}
         */
        await this.loadMarkets ();
        const currency = this.currency (code);
        const request = {
            'ccy': currency['id'],
            // 'after': this.milliseconds (), // Pagination of data to return records earlier than the requested ts,
            // 'before': since, // Pagination of data to return records newer than the requested ts,
            // 'limit': limit, // default is 100 and maximum is 100
        };
        if (since !== undefined) {
            request['before'] = since;
        }
        if (limit !== undefined) {
            request['limit'] = limit;
        }
        const response = await this.publicGetFinanceSavingsLendingRateHistory (this.extend (request, params));
        //
        //     {
        //         "code": "0",
        //         "data": [
        //             {
        //                 "amt": "992.10341195",
        //                 "ccy": "BTC",
        //                 "rate": "0.01",
        //                 "ts": "1643954400000"
        //             },
        //         ],
        //         "msg": ""
        //     }
        //
        const data = this.safeValue (response, 'data');
        return this.parseBorrowRateHistory (data, code, since, limit);
    }

    async modifyMarginHelper (symbol: string, amount, type, params = {}) {
        await this.loadMarkets ();
        const market = this.market (symbol);
        const posSide = this.safeString (params, 'posSide', 'net');
        params = this.omit (params, [ 'posSide' ]);
        const request = {
            'instId': market['id'],
            'amt': amount,
            'type': type,
            'posSide': posSide,
        };
        const response = await this.privatePostAccountPositionMarginBalance (this.extend (request, params));
        //
        //     {
        //       "code": "0",
        //       "data": [
        //         {
        //           "amt": "0.01",
        //           "instId": "ETH-USD-SWAP",
        //           "posSide": "net",
        //           "type": "reduce"
        //         }
        //       ],
        //       "msg": ""
        //     }
        //
        return this.parseMarginModification (response, market);
    }

    parseMarginModification (data, market: Market = undefined) {
        const innerData = this.safeValue (data, 'data', []);
        const entry = this.safeValue (innerData, 0, {});
        const errorCode = this.safeString (data, 'code');
        const status = (errorCode === '0') ? 'ok' : 'failed';
        const amountRaw = this.safeNumber (entry, 'amt');
        const typeRaw = this.safeString (entry, 'type');
        const type = (typeRaw === 'reduce') ? 'reduce' : 'add';
        const marketId = this.safeString (entry, 'instId');
        const responseMarket = this.safeMarket (marketId, market);
        const code = responseMarket['inverse'] ? responseMarket['base'] : responseMarket['quote'];
        return {
            'info': data,
            'type': type,
            'amount': amountRaw,
            'code': code,
            'symbol': responseMarket['symbol'],
            'status': status,
        };
    }

    async reduceMargin (symbol: string, amount, params = {}) {
        /**
         * @method
         * @name okx#reduceMargin
         * @description remove margin from a position
         * @see https://www.okx.com/docs-v5/en/#trading-account-rest-api-increase-decrease-margin
         * @param {string} symbol unified market symbol
         * @param {float} amount the amount of margin to remove
         * @param {object} [params] extra parameters specific to the exchange API endpoint
         * @returns {object} a [margin structure]{@link https://docs.ccxt.com/#/?id=reduce-margin-structure}
         */
        return await this.modifyMarginHelper (symbol, amount, 'reduce', params);
    }

    async addMargin (symbol: string, amount, params = {}) {
        /**
         * @method
         * @name okx#addMargin
         * @description add margin
         * @see https://www.okx.com/docs-v5/en/#trading-account-rest-api-increase-decrease-margin
         * @param {string} symbol unified market symbol
         * @param {float} amount amount of margin to add
         * @param {object} [params] extra parameters specific to the exchange API endpoint
         * @returns {object} a [margin structure]{@link https://docs.ccxt.com/#/?id=add-margin-structure}
         */
        return await this.modifyMarginHelper (symbol, amount, 'add', params);
    }

    async fetchMarketLeverageTiers (symbol: string, params = {}) {
        /**
         * @method
         * @name okx#fetchMarketLeverageTiers
         * @description retrieve information on the maximum leverage, and maintenance margin for trades of varying trade sizes for a single market
         * @see https://www.okx.com/docs-v5/en/#rest-api-public-data-get-position-tiers
         * @param {string} symbol unified market symbol
         * @param {object} [params] extra parameters specific to the exchange API endpoint
         * @param {string} [params.marginMode] 'cross' or 'isolated'
         * @returns {object} a [leverage tiers structure]{@link https://docs.ccxt.com/#/?id=leverage-tiers-structure}
         */
        await this.loadMarkets ();
        const market = this.market (symbol);
        const type = market['spot'] ? 'MARGIN' : this.convertToInstrumentType (market['type']);
        const uly = this.safeString (market['info'], 'uly');
        if (!uly) {
            if (type !== 'MARGIN') {
                throw new BadRequest (this.id + ' fetchMarketLeverageTiers() cannot fetch leverage tiers for ' + symbol);
            }
        }
        let marginMode = undefined;
        [ marginMode, params ] = this.handleMarginModeAndParams ('fetchMarketLeverageTiers', params);
        if (marginMode === undefined) {
            marginMode = this.safeString (params, 'tdMode', 'cross'); // cross as default marginMode
        }
        const request = {
            'instType': type,
            'tdMode': marginMode,
            'uly': uly,
        };
        if (type === 'MARGIN') {
            request['instId'] = market['id'];
        }
        const response = await this.publicGetPublicPositionTiers (this.extend (request, params));
        //
        //    {
        //        "code": "0",
        //        "data": [
        //            {
        //                "baseMaxLoan": "500",
        //                "imr": "0.1",
        //                "instId": "ETH-USDT",
        //                "maxLever": "10",
        //                "maxSz": "500",
        //                "minSz": "0",
        //                "mmr": "0.03",
        //                "optMgnFactor": "0",
        //                "quoteMaxLoan": "200000",
        //                "tier": "1",
        //                "uly": ""
        //            },
        //            ...
        //        ]
        //    }
        //
        const data = this.safeValue (response, 'data');
        return this.parseMarketLeverageTiers (data, market);
    }

    parseMarketLeverageTiers (info, market: Market = undefined) {
        /**
         * @ignore
         * @method
         * @param {object} info Exchange response for 1 market
         * @param {object} market CCXT market
         */
        //
        //    [
        //        {
        //            "baseMaxLoan": "500",
        //            "imr": "0.1",
        //            "instId": "ETH-USDT",
        //            "maxLever": "10",
        //            "maxSz": "500",
        //            "minSz": "0",
        //            "mmr": "0.03",
        //            "optMgnFactor": "0",
        //            "quoteMaxLoan": "200000",
        //            "tier": "1",
        //            "uly": ""
        //        },
        //        ...
        //    ]
        //
        const tiers = [];
        for (let i = 0; i < info.length; i++) {
            const tier = info[i];
            tiers.push ({
                'tier': this.safeInteger (tier, 'tier'),
                'currency': market['quote'],
                'minNotional': this.safeNumber (tier, 'minSz'),
                'maxNotional': this.safeNumber (tier, 'maxSz'),
                'maintenanceMarginRate': this.safeNumber (tier, 'mmr'),
                'maxLeverage': this.safeNumber (tier, 'maxLever'),
                'info': tier,
            });
        }
        return tiers;
    }

    async fetchBorrowInterest (code: Str = undefined, symbol: Str = undefined, since: Int = undefined, limit: Int = undefined, params = {}) {
        /**
         * @method
         * @name okx#fetchBorrowInterest
         * @description fetch the interest owed by the user for borrowing currency for margin trading
         * @see https://www.okx.com/docs-v5/en/#rest-api-account-get-interest-accrued-data
         * @param {string} code the unified currency code for the currency of the interest
         * @param {string} symbol the market symbol of an isolated margin market, if undefined, the interest for cross margin markets is returned
         * @param {int} [since] timestamp in ms of the earliest time to receive interest records for
         * @param {int} [limit] the number of [borrow interest structures]{@link https://docs.ccxt.com/#/?id=borrow-interest-structure} to retrieve
         * @param {object} [params] exchange specific parameters
         * @param {int} [params.type] Loan type 1 - VIP loans 2 - Market loans *Default is Market loans*
         * @param {string} [params.marginMode] 'cross' or 'isolated'
         * @returns {object[]} An list of [borrow interest structures]{@link https://docs.ccxt.com/#/?id=borrow-interest-structure}
         */
        await this.loadMarkets ();
        let marginMode = undefined;
        [ marginMode, params ] = this.handleMarginModeAndParams ('fetchBorrowInterest', params);
        if (marginMode === undefined) {
            marginMode = this.safeString (params, 'mgnMode', 'cross'); // cross as default marginMode
        }
        const request = {
            'mgnMode': marginMode,
        };
        let market = undefined;
        if (code !== undefined) {
            const currency = this.currency (code);
            request['ccy'] = currency['id'];
        }
        if (since !== undefined) {
            request['before'] = since - 1;
        }
        if (limit !== undefined) {
            request['limit'] = limit;
        }
        if (symbol !== undefined) {
            market = this.market (symbol);
            request['instId'] = market['id'];
        }
        const response = await this.privateGetAccountInterestAccrued (this.extend (request, params));
        //
        //    {
        //        "code": "0",
        //        "data": [
        //            {
        //                "ccy": "USDT",
        //                "instId": "",
        //                "interest": "0.0003960833333334",
        //                "interestRate": "0.0000040833333333",
        //                "liab": "97",
        //                "mgnMode": "",
        //                "ts": "1637312400000",
        //                "type": "1"
        //            },
        //            ...
        //        ],
        //        "msg": ""
        //    }
        //
        const data = this.safeValue (response, 'data');
        const interest = this.parseBorrowInterests (data);
        return this.filterByCurrencySinceLimit (interest, code, since, limit);
    }

    parseBorrowInterest (info, market: Market = undefined) {
        const instId = this.safeString (info, 'instId');
        if (instId !== undefined) {
            market = this.safeMarket (instId, market);
        }
        const timestamp = this.safeInteger (info, 'ts');
        return {
            'symbol': this.safeString (market, 'symbol'),
            'marginMode': this.safeString (info, 'mgnMode'),
            'currency': this.safeCurrencyCode (this.safeString (info, 'ccy')),
            'interest': this.safeNumber (info, 'interest'),
            'interestRate': this.safeNumber (info, 'interestRate'),
            'amountBorrowed': this.safeNumber (info, 'liab'),
            'timestamp': timestamp,  // Interest accrued time
            'datetime': this.iso8601 (timestamp),
            'info': info,
        };
    }

    async borrowCrossMargin (code: string, amount, params = {}) {
        /**
         * @method
         * @name okx#borrowCrossMargin
         * @description create a loan to borrow margin (need to be VIP 5 and above)
         * @see https://www.okx.com/docs-v5/en/#trading-account-rest-api-vip-loans-borrow-and-repay
         * @param {string} code unified currency code of the currency to borrow
         * @param {float} amount the amount to borrow
         * @param {object} [params] extra parameters specific to the exchange API endpoint
         * @returns {object} a [margin loan structure]{@link https://docs.ccxt.com/#/?id=margin-loan-structure}
         */
        await this.loadMarkets ();
        const currency = this.currency (code);
        const request = {
            'ccy': currency['id'],
            'amt': this.currencyToPrecision (code, amount),
            'side': 'borrow',
        };
        const response = await this.privatePostAccountBorrowRepay (this.extend (request, params));
        //
        //     {
        //         "code": "0",
        //         "data": [
        //             {
        //                 "amt": "102",
        //                 "ccy": "USDT",
        //                 "ordId": "544199684697214976",
        //                 "side": "borrow",
        //                 "state": "1"
        //             }
        //         ],
        //         "msg": ""
        //     }
        //
        const data = this.safeValue (response, 'data', []);
        const loan = this.safeValue (data, 0);
        return this.parseMarginLoan (loan, currency);
    }

    async repayCrossMargin (code: string, amount, params = {}) {
        /**
         * @method
         * @name okx#repayCrossMargin
         * @description repay borrowed margin and interest
         * @see https://www.okx.com/docs-v5/en/#trading-account-rest-api-vip-loans-borrow-and-repay
         * @param {string} code unified currency code of the currency to repay
         * @param {float} amount the amount to repay
         * @param {object} [params] extra parameters specific to the exchange API endpoint
         * @param {string} [params.id] the order ID of borrowing, it is necessary while repaying
         * @returns {object} a [margin loan structure]{@link https://docs.ccxt.com/#/?id=margin-loan-structure}
         */
        await this.loadMarkets ();
        const id = this.safeString2 (params, 'id', 'ordId');
        params = this.omit (params, 'id');
        if (id === undefined) {
            throw new ArgumentsRequired (this.id + ' repayCrossMargin() requires an id parameter');
        }
        const currency = this.currency (code);
        const request = {
            'ccy': currency['id'],
            'amt': this.currencyToPrecision (code, amount),
            'side': 'repay',
            'ordId': id,
        };
        const response = await this.privatePostAccountBorrowRepay (this.extend (request, params));
        //
        //     {
        //         "code": "0",
        //         "data": [
        //             {
        //                 "amt": "102",
        //                 "ccy": "USDT",
        //                 "ordId": "544199684697214976",
        //                 "side": "repay",
        //                 "state": "1"
        //             }
        //         ],
        //         "msg": ""
        //     }
        //
        const data = this.safeValue (response, 'data', []);
        const loan = this.safeValue (data, 0);
        return this.parseMarginLoan (loan, currency);
    }

    parseMarginLoan (info, currency: Currency = undefined) {
        //
        //     {
        //         "amt": "102",
        //         "availLoan": "97",
        //         "ccy": "USDT",
        //         "loanQuota": "6000000",
        //         "posLoan": "0",
        //         "side": "repay",
        //         "usedLoan": "97"
        //     }
        //
        const currencyId = this.safeString (info, 'ccy');
        return {
            'id': undefined,
            'currency': this.safeCurrencyCode (currencyId, currency),
            'amount': this.safeNumber (info, 'amt'),
            'symbol': undefined,
            'timestamp': undefined,
            'datetime': undefined,
            'info': info,
        };
    }

    async fetchOpenInterest (symbol: string, params = {}) {
        /**
         * @method
         * @name okx#fetchOpenInterest
         * @description Retrieves the open interest of a currency
         * @see https://www.okx.com/docs-v5/en/#rest-api-public-data-get-open-interest
         * @param {string} symbol Unified CCXT market symbol
         * @param {object} [params] exchange specific parameters
         * @returns {object} an open interest structure{@link https://docs.ccxt.com/#/?id=open-interest-structure}
         */
        await this.loadMarkets ();
        const market = this.market (symbol);
        if (!market['contract']) {
            throw new BadRequest (this.id + ' fetchOpenInterest() supports contract markets only');
        }
        const type = this.convertToInstrumentType (market['type']);
        const uly = this.safeString (market['info'], 'uly');
        const request = {
            'instType': type,
            'uly': uly,
            'instId': market['id'],
        };
        const response = await this.publicGetPublicOpenInterest (this.extend (request, params));
        //
        //     {
        //         "code": "0",
        //         "data": [
        //             {
        //                 "instId": "BTC-USDT-SWAP",
        //                 "instType": "SWAP",
        //                 "oi": "2125419",
        //                 "oiCcy": "21254.19",
        //                 "ts": "1664005108969"
        //             }
        //         ],
        //         "msg": ""
        //     }
        //
        const data = this.safeValue (response, 'data', []);
        return this.parseOpenInterest (data[0], market);
    }

    async fetchOpenInterestHistory (symbol: string, timeframe = '1d', since: Int = undefined, limit: Int = undefined, params = {}) {
        /**
         * @method
         * @name okx#fetchOpenInterestHistory
         * @description Retrieves the open interest history of a currency
         * @see https://www.okx.com/docs-v5/en/#rest-api-trading-data-get-contracts-open-interest-and-volume
         * @see https://www.okx.com/docs-v5/en/#rest-api-trading-data-get-options-open-interest-and-volume
         * @param {string} symbol Unified CCXT currency code or unified symbol
         * @param {string} timeframe "5m", "1h", or "1d" for option only "1d" or "8h"
         * @param {int} [since] The time in ms of the earliest record to retrieve as a unix timestamp
         * @param {int} [limit] Not used by okx, but parsed internally by CCXT
         * @param {object} [params] Exchange specific parameters
         * @param {int} [params.until] The time in ms of the latest record to retrieve as a unix timestamp
         * @returns An array of [open interest structures]{@link https://docs.ccxt.com/#/?id=open-interest-structure}
         */
        const options = this.safeValue (this.options, 'fetchOpenInterestHistory', {});
        const timeframes = this.safeValue (options, 'timeframes', {});
        timeframe = this.safeString (timeframes, timeframe, timeframe);
        if (timeframe !== '5m' && timeframe !== '1H' && timeframe !== '1D') {
            throw new BadRequest (this.id + ' fetchOpenInterestHistory cannot only use the 5m, 1h, and 1d timeframe');
        }
        await this.loadMarkets ();
        // handle unified currency code or symbol
        let currencyId = undefined;
        let market = undefined;
        if ((symbol in this.markets) || (symbol in this.markets_by_id)) {
            market = this.market (symbol);
            currencyId = market['baseId'];
        } else {
            const currency = this.currency (symbol);
            currencyId = currency['id'];
        }
        const request = {
            'ccy': currencyId,
            'period': timeframe,
        };
        let type = undefined;
        let response = undefined;
        [ type, params ] = this.handleMarketTypeAndParams ('fetchOpenInterestHistory', market, params);
        if (type === 'option') {
            response = await this.publicGetRubikStatOptionOpenInterestVolume (this.extend (request, params));
        } else {
            if (since !== undefined) {
                request['begin'] = since;
            }
            const until = this.safeInteger2 (params, 'till', 'until');
            if (until !== undefined) {
                request['end'] = until;
                params = this.omit (params, [ 'until', 'till' ]);
            }
            response = await this.publicGetRubikStatContractsOpenInterestVolume (this.extend (request, params));
        }
        //
        //    {
        //        "code": "0",
        //        "data": [
        //            [
        //                "1648221300000",  // timestamp
        //                "2183354317.945",  // open interest (USD)
        //                "74285877.617",  // volume (USD)
        //            ],
        //            ...
        //        ],
        //        "msg": ''
        //    }
        //
        const data = this.safeValue (response, 'data', []);
        return this.parseOpenInterests (data, undefined, since, limit);
    }

    parseOpenInterest (interest, market: Market = undefined) {
        //
        // fetchOpenInterestHistory
        //
        //    [
        //        "1648221300000",  // timestamp
        //        "2183354317.945",  // open interest (USD) - (coin) for options
        //        "74285877.617",  // volume (USD) - (coin) for options
        //    ]
        //
        // fetchOpenInterest
        //
        //     {
        //         "instId": "BTC-USD-230520-25500-P",
        //         "instType": "OPTION",
        //         "oi": "300",
        //         "oiCcy": "3",
        //         "ts": "1684551166251"
        //     }
        //
        const id = this.safeString (interest, 'instId');
        market = this.safeMarket (id, market);
        const time = this.safeInteger (interest, 'ts');
        const timestamp = this.safeInteger (interest, 0, time);
        let baseVolume = undefined;
        let quoteVolume = undefined;
        let openInterestAmount = undefined;
        let openInterestValue = undefined;
        const type = this.safeString (this.options, 'defaultType');
        if (Array.isArray (interest)) {
            if (type === 'option') {
                openInterestAmount = this.safeNumber (interest, 1);
                baseVolume = this.safeNumber (interest, 2);
            } else {
                openInterestValue = this.safeNumber (interest, 1);
                quoteVolume = this.safeNumber (interest, 2);
            }
        } else {
            baseVolume = this.safeNumber (interest, 'oiCcy');
            openInterestAmount = this.safeNumber (interest, 'oi');
            openInterestValue = this.safeNumber (interest, 'oiCcy');
        }
        return this.safeOpenInterest ({
            'symbol': this.safeSymbol (id),
            'baseVolume': baseVolume,  // deprecated
            'quoteVolume': quoteVolume,  // deprecated
            'openInterestAmount': openInterestAmount,
            'openInterestValue': openInterestValue,
            'timestamp': timestamp,
            'datetime': this.iso8601 (timestamp),
            'info': interest,
        }, market);
    }

    setSandboxMode (enable) {
        super.setSandboxMode (enable);
        this.options['sandboxMode'] = enable;
        if (enable) {
            this.headers['x-simulated-trading'] = '1';
        } else if ('x-simulated-trading' in this.headers) {
            this.headers = this.omit (this.headers, 'x-simulated-trading');
        }
    }

    async fetchDepositWithdrawFees (codes: Strings = undefined, params = {}) {
        /**
         * @method
         * @name okx#fetchDepositWithdrawFees
         * @description fetch deposit and withdraw fees
         * @see https://www.okx.com/docs-v5/en/#rest-api-funding-get-currencies
         * @param {string[]|undefined} codes list of unified currency codes
         * @param {object} [params] extra parameters specific to the exchange API endpoint
         * @returns {object[]} a list of [fees structures]{@link https://docs.ccxt.com/#/?id=fee-structure}
         */
        await this.loadMarkets ();
        const response = await this.privateGetAssetCurrencies (params);
        //
        //    {
        //        "code": "0",
        //        "data": [
        //            {
        //                "canDep": true,
        //                "canInternal": false,
        //                "canWd": true,
        //                "ccy": "USDT",
        //                "chain": "USDT-TRC20",
        //                "logoLink": "https://static.coinall.ltd/cdn/assets/imgs/221/5F74EB20302D7761.png",
        //                "mainNet": false,
        //                "maxFee": "1.6",
        //                "maxWd": "8852150",
        //                "minFee": "0.8",
        //                "minWd": "2",
        //                "name": "Tether",
        //                "usedWdQuota": "0",
        //                "wdQuota": "500",
        //                "wdTickSz": "3"
        //            },
        //            {
        //                "canDep": true,
        //                "canInternal": false,
        //                "canWd": true,
        //                "ccy": "USDT",
        //                "chain": "USDT-ERC20",
        //                "logoLink": "https://static.coinall.ltd/cdn/assets/imgs/221/5F74EB20302D7761.png",
        //                "mainNet": false,
        //                "maxFee": "16",
        //                "maxWd": "8852150",
        //                "minFee": "8",
        //                "minWd": "2",
        //                "name": "Tether",
        //                "usedWdQuota": "0",
        //                "wdQuota": "500",
        //                "wdTickSz": "3"
        //            },
        //            ...
        //        ],
        //        "msg": ""
        //    }
        //
        const data = this.safeValue (response, 'data');
        return this.parseDepositWithdrawFees (data, codes);
    }

    parseDepositWithdrawFees (response, codes = undefined, currencyIdKey = undefined) {
        //
        // [
        //   {
        //       "canDep": true,
        //       "canInternal": false,
        //       "canWd": true,
        //       "ccy": "USDT",
        //       "chain": "USDT-TRC20",
        //       "logoLink": "https://static.coinall.ltd/cdn/assets/imgs/221/5F74EB20302D7761.png",
        //       "mainNet": false,
        //       "maxFee": "1.6",
        //       "maxWd": "8852150",
        //       "minFee": "0.8",
        //       "minWd": "2",
        //       "name": "Tether",
        //       "usedWdQuota": "0",
        //       "wdQuota": "500",
        //       "wdTickSz": "3"
        //   }
        // ]
        //
        const depositWithdrawFees = {};
        codes = this.marketCodes (codes);
        for (let i = 0; i < response.length; i++) {
            const feeInfo = response[i];
            const currencyId = this.safeString (feeInfo, 'ccy');
            const code = this.safeCurrencyCode (currencyId);
            if ((codes === undefined) || (this.inArray (code, codes))) {
                const depositWithdrawFee = this.safeValue (depositWithdrawFees, code);
                if (depositWithdrawFee === undefined) {
                    depositWithdrawFees[code] = this.depositWithdrawFee ({});
                }
                depositWithdrawFees[code]['info'][currencyId] = feeInfo;
                const chain = this.safeString (feeInfo, 'chain');
                const chainSplit = chain.split ('-');
                const networkId = this.safeValue (chainSplit, 1);
                const withdrawFee = this.safeNumber (feeInfo, 'minFee');
                const withdrawResult = {
                    'fee': withdrawFee,
                    'percentage': (withdrawFee !== undefined) ? false : undefined,
                };
                const depositResult = {
                    'fee': undefined,
                    'percentage': undefined,
                };
                const networkCode = this.networkIdToCode (networkId, code);
                depositWithdrawFees[code]['networks'][networkCode] = {
                    'withdraw': withdrawResult,
                    'deposit': depositResult,
                };
            }
        }
        const depositWithdrawCodes = Object.keys (depositWithdrawFees);
        for (let i = 0; i < depositWithdrawCodes.length; i++) {
            const code = depositWithdrawCodes[i];
            const currency = this.currency (code);
            depositWithdrawFees[code] = this.assignDefaultDepositWithdrawFees (depositWithdrawFees[code], currency);
        }
        return depositWithdrawFees;
    }

    async fetchSettlementHistory (symbol: Str = undefined, since: Int = undefined, limit: Int = undefined, params = {}) {
        /**
         * @method
         * @name okx#fetchSettlementHistory
         * @description fetches historical settlement records
         * @see https://www.okx.com/docs-v5/en/#rest-api-public-data-get-delivery-exercise-history
         * @param {string} symbol unified market symbol to fetch the settlement history for
         * @param {int} [since] timestamp in ms
         * @param {int} [limit] number of records
         * @param {object} [params] exchange specific params
         * @returns {object[]} a list of [settlement history objects]{@link https://docs.ccxt.com/#/?id=settlement-history-structure}
         */
        if (symbol === undefined) {
            throw new ArgumentsRequired (this.id + ' fetchSettlementHistory() requires a symbol argument');
        }
        await this.loadMarkets ();
        const market = this.market (symbol);
        let type = undefined;
        [ type, params ] = this.handleMarketTypeAndParams ('fetchSettlementHistory', market, params);
        if (type !== 'future' && type !== 'option') {
            throw new NotSupported (this.id + ' fetchSettlementHistory() supports futures and options markets only');
        }
        const request = {
            'instType': this.convertToInstrumentType (type),
            'uly': market['baseId'] + '-' + market['quoteId'],
        };
        if (since !== undefined) {
            request['before'] = since - 1;
        }
        if (limit !== undefined) {
            request['limit'] = limit;
        }
        const response = await this.publicGetPublicDeliveryExerciseHistory (this.extend (request, params));
        //
        //     {
        //         "code": "0",
        //         "data": [
        //             {
        //                 "details": [
        //                     {
        //                         "insId": "BTC-USD-230523-25750-C",
        //                         "px": "27290.1486867000556483",
        //                         "type": "exercised"
        //                     },
        //                 ],
        //                 "ts":"1684656000000"
        //             }
        //         ],
        //         "msg": ""
        //     }
        //
        const data = this.safeValue (response, 'data', []);
        const settlements = this.parseSettlements (data, market);
        const sorted = this.sortBy (settlements, 'timestamp');
        return this.filterBySymbolSinceLimit (sorted, market['symbol'], since, limit);
    }

    parseSettlement (settlement, market) {
        //
        //     {
        //         "insId": "BTC-USD-230521-28500-P",
        //         "px": "27081.2007345984751516",
        //         "type": "exercised"
        //     }
        //
        const marketId = this.safeString (settlement, 'insId');
        return {
            'info': settlement,
            'symbol': this.safeSymbol (marketId, market),
            'price': this.safeNumber (settlement, 'px'),
            'timestamp': undefined,
            'datetime': undefined,
        };
    }

    parseSettlements (settlements, market) {
        //
        //     {
        //         "details": [
        //             {
        //                 "insId": "BTC-USD-230523-25750-C",
        //                 "px": "27290.1486867000556483",
        //                 "type": "exercised"
        //             },
        //         ],
        //         "ts":"1684656000000"
        //     }
        //
        const result = [];
        for (let i = 0; i < settlements.length; i++) {
            const entry = settlements[i];
            const timestamp = this.safeInteger (entry, 'ts');
            const details = this.safeValue (entry, 'details', []);
            for (let j = 0; j < details.length; j++) {
                const settlement = this.parseSettlement (details[j], market);
                result.push (this.extend (settlement, {
                    'timestamp': timestamp,
                    'datetime': this.iso8601 (timestamp),
                }));
            }
        }
        return result;
    }

    async fetchUnderlyingAssets (params = {}) {
        /**
         * @method
         * @name okx#fetchUnderlyingAssets
         * @description fetches the market ids of underlying assets for a specific contract market type
         * @see https://www.okx.com/docs-v5/en/#public-data-rest-api-get-underlying
         * @param {object} [params] exchange specific params
         * @param {string} [params.type] the contract market type, 'option', 'swap' or 'future', the default is 'option'
         * @returns {object[]} a list of [underlying assets]{@link https://docs.ccxt.com/#/?id=underlying-assets-structure}
         */
        await this.loadMarkets ();
        let marketType = undefined;
        [ marketType, params ] = this.handleMarketTypeAndParams ('fetchUnderlyingAssets', undefined, params);
        if ((marketType === undefined) || (marketType === 'spot')) {
            marketType = 'option';
        }
        if ((marketType !== 'option') && (marketType !== 'swap') && (marketType !== 'future')) {
            throw new NotSupported (this.id + ' fetchUnderlyingAssets() supports contract markets only');
        }
        const request = {
            'instType': this.convertToInstrumentType (marketType),
        };
        const response = await this.publicGetPublicUnderlying (this.extend (request, params));
        //
        //     {
        //         "code": "0",
        //         "data": [
        //             [
        //                 "BTC-USD",
        //                 "ETH-USD"
        //             ]
        //         ],
        //         "msg": ""
        //     }
        //
        const underlyings = this.safeValue (response, 'data', []);
        return underlyings[0];
    }

    async fetchGreeks (symbol: string, params = {}): Promise<Greeks> {
        /**
         * @method
         * @name okx#fetchGreeks
         * @description fetches an option contracts greeks, financial metrics used to measure the factors that affect the price of an options contract
         * @see https://www.okx.com/docs-v5/en/#public-data-rest-api-get-option-market-data
         * @param {string} symbol unified symbol of the market to fetch greeks for
         * @param {object} [params] extra parameters specific to the exchange API endpoint
         * @returns {object} a [greeks structure]{@link https://docs.ccxt.com/#/?id=greeks-structure}
         */
        await this.loadMarkets ();
        const market = this.market (symbol);
        const marketId = market['id'];
        const optionParts = marketId.split ('-');
        const request = {
            'uly': market['info']['uly'],
            'instFamily': market['info']['instFamily'],
            'expTime': this.safeString (optionParts, 2),
        };
        const response = await this.publicGetPublicOptSummary (this.extend (request, params));
        //
        //     {
        //         "code": "0",
        //         "data": [
        //             {
        //                 "askVol": "0",
        //                 "bidVol": "0",
        //                 "delta": "0.5105464486882039",
        //                 "deltaBS": "0.7325502184143025",
        //                 "fwdPx": "37675.80158694987186",
        //                 "gamma": "-0.13183515090501083",
        //                 "gammaBS": "0.000024139685826358558",
        //                 "instId": "BTC-USD-240329-32000-C",
        //                 "instType": "OPTION",
        //                 "lever": "4.504428015946619",
        //                 "markVol": "0.5916253554539876",
        //                 "realVol": "0",
        //                 "theta": "-0.0004202992014012855",
        //                 "thetaBS": "-18.52354631567909",
        //                 "ts": "1699586421976",
        //                 "uly": "BTC-USD",
        //                 "vega": "0.0020207455080045846",
        //                 "vegaBS": "74.44022302387287",
        //                 "volLv": "0.5948549730405797"
        //             },
        //         ],
        //         "msg": ""
        //     }
        //
        const data = this.safeValue (response, 'data', []);
        for (let i = 0; i < data.length; i++) {
            const entry = data[i];
            const entryMarketId = this.safeString (entry, 'instId');
            if (entryMarketId === marketId) {
                return this.parseGreeks (entry, market);
            }
        }
    }

    parseGreeks (greeks, market: Market = undefined) {
        //
        //     {
        //         "askVol": "0",
        //         "bidVol": "0",
        //         "delta": "0.5105464486882039",
        //         "deltaBS": "0.7325502184143025",
        //         "fwdPx": "37675.80158694987186",
        //         "gamma": "-0.13183515090501083",
        //         "gammaBS": "0.000024139685826358558",
        //         "instId": "BTC-USD-240329-32000-C",
        //         "instType": "OPTION",
        //         "lever": "4.504428015946619",
        //         "markVol": "0.5916253554539876",
        //         "realVol": "0",
        //         "theta": "-0.0004202992014012855",
        //         "thetaBS": "-18.52354631567909",
        //         "ts": "1699586421976",
        //         "uly": "BTC-USD",
        //         "vega": "0.0020207455080045846",
        //         "vegaBS": "74.44022302387287",
        //         "volLv": "0.5948549730405797"
        //     }
        //
        const timestamp = this.safeInteger (greeks, 'ts');
        const marketId = this.safeString (greeks, 'instId');
        const symbol = this.safeSymbol (marketId, market);
        return {
            'symbol': symbol,
            'timestamp': timestamp,
            'datetime': this.iso8601 (timestamp),
            'delta': this.safeNumber (greeks, 'delta'),
            'gamma': this.safeNumber (greeks, 'gamma'),
            'theta': this.safeNumber (greeks, 'theta'),
            'vega': this.safeNumber (greeks, 'vega'),
            'rho': undefined,
            'bidSize': undefined,
            'askSize': undefined,
            'bidImpliedVolatility': this.safeNumber (greeks, 'bidVol'),
            'askImpliedVolatility': this.safeNumber (greeks, 'askVol'),
            'markImpliedVolatility': this.safeNumber (greeks, 'markVol'),
            'bidPrice': undefined,
            'askPrice': undefined,
            'markPrice': undefined,
            'lastPrice': undefined,
            'underlyingPrice': undefined,
            'info': greeks,
        };
    }

    async closePosition (symbol: string, side: OrderSide = undefined, params = {}): Promise<Order> {
        /**
         * @method
         * @name okx#closePosition
         * @description closes open positions for a market
         * @see https://www.okx.com/docs-v5/en/#order-book-trading-trade-post-close-positions
         * @param {string} symbol Unified CCXT market symbol
         * @param {string} [side] 'buy' or 'sell', leave as undefined in net mode
         * @param {object} [params] extra parameters specific to the okx api endpoint
         * @param {string} [params.clientOrderId] a unique identifier for the order
         * @param {string} [params.marginMode] 'cross' or 'isolated', default is 'cross;
         * @param {string} [params.code] *required in the case of closing cross MARGIN position for Single-currency margin* margin currency
         *
         * EXCHANGE SPECIFIC PARAMETERS
         * @param {boolean} [params.autoCxl] whether any pending orders for closing out needs to be automatically canceled when close position via a market order. false or true, the default is false
         * @param {string} [params.tag] order tag a combination of case-sensitive alphanumerics, all numbers, or all letters of up to 16 characters
         * @returns {object[]} [A list of position structures]{@link https://docs.ccxt.com/#/?id=position-structure}
         */
        await this.loadMarkets ();
        const market = this.market (symbol);
        const clientOrderId = this.safeString (params, 'clientOrderId');
        const code = this.safeString (params, 'code');
        let marginMode = undefined;
        [ marginMode, params ] = this.handleMarginModeAndParams ('closePosition', params, 'cross');
        const request = {
            'instId': market['id'],
            'mgnMode': marginMode,
        };
        if (side !== undefined) {
            if ((side === 'buy')) {
                request['posSide'] = 'long';
            } else if (side === 'sell') {
                request['posSide'] = 'short';
            } else {
                request['posSide'] = side;
            }
        }
        if (clientOrderId !== undefined) {
            request['clOrdId'] = clientOrderId;
        }
        if (code !== undefined) {
            const currency = this.currency (code);
            request['ccy'] = currency['id'];
        }
        const response = await this.privatePostTradeClosePosition (this.extend (request, params));
        //
        //    {
        //        "code": "1",
        //        "data": [
        //            {
        //                "clOrdId":"e847386590ce4dBCe903bbc394dc88bf",
        //                "ordId":"",
        //                "sCode":"51000",
        //                "sMsg":"Parameter posSide error ",
        //                "tag":"e847386590ce4dBC"
        //            }
        //        ],
        //        "inTime": "1701877077101064",
        //        "msg": "All operations failed",
        //        "outTime": "1701877077102579"
        //    }
        //
        const data = this.safeValue (response, 'data');
        const order = this.safeValue (data, 0);
        return this.parseOrder (order, market);
    }

    handleErrors (httpCode, reason, url, method, headers, body, response, requestHeaders, requestBody) {
        if (!response) {
            return undefined; // fallback to default error handler
        }
        //
        //    {
        //        "code": "1",
        //        "data": [
        //            {
        //                "clOrdId": "",
        //                "ordId": "",
        //                "sCode": "51119",
        //                "sMsg": "Order placement failed due to insufficient balance. ",
        //                "tag": ""
        //            }
        //        ],
        //        "msg": ""
        //    },
        //    {
        //        "code": "58001",
        //        "data": [],
        //        "msg": "Incorrect trade password"
        //    }
        //
        const code = this.safeString (response, 'code');
        if ((code !== '0') && (code !== '2')) { // 2 means that bulk operation partially succeeded
            const data = this.safeValue (response, 'data', []);
            let message: string;
            let userMessage: string;
            for (let i = 0; i < data.length; i++) {
                const error = data[i];
                const errorCode = this.safeString (error, 'sCode');
                message = this.safeString (error, 'sMsg');
                userMessage = errorCode + ': ' + message;
                this.throwExactlyMatchedException (this.exceptions['exact'], errorCode, userMessage);
                this.throwBroadlyMatchedException (this.exceptions['broad'], message, userMessage);
            }
            message = this.safeString (response, 'msg');
            userMessage = code + ': ' + message;
            this.throwExactlyMatchedException (this.exceptions['exact'], code, userMessage);
            throw new ExchangeError (message); // unknown message
        }
        return undefined;
    }
}<|MERGE_RESOLUTION|>--- conflicted
+++ resolved
@@ -4449,55 +4449,7 @@
         const chain = this.safeString (depositAddress, 'chain');
         const networks = this.safeValue (currency, 'networks', {});
         const networksById = this.indexBy (networks, 'id');
-<<<<<<< HEAD
         const networkData = this.safeValue (networksById, chain);
-=======
-        let networkData = this.safeValue (networksById, chain);
-        // inconsistent naming responses from exchange
-        // with respect to network naming provided in currency info vs address chain-names and ids
-        //
-        // response from address endpoint:
-        //      {
-        //          "chain": "USDT-Polygon",
-        //          "ctAddr": "",
-        //          "ccy": "USDT",
-        //          "to":"6" ,
-        //          "addr": "0x1903441e386cc49d937f6302955b5feb4286dcfa",
-        //          "selected": true
-        //      }
-        // network information from currency['networks'] field:
-        // Polygon: {
-        //        info: {
-        //            canDep: false,
-        //            canInternal: false,
-        //            canWd: false,
-        //            ccy: 'USDT',
-        //            chain: 'USDT-Polygon-Bridge',
-        //            mainNet: false,
-        //            maxFee: '26.879528',
-        //            minFee: '13.439764',
-        //            minWd: '0.001',
-        //            name: ''
-        //        },
-        //        id: 'USDT-Polygon-Bridge',
-        //        network: 'Polygon',
-        //        active: false,
-        //        deposit: false,
-        //        withdraw: false,
-        //        fee: 13.439764,
-        //        precision: undefined,
-        //        limits: {
-        //            withdraw: {
-        //                min: 0.001,
-        //                max: undefined
-        //            }
-        //        }
-        //     },
-        //
-        if (chain === 'USDT-Polygon') {
-            networkData = this.safeValue2 (networksById, 'USDT-Polygon-Bridge', 'USDT-Polygon');
-        }
->>>>>>> d23697d2
         const network = this.safeString (networkData, 'network');
         const networkCode = this.networkIdToCode (network, code);
         this.checkAddress (address);
