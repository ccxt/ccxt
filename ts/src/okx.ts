--- conflicted
+++ resolved
@@ -6673,11 +6673,7 @@
      * @param {string} [params.posSide] 'long' or 'short' or 'net' for isolated margin long/short mode on futures and swap markets, default is 'net'
      * @returns {object} a [leverage structure]{@link https://docs.ccxt.com/#/?id=leverage-structure}
      */
-<<<<<<< HEAD
     async setLeverage (leverage: int, symbol: Str = undefined, params = {}): Promise<Leverage> {
-=======
-    async setLeverage (leverage: int, symbol: Str = undefined, params = {}) {
->>>>>>> 9b39056e
         if (symbol === undefined) {
             throw new ArgumentsRequired (this.id + ' setLeverage() requires a symbol argument');
         }
