--- conflicted
+++ resolved
@@ -632,7 +632,7 @@
                     '58203': InvalidAddress, // Please add a withdrawal address
                     '58204': AccountSuspended, // Withdrawal suspended
                     '58205': ExchangeError, // Withdrawal amount exceeds the upper limit
-                    '58206': BadRequest, // Withdrawal amount is lower than the lower limit
+                    '58206': ExchangeError, // Withdrawal amount is lower than the lower limit
                     '58207': InvalidAddress, // Withdrawal failed due to address error
                     '58208': ExchangeError, // Withdrawal failed. Please link your email
                     '58209': ExchangeError, // Withdrawal failed. Withdraw feature is not available for sub-accounts
@@ -706,7 +706,6 @@
                 'broad': {
                     'Internal Server Error': ExchangeNotAvailable, // {"code":500,"data":{},"detailMsg":"","error_code":"500","error_message":"Internal Server Error","msg":"Internal Server Error"}
                     'server error': ExchangeNotAvailable, // {"code":500,"data":{},"detailMsg":"","error_code":"500","error_message":"server error 1236805249","msg":"server error 1236805249"}
-                    'failure to get a peer': ExchangeNotAvailable, // {"message":"failure to get a peer from the ring-balancer"}
                 },
             },
             'httpExceptions': {
@@ -716,120 +715,25 @@
             'options': {
                 'sandboxMode': false,
                 'defaultNetwork': 'ERC20',
-                'defaultNetworks': {
-                    'ETH': 'ERC20',
-                    'BTC': 'BTC',
-                    'USDT': 'TRC20',
+                'networks': {
+                    'BTC': 'Bitcoin',
+                    'OMNI': 'Omni',
+                    'SOL': 'Solana',
+                    'LTC': 'Litecoin',
+                    'MATIC': 'Polygon',
+                    'OP': 'Optimism',
+                    'ARB': 'Arbitrum one',
+                    'AVAX': 'Avalanche C-Chain',
                 },
-                'networksAreTitlesInsteadOfIds': true,
-                'networks': {
-                    // "network names" instead of unique currency-specific network ids
-                    'BTC': 'Bitcoin',
-                    'BEP20': 'BSC',
-                    'ERC20': 'ERC20',
-                    'TRC20': 'TRC20',
-                    'CRC20': 'Crypto',
-                    // sorted
-                    'ACALA': 'Acala',
-                    'AELF': 'AELF',
-                    'ALGORAND': 'Algorand',
-                    'BHP': 'BHP',
-                    'APTOS': 'Aptos',
-                    'ARBITRUM_ONE': 'Arbitrum one',
-                    'ARK': 'ARK',
-                    'ARWEAVE': 'Arweave',
-                    'ASTAR': 'Astar',
-                    'AVALANCHE_C': 'Avalanche C-Chain',
-                    'AVALANCHE_X': 'Avalanche X-Chain',
-                    'BITCOINLIGHTNING': 'Lightning',
-                    'BCH': 'BitcoinCash',
-                    'BSV': 'Bitcoin SV',
-                    'BITCOINDIAMOND': 'Bitcoin Diamond',
-                    'BITCOINGOLD': 'BitcoinGold',
-                    'BYTOM': 'Bytom',
-                    'CARDANO': 'Cardano',
-                    'CASPER': 'Casper',
-                    'CELO': 'CELO',
-                    'CHIA': 'Chia',
-                    'CHILIZ': 'Chiliz',
-                    'CONFLUX': 'Conflux',
-                    'CORTEX': 'Cortex',
-                    'COSMOS': 'Cosmos',
-                    'MDNA': 'DNA',
-                    'STEP': 'Step Network',
-                    'EMINER': 'Eminer',
-                    'CYBERMILES': 'CyberMiles',
-                    'TRUECHAIN': 'TrueChain',
-                    'QTUM': 'Quantum',
-                    'INTCHAIN': 'INTCHAIN',
-                    'YOUCHAIN': 'YOUCHAIN',
-                    'DECRED': 'Decred',
-                    'DIGIBYTE': 'Digibyte',
-                    'DOGECOIN': 'Dogecoin',
-                    'ECASH': 'XEC',
-                    'ELROND': 'Elrond',
-                    'EOS': 'EOS',
-                    'ETC': 'Ethereum Classic',
-                    'ETHW': 'EthereumPow',
-                    'FANTOM': 'Fantom',
-                    'FILECOIN': 'Filecoin',
-                    'FLOW': 'FLOW',
-                    'FUSION': 'Fusion',
-                    'HARMONY': 'Harmony',
-                    'HEDERA': 'Hedera',
-                    'HELIUM': 'Helium',
-                    'HORIZEN': 'Horizen',
-                    'HYPERCASH': 'HyperCash',
-                    'ICON': 'ICON',
-                    'INTERNETCOMPUTER': 'Dfinity',
-                    'IOST': 'IOST',
-                    'IOTA': 'MIOTA',
-                    'KADENA': 'Kadena',
-                    'KARURA': 'KAR',
-                    'KLAYTN': 'Klaytn',
-                    'KUSAMA': 'Kusama',
-                    'LISK': 'Lisk',
-                    'LTC': 'Litecoin',
-                    'METIS': 'Metis',
-                    'MINA': 'Mina',
-                    'MONERO': 'Monero',
-                    'MOONBEAM': 'Moonbeam',
-                    'MOONRIVER': 'Moonriver',
-                    'NANO': 'Nano',
-                    'NEAR': 'NEAR',
-                    'NEBULAS': 'Nebulas',
-                    'NEM': 'New Economy Movement',
-                    'NULS': 'NULS',
-                    'OASYS': 'OASYS',
-                    'OKC': 'OKC',
-                    'ONTOLOGY': 'Ontology',
-                    'OPTIMISM': 'Optimism',
-                    'PLATON': 'PlatON',
-                    'POLKADOT': 'Polkadot',
-                    'POLYGON': 'Polygon',
-                    'RAVENCOIN': 'Ravencoin',
-                    'RIPPLE': 'Ripple',
-                    'RONIN': 'Ronin',
-                    'SIACOIN': 'Siacoin',
-                    'SOLANA': 'Solana',
-                    'STACKS': 'l-Stacks',
-                    'STELLAR': 'Stellar Lumens',
-                    'TERRA': 'Terra',
-                    'TERRACLASSIC': 'Terra Classic',
-                    'TEZOS': 'Tezos',
-                    'TON': 'TON',
-                    'THETA': 'Theta',
-                    'VSYSTEMS': 'VSYSTEMS',
-                    'WAVES': 'WAVES',
-                    'WAX': 'Wax',
-                    'WAYIKICHAIN': 'WGRT',
-                    'ZCASH': 'Zcash',
-                    'ZILLIQA': 'Zilliqa',
-                    'ZKSYNC': 'ZKSYNC',
-                    'YOYOW': 'YOYOW',
-                    'OEC': 'OEC',
-                    'ALGO': 'ALGO', // temporarily unavailable
-                    // undetermined : "CELO-TOKEN", "Digital Cash", "N3", Khala
+                'networksById': {
+                    'Bitcoin': 'BTC',
+                    'Omni': 'OMNI',
+                    'Solana': 'SOL',
+                    'Litecoin': 'LTC',
+                    'Polygon': 'MATIC',
+                    'Optimism': 'OP',
+                    'Arbitrum one': 'ARB',
+                    'Avalanche C-Chain': 'AVAX',
                 },
                 'fetchOpenInterestHistory': {
                     'timeframes': {
@@ -912,7 +816,13 @@
                 'brokerId': 'e847386590ce4dBC',
             },
             'commonCurrencies': {
+                // the exchange refers to ERC20 version of Aeternity (AEToken)
+                'AE': 'AET', // https://github.com/ccxt/ccxt/issues/4981
+                'BOX': 'DefiBox',
+                'HOT': 'Hydro Protocol',
                 'HSR': 'HC',
+                'MAG': 'Maggie',
+                'SBTC': 'Super Bitcoin',
                 'TRADE': 'Unitrade',
                 'YOYO': 'YOYOW',
                 'WIN': 'WinToken', // https://github.com/ccxt/ccxt/issues/5701
@@ -1279,6 +1189,15 @@
         return this.parseMarkets (data);
     }
 
+    safeNetwork (networkId) {
+        const networksById = {
+            'Bitcoin': 'BTC',
+            'Omni': 'OMNI',
+            'TRON': 'TRC20',
+        };
+        return this.safeString (networksById, networkId, networkId);
+    }
+
     async fetchCurrencies (params = {}) {
         /**
          * @method
@@ -1365,13 +1284,8 @@
                 const canWithdraw = this.safeValue (chain, 'canWd');
                 const canInternal = this.safeValue (chain, 'canInternal');
                 const active = (canDeposit && canWithdraw && canInternal) ? true : false;
-<<<<<<< HEAD
-                currencyActive = (currencyActive === undefined) ? active : currencyActive;
-                const networkId = this.safeString (chain, 'chain'); // is unique per entry i.e. USDT-ERC20, USDT-TRC20
-=======
                 currencyActive = (active) ? active : currencyActive;
                 const networkId = this.safeString (chain, 'chain');
->>>>>>> 51c08a3b
                 if (canDeposit && !depositEnabled) {
                     depositEnabled = true;
                 } else if (!canDeposit) {
@@ -1382,27 +1296,33 @@
                 } else if (!canWithdraw) {
                     withdrawEnabled = false;
                 }
-                const networkTitle = this.getNetworkPartFromCurrencyJunction (networkId);
-                this.defineNetworkCodeNameIdMappings (code, undefined, networkTitle, networkId);
-                const networkCode = this.networkIdToCode (networkId, code);
-                const precision = this.parsePrecision (this.safeString (chain, 'wdTickSz'));
-                maxPrecision = (maxPrecision === undefined) ? precision : Precise.stringMin (maxPrecision, precision);
-                networks[networkCode] = {
-                    'id': networkId,
-                    'network': networkCode,
-                    'active': active,
-                    'deposit': canDeposit,
-                    'withdraw': canWithdraw,
-                    'fee': this.safeNumber (chain, 'minFee'),
-                    'precision': this.parseNumber (precision),
-                    'limits': {
-                        'withdraw': {
-                            'min': this.safeNumber (chain, 'minWd'),
-                            'max': this.safeNumber (chain, 'maxWd'),
+                if ((networkId !== undefined) && (networkId.indexOf ('-') >= 0)) {
+                    const parts = networkId.split ('-');
+                    const chainPart = this.safeString (parts, 1, networkId);
+                    const networkCode = this.safeNetwork (chainPart);
+                    const precision = this.parsePrecision (this.safeString (chain, 'wdTickSz'));
+                    if (maxPrecision === undefined) {
+                        maxPrecision = precision;
+                    } else {
+                        maxPrecision = Precise.stringMin (maxPrecision, precision);
+                    }
+                    networks[networkCode] = {
+                        'id': networkId,
+                        'network': networkCode,
+                        'active': active,
+                        'deposit': canDeposit,
+                        'withdraw': canWithdraw,
+                        'fee': this.safeNumber (chain, 'minFee'),
+                        'precision': this.parseNumber (precision),
+                        'limits': {
+                            'withdraw': {
+                                'min': this.safeNumber (chain, 'minWd'),
+                                'max': this.safeNumber (chain, 'maxWd'),
+                            },
                         },
-                    },
-                    'info': chain,
-                };
+                        'info': chain,
+                    };
+                }
             }
             const firstChain = this.safeValue (chains, 0);
             result[code] = {
@@ -1425,17 +1345,6 @@
             };
         }
         return result;
-    }
-
-    getNetworkPartFromCurrencyJunction (currencyIdWithNetworkId, currencyCode = undefined) {
-        const parts = currencyIdWithNetworkId.split ('-');
-        const length = parts.length;
-        // okx network ids have one or two hyphens, i.e. USDT-ERC20, USDT-Avalanche C-Chain
-        let title = this.safeString (parts, 1);
-        if (length > 2) {
-            title = title + '-' + this.safeString (parts, 2);
-        }
-        return title;
     }
 
     async fetchOrderBook (symbol, limit = undefined, params = {}) {
@@ -3782,7 +3691,6 @@
         //
         //     {
         //        "chain": "ETH-OKExChain",
-        //        "addrEx": { "comment": "6040348" }, // some currencies like TON may have this field
         //        "ctAddr": "72315c",
         //        "ccy": "ETH",
         //        "to": "6",
@@ -3793,21 +3701,64 @@
         const address = this.safeString (depositAddress, 'addr');
         let tag = this.safeString2 (depositAddress, 'tag', 'pmtId');
         tag = this.safeString (depositAddress, 'memo', tag);
-        if (tag === undefined) {
-            const addrEx = this.safeValue (depositAddress, 'addrEx', {});
-            tag = this.safeString (addrEx, 'comment');
-        }
         const currencyId = this.safeString (depositAddress, 'ccy');
-        // the exchange replies with inconsistent network naming
-        // a network id may be missing in the currency structure from fetchCurrencies
-        const networkId = this.safeString (depositAddress, 'chain');
+        currency = this.safeCurrency (currencyId, currency);
+        const code = currency['code'];
+        const chain = this.safeString (depositAddress, 'chain');
+        const networks = this.safeValue (currency, 'networks', {});
+        const networksById = this.indexBy (networks, 'id');
+        let networkData = this.safeValue (networksById, chain);
+        // inconsistent naming responses from exchange
+        // with respect to network naming provided in currency info vs address chain-names and ids
+        //
+        // response from address endpoint:
+        //      {
+        //          "chain": "USDT-Polygon",
+        //          "ctAddr": "",
+        //          "ccy": "USDT",
+        //          "to":"6" ,
+        //          "addr": "0x1903441e386cc49d937f6302955b5feb4286dcfa",
+        //          "selected": true
+        //      }
+        // network information from currency['networks'] field:
+        // Polygon: {
+        //        info: {
+        //            canDep: false,
+        //            canInternal: false,
+        //            canWd: false,
+        //            ccy: 'USDT',
+        //            chain: 'USDT-Polygon-Bridge',
+        //            mainNet: false,
+        //            maxFee: '26.879528',
+        //            minFee: '13.439764',
+        //            minWd: '0.001',
+        //            name: ''
+        //        },
+        //        id: 'USDT-Polygon-Bridge',
+        //        network: 'Polygon',
+        //        active: false,
+        //        deposit: false,
+        //        withdraw: false,
+        //        fee: 13.439764,
+        //        precision: undefined,
+        //        limits: {
+        //            withdraw: {
+        //                min: 0.001,
+        //                max: undefined
+        //            }
+        //        }
+        //     },
+        //
+        if (chain === 'USDT-Polygon') {
+            networkData = this.safeValue (networksById, 'USDT-Polygon-Bridge');
+        }
+        const network = this.safeString (networkData, 'network');
         this.checkAddress (address);
-        const currencyCode = this.safeCurrencyCode (currencyId, currency);
         return {
-            'currency': currencyCode,
+            'currency': code,
             'address': address,
             'tag': tag,
-            'network': this.networkIdToCode (networkId, currencyCode),
+            'network': network,
             'info': depositAddress,
         };
     }
@@ -3863,11 +3814,36 @@
          * @param {object} params extra parameters specific to the okx api endpoint
          * @returns {object} an [address structure]{@link https://docs.ccxt.com/#/?id=address-structure}
          */
-        await this.loadMarkets ();
-        const [ networkCode, paramsOmited ] = this.handleNetworkCodeAndParams (params);
-        const indexedAddresses = await this.fetchDepositAddressesByNetwork (code, paramsOmited);
-        const selectedNetworkCode = this.selectNetworkCodeFromUnifiedNetworks (code, networkCode, indexedAddresses);
-        return indexedAddresses[selectedNetworkCode];
+        const rawNetwork = this.safeStringUpper (params, 'network');
+        const networks = this.safeValue (this.options, 'networks', {});
+        const network = this.safeString (networks, rawNetwork, rawNetwork);
+        params = this.omit (params, 'network');
+        const response = await this.fetchDepositAddressesByNetwork (code, params);
+        let result = undefined;
+        if (network === undefined) {
+            result = this.safeValue (response, code);
+            if (result === undefined) {
+                const alias = this.safeString (networks, code, code);
+                result = this.safeValue (response, alias);
+                if (result === undefined) {
+                    const defaultNetwork = this.safeString (this.options, 'defaultNetwork', 'ERC20');
+                    result = this.safeValue (response, defaultNetwork);
+                    if (result === undefined) {
+                        const values = Object.values (response);
+                        result = this.safeValue (values, 0);
+                        if (result === undefined) {
+                            throw new InvalidAddress (this.id + ' fetchDepositAddress() cannot find deposit address for ' + code);
+                        }
+                    }
+                }
+            }
+            return result;
+        }
+        result = this.safeValue (response, network);
+        if (result === undefined) {
+            throw new InvalidAddress (this.id + ' fetchDepositAddress() cannot find ' + network + ' deposit address for ' + code);
+        }
+        return result;
     }
 
     async withdraw (code, amount, address, tag = undefined, params = {}) {
@@ -3895,16 +3871,18 @@
             'dest': '4', // 2 = OKCoin International, 3 = OKX 4 = others
             'amt': this.numberToString (amount),
         };
-        let networkCode = undefined;
-        [ networkCode, params ] = this.handleNetworkCodeAndParams (params);
-        if (networkCode !== undefined) {
-            request['chain'] = this.networkCodeToId (networkCode, code);
+        const networks = this.safeValue (this.options, 'networks', {});
+        let network = this.safeStringUpper (params, 'network'); // this line allows the user to specify either ERC20 or ETH
+        network = this.safeString (networks, network, network); // handle ETH>ERC20 alias
+        if (network !== undefined) {
+            request['chain'] = currency['id'] + '-' + network;
+            params = this.omit (params, 'network');
         }
         let fee = this.safeString (params, 'fee');
         if (fee === undefined) {
             const currencies = await this.fetchCurrencies ();
             this.currencies = this.deepExtend (this.currencies, currencies);
-            const targetNetwork = this.safeValue (currency['networks'], this.networkIdToCode (networkCode), {});
+            const targetNetwork = this.safeValue (currency['networks'], this.networkIdToCode (network), {});
             fee = this.safeString (targetNetwork, 'fee');
             if (fee === undefined) {
                 throw new ArgumentsRequired (this.id + " withdraw() requires a 'fee' string parameter, network transaction fee must be ≥ 0. Withdrawals to OKCoin or OKX are fee-free, please set '0'. Withdrawing to external digital asset address requires network transaction fee.");
