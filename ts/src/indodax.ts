
//  ---------------------------------------------------------------------------

import Exchange from './abstract/indodax.js';
import { ExchangeError, ArgumentsRequired, InsufficientFunds, InvalidOrder, OrderNotFound, AuthenticationError, BadSymbol } from './base/errors.js';
import { TICK_SIZE } from './base/functions/number.js';
import { sha512 } from './static_dependencies/noble-hashes/sha512.js';
import { Int, OrderSide, OrderType } from './base/types.js';

//  ---------------------------------------------------------------------------

/**
 * @class indodax
 * @extends Exchange
 */
export default class indodax extends Exchange {
    describe () {
        return this.deepExtend (super.describe (), {
            'id': 'indodax',
            'name': 'INDODAX',
            'countries': [ 'ID' ], // Indonesia
            // 10 requests per second for making trades => 1000ms / 10 = 100ms
            // 180 requests per minute (public endpoints) = 2 requests per second => cost = (1000ms / rateLimit) / 2 = 5
            'rateLimit': 100,
            'has': {
                'CORS': undefined,
                'spot': true,
                'margin': false,
                'swap': false,
                'future': false,
                'option': false,
                'addMargin': false,
                'cancelAllOrders': false,
                'cancelOrder': true,
                'cancelOrders': false,
                'createDepositAddress': false,
                'createOrder': true,
                'createReduceOnlyOrder': false,
                'createStopLimitOrder': false,
                'createStopMarketOrder': false,
                'createStopOrder': false,
                'fetchBalance': true,
                'fetchBorrowRate': false,
                'fetchBorrowRateHistories': false,
                'fetchBorrowRateHistory': false,
                'fetchBorrowRates': false,
                'fetchBorrowRatesPerSymbol': false,
                'fetchClosedOrders': true,
                'fetchDeposit': false,
                'fetchDeposits': false,
                'fetchDepositsWithdrawals': true,
                'fetchFundingHistory': false,
                'fetchFundingRate': false,
                'fetchFundingRateHistory': false,
                'fetchFundingRates': false,
                'fetchIndexOHLCV': false,
                'fetchLeverage': false,
                'fetchLeverageTiers': false,
                'fetchMarginMode': false,
                'fetchMarkets': true,
                'fetchMarkOHLCV': false,
                'fetchOpenInterestHistory': false,
                'fetchOpenOrders': true,
                'fetchOrder': true,
                'fetchOrderBook': true,
                'fetchOrders': false,
                'fetchPosition': false,
                'fetchPositionMode': false,
                'fetchPositions': false,
                'fetchPositionsRisk': false,
                'fetchPremiumIndexOHLCV': false,
                'fetchTicker': true,
                'fetchTime': true,
                'fetchTrades': true,
                'fetchTradingFee': false,
                'fetchTradingFees': false,
                'fetchTransactionFee': true,
                'fetchTransactionFees': false,
<<<<<<< HEAD
                'fetchDepositWithdrawFee': true,
                'fetchDepositWithdrawFees': false,
                'fetchTransactions': true,
=======
                'fetchTransactions': 'emulated',
>>>>>>> 424593b1
                'fetchTransfer': false,
                'fetchTransfers': false,
                'fetchWithdrawal': false,
                'fetchWithdrawals': false,
                'reduceMargin': false,
                'setLeverage': false,
                'setMargin': false,
                'setMarginMode': false,
                'setPositionMode': false,
                'transfer': false,
                'withdraw': true,
            },
            'version': '2.0', // as of 9 April 2018
            'urls': {
                'logo': 'https://user-images.githubusercontent.com/51840849/87070508-9358c880-c221-11ea-8dc5-5391afbbb422.jpg',
                'api': {
                    'public': 'https://indodax.com/api',
                    'private': 'https://indodax.com/tapi',
                },
                'www': 'https://www.indodax.com',
                'doc': 'https://github.com/btcid/indodax-official-api-docs',
                'referral': 'https://indodax.com/ref/testbitcoincoid/1',
            },
            'api': {
                'public': {
                    'get': {
                        'server_time': 5,
                        'pairs': 5,
                        'price_increments': 5,
                        'summaries': 5,
                        'ticker_all': 5,
                        '{pair}/ticker': 5,
                        '{pair}/trades': 5,
                        '{pair}/depth': 5,
                    },
                },
                'private': {
                    'post': {
                        'getInfo': 4,
                        'transHistory': 4,
                        'trade': 1,
                        'tradeHistory': 4, // TODO add fetchMyTrades
                        'openOrders': 4,
                        'orderHistory': 4,
                        'getOrder': 4,
                        'cancelOrder': 4,
                        'withdrawFee': 4,
                        'withdrawCoin': 4,
                        'listDownline': 4,
                        'checkDownline': 4,
                        'createVoucher': 4, // partner only
                    },
                },
            },
            'fees': {
                'trading': {
                    'tierBased': false,
                    'percentage': true,
                    'maker': 0,
                    'taker': 0.003,
                },
            },
            'exceptions': {
                'exact': {
                    'invalid_pair': BadSymbol, // {"error":"invalid_pair","error_description":"Invalid Pair"}
                    'Insufficient balance.': InsufficientFunds,
                    'invalid order.': OrderNotFound,
                    'Invalid credentials. API not found or session has expired.': AuthenticationError,
                    'Invalid credentials. Bad sign.': AuthenticationError,
                },
                'broad': {
                    'Minimum price': InvalidOrder,
                    'Minimum order': InvalidOrder,
                },
            },
            // exchange-specific options
            'options': {
                'recvWindow': 5 * 1000, // default 5 sec
                'timeDifference': 0, // the difference between system clock and exchange clock
                'adjustForTimeDifference': false, // controls the adjustment logic upon instantiation
            },
            'commonCurrencies': {
                'STR': 'XLM',
                'BCHABC': 'BCH',
                'BCHSV': 'BSV',
                'DRK': 'DASH',
                'NEM': 'XEM',
            },
            'precisionMode': TICK_SIZE,
        });
    }

    nonce () {
        return this.milliseconds () - this.options['timeDifference'];
    }

    async fetchTime (params = {}) {
        /**
         * @method
         * @name indodax#fetchTime
         * @description fetches the current integer timestamp in milliseconds from the exchange server
         * @param {object} [params] extra parameters specific to the indodax api endpoint
         * @returns {int} the current integer timestamp in milliseconds from the exchange server
         */
        const response = await this.publicGetServerTime (params);
        //
        //     {
        //         "timezone": "UTC",
        //         "server_time": 1571205969552
        //     }
        //
        return this.safeInteger (response, 'server_time');
    }

    async fetchMarkets (params = {}) {
        /**
         * @method
         * @name indodax#fetchMarkets
         * @description retrieves data on all markets for indodax
         * @param {object} [params] extra parameters specific to the exchange api endpoint
         * @returns {object[]} an array of objects representing market data
         */
        const response = await this.publicGetPairs (params);
        //
        //     [
        //         {
        //             "id": "btcidr",
        //             "symbol": "BTCIDR",
        //             "base_currency": "idr",
        //             "traded_currency": "btc",
        //             "traded_currency_unit": "BTC",
        //             "description": "BTC/IDR",
        //             "ticker_id": "btc_idr",
        //             "volume_precision": 0,
        //             "price_precision": 1000,
        //             "price_round": 8,
        //             "pricescale": 1000,
        //             "trade_min_base_currency": 10000,
        //             "trade_min_traded_currency": 0.00007457,
        //             "has_memo": false,
        //             "memo_name": false,
        //             "has_payment_id": false,
        //             "trade_fee_percent": 0.3,
        //             "url_logo": "https://indodax.com/v2/logo/svg/color/btc.svg",
        //             "url_logo_png": "https://indodax.com/v2/logo/png/color/btc.png",
        //             "is_maintenance": 0
        //         }
        //     ]
        //
        const result = [];
        for (let i = 0; i < response.length; i++) {
            const market = response[i];
            const id = this.safeString (market, 'ticker_id');
            const baseId = this.safeString (market, 'traded_currency');
            const quoteId = this.safeString (market, 'base_currency');
            const base = this.safeCurrencyCode (baseId);
            const quote = this.safeCurrencyCode (quoteId);
            const isMaintenance = this.safeInteger (market, 'is_maintenance');
            result.push ({
                'id': id,
                'symbol': base + '/' + quote,
                'base': base,
                'quote': quote,
                'settle': undefined,
                'baseId': baseId,
                'quoteId': quoteId,
                'settleId': undefined,
                'type': 'spot',
                'spot': true,
                'margin': false,
                'swap': false,
                'future': false,
                'option': false,
                'active': isMaintenance ? false : true,
                'contract': false,
                'linear': undefined,
                'inverse': undefined,
                'taker': this.safeNumber (market, 'trade_fee_percent'),
                'contractSize': undefined,
                'expiry': undefined,
                'expiryDatetime': undefined,
                'strike': undefined,
                'optionType': undefined,
                'percentage': true,
                'precision': {
                    'amount': this.parseNumber ('1e-8'),
                    'price': this.parseNumber (this.parsePrecision (this.safeString (market, 'price_round'))),
                    'cost': this.parseNumber (this.parsePrecision (this.safeString (market, 'volume_precision'))),
                },
                'limits': {
                    'leverage': {
                        'min': undefined,
                        'max': undefined,
                    },
                    'amount': {
                        'min': this.safeNumber (market, 'trade_min_traded_currency'),
                        'max': undefined,
                    },
                    'price': {
                        'min': this.safeNumber (market, 'trade_min_base_currency'),
                        'max': undefined,
                    },
                    'cost': {
                        'min': undefined,
                        'max': undefined,
                    },
                },
                'info': market,
            });
        }
        return result;
    }

    parseBalance (response) {
        const balances = this.safeValue (response, 'return', {});
        const free = this.safeValue (balances, 'balance', {});
        const used = this.safeValue (balances, 'balance_hold', {});
        const timestamp = this.safeTimestamp (balances, 'server_time');
        const result = {
            'info': response,
            'timestamp': timestamp,
            'datetime': this.iso8601 (timestamp),
        };
        const currencyIds = Object.keys (free);
        for (let i = 0; i < currencyIds.length; i++) {
            const currencyId = currencyIds[i];
            const code = this.safeCurrencyCode (currencyId);
            const account = this.account ();
            account['free'] = this.safeString (free, currencyId);
            account['used'] = this.safeString (used, currencyId);
            result[code] = account;
        }
        return this.safeBalance (result);
    }

    async fetchBalance (params = {}) {
        /**
         * @method
         * @name indodax#fetchBalance
         * @description query for balance and get the amount of funds available for trading or funds locked in orders
         * @param {object} [params] extra parameters specific to the indodax api endpoint
         * @returns {object} a [balance structure]{@link https://docs.ccxt.com/en/latest/manual.html?#balance-structure}
         */
        await this.loadMarkets ();
        const response = await this.privatePostGetInfo (params);
        //
        //     {
        //         "success":1,
        //         "return":{
        //             "server_time":1619562628,
        //             "balance":{
        //                 "idr":167,
        //                 "btc":"0.00000000",
        //                 "1inch":"0.00000000",
        //             },
        //             "balance_hold":{
        //                 "idr":0,
        //                 "btc":"0.00000000",
        //                 "1inch":"0.00000000",
        //             },
        //             "address":{
        //                 "btc":"1KMntgzvU7iTSgMBWc11nVuJjAyfW3qJyk",
        //                 "1inch":"0x1106c8bb3172625e1f411c221be49161dac19355",
        //                 "xrp":"rwWr7KUZ3ZFwzgaDGjKBysADByzxvohQ3C",
        //                 "zrx":"0x1106c8bb3172625e1f411c221be49161dac19355"
        //             },
        //             "user_id":"276011",
        //             "name":"",
        //             "email":"testbitcoincoid@mailforspam.com",
        //             "profile_picture":null,
        //             "verification_status":"unverified",
        //             "gauth_enable":true
        //         }
        //     }
        //
        return this.parseBalance (response);
    }

    async fetchOrderBook (symbol: string, limit: Int = undefined, params = {}) {
        /**
         * @method
         * @name indodax#fetchOrderBook
         * @description fetches information on open orders with bid (buy) and ask (sell) prices, volumes and other data
         * @param {string} symbol unified symbol of the market to fetch the order book for
         * @param {int} [limit] the maximum amount of order book entries to return
         * @param {object} [params] extra parameters specific to the indodax api endpoint
         * @returns {object} A dictionary of [order book structures]{@link https://docs.ccxt.com/#/?id=order-book-structure} indexed by market symbols
         */
        await this.loadMarkets ();
        const market = this.market (symbol);
        const request = {
            'pair': market['id'],
        };
        const orderbook = await this.publicGetPairDepth (this.extend (request, params));
        return this.parseOrderBook (orderbook, market['symbol'], undefined, 'buy', 'sell');
    }

    parseTicker (ticker, market = undefined) {
        //
        //     {
        //         "high":"0.01951",
        //         "low":"0.01877",
        //         "vol_eth":"39.38839319",
        //         "vol_btc":"0.75320886",
        //         "last":"0.01896",
        //         "buy":"0.01896",
        //         "sell":"0.019",
        //         "server_time":1565248908
        //     }
        //
        const symbol = this.safeSymbol (undefined, market);
        const timestamp = this.safeTimestamp (ticker, 'server_time');
        const baseVolume = 'vol_' + market['baseId'].toLowerCase ();
        const quoteVolume = 'vol_' + market['quoteId'].toLowerCase ();
        const last = this.safeString (ticker, 'last');
        return this.safeTicker ({
            'symbol': symbol,
            'timestamp': timestamp,
            'datetime': this.iso8601 (timestamp),
            'high': this.safeString (ticker, 'high'),
            'low': this.safeString (ticker, 'low'),
            'bid': this.safeString (ticker, 'buy'),
            'bidVolume': undefined,
            'ask': this.safeString (ticker, 'sell'),
            'askVolume': undefined,
            'vwap': undefined,
            'open': undefined,
            'close': last,
            'last': last,
            'previousClose': undefined,
            'change': undefined,
            'percentage': undefined,
            'average': undefined,
            'baseVolume': this.safeString (ticker, baseVolume),
            'quoteVolume': this.safeString (ticker, quoteVolume),
            'info': ticker,
        }, market);
    }

    async fetchTicker (symbol: string, params = {}) {
        /**
         * @method
         * @name indodax#fetchTicker
         * @description fetches a price ticker, a statistical calculation with the information calculated over the past 24 hours for a specific market
         * @param {string} symbol unified symbol of the market to fetch the ticker for
         * @param {object} [params] extra parameters specific to the indodax api endpoint
         * @returns {object} a [ticker structure]{@link https://docs.ccxt.com/#/?id=ticker-structure}
         */
        await this.loadMarkets ();
        const market = this.market (symbol);
        const request = {
            'pair': market['id'],
        };
        const response = await this.publicGetPairTicker (this.extend (request, params));
        //
        //     {
        //         "ticker": {
        //             "high":"0.01951",
        //             "low":"0.01877",
        //             "vol_eth":"39.38839319",
        //             "vol_btc":"0.75320886",
        //             "last":"0.01896",
        //             "buy":"0.01896",
        //             "sell":"0.019",
        //             "server_time":1565248908
        //         }
        //     }
        //
        const ticker = this.safeValue (response, 'ticker', {});
        return this.parseTicker (ticker, market);
    }

    async fetchTickers (symbols: string[] = undefined, params = {}) {
        /**
         * @method
         * @name indodax#fetchTickers
         * @description fetches price tickers for multiple markets, statistical calculations with the information calculated over the past 24 hours each market
         * @see https://github.com/btcid/indodax-official-api-docs/blob/master/Public-RestAPI.md#ticker-all
         * @param {string[]|undefined} symbols unified symbols of the markets to fetch the ticker for, all market tickers are returned if not assigned
         * @param {object} [params] extra parameters specific to the indodax api endpoint
         * @returns {object} a dictionary of [ticker structures]{@link https://docs.ccxt.com/#/?id=ticker-structure}
         */
        await this.loadMarkets ();
        //
        // {
        //     "tickers": {
        //         "btc_idr": {
        //             "high": "120009000",
        //             "low": "116735000",
        //             "vol_btc": "218.13777777",
        //             "vol_idr": "25800033297",
        //             "last": "117088000",
        //             "buy": "117002000",
        //             "sell": "117078000",
        //             "server_time": 1571207881
        //         }
        //     }
        // }
        //
        const response = await this.publicGetTickerAll (params);
        const tickers = this.safeValue (response, 'tickers');
        return this.parseTickers (tickers, symbols);
    }

    parseTrade (trade, market = undefined) {
        const timestamp = this.safeTimestamp (trade, 'date');
        return this.safeTrade ({
            'id': this.safeString (trade, 'tid'),
            'info': trade,
            'timestamp': timestamp,
            'datetime': this.iso8601 (timestamp),
            'symbol': this.safeSymbol (undefined, market),
            'type': undefined,
            'side': this.safeString (trade, 'type'),
            'order': undefined,
            'takerOrMaker': undefined,
            'price': this.safeString (trade, 'price'),
            'amount': this.safeString (trade, 'amount'),
            'cost': undefined,
            'fee': undefined,
        }, market);
    }

    async fetchTrades (symbol: string, since: Int = undefined, limit: Int = undefined, params = {}) {
        /**
         * @method
         * @name indodax#fetchTrades
         * @description get the list of most recent trades for a particular symbol
         * @param {string} symbol unified symbol of the market to fetch trades for
         * @param {int} [since] timestamp in ms of the earliest trade to fetch
         * @param {int} [limit] the maximum amount of trades to fetch
         * @param {object} [params] extra parameters specific to the indodax api endpoint
         * @returns {Trade[]} a list of [trade structures]{@link https://docs.ccxt.com/en/latest/manual.html?#public-trades}
         */
        await this.loadMarkets ();
        const market = this.market (symbol);
        const request = {
            'pair': market['id'],
        };
        const response = await this.publicGetPairTrades (this.extend (request, params));
        return this.parseTrades (response, market, since, limit);
    }

    parseOrderStatus (status) {
        const statuses = {
            'open': 'open',
            'filled': 'closed',
            'cancelled': 'canceled',
        };
        return this.safeString (statuses, status, status);
    }

    parseOrder (order, market = undefined) {
        //
        //     {
        //         "order_id": "12345",
        //         "submit_time": "1392228122",
        //         "price": "8000000",
        //         "type": "sell",
        //         "order_ltc": "100000000",
        //         "remain_ltc": "100000000"
        //     }
        //
        // market closed orders - note that the price is very high
        // and does not reflect actual price the order executed at
        //
        //     {
        //       "order_id": "49326856",
        //       "type": "sell",
        //       "price": "1000000000",
        //       "submit_time": "1618314671",
        //       "finish_time": "1618314671",
        //       "status": "filled",
        //       "order_xrp": "30.45000000",
        //       "remain_xrp": "0.00000000"
        //     }
        let side = undefined;
        if ('type' in order) {
            side = order['type'];
        }
        const status = this.parseOrderStatus (this.safeString (order, 'status', 'open'));
        let symbol = undefined;
        let cost = undefined;
        const price = this.safeString (order, 'price');
        let amount = undefined;
        let remaining = undefined;
        if (market !== undefined) {
            symbol = market['symbol'];
            let quoteId = market['quoteId'];
            let baseId = market['baseId'];
            if ((market['quoteId'] === 'idr') && ('order_rp' in order)) {
                quoteId = 'rp';
            }
            if ((market['baseId'] === 'idr') && ('remain_rp' in order)) {
                baseId = 'rp';
            }
            cost = this.safeString (order, 'order_' + quoteId);
            if (!cost) {
                amount = this.safeString (order, 'order_' + baseId);
                remaining = this.safeString (order, 'remain_' + baseId);
            }
        }
        const timestamp = this.safeInteger (order, 'submit_time');
        const fee = undefined;
        const id = this.safeString (order, 'order_id');
        return this.safeOrder ({
            'info': order,
            'id': id,
            'clientOrderId': undefined,
            'timestamp': timestamp,
            'datetime': this.iso8601 (timestamp),
            'lastTradeTimestamp': undefined,
            'symbol': symbol,
            'type': 'limit',
            'timeInForce': undefined,
            'postOnly': undefined,
            'side': side,
            'price': price,
            'stopPrice': undefined,
            'triggerPrice': undefined,
            'cost': cost,
            'average': undefined,
            'amount': amount,
            'filled': undefined,
            'remaining': remaining,
            'status': status,
            'fee': fee,
            'trades': undefined,
        });
    }

    async fetchOrder (id: string, symbol: string = undefined, params = {}) {
        /**
         * @method
         * @name indodax#fetchOrder
         * @description fetches information on an order made by the user
         * @param {string} symbol unified symbol of the market the order was made in
         * @param {object} [params] extra parameters specific to the indodax api endpoint
         * @returns {object} An [order structure]{@link https://docs.ccxt.com/#/?id=order-structure}
         */
        if (symbol === undefined) {
            throw new ArgumentsRequired (this.id + ' fetchOrder() requires a symbol');
        }
        await this.loadMarkets ();
        const market = this.market (symbol);
        const request = {
            'pair': market['id'],
            'order_id': id,
        };
        const response = await this.privatePostGetOrder (this.extend (request, params));
        const orders = response['return'];
        const order = this.parseOrder (this.extend ({ 'id': id }, orders['order']), market);
        return this.extend ({ 'info': response }, order);
    }

    async fetchOpenOrders (symbol: string = undefined, since: Int = undefined, limit: Int = undefined, params = {}) {
        /**
         * @method
         * @name indodax#fetchOpenOrders
         * @description fetch all unfilled currently open orders
         * @param {string} symbol unified market symbol
         * @param {int} [since] the earliest time in ms to fetch open orders for
         * @param {int} [limit] the maximum number of  open orders structures to retrieve
         * @param {object} [params] extra parameters specific to the indodax api endpoint
         * @returns {Order[]} a list of [order structures]{@link https://docs.ccxt.com/#/?id=order-structure}
         */
        await this.loadMarkets ();
        let market = undefined;
        const request = {};
        if (symbol !== undefined) {
            market = this.market (symbol);
            request['pair'] = market['id'];
        }
        const response = await this.privatePostOpenOrders (this.extend (request, params));
        const rawOrders = response['return']['orders'];
        // { success: 1, return: { orders: null }} if no orders
        if (!rawOrders) {
            return [];
        }
        // { success: 1, return: { orders: [ ... objects ] }} for orders fetched by symbol
        if (symbol !== undefined) {
            return this.parseOrders (rawOrders, market, since, limit);
        }
        // { success: 1, return: { orders: { marketid: [ ... objects ] }}} if all orders are fetched
        const marketIds = Object.keys (rawOrders);
        let exchangeOrders = [];
        for (let i = 0; i < marketIds.length; i++) {
            const marketId = marketIds[i];
            const marketOrders = rawOrders[marketId];
            market = this.safeMarket (marketId);
            const parsedOrders = this.parseOrders (marketOrders, market, since, limit);
            exchangeOrders = this.arrayConcat (exchangeOrders, parsedOrders);
        }
        return exchangeOrders;
    }

    async fetchClosedOrders (symbol: string = undefined, since: Int = undefined, limit: Int = undefined, params = {}) {
        /**
         * @method
         * @name indodax#fetchClosedOrders
         * @description fetches information on multiple closed orders made by the user
         * @param {string} symbol unified market symbol of the market orders were made in
         * @param {int} [since] the earliest time in ms to fetch orders for
         * @param {int} [limit] the maximum number of  orde structures to retrieve
         * @param {object} [params] extra parameters specific to the indodax api endpoint
         * @returns {Order[]} a list of [order structures]{@link https://docs.ccxt.com/#/?id=order-structure}
         */
        if (symbol === undefined) {
            throw new ArgumentsRequired (this.id + ' fetchClosedOrders() requires a symbol argument');
        }
        await this.loadMarkets ();
        const request = {};
        let market = undefined;
        if (symbol !== undefined) {
            market = this.market (symbol);
            symbol = market['symbol'];
            request['pair'] = market['id'];
        }
        const response = await this.privatePostOrderHistory (this.extend (request, params));
        let orders = this.parseOrders (response['return']['orders'], market);
        orders = this.filterBy (orders, 'status', 'closed');
        return this.filterBySymbolSinceLimit (orders, symbol, since, limit) as any;
    }

    async createOrder (symbol: string, type: OrderType, side: OrderSide, amount, price = undefined, params = {}) {
        /**
         * @method
         * @name indodax#createOrder
         * @description create a trade order
         * @param {string} symbol unified symbol of the market to create an order in
         * @param {string} type 'market' or 'limit'
         * @param {string} side 'buy' or 'sell'
         * @param {float} amount how much of currency you want to trade in units of base currency
         * @param {float} price the price at which the order is to be fullfilled, in units of the quote currency, ignored in market orders
         * @param {object} [params] extra parameters specific to the indodax api endpoint
         * @returns {object} an [order structure]{@link https://docs.ccxt.com/#/?id=order-structure}
         */
        if (type !== 'limit') {
            throw new ExchangeError (this.id + ' createOrder() allows limit orders only');
        }
        await this.loadMarkets ();
        const market = this.market (symbol);
        const request = {
            'pair': market['id'],
            'type': side,
            'price': price,
        };
        const currency = market['baseId'];
        if (side === 'buy') {
            request[market['quoteId']] = amount * price;
        } else {
            request[market['baseId']] = amount;
        }
        request[currency] = amount;
        const result = await this.privatePostTrade (this.extend (request, params));
        const data = this.safeValue (result, 'return', {});
        const id = this.safeString (data, 'order_id');
        return this.safeOrder ({
            'info': result,
            'id': id,
        }, market);
    }

    async cancelOrder (id: string, symbol: string = undefined, params = {}) {
        /**
         * @method
         * @name indodax#cancelOrder
         * @description cancels an open order
         * @param {string} id order id
         * @param {string} symbol unified symbol of the market the order was made in
         * @param {object} [params] extra parameters specific to the indodax api endpoint
         * @returns {object} An [order structure]{@link https://docs.ccxt.com/#/?id=order-structure}
         */
        if (symbol === undefined) {
            throw new ArgumentsRequired (this.id + ' cancelOrder() requires a symbol argument');
        }
        const side = this.safeValue (params, 'side');
        if (side === undefined) {
            throw new ArgumentsRequired (this.id + ' cancelOrder() requires an extra "side" param');
        }
        await this.loadMarkets ();
        const market = this.market (symbol);
        const request = {
            'order_id': id,
            'pair': market['id'],
            'type': side,
        };
        return await this.privatePostCancelOrder (this.extend (request, params));
    }

    async fetchTransactionFee (code: string, params = {}) {
        /**
         * @method
         * @name indodax#fetchTransactionFee
         * @description *DEPRECATED* please use fetchDepositWithdrawFee instead
         * @param {string} code unified currency code
         * @param {object} [params] extra parameters specific to the indodax api endpoint
         * @returns {object} a [fee structure]{@link https://docs.ccxt.com/#/?id=fee-structure}
         */
        await this.loadMarkets ();
        const currency = this.currency (code);
        const request = {
            'currency': currency['id'],
        };
        const response = await this.privatePostWithdrawFee (this.extend (request, params));
        //
        //     {
        //         "success": 1,
        //         "return": {
        //             "server_time": 1607923272,
        //             "withdraw_fee": 0.005,
        //             "currency": "eth"
        //         }
        //     }
        //
        const data = this.safeValue (response, 'return', {});
        const currencyId = this.safeString (data, 'currency');
        return {
            'info': response,
            'rate': this.safeNumber (data, 'withdraw_fee'),
            'currency': this.safeCurrencyCode (currencyId, currency),
        };
    }

<<<<<<< HEAD
    async fetchDepositWithdrawFee (code: string, params = {}) {
        /**
         * @method
         * @name indodax#fetchDepositWithdrawFee
         * @description fetch the fee for deposits and withdrawals
         * @param {string} code unified currency code
         * @param {object} params extra parameters specific to the indodax api endpoint
         * @returns {object} a [fee structure]{@link https://docs.ccxt.com/en/latest/manual.html#fee-structure}
         */
        await this.loadMarkets ();
        const currency = this.currency (code);
        const request = {
            'currency': currency['id'],
        };
        const response = await this.privatePostWithdrawFee (this.extend (request, params));
        //
        //     {
        //         "success": 1,
        //         "return": {
        //             "server_time": 1607923272,
        //             "withdraw_fee": 0.005,
        //             "currency": "eth"
        //         }
        //     }
        //
        const data = this.safeValue (response, 'return', {});
        return this.parseDepositWithdrawFee (data);
    }

    parseDepositWithdrawFee (fee, currency = undefined) {
        //
        //    {
        //        "server_time": 1607923272,
        //        "withdraw_fee": 0.005,
        //        "currency": "eth"
        //    }
        //
        const result = this.depositWithdrawFee (fee);
        result['withdraw']['fee'] = this.safeNumber (fee, 'withdraw_fee');
        return result;
    }

    async fetchTransactions (code: string = undefined, since: Int = undefined, limit: Int = undefined, params = {}) {
=======
    async fetchDepositsWithdrawals (code: string = undefined, since: Int = undefined, limit: Int = undefined, params = {}) {
>>>>>>> 424593b1
        /**
         * @method
         * @name indodax#fetchDepositsWithdrawals
         * @description fetch history of deposits and withdrawals
         * @param {string} [code] unified currency code for the currency of the deposit/withdrawals, default is undefined
         * @param {int} [since] timestamp in ms of the earliest deposit/withdrawal, default is undefined
         * @param {int} [limit] max number of deposit/withdrawals to return, default is undefined
         * @param {object} [params] extra parameters specific to the indodax api endpoint
         * @returns {object} a list of [transaction structure]{@link https://docs.ccxt.com/#/?id=transaction-structure}
         */
        await this.loadMarkets ();
        const request = {};
        if (since !== undefined) {
            const startTime = this.iso8601 (since).slice (0, 10);
            request['start'] = startTime;
            request['end'] = this.iso8601 (this.milliseconds ()).slice (0, 10);
        }
        const response = await this.privatePostTransHistory (this.extend (request, params));
        //
        //     {
        //         "success": 1,
        //         "return": {
        //             "withdraw": {
        //                 "idr": [
        //                     {
        //                         "status": "success",
        //                         "type": "coupon",
        //                         "rp": "115205",
        //                         "fee": "500",
        //                         "amount": "114705",
        //                         "submit_time": "1539844166",
        //                         "success_time": "1539844189",
        //                         "withdraw_id": "1783717",
        //                         "tx": "BTC-IDR-RDTVVO2P-ETD0EVAW-VTNZGMIR-HTNTUAPI-84ULM9OI",
        //                         "sender": "boris",
        //                         "used_by": "viginia88"
        //                     },
        //                     ...
        //                 ],
        //                 "btc": [],
        //                 "abyss": [],
        //                 ...
        //             },
        //             "deposit": {
        //                 "idr": [
        //                     {
        //                         "status": "success",
        //                         "type": "duitku",
        //                         "rp": "393000",
        //                         "fee": "5895",
        //                         "amount": "387105",
        //                         "submit_time": "1576555012",
        //                         "success_time": "1576555012",
        //                         "deposit_id": "3395438",
        //                         "tx": "Duitku OVO Settlement"
        //                     },
        //                     ...
        //                 ],
        //                 "btc": [
        //                     {
        //                         "status": "success",
        //                         "btc": "0.00118769",
        //                         "amount": "0.00118769",
        //                         "success_time": "1539529208",
        //                         "deposit_id": "3602369",
        //                         "tx": "c816aeb35a5b42f389970325a32aff69bb6b2126784dcda8f23b9dd9570d6573"
        //                     },
        //                     ...
        //                 ],
        //                 "abyss": [],
        //                 ...
        //             }
        //         }
        //     }
        //
        const data = this.safeValue (response, 'return', {});
        const withdraw = this.safeValue (data, 'withdraw', {});
        const deposit = this.safeValue (data, 'deposit', {});
        let transactions = [];
        let currency = undefined;
        if (code === undefined) {
            let keys = Object.keys (withdraw);
            for (let i = 0; i < keys.length; i++) {
                const key = keys[i];
                transactions = this.arrayConcat (transactions, withdraw[key]);
            }
            keys = Object.keys (deposit);
            for (let i = 0; i < keys.length; i++) {
                const key = keys[i];
                transactions = this.arrayConcat (transactions, deposit[key]);
            }
        } else {
            currency = this.currency (code);
            const withdraws = this.safeValue (withdraw, currency['id'], []);
            const deposits = this.safeValue (deposit, currency['id'], []);
            transactions = this.arrayConcat (withdraws, deposits);
        }
        return this.parseTransactions (transactions, currency, since, limit);
    }

    async withdraw (code: string, amount, address, tag = undefined, params = {}) {
        /**
         * @method
         * @name indodax#withdraw
         * @description make a withdrawal
         * @param {string} code unified currency code
         * @param {float} amount the amount to withdraw
         * @param {string} address the address to withdraw to
         * @param {string} tag
         * @param {object} [params] extra parameters specific to the indodax api endpoint
         * @returns {object} a [transaction structure]{@link https://docs.ccxt.com/#/?id=transaction-structure}
         */
        [ tag, params ] = this.handleWithdrawTagAndParams (tag, params);
        this.checkAddress (address);
        await this.loadMarkets ();
        const currency = this.currency (code);
        // Custom string you need to provide to identify each withdrawal.
        // Will be passed to callback URL (assigned via website to the API key)
        // so your system can identify the request and confirm it.
        // Alphanumeric, max length 255.
        const requestId = this.milliseconds ();
        // Alternatively:
        // let requestId = this.uuid ();
        const request = {
            'currency': currency['id'],
            'withdraw_amount': amount,
            'withdraw_address': address,
            'request_id': requestId.toString (),
        };
        if (tag) {
            request['withdraw_memo'] = tag;
        }
        const response = await this.privatePostWithdrawCoin (this.extend (request, params));
        //
        //     {
        //         "success": 1,
        //         "status": "approved",
        //         "withdraw_currency": "xrp",
        //         "withdraw_address": "rwWr7KUZ3ZFwzgaDGjKBysADByzxvohQ3C",
        //         "withdraw_amount": "10000.00000000",
        //         "fee": "2.00000000",
        //         "amount_after_fee": "9998.00000000",
        //         "submit_time": "1509469200",
        //         "withdraw_id": "xrp-12345",
        //         "txid": "",
        //         "withdraw_memo": "123123"
        //     }
        //
        return this.parseTransaction (response, currency);
    }

    parseTransaction (transaction, currency = undefined) {
        //
        // withdraw
        //
        //     {
        //         "success": 1,
        //         "status": "approved",
        //         "withdraw_currency": "xrp",
        //         "withdraw_address": "rwWr7KUZ3ZFwzgaDGjKBysADByzxvohQ3C",
        //         "withdraw_amount": "10000.00000000",
        //         "fee": "2.00000000",
        //         "amount_after_fee": "9998.00000000",
        //         "submit_time": "1509469200",
        //         "withdraw_id": "xrp-12345",
        //         "txid": "",
        //         "withdraw_memo": "123123"
        //     }
        //
        // transHistory
        //
        //     {
        //         "status": "success",
        //         "type": "coupon",
        //         "rp": "115205",
        //         "fee": "500",
        //         "amount": "114705",
        //         "submit_time": "1539844166",
        //         "success_time": "1539844189",
        //         "withdraw_id": "1783717",
        //         "tx": "BTC-IDR-RDTVVO2P-ETD0EVAW-VTNZGMIR-HTNTUAPI-84ULM9OI",
        //         "sender": "boris",
        //         "used_by": "viginia88"
        //     }
        //
        //     {
        //         "status": "success",
        //         "btc": "0.00118769",
        //         "amount": "0.00118769",
        //         "success_time": "1539529208",
        //         "deposit_id": "3602369",
        //         "tx": "c816aeb35a5b42f389970325a32aff69bb6b2126784dcda8f23b9dd9570d6573"
        //     },
        const status = this.safeString (transaction, 'status');
        const timestamp = this.safeTimestamp2 (transaction, 'success_time', 'submit_time');
        const depositId = this.safeString (transaction, 'deposit_id');
        const feeCost = this.safeNumber (transaction, 'fee');
        let fee = undefined;
        if (feeCost !== undefined) {
            fee = {
                'currency': this.safeCurrencyCode (undefined, currency),
                'cost': feeCost,
                'rate': undefined,
            };
        }
        return {
            'id': this.safeString2 (transaction, 'withdraw_id', 'deposit_id'),
            'txid': this.safeString2 (transaction, 'txid', 'tx'),
            'timestamp': timestamp,
            'datetime': this.iso8601 (timestamp),
            'network': undefined,
            'addressFrom': undefined,
            'address': this.safeString (transaction, 'withdraw_address'),
            'addressTo': undefined,
            'amount': this.safeNumberN (transaction, [ 'amount', 'withdraw_amount', 'deposit_amount' ]),
            'type': (depositId === undefined) ? 'withdraw' : 'deposit',
            'currency': this.safeCurrencyCode (undefined, currency),
            'status': this.parseTransactionStatus (status),
            'updated': undefined,
            'tagFrom': undefined,
            'tag': undefined,
            'tagTo': undefined,
            'comment': this.safeString (transaction, 'withdraw_memo'),
            'fee': fee,
            'info': transaction,
        };
    }

    parseTransactionStatus (status) {
        const statuses = {
            'success': 'ok',
        };
        return this.safeString (statuses, status, status);
    }

    sign (path, api = 'public', method = 'GET', params = {}, headers = undefined, body = undefined) {
        let url = this.urls['api'][api];
        if (api === 'public') {
            url += '/' + this.implodeParams (path, params);
        } else {
            this.checkRequiredCredentials ();
            body = this.urlencode (this.extend ({
                'method': path,
                'timestamp': this.nonce (),
                'recvWindow': this.options['recvWindow'],
            }, params));
            headers = {
                'Content-Type': 'application/x-www-form-urlencoded',
                'Key': this.apiKey,
                'Sign': this.hmac (this.encode (body), this.encode (this.secret), sha512),
            };
        }
        return { 'url': url, 'method': method, 'body': body, 'headers': headers };
    }

    handleErrors (code, reason, url, method, headers, body, response, requestHeaders, requestBody) {
        if (response === undefined) {
            return undefined;
        }
        // { success: 0, error: "invalid order." }
        // or
        // [{ data, ... }, { ... }, ... ]
        if (Array.isArray (response)) {
            return undefined; // public endpoints may return []-arrays
        }
        const error = this.safeValue (response, 'error', '');
        if (!('success' in response) && error === '') {
            return undefined; // no 'success' property on public responses
        }
        if (this.safeInteger (response, 'success', 0) === 1) {
            // { success: 1, return: { orders: [] }}
            if (!('return' in response)) {
                throw new ExchangeError (this.id + ': malformed response: ' + this.json (response));
            } else {
                return undefined;
            }
        }
        const feedback = this.id + ' ' + body;
        this.throwExactlyMatchedException (this.exceptions['exact'], error, feedback);
        this.throwBroadlyMatchedException (this.exceptions['broad'], error, feedback);
        throw new ExchangeError (feedback); // unknown message
    }
}<|MERGE_RESOLUTION|>--- conflicted
+++ resolved
@@ -76,13 +76,9 @@
                 'fetchTradingFees': false,
                 'fetchTransactionFee': true,
                 'fetchTransactionFees': false,
-<<<<<<< HEAD
                 'fetchDepositWithdrawFee': true,
                 'fetchDepositWithdrawFees': false,
-                'fetchTransactions': true,
-=======
                 'fetchTransactions': 'emulated',
->>>>>>> 424593b1
                 'fetchTransfer': false,
                 'fetchTransfers': false,
                 'fetchWithdrawal': false,
@@ -807,7 +803,6 @@
         };
     }
 
-<<<<<<< HEAD
     async fetchDepositWithdrawFee (code: string, params = {}) {
         /**
          * @method
@@ -850,10 +845,7 @@
         return result;
     }
 
-    async fetchTransactions (code: string = undefined, since: Int = undefined, limit: Int = undefined, params = {}) {
-=======
     async fetchDepositsWithdrawals (code: string = undefined, since: Int = undefined, limit: Int = undefined, params = {}) {
->>>>>>> 424593b1
         /**
          * @method
          * @name indodax#fetchDepositsWithdrawals
