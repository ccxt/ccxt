--- conflicted
+++ resolved
@@ -59,11 +59,8 @@
                 'fetchCanceledOrders': false,
                 'fetchClosedOrder': false,
                 'fetchClosedOrders': true,
-<<<<<<< HEAD
                 'fetchConvertCurrencies': true,
-=======
                 'fetchConvertQuote': true,
->>>>>>> 2af4fb10
                 'fetchCurrencies': true,
                 'fetchDepositAddress': true,
                 'fetchDeposits': true,
@@ -3021,7 +3018,84 @@
         });
     }
 
-<<<<<<< HEAD
+    async fetchConvertQuote (fromCode: string, toCode: string, amount: Num = undefined, params = {}): Promise<Conversion> {
+        /**
+         * @method
+         * @name woo#fetchConvertQuote
+         * @description fetch a quote for converting from one currency to another
+         * @see https://docs.woo.org/#get-quote-rfq
+         * @param {string} fromCode the currency that you want to sell and convert from
+         * @param {string} toCode the currency that you want to buy and convert into
+         * @param {float} [amount] how much you want to trade in units of the from currency
+         * @param {object} [params] extra parameters specific to the exchange API endpoint
+         * @returns {object} a [conversion structure]{@link https://docs.ccxt.com/#/?id=conversion-structure}
+         */
+        await this.loadMarkets ();
+        const request = {
+            'sellToken': fromCode.toUpperCase (),
+            'buyToken': toCode.toUpperCase (),
+            'sellQuantity': this.numberToString (amount),
+        };
+        const response = await this.v3PrivateGetConvertRfq (this.extend (request, params));
+        //
+        //     {
+        //         "success": true,
+        //         "data": {
+        //             "quoteId": 123123123,
+        //             "counterPartyId": "",
+        //             "sellToken": "ETH",
+        //             "sellQuantity": "0.0445",
+        //             "buyToken": "USDT",
+        //             "buyQuantity": "33.45",
+        //             "buyPrice": "6.77",
+        //             "expireTimestamp": 1659084466000,
+        //             "message": 1659084466000
+        //         }
+        //     }
+        //
+        const data = this.safeDict (response, 'data', {});
+        const fromCurrencyId = this.safeString (data, 'sellToken', fromCode);
+        const fromCurrency = this.currency (fromCurrencyId);
+        const toCurrencyId = this.safeString (data, 'buyToken', toCode);
+        const toCurrency = this.currency (toCurrencyId);
+        return this.parseConversion (data, fromCurrency, toCurrency);
+    }
+
+    parseConversion (conversion, fromCurrency: Currency = undefined, toCurrency: Currency = undefined): Conversion {
+        //
+        // fetchConvertQuote
+        //
+        //     {
+        //         "quoteId": 123123123,
+        //         "counterPartyId": "",
+        //         "sellToken": "ETH",
+        //         "sellQuantity": "0.0445",
+        //         "buyToken": "USDT",
+        //         "buyQuantity": "33.45",
+        //         "buyPrice": "6.77",
+        //         "expireTimestamp": 1659084466000,
+        //         "message": 1659084466000
+        //     }
+        //
+        const timestamp = this.safeInteger (conversion, 'expireTimestamp');
+        const fromCoin = this.safeString (conversion, 'sellToken');
+        const fromCode = this.safeCurrencyCode (fromCoin, fromCurrency);
+        const to = this.safeString (conversion, 'buyToken');
+        const toCode = this.safeCurrencyCode (to, toCurrency);
+        return {
+            'info': conversion,
+            'timestamp': timestamp,
+            'datetime': this.iso8601 (timestamp),
+            'id': this.safeString (conversion, 'quoteId'),
+            'fromCurrency': fromCode,
+            'fromAmount': this.safeNumber (conversion, 'sellQuantity'),
+            'toCurrency': toCode,
+            'toAmount': this.safeNumber (conversion, 'buyQuantity'),
+            'price': this.safeNumber (conversion, 'buyPrice'),
+            'fee': undefined,
+        } as Conversion;
+    }
+
     async fetchConvertCurrencies (params = {}): Promise<Currencies> {
         /**
          * @method
@@ -3082,84 +3156,6 @@
             };
         }
         return result;
-=======
-    async fetchConvertQuote (fromCode: string, toCode: string, amount: Num = undefined, params = {}): Promise<Conversion> {
-        /**
-         * @method
-         * @name woo#fetchConvertQuote
-         * @description fetch a quote for converting from one currency to another
-         * @see https://docs.woo.org/#get-quote-rfq
-         * @param {string} fromCode the currency that you want to sell and convert from
-         * @param {string} toCode the currency that you want to buy and convert into
-         * @param {float} [amount] how much you want to trade in units of the from currency
-         * @param {object} [params] extra parameters specific to the exchange API endpoint
-         * @returns {object} a [conversion structure]{@link https://docs.ccxt.com/#/?id=conversion-structure}
-         */
-        await this.loadMarkets ();
-        const request = {
-            'sellToken': fromCode.toUpperCase (),
-            'buyToken': toCode.toUpperCase (),
-            'sellQuantity': this.numberToString (amount),
-        };
-        const response = await this.v3PrivateGetConvertRfq (this.extend (request, params));
-        //
-        //     {
-        //         "success": true,
-        //         "data": {
-        //             "quoteId": 123123123,
-        //             "counterPartyId": "",
-        //             "sellToken": "ETH",
-        //             "sellQuantity": "0.0445",
-        //             "buyToken": "USDT",
-        //             "buyQuantity": "33.45",
-        //             "buyPrice": "6.77",
-        //             "expireTimestamp": 1659084466000,
-        //             "message": 1659084466000
-        //         }
-        //     }
-        //
-        const data = this.safeDict (response, 'data', {});
-        const fromCurrencyId = this.safeString (data, 'sellToken', fromCode);
-        const fromCurrency = this.currency (fromCurrencyId);
-        const toCurrencyId = this.safeString (data, 'buyToken', toCode);
-        const toCurrency = this.currency (toCurrencyId);
-        return this.parseConversion (data, fromCurrency, toCurrency);
-    }
-
-    parseConversion (conversion, fromCurrency: Currency = undefined, toCurrency: Currency = undefined): Conversion {
-        //
-        // fetchConvertQuote
-        //
-        //     {
-        //         "quoteId": 123123123,
-        //         "counterPartyId": "",
-        //         "sellToken": "ETH",
-        //         "sellQuantity": "0.0445",
-        //         "buyToken": "USDT",
-        //         "buyQuantity": "33.45",
-        //         "buyPrice": "6.77",
-        //         "expireTimestamp": 1659084466000,
-        //         "message": 1659084466000
-        //     }
-        //
-        const timestamp = this.safeInteger (conversion, 'expireTimestamp');
-        const fromCoin = this.safeString (conversion, 'sellToken');
-        const fromCode = this.safeCurrencyCode (fromCoin, fromCurrency);
-        const to = this.safeString (conversion, 'buyToken');
-        const toCode = this.safeCurrencyCode (to, toCurrency);
-        return {
-            'info': conversion,
-            'timestamp': timestamp,
-            'datetime': this.iso8601 (timestamp),
-            'id': this.safeString (conversion, 'quoteId'),
-            'fromCurrency': fromCode,
-            'fromAmount': this.safeNumber (conversion, 'sellQuantity'),
-            'toCurrency': toCode,
-            'toAmount': this.safeNumber (conversion, 'buyQuantity'),
-            'price': this.safeNumber (conversion, 'buyPrice'),
-            'fee': undefined,
-        } as Conversion;
->>>>>>> 2af4fb10
     }
 
     defaultNetworkCodeForCurrency (code) { // TODO: can be moved into base as an unified method
