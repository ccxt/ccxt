
// ---------------------------------------------------------------------------

import Exchange from './abstract/woo.js';
import { AuthenticationError, RateLimitExceeded, BadRequest, OperationFailed, ExchangeError, InvalidOrder, ArgumentsRequired, NotSupported, OnMaintenance } from './base/errors.js';
import { Precise } from './base/Precise.js';
import { TICK_SIZE } from './base/functions/number.js';
import { sha256 } from './static_dependencies/noble-hashes/sha256.js';
import type { TransferEntry, Balances, Conversion, Currency, FundingRateHistory, Int, Market, MarginModification, MarketType, Num, OHLCV, Order, OrderBook, OrderSide, OrderType, Str, Dict, Bool, Strings, Trade, Transaction, Leverage, Account, Currencies, TradingFees, int, FundingHistory, LedgerEntry, FundingRate, FundingRates, DepositAddress, Position, TradingFeeInterface } from './base/types.js';

// ---------------------------------------------------------------------------

/**
 * @class woo
 * @augments Exchange
 */
export default class woo extends Exchange {
    describe (): any {
        return this.deepExtend (super.describe (), {
            'id': 'woo',
            'name': 'WOO X',
            'countries': [ 'KY' ], // Cayman Islands
            'rateLimit': 100,
            'version': 'v1',
            'certified': true,
            'pro': true,
            'hostname': 'woox.io',
            'has': {
                'CORS': undefined,
                'spot': true,
                'margin': true,
                'swap': true,
                'future': false,
                'option': false,
                'addMargin': true,
                'cancelAllOrders': true,
                'cancelAllOrdersAfter': true,
                'cancelOrder': true,
                'cancelWithdraw': false, // exchange have that endpoint disabled atm, but was once implemented in ccxt per old docs: https://docx.woo.io/wootrade-documents/#cancel-withdraw-request
                'closeAllPositions': false,
                'closePosition': false,
                'createConvertTrade': true,
                'createDepositAddress': false,
                'createMarketBuyOrderWithCost': true,
                'createMarketOrder': false,
                'createMarketOrderWithCost': false,
                'createMarketSellOrderWithCost': true,
                'createOrder': true,
                'createOrderWithTakeProfitAndStopLoss': true,
                'createReduceOnlyOrder': true,
                'createStopLimitOrder': false,
                'createStopLossOrder': true,
                'createStopMarketOrder': false,
                'createStopOrder': false,
                'createTakeProfitOrder': true,
                'createTrailingAmountOrder': true,
                'createTrailingPercentOrder': true,
                'createTriggerOrder': true,
                'fetchAccounts': true,
                'fetchBalance': true,
                'fetchCanceledOrders': false,
                'fetchClosedOrder': false,
                'fetchClosedOrders': true,
                'fetchConvertCurrencies': true,
                'fetchConvertQuote': true,
                'fetchConvertTrade': true,
                'fetchConvertTradeHistory': true,
                'fetchCurrencies': true,
                'fetchDepositAddress': true,
                'fetchDepositAddresses': false,
                'fetchDepositAddressesByNetwork': false,
                'fetchDeposits': true,
                'fetchDepositsWithdrawals': true,
                'fetchFundingHistory': true,
                'fetchFundingInterval': true,
                'fetchFundingIntervals': false,
                'fetchFundingRate': true,
                'fetchFundingRateHistory': true,
                'fetchFundingRates': true,
                'fetchIndexOHLCV': false,
                'fetchLedger': true,
                'fetchLeverage': true,
                'fetchMarginAdjustmentHistory': false,
                'fetchMarginMode': false,
                'fetchMarkets': true,
                'fetchMarkOHLCV': false,
                'fetchMyTrades': true,
                'fetchOHLCV': true,
                'fetchOpenInterestHistory': false,
                'fetchOpenOrder': false,
                'fetchOpenOrders': true,
                'fetchOrder': true,
                'fetchOrderBook': true,
                'fetchOrders': true,
                'fetchOrderTrades': true,
                'fetchPosition': true,
                'fetchPositionHistory': false,
                'fetchPositionMode': false,
                'fetchPositions': true,
                'fetchPositionsHistory': false,
                'fetchPremiumIndexOHLCV': false,
                'fetchStatus': true,
                'fetchTicker': false,
                'fetchTickers': false,
                'fetchTime': true,
                'fetchTrades': true,
                'fetchTradingFee': true,
                'fetchTradingFees': true,
                'fetchTransactions': 'emulated',
                'fetchTransfers': true,
                'fetchWithdrawals': true,
                'reduceMargin': false,
                'sandbox': true,
                'setLeverage': true,
                'setMargin': false,
                'setPositionMode': true,
                'transfer': true,
                'withdraw': true, // exchange have that endpoint disabled atm, but was once implemented in ccxt per old docs: https://docx.woo.io/wootrade-documents/#token-withdraw
            },
            'timeframes': {
                '1m': '1m',
                '5m': '5m',
                '15m': '15m',
                '30m': '30m',
                '1h': '1h',
                '4h': '4h',
                '12h': '12h',
                '1d': '1d',
                '1w': '1w',
                '1M': '1mon',
                '1y': '1y',
            },
            'urls': {
                'logo': 'https://user-images.githubusercontent.com/1294454/150730761-1a00e5e0-d28c-480f-9e65-089ce3e6ef3b.jpg',
                'api': {
                    'pub': 'https://api-pub.woox.io',
                    'public': 'https://api.{hostname}',
                    'private': 'https://api.{hostname}',
                },
                'test': {
                    'pub': 'https://api-pub.staging.woox.io',
                    'public': 'https://api.staging.woox.io',
                    'private': 'https://api.staging.woox.io',
                },
                'www': 'https://woox.io/',
                'doc': [
                    'https://docs.woox.io/',
                ],
                'fees': [
                    'https://support.woox.io/hc/en-001/articles/4404611795353--Trading-Fees',
                ],
                'referral': {
                    'url': 'https://woox.io/register?ref=DIJT0CNL',
                    'discount': 0.35,
                },
            },
            'api': {
                'v1': {
                    'pub': {
                        'get': {
                            'hist/kline': 10,
                            'hist/trades': 10,
                        },
                    },
                    'public': {
                        'get': {
                            'info': 1,
                            'info/{symbol}': 1,
                            'system_info': 1,
                            'market_trades': 1,
                            'token': 1,
                            'token_network': 1,
                            'funding_rates': 1,
                            'funding_rate/{symbol}': 1,
                            'funding_rate_history': 1,
                            'futures': 1,
                            'futures/{symbol}': 1,
                            'orderbook/{symbol}': 1,
                            'kline': 1,
                        },
                    },
                    'private': {
                        'get': {
                            'client/token': 1,
                            'order/{oid}': 1,
                            'client/order/{client_order_id}': 1,
                            'orders': 1,
                            'client/trade/{tid}': 1,
                            'order/{oid}/trades': 1,
                            'client/trades': 1,
                            'client/hist_trades': 1,
                            'staking/yield_history': 1,
                            'client/holding': 1,
                            'asset/deposit': 10,
                            'asset/history': 60,
                            'sub_account/all': 60,
                            'sub_account/assets': 60,
                            'sub_account/asset_detail': 60,
                            'sub_account/ip_restriction': 10,
                            'asset/main_sub_transfer_history': 30,
                            'token_interest': 60,
                            'token_interest/{token}': 60,
                            'interest/history': 60,
                            'interest/repay': 60,
                            'funding_fee/history': 30,
                            'positions': 3.33, // 30 requests per 10 seconds
                            'position/{symbol}': 3.33,
                            'client/transaction_history': 60,
                            'client/futures_leverage': 60,
                        },
                        'post': {
                            'order': 1, // 10 requests per 1 second per symbol
                            'order/cancel_all_after': 1,
                            'asset/main_sub_transfer': 30, // 20 requests per 60 seconds
                            'asset/ltv': 30,
                            'asset/withdraw': 30,  // implemented in ccxt, disabled on the exchange side https://docx.woo.io/wootrade-documents/#token-withdraw
                            'asset/internal_withdraw': 30,
                            'interest/repay': 60,
                            'client/account_mode': 120,
                            'client/position_mode': 5,
                            'client/leverage': 120,
                            'client/futures_leverage': 30,
                            'client/isolated_margin': 30,
                        },
                        'delete': {
                            'order': 1,
                            'client/order': 1,
                            'orders': 1,
                            'asset/withdraw': 120,  // implemented in ccxt, disabled on the exchange side https://docx.woo.io/wootrade-documents/#cancel-withdraw-request
                        },
                    },
                },
                'v2': {
                    'private': {
                        'get': {
                            'client/holding': 1,
                        },
                    },
                },
                'v3': {
                    'public': {
                        'get': {
                            'systemInfo': 1, // 10/1s
                            'instruments': 1, // 10/1s
                            'token': 1, // 10/1s
                            'tokenNetwork': 1, // 10/1s
                            'tokenInfo': 1, // 10/1s
                            'marketTrades': 1, // 10/1s
                            'marketTradesHistory': 1, // 10/1s
                            'orderbook': 1, // 10/1s
                            'kline': 1, // 10/1s
                            'klineHistory': 1, // 10/1s
                            'futures': 1, // 10/1s
                            'fundingRate': 1, // 10/1s
                            'fundingRateHistory': 1, // 10/1s
                            'insuranceFund': 1, // 10/1s
                        },
                    },
                    'private': {
                        'get': {
                            'trade/order': 2, // 5/1s
                            'trade/orders': 1, // 10/1s
                            'trade/algoOrder': 1, // 10/1s
                            'trade/algoOrders': 1, // 10/1s
                            'trade/transaction': 1, // 10/1s
                            'trade/transactionHistory': 5, // 2/1s
                            'trade/tradingFee': 5, // 2/1s
                            'account/info': 60, // 10/60s
                            'account/tokenConfig': 1, // 10/1s
                            'account/symbolConfig': 1, // 10/1s
                            'account/subAccounts/all': 60, // 10/60s
                            'account/referral/summary': 60, // 10/60s
                            'account/referral/rewardHistory': 60, // 10/60s
                            'account/credentials': 60, // 10/60s
                            'asset/balances': 1, // 10/1s
                            'asset/token/history': 60, // 10/60s
                            'asset/transfer/history': 30, // 20/60s
                            'asset/wallet/history': 60, // 10/60s
                            'asset/wallet/deposit': 60, // 10/60s
                            'asset/staking/yieldHistory': 60, // 10/60s
                            'futures/positions': 3.33, // 30/10s
                            'futures/leverage': 60, // 10/60s
                            'futures/defaultMarginMode': 60, // 10/60s
                            'futures/fundingFee/history': 30, // 20/60s
                            'spotMargin/interestRate': 60, // 10/60s
                            'spotMargin/interestHistory': 60, // 10/60s
                            'spotMargin/maxMargin': 60, // 10/60s
                            'algo/order/{oid}': 1,
                            'algo/orders': 1,
                            'balances': 1,
                            'positions': 3.33,
                            'buypower': 1,
                            'convert/exchangeInfo': 1,
                            'convert/assetInfo': 1,
                            'convert/rfq': 60,
                            'convert/trade': 1,
                            'convert/trades': 1,
                        },
                        'post': {
                            'trade/order': 2, // 5/1s
                            'trade/algoOrder': 5, // 2/1s
                            'trade/cancelAllAfter': 1, // 10/1s
                            'account/tradingMode': 120, // 5/60s
                            'account/listenKey': 20, // 5/10s
                            'asset/transfer': 30, // 20/60s
                            'asset/wallet/withdraw': 60, // 10/60s
                            'spotMargin/leverage': 120, // 5/60s
                            'spotMargin/interestRepay': 60, // 10/60s
                            'algo/order': 5,
                            'convert/rft': 60,
                        },
                        'put': {
                            'trade/order': 2, // 5/1s
                            'trade/algoOrder': 2, // 5/1s
                            'futures/leverage': 60, // 10/60s
                            'futures/positionMode': 120, // 5/60s
                            'order/{oid}': 2,
                            'order/client/{client_order_id}': 2,
                            'algo/order/{oid}': 2,
                            'algo/order/client/{client_order_id}': 2,
                        },
                        'delete': {
                            'trade/order': 1, // 10/1s
                            'trade/orders': 1, // 10/1s
                            'trade/algoOrder': 1, // 10/1s
                            'trade/algoOrders': 1, // 10/1s
                            'trade/allOrders': 1, // 10/1s
                            'algo/order/{order_id}': 1,
                            'algo/orders/pending': 1,
                            'algo/orders/pending/{symbol}': 1,
                            'orders/pending': 1,
                        },
                    },
                },
            },
            'fees': {
                'trading': {
                    'tierBased': true,
                    'percentage': true,
                    'maker': this.parseNumber ('0.0002'),
                    'taker': this.parseNumber ('0.0005'),
                },
            },
            'options': {
                'timeDifference': 0, // the difference between system clock and exchange clock
                'adjustForTimeDifference': false, // controls the adjustment logic upon instantiation
                'sandboxMode': false,
                'createMarketBuyOrderRequiresPrice': true,
                // these network aliases require manual mapping here
                'network-aliases-for-tokens': {
                    'HT': 'ERC20',
                    'OMG': 'ERC20',
                    'UATOM': 'ATOM',
                    'ZRX': 'ZRX',
                },
                'networks': {
                    'TRX': 'TRON',
                    'TRC20': 'TRON',
                    'ERC20': 'ETH',
                    'BEP20': 'BSC',
                    'ARB': 'Arbitrum',
                },
                'networksById': {
                    'TRX': 'TRC20',
                    'TRON': 'TRC20',
                },
                // override defaultNetworkCodePriorities for a specific currency
                'defaultNetworkCodeForCurrencies': {
                    // 'USDT': 'TRC20',
                    // 'BTC': 'BTC',
                },
                'transfer': {
                    'fillResponseFromRequest': true,
                },
                'brokerId': 'bc830de7-50f3-460b-9ee0-f430f83f9dad',
            },
            'features': {
                'default': {
                    'sandbox': true,
                    'createOrder': {
                        'marginMode': true,
                        'triggerPrice': true,
                        'triggerPriceType': {
                            'last': true,
                            'mark': true,
                            'index': false,
                        },
                        'triggerDirection': false,
                        'stopLossPrice': false, // todo by triggerPrice
                        'takeProfitPrice': false, // todo by triggerPrice
                        'attachedStopLossTakeProfit': undefined,
                        'timeInForce': {
                            'IOC': true,
                            'FOK': true,
                            'PO': true,
                            'GTD': true,
                        },
                        'hedged': false,
                        'trailing': true,
                        'leverage': false,
                        'marketBuyByCost': true,
                        'marketBuyRequiresPrice': false,
                        'selfTradePrevention': false,
                        'iceberg': true, // todo implement
                    },
                    'createOrders': undefined,
                    'fetchMyTrades': {
                        'marginMode': false,
                        'limit': 500,
                        'daysBack': 90,
                        'untilDays': 10000,
                        'symbolRequired': false,
                    },
                    'fetchOrder': {
                        'marginMode': false,
                        'trigger': true,
                        'trailing': false,
                        'symbolRequired': false,
                    },
                    'fetchOpenOrders': {
                        'marginMode': false,
                        'limit': 500,
                        'trigger': true,
                        'trailing': true,
                        'symbolRequired': false,
                    },
                    'fetchOrders': {
                        'marginMode': false,
                        'limit': 500,
                        'daysBack': undefined,
                        'untilDays': 100000,
                        'trigger': true,
                        'trailing': true,
                        'symbolRequired': false,
                    },
                    'fetchClosedOrders': {
                        'marginMode': false,
                        'limit': 500,
                        'daysBack': undefined,
                        'daysBackCanceled': undefined,
                        'untilDays': 100000,
                        'trigger': true,
                        'trailing': true,
                        'symbolRequired': false,
                    },
                    'fetchOHLCV': {
                        'limit': 1000,
                    },
                },
                'spot': {
                    'extends': 'default',
                },
                'forSwap': {
                    'extends': 'default',
                    'createOrder': {
                        'hedged': true,
                    },
                },
                'swap': {
                    'linear': {
                        'extends': 'forSwap',
                    },
                    'inverse': undefined,
                },
                'future': {
                    'linear': undefined,
                    'inverse': undefined,
                },
            },
            'commonCurrencies': {},
            'exceptions': {
                'exact': {
                    '-1000': OperationFailed, // { "code": -1000,  "message": "An unknown error occurred while processing the request" } ||  {"success":false,"code":"-1000","message":"An internal error has occurred. We are unable to process your request. Please try again later."}
                    '-1001': AuthenticationError, // { "code": -1001,  "message": "The api key or secret is in wrong format" }
                    '-1002': AuthenticationError, // { "code": -1002,  "message": "API key or secret is invalid, it may because key have insufficient permission or the key is expired/revoked." }
                    '-1003': RateLimitExceeded, // { "code": -1003,  "message": "Rate limit exceed." }
                    '-1004': BadRequest, // { "code": -1004,  "message": "An unknown parameter was sent." }
                    '-1005': BadRequest, // { "code": -1005,  "message": "Some parameters are in wrong format for api." }
                    '-1006': BadRequest, // { "code": -1006,  "message": "The data is not found in server." }
                    '-1007': BadRequest, // { "code": -1007,  "message": "The data is already exists or your request is duplicated." }
                    '-1008': InvalidOrder, // { "code": -1008,  "message": "The quantity of settlement is too high than you can request." }
                    '-1009': BadRequest, // { "code": -1009,  "message": "Can not request withdrawal settlement, you need to deposit other arrears first." }
                    '-1012': BadRequest, // { "code": -1012,  "message": "Amount is required for buy market orders when margin disabled."}  The place/cancel order request is rejected by internal module, it may because the account is in liquidation or other internal errors. Please try again in a few seconds." }
                    '-1101': InvalidOrder, // { "code": -1101,  "message": "The risk exposure for client is too high, it may cause by sending too big order or the leverage is too low. please refer to client info to check the current exposure." }
                    '-1102': InvalidOrder, // { "code": -1102,  "message": "The order value (price * size) is too small." }
                    '-1103': InvalidOrder, // { "code": -1103,  "message": "The order price is not following the tick size rule for the symbol." }
                    '-1104': InvalidOrder, // { "code": -1104,  "message": "The order quantity is not following the step size rule for the symbol." }
                    '-1105': InvalidOrder, // { "code": -1105,  "message": "Price is X% too high or X% too low from the mid price." }
                },
                'broad': {
                    'Can not place': ExchangeError, // { "code": -1011,  "message": "Can not place/cancel orders, it may because internal network error. Please try again in a few seconds." }
                    'maintenance': OnMaintenance, // {"code":"-1011","message":"The system is under maintenance.","success":false}
                    'symbol must not be blank': BadRequest, // when sending 'cancelOrder' without symbol [-1005]
                    'The token is not supported': BadRequest, // when getting incorrect token's deposit address [-1005]
                    'Your order and symbol are not valid or already canceled': BadRequest, // actual response whensending 'cancelOrder' for already canceled id [-1006]
                    'Insufficient WOO. Please enable margin trading for leverage trading': BadRequest, // when selling insufficent token [-1012]
                },
            },
            'precisionMode': TICK_SIZE,
        });
    }

    /**
     * @method
     * @name woo#fetchStatus
     * @description the latest known information on the availability of the exchange API
     * @see https://developer.woox.io/api-reference/endpoint/public_data/systemInfo
     * @param {object} [params] extra parameters specific to the exchange API endpoint
     * @returns {object} a [status structure]{@link https://docs.ccxt.com/#/?id=exchange-status-structure}
     */
    async fetchStatus (params = {}) {
        const response = await this.v3PublicGetSystemInfo (params);
        //
        //     {
        //         "success": true,
        //         "data": {
        //             "status": 0,
        //             "msg": "System is functioning properly.",
        //             "estimatedEndTime": 1749963600362
        //         },
        //         "timestamp": 1751442989564
        //     }
        //
        const data = this.safeDict (response, 'data', {});
        let status = this.safeString (data, 'status');
        if (status === undefined) {
            status = 'error';
        } else if (status === '0') {
            status = 'ok';
        } else {
            status = 'maintenance';
        }
        return {
            'status': status,
            'updated': undefined,
            'eta': undefined,
            'url': undefined,
            'info': response,
        };
    }

    /**
     * @method
     * @name woo#fetchTime
     * @description fetches the current integer timestamp in milliseconds from the exchange server
     * @see https://developer.woox.io/api-reference/endpoint/public_data/systemInfo
     * @param {object} [params] extra parameters specific to the exchange API endpoint
     * @returns {int} the current integer timestamp in milliseconds from the exchange server
     */
    async fetchTime (params = {}): Promise<Int> {
        const response = await this.v3PublicGetSystemInfo (params);
        //
        //     {
        //         "success": true,
        //         "data": {
        //             "status": 0,
        //             "msg": "System is functioning properly.",
        //             "estimatedEndTime": 1749963600362
        //         },
        //         "timestamp": 1751442989564
        //     }
        //
        return this.safeInteger (response, 'timestamp');
    }

    /**
     * @method
     * @name woo#fetchMarkets
     * @description retrieves data on all markets for woo
     * @see https://developer.woox.io/api-reference/endpoint/public_data/instruments
     * @param {object} [params] extra parameters specific to the exchange API endpoint
     * @returns {object[]} an array of objects representing market data
     */
    async fetchMarkets (params = {}): Promise<Market[]> {
        if (this.options['adjustForTimeDifference']) {
            await this.loadTimeDifference ();
        }
        const response = await this.v3PublicGetInstruments (params);
        //
        //     {
        //         "success": true,
        //         "data": {
        //             "rows": [
        //                 {
        //                     "symbol": "SPOT_AAVE_USDT",
        //                     "status": "TRADING",
        //                     "baseAsset": "AAVE",
        //                     "baseAssetMultiplier": 1,
        //                     "quoteAsset": "USDT",
        //                     "quoteMin": "0",
        //                     "quoteMax": "100000",
        //                     "quoteTick": "0.01",
        //                     "baseMin": "0.005",
        //                     "baseMax": "5000",
        //                     "baseTick": "0.0001",
        //                     "minNotional": "1",
        //                     "bidCapRatio": "1.1",
        //                     "bidFloorRatio": null,
        //                     "askCapRatio": null,
        //                     "askFloorRatio": "0.9",
        //                     "orderMode": "NORMAL",
        //                     "impactNotional": null,
        //                     "isAllowedRpi": false,
        //                     "tickGranularity": null
        //                 }
        //             ]
        //         },
        //         "timestamp": 1751512951338
        //     }
        //
        const data = this.safeDict (response, 'data', {});
        const rows = this.safeList (data, 'rows', []);
        return this.parseMarkets (rows);
    }

    parseMarket (market: Dict): Market {
        const marketId = this.safeString (market, 'symbol');
        const parts = marketId.split ('_');
        const first = this.safeString (parts, 0);
        let marketType: MarketType;
        let spot = false;
        let swap = false;
        if (first === 'SPOT') {
            spot = true;
            marketType = 'spot';
        } else if (first === 'PERP') {
            swap = true;
            marketType = 'swap';
        }
        const baseId = this.safeString (parts, 1);
        const quoteId = this.safeString (parts, 2);
        const base = this.safeCurrencyCode (baseId);
        const quote = this.safeCurrencyCode (quoteId);
        let settleId: Str = undefined;
        let settle: Str = undefined;
        let symbol = base + '/' + quote;
        let contractSize: Num = undefined;
        let linear: Bool = undefined;
        let inverse: Bool = undefined;
        let margin = true;
        const contract = swap;
        if (contract) {
            margin = false;
            settleId = this.safeString (parts, 2);
            settle = this.safeCurrencyCode (settleId);
            symbol = base + '/' + quote + ':' + settle;
            contractSize = this.parseNumber ('1');
            linear = true;
            inverse = false;
        }
        const active = this.safeString (market, 'status') === 'TRADING';
        return {
            'id': marketId,
            'symbol': symbol,
            'base': base,
            'quote': quote,
            'settle': settle,
            'baseId': baseId,
            'quoteId': quoteId,
            'settleId': settleId,
            'type': marketType,
            'spot': spot,
            'margin': margin,
            'swap': swap,
            'future': false,
            'option': false,
            'active': active,
            'contract': contract,
            'linear': linear,
            'inverse': inverse,
            'contractSize': contractSize,
            'expiry': undefined,
            'expiryDatetime': undefined,
            'strike': undefined,
            'optionType': undefined,
            'precision': {
                'amount': this.safeNumber (market, 'baseTick'),
                'price': this.safeNumber (market, 'quoteTick'),
            },
            'limits': {
                'leverage': {
                    'min': undefined,
                    'max': undefined,
                },
                'amount': {
                    'min': this.safeNumber (market, 'baseMin'),
                    'max': this.safeNumber (market, 'baseMax'),
                },
                'price': {
                    'min': this.safeNumber (market, 'quoteMin'),
                    'max': this.safeNumber (market, 'quoteMax'),
                },
                'cost': {
                    'min': this.safeNumber (market, 'minNotional'),
                    'max': undefined,
                },
            },
            'created': undefined,
            'info': market,
        };
    }

    /**
     * @method
     * @name woo#fetchTrades
     * @description get the list of most recent trades for a particular symbol
     * @see https://developer.woox.io/api-reference/endpoint/public_data/marketTrades
     * @param {string} symbol unified symbol of the market to fetch trades for
     * @param {int} [since] timestamp in ms of the earliest trade to fetch
     * @param {int} [limit] the maximum amount of trades to fetch
     * @param {object} [params] extra parameters specific to the exchange API endpoint
     * @returns {Trade[]} a list of [trade structures]{@link https://docs.ccxt.com/#/?id=public-trades}
     */
    async fetchTrades (symbol: string, since: Int = undefined, limit: Int = undefined, params = {}): Promise<Trade[]> {
        await this.loadMarkets ();
        const market = this.market (symbol);
        const request: Dict = {
            'symbol': market['id'],
        };
        if (limit !== undefined) {
            request['limit'] = limit;
        }
        const response = await this.v3PublicGetMarketTrades (this.extend (request, params));
        //
        //     {
        //         "success": true,
        //         "data": {
        //             "rows": [
        //                 {
        //                     "symbol": "SPOT_BTC_USDT",
        //                     "side": "SELL",
        //                     "source": 0,
        //                     "executedPrice": "108741.01",
        //                     "executedQuantity": "0.02477",
        //                     "executedTimestamp": 1751513940144
        //                 }
        //             ]
        //         },
        //         "timestamp": 1751513988543
        //     }
        //
        const data = this.safeDict (response, 'data', {});
        const rows = this.safeList (data, 'rows', []);
        return this.parseTrades (rows, market, since, limit);
    }

    parseTrade (trade: Dict, market: Market = undefined): Trade {
        //
        // public/market_trades
        //
        //     {
        //         "symbol": "SPOT_BTC_USDT",
        //         "side": "SELL",
        //         "source": 0,
        //         "executedPrice": "108741.01",
        //         "executedQuantity": "0.02477",
        //         "executedTimestamp": 1751513940144
        //     }
        //
        // fetchOrderTrades, fetchOrder
        //
        //     {
        //         "id": 1734947821,
        //         "symbol": "SPOT_LTC_USDT",
        //         "orderId": 60780383217,
        //         "executedPrice": 87.86,
        //         "executedQuantity": 0.1,
        //         "fee": 0.0001,
        //         "realizedPnl": null,
        //         "feeAsset": "LTC",
        //         "orderTag": "default",
        //         "side": "BUY",
        //         "executedTimestamp": "1752055173.630",
        //         "isMaker": 0
        //     }
        //
        const isFromFetchOrder = ('id' in trade);
        const timestampString = this.safeString2 (trade, 'executed_timestamp', 'executedTimestamp');
        let timestamp = undefined;
        if (timestampString !== undefined) {
            if (timestampString.indexOf ('.') > -1) {
                timestamp = this.safeTimestamp2 (trade, 'executed_timestamp', 'executedTimestamp');
            } else {
                timestamp = this.safeInteger (trade, 'executedTimestamp');
            }
        }
        const marketId = this.safeString (trade, 'symbol');
        market = this.safeMarket (marketId, market);
        const symbol = market['symbol'];
        const price = this.safeString2 (trade, 'executed_price', 'executedPrice');
        const amount = this.safeString2 (trade, 'executed_quantity', 'executedQuantity');
        const order_id = this.safeString2 (trade, 'order_id', 'orderId');
        const fee = this.parseTokenAndFeeTemp (trade, [ 'fee_asset', 'feeAsset' ], [ 'fee' ]);
        const feeCost = this.safeString (fee, 'cost');
        if (feeCost !== undefined) {
            fee['cost'] = feeCost;
        }
        const cost = Precise.stringMul (price, amount);
        const side = this.safeStringLower (trade, 'side');
        const id = this.safeString (trade, 'id');
        let takerOrMaker: Str = undefined;
        if (isFromFetchOrder) {
            const isMaker = this.safeString2 (trade, 'is_maker', 'isMaker') === '1';
            takerOrMaker = isMaker ? 'maker' : 'taker';
        }
        return this.safeTrade ({
            'id': id,
            'timestamp': timestamp,
            'datetime': this.iso8601 (timestamp),
            'symbol': symbol,
            'side': side,
            'price': price,
            'amount': amount,
            'cost': cost,
            'order': order_id,
            'takerOrMaker': takerOrMaker,
            'type': undefined,
            'fee': fee,
            'info': trade,
        }, market);
    }

    parseTokenAndFeeTemp (item, feeTokenKeys, feeAmountKeys) {
        const feeCost = this.safeStringN (item, feeAmountKeys);
        let fee = undefined;
        if (feeCost !== undefined) {
            const feeCurrencyId = this.safeStringN (item, feeTokenKeys);
            const feeCurrencyCode = this.safeCurrencyCode (feeCurrencyId);
            fee = {
                'cost': feeCost,
                'currency': feeCurrencyCode,
            };
        }
        return fee;
    }

    parseTradingFee (fee: Dict, market: Market = undefined): TradingFeeInterface {
        const marketId = this.safeString (fee, 'symbol');
        const symbol = this.safeSymbol (marketId, market);
        return {
            'info': fee,
            'symbol': symbol,
            'maker': this.parseNumber (Precise.stringDiv (this.safeString (fee, 'makerFee'), '100')),
            'taker': this.parseNumber (Precise.stringDiv (this.safeString (fee, 'takerFee'), '100')),
            'percentage': undefined,
            'tierBased': undefined,
        };
    }

    /**
     * @method
     * @name woo#fetchTradingFee
     * @description fetch the trading fees for a market
     * @see https://developer.woox.io/api-reference/endpoint/trading/get_tradingFee
     * @param {string} symbol unified market symbol
     * @param {object} [params] extra parameters specific to the exchange API endpoint
     * @param {boolean} [params.portfolioMargin] set to true if you would like to fetch trading fees in a portfolio margin account
     * @param {string} [params.subType] "linear" or "inverse"
     * @returns {object} a [fee structure]{@link https://docs.ccxt.com/#/?id=fee-structure}
     */
    async fetchTradingFee (symbol: string, params = {}): Promise<TradingFeeInterface> {
        await this.loadMarkets ();
        const market = this.market (symbol);
        const request: Dict = {
            'symbol': market['id'],
        };
        const response = await this.v3PrivateGetTradeTradingFee (this.extend (request, params));
        //
        //     {
        //         "success": true,
        //         "data": {
        //             "symbol": "SPOT_BTC_USDT",
        //             "takerFee": "10",
        //             "makerFee": "8"
        //         },
        //         "timestamp": 1751858977368
        //     }
        //
        const data = this.safeDict (response, 'data', {});
        return this.parseTradingFee (data, market);
    }

    /**
     * @method
     * @name woo#fetchTradingFees
     * @description fetch the trading fees for multiple markets
     * @see https://developer.woox.io/api-reference/endpoint/account/get_account_info
     * @param {object} [params] extra parameters specific to the exchange API endpoint
     * @returns {object} a dictionary of [fee structures]{@link https://docs.ccxt.com/#/?id=fee-structure} indexed by market symbols
     */
    async fetchTradingFees (params = {}): Promise<TradingFees> {
        await this.loadMarkets ();
        const response = await this.v3PrivateGetAccountInfo (params);
        //
        //     {
        //         "success": true,
        //         "data": {
        //             "applicationId": "251bf5c4-f3c8-4544-bb8b-80001007c3c0",
        //             "account": "carlos_jose_lima@yahoo.com",
        //             "alias": "carlos_jose_lima@yahoo.com",
        //             "otpauth": true,
        //             "accountMode": "FUTURES",
        //             "positionMode": "ONE_WAY",
        //             "leverage": 0,
        //             "makerFeeRate": 0,
        //             "takerFeeRate": 0,
        //             "marginRatio": "10",
        //             "openMarginRatio": "10",
        //             "initialMarginRatio": "10",
        //             "maintenanceMarginRatio": "0.03",
        //             "totalCollateral": "165.55629469",
        //             "freeCollateral": "165.55629469",
        //             "totalAccountValue": "167.32418611",
        //             "totalTradingValue": "167.32418611",
        //             "totalVaultValue": "0",
        //             "totalStakingValue": "0",
        //             "totalLaunchpadValue": "0",
        //             "totalEarnValue": "0",
        //             "referrerID": null,
        //             "accountType": "Main"
        //         },
        //         "timestamp": 1752062807915
        //     }
        //
        const data = this.safeDict (response, 'data', {});
        const maker = this.safeString (data, 'makerFeeRate');
        const taker = this.safeString (data, 'takerFeeRate');
        const result: Dict = {};
        for (let i = 0; i < this.symbols.length; i++) {
            const symbol = this.symbols[i];
            result[symbol] = {
                'info': response,
                'symbol': symbol,
                'maker': this.parseNumber (Precise.stringDiv (maker, '10000')),
                'taker': this.parseNumber (Precise.stringDiv (taker, '10000')),
                'percentage': true,
                'tierBased': true,
            };
        }
        return result;
    }

    /**
     * @method
     * @name woo#fetchCurrencies
     * @description fetches all available currencies on an exchange
     * @see https://docs.woox.io/#available-token-public
     * @param {object} [params] extra parameters specific to the exchange API endpoint
     * @returns {object} an associative dictionary of currencies
     */
    async fetchCurrencies (params = {}): Promise<Currencies> {
        const result: Dict = {};
        const tokenResponsePromise = this.v1PublicGetToken (params);
        //
        //    {
        //      "rows": [
        //         {
        //             "token": "ETH_USDT",
        //             "fullname": "Tether",
        //             "network": "ETH",
        //             "decimals": "6",
        //             "delisted": false,
        //             "balance_token": "USDT",
        //             "created_time": "1710123398",
        //             "updated_time": "1746528481",
        //             "can_collateral": true,
        //             "can_short": true
        //         },
        //         {
        //             "token": "BSC_USDT",
        //             "fullname": "Tether",
        //             "network": "BSC",
        //             "decimals": "18",
        //             "delisted": false,
        //             "balance_token": "USDT",
        //             "created_time": "1710123395",
        //             "updated_time": "1746528601",
        //             "can_collateral": true,
        //             "can_short": true
        //         },
        //         {
        //             "token": "ALGO",
        //             "fullname": "Algorand",
        //             "network": "ALGO",
        //             "decimals": "6",
        //             "delisted": false,
        //             "balance_token": "ALGO",
        //             "created_time": "1710123394",
        //             "updated_time": "1723087518",
        //             "can_collateral": true,
        //             "can_short": true
        //         },
        //         ...
        //     ],
        //     "success": true
        // }
        //
        // only make one request for currrencies...
        const tokenNetworkResponsePromise = this.v1PublicGetTokenNetwork (params);
        //
        // {
        //     "rows": [
        //         {
        //             "protocol": "ERC20",
        //             "network": "ETH",
        //             "token": "USDT",
        //             "name": "Ethereum (ERC20)",
        //             "minimum_withdrawal": "10.00000000",
        //             "withdrawal_fee": "2.00000000",
        //             "allow_deposit": "1",
        //             "allow_withdraw": "1"
        //         },
        //         {
        //             "protocol": "TRC20",
        //             "network": "TRX",
        //             "token": "USDT",
        //             "name": "Tron (TRC20)",
        //             "minimum_withdrawal": "10.00000000",
        //             "withdrawal_fee": "4.50000000",
        //             "allow_deposit": "1",
        //             "allow_withdraw": "1"
        //         },
        //         ...
        //     ],
        //     "success": true
        // }
        //
        const [ tokenResponse, tokenNetworkResponse ] = await Promise.all ([ tokenResponsePromise, tokenNetworkResponsePromise ]);
        const tokenRows = this.safeList (tokenResponse, 'rows', []);
        const tokenNetworkRows = this.safeList (tokenNetworkResponse, 'rows', []);
        const networksById = this.groupBy (tokenNetworkRows, 'token');
        const tokensById = this.groupBy (tokenRows, 'balance_token');
        const currencyIds = Object.keys (tokensById);
        for (let i = 0; i < currencyIds.length; i++) {
            const currencyId = currencyIds[i];
            const code = this.safeCurrencyCode (currencyId);
            const tokensByNetworkId = this.indexBy (tokensById[currencyId], 'network');
            const chainsByNetworkId = this.indexBy (networksById[currencyId], 'network');
            const keys = Object.keys (chainsByNetworkId);
            const resultingNetworks: Dict = {};
            for (let j = 0; j < keys.length; j++) {
                const networkId = keys[j];
                const tokenEntry = this.safeDict (tokensByNetworkId, networkId, {});
                const networkEntry = this.safeDict (chainsByNetworkId, networkId, {});
                const networkCode = this.networkIdToCode (networkId, code);
                const specialNetworkId = this.safeString (tokenEntry, 'token');
                resultingNetworks[networkCode] = {
                    'id': networkId,
                    'currencyNetworkId': specialNetworkId, // exchange uses special crrency-ids (coin + network junction)
                    'network': networkCode,
                    'active': undefined,
                    'deposit': this.safeString (networkEntry, 'allow_deposit') === '1',
                    'withdraw': this.safeString (networkEntry, 'allow_withdraw') === '1',
                    'fee': this.safeNumber (networkEntry, 'withdrawal_fee'),
                    'precision': this.parseNumber (this.parsePrecision (this.safeString (tokenEntry, 'decimals'))),
                    'limits': {
                        'withdraw': {
                            'min': this.safeNumber (networkEntry, 'minimum_withdrawal'),
                            'max': undefined,
                        },
                        'deposit': {
                            'min': undefined,
                            'max': undefined,
                        },
                    },
                    'info': [ networkEntry, tokenEntry ],
                };
            }
            result[code] = this.safeCurrencyStructure ({
                'id': currencyId,
                'name': undefined,
                'code': code,
                'precision': undefined,
                'active': undefined,
                'fee': undefined,
                'networks': resultingNetworks,
                'deposit': undefined,
                'withdraw': undefined,
                'type': 'crypto',
                'limits': {
                    'deposit': {
                        'min': undefined,
                        'max': undefined,
                    },
                    'withdraw': {
                        'min': undefined,
                        'max': undefined,
                    },
                },
                'info': [ tokensByNetworkId, chainsByNetworkId ],
            });
        }
        return result;
    }

    /**
     * @method
     * @name woo#createMarketBuyOrderWithCost
     * @description create a market buy order by providing the symbol and cost
     * @see https://docs.woox.io/#send-order
     * @param {string} symbol unified symbol of the market to create an order in
     * @param {float} cost how much you want to trade in units of the quote currency
     * @param {object} [params] extra parameters specific to the exchange API endpoint
     * @returns {object} an [order structure]{@link https://docs.ccxt.com/#/?id=order-structure}
     */
    async createMarketBuyOrderWithCost (symbol: string, cost: number, params = {}) {
        await this.loadMarkets ();
        const market = this.market (symbol);
        if (!market['spot']) {
            throw new NotSupported (this.id + ' createMarketBuyOrderWithCost() supports spot orders only');
        }
        return await this.createOrder (symbol, 'market', 'buy', cost, 1, params);
    }

    /**
     * @method
     * @name woo#createMarketSellOrderWithCost
     * @description create a market sell order by providing the symbol and cost
     * @see https://docs.woox.io/#send-order
     * @param {string} symbol unified symbol of the market to create an order in
     * @param {float} cost how much you want to trade in units of the quote currency
     * @param {object} [params] extra parameters specific to the exchange API endpoint
     * @returns {object} an [order structure]{@link https://docs.ccxt.com/#/?id=order-structure}
     */
    async createMarketSellOrderWithCost (symbol: string, cost: number, params = {}) {
        await this.loadMarkets ();
        const market = this.market (symbol);
        if (!market['spot']) {
            throw new NotSupported (this.id + ' createMarketSellOrderWithCost() supports spot orders only');
        }
        return await this.createOrder (symbol, 'market', 'sell', cost, 1, params);
    }

    /**
     * @method
     * @name woo#createTrailingAmountOrder
     * @description create a trailing order by providing the symbol, type, side, amount, price and trailingAmount
     * @see https://docs.woox.io/#send-algo-order
     * @param {string} symbol unified symbol of the market to create an order in
     * @param {string} type 'market' or 'limit'
     * @param {string} side 'buy' or 'sell'
     * @param {float} amount how much you want to trade in units of the base currency, or number of contracts
     * @param {float} [price] the price for the order to be filled at, in units of the quote currency, ignored in market orders
     * @param {float} trailingAmount the quote amount to trail away from the current market price
     * @param {float} trailingTriggerPrice the price to activate a trailing order, default uses the price argument
     * @param {object} [params] extra parameters specific to the exchange API endpoint
     * @returns {object} an [order structure]{@link https://docs.ccxt.com/#/?id=order-structure}
     */
    async createTrailingAmountOrder (symbol: string, type: OrderType, side: OrderSide, amount: number, price: Num = undefined, trailingAmount: Num = undefined, trailingTriggerPrice: Num = undefined, params = {}): Promise<Order> {
        if (trailingAmount === undefined) {
            throw new ArgumentsRequired (this.id + ' createTrailingAmountOrder() requires a trailingAmount argument');
        }
        if (trailingTriggerPrice === undefined) {
            throw new ArgumentsRequired (this.id + ' createTrailingAmountOrder() requires a trailingTriggerPrice argument');
        }
        params['trailingAmount'] = trailingAmount;
        params['trailingTriggerPrice'] = trailingTriggerPrice;
        return await this.createOrder (symbol, type, side, amount, price, params);
    }

    /**
     * @method
     * @name woo#createTrailingPercentOrder
     * @description create a trailing order by providing the symbol, type, side, amount, price and trailingPercent
     * @see https://docs.woox.io/#send-algo-order
     * @param {string} symbol unified symbol of the market to create an order in
     * @param {string} type 'market' or 'limit'
     * @param {string} side 'buy' or 'sell'
     * @param {float} amount how much you want to trade in units of the base currency, or number of contracts
     * @param {float} [price] the price for the order to be filled at, in units of the quote currency, ignored in market orders
     * @param {float} trailingPercent the percent to trail away from the current market price
     * @param {float} trailingTriggerPrice the price to activate a trailing order, default uses the price argument
     * @param {object} [params] extra parameters specific to the exchange API endpoint
     * @returns {object} an [order structure]{@link https://docs.ccxt.com/#/?id=order-structure}
     */
    async createTrailingPercentOrder (symbol: string, type: OrderType, side: OrderSide, amount: number, price: Num = undefined, trailingPercent: Num = undefined, trailingTriggerPrice: Num = undefined, params = {}): Promise<Order> {
        if (trailingPercent === undefined) {
            throw new ArgumentsRequired (this.id + ' createTrailingPercentOrder() requires a trailingPercent argument');
        }
        if (trailingTriggerPrice === undefined) {
            throw new ArgumentsRequired (this.id + ' createTrailingPercentOrder() requires a trailingTriggerPrice argument');
        }
        params['trailingPercent'] = trailingPercent;
        params['trailingTriggerPrice'] = trailingTriggerPrice;
        return await this.createOrder (symbol, type, side, amount, price, params);
    }

    /**
     * @method
     * @name woo#createOrder
     * @description create a trade order
     * @see https://developer.woox.io/api-reference/endpoint/trading/post_order
     * @see https://developer.woox.io/api-reference/endpoint/trading/post_algo_order
     * @param {string} symbol unified symbol of the market to create an order in
     * @param {string} type 'market' or 'limit'
     * @param {string} side 'buy' or 'sell'
     * @param {float} amount how much of currency you want to trade in units of base currency
     * @param {float} [price] the price at which the order is to be fulfilled, in units of the quote currency, ignored in market orders
     * @param {object} [params] extra parameters specific to the exchange API endpoint
     * @param {string} [params.marginMode] *for swap markets only* 'cross' or 'isolated', default 'cross'
     * @param {float} [params.triggerPrice] The price a trigger order is triggered at
     * @param {object} [params.takeProfit] *takeProfit object in params* containing the triggerPrice at which the attached take profit order will be triggered (perpetual swap markets only)
     * @param {float} [params.takeProfit.triggerPrice] take profit trigger price
     * @param {object} [params.stopLoss] *stopLoss object in params* containing the triggerPrice at which the attached stop loss order will be triggered (perpetual swap markets only)
     * @param {float} [params.stopLoss.triggerPrice] stop loss trigger price
     * @param {float} [params.algoType] 'STOP' or 'TRAILING_STOP' or 'OCO' or 'CLOSE_POSITION'
     * @param {float} [params.cost] *spot market buy only* the quote quantity that can be used as an alternative for the amount
     * @param {string} [params.trailingAmount] the quote amount to trail away from the current market price
     * @param {string} [params.trailingPercent] the percent to trail away from the current market price
     * @param {string} [params.trailingTriggerPrice] the price to trigger a trailing order, default uses the price argument
     * @param {string} [params.position_side] 'SHORT' or 'LONG' - if position mode is HEDGE_MODE and the trading involves futures, then is required, otherwise this parameter is not required
     * @returns {object} an [order structure]{@link https://docs.ccxt.com/#/?id=order-structure}
     */
    async createOrder (symbol: string, type: OrderType, side: OrderSide, amount: number, price: Num = undefined, params = {}) {
        const reduceOnly = this.safeBool2 (params, 'reduceOnly', 'reduce_only');
        params = this.omit (params, [ 'reduceOnly', 'reduce_only' ]);
        const orderType = type.toUpperCase ();
        await this.loadMarkets ();
        const market = this.market (symbol);
        const orderSide = side.toUpperCase ();
        const request: Dict = {
            'symbol': market['id'],
            'side': orderSide,
        };
        let marginMode: Str = undefined;
        [ marginMode, params ] = this.handleMarginModeAndParams ('createOrder', params);
        if (marginMode !== undefined) {
            request['marginMode'] = this.encodeMarginMode (marginMode);
        }
        const triggerPrice = this.safeString2 (params, 'triggerPrice', 'stopPrice');
        const stopLoss = this.safeValue (params, 'stopLoss');
        const takeProfit = this.safeValue (params, 'takeProfit');
        const algoType = this.safeString (params, 'algoType');
        const trailingTriggerPrice = this.safeString2 (params, 'trailingTriggerPrice', 'activatedPrice', this.numberToString (price));
        const trailingAmount = this.safeString2 (params, 'trailingAmount', 'callbackValue');
        const trailingPercent = this.safeString2 (params, 'trailingPercent', 'callbackRate');
        const isTrailingAmountOrder = trailingAmount !== undefined;
        const isTrailingPercentOrder = trailingPercent !== undefined;
        const isTrailing = isTrailingAmountOrder || isTrailingPercentOrder;
        const isConditional = isTrailing || triggerPrice !== undefined || stopLoss !== undefined || takeProfit !== undefined || (this.safeValue (params, 'childOrders') !== undefined);
        const isMarket = orderType === 'MARKET';
        const timeInForce = this.safeStringLower (params, 'timeInForce');
        const postOnly = this.isPostOnly (isMarket, undefined, params);
        const clientOrderIdKey = isConditional ? 'clientAlgoOrderId' : 'clientOrderId';
        request['type'] = orderType; // LIMIT/MARKET/IOC/FOK/POST_ONLY/ASK/BID
        if (!isConditional) {
            if (postOnly) {
                request['type'] = 'POST_ONLY';
            } else if (timeInForce === 'fok') {
                request['type'] = 'FOK';
            } else if (timeInForce === 'ioc') {
                request['type'] = 'IOC';
            }
        }
        if (reduceOnly) {
            request['reduceOnly'] = reduceOnly;
        }
        if (!isMarket && price !== undefined) {
            request['price'] = this.priceToPrecision (symbol, price);
        }
        if (isMarket && !isConditional) {
            // for market buy it requires the amount of quote currency to spend
            const cost = this.safeStringN (params, [ 'cost', 'order_amount', 'orderAmount' ]);
            params = this.omit (params, [ 'cost', 'order_amount', 'orderAmount' ]);
            const isPriceProvided = price !== undefined;
            if (market['spot'] && (isPriceProvided || (cost !== undefined))) {
                let quoteAmount = undefined;
                if (cost !== undefined) {
                    quoteAmount = this.costToPrecision (symbol, cost);
                } else {
                    const amountString = this.numberToString (amount);
                    const priceString = this.numberToString (price);
                    const costRequest = Precise.stringMul (amountString, priceString);
                    quoteAmount = this.costToPrecision (symbol, costRequest);
                }
                request['amount'] = quoteAmount;
            } else {
                request['quantity'] = this.amountToPrecision (symbol, amount);
            }
        } else if (algoType !== 'POSITIONAL_TP_SL') {
            request['quantity'] = this.amountToPrecision (symbol, amount);
        }
        const clientOrderId = this.safeStringN (params, [ 'clOrdID', 'clientOrderId', 'client_order_id' ]);
        if (clientOrderId !== undefined) {
            request[clientOrderIdKey] = clientOrderId;
        }
        if (isTrailing) {
            if (trailingTriggerPrice === undefined) {
                throw new ArgumentsRequired (this.id + ' createOrder() requires a trailingTriggerPrice parameter for trailing orders');
            }
            request['activatedPrice'] = this.priceToPrecision (symbol, trailingTriggerPrice);
            request['algoType'] = 'TRAILING_STOP';
            if (isTrailingAmountOrder) {
                request['callbackValue'] = trailingAmount;
            } else if (isTrailingPercentOrder) {
                const convertedTrailingPercent = Precise.stringDiv (trailingPercent, '100');
                request['callbackRate'] = convertedTrailingPercent;
            }
        } else if (triggerPrice !== undefined) {
            if (algoType !== 'TRAILING_STOP') {
                request['triggerPrice'] = this.priceToPrecision (symbol, triggerPrice);
                request['algoType'] = 'STOP';
            }
        } else if ((stopLoss !== undefined) || (takeProfit !== undefined)) {
            request['algoType'] = 'BRACKET';
            const outterOrder: Dict = {
                'symbol': market['id'],
                'reduceOnly': false,
                'algoType': 'POSITIONAL_TP_SL',
                'childOrders': [],
            };
            const childOrders = outterOrder['childOrders'];
            const closeSide = (orderSide === 'BUY') ? 'SELL' : 'BUY';
            if (stopLoss !== undefined) {
                const stopLossPrice = this.safeString (stopLoss, 'triggerPrice', stopLoss);
                const stopLossOrder: Dict = {
                    'side': closeSide,
                    'algoType': 'STOP_LOSS',
                    'triggerPrice': this.priceToPrecision (symbol, stopLossPrice),
                    'type': 'CLOSE_POSITION',
                    'reduceOnly': true,
                };
                childOrders.push (stopLossOrder);
            }
            if (takeProfit !== undefined) {
                const takeProfitPrice = this.safeString (takeProfit, 'triggerPrice', takeProfit);
                const takeProfitOrder: Dict = {
                    'side': closeSide,
                    'algoType': 'TAKE_PROFIT',
                    'triggerPrice': this.priceToPrecision (symbol, takeProfitPrice),
                    'type': 'CLOSE_POSITION',
                    'reduceOnly': true,
                };
                childOrders.push (takeProfitOrder);
            }
            request['childOrders'] = [ outterOrder ];
        }
        params = this.omit (params, [ 'clOrdID', 'clientOrderId', 'client_order_id', 'postOnly', 'timeInForce', 'stopPrice', 'triggerPrice', 'stopLoss', 'takeProfit', 'trailingPercent', 'trailingAmount', 'trailingTriggerPrice' ]);
        let response = undefined;
        if (isConditional) {
            response = await this.v3PrivatePostTradeAlgoOrder (this.extend (request, params));
            //
            // {
            //     "success": true,
            //     "data": {
            //       "rows": [
            //         {
            //           "orderId": "1578938",
            //           "clientOrderId": "0",
            //           "algoType": "STOP_LOSS",
            //           "quantity": "0.1"
            //         }
            //       ]
            //     },
            //     "timestamp": "1686149372216"
            // }
            //
        } else {
            response = await this.v3PrivatePostTradeOrder (this.extend (request, params));
            //
            //     {
            //         "success": true,
            //         "data": {
            //             "orderId": 60667653330,
            //             "clientOrderId": 0,
            //             "type": "LIMIT",
            //             "price": 60,
            //             "quantity": 0.1,
            //             "amount": null,
            //             "bidAskLevel": null
            //         },
            //         "timestamp": 1751871779855
            //     }
            //
        }
        let data = this.safeDict (response, 'data', {});
        data = this.safeDict (this.safeList (data, 'rows'), 0, data);
        data['timestamp'] = this.safeString (response, 'timestamp');
        return this.parseOrder (data, market);
    }

    encodeMarginMode (mode) {
        const modes = {
            'cross': 'CROSS',
            'isolated': 'ISOLATED',
        };
        return this.safeString (modes, mode, mode);
    }

    /**
     * @method
     * @name woo#editOrder
     * @description edit a trade order
     * @see https://docs.woox.io/#edit-order
     * @see https://docs.woox.io/#edit-order-by-client_order_id
     * @see https://docs.woox.io/#edit-algo-order
     * @see https://docs.woox.io/#edit-algo-order-by-client_order_id
     * @param {string} id order id
     * @param {string} symbol unified symbol of the market to create an order in
     * @param {string} type 'market' or 'limit'
     * @param {string} side 'buy' or 'sell'
     * @param {float} amount how much of currency you want to trade in units of base currency
     * @param {float} [price] the price at which the order is to be fulfilled, in units of the quote currency, ignored in market orders
     * @param {object} [params] extra parameters specific to the exchange API endpoint
     * @param {float} [params.triggerPrice] The price a trigger order is triggered at
     * @param {float} [params.stopLossPrice] price to trigger stop-loss orders
     * @param {float} [params.takeProfitPrice] price to trigger take-profit orders
     * @param {string} [params.trailingAmount] the quote amount to trail away from the current market price
     * @param {string} [params.trailingPercent] the percent to trail away from the current market price
     * @param {string} [params.trailingTriggerPrice] the price to trigger a trailing order, default uses the price argument
     * @returns {object} an [order structure]{@link https://docs.ccxt.com/#/?id=order-structure}
     */
    async editOrder (id: string, symbol: string, type: OrderType, side: OrderSide, amount: Num = undefined, price: Num = undefined, params = {}) {
        await this.loadMarkets ();
        const market = this.market (symbol);
        const request: Dict = {
            // 'quantity': this.amountToPrecision (symbol, amount),
            // 'price': this.priceToPrecision (symbol, price),
        };
        if (price !== undefined) {
            request['price'] = this.priceToPrecision (symbol, price);
        }
        if (amount !== undefined) {
            request['quantity'] = this.amountToPrecision (symbol, amount);
        }
        const clientOrderIdUnified = this.safeString2 (params, 'clOrdID', 'clientOrderId');
        const clientOrderIdExchangeSpecific = this.safeString (params, 'client_order_id', clientOrderIdUnified);
        const isByClientOrder = clientOrderIdExchangeSpecific !== undefined;
        const triggerPrice = this.safeNumberN (params, [ 'triggerPrice', 'stopPrice', 'takeProfitPrice', 'stopLossPrice' ]);
        if (triggerPrice !== undefined) {
            request['triggerPrice'] = this.priceToPrecision (symbol, triggerPrice);
        }
        const trailingTriggerPrice = this.safeString2 (params, 'trailingTriggerPrice', 'activatedPrice', this.numberToString (price));
        const trailingAmount = this.safeString2 (params, 'trailingAmount', 'callbackValue');
        const trailingPercent = this.safeString2 (params, 'trailingPercent', 'callbackRate');
        const isTrailingAmountOrder = trailingAmount !== undefined;
        const isTrailingPercentOrder = trailingPercent !== undefined;
        const isTrailing = isTrailingAmountOrder || isTrailingPercentOrder;
        if (isTrailing) {
            if (trailingTriggerPrice !== undefined) {
                request['activatedPrice'] = this.priceToPrecision (symbol, trailingTriggerPrice);
            }
            if (isTrailingAmountOrder) {
                request['callbackValue'] = trailingAmount;
            } else if (isTrailingPercentOrder) {
                const convertedTrailingPercent = Precise.stringDiv (trailingPercent, '100');
                request['callbackRate'] = convertedTrailingPercent;
            }
        }
        params = this.omit (params, [ 'clOrdID', 'clientOrderId', 'client_order_id', 'stopPrice', 'triggerPrice', 'takeProfitPrice', 'stopLossPrice', 'trailingTriggerPrice', 'trailingAmount', 'trailingPercent' ]);
        const isConditional = isTrailing || (triggerPrice !== undefined) || (this.safeValue (params, 'childOrders') !== undefined);
        let response = undefined;
        if (isByClientOrder) {
            request['client_order_id'] = clientOrderIdExchangeSpecific;
            if (isConditional) {
                response = await this.v3PrivatePutAlgoOrderClientClientOrderId (this.extend (request, params));
            } else {
                response = await this.v3PrivatePutOrderClientClientOrderId (this.extend (request, params));
            }
        } else {
            request['oid'] = id;
            if (isConditional) {
                response = await this.v3PrivatePutAlgoOrderOid (this.extend (request, params));
            } else {
                response = await this.v3PrivatePutOrderOid (this.extend (request, params));
            }
        }
        //
        //     {
        //         "code": 0,
        //         "data": {
        //             "status": "string",
        //             "success": true
        //         },
        //         "message": "string",
        //         "success": true,
        //         "timestamp": 0
        //     }
        //
        const data = this.safeDict (response, 'data', {});
        return this.parseOrder (data, market);
    }

    /**
     * @method
     * @name woo#cancelOrder
     * @see https://developer.woox.io/api-reference/endpoint/trading/cancel_order
     * @see https://developer.woox.io/api-reference/endpoint/trading/cancel_algo_order
     * @description cancels an open order
     * @param {string} id order id
     * @param {string} symbol unified symbol of the market the order was made in
     * @param {object} [params] extra parameters specific to the exchange API endpoint
     * @param {boolean} [params.trigger] whether the order is a trigger/algo order
     * @returns {object} An [order structure]{@link https://docs.ccxt.com/#/?id=order-structure}
     */
    async cancelOrder (id: string, symbol: Str = undefined, params = {}) {
        const isTrigger = this.safeBool2 (params, 'trigger', 'stop', false);
        params = this.omit (params, [ 'trigger', 'stop' ]);
        if (!isTrigger && (symbol === undefined)) {
            throw new ArgumentsRequired (this.id + ' cancelOrder() requires a symbol argument');
        }
        await this.loadMarkets ();
        let market: Market = undefined;
        if (symbol !== undefined) {
            market = this.market (symbol);
        }
        const request: Dict = {};
        const clientOrderIdUnified = this.safeString2 (params, 'clOrdID', 'clientOrderId');
        const clientOrderIdExchangeSpecific = this.safeString (params, 'client_order_id', clientOrderIdUnified);
        params = this.omit (params, [ 'clOrdID', 'clientOrderId', 'client_order_id' ]);
        const isByClientOrder = clientOrderIdExchangeSpecific !== undefined;
        let response = undefined;
        if (isTrigger) {
            if (isByClientOrder) {
                request['clientAlgoOrderId'] = clientOrderIdExchangeSpecific;
            } else {
                request['algoOrderId'] = id;
            }
            response = await this.v3PrivateDeleteTradeAlgoOrder (this.extend (request, params));
        } else {
            request['symbol'] = market['id'];
            if (isByClientOrder) {
                request['clientOrderId'] = clientOrderIdExchangeSpecific;
            } else {
                request['orderId'] = id;
            }
            response = await this.v3PrivateDeleteTradeOrder (this.extend (request, params));
        }
        //
        //     {
        //         "success": true,
        //         "data": {
        //             "status": "CANCEL_SENT"
        //         },
        //         "timestamp": 1751940315838
        //     }
        //
        const data = this.safeDict (response, 'data', {});
        data['timestamp'] = this.safeString (response, 'timestamp');
        if (isByClientOrder) {
            data['clientOrderId'] = clientOrderIdExchangeSpecific;
        } else {
            data['orderId'] = id;
        }
        return this.parseOrder (data, market);
    }

    /**
     * @method
     * @name woo#cancelAllOrders
     * @see https://developer.woox.io/api-reference/endpoint/trading/cancel_all_order
     * @see https://developer.woox.io/api-reference/endpoint/trading/cancel_algo_orders
     * @description cancel all open orders in a market
     * @param {string} symbol unified market symbol
     * @param {object} [params] extra parameters specific to the exchange API endpoint
     * @param {boolean} [params.trigger] whether the order is a trigger/algo order
     * @returns {object} an list of [order structures]{@link https://docs.ccxt.com/#/?id=order-structure}
     */
    async cancelAllOrders (symbol: Str = undefined, params = {}) {
        await this.loadMarkets ();
        const trigger = this.safeBool2 (params, 'stop', 'trigger');
        params = this.omit (params, [ 'stop', 'trigger' ]);
        const request: Dict = {};
        if (symbol !== undefined) {
            const market = this.market (symbol);
            request['symbol'] = market['id'];
        }
        let response = undefined;
        if (trigger) {
            response = await this.v3PrivateDeleteTradeAlgoOrders (params);
        } else {
            response = await this.v3PrivateDeleteTradeOrders (this.extend (request, params));
        }
        //
        //     {
        //         "success": true,
        //         "data": {
        //             "status": "CANCEL_ALL_SENT"
        //         },
        //         "timestamp": 1751941988134
        //     }
        //
        const data = this.safeDict (response, 'data', {});
        return [ this.safeOrder ({ 'info': data }) ];
    }

    /**
     * @method
     * @name woo#cancelAllOrdersAfter
     * @description dead man's switch, cancel all orders after the given timeout
     * @see https://developer.woox.io/api-reference/endpoint/trading/cancel_all_after
     * @param {number} timeout time in milliseconds, 0 represents cancel the timer
     * @param {object} [params] extra parameters specific to the exchange API endpoint
     * @returns {object} the api result
     */
    async cancelAllOrdersAfter (timeout: Int, params = {}) {
        await this.loadMarkets ();
        const request: Dict = {
            'triggerAfter': (timeout > 0) ? Math.min (timeout, 900000) : 0,
        };
        const response = await this.v3PrivatePostTradeCancelAllAfter (this.extend (request, params));
        //
        // {
        //     "success": true,
        //     "timestamp": 123,
        //     "data": {
        //         "expectedTriggerTime": 123
        //     }
        // }
        //
        return response;
    }

    /**
     * @method
     * @name woo#fetchOrder
     * @see https://developer.woox.io/api-reference/endpoint/trading/get_order
     * @see https://developer.woox.io/api-reference/endpoint/trading/get_algo_order
     * @description fetches information on an order made by the user
     * @param {string} id the order id
     * @param {string} symbol unified symbol of the market the order was made in
     * @param {object} [params] extra parameters specific to the exchange API endpoint
     * @param {boolean} [params.trigger] whether the order is a trigger/algo order
     * @returns {object} An [order structure]{@link https://docs.ccxt.com/#/?id=order-structure}
     */
    async fetchOrder (id: string, symbol: Str = undefined, params = {}) {
        await this.loadMarkets ();
        let market = undefined;
        if (symbol !== undefined) {
            market = this.market (symbol);
        }
        const trigger = this.safeBool2 (params, 'stop', 'trigger');
        params = this.omit (params, [ 'stop', 'trigger' ]);
        const request: Dict = {};
        const clientOrderId = this.safeString2 (params, 'clOrdID', 'clientOrderId');
        let response = undefined;
        if (trigger) {
            if (clientOrderId !== undefined) {
                request['clientAlgoOrderId'] = id;
            } else {
                request['algoOrderId'] = id;
            }
            response = await this.v3PrivateGetTradeAlgoOrder (this.extend (request, params));
            //
            //     {
            //         "success": true,
            //         "data": {
            //             "algoOrderId": 10399260,
            //             "clientAlgoOrderId": 0,
            //             "rootAlgoOrderId": 10399260,
            //             "parentAlgoOrderId": 0,
            //             "symbol": "SPOT_LTC_USDT",
            //             "algoOrderTag": "default",
            //             "algoType": "TAKE_PROFIT",
            //             "side": "BUY",
            //             "quantity": 0.1,
            //             "isTriggered": false,
            //             "triggerPrice": 65,
            //             "triggerStatus": "USELESS",
            //             "type": "LIMIT",
            //             "rootAlgoStatus": "NEW",
            //             "algoStatus": "NEW",
            //             "triggerPriceType": "MARKET_PRICE",
            //             "price": 60,
            //             "triggerTime": "0",
            //             "totalExecutedQuantity": 0,
            //             "visibleQuantity": 0.1,
            //             "averageExecutedPrice": 0,
            //             "totalFee": 0,
            //             "feeAsset": "",
            //             "totalRebate": 0,
            //             "rebateAsset": "",
            //             "reduceOnly": false,
            //             "createdTime": "1752049747.732",
            //             "updatedTime": "1752049747.732",
            //             "positionSide": "BOTH"
            //         },
            //         "timestamp": 1752049767550
            //     }
            //
        } else {
            if (clientOrderId !== undefined) {
                request['clientOrderId'] = clientOrderId;
            } else {
                request['orderId'] = id;
            }
            response = await this.v3PrivateGetTradeOrder (this.extend (request, params));
            //
            //     {
            //         "success": true,
            //         "data": {
            //             "orderId": 60780315704,
            //             "clientOrderId": 0,
            //             "symbol": "SPOT_LTC_USDT",
            //             "orderTag": "default",
            //             "side": "BUY",
            //             "quantity": 0.1,
            //             "amount": null,
            //             "type": "LIMIT",
            //             "status": "NEW",
            //             "price": 60,
            //             "executed": 0,
            //             "visible": 0.1,
            //             "averageExecutedPrice": 0,
            //             "totalFee": 0,
            //             "feeAsset": "LTC",
            //             "totalRebate": 0,
            //             "rebateAsset": "USDT",
            //             "reduceOnly": false,
            //             "createdTime": "1752049062.496",
            //             "realizedPnl": null,
            //             "positionSide": "BOTH",
            //             "bidAskLevel": null
            //         },
            //         "timestamp": 1752049393466
            //     }
            //
        }
        const data = this.safeDict (response, 'data', {});
        return this.parseOrder (data, market);
    }

    /**
     * @method
     * @name woo#fetchOrders
     * @description fetches information on multiple orders made by the user
     * @see https://developer.woox.io/api-reference/endpoint/trading/get_orders
     * @see https://developer.woox.io/api-reference/endpoint/trading/get_algo_orders
     * @param {string} symbol unified market symbol of the market orders were made in
     * @param {int} [since] the earliest time in ms to fetch orders for
     * @param {int} [limit] the maximum number of order structures to retrieve
     * @param {object} [params] extra parameters specific to the exchange API endpoint
     * @param {boolean} [params.trigger] whether the order is a trigger/algo order
     * @param {boolean} [params.isTriggered] whether the order has been triggered (false by default)
     * @param {string} [params.side] 'buy' or 'sell'
     * @param {boolean} [params.paginate] set to true if you want to fetch orders with pagination
     * @returns {Order[]} a list of [order structures]{@link https://docs.ccxt.com/#/?id=order-structure}
     */
    async fetchOrders (symbol: Str = undefined, since: Int = undefined, limit: Int = undefined, params = {}): Promise<Order[]> {
        await this.loadMarkets ();
        let paginate = false;
        [ paginate, params ] = this.handleOptionAndParams (params, 'fetchOrders', 'paginate');
        if (paginate) {
            return await this.fetchPaginatedCallIncremental ('fetchOrders', symbol, since, limit, params, 'page', 500) as Order[];
        }
        const request: Dict = {};
        let market: Market = undefined;
        const trigger = this.safeBool2 (params, 'stop', 'trigger');
        params = this.omit (params, [ 'stop', 'trigger' ]);
        if (symbol !== undefined) {
            market = this.market (symbol);
            request['symbol'] = market['id'];
        }
        if (since !== undefined) {
            request['startTime'] = since;
        }
        const until = this.safeInteger (params, 'until'); // unified in milliseconds
        params = this.omit (params, [ 'until' ]);
        if (until !== undefined) {
            request['endTime'] = until;
        }
        if (limit !== undefined) {
            request['size'] = Math.min (limit, 500);
        }
        let response = undefined;
        if (trigger) {
            response = await this.v3PrivateGetTradeAlgoOrders (this.extend (request, params));
            //
            //     {
            //         "success": true,
            //         "data": {
            //             "rows": [
            //                 {
            //                     "algoOrderId": 10399260,
            //                     "clientAlgoOrderId": 0,
            //                     "rootAlgoOrderId": 10399260,
            //                     "parentAlgoOrderId": 0,
            //                     "symbol": "SPOT_LTC_USDT",
            //                     "algoOrderTag": "default",
            //                     "algoType": "TAKE_PROFIT",
            //                     "side": "BUY",
            //                     "quantity": 0.1,
            //                     "isTriggered": false,
            //                     "triggerPrice": 65,
            //                     "triggerStatus": "USELESS",
            //                     "type": "LIMIT",
            //                     "rootAlgoStatus": "NEW",
            //                     "algoStatus": "NEW",
            //                     "triggerPriceType": "MARKET_PRICE",
            //                     "price": 60,
            //                     "triggerTime": "0",
            //                     "totalExecutedQuantity": 0,
            //                     "visibleQuantity": 0.1,
            //                     "averageExecutedPrice": 0,
            //                     "totalFee": 0,
            //                     "feeAsset": "",
            //                     "totalRebate": 0,
            //                     "rebateAsset": "",
            //                     "reduceOnly": false,
            //                     "createdTime": "1752049747.730",
            //                     "updatedTime": "1752049747.730",
            //                     "positionSide": "BOTH"
            //                 }
            //             ],
            //             "meta": {
            //                 "total": 7,
            //                 "recordsPerPage": 1,
            //                 "currentPage": 1
            //             }
            //         },
            //         "timestamp": 1752053127448
            //     }
            //
        } else {
            response = await this.v3PrivateGetTradeOrders (this.extend (request, params));
            //
            //     {
            //         "success": true,
            //         "data": {
            //             "rows": [
            //                 {
            //                     "orderId": 60780315704,
            //                     "clientOrderId": 0,
            //                     "symbol": "SPOT_LTC_USDT",
            //                     "orderTag": "default",
            //                     "side": "BUY",
            //                     "quantity": 0.1,
            //                     "amount": null,
            //                     "type": "LIMIT",
            //                     "status": "NEW",
            //                     "price": 60,
            //                     "executed": 0,
            //                     "visible": 0.1,
            //                     "averageExecutedPrice": 0,
            //                     "totalFee": 0,
            //                     "feeAsset": "LTC",
            //                     "totalRebate": 0,
            //                     "rebateAsset": "USDT",
            //                     "reduceOnly": false,
            //                     "createdTime": "1752049062.496",
            //                     "realizedPnl": null,
            //                     "positionSide": "BOTH",
            //                     "bidAskLevel": null
            //                 }
            //             ],
            //             "meta": {
            //                 "total": 11,
            //                 "recordsPerPage": 1,
            //                 "currentPage": 1
            //             }
            //         },
            //         "timestamp": 1752053061236
            //     }
            //
        }
        const data = this.safeValue (response, 'data', {});
        const orders = this.safeList (data, 'rows', []);
        return this.parseOrders (orders, market, since, limit);
    }

    /**
     * @method
     * @name woo#fetchOpenOrders
     * @description fetches information on multiple orders made by the user
     * @see https://developer.woox.io/api-reference/endpoint/trading/get_orders
     * @see https://developer.woox.io/api-reference/endpoint/trading/get_algo_orders
     * @param {string} symbol unified market symbol of the market orders were made in
     * @param {int} [since] the earliest time in ms to fetch orders for
     * @param {int} [limit] the maximum number of order structures to retrieve
     * @param {object} [params] extra parameters specific to the exchange API endpoint
     * @param {boolean} [params.trigger] whether the order is a trigger/algo order
     * @param {boolean} [params.isTriggered] whether the order has been triggered (false by default)
     * @param {string} [params.side] 'buy' or 'sell'
     * @param {boolean} [params.trailing] set to true if you want to fetch trailing orders
     * @param {boolean} [params.paginate] set to true if you want to fetch orders with pagination
     * @returns {Order[]} a list of [order structures]{@link https://docs.ccxt.com/#/?id=order-structure}
     */
    async fetchOpenOrders (symbol: Str = undefined, since: Int = undefined, limit: Int = undefined, params = {}): Promise<Order[]> {
        await this.loadMarkets ();
        const extendedParams = this.extend (params, { 'status': 'INCOMPLETE' });
        return await this.fetchOrders (symbol, since, limit, extendedParams);
    }

    /**
     * @method
     * @name woo#fetchClosedOrders
     * @description fetches information on multiple orders made by the user
     * @see https://developer.woox.io/api-reference/endpoint/trading/get_orders
     * @see https://developer.woox.io/api-reference/endpoint/trading/get_algo_orders
     * @param {string} symbol unified market symbol of the market orders were made in
     * @param {int} [since] the earliest time in ms to fetch orders for
     * @param {int} [limit] the maximum number of order structures to retrieve
     * @param {object} [params] extra parameters specific to the exchange API endpoint
     * @param {boolean} [params.trigger] whether the order is a trigger/algo order
     * @param {boolean} [params.isTriggered] whether the order has been triggered (false by default)
     * @param {string} [params.side] 'buy' or 'sell'
     * @param {boolean} [params.trailing] set to true if you want to fetch trailing orders
     * @param {boolean} [params.paginate] set to true if you want to fetch orders with pagination
     * @returns {Order[]} a list of [order structures]{@link https://docs.ccxt.com/#/?id=order-structure}
     */
    async fetchClosedOrders (symbol: Str = undefined, since: Int = undefined, limit: Int = undefined, params = {}): Promise<Order[]> {
        await this.loadMarkets ();
        const extendedParams = this.extend (params, { 'status': 'COMPLETED' });
        return await this.fetchOrders (symbol, since, limit, extendedParams);
    }

    parseTimeInForce (timeInForce: Str) {
        const timeInForces: Dict = {
            'ioc': 'IOC',
            'fok': 'FOK',
            'post_only': 'PO',
        };
        return this.safeString (timeInForces, timeInForce, undefined);
    }

    parseOrder (order: Dict, market: Market = undefined): Order {
        //
        // createOrder
        //     {
        //         "orderId": 60667653330,
        //         "clientOrderId": 0,
        //         "type": "LIMIT",
        //         "price": 60,
        //         "quantity": 0.1,
        //         "amount": null,
        //         "bidAskLevel": null,
        //         "timestamp": 1751871779855
        //     }
        //
        // createOrder - algo
        //     {
        //         "orderId": "1578938",
        //         "clientOrderId": "0",
        //         "algoType": "STOP_LOSS",
        //         "quantity": "0.1",
        //         "timestamp": "1686149372216"
        //     }
        //
        // fetchOrder
        //     {
        //         "orderId": 60780315704,
        //         "clientOrderId": 0,
        //         "symbol": "SPOT_LTC_USDT",
        //         "orderTag": "default",
        //         "side": "BUY",
        //         "quantity": 0.1,
        //         "amount": null,
        //         "type": "LIMIT",
        //         "status": "NEW",
        //         "price": 60,
        //         "executed": 0,
        //         "visible": 0.1,
        //         "averageExecutedPrice": 0,
        //         "totalFee": 0,
        //         "feeAsset": "LTC",
        //         "totalRebate": 0,
        //         "rebateAsset": "USDT",
        //         "reduceOnly": false,
        //         "createdTime": "1752049062.496",
        //         "realizedPnl": null,
        //         "positionSide": "BOTH",
        //         "bidAskLevel": null
        //     }
        //
        // fetchOrder - algo
        //     {
        //         "algoOrderId": 10399260,
        //         "clientAlgoOrderId": 0,
        //         "rootAlgoOrderId": 10399260,
        //         "parentAlgoOrderId": 0,
        //         "symbol": "SPOT_LTC_USDT",
        //         "algoOrderTag": "default",
        //         "algoType": "TAKE_PROFIT",
        //         "side": "BUY",
        //         "quantity": 0.1,
        //         "isTriggered": false,
        //         "triggerPrice": 65,
        //         "triggerStatus": "USELESS",
        //         "type": "LIMIT",
        //         "rootAlgoStatus": "NEW",
        //         "algoStatus": "NEW",
        //         "triggerPriceType": "MARKET_PRICE",
        //         "price": 60,
        //         "triggerTime": "0",
        //         "totalExecutedQuantity": 0,
        //         "visibleQuantity": 0.1,
        //         "averageExecutedPrice": 0,
        //         "totalFee": 0,
        //         "feeAsset": "",
        //         "totalRebate": 0,
        //         "rebateAsset": "",
        //         "reduceOnly": false,
        //         "createdTime": "1752049747.732",
        //         "updatedTime": "1752049747.732",
        //         "positionSide": "BOTH"
        //     }
        //
        let timestamp = this.safeTimestamp (order, 'createdTime');
        if (timestamp === undefined) {
            timestamp = this.safeInteger (order, 'timestamp');
        }
        const orderId = this.safeString2 (order, 'orderId', 'algoOrderId');
        const clientOrderId = this.omitZero (this.safeString2 (order, 'clientOrderId', 'clientAlgoOrderId')); // Somehow, this always returns 0 for limit order
        const marketId = this.safeString (order, 'symbol');
        market = this.safeMarket (marketId, market);
        const symbol = market['symbol'];
        const price = this.safeString (order, 'price');
        const amount = this.safeString (order, 'quantity'); // This is base amount
        const cost = this.safeString (order, 'amount'); // This is quote amount
        const orderType = this.safeStringLower (order, 'type');
        const status = this.safeValue2 (order, 'status', 'algoStatus');
        const side = this.safeStringLower (order, 'side');
        const filled = this.omitZero (this.safeValue2 (order, 'executed', 'totalExecutedQuantity'));
        const average = this.omitZero (this.safeString (order, 'averageExecutedPrice'));
        // const remaining = Precise.stringSub (cost, filled);
        const fee = this.safeNumber (order, 'totalFee');
        const feeCurrency = this.safeString (order, 'feeAsset');
        const triggerPrice = this.safeNumber (order, 'triggerPrice');
        const lastUpdateTimestamp = this.safeTimestamp (order, 'updatedTime');
        return this.safeOrder ({
            'id': orderId,
            'clientOrderId': clientOrderId,
            'timestamp': timestamp,
            'datetime': this.iso8601 (timestamp),
            'lastTradeTimestamp': undefined,
            'lastUpdateTimestamp': lastUpdateTimestamp,
            'status': this.parseOrderStatus (status),
            'symbol': symbol,
            'type': orderType,
            'timeInForce': this.parseTimeInForce (orderType),
            'postOnly': undefined, // TO_DO
            'reduceOnly': this.safeBool (order, 'reduceOnly'),
            'side': side,
            'price': price,
            'triggerPrice': triggerPrice,
            'takeProfitPrice': undefined,
            'stopLossPrice': undefined,
            'average': average,
            'amount': amount,
            'filled': filled,
            'remaining': undefined, // TO_DO
            'cost': cost,
            'trades': undefined,
            'fee': {
                'cost': fee,
                'currency': feeCurrency,
            },
            'info': order,
        }, market);
    }

    parseOrderStatus (status: Str) {
        if (status !== undefined) {
            const statuses: Dict = {
                'NEW': 'open',
                'FILLED': 'closed',
                'CANCEL_SENT': 'canceled',
                'CANCEL_ALL_SENT': 'canceled',
                'CANCELLED': 'canceled',
                'PARTIAL_FILLED': 'open',
                'REJECTED': 'rejected',
                'INCOMPLETE': 'open',
                'COMPLETED': 'closed',
            };
            return this.safeString (statuses, status, status);
        }
        return status;
    }

    /**
     * @method
     * @name woo#fetchOrderBook
     * @description fetches information on open orders with bid (buy) and ask (sell) prices, volumes and other data
     * @see https://developer.woox.io/api-reference/endpoint/public_data/orderbook
     * @param {string} symbol unified symbol of the market to fetch the order book for
     * @param {int} [limit] the maximum amount of order book entries to return
     * @param {object} [params] extra parameters specific to the exchange API endpoint
     * @returns {object} A dictionary of [order book structures]{@link https://docs.ccxt.com/#/?id=order-book-structure} indexed by market symbols
     */
    async fetchOrderBook (symbol: string, limit: Int = undefined, params = {}): Promise<OrderBook> {
        await this.loadMarkets ();
        const market = this.market (symbol);
        const request: Dict = {
            'symbol': market['id'],
        };
        if (limit !== undefined) {
            request['maxLevel'] = limit;
        }
        const response = await this.v3PublicGetOrderbook (this.extend (request, params));
        //
        // }
        //     {
        //         "success": true,
        //         "timestamp": 1751620923344,
        //         "data": {
        //             "asks": [
        //                 {
        //                     "price": "108924.86",
        //                     "quantity": "0.032126"
        //                 }
        //             ],
        //             "bids": [
        //                 {
        //                     "price": "108924.85",
        //                     "quantity": "1.714147"
        //                 }
        //             ]
        //         }
        //     }
        //
        const data = this.safeDict (response, 'data', {});
        const timestamp = this.safeInteger (response, 'timestamp');
        return this.parseOrderBook (data, symbol, timestamp, 'bids', 'asks', 'price', 'quantity');
    }

    /**
     * @method
     * @name woo#fetchOHLCV
     * @see https://developer.woox.io/api-reference/endpoint/public_data/klineHistory
     * @description fetches historical candlestick data containing the open, high, low, and close price, and the volume of a market
     * @param {string} symbol unified symbol of the market to fetch OHLCV data for
     * @param {string} timeframe the length of time each candle represents
     * @param {int} [since] timestamp in ms of the earliest candle to fetch
     * @param {int} [limit] max=1000, max=100 when since is defined and is less than (now - (999 * (timeframe in ms)))
     * @param {object} [params] extra parameters specific to the exchange API endpoint
     * @param {int} [params.until] the latest time in ms to fetch entries for
     * @returns {int[][]} A list of candles ordered as timestamp, open, high, low, close, volume
     */
    async fetchOHLCV (symbol: string, timeframe = '1m', since: Int = undefined, limit: Int = undefined, params = {}): Promise<OHLCV[]> {
        await this.loadMarkets ();
        const market = this.market (symbol);
        const request: Dict = {
            'symbol': market['id'],
            'type': this.safeString (this.timeframes, timeframe, timeframe),
        };
        if (limit !== undefined) {
            request['limit'] = Math.min (limit, 1000);
        }
        if (since !== undefined) {
            request['after'] = since;
        }
        const until = this.safeInteger (params, 'until');
        params = this.omit (params, 'until');
        if (until !== undefined) {
            request['before'] = until;
        }
        const response = await this.v3PublicGetKlineHistory (this.extend (request, params));
        //
        //     {
        //         "success": true,
        //         "data": {
        //             "rows": [
        //                 {
        //                     "symbol": "SPOT_BTC_USDT",
        //                     "open": "108994.16",
        //                     "close": "108994.16",
        //                     "high": "108994.16",
        //                     "low": "108994.16",
        //                     "volume": "0",
        //                     "amount": "0",
        //                     "type": "1m",
        //                     "startTimestamp": 1751622120000,
        //                     "endTimestamp": 1751622180000
        //                 }
        //             ]
        //         },
        //         "timestamp": 1751622205410
        //     }
        //
        const data = this.safeDict (response, 'data', {});
        const rows = this.safeList (data, 'rows', []);
        return this.parseOHLCVs (rows, market, timeframe, since, limit);
    }

    parseOHLCV (ohlcv, market: Market = undefined): OHLCV {
        return [
            this.safeInteger (ohlcv, 'startTimestamp'),
            this.safeNumber (ohlcv, 'open'),
            this.safeNumber (ohlcv, 'high'),
            this.safeNumber (ohlcv, 'low'),
            this.safeNumber (ohlcv, 'close'),
            this.safeNumber (ohlcv, 'volume'),
        ];
    }

    /**
     * @method
     * @name woo#fetchOrderTrades
     * @description fetch all the trades made from a single order
     * @see https://docs.woox.io/#get-trades
     * @param {string} id order id
     * @param {string} symbol unified market symbol
     * @param {int} [since] the earliest time in ms to fetch trades for
     * @param {int} [limit] the maximum number of trades to retrieve
     * @param {object} [params] extra parameters specific to the exchange API endpoint
     * @returns {object[]} a list of [trade structures]{@link https://docs.ccxt.com/#/?id=trade-structure}
     */
    async fetchOrderTrades (id: string, symbol: Str = undefined, since: Int = undefined, limit: Int = undefined, params = {}) {
        await this.loadMarkets ();
        let market: Market = undefined;
        if (symbol !== undefined) {
            market = this.market (symbol);
        }
        const request: Dict = {
            'oid': id,
        };
        const response = await this.v1PrivateGetOrderOidTrades (this.extend (request, params));
        // {
        //     "success": true,
        //     "rows": [
        //       {
        //         "id": "99111647",
        //         "symbol": "SPOT_WOO_USDT",
        //         "fee": "0.0024",
        //         "side": "BUY",
        //         "executed_timestamp": "1641482113.084",
        //         "order_id": "87541111",
        //         "order_tag": "default",
        //         "executed_price": "1",
        //         "executed_quantity": "12",
        //         "fee_asset": "WOO",
        //         "is_maker": "1"
        //       }
        //     ]
        // }
        const trades = this.safeList (response, 'rows', []);
        return this.parseTrades (trades, market, since, limit, params);
    }

    /**
     * @method
     * @name woo#fetchMyTrades
     * @description fetch all trades made by the user
     * @see https://developer.woox.io/api-reference/endpoint/trading/get_transactions
     * @param {string} symbol unified market symbol
     * @param {int} [since] the earliest time in ms to fetch trades for
     * @param {int} [limit] the maximum number of trades structures to retrieve
     * @param {object} [params] extra parameters specific to the exchange API endpoint
     * @param {boolean} [params.paginate] set to true if you want to fetch trades with pagination
     * @returns {Trade[]} a list of [trade structures]{@link https://docs.ccxt.com/#/?id=trade-structure}
     */
    async fetchMyTrades (symbol: Str = undefined, since: Int = undefined, limit: Int = undefined, params = {}) {
        await this.loadMarkets ();
        let paginate = false;
        [ paginate, params ] = this.handleOptionAndParams (params, 'fetchMyTrades', 'paginate');
        if (paginate) {
            return await this.fetchPaginatedCallIncremental ('fetchMyTrades', symbol, since, limit, params, 'page', 500) as Trade[];
        }
        const request: Dict = {};
        let market: Market = undefined;
        if (symbol !== undefined) {
            market = this.market (symbol);
            request['symbol'] = market['id'];
        }
        if (since !== undefined) {
            request['startTime'] = since;
        }
        const until = this.safeInteger (params, 'until'); // unified in milliseconds
        params = this.omit (params, [ 'until' ]);
        if (until !== undefined) {
            request['endTime'] = until;
        }
        if (limit !== undefined) {
            request['limit'] = limit;
        }
        const response = await this.v3PrivateGetTradeTransactionHistory (this.extend (request, params));
        //
        //     {
        //         "success": true,
        //         "data": {
        //             "rows": [
        //                 {
        //                     "id": 1734947821,
        //                     "symbol": "SPOT_LTC_USDT",
        //                     "orderId": 60780383217,
        //                     "executedPrice": 87.86,
        //                     "executedQuantity": 0.1,
        //                     "fee": 0.0001,
        //                     "realizedPnl": null,
        //                     "feeAsset": "LTC",
        //                     "orderTag": "default",
        //                     "side": "BUY",
        //                     "executedTimestamp": "1752055173.630",
        //                     "isMaker": 0
        //                 }
        //             ],
        //             "meta": {
        //                 "total": 1,
        //                 "recordsPerPage": 100,
        //                 "currentPage": 1
        //             }
        //         },
        //         "timestamp": 1752055545121
        //     }
        //
        const data = this.safeDict (response, 'data', {});
        const trades = this.safeList (data, 'rows', []);
        return this.parseTrades (trades, market, since, limit, params);
    }

    /**
     * @method
     * @name woo#fetchAccounts
     * @description fetch all the accounts associated with a profile
     * @see https://developer.woox.io/api-reference/endpoint/account/get_account_info
     * @see https://developer.woox.io/api-reference/endpoint/account/sub_accounts
     * @param {object} [params] extra parameters specific to the exchange API endpoint
     * @returns {object} a dictionary of [account structures]{@link https://docs.ccxt.com/#/?id=account-structure} indexed by the account type
     */
    async fetchAccounts (params = {}): Promise<Account[]> {
        const mainAccountPromise = this.v3PrivateGetAccountInfo (params);
        //
        //     {
        //         "success": true,
        //         "data": {
        //             "applicationId": "251bf5c4-f3c8-4544-bb8b-80001007c3c0",
        //             "account": "carlos_jose_lima@yahoo.com",
        //             "alias": "carlos_jose_lima@yahoo.com",
        //             "otpauth": true,
        //             "accountMode": "FUTURES",
        //             "positionMode": "ONE_WAY",
        //             "leverage": 0,
        //             "marginRatio": "10",
        //             "openMarginRatio": "10",
        //             "initialMarginRatio": "10",
        //             "maintenanceMarginRatio": "0.03",
        //             "totalCollateral": "165.55629469",
        //             "freeCollateral": "165.55629469",
        //             "totalAccountValue": "167.32418611",
        //             "totalTradingValue": "167.32418611",
        //             "totalVaultValue": "0",
        //             "totalStakingValue": "0",
        //             "totalLaunchpadValue": "0",
        //             "totalEarnValue": "0",
        //             "referrerID": null,
        //             "accountType": "Main"
        //         },
        //         "timestamp": 1752062807915
        //     }
        //
        const subAccountPromise = this.v3PrivateGetAccountSubAccountsAll (params);
        //
        //     {
        //         "success": true,
        //         "data": {
        //             "rows": [
        //                 {
        //                     "applicationId": "6b43de5c-0955-4887-9862-d84e4689f9fe",
        //                     "name": "sub_account_2",
        //                     "createdTime": "1606897264.994"
        //                 },
        //             ]
        //         },
        //         "timestamp": 1721295317627
        //     }
        //
        const [ mainAccountResponse, subAccountResponse ] = await Promise.all ([ mainAccountPromise, subAccountPromise ]);
        const mainData = this.safeDict (mainAccountResponse, 'data', {});
        const mainRows = [ mainData ];
        const subData = this.safeDict (subAccountResponse, 'data', {});
        const subRows = this.safeList (subData, 'rows', []);
        const rows = this.arrayConcat (mainRows, subRows);
        return this.parseAccounts (rows, params);
    }

    parseAccount (account) {
        //
        //     {
        //         "applicationId": "251bf5c4-f3c8-4544-bb8b-80001007c3c0",
        //         "account": "carlos_jose_lima@yahoo.com",
        //         "alias": "carlos_jose_lima@yahoo.com",
        //         "otpauth": true,
        //         "accountMode": "FUTURES",
        //         "positionMode": "ONE_WAY",
        //         "leverage": 0,
        //         "marginRatio": "10",
        //         "openMarginRatio": "10",
        //         "initialMarginRatio": "10",
        //         "maintenanceMarginRatio": "0.03",
        //         "totalCollateral": "165.55629469",
        //         "freeCollateral": "165.55629469",
        //         "totalAccountValue": "167.32418611",
        //         "totalTradingValue": "167.32418611",
        //         "totalVaultValue": "0",
        //         "totalStakingValue": "0",
        //         "totalLaunchpadValue": "0",
        //         "totalEarnValue": "0",
        //         "referrerID": null,
        //         "accountType": "Main"
        //     }
        //
        //     {
        //         "applicationId": "6b43de5c-0955-4887-9862-d84e4689f9fe",
        //         "name": "sub_account_2",
        //         "createdTime": "1606897264.994"
        //     }
        //
        return {
            'info': account,
            'id': this.safeString (account, 'applicationId'),
            'name': this.safeStringN (account, [ 'name', 'account', 'alias' ]),
            'code': undefined,
            'type': this.safeStringLower (account, 'accountType', 'subaccount'),
        };
    }

    /**
     * @method
     * @name woo#fetchBalance
     * @description query for balance and get the amount of funds available for trading or funds locked in orders
     * @see https://docs.woox.io/#get-current-holding-get-balance-new
     * @param {object} [params] extra parameters specific to the exchange API endpoint
     * @returns {object} a [balance structure]{@link https://docs.ccxt.com/#/?id=balance-structure}
     */
    async fetchBalance (params = {}): Promise<Balances> {
        await this.loadMarkets ();
        const response = await this.v3PrivateGetBalances (params);
        //
        //     {
        //         "success": true,
        //         "data": {
        //             "holding": [
        //                 {
        //                     "token": "0_token",
        //                     "holding": 1,
        //                     "frozen": 0,
        //                     "staked": 0,
        //                     "unbonding": 0,
        //                     "vault": 0,
        //                     "interest": 0,
        //                     "pendingShortQty": 0,
        //                     "pendingLongQty": 0,
        //                     "availableBalance": 0,
        //                     "updatedTime": 312321.121
        //                 }
        //             ]
        //         },
        //         "timestamp": 1673323746259
        //     }
        //
        const data = this.safeDict (response, 'data');
        return this.parseBalance (data);
    }

    parseBalance (response): Balances {
        const result: Dict = {
            'info': response,
        };
        const balances = this.safeList (response, 'holding', []);
        for (let i = 0; i < balances.length; i++) {
            const balance = balances[i];
            const code = this.safeCurrencyCode (this.safeString (balance, 'token'));
            const account = this.account ();
            account['total'] = this.safeString (balance, 'holding');
            account['free'] = this.safeString (balance, 'availableBalance');
            result[code] = account;
        }
        return this.safeBalance (result);
    }

    /**
     * @method
     * @name woo#fetchDepositAddress
     * @description fetch the deposit address for a currency associated with this account
     * @see https://developer.woox.io/api-reference/endpoint/assets/get_wallet_deposit
     * @param {string} code unified currency code
     * @param {object} [params] extra parameters specific to the exchange API endpoint
     * @returns {object} an [address structure]{@link https://docs.ccxt.com/#/?id=address-structure}
     */
    async fetchDepositAddress (code: string, params = {}): Promise<DepositAddress> {
        // this method is TODO because of networks unification
        await this.loadMarkets ();
        const currency = this.currency (code);
        let networkCode = undefined;
        [ networkCode, params ] = this.handleNetworkCodeAndParams (params);
        const request: Dict = {
            'token': currency['id'],
            'network': this.networkCodeToId (networkCode),
        };
        const response = await this.v3PrivateGetAssetWalletDeposit (this.extend (request, params));
        //
        //     {
        //         "success": true,
        //         "data": {
        //             "address": "0x31d64B3230f8baDD91dE1710A65DF536aF8f7cDa",
        //             "extra": ""
        //         },
        //         "timestamp": 1721300689532
        //     }
        //
        const data = this.safeDict (response, 'data', {});
        return this.parseDepositAddress (data, currency);
    }

    getDedicatedNetworkId (currency, params: Dict): any {
        let networkCode = undefined;
        [ networkCode, params ] = this.handleNetworkCodeAndParams (params);
        networkCode = this.networkIdToCode (networkCode, currency['code']);
        const networkEntry = this.safeDict (currency['networks'], networkCode);
        if (networkEntry === undefined) {
            const supportedNetworks = Object.keys (currency['networks']);
            throw new BadRequest (this.id + '  can not determine a network code, please provide unified "network" param, one from the following: ' + this.json (supportedNetworks));
        }
        const currentyNetworkId = this.safeString (networkEntry, 'currencyNetworkId');
        return [ currentyNetworkId, params ];
    }

    parseDepositAddress (depositEntry, currency: Currency = undefined): DepositAddress {
        const address = this.safeString (depositEntry, 'address');
        this.checkAddress (address);
        return {
            'info': depositEntry,
            'currency': this.safeString (currency, 'code'),
            'network': undefined,
            'address': address,
            'tag': this.safeString (depositEntry, 'extra'),
        } as DepositAddress;
    }

    async getAssetHistoryRows (code: Str = undefined, since: Int = undefined, limit: Int = undefined, params = {}): Promise<any> {
        await this.loadMarkets ();
        const request: Dict = {};
        let currency: Currency = undefined;
        if (code !== undefined) {
            currency = this.currency (code);
            request['token'] = currency['id'];
        }
        let networkCode = undefined;
        [ networkCode, params ] = this.handleNetworkCodeAndParams (params);
        if (networkCode !== undefined) {
            request['network'] = this.networkCodeToId (networkCode);
        }
        if (since !== undefined) {
            request['startTime'] = since;
        }
        if (limit !== undefined) {
            request['size'] = Math.min (limit, 1000);
        }
        const transactionType = this.safeString (params, 'type');
        params = this.omit (params, 'type');
        if (transactionType !== undefined) {
            request['type'] = transactionType;
        }
        const response = await this.v3PrivateGetAssetWalletHistory (this.extend (request, params));
        //
        //     {
        //         "success": true,
        //         "data": {
        //             "rows": [
        //                 {
        //                     "createdTime": "1734964440.523",
        //                     "updatedTime": "1734964614.081",
        //                     "id": "24122314340000585",
        //                     "externalId": "241223143600621",
        //                     "applicationId": "251bf5c4-f3c8-4544-bb8b-80001007c3c0",
        //                     "token": "ARB_USDCNATIVE",
        //                     "targetAddress": "0x4d6802d2736daa85e6242ef0dc0f00aa0e68f635",
        //                     "sourceAddress": "0x63DFE4e34A3bFC00eB0220786238a7C6cEF8Ffc4",
        //                     "extra": "",
        //                     "type": "BALANCE",
        //                     "tokenSide": "WITHDRAW",
        //                     "amount": "10.00000000",
        //                     "txId": "0x891ade0a47fd55466bb9d06702bea4edcb75ed9367d9afbc47b93a84f496d2e6",
        //                     "feeToken": "USDC",
        //                     "feeAmount": "2",
        //                     "status": "COMPLETED",
        //                     "confirmingThreshold": null,
        //                     "confirmedNumber": null
        //                 }
        //             ],
        //             "meta": {
        //                 "total": 1,
        //                 "records_per_page": 25,
        //                 "current_page": 1
        //             }
        //         },
        //         "timestamp": 1752485344719
        //     }
        //
        const data = this.safeDict (response, 'data', {});
        return [ currency, this.safeList (data, 'rows', []) ];
    }

    /**
     * @method
     * @name woo#fetchLedger
     * @description fetch the history of changes, actions done by the user or operations that altered balance of the user
     * @see https://developer.woox.io/api-reference/endpoint/assets/get_wallet_history
     * @param {string} [code] unified currency code, default is undefined
     * @param {int} [since] timestamp in ms of the earliest ledger entry, default is undefined
     * @param {int} [limit] max number of ledger entries to return, default is undefined
     * @param {object} [params] extra parameters specific to the exchange API endpoint
     * @returns {object} a [ledger structure]{@link https://docs.ccxt.com/#/?id=ledger}
     */
    async fetchLedger (code: Str = undefined, since: Int = undefined, limit: Int = undefined, params = {}): Promise<LedgerEntry[]> {
        const currencyRows = await this.getAssetHistoryRows (code, since, limit, params);
        const currency = this.safeValue (currencyRows, 0);
        const rows = this.safeList (currencyRows, 1);
        return this.parseLedger (rows, currency, since, limit, params);
    }

    parseLedgerEntry (item: Dict, currency: Currency = undefined): LedgerEntry {
        //
        //     {
        //         "createdTime": "1734964440.523",
        //         "updatedTime": "1734964614.081",
        //         "id": "24122314340000585",
        //         "externalId": "241223143600621",
        //         "applicationId": "251bf5c4-f3c8-4544-bb8b-80001007c3c0",
        //         "token": "ARB_USDCNATIVE",
        //         "targetAddress": "0x4d6802d2736daa85e6242ef0dc0f00aa0e68f635",
        //         "sourceAddress": "0x63DFE4e34A3bFC00eB0220786238a7C6cEF8Ffc4",
        //         "extra": "",
        //         "type": "BALANCE",
        //         "tokenSide": "WITHDRAW",
        //         "amount": "10.00000000",
        //         "txId": "0x891ade0a47fd55466bb9d06702bea4edcb75ed9367d9afbc47b93a84f496d2e6",
        //         "feeToken": "USDC",
        //         "feeAmount": "2",
        //         "status": "COMPLETED",
        //         "confirmingThreshold": null,
        //         "confirmedNumber": null
        //     }
        //
        const networkizedCode = this.safeString (item, 'token');
        const code = this.safeCurrencyCode (networkizedCode, currency);
        currency = this.safeCurrency (code, currency);
        const amount = this.safeNumber (item, 'amount');
        const side = this.safeString (item, 'tokenSide');
        const direction = (side === 'DEPOSIT') ? 'in' : 'out';
        const timestamp = this.safeTimestamp (item, 'createdTime');
        const fee = this.parseTokenAndFeeTemp (item, [ 'feeToken' ], [ 'feeAmount' ]);
        return this.safeLedgerEntry ({
            'info': item,
            'id': this.safeString (item, 'id'),
            'currency': code,
            'account': this.safeString (item, 'account'),
            'referenceAccount': undefined,
            'referenceId': this.safeString (item, 'txId'),
            'status': this.parseTransactionStatus (this.safeString (item, 'status')),
            'amount': amount,
            'before': undefined,
            'after': undefined,
            'direction': direction,
            'timestamp': timestamp,
            'datetime': this.iso8601 (timestamp),
            'type': this.parseLedgerEntryType (this.safeString (item, 'type')),
            'fee': fee,
        }, currency) as LedgerEntry;
    }

    parseLedgerEntryType (type) {
        const types: Dict = {
            'BALANCE': 'transaction', // Funds moved in/out wallet
            'COLLATERAL': 'transfer', // Funds moved between portfolios
        };
        return this.safeString (types, type, type);
    }

    getCurrencyFromChaincode (networkizedCode, currency) {
        if (currency !== undefined) {
            return currency;
        } else {
            const parts = networkizedCode.split ('_');
            const partsLength = parts.length;
            const firstPart = this.safeString (parts, 0);
            let currencyId = this.safeString (parts, 1, firstPart);
            if (partsLength > 2) {
                currencyId += '_' + this.safeString (parts, 2);
            }
            currency = this.safeCurrency (currencyId);
        }
        return currency;
    }

    /**
     * @method
     * @name woo#fetchDeposits
     * @description fetch all deposits made to an account
     * @see https://developer.woox.io/api-reference/endpoint/assets/get_wallet_history
     * @param {string} code unified currency code
     * @param {int} [since] the earliest time in ms to fetch deposits for
     * @param {int} [limit] the maximum number of deposits structures to retrieve
     * @param {object} [params] extra parameters specific to the exchange API endpoint
     * @returns {object[]} a list of [transaction structures]{@link https://docs.ccxt.com/#/?id=transaction-structure}
     */
    async fetchDeposits (code: Str = undefined, since: Int = undefined, limit: Int = undefined, params = {}): Promise<Transaction[]> {
        const request: Dict = {
            'tokenSide': 'DEPOSIT',
        };
        return await this.fetchDepositsWithdrawals (code, since, limit, this.extend (request, params));
    }

    /**
     * @method
     * @name woo#fetchWithdrawals
     * @description fetch all withdrawals made from an account
     * @see https://developer.woox.io/api-reference/endpoint/assets/get_wallet_history
     * @param {string} code unified currency code
     * @param {int} [since] the earliest time in ms to fetch withdrawals for
     * @param {int} [limit] the maximum number of withdrawals structures to retrieve
     * @param {object} [params] extra parameters specific to the exchange API endpoint
     * @returns {object[]} a list of [transaction structures]{@link https://docs.ccxt.com/#/?id=transaction-structure}
     */
    async fetchWithdrawals (code: Str = undefined, since: Int = undefined, limit: Int = undefined, params = {}): Promise<Transaction[]> {
        const request: Dict = {
            'tokenSide': 'WITHDRAW',
        };
        return await this.fetchDepositsWithdrawals (code, since, limit, this.extend (request, params));
    }

    /**
     * @method
     * @name woo#fetchDepositsWithdrawals
     * @description fetch history of deposits and withdrawals
     * @see https://developer.woox.io/api-reference/endpoint/assets/get_wallet_history
     * @param {string} [code] unified currency code for the currency of the deposit/withdrawals, default is undefined
     * @param {int} [since] timestamp in ms of the earliest deposit/withdrawal, default is undefined
     * @param {int} [limit] max number of deposit/withdrawals to return, default is undefined
     * @param {object} [params] extra parameters specific to the exchange API endpoint
     * @returns {object} a list of [transaction structure]{@link https://docs.ccxt.com/#/?id=transaction-structure}
     */
    async fetchDepositsWithdrawals (code: Str = undefined, since: Int = undefined, limit: Int = undefined, params = {}): Promise<Transaction[]> {
        const request: Dict = {
            'type': 'BALANCE',
        };
        const currencyRows = await this.getAssetHistoryRows (code, since, limit, this.extend (request, params));
        const currency = this.safeValue (currencyRows, 0);
        const rows = this.safeList (currencyRows, 1);
        return this.parseTransactions (rows, currency, since, limit, params);
    }

    parseTransaction (transaction: Dict, currency: Currency = undefined): Transaction {
        //
        //     {
        //         "createdTime": "1734964440.523",
        //         "updatedTime": "1734964614.081",
        //         "id": "24122314340000585",
        //         "externalId": "241223143600621",
        //         "applicationId": "251bf5c4-f3c8-4544-bb8b-80001007c3c0",
        //         "token": "ARB_USDCNATIVE",
        //         "targetAddress": "0x4d6802d2736daa85e6242ef0dc0f00aa0e68f635",
        //         "sourceAddress": "0x63DFE4e34A3bFC00eB0220786238a7C6cEF8Ffc4",
        //         "extra": "",
        //         "type": "BALANCE",
        //         "tokenSide": "WITHDRAW",
        //         "amount": "10.00000000",
        //         "txId": "0x891ade0a47fd55466bb9d06702bea4edcb75ed9367d9afbc47b93a84f496d2e6",
        //         "feeToken": "USDC",
        //         "feeAmount": "2",
        //         "status": "COMPLETED",
        //         "confirmingThreshold": null,
        //         "confirmedNumber": null
        //     }
        //
        const networkizedCode = this.safeString (transaction, 'token');
        const currencyDefined = this.getCurrencyFromChaincode (networkizedCode, currency);
        const code = currencyDefined['code'];
        let movementDirection = this.safeStringLower2 (transaction, 'token_side', 'tokenSide');
        if (movementDirection === 'withdraw') {
            movementDirection = 'withdrawal';
        }
        const fee = this.parseTokenAndFeeTemp (transaction, [ 'fee_token', 'feeToken' ], [ 'fee_amount', 'feeAmount' ]);
        const addressTo = this.safeString2 (transaction, 'target_address', 'targetAddress');
        const addressFrom = this.safeString2 (transaction, 'source_address', 'sourceAddress');
        const timestamp = this.safeTimestamp2 (transaction, 'created_time', 'createdTime');
        return {
            'info': transaction,
            'id': this.safeStringN (transaction, [ 'id', 'withdraw_id', 'withdrawId' ]),
            'txid': this.safeString2 (transaction, 'tx_id', 'txId'),
            'timestamp': timestamp,
            'datetime': this.iso8601 (timestamp),
            'address': undefined,
            'addressFrom': addressFrom,
            'addressTo': addressTo,
            'tag': this.safeString (transaction, 'extra'),
            'tagFrom': undefined,
            'tagTo': undefined,
            'type': movementDirection,
            'amount': this.safeNumber (transaction, 'amount'),
            'currency': code,
            'status': this.parseTransactionStatus (this.safeString (transaction, 'status')),
            'updated': this.safeTimestamp2 (transaction, 'updated_time', 'updatedTime'),
            'comment': undefined,
            'internal': undefined,
            'fee': fee,
            'network': undefined,
        } as Transaction;
    }

    parseTransactionStatus (status: Str) {
        const statuses: Dict = {
            'NEW': 'pending',
            'CONFIRMING': 'pending',
            'PROCESSING': 'pending',
            'COMPLETED': 'ok',
            'CANCELED': 'canceled',
        };
        return this.safeString (statuses, status, status);
    }

    /**
     * @method
     * @name woo#transfer
     * @description transfer currency internally between wallets on the same account
     * @see https://docs.woox.io/#get-transfer-history
     * @param {string} code unified currency code
     * @param {float} amount amount to transfer
     * @param {string} fromAccount account to transfer from
     * @param {string} toAccount account to transfer to
     * @param {object} [params] extra parameters specific to the exchange API endpoint
     * @returns {object} a [transfer structure]{@link https://docs.ccxt.com/#/?id=transfer-structure}
     */
    async transfer (code: string, amount: number, fromAccount: string, toAccount: string, params = {}): Promise<TransferEntry> {
        await this.loadMarkets ();
        const currency = this.currency (code);
        const request: Dict = {
            'token': currency['id'],
            'amount': this.parseToNumeric (amount),
            'from_application_id': fromAccount,
            'to_application_id': toAccount,
        };
        const response = await this.v1PrivatePostAssetMainSubTransfer (this.extend (request, params));
        //
        //     {
        //         "success": true,
        //         "id": 200
        //     }
        //
        const transfer = this.parseTransfer (response, currency);
        const transferOptions = this.safeDict (this.options, 'transfer', {});
        const fillResponseFromRequest = this.safeBool (transferOptions, 'fillResponseFromRequest', true);
        if (fillResponseFromRequest) {
            transfer['amount'] = amount;
            transfer['fromAccount'] = fromAccount;
            transfer['toAccount'] = toAccount;
        }
        return transfer;
    }

    /**
     * @method
     * @name woo#fetchTransfers
     * @description fetch a history of internal transfers made on an account
     * @see https://developer.woox.io/api-reference/endpoint/assets/get_transfer_history
     * @param {string} code unified currency code of the currency transferred
     * @param {int} [since] the earliest time in ms to fetch transfers for
     * @param {int} [limit] the maximum number of  transfers structures to retrieve
     * @param {object} [params] extra parameters specific to the exchange API endpoint
     * @param {int} [params.until] the latest time in ms to fetch entries for
     * @returns {object[]} a list of [transfer structures]{@link https://docs.ccxt.com/#/?id=transfer-structure}
     */
    async fetchTransfers (code: Str = undefined, since: Int = undefined, limit: Int = undefined, params = {}): Promise<TransferEntry[]> {
        const request: Dict = {};
        let currency = undefined;
        if (code !== undefined) {
            currency = this.currency (code);
        }
        if (limit !== undefined) {
            request['size'] = limit;
        }
        if (since !== undefined) {
            request['startTime'] = since;
        }
        const until = this.safeInteger (params, 'until'); // unified in milliseconds
        params = this.omit (params, [ 'until' ]);
        if (until !== undefined) {
            request['endTime'] = until;
        }
        const response = await this.v3PrivateGetAssetTransferHistory (this.extend (request, params));
        //
        //     {
        //         "success": true,
        //         "data": {
        //             "rows": [
        //                 {
        //                     "id": 225,
        //                     "token": "USDT",
        //                     "amount": "1000000",
        //                     "status": "COMPLETED",
        //                     "from": {
        //                         "applicationId": "046b5c5c-5b44-4d27-9593-ddc32c0a08ae",
        //                         "accountName": "Main"
        //                     },
        //                     "to": {
        //                         "applicationId": "082ae5ae-e26a-4fb1-be5b-03e5b4867663",
        //                         "accountName": "sub001"
        //                     },
        //                     "createdTime": "1642660941.534",
        //                     "updatedTime": "1642660941.950"
        //                 }
        //             ],
        //             "meta": {
        //                 "total": 46,
        //                 "recordsPerPage": 1,
        //                 "currentPage": 1
        //             }
        //         },
        //         "timestamp": 1721295317627
        //     }
        //
        const data = this.safeDict (response, 'data', {});
        const rows = this.safeList (data, 'rows', []);
        return this.parseTransfers (rows, currency, since, limit, params);
    }

    parseTransfer (transfer: Dict, currency: Currency = undefined): TransferEntry {
        //
        //    fetchTransfers
        //     {
        //         "id": 46704,
        //         "token": "USDT",
        //         "amount": 30000.00000000,
        //         "status": "COMPLETED",
        //         "from_application_id": "0f1bd3cd-dba2-4563-b8bb-0adb1bfb83a3",
        //         "to_application_id": "c01e6940-a735-4022-9b6c-9d3971cdfdfa",
        //         "from_user": "LeverageLow",
        //         "to_user": "dev",
        //         "created_time": "1709022325.427",
        //         "updated_time": "1709022325.542"
        //     }
        //     {
        //         "id": 225,
        //         "token": "USDT",
        //         "amount": "1000000",
        //         "status": "COMPLETED",
        //         "from": {
        //             "applicationId": "046b5c5c-5b44-4d27-9593-ddc32c0a08ae",
        //             "accountName": "Main"
        //         },
        //         "to": {
        //             "applicationId": "082ae5ae-e26a-4fb1-be5b-03e5b4867663",
        //             "accountName": "sub001"
        //         },
        //         "createdTime": "1642660941.534",
        //         "updatedTime": "1642660941.950"
        //     }
        //
        //    transfer
        //        {
        //            "success": true,
        //            "id": 200
        //        }
        //
        const code = this.safeCurrencyCode (this.safeString (transfer, 'token'), currency);
        const timestamp = this.safeTimestamp (transfer, 'createdTime');
        const success = this.safeBool (transfer, 'success');
        let status: Str = undefined;
        if (success !== undefined) {
            status = success ? 'ok' : 'failed';
        }
        const fromAccount = this.safeDict (transfer, 'from', {});
        const toAccount = this.safeDict (transfer, 'to', {});
        return {
            'id': this.safeString (transfer, 'id'),
            'timestamp': timestamp,
            'datetime': this.iso8601 (timestamp),
            'currency': code,
            'amount': this.safeNumber (transfer, 'amount'),
            'fromAccount': this.safeString (fromAccount, 'applicationId'),
            'toAccount': this.safeString (toAccount, 'applicationId'),
            'status': this.parseTransferStatus (this.safeString (transfer, 'status', status)),
            'info': transfer,
        };
    }

    parseTransferStatus (status: Str): Str {
        const statuses: Dict = {
            'NEW': 'pending',
            'CONFIRMING': 'pending',
            'PROCESSING': 'pending',
            'COMPLETED': 'ok',
            'CANCELED': 'canceled',
        };
        return this.safeString (statuses, status, status);
    }

    /**
     * @method
     * @name woo#withdraw
     * @description make a withdrawal
     * @see https://docs.woox.io/#token-withdraw
     * @param {string} code unified currency code
     * @param {float} amount the amount to withdraw
     * @param {string} address the address to withdraw to
     * @param {string} tag
     * @param {object} [params] extra parameters specific to the exchange API endpoint
     * @returns {object} a [transaction structure]{@link https://docs.ccxt.com/#/?id=transaction-structure}
     */
    async withdraw (code: string, amount: number, address: string, tag: Str = undefined, params = {}): Promise<Transaction> {
        [ tag, params ] = this.handleWithdrawTagAndParams (tag, params);
        await this.loadMarkets ();
        this.checkAddress (address);
        const currency = this.currency (code);
        const request: Dict = {
            'amount': amount,
            'address': address,
        };
        if (tag !== undefined) {
            request['extra'] = tag;
        }
        let specialNetworkId: Str = undefined;
        [ specialNetworkId, params ] = this.getDedicatedNetworkId (currency, params);
        request['token'] = specialNetworkId;
        const response = await this.v1PrivatePostAssetWithdraw (this.extend (request, params));
        //
        //     {
        //         "success": true,
        //         "withdraw_id": "20200119145703654"
        //     }
        //
        return this.parseTransaction (response, currency);
    }

    /**
     * @method
     * @name woo#repayMargin
     * @description repay borrowed margin and interest
     * @see https://docs.woox.io/#repay-interest
     * @param {string} code unified currency code of the currency to repay
     * @param {float} amount the amount to repay
     * @param {string} symbol not used by woo.repayMargin ()
     * @param {object} [params] extra parameters specific to the exchange API endpoint
     * @returns {object} a [margin loan structure]{@link https://docs.ccxt.com/#/?id=margin-loan-structure}
     */
    async repayMargin (code: string, amount: number, symbol: Str = undefined, params = {}) {
        await this.loadMarkets ();
        let market: Market = undefined;
        if (symbol !== undefined) {
            market = this.market (symbol);
            symbol = market['symbol'];
        }
        const currency = this.currency (code);
        const request: Dict = {
            'token': currency['id'], // interest token that you want to repay
            'amount': this.currencyToPrecision (code, amount),
        };
        const response = await this.v1PrivatePostInterestRepay (this.extend (request, params));
        //
        //     {
        //         "success": true,
        //     }
        //
        const transaction = this.parseMarginLoan (response, currency);
        return this.extend (transaction, {
            'amount': amount,
            'symbol': symbol,
        });
    }

    parseMarginLoan (info, currency: Currency = undefined) {
        //
        //     {
        //         "success": true,
        //     }
        //
        return {
            'id': undefined,
            'currency': this.safeCurrencyCode (undefined, currency),
            'amount': undefined,
            'symbol': undefined,
            'timestamp': undefined,
            'datetime': undefined,
            'info': info,
        };
    }

    nonce () {
        return this.milliseconds () - this.options['timeDifference'];
    }

    sign (path, section = 'public', method = 'GET', params = {}, headers = undefined, body = undefined) {
        const version = section[0];
        const access = section[1];
        const pathWithParams = this.implodeParams (path, params);
        let url = this.implodeHostname (this.urls['api'][access]);
        url += '/' + version + '/';
        params = this.omit (params, this.extractParams (path));
        params = this.keysort (params);
        if (access === 'public') {
            url += access + '/' + pathWithParams;
            if (Object.keys (params).length) {
                url += '?' + this.urlencode (params);
            }
        } else if (access === 'pub') {
            url += pathWithParams;
            if (Object.keys (params).length) {
                url += '?' + this.urlencode (params);
            }
        } else {
            this.checkRequiredCredentials ();
            if (method === 'POST' && (path === 'trade/algoOrder' || path === 'trade/order')) {
                const isSandboxMode = this.safeBool (this.options, 'sandboxMode', false);
                if (!isSandboxMode) {
                    const applicationId = 'bc830de7-50f3-460b-9ee0-f430f83f9dad';
                    const brokerId = this.safeString (this.options, 'brokerId', applicationId);
                    const isTrigger = path.indexOf ('algo') > -1;
                    if (isTrigger) {
                        params['brokerId'] = brokerId;
                    } else {
                        params['broker_id'] = brokerId;
                    }
                }
                params = this.keysort (params);
            }
            let auth = '';
            const ts = this.nonce ().toString ();
            url += pathWithParams;
            headers = {
                'x-api-key': this.apiKey,
                'x-api-timestamp': ts,
            };
            if (version === 'v3') {
                auth = ts + method + '/' + version + '/' + pathWithParams;
                if (method === 'POST' || method === 'PUT') {
                    body = this.json (params);
                    auth += body;
                    headers['content-type'] = 'application/json';
                } else {
                    if (Object.keys (params).length) {
                        const query = this.urlencode (params);
                        url += '?' + query;
                        auth += '?' + query;
                    }
                }
            } else {
                auth = this.urlencode (params);
                if (method === 'POST' || method === 'PUT' || method === 'DELETE') {
                    body = auth;
                } else {
                    if (Object.keys (params).length) {
                        url += '?' + auth;
                    }
                }
                auth += '|' + ts;
                headers['content-type'] = 'application/x-www-form-urlencoded';
            }
            headers['x-api-signature'] = this.hmac (this.encode (auth), this.encode (this.secret), sha256);
        }
        return { 'url': url, 'method': method, 'body': body, 'headers': headers };
    }

    handleErrors (httpCode: int, reason: string, url: string, method: string, headers: Dict, body: string, response, requestHeaders, requestBody) {
        if (!response) {
            return undefined; // fallback to default error handler
        }
        //
        //     400 Bad Request {"success":false,"code":-1012,"message":"Amount is required for buy market orders when margin disabled."}
        //                     {"code":"-1011","message":"The system is under maintenance.","success":false}
        //
        const success = this.safeBool (response, 'success');
        const errorCode = this.safeString (response, 'code');
        if (!success) {
            const feedback = this.id + ' ' + this.json (response);
            this.throwBroadlyMatchedException (this.exceptions['broad'], body, feedback);
            this.throwExactlyMatchedException (this.exceptions['exact'], errorCode, feedback);
        }
        return undefined;
    }

    parseIncome (income, market: Market = undefined) {
        //
        //     {
        //         "id": 1286360,
        //         "symbol": "PERP_BTC_USDT",
        //         "fundingRate": -0.00001445,
        //         "markPrice": "26930.60000000",
        //         "fundingFee": "9.56021744",
        //         "fundingIntervalHours": 8,
        //         "paymentType": "Pay",
        //         "status": "COMPLETED",
        //         "createdTime": 1696060873259,
        //         "updatedTime": 1696060873286
        //     }
        //
        const marketId = this.safeString (income, 'symbol');
        const symbol = this.safeSymbol (marketId, market);
        let amount = this.safeString (income, 'fundingFee');
        const code = this.safeCurrencyCode ('USD');
        const id = this.safeString (income, 'id');
        const timestamp = this.safeInteger (income, 'updatedTime');
        const rate = this.safeNumber (income, 'fundingRate');
        const paymentType = this.safeString (income, 'paymentType');
        amount = (paymentType === 'Pay') ? Precise.stringNeg (amount) : amount;
        return {
            'info': income,
            'symbol': symbol,
            'code': code,
            'timestamp': timestamp,
            'datetime': this.iso8601 (timestamp),
            'id': id,
            'amount': this.parseNumber (amount),
            'rate': rate,
        };
    }

    /**
     * @method
     * @name woo#fetchFundingHistory
     * @description fetch the history of funding payments paid and received on this account
     * @see https://developer.woox.io/api-reference/endpoint/futures/get_fundingFee_history
     * @param {string} [symbol] unified market symbol
     * @param {int} [since] the earliest time in ms to fetch funding history for
     * @param {int} [limit] the maximum number of funding history structures to retrieve
     * @param {object} [params] extra parameters specific to the exchange API endpoint
     * @param {boolean} [params.paginate] default false, when true will automatically paginate by calling this endpoint multiple times. See in the docs all the [availble parameters](https://github.com/ccxt/ccxt/wiki/Manual#pagination-params)
     * @returns {object} a [funding history structure]{@link https://docs.ccxt.com/#/?id=funding-history-structure}
     */
    async fetchFundingHistory (symbol: Str = undefined, since: Int = undefined, limit: Int = undefined, params = {}) {
        await this.loadMarkets ();
        let paginate = false;
        [ paginate, params ] = this.handleOptionAndParams (params, 'fetchFundingHistory', 'paginate');
        if (paginate) {
            return await this.fetchPaginatedCallIncremental ('fetchFundingHistory', symbol, since, limit, params, 'page', 500) as FundingHistory[];
        }
        const request: Dict = {};
        let market: Market = undefined;
        if (symbol !== undefined) {
            market = this.market (symbol);
            request['symbol'] = market['id'];
        }
        if (since !== undefined) {
            request['startTime'] = since;
        }
        const until = this.safeInteger (params, 'until'); // unified in milliseconds
        params = this.omit (params, [ 'until' ]);
        if (until !== undefined) {
            request['endTime'] = until;
        }
        if (limit !== undefined) {
            request['size'] = Math.min (limit, 500);
        }
        const response = await this.v3PrivateGetFuturesFundingFeeHistory (this.extend (request, params));
        //
        //     {
        //         "success": true,
        //         "data": {
        //             "meta": {
        //                 "total": 670,
        //                 "recordsPerPage": 25,
        //                 "currentPage": 1
        //             },
        //             "rows": [
        //                 {
        //                     "id": 1286360,
        //                     "symbol": "PERP_BTC_USDT",
        //                     "fundingRate": -0.00001445,
        //                     "markPrice": "26930.60000000",
        //                     "fundingFee": "9.56021744",
        //                     "fundingIntervalHours": 8,
        //                     "paymentType": "Pay",
        //                     "status": "COMPLETED",
        //                     "createdTime": 1696060873259,
        //                     "updatedTime": 1696060873286
        //                 }
        //             ]
        //         },
        //         "timestamp": 1721351502594
        //     }
        //
        const data = this.safeDict (response, 'data', {});
        const rows = this.safeList (data, 'rows', []);
        return this.parseIncomes (rows, market, since, limit);
    }

    parseFundingRate (fundingRate, market: Market = undefined): FundingRate {
        //
        //     {
        //         "symbol": "PERP_BTC_USDT",
        //         "estFundingRate": "-0.00000441",
        //         "estFundingRateTimestamp": 1751623979022,
        //         "lastFundingRate": "-0.00004953",
        //         "lastFundingRateTimestamp": 1751616000000,
        //         "nextFundingTime": 1751644800000,
        //         "lastFundingIntervalHours": 8,
        //         "estFundingIntervalHours": 8
        //     }
        //
        const symbol = this.safeString (fundingRate, 'symbol');
        market = this.market (symbol);
        const nextFundingTimestamp = this.safeInteger (fundingRate, 'nextFundingTime');
        const estFundingRateTimestamp = this.safeInteger (fundingRate, 'estFundingRateTimestamp');
        const lastFundingRateTimestamp = this.safeInteger (fundingRate, 'lastFundingRateTimestamp');
        const intervalString = this.safeString (fundingRate, 'estFundingIntervalHours');
        return {
            'info': fundingRate,
            'symbol': market['symbol'],
            'markPrice': undefined,
            'indexPrice': undefined,
            'interestRate': this.parseNumber ('0'),
            'estimatedSettlePrice': undefined,
            'timestamp': estFundingRateTimestamp,
            'datetime': this.iso8601 (estFundingRateTimestamp),
            'fundingRate': this.safeNumber (fundingRate, 'estFundingRate'),
            'fundingTimestamp': nextFundingTimestamp,
            'fundingDatetime': this.iso8601 (nextFundingTimestamp),
            'nextFundingRate': undefined,
            'nextFundingTimestamp': undefined,
            'nextFundingDatetime': undefined,
            'previousFundingRate': this.safeNumber (fundingRate, 'lastFundingRate'),
            'previousFundingTimestamp': lastFundingRateTimestamp,
            'previousFundingDatetime': this.iso8601 (lastFundingRateTimestamp),
            'interval': intervalString + 'h',
        } as FundingRate;
    }

    /**
     * @method
     * @name woo#fetchFundingInterval
     * @description fetch the current funding rate interval
     * @see https://developer.woox.io/api-reference/endpoint/public_data/fundingRate
     * @param {string} symbol unified market symbol
     * @param {object} [params] extra parameters specific to the exchange API endpoint
     * @returns {object} a [funding rate structure]{@link https://docs.ccxt.com/#/?id=funding-rate-structure}
     */
    async fetchFundingInterval (symbol: string, params = {}): Promise<FundingRate> {
        return await this.fetchFundingRate (symbol, params);
    }

    /**
     * @method
     * @name woo#fetchFundingRate
     * @description fetch the current funding rate
     * @see https://developer.woox.io/api-reference/endpoint/public_data/fundingRate
     * @param {string} symbol unified market symbol
     * @param {object} [params] extra parameters specific to the exchange API endpoint
     * @returns {object} a [funding rate structure]{@link https://docs.ccxt.com/#/?id=funding-rate-structure}
     */
    async fetchFundingRate (symbol: string, params = {}): Promise<FundingRate> {
        await this.loadMarkets ();
        const market = this.market (symbol);
        const request: Dict = {
            'symbol': market['id'],
        };
        const response = await this.v3PublicGetFundingRate (this.extend (request, params));
        //
        //     {
        //         "success": true,
        //         "data": {
        //             "rows": [
        //                 {
        //                     "symbol": "PERP_BTC_USDT",
        //                     "estFundingRate": "-0.00000441",
        //                     "estFundingRateTimestamp": 1751623979022,
        //                     "lastFundingRate": "-0.00004953",
        //                     "lastFundingRateTimestamp": 1751616000000,
        //                     "nextFundingTime": 1751644800000,
        //                     "lastFundingIntervalHours": 8,
        //                     "estFundingIntervalHours": 8
        //                 }
        //             ]
        //         },
        //         "timestamp": 1751624037798
        //     }
        //
        const data = this.safeDict (response, 'data', {});
        const rows = this.safeList (data, 'rows', []);
        const first = this.safeDict (rows, 0, {});
        return this.parseFundingRate (first, market);
    }

    /**
     * @method
     * @name woo#fetchFundingRates
     * @description fetch the funding rate for multiple markets
     * @see https://developer.woox.io/api-reference/endpoint/public_data/fundingRate
     * @param {string[]|undefined} symbols list of unified market symbols
     * @param {object} [params] extra parameters specific to the exchange API endpoint
     * @returns {object[]} a list of [funding rate structures]{@link https://docs.ccxt.com/#/?id=funding-rates-structure}, indexed by market symbols
     */
    async fetchFundingRates (symbols: Strings = undefined, params = {}): Promise<FundingRates> {
        await this.loadMarkets ();
        symbols = this.marketSymbols (symbols);
        const response = await this.v3PublicGetFundingRate (params);
        //
        //     {
        //         "success": true,
        //         "data": {
        //             "rows": [
        //                 {
        //                     "symbol": "PERP_BTC_USDT",
        //                     "estFundingRate": "-0.00000441",
        //                     "estFundingRateTimestamp": 1751623979022,
        //                     "lastFundingRate": "-0.00004953",
        //                     "lastFundingRateTimestamp": 1751616000000,
        //                     "nextFundingTime": 1751644800000,
        //                     "lastFundingIntervalHours": 8,
        //                     "estFundingIntervalHours": 8
        //                 }
        //             ]
        //         },
        //         "timestamp": 1751624037798
        //     }
        //
        const data = this.safeDict (response, 'data', {});
        const rows = this.safeList (data, 'rows', []);
        return this.parseFundingRates (rows, symbols);
    }

    /**
     * @method
     * @name woo#fetchFundingRateHistory
     * @description fetches historical funding rate prices
     * @see https://developer.woox.io/api-reference/endpoint/public_data/fundingRateHistory
     * @param {string} symbol unified symbol of the market to fetch the funding rate history for
     * @param {int} [since] timestamp in ms of the earliest funding rate to fetch
     * @param {int} [limit] the maximum amount of [funding rate structures]{@link https://docs.ccxt.com/#/?id=funding-rate-history-structure} to fetch
     * @param {object} [params] extra parameters specific to the exchange API endpoint
     * @param {int} [params.until] timestamp in ms of the latest funding rate
     * @param {boolean} [params.paginate] default false, when true will automatically paginate by calling this endpoint multiple times. See in the docs all the [availble parameters](https://github.com/ccxt/ccxt/wiki/Manual#pagination-params)
     * @returns {object[]} a list of [funding rate structures]{@link https://docs.ccxt.com/#/?id=funding-rate-history-structure}
     */
    async fetchFundingRateHistory (symbol: Str = undefined, since: Int = undefined, limit: Int = undefined, params = {}) {
        await this.loadMarkets ();
        let paginate = false;
        [ paginate, params ] = this.handleOptionAndParams (params, 'fetchFundingRateHistory', 'paginate');
        if (paginate) {
            return await this.fetchPaginatedCallIncremental ('fetchFundingRateHistory', symbol, since, limit, params, 'page', 25) as FundingRateHistory[];
        }
        if (symbol === undefined) {
            throw new ArgumentsRequired (this.id + ' fetchFundingRateHistory() requires a symbol argument');
        }
        const market = this.market (symbol);
        symbol = market['symbol'];
        let request: Dict = {
            'symbol': market['id'],
        };
        if (since !== undefined) {
            request['startTime'] = since;
        }
        [ request, params ] = this.handleUntilOption ('endTime', request, params);
        const response = await this.v3PublicGetFundingRateHistory (this.extend (request, params));
        //
        //     {
        //         "success": true,
        //         "data": {
        //             "rows": [
        //                 {
        //                     "symbol": "PERP_BTC_USDT",
        //                     "fundingRate": "-0.00004953",
        //                     "fundingRateTimestamp": 1751616000000,
        //                     "nextFundingTime": 1751644800000,
        //                     "markPrice": "108708"
        //                 }
        //             ],
        //             "meta": {
        //                 "total": 11690,
        //                 "recordsPerPage": 25,
        //                 "currentPage": 1
        //             }
        //         },
        //         "timestamp": 1751632390031
        //     }
        //
        const data = this.safeDict (response, 'data', {});
        const rows = this.safeList (data, 'rows', []);
        const rates = [];
        for (let i = 0; i < rows.length; i++) {
            const entry = rows[i];
            const marketId = this.safeString (entry, 'symbol');
            const timestamp = this.safeInteger (entry, 'fundingRateTimestamp');
            rates.push ({
                'info': entry,
                'symbol': this.safeSymbol (marketId),
                'fundingRate': this.safeNumber (entry, 'fundingRate'),
                'timestamp': timestamp,
                'datetime': this.iso8601 (timestamp),
            });
        }
        const sorted = this.sortBy (rates, 'timestamp');
        return this.filterBySymbolSinceLimit (sorted, symbol, since, limit) as FundingRateHistory[];
    }

    /**
     * @method
     * @name woo#setPositionMode
     * @description set hedged to true or false for a market
     * @see https://developer.woox.io/api-reference/endpoint/futures/position_mode
     * @param {bool} hedged set to true to use HEDGE_MODE, false for ONE_WAY
     * @param {string} symbol not used by woo setPositionMode
     * @param {object} [params] extra parameters specific to the exchange API endpoint
     * @returns {object} response from the exchange
     */
    async setPositionMode (hedged: boolean, symbol: Str = undefined, params = {}) {
        let hedgeMode = undefined;
        if (hedged) {
            hedgeMode = 'HEDGE_MODE';
        } else {
            hedgeMode = 'ONE_WAY';
        }
        const request: Dict = {
            'positionMode': hedgeMode,
        };
        const response = await this.v3PrivatePutFuturesPositionMode (this.extend (request, params));
        //
        //     {
        //         "success": true,
        //         "timestamp": 1752550492845
        //     }
        //
        return response;
    }

    /**
     * @method
     * @name woo#fetchLeverage
     * @description fetch the set leverage for a market
     * @see https://developer.woox.io/api-reference/endpoint/account/get_account_info
     * @see https://developer.woox.io/api-reference/endpoint/futures/get_leverage
     * @param {string} symbol unified market symbol
     * @param {object} [params] extra parameters specific to the exchange API endpoint
     * @param {string} [params.marginMode] *for swap markets only* 'cross' or 'isolated'
     * @param {string} [params.positionMode] *for swap markets only* 'ONE_WAY' or 'HEDGE_MODE'
     * @returns {object} a [leverage structure]{@link https://docs.ccxt.com/#/?id=leverage-structure}
     */
    async fetchLeverage (symbol: string, params = {}): Promise<Leverage> {
        await this.loadMarkets ();
        const market = this.market (symbol);
        let response: Dict = undefined;
        if (market['spot']) {
            response = await this.v3PrivateGetAccountInfo (params);
            //
            //     {
            //         "success": true,
            //         "data": {
            //             "applicationId": "dsa",
            //             "account": "dsa",
            //             "alias": "haha",
            //             "otpauth": true,
            //             "accountMode": "FUTURES",
            //             "positionMode": "ONE_WAY",
            //             "leverage": 0,
            //             "marginRatio": "10",
            //             "openMarginRatio": "10",
            //             "initialMarginRatio": "10",
            //             "maintenanceMarginRatio": "0.03",
            //             "totalCollateral": "165.6115334",
            //             "freeCollateral": "165.6115334",
            //             "totalAccountValue": "167.52723093",
            //             "totalTradingValue": "167.52723093",
            //             "totalVaultValue": "0",
            //             "totalStakingValue": "0",
            //             "totalLaunchpadValue": "0",
            //             "totalEarnValue": "0",
            //             "referrerID": null,
            //             "accountType": "Main"
            //         },
            //         "timestamp": 1752645129054
            //     }
            //
        } else if (market['swap']) {
            const request: Dict = {
                'symbol': market['id'],
            };
            let marginMode: Str = undefined;
            [ marginMode, params ] = this.handleMarginModeAndParams ('fetchLeverage', params, 'cross');
            request['marginMode'] = this.encodeMarginMode (marginMode);
            response = await this.v3PrivateGetFuturesLeverage (this.extend (request, params));
            //
            // HEDGE_MODE
            //     {
            //         "success": true,
            //         "data":
            //             {
            //                 "symbol": "PERP_ETH_USDT",
            //                 "marginMode": "CROSS",
            //                 "positionMode": "HEDGE_MODE",
            //                 "details":  [
            //                     {
            //                         "positionSide": "LONG",
            //                         "leverage": 10
            //                     },
            //                     {
            //                         "positionSide": "SHORT",
            //                         "leverage": 10
            //                     }
            //                 ]
            //             },
            //         "timestamp": 1720886470482
            //     }
            //
            // ONE_WAY
            //     {
            //         "success": true,
            //         "data": {
            //             "symbol": "PERP_ETH_USDT",
            //             "marginMode": "ISOLATED",
            //             "positionMode": "ONE_WAY",
            //             "details": [
            //                 {
            //                     "positionSide": "BOTH",
            //                     "leverage": 10
            //                 }
            //             ]
            //         },
            //         "timestamp": 1720886810317
            //     }
            //
        } else {
            throw new NotSupported (this.id + ' fetchLeverage() is not supported for ' + market['type'] + ' markets');
        }
        const data = this.safeDict (response, 'data', {});
        return this.parseLeverage (data, market);
    }

    parseLeverage (leverage: Dict, market: Market = undefined): Leverage {
        const marketId = this.safeString (leverage, 'symbol');
        market = this.safeMarket (marketId, market);
        const marginMode = this.safeStringLower (leverage, 'marginMode');
        let spotLeverage = this.safeInteger (leverage, 'leverage');
        if (spotLeverage === 0) {
            spotLeverage = null;
        }
        let longLeverage = spotLeverage;
        let shortLeverage = spotLeverage;
        const details = this.safeList (leverage, 'details', []);
        for (let i = 0; i < details.length; i++) {
            const position = this.safeDict (details, i, {});
            const positionLeverage = this.safeInteger (position, 'leverage');
            const side = this.safeString (position, 'positionSide');
            if (side === 'BOTH') {
                longLeverage = positionLeverage;
                shortLeverage = positionLeverage;
            } else if (side === 'LONG') {
                longLeverage = positionLeverage;
            } else if (side === 'SHORT') {
                shortLeverage = positionLeverage;
            }
        }
        return {
            'info': leverage,
            'symbol': market['symbol'],
            'marginMode': marginMode,
            'longLeverage': longLeverage,
            'shortLeverage': shortLeverage,
        } as Leverage;
    }

    /**
     * @method
     * @name woo#setLeverage
     * @description set the level of leverage for a market
     * @see https://developer.woox.io/api-reference/endpoint/spot_margin/set_leverage
     * @see https://developer.woox.io/api-reference/endpoint/futures/set_leverage
     * @param {float} leverage the rate of leverage (1, 2, 3, 4 or 5 for spot markets, 1, 2, 3, 4, 5, 10, 15, 20 for swap markets)
     * @param {string} [symbol] unified market symbol (is mandatory for swap markets)
     * @param {object} [params] extra parameters specific to the exchange API endpoint
     * @param {string} [params.marginMode] *for swap markets only* 'cross' or 'isolated'
     * @param {string} [params.positionMode] *for swap markets only* 'ONE_WAY' or 'HEDGE_MODE'
     * @returns {object} a [leverage structure]{@link https://docs.ccxt.com/#/?id=leverage-structure}
     */
<<<<<<< HEAD
    async setLeverage (leverage: int, symbol: Str = undefined, params = {}): Promise<Leverage> {
=======
    async setLeverage (leverage: int, symbol: Str = undefined, params = {}) {
>>>>>>> 9b39056e
        await this.loadMarkets ();
        const request: Dict = {
            'leverage': leverage,
        };
        let market: Market = undefined;
        if (symbol !== undefined) {
            market = this.market (symbol);
        }
        let response = undefined;
        if ((symbol === undefined) || market['spot']) {
            response = await this.v3PrivatePostSpotMarginLeverage (this.extend (request, params));
        } else if (market['swap']) {
            request['symbol'] = market['id'];
            let marginMode: Str = undefined;
            [ marginMode, params ] = this.handleMarginModeAndParams ('fetchLeverage', params, 'cross');
            request['marginMode'] = this.encodeMarginMode (marginMode);
            response = await this.v3PrivatePutFuturesLeverage (this.extend (request, params));
        } else {
            throw new NotSupported (this.id + ' fetchLeverage() is not supported for ' + market['type'] + ' markets');
        }
        return this.parseLeverage (response, market);
    }

    /**
     * @method
     * @name woo#addMargin
     * @description add margin
     * @see https://docs.woox.io/#update-isolated-margin-setting
     * @param {string} symbol unified market symbol
     * @param {float} amount amount of margin to add
     * @param {object} [params] extra parameters specific to the exchange API endpoint
     * @param {string} [params.position_side] 'LONG' or 'SHORT' in hedge mode, 'BOTH' in one way mode
     * @returns {object} a [margin structure]{@link https://docs.ccxt.com/#/?id=add-margin-structure}
     */
    async addMargin (symbol: string, amount: number, params = {}): Promise<MarginModification> {
        return await this.modifyMarginHelper (symbol, amount, 'ADD', params);
    }

    /**
     * @method
     * @name woo#reduceMargin
     * @description remove margin from a position
     * @see https://docs.woox.io/#update-isolated-margin-setting
     * @param {string} symbol unified market symbol
     * @param {float} amount amount of margin to remove
     * @param {object} [params] extra parameters specific to the exchange API endpoint
     * @param {string} [params.position_side] 'LONG' or 'SHORT' in hedge mode, 'BOTH' in one way mode
     * @returns {object} a [margin structure]{@link https://docs.ccxt.com/#/?id=reduce-margin-structure}
     */
    async reduceMargin (symbol: string, amount: number, params = {}): Promise<MarginModification> {
        return await this.modifyMarginHelper (symbol, amount, 'REDUCE', params);
    }

    async modifyMarginHelper (symbol: string, amount, type, params = {}): Promise<MarginModification> {
        await this.loadMarkets ();
        const market = this.market (symbol);
        const request: Dict = {
            'symbol': market['id'],
            'adjust_token': 'USDT', // todo check
            'adjust_amount': amount,
            'action': type,
        };
        return await this.v1PrivatePostClientIsolatedMargin (this.extend (request, params)) as MarginModification;
    }

    /**
     * @method
     * @name woo#fetchPosition
     * @description fetch data on an open position
     * @see https://developer.woox.io/api-reference/endpoint/futures/get_positions
     * @param {string} symbol unified market symbol of the market the position is held in
     * @param {object} [params] extra parameters specific to the exchange API endpoint
     * @returns {object} a [position structure]{@link https://docs.ccxt.com/#/?id=position-structure}
     */
    async fetchPosition (symbol: Str, params = {}) {
        await this.loadMarkets ();
        const market = this.market (symbol);
        const request: Dict = {
            'symbol': market['id'],
        };
        const response = await this.v3PrivateGetFuturesPositions (this.extend (request, params));
        //
        //     {
        //         "success": true,
        //         "data": {
        //             "positions": [
        //                 {
        //                     "symbol": "PERP_LTC_USDT",
        //                     "holding": "0.1",
        //                     "pendingLongQty": "0",
        //                     "pendingShortQty": "0",
        //                     "settlePrice": "96.87",
        //                     "averageOpenPrice": "96.87",
        //                     "pnl24H": "0",
        //                     "fee24H": "0.0048435",
        //                     "markPrice": "96.83793449",
        //                     "estLiqPrice": "0",
        //                     "timestamp": 1752500555823,
        //                     "adlQuantile": 2,
        //                     "positionSide": "BOTH",
        //                     "marginMode": "CROSS",
        //                     "isolatedMarginToken": "",
        //                     "isolatedMarginAmount": "0",
        //                     "isolatedFrozenLong": "0",
        //                     "isolatedFrozenShort": "0",
        //                     "leverage": 10
        //                 }
        //             ]
        //         },
        //         "timestamp": 1752500579848
        //     }
        //
        const result = this.safeDict (response, 'data', {});
        const positions = this.safeList (result, 'positions', []);
        const first = this.safeDict (positions, 0, {});
        return this.parsePosition (first, market);
    }

    /**
     * @method
     * @name woo#fetchPositions
     * @description fetch all open positions
     * @see https://developer.woox.io/api-reference/endpoint/futures/get_positions
     * @param {string[]} [symbols] list of unified market symbols
     * @param {object} [params] extra parameters specific to the exchange API endpoint
     * @returns {object[]} a list of [position structure]{@link https://docs.ccxt.com/#/?id=position-structure}
     */
    async fetchPositions (symbols: Strings = undefined, params = {}): Promise<Position[]> {
        await this.loadMarkets ();
        const response = await this.v3PrivateGetFuturesPositions (params);
        //
        //     {
        //         "success": true,
        //         "data": {
        //             "positions": [
        //                 {
        //                     "symbol": "PERP_LTC_USDT",
        //                     "holding": "0.1",
        //                     "pendingLongQty": "0",
        //                     "pendingShortQty": "0",
        //                     "settlePrice": "96.87",
        //                     "averageOpenPrice": "96.87",
        //                     "pnl24H": "0",
        //                     "fee24H": "0.0048435",
        //                     "markPrice": "96.83793449",
        //                     "estLiqPrice": "0",
        //                     "timestamp": 1752500555823,
        //                     "adlQuantile": 2,
        //                     "positionSide": "BOTH",
        //                     "marginMode": "CROSS",
        //                     "isolatedMarginToken": "",
        //                     "isolatedMarginAmount": "0",
        //                     "isolatedFrozenLong": "0",
        //                     "isolatedFrozenShort": "0",
        //                     "leverage": 10
        //                 }
        //             ]
        //         },
        //         "timestamp": 1752500579848
        //     }
        //
        const result = this.safeDict (response, 'data', {});
        const positions = this.safeList (result, 'positions', []);
        return this.parsePositions (positions, symbols);
    }

    parsePosition (position: Dict, market: Market = undefined) {
        //
        // v1PrivateGetPositionSymbol
        //     {
        //         "symbol": "PERP_ETH_USDT",
        //         "position_side": "BOTH",
        //         "leverage": 10,
        //         "margin_mode": "CROSS",
        //         "average_open_price": 3139.9,
        //         "isolated_margin_amount": 0.0,
        //         "isolated_margin_token": "",
        //         "opening_time": "1720627963.094",
        //         "mark_price": 3155.19169891,
        //         "pending_short_qty": 0.0,
        //         "pending_long_qty": 0.0,
        //         "holding": -0.7,
        //         "pnl_24_h": 0.0,
        //         "est_liq_price": 9107.40055552,
        //         "settle_price": 3151.0319904,
        //         "success": true,
        //         "fee_24_h": 0.0,
        //         "isolated_frozen_long": 0.0,
        //         "isolated_frozen_short": 0.0,
        //         "timestamp": "1720867502.544"
        //     }
        //
        // v3PrivateGetPositions
        //     {
        //         "symbol": "PERP_LTC_USDT",
        //         "holding": "0.1",
        //         "pendingLongQty": "0",
        //         "pendingShortQty": "0",
        //         "settlePrice": "96.87",
        //         "averageOpenPrice": "96.87",
        //         "pnl24H": "0",
        //         "fee24H": "0.0048435",
        //         "markPrice": "96.83793449",
        //         "estLiqPrice": "0",
        //         "timestamp": 1752500555823,
        //         "adlQuantile": 2,
        //         "positionSide": "BOTH",
        //         "marginMode": "CROSS",
        //         "isolatedMarginToken": "",
        //         "isolatedMarginAmount": "0",
        //         "isolatedFrozenLong": "0",
        //         "isolatedFrozenShort": "0",
        //         "leverage": 10
        //     }
        //
        const contract = this.safeString (position, 'symbol');
        market = this.safeMarket (contract, market);
        let size = this.safeString (position, 'holding');
        let side: Str = undefined;
        if (Precise.stringGt (size, '0')) {
            side = 'long';
        } else {
            side = 'short';
        }
        const contractSize = this.safeString (market, 'contractSize');
        const markPrice = this.safeString2 (position, 'markPrice', 'mark_price');
        const timestampString = this.safeString (position, 'timestamp');
        let timestamp = undefined;
        if (timestampString !== undefined) {
            if (timestampString.indexOf ('.') > -1) {
                timestamp = this.safeTimestamp (position, 'timestamp');
            } else {
                timestamp = this.safeInteger (position, 'timestamp');
            }
        }
        const entryPrice = this.safeString2 (position, 'averageOpenPrice', 'average_open_price');
        const priceDifference = Precise.stringSub (markPrice, entryPrice);
        const unrealisedPnl = Precise.stringMul (priceDifference, size);
        size = Precise.stringAbs (size);
        const notional = Precise.stringMul (size, markPrice);
        const positionSide = this.safeString (position, 'positionSide'); // 'SHORT' or 'LONG' for hedged, 'BOTH' for non-hedged
        return this.safePosition ({
            'info': position,
            'id': undefined,
            'symbol': this.safeString (market, 'symbol'),
            'timestamp': timestamp,
            'datetime': this.iso8601 (timestamp),
            'lastUpdateTimestamp': undefined,
            'initialMargin': undefined,
            'initialMarginPercentage': undefined,
            'maintenanceMargin': undefined,
            'maintenanceMarginPercentage': undefined,
            'entryPrice': this.parseNumber (entryPrice),
            'notional': this.parseNumber (notional),
            'leverage': this.safeNumber (position, 'leverage'),
            'unrealizedPnl': this.parseNumber (unrealisedPnl),
            'contracts': this.parseNumber (size),
            'contractSize': this.parseNumber (contractSize),
            'marginRatio': undefined,
            'liquidationPrice': this.safeNumber2 (position, 'estLiqPrice', 'est_liq_price'),
            'markPrice': this.parseNumber (markPrice),
            'lastPrice': undefined,
            'collateral': undefined,
            'marginMode': this.safeStringLower2 (position, 'marginMode', 'margin_mode'),
            'side': side,
            'percentage': undefined,
            'hedged': positionSide !== 'BOTH',
            'stopLossPrice': undefined,
            'takeProfitPrice': undefined,
        });
    }

    /**
     * @method
     * @name woo#fetchConvertQuote
     * @description fetch a quote for converting from one currency to another
     * @see https://docs.woox.io/#get-quote-rfq
     * @param {string} fromCode the currency that you want to sell and convert from
     * @param {string} toCode the currency that you want to buy and convert into
     * @param {float} [amount] how much you want to trade in units of the from currency
     * @param {object} [params] extra parameters specific to the exchange API endpoint
     * @returns {object} a [conversion structure]{@link https://docs.ccxt.com/#/?id=conversion-structure}
     */
    async fetchConvertQuote (fromCode: string, toCode: string, amount: Num = undefined, params = {}): Promise<Conversion> {
        await this.loadMarkets ();
        const request: Dict = {
            'sellToken': fromCode.toUpperCase (),
            'buyToken': toCode.toUpperCase (),
            'sellQuantity': this.numberToString (amount),
        };
        const response = await this.v3PrivateGetConvertRfq (this.extend (request, params));
        //
        //     {
        //         "success": true,
        //         "data": {
        //             "quoteId": 123123123,
        //             "counterPartyId": "",
        //             "sellToken": "ETH",
        //             "sellQuantity": "0.0445",
        //             "buyToken": "USDT",
        //             "buyQuantity": "33.45",
        //             "buyPrice": "6.77",
        //             "expireTimestamp": 1659084466000,
        //             "message": 1659084466000
        //         }
        //     }
        //
        const data = this.safeDict (response, 'data', {});
        const fromCurrencyId = this.safeString (data, 'sellToken', fromCode);
        const fromCurrency = this.currency (fromCurrencyId);
        const toCurrencyId = this.safeString (data, 'buyToken', toCode);
        const toCurrency = this.currency (toCurrencyId);
        return this.parseConversion (data, fromCurrency, toCurrency);
    }

    /**
     * @method
     * @name woo#createConvertTrade
     * @description convert from one currency to another
     * @see https://docs.woox.io/#send-quote-rft
     * @param {string} id the id of the trade that you want to make
     * @param {string} fromCode the currency that you want to sell and convert from
     * @param {string} toCode the currency that you want to buy and convert into
     * @param {float} [amount] how much you want to trade in units of the from currency
     * @param {object} [params] extra parameters specific to the exchange API endpoint
     * @returns {object} a [conversion structure]{@link https://docs.ccxt.com/#/?id=conversion-structure}
     */
    async createConvertTrade (id: string, fromCode: string, toCode: string, amount: Num = undefined, params = {}): Promise<Conversion> {
        await this.loadMarkets ();
        const request: Dict = {
            'quoteId': id,
        };
        const response = await this.v3PrivatePostConvertRft (this.extend (request, params));
        //
        //     {
        //         "success": true,
        //         "data": {
        //             "quoteId": 123123123,
        //             "counterPartyId": "",
        //             "rftAccepted": 1 // 1 -> success; 2 -> processing; 3 -> fail
        //         }
        //     }
        //
        const data = this.safeDict (response, 'data', {});
        return this.parseConversion (data);
    }

    /**
     * @method
     * @name woo#fetchConvertTrade
     * @description fetch the data for a conversion trade
     * @see https://docs.woox.io/#get-quote-trade
     * @param {string} id the id of the trade that you want to fetch
     * @param {string} [code] the unified currency code of the conversion trade
     * @param {object} [params] extra parameters specific to the exchange API endpoint
     * @returns {object} a [conversion structure]{@link https://docs.ccxt.com/#/?id=conversion-structure}
     */
    async fetchConvertTrade (id: string, code: Str = undefined, params = {}): Promise<Conversion> {
        await this.loadMarkets ();
        const request: Dict = {
            'quoteId': id,
        };
        const response = await this.v3PrivateGetConvertTrade (this.extend (request, params));
        //
        //     {
        //         "success": true,
        //         "data": {
        //             "quoteId": 12,
        //             "buyAsset": "",
        //             "sellAsset": "",
        //             "buyAmount": 12.11,
        //             "sellAmount": 12.11,
        //             "tradeStatus": 12,
        //             "createdTime": ""
        //         }
        //     }
        //
        const data = this.safeDict (response, 'data', {});
        const fromCurrencyId = this.safeString (data, 'sellAsset');
        const toCurrencyId = this.safeString (data, 'buyAsset');
        let fromCurrency = undefined;
        let toCurrency = undefined;
        if (fromCurrencyId !== undefined) {
            fromCurrency = this.currency (fromCurrencyId);
        }
        if (toCurrencyId !== undefined) {
            toCurrency = this.currency (toCurrencyId);
        }
        return this.parseConversion (data, fromCurrency, toCurrency);
    }

    /**
     * @method
     * @name woo#fetchConvertTradeHistory
     * @description fetch the users history of conversion trades
     * @see https://docs.woox.io/#get-quote-trades
     * @param {string} [code] the unified currency code
     * @param {int} [since] the earliest time in ms to fetch conversions for
     * @param {int} [limit] the maximum number of conversion structures to retrieve
     * @param {object} [params] extra parameters specific to the exchange API endpoint
     * @param {int} [params.until] timestamp in ms of the latest conversion to fetch
     * @returns {object[]} a list of [conversion structures]{@link https://docs.ccxt.com/#/?id=conversion-structure}
     */
    async fetchConvertTradeHistory (code: Str = undefined, since: Int = undefined, limit: Int = undefined, params = {}): Promise<Conversion[]> {
        await this.loadMarkets ();
        let request: Dict = {};
        [ request, params ] = this.handleUntilOption ('endTime', request, params);
        if (since !== undefined) {
            request['startTime'] = since;
        }
        if (limit !== undefined) {
            request['size'] = limit;
        }
        const response = await this.v3PrivateGetConvertTrades (this.extend (request, params));
        //
        //     {
        //         "success": true,
        //         "data": {
        //             "count": 12,
        //             "tradeVos":[
        //                 {
        //                     "quoteId": 12,
        //                     "buyAsset": "",
        //                     "sellAsset": "",
        //                     "buyAmount": 12.11,
        //                     "sellAmount": 12.11,
        //                     "tradeStatus": 12,
        //                     "createdTime": ""
        //                 }
        //                 ...
        //             ]
        //         }
        //     }
        //
        const data = this.safeDict (response, 'data', {});
        const rows = this.safeList (data, 'tradeVos', []);
        return this.parseConversions (rows, code, 'sellAsset', 'buyAsset', since, limit);
    }

    parseConversion (conversion: Dict, fromCurrency: Currency = undefined, toCurrency: Currency = undefined): Conversion {
        //
        // fetchConvertQuote
        //
        //     {
        //         "quoteId": 123123123,
        //         "counterPartyId": "",
        //         "sellToken": "ETH",
        //         "sellQuantity": "0.0445",
        //         "buyToken": "USDT",
        //         "buyQuantity": "33.45",
        //         "buyPrice": "6.77",
        //         "expireTimestamp": 1659084466000,
        //         "message": 1659084466000
        //     }
        //
        // createConvertTrade
        //
        //     {
        //         "quoteId": 123123123,
        //         "counterPartyId": "",
        //         "rftAccepted": 1 // 1 -> success; 2 -> processing; 3 -> fail
        //     }
        //
        // fetchConvertTrade, fetchConvertTradeHistory
        //
        //     {
        //         "quoteId": 12,
        //         "buyAsset": "",
        //         "sellAsset": "",
        //         "buyAmount": 12.11,
        //         "sellAmount": 12.11,
        //         "tradeStatus": 12,
        //         "createdTime": ""
        //     }
        //
        const timestamp = this.safeInteger2 (conversion, 'expireTimestamp', 'createdTime');
        const fromCurr = this.safeString2 (conversion, 'sellToken', 'buyAsset');
        const fromCode = this.safeCurrencyCode (fromCurr, fromCurrency);
        const to = this.safeString2 (conversion, 'buyToken', 'sellAsset');
        const toCode = this.safeCurrencyCode (to, toCurrency);
        return {
            'info': conversion,
            'timestamp': timestamp,
            'datetime': this.iso8601 (timestamp),
            'id': this.safeString (conversion, 'quoteId'),
            'fromCurrency': fromCode,
            'fromAmount': this.safeNumber2 (conversion, 'sellQuantity', 'sellAmount'),
            'toCurrency': toCode,
            'toAmount': this.safeNumber2 (conversion, 'buyQuantity', 'buyAmount'),
            'price': this.safeNumber (conversion, 'buyPrice'),
            'fee': undefined,
        } as Conversion;
    }

    /**
     * @method
     * @name woo#fetchConvertCurrencies
     * @description fetches all available currencies that can be converted
     * @see https://docs.woox.io/#get-quote-asset-info
     * @param {object} [params] extra parameters specific to the exchange API endpoint
     * @returns {object} an associative dictionary of currencies
     */
    async fetchConvertCurrencies (params = {}): Promise<Currencies> {
        await this.loadMarkets ();
        const response = await this.v3PrivateGetConvertAssetInfo (params);
        //
        //     {
        //         "success": true,
        //         "rows": [
        //             {
        //                 "token": "BTC",
        //                 "tick": 0.0001,
        //                 "createdTime": "1575014248.99", // Unix epoch time in seconds
        //                 "updatedTime": "1575014248.99"  // Unix epoch time in seconds
        //             },
        //         ]
        //     }
        //
        const result: Dict = {};
        const data = this.safeList (response, 'rows', []);
        for (let i = 0; i < data.length; i++) {
            const entry = data[i];
            const id = this.safeString (entry, 'token');
            const code = this.safeCurrencyCode (id);
            result[code] = {
                'info': entry,
                'id': id,
                'code': code,
                'networks': undefined,
                'type': undefined,
                'name': undefined,
                'active': undefined,
                'deposit': undefined,
                'withdraw': undefined,
                'fee': undefined,
                'precision': this.safeNumber (entry, 'tick'),
                'limits': {
                    'amount': {
                        'min': undefined,
                        'max': undefined,
                    },
                    'withdraw': {
                        'min': undefined,
                        'max': undefined,
                    },
                    'deposit': {
                        'min': undefined,
                        'max': undefined,
                    },
                },
                'created': this.safeTimestamp (entry, 'createdTime'),
            };
        }
        return result;
    }

    defaultNetworkCodeForCurrency (code) { // TODO: can be moved into base as an unified method
        const currencyItem = this.currency (code);
        const networks = currencyItem['networks'];
        const networkKeys = Object.keys (networks);
        for (let i = 0; i < networkKeys.length; i++) {
            const network = networkKeys[i];
            if (network === 'ETH') {
                return network;
            }
        }
        // if it was not returned according to above options, then return the first network of currency
        return this.safeValue (networkKeys, 0);
    }

    setSandboxMode (enable: boolean) {
        super.setSandboxMode (enable);
        this.options['sandboxMode'] = enable;
    }
}<|MERGE_RESOLUTION|>--- conflicted
+++ resolved
@@ -3649,11 +3649,7 @@
      * @param {string} [params.positionMode] *for swap markets only* 'ONE_WAY' or 'HEDGE_MODE'
      * @returns {object} a [leverage structure]{@link https://docs.ccxt.com/#/?id=leverage-structure}
      */
-<<<<<<< HEAD
     async setLeverage (leverage: int, symbol: Str = undefined, params = {}): Promise<Leverage> {
-=======
-    async setLeverage (leverage: int, symbol: Str = undefined, params = {}) {
->>>>>>> 9b39056e
         await this.loadMarkets ();
         const request: Dict = {
             'leverage': leverage,
