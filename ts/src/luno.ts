
//  ---------------------------------------------------------------------------

import Exchange from './abstract/luno.js';
import { ExchangeError, ArgumentsRequired, BadRequest } from './base/errors.js';
import { Precise } from './base/Precise.js';
import { TICK_SIZE } from './base/functions/number.js';
import type { Balances, Currency, Int, Market, Order, OrderBook, OrderSide, OrderType, Str, Strings, Ticker, Tickers, Trade } from './base/types.js';

//  ---------------------------------------------------------------------------

/**
 * @class luno
 * @augments Exchange
 */
export default class luno extends Exchange {
    describe () {
        return this.deepExtend (super.describe (), {
            'id': 'luno',
            'name': 'luno',
            'countries': [ 'GB', 'SG', 'ZA' ],
            // 300 calls per minute = 5 calls per second = 1000ms / 5 = 200ms between requests
            'rateLimit': 200,
            'version': '1',
            'pro': true,
            'has': {
                'CORS': undefined,
                'spot': true,
                'margin': false,
                'swap': false,
                'future': false,
                'option': false,
                'addMargin': false,
                'cancelOrder': true,
                'closeAllPositions': false,
                'closePosition': false,
                'createOrder': true,
                'createStopOrder': true,
                'createStopLimitOrder': true,
                'createStopMarketOrder': false,
                'createPostOnlyOrder': true,
                'createReduceOnlyOrder': false,
                'fetchAccounts': true,
                'fetchBalance': true,
                'fetchBorrowRateHistory': false,
                'fetchClosedOrders': true,
                'fetchCrossBorrowRate': false,
                'fetchCrossBorrowRates': false,
                'fetchFundingHistory': false,
                'fetchFundingRate': false,
                'fetchFundingRateHistory': false,
                'fetchFundingRates': false,
                'fetchIndexOHLCV': false,
                'fetchIsolatedBorrowRate': false,
                'fetchIsolatedBorrowRates': false,
                'fetchLedger': true,
                'fetchLeverage': false,
                'fetchLeverageTiers': false,
                'fetchMarginMode': false,
                'fetchMarkets': true,
                'fetchMarkOHLCV': false,
                'fetchMyTrades': true,
                'fetchOHLCV': false, // overload of base fetchOHLCV, as it doesn't work in this exchange
                'fetchOpenInterestHistory': false,
                'fetchOpenOrders': true,
                'fetchOrder': true,
                'fetchOrderBook': true,
                'fetchOrders': true,
                'fetchPosition': false,
                'fetchPositionMode': false,
                'fetchPositions': false,
                'fetchPositionsRisk': false,
                'fetchPremiumIndexOHLCV': false,
                'fetchTicker': true,
                'fetchTickers': true,
                'fetchTrades': true,
                'fetchTradingFee': true,
                'fetchTradingFees': false,
                'reduceMargin': false,
                'setLeverage': false,
                'setMarginMode': false,
                'setPositionMode': false,
            },
            'urls': {
                'referral': 'https://www.luno.com/invite/44893A',
                'logo': 'https://user-images.githubusercontent.com/1294454/27766607-8c1a69d8-5ede-11e7-930c-540b5eb9be24.jpg',
                'api': {
                    'public': 'https://api.luno.com/api',
                    'private': 'https://api.luno.com/api',
                    'exchange': 'https://api.luno.com/api/exchange',
                },
                'www': 'https://www.luno.com',
                'doc': [
                    'https://www.luno.com/en/api',
                    'https://npmjs.org/package/bitx',
                    'https://github.com/bausmeier/node-bitx',
                ],
            },
            'api': {
                'exchange': {
                    'get': {
                        'markets': 1,
                    },
                },
                'public': {
                    'get': {
                        'orderbook': 1,
                        'orderbook_top': 1,
                        'ticker': 1,
                        'tickers': 1,
                        'trades': 1,
                    },
                },
                'private': {
                    'get': {
                        'accounts/{id}/pending': 1,
                        'accounts/{id}/transactions': 1,
                        'balance': 1,
                        'beneficiaries': 1,
                        'fee_info': 1,
                        'funding_address': 1,
                        'listorders': 1,
                        'listtrades': 1,
                        'send_fee': 1,
                        'orders/{id}': 1,
                        'withdrawals': 1,
                        'withdrawals/{id}': 1,
                        'transfers': 1,
                        // GET /api/exchange/1/move
                        // GET /api/exchange/1/move/list_moves
                        // GET /api/exchange/1/candles
                        // GET /api/exchange/1/transfers
                        // GET /api/exchange/2/listorders
                        // GET /api/exchange/2/orders/{id}
                        // GET /api/exchange/3/order
                    },
                    'post': {
                        'accounts': 1,
                        'address/validate': 1,
                        'postorder': 1,
                        'marketorder': 1,
                        'stoporder': 1,
                        'funding_address': 1,
                        'withdrawals': 1,
                        'send': 1,
                        'oauth2/grant': 1,
                        // POST /api/exchange/1/move
                    },
                    'put': {
                        'accounts/{id}/name': 1,
                    },
                    'delete': {
                        'withdrawals/{id}': 1,
                    },
                },
            },
            'fees': {
                'trading': {
                    'tierBased': true, // based on volume from your primary currency (not the same for everyone)
                    'percentage': true,
                    'taker': this.parseNumber ('0.001'),
                    'maker': this.parseNumber ('0'),
                },
            },
            'precisionMode': TICK_SIZE,
        });
    }

    async fetchMarkets (params = {}) {
        /**
         * @method
         * @name luno#fetchMarkets
         * @description retrieves data on all markets for luno
         * @param {object} [params] extra parameters specific to the exchange API endpoint
         * @returns {object[]} an array of objects representing market data
         */
        const response = await this.exchangeGetMarkets (params);
        //
        //     {
        //         "markets":[
        //             {
        //                 "market_id":"BCHXBT",
        //                 "trading_status":"ACTIVE",
        //                 "base_currency":"BCH",
        //                 "counter_currency":"XBT",
        //                 "min_volume":"0.01",
        //                 "max_volume":"100.00",
        //                 "volume_scale":2,
        //                 "min_price":"0.0001",
        //                 "max_price":"1.00",
        //                 "price_scale":6,
        //                 "fee_scale":8,
        //             },
        //         ]
        //     }
        //
        const result = [];
        const markets = this.safeValue (response, 'markets', []);
        for (let i = 0; i < markets.length; i++) {
            const market = markets[i];
            const id = this.safeString (market, 'market_id');
            const baseId = this.safeString (market, 'base_currency');
            const quoteId = this.safeString (market, 'counter_currency');
            const base = this.safeCurrencyCode (baseId);
            const quote = this.safeCurrencyCode (quoteId);
            const status = this.safeString (market, 'trading_status');
            result.push ({
                'id': id,
                'symbol': base + '/' + quote,
                'base': base,
                'quote': quote,
                'settle': undefined,
                'baseId': baseId,
                'quoteId': quoteId,
                'settleId': undefined,
                'type': 'spot',
                'spot': true,
                'margin': false,
                'swap': false,
                'future': false,
                'option': false,
                'active': (status === 'ACTIVE'),
                'contract': false,
                'linear': undefined,
                'inverse': undefined,
                'contractSize': undefined,
                'expiry': undefined,
                'expiryDatetime': undefined,
                'strike': undefined,
                'optionType': undefined,
                'precision': {
                    'amount': this.parseNumber (this.parsePrecision (this.safeString (market, 'volume_scale'))),
                    'price': this.parseNumber (this.parsePrecision (this.safeString (market, 'price_scale'))),
                },
                'limits': {
                    'leverage': {
                        'min': undefined,
                        'max': undefined,
                    },
                    'amount': {
                        'min': this.safeNumber (market, 'min_volume'),
                        'max': this.safeNumber (market, 'max_volume'),
                    },
                    'price': {
                        'min': this.safeNumber (market, 'min_price'),
                        'max': this.safeNumber (market, 'max_price'),
                    },
                    'cost': {
                        'min': undefined,
                        'max': undefined,
                    },
                },
                'created': undefined,
                'info': market,
            });
        }
        return result;
    }

    async fetchAccounts (params = {}) {
        /**
         * @method
         * @name luno#fetchAccounts
         * @description fetch all the accounts associated with a profile
         * @param {object} [params] extra parameters specific to the exchange API endpoint
         * @returns {object} a dictionary of [account structures]{@link https://docs.ccxt.com/#/?id=account-structure} indexed by the account type
         */
        const response = await this.privateGetBalance (params);
        const wallets = this.safeValue (response, 'balance', []);
        const result = [];
        for (let i = 0; i < wallets.length; i++) {
            const account = wallets[i];
            const accountId = this.safeString (account, 'account_id');
            const currencyId = this.safeString (account, 'asset');
            const code = this.safeCurrencyCode (currencyId);
            result.push ({
                'id': accountId,
                'type': undefined,
                'currency': code,
                'info': account,
            });
        }
        return result;
    }

    parseBalance (response): Balances {
        const wallets = this.safeValue (response, 'balance', []);
        const result = {
            'info': response,
            'timestamp': undefined,
            'datetime': undefined,
        };
        for (let i = 0; i < wallets.length; i++) {
            const wallet = wallets[i];
            const currencyId = this.safeString (wallet, 'asset');
            const code = this.safeCurrencyCode (currencyId);
            const reserved = this.safeString (wallet, 'reserved');
            const unconfirmed = this.safeString (wallet, 'unconfirmed');
            const balance = this.safeString (wallet, 'balance');
            const reservedUnconfirmed = Precise.stringAdd (reserved, unconfirmed);
            const balanceUnconfirmed = Precise.stringAdd (balance, unconfirmed);
            if (code in result) {
                result[code]['used'] = Precise.stringAdd (result[code]['used'], reservedUnconfirmed);
                result[code]['total'] = Precise.stringAdd (result[code]['total'], balanceUnconfirmed);
            } else {
                const account = this.account ();
                account['used'] = reservedUnconfirmed;
                account['total'] = balanceUnconfirmed;
                result[code] = account;
            }
        }
        return this.safeBalance (result);
    }

    async fetchBalance (params = {}): Promise<Balances> {
        /**
         * @method
         * @name luno#fetchBalance
         * @description query for balance and get the amount of funds available for trading or funds locked in orders
         * @param {object} [params] extra parameters specific to the exchange API endpoint
         * @returns {object} a [balance structure]{@link https://docs.ccxt.com/#/?id=balance-structure}
         */
        await this.loadMarkets ();
        const response = await this.privateGetBalance (params);
        //
        //     {
        //         "balance": [
        //             {'account_id': '119...1336','asset': 'XBT','balance': '0.00','reserved': '0.00',"unconfirmed": "0.00"},
        //             {'account_id': '66...289','asset': 'XBT','balance': '0.00','reserved': '0.00',"unconfirmed": "0.00"},
        //             {'account_id': '718...5300','asset': 'ETH','balance': '0.00','reserved': '0.00',"unconfirmed": "0.00"},
        //             {'account_id': '818...7072','asset': 'ZAR','balance': '0.001417','reserved': '0.00',"unconfirmed": "0.00"}]}
        //         ]
        //     }
        //
        return this.parseBalance (response);
    }

    async fetchOrderBook (symbol: string, limit: Int = undefined, params = {}): Promise<OrderBook> {
        /**
         * @method
         * @name luno#fetchOrderBook
         * @description fetches information on open orders with bid (buy) and ask (sell) prices, volumes and other data
         * @param {string} symbol unified symbol of the market to fetch the order book for
         * @param {int} [limit] the maximum amount of order book entries to return
         * @param {object} [params] extra parameters specific to the exchange API endpoint
         * @returns {object} A dictionary of [order book structures]{@link https://docs.ccxt.com/#/?id=order-book-structure} indexed by market symbols
         */
        await this.loadMarkets ();
        const market = this.market (symbol);
        const request = {
            'pair': market['id'],
        };
        let response = undefined;
        if (limit !== undefined && limit <= 100) {
            response = await this.publicGetOrderbookTop (this.extend (request, params));
        } else {
            response = await this.publicGetOrderbook (this.extend (request, params));
        }
        const timestamp = this.safeInteger (response, 'timestamp');
        return this.parseOrderBook (response, market['symbol'], timestamp, 'bids', 'asks', 'price', 'volume');
    }

    parseOrderStatus (status) {
        const statuses = {
            // todo add other statuses
            'PENDING': 'open',
        };
        return this.safeString (statuses, status, status);
    }

    parseOrder (order, market: Market = undefined): Order {
        //
        //     {
        //         "base": "string",
        //         "completed_timestamp": "string",
        //         "counter": "string",
        //         "creation_timestamp": "string",
        //         "expiration_timestamp": "string",
        //         "fee_base": "string",
        //         "fee_counter": "string",
        //         "limit_price": "string",
        //         "limit_volume": "string",
        //         "order_id": "string",
        //         "pair": "string",
        //         "state": "PENDING",
        //         "type": "BID"
        //     }
        //
        const timestamp = this.safeInteger (order, 'creation_timestamp');
        let status = this.parseOrderStatus (this.safeString (order, 'state'));
        status = (status === 'open') ? status : status;
        let side = undefined;
        const orderType = this.safeString (order, 'type');
        if ((orderType === 'ASK') || (orderType === 'SELL')) {
            side = 'sell';
        } else if ((orderType === 'BID') || (orderType === 'BUY')) {
            side = 'buy';
        }
        const marketId = this.safeString (order, 'pair');
        market = this.safeMarket (marketId, market);
        const price = this.safeString (order, 'limit_price');
        const amount = this.safeString (order, 'limit_volume');
        const quoteFee = this.safeNumber (order, 'fee_counter');
        const baseFee = this.safeNumber (order, 'fee_base');
        const filled = this.safeString (order, 'base');
        const cost = this.safeString (order, 'counter');
        let fee = undefined;
        if (quoteFee !== undefined) {
            fee = {
                'cost': quoteFee,
                'currency': market['quote'],
            };
        } else if (baseFee !== undefined) {
            fee = {
                'cost': baseFee,
                'currency': market['base'],
            };
        }
        const id = this.safeString (order, 'order_id');
        return this.safeOrder ({
            'id': id,
            'clientOrderId': undefined,
            'datetime': this.iso8601 (timestamp),
            'timestamp': timestamp,
            'lastTradeTimestamp': undefined,
            'status': status,
            'symbol': market['symbol'],
            'type': undefined,
            'timeInForce': undefined,
            'postOnly': undefined,
            'side': side,
            'price': price,
            'stopPrice': undefined,
            'triggerPrice': undefined,
            'amount': amount,
            'filled': filled,
            'cost': cost,
            'remaining': undefined,
            'trades': undefined,
            'fee': fee,
            'info': order,
            'average': undefined,
        }, market);
    }

    async fetchOrder (id: string, symbol: Str = undefined, params = {}) {
        /**
         * @method
         * @name luno#fetchOrder
         * @description fetches information on an order made by the user
         * @param {string} symbol not used by luno fetchOrder
         * @param {object} [params] extra parameters specific to the exchange API endpoint
         * @returns {object} An [order structure]{@link https://docs.ccxt.com/#/?id=order-structure}
         */
        await this.loadMarkets ();
        const request = {
            'id': id,
        };
        const response = await this.privateGetOrdersId (this.extend (request, params));
        return this.parseOrder (response);
    }

    async fetchOrdersByState (state = undefined, symbol: Str = undefined, since: Int = undefined, limit: Int = undefined, params = {}) {
        await this.loadMarkets ();
        const request = {};
        let market = undefined;
        if (state !== undefined) {
            request['state'] = state;
        }
        if (symbol !== undefined) {
            market = this.market (symbol);
            request['pair'] = market['id'];
        }
        const response = await this.privateGetListorders (this.extend (request, params));
        const orders = this.safeValue (response, 'orders', []);
        return this.parseOrders (orders, market, since, limit);
    }

    async fetchOrders (symbol: Str = undefined, since: Int = undefined, limit: Int = undefined, params = {}): Promise<Order[]> {
        /**
         * @method
         * @name luno#fetchOrders
         * @description fetches information on multiple orders made by the user
         * @param {string} symbol unified market symbol of the market orders were made in
         * @param {int} [since] the earliest time in ms to fetch orders for
         * @param {int} [limit] the maximum number of order structures to retrieve
         * @param {object} [params] extra parameters specific to the exchange API endpoint
         * @returns {Order[]} a list of [order structures]{@link https://docs.ccxt.com/#/?id=order-structure}
         */
        return await this.fetchOrdersByState (undefined, symbol, since, limit, params);
    }

    async fetchOpenOrders (symbol: Str = undefined, since: Int = undefined, limit: Int = undefined, params = {}): Promise<Order[]> {
        /**
         * @method
         * @name luno#fetchOpenOrders
         * @description fetch all unfilled currently open orders
         * @param {string} symbol unified market symbol
         * @param {int} [since] the earliest time in ms to fetch open orders for
         * @param {int} [limit] the maximum number of  open orders structures to retrieve
         * @param {object} [params] extra parameters specific to the exchange API endpoint
         * @returns {Order[]} a list of [order structures]{@link https://docs.ccxt.com/#/?id=order-structure}
         */
        return await this.fetchOrdersByState ('PENDING', symbol, since, limit, params);
    }

    async fetchClosedOrders (symbol: Str = undefined, since: Int = undefined, limit: Int = undefined, params = {}): Promise<Order[]> {
        /**
         * @method
         * @name luno#fetchClosedOrders
         * @description fetches information on multiple closed orders made by the user
         * @param {string} symbol unified market symbol of the market orders were made in
         * @param {int} [since] the earliest time in ms to fetch orders for
         * @param {int} [limit] the maximum number of order structures to retrieve
         * @param {object} [params] extra parameters specific to the exchange API endpoint
         * @returns {Order[]} a list of [order structures]{@link https://docs.ccxt.com/#/?id=order-structure}
         */
        return await this.fetchOrdersByState ('COMPLETE', symbol, since, limit, params);
    }

    parseTicker (ticker, market: Market = undefined): Ticker {
        // {
        //     "pair":"XBTAUD",
        //     "timestamp":1642201439301,
        //     "bid":"59972.30000000",
        //     "ask":"59997.99000000",
        //     "last_trade":"59997.99000000",
        //     "rolling_24_hour_volume":"1.89510000",
        //     "status":"ACTIVE"
        // }
        const timestamp = this.safeInteger (ticker, 'timestamp');
        const marketId = this.safeString (ticker, 'pair');
        const symbol = this.safeSymbol (marketId, market);
        const last = this.safeString (ticker, 'last_trade');
        return this.safeTicker ({
            'symbol': symbol,
            'timestamp': timestamp,
            'datetime': this.iso8601 (timestamp),
            'high': undefined,
            'low': undefined,
            'bid': this.safeString (ticker, 'bid'),
            'bidVolume': undefined,
            'ask': this.safeString (ticker, 'ask'),
            'askVolume': undefined,
            'vwap': undefined,
            'open': undefined,
            'close': last,
            'last': last,
            'previousClose': undefined,
            'change': undefined,
            'percentage': undefined,
            'average': undefined,
            'baseVolume': this.safeString (ticker, 'rolling_24_hour_volume'),
            'quoteVolume': undefined,
            'info': ticker,
        }, market);
    }

    async fetchTickers (symbols: Strings = undefined, params = {}): Promise<Tickers> {
        /**
         * @method
         * @name luno#fetchTickers
         * @description fetches price tickers for multiple markets, statistical information calculated over the past 24 hours for each market
         * @param {string[]|undefined} symbols unified symbols of the markets to fetch the ticker for, all market tickers are returned if not assigned
         * @param {object} [params] extra parameters specific to the exchange API endpoint
         * @returns {object} a dictionary of [ticker structures]{@link https://docs.ccxt.com/#/?id=ticker-structure}
         */
        await this.loadMarkets ();
        symbols = this.marketSymbols (symbols);
        const response = await this.publicGetTickers (params);
        const tickers = this.indexBy (response['tickers'], 'pair');
        const ids = Object.keys (tickers);
        const result = {};
        for (let i = 0; i < ids.length; i++) {
            const id = ids[i];
            const market = this.safeMarket (id);
            const symbol = market['symbol'];
            const ticker = tickers[id];
            result[symbol] = this.parseTicker (ticker, market);
        }
        return this.filterByArrayTickers (result, 'symbol', symbols);
    }

    async fetchTicker (symbol: string, params = {}): Promise<Ticker> {
        /**
         * @method
         * @name luno#fetchTicker
         * @description fetches a price ticker, a statistical calculation with the information calculated over the past 24 hours for a specific market
         * @param {string} symbol unified symbol of the market to fetch the ticker for
         * @param {object} [params] extra parameters specific to the exchange API endpoint
         * @returns {object} a [ticker structure]{@link https://docs.ccxt.com/#/?id=ticker-structure}
         */
        await this.loadMarkets ();
        const market = this.market (symbol);
        const request = {
            'pair': market['id'],
        };
        const response = await this.publicGetTicker (this.extend (request, params));
        // {
        //     "pair":"XBTAUD",
        //     "timestamp":1642201439301,
        //     "bid":"59972.30000000",
        //     "ask":"59997.99000000",
        //     "last_trade":"59997.99000000",
        //     "rolling_24_hour_volume":"1.89510000",
        //     "status":"ACTIVE"
        // }
        return this.parseTicker (response, market);
    }

    parseTrade (trade, market: Market = undefined): Trade {
        //
        // fetchTrades (public)
        //
        //      {
        //          "sequence":276989,
        //          "timestamp":1648651276949,
        //          "price":"35773.20000000",
        //          "volume":"0.00300000",
        //          "is_buy":false
        //      }
        //
        // fetchMyTrades (private)
        //
        //      {
        //          "pair":"LTCXBT",
        //          "sequence":3256813,
        //          "order_id":"BXEX6XHHDT5EGW2",
        //          "type":"ASK",
        //          "timestamp":1648652135235,
        //          "price":"0.002786",
        //          "volume":"0.10",
        //          "base":"0.10",
        //          "counter":"0.0002786",
        //          "fee_base":"0.0001",
        //          "fee_counter":"0.00",
        //          "is_buy":false,
        //          "client_order_id":""
        //      }
        //
        // For public trade data (is_buy === True) indicates 'buy' side but for private trade data
        // is_buy indicates maker or taker. The value of "type" (ASK/BID) indicate sell/buy side.
        // Private trade data includes ID field which public trade data does not.
        const orderId = this.safeString (trade, 'order_id');
        const id = this.safeString (trade, 'sequence');
        let takerOrMaker = undefined;
        let side = undefined;
        if (orderId !== undefined) {
            const type = this.safeString (trade, 'type');
            if ((type === 'ASK') || (type === 'SELL')) {
                side = 'sell';
            } else if ((type === 'BID') || (type === 'BUY')) {
                side = 'buy';
            }
            if (side === 'sell' && trade['is_buy']) {
                takerOrMaker = 'maker';
            } else if (side === 'buy' && !trade['is_buy']) {
                takerOrMaker = 'maker';
            } else {
                takerOrMaker = 'taker';
            }
        } else {
            side = trade['is_buy'] ? 'buy' : 'sell';
        }
        const feeBaseString = this.safeString (trade, 'fee_base');
        const feeCounterString = this.safeString (trade, 'fee_counter');
        let feeCurrency = undefined;
        let feeCost = undefined;
        if (feeBaseString !== undefined) {
            if (!Precise.stringEquals (feeBaseString, '0.0')) {
                feeCurrency = market['base'];
                feeCost = feeBaseString;
            }
        } else if (feeCounterString !== undefined) {
            if (!Precise.stringEquals (feeCounterString, '0.0')) {
                feeCurrency = market['quote'];
                feeCost = feeCounterString;
            }
        }
        const timestamp = this.safeInteger (trade, 'timestamp');
        return this.safeTrade ({
            'info': trade,
            'id': id,
            'timestamp': timestamp,
            'datetime': this.iso8601 (timestamp),
            'symbol': market['symbol'],
            'order': orderId,
            'type': undefined,
            'side': side,
            'takerOrMaker': takerOrMaker,
            'price': this.safeString (trade, 'price'),
            'amount': this.safeString2 (trade, 'volume', 'base'),
            // Does not include potential fee costs
            'cost': this.safeString (trade, 'counter'),
            'fee': {
                'cost': feeCost,
                'currency': feeCurrency,
            },
        }, market);
    }

    async fetchTrades (symbol: string, since: Int = undefined, limit: Int = undefined, params = {}): Promise<Trade[]> {
        /**
         * @method
         * @name luno#fetchTrades
         * @description get the list of most recent trades for a particular symbol
         * @param {string} symbol unified symbol of the market to fetch trades for
         * @param {int} [since] timestamp in ms of the earliest trade to fetch
         * @param {int} [limit] the maximum amount of trades to fetch
         * @param {object} [params] extra parameters specific to the exchange API endpoint
         * @returns {Trade[]} a list of [trade structures]{@link https://docs.ccxt.com/#/?id=public-trades}
         */
        await this.loadMarkets ();
        const market = this.market (symbol);
        const request = {
            'pair': market['id'],
        };
        if (since !== undefined) {
            request['since'] = since;
        }
        const response = await this.publicGetTrades (this.extend (request, params));
        //
        //      {
        //          "trades":[
        //              {
        //                  "sequence":276989,
        //                  "timestamp":1648651276949,
        //                  "price":"35773.20000000",
        //                  "volume":"0.00300000",
        //                  "is_buy":false
        //              },...
        //          ]
        //      }
        //
        const trades = this.safeValue (response, 'trades', []);
        return this.parseTrades (trades, market, since, limit);
    }

    async fetchMyTrades (symbol: Str = undefined, since: Int = undefined, limit: Int = undefined, params = {}) {
        /**
         * @method
         * @name luno#fetchMyTrades
         * @description fetch all trades made by the user
         * @param {string} symbol unified market symbol
         * @param {int} [since] the earliest time in ms to fetch trades for
         * @param {int} [limit] the maximum number of trades structures to retrieve
         * @param {object} [params] extra parameters specific to the exchange API endpoint
         * @returns {Trade[]} a list of [trade structures]{@link https://docs.ccxt.com/#/?id=trade-structure}
         */
        if (symbol === undefined) {
            throw new ArgumentsRequired (this.id + ' fetchMyTrades() requires a symbol argument');
        }
        await this.loadMarkets ();
        const market = this.market (symbol);
        const request = {
            'pair': market['id'],
        };
        if (since !== undefined) {
            request['since'] = since;
        }
        if (limit !== undefined) {
            request['limit'] = limit;
        }
        const response = await this.privateGetListtrades (this.extend (request, params));
        //
        //      {
        //          "trades":[
        //              {
        //                  "pair":"LTCXBT",
        //                  "sequence":3256813,
        //                  "order_id":"BXEX6XHHDT5EGW2",
        //                  "type":"ASK",
        //                  "timestamp":1648652135235,
        //                  "price":"0.002786",
        //                  "volume":"0.10",
        //                  "base":"0.10",
        //                  "counter":"0.0002786",
        //                  "fee_base":"0.0001",
        //                  "fee_counter":"0.00",
        //                  "is_buy":false,
        //                  "client_order_id":""
        //              },...
        //          ]
        //      }
        //
        const trades = this.safeValue (response, 'trades', []);
        return this.parseTrades (trades, market, since, limit);
    }

    async fetchTradingFee (symbol: string, params = {}) {
        /**
         * @method
         * @name luno#fetchTradingFee
         * @description fetch the trading fees for a market
         * @param {string} symbol unified market symbol
         * @param {object} [params] extra parameters specific to the exchange API endpoint
         * @returns {object} a [fee structure]{@link https://docs.ccxt.com/#/?id=fee-structure}
         */
        await this.loadMarkets ();
        const market = this.market (symbol);
        const request = {
            'pair': market['id'],
        };
        const response = await this.privateGetFeeInfo (this.extend (request, params));
        //
        //     {
        //          "maker_fee": "0.00250000",
        //          "taker_fee": "0.00500000",
        //          "thirty_day_volume": "0"
        //     }
        //
        return {
            'info': response,
            'symbol': symbol,
            'maker': this.safeNumber (response, 'maker_fee'),
            'taker': this.safeNumber (response, 'taker_fee'),
        };
    }

    async createOrder (symbol: string, type: OrderType, side: OrderSide, amount, price = undefined, params = {}) {
        /**
         * @method
         * @name luno#createOrder
         * @description create a trade order
         * @see https://www.luno.com/en/developers/api#operation/PostLimitOrder
         * @see https://www.luno.com/en/developers/api#operation/PostMarketOrder
         * @param {string} symbol unified symbol of the market to create an order in
         * @param {string} type 'market' or 'limit'
         * @param {string} side 'buy' or 'sell'
         * @param {float} amount how much of currency you want to trade in units of base currency
         * @param {float} [price] the price at which the order is to be fullfilled, in units of the quote currency, ignored in market orders
         * @param {object} [params] extra parameters specific to the exchange API endpoint
         * @returns {object} an [order structure]{@link https://docs.ccxt.com/#/?id=order-structure}
         */
        await this.loadMarkets ();
        const market = this.market (symbol);
        const request = {
            'pair': market['id'],
        };
<<<<<<< HEAD
        const triggerPrice = this.safeNumber2 (params, 'triggerPrice', 'stopPrice');
        const isMarketOrder = type === 'market';
        let isPostOnly = undefined;
        [ isPostOnly, params ] = this.handlePostOnly (isMarketOrder, undefined, params);
        if (isMarketOrder) {
            if (triggerPrice !== undefined) {
                throw new BadRequest (this.id + ' createOrder () does not allow stop market orders');
            }
            method += 'Marketorder';
=======
        let response = undefined;
        if (type === 'market') {
>>>>>>> c30aff69
            request['type'] = side.toUpperCase ();
            // todo add createMarketBuyOrderRequires price logic as it is implemented in the other exchanges
            if (side === 'buy') {
                request['counter_volume'] = this.amountToPrecision (market['symbol'], amount);
            } else {
                request['base_volume'] = this.amountToPrecision (market['symbol'], amount);
            }
            response = await this.privatePostMarketorder (this.extend (request, params));
        } else {
            request['volume'] = this.amountToPrecision (market['symbol'], amount);
            request['price'] = this.priceToPrecision (market['symbol'], price);
            request['type'] = (side === 'buy') ? 'BID' : 'ASK';
<<<<<<< HEAD
            if (triggerPrice !== undefined) {
                request['stop_price'] = this.priceToPrecision (symbol, triggerPrice);
                request['stop_direction'] = 'BELOW';  // overwritten if params['stop_direction'] is passed
            }
            if (isPostOnly) {
                request['post_only'] = true;
            }
            const timeInForce = this.safeString (params, 'timeInForce');
            if (timeInForce !== undefined) {
                request['time_in_force'] = timeInForce;
            }
            params = this.omit (params, [ 'stopPrice', 'timeInForce' ]);
=======
            response = await this.privatePostPostorder (this.extend (request, params));
>>>>>>> c30aff69
        }
        return this.safeOrder ({
            'info': response,
            'id': response['order_id'],
        }, market);
    }

    async cancelOrder (id: string, symbol: Str = undefined, params = {}) {
        /**
         * @method
         * @name luno#cancelOrder
         * @description cancels an open order
         * @param {string} id order id
         * @param {string} symbol unified symbol of the market the order was made in
         * @param {object} [params] extra parameters specific to the exchange API endpoint
         * @returns {object} An [order structure]{@link https://docs.ccxt.com/#/?id=order-structure}
         */
        await this.loadMarkets ();
        const request = {
            'order_id': id,
        };
        return await this.privatePostStoporder (this.extend (request, params));
    }

    async fetchLedgerByEntries (code: Str = undefined, entry = undefined, limit = undefined, params = {}) {
        // by default without entry number or limit number, return most recent entry
        if (entry === undefined) {
            entry = -1;
        }
        if (limit === undefined) {
            limit = 1;
        }
        const since = undefined;
        const request = {
            'min_row': entry,
            'max_row': this.sum (entry, limit),
        };
        return await this.fetchLedger (code, since, limit, this.extend (request, params));
    }

    async fetchLedger (code: Str = undefined, since: Int = undefined, limit: Int = undefined, params = {}) {
        /**
         * @method
         * @name luno#fetchLedger
         * @description fetch the history of changes, actions done by the user or operations that altered balance of the user
         * @param {string} code unified currency code, default is undefined
         * @param {int} [since] timestamp in ms of the earliest ledger entry, default is undefined
         * @param {int} [limit] max number of ledger entrys to return, default is undefined
         * @param {object} [params] extra parameters specific to the exchange API endpoint
         * @returns {object} a [ledger structure]{@link https://docs.ccxt.com/#/?id=ledger-structure}
         */
        await this.loadMarkets ();
        await this.loadAccounts ();
        let currency = undefined;
        let id = this.safeString (params, 'id'); // account id
        let min_row = this.safeValue (params, 'min_row');
        let max_row = this.safeValue (params, 'max_row');
        if (id === undefined) {
            if (code === undefined) {
                throw new ArgumentsRequired (this.id + ' fetchLedger() requires a currency code argument if no account id specified in params');
            }
            currency = this.currency (code);
            const accountsByCurrencyCode = this.indexBy (this.accounts, 'currency');
            const account = this.safeValue (accountsByCurrencyCode, code);
            if (account === undefined) {
                throw new ExchangeError (this.id + ' fetchLedger() could not find account id for ' + code);
            }
            id = account['id'];
        }
        if (min_row === undefined && max_row === undefined) {
            max_row = 0; // Default to most recent transactions
            min_row = -1000; // Maximum number of records supported
        } else if (min_row === undefined || max_row === undefined) {
            throw new ExchangeError (this.id + " fetchLedger() require both params 'max_row' and 'min_row' or neither to be defined");
        }
        if (limit !== undefined && max_row - min_row > limit) {
            if (max_row <= 0) {
                min_row = max_row - limit;
            } else if (min_row > 0) {
                max_row = min_row + limit;
            }
        }
        if (max_row - min_row > 1000) {
            throw new ExchangeError (this.id + " fetchLedger() requires the params 'max_row' - 'min_row' <= 1000");
        }
        const request = {
            'id': id,
            'min_row': min_row,
            'max_row': max_row,
        };
        const response = await this.privateGetAccountsIdTransactions (this.extend (params, request));
        const entries = this.safeValue (response, 'transactions', []);
        return this.parseLedger (entries, currency, since, limit);
    }

    parseLedgerComment (comment) {
        const words = comment.split (' ');
        const types = {
            'Withdrawal': 'fee',
            'Trading': 'fee',
            'Payment': 'transaction',
            'Sent': 'transaction',
            'Deposit': 'transaction',
            'Received': 'transaction',
            'Released': 'released',
            'Reserved': 'reserved',
            'Sold': 'trade',
            'Bought': 'trade',
            'Failure': 'failed',
        };
        let referenceId = undefined;
        const firstWord = this.safeString (words, 0);
        const thirdWord = this.safeString (words, 2);
        const fourthWord = this.safeString (words, 3);
        let type = this.safeString (types, firstWord, undefined);
        if ((type === undefined) && (thirdWord === 'fee')) {
            type = 'fee';
        }
        if ((type === 'reserved') && (fourthWord === 'order')) {
            referenceId = this.safeString (words, 4);
        }
        return {
            'type': type,
            'referenceId': referenceId,
        };
    }

    parseLedgerEntry (entry, currency: Currency = undefined) {
        // const details = this.safeValue (entry, 'details', {});
        const id = this.safeString (entry, 'row_index');
        const account_id = this.safeString (entry, 'account_id');
        const timestamp = this.safeInteger (entry, 'timestamp');
        const currencyId = this.safeString (entry, 'currency');
        const code = this.safeCurrencyCode (currencyId, currency);
        const available_delta = this.safeString (entry, 'available_delta');
        const balance_delta = this.safeString (entry, 'balance_delta');
        const after = this.safeString (entry, 'balance');
        const comment = this.safeString (entry, 'description');
        let before = after;
        let amount = '0.0';
        const result = this.parseLedgerComment (comment);
        const type = result['type'];
        const referenceId = result['referenceId'];
        let direction = undefined;
        let status = undefined;
        if (!Precise.stringEquals (balance_delta, '0.0')) {
            before = Precise.stringSub (after, balance_delta);
            status = 'ok';
            amount = Precise.stringAbs (balance_delta);
        } else if (Precise.stringLt (available_delta, '0.0')) {
            status = 'pending';
            amount = Precise.stringAbs (available_delta);
        } else if (Precise.stringGt (available_delta, '0.0')) {
            status = 'canceled';
            amount = Precise.stringAbs (available_delta);
        }
        if (Precise.stringGt (balance_delta, '0') || Precise.stringGt (available_delta, '0')) {
            direction = 'in';
        } else if (Precise.stringLt (balance_delta, '0') || Precise.stringLt (available_delta, '0')) {
            direction = 'out';
        }
        return {
            'id': id,
            'direction': direction,
            'account': account_id,
            'referenceId': referenceId,
            'referenceAccount': undefined,
            'type': type,
            'currency': code,
            'amount': this.parseNumber (amount),
            'timestamp': timestamp,
            'datetime': this.iso8601 (timestamp),
            'before': this.parseNumber (before),
            'after': this.parseNumber (after),
            'status': status,
            'fee': undefined,
            'info': entry,
        };
    }

    sign (path, api = 'public', method = 'GET', params = {}, headers = undefined, body = undefined) {
        let url = this.urls['api'][api] + '/' + this.version + '/' + this.implodeParams (path, params);
        const query = this.omit (params, this.extractParams (path));
        if (Object.keys (query).length) {
            url += '?' + this.urlencode (query);
        }
        if (api === 'private') {
            this.checkRequiredCredentials ();
            const auth = this.stringToBase64 (this.apiKey + ':' + this.secret);
            headers = {
                'Authorization': 'Basic ' + auth,
            };
        }
        return { 'url': url, 'method': method, 'body': body, 'headers': headers };
    }

    handleErrors (httpCode, reason, url, method, headers, body, response, requestHeaders, requestBody) {
        if (response === undefined) {
            return undefined;
        }
        const error = this.safeValue (response, 'error');
        if (error !== undefined) {
            throw new ExchangeError (this.id + ' ' + this.json (response));
        }
        return undefined;
    }
}<|MERGE_RESOLUTION|>--- conflicted
+++ resolved
@@ -837,20 +837,15 @@
         const request = {
             'pair': market['id'],
         };
-<<<<<<< HEAD
         const triggerPrice = this.safeNumber2 (params, 'triggerPrice', 'stopPrice');
         const isMarketOrder = type === 'market';
         let isPostOnly = undefined;
         [ isPostOnly, params ] = this.handlePostOnly (isMarketOrder, undefined, params);
+        let response = undefined;
         if (isMarketOrder) {
             if (triggerPrice !== undefined) {
                 throw new BadRequest (this.id + ' createOrder () does not allow stop market orders');
             }
-            method += 'Marketorder';
-=======
-        let response = undefined;
-        if (type === 'market') {
->>>>>>> c30aff69
             request['type'] = side.toUpperCase ();
             // todo add createMarketBuyOrderRequires price logic as it is implemented in the other exchanges
             if (side === 'buy') {
@@ -863,7 +858,6 @@
             request['volume'] = this.amountToPrecision (market['symbol'], amount);
             request['price'] = this.priceToPrecision (market['symbol'], price);
             request['type'] = (side === 'buy') ? 'BID' : 'ASK';
-<<<<<<< HEAD
             if (triggerPrice !== undefined) {
                 request['stop_price'] = this.priceToPrecision (symbol, triggerPrice);
                 request['stop_direction'] = 'BELOW';  // overwritten if params['stop_direction'] is passed
@@ -875,10 +869,8 @@
             if (timeInForce !== undefined) {
                 request['time_in_force'] = timeInForce;
             }
-            params = this.omit (params, [ 'stopPrice', 'timeInForce' ]);
-=======
+            params = this.omit (params, [ 'stopPrice', 'triggerPrice', 'timeInForce' ]);
             response = await this.privatePostPostorder (this.extend (request, params));
->>>>>>> c30aff69
         }
         return this.safeOrder ({
             'info': response,
