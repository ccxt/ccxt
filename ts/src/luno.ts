--- conflicted
+++ resolved
@@ -919,13 +919,8 @@
          * @method
          * @name luno#createOrder
          * @description create a trade order
-<<<<<<< HEAD
-         * @see https://www.luno.com/en/developers/api#operation/PostLimitOrder
-         * @see https://www.luno.com/en/developers/api#operation/PostMarketOrder
-=======
          * @see https://www.luno.com/en/developers/api#tag/Orders/operation/PostMarketOrder
          * @see https://www.luno.com/en/developers/api#tag/Orders/operation/PostLimitOrder
->>>>>>> 07ea6b7e
          * @param {string} symbol unified symbol of the market to create an order in
          * @param {string} type 'market' or 'limit'
          * @param {string} side 'buy' or 'sell'
