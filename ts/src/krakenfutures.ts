--- conflicted
+++ resolved
@@ -711,12 +711,8 @@
          * @param {object} [params] Exchange specific params
          * @param {int} [params.until] Timestamp in ms of latest trade
          * @param {boolean} [params.paginate] default false, when true will automatically paginate by calling this endpoint multiple times. See in the docs all the [availble parameters](https://github.com/ccxt/ccxt/wiki/Manual#pagination-params)
-<<<<<<< HEAD
+         * @param {string} [params.method] The method to use to fetch trades. Can be 'historyGetMarketSymbolExecutions' or 'publicGetHistory' default is 'historyGetMarketSymbolExecutions'
          * @returns {object[]} a list of [trade structures]{@link https://docs.ccxt.com/#/?id=trade-structure}
-=======
-         * @param {string} [params.method] The method to use to fetch trades. Can be 'historyGetMarketSymbolExecutions' or 'publicGetHistory' default is 'historyGetMarketSymbolExecutions'
-         * @returns An array of [trade structures]{@link https://docs.ccxt.com/#/?id=trade-structure}
->>>>>>> d6a205dc
          */
         await this.loadMarkets ();
         let paginate = false;
