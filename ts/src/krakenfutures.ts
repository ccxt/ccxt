//  ---------------------------------------------------------------------------

import Exchange from './abstract/krakenfutures.js';
import { TICK_SIZE } from './base/functions/number.js';
import { ArgumentsRequired, AuthenticationError, BadRequest, ContractUnavailable, DDoSProtection, DuplicateOrderId, ExchangeError, ExchangeNotAvailable, InsufficientFunds, InvalidNonce, InvalidOrder, OrderImmediatelyFillable, OrderNotFillable, OrderNotFound, RateLimitExceeded } from './base/errors.js';
import { Precise } from './base/Precise.js';
import { sha256 } from './static_dependencies/noble-hashes/sha256.js';
import { sha512 } from './static_dependencies/noble-hashes/sha512.js';
<<<<<<< HEAD
import { Int, OrderSide, OrderType, OHLCV, Trade, FundingRateHistory, OrderRequest, Order, Balances, Str, Ticker, OrderBook, Tickers, Strings, Market, Currency, TransferEntry } from './base/types.js';
=======
import type { Int, OrderSide, OrderType, OHLCV, Trade, FundingRateHistory, OrderRequest, Order, Balances, Str, Ticker, OrderBook, Tickers, Strings, Market, Currency } from './base/types.js';
>>>>>>> cb9c8417

//  ---------------------------------------------------------------------------

/**
 * @class krakenfutures
 * @augments Exchange
 */
export default class krakenfutures extends Exchange {
    describe () {
        return this.deepExtend (super.describe (), {
            'id': 'krakenfutures',
            'name': 'Kraken Futures',
            'countries': [ 'US' ],
            'version': 'v3',
            'userAgent': undefined,
            'rateLimit': 600,
            'pro': true,
            'has': {
                'CORS': undefined,
                'spot': false,
                'margin': false,
                'swap': true,
                'future': true,
                'option': false,
                'cancelAllOrders': true,
                'cancelOrder': true,
                'cancelOrders': true,
                'createMarketOrder': false,
                'createOrder': true,
                'editOrder': true,
                'fetchBalance': true,
                'fetchBorrowRateHistories': false,
                'fetchBorrowRateHistory': false,
                'fetchClosedOrders': undefined, // https://support.kraken.com/hc/en-us/articles/360058243651-Historical-orders
                'fetchCrossBorrowRate': false,
                'fetchCrossBorrowRates': false,
                'fetchFundingHistory': undefined,
                'fetchFundingRate': 'emulated',
                'fetchFundingRateHistory': true,
                'fetchFundingRates': true,
                'fetchIndexOHLCV': false,
                'fetchIsolatedBorrowRate': false,
                'fetchIsolatedBorrowRates': false,
                'fetchIsolatedPositions': false,
                'fetchLeverage': true,
                'fetchLeverageTiers': true,
                'fetchMarketLeverageTiers': 'emulated',
                'fetchMarkets': true,
                'fetchMarkOHLCV': true,
                'fetchMyTrades': true,
                'fetchOHLCV': true,
                'fetchOpenOrders': true,
                'fetchOrder': false,
                'fetchOrderBook': true,
                'fetchOrders': false,
                'fetchPositions': true,
                'fetchPremiumIndexOHLCV': false,
                'fetchTickers': true,
                'fetchTrades': true,
                'setLeverage': true,
                'setMarginMode': false,
                'transfer': true,
            },
            'urls': {
                'test': {
                    'public': 'https://demo-futures.kraken.com/derivatives/api/',
                    'private': 'https://demo-futures.kraken.com/derivatives/api/',
                    'charts': 'https://demo-futures.kraken.com/api/charts/',
                    'www': 'https://demo-futures.kraken.com',
                },
                'logo': 'https://user-images.githubusercontent.com/24300605/81436764-b22fd580-9172-11ea-9703-742783e6376d.jpg',
                'api': {
                    'charts': 'https://futures.kraken.com/api/charts/',
                    'history': 'https://futures.kraken.com/api/history/',
                    'feeschedules': 'https://futures.kraken.com/api/feeschedules/',
                    'public': 'https://futures.kraken.com/derivatives/api/',
                    'private': 'https://futures.kraken.com/derivatives/api/',
                },
                'www': 'https://futures.kraken.com/',
                'doc': [
                    'https://docs.futures.kraken.com/#introduction',
                ],
                'fees': 'https://support.kraken.com/hc/en-us/articles/360022835771-Transaction-fees-and-rebates-for-Kraken-Futures',
                'referral': undefined,
            },
            'api': {
                'public': {
                    'get': [
                        'feeschedules',
                        'instruments',
                        'orderbook',
                        'tickers',
                        'history',
                        'historicalfundingrates',
                    ],
                },
                'private': {
                    'get': [
                        'feeschedules/volumes',
                        'openpositions',
                        'notifications',
                        'accounts',
                        'openorders',
                        'recentorders',
                        'fills',
                        'transfers',
                        'leveragepreferences',
                        'pnlpreferences',
                    ],
                    'post': [
                        'sendorder',
                        'editorder',
                        'cancelorder',
                        'transfer',
                        'batchorder',
                        'cancelallorders',
                        'cancelallordersafter',
                        'withdrawal',                              // for futures wallet -> kraken spot wallet
                    ],
                    'put': [
                        'leveragepreferences',
                        'pnlpreferences',
                    ],
                },
                'charts': {
                    'get': [
                        '{price_type}/{symbol}/{interval}',
                    ],
                },
                'history': {
                    'get': [
                        'orders',
                        'executions',
                        'triggers',
                        'accountlogcsv',
                        'market/{symbol}/orders',
                        'market/{symbol}/executions',
                    ],
                },
            },
            'fees': {
                'trading': {
                    'tierBased': false,
                    'percentage': true,
                    'maker': this.parseNumber ('-0.0002'),
                    'taker': this.parseNumber ('0.00075'),
                },
            },
            'exceptions': {
                'exact': {
                    'apiLimitExceeded': RateLimitExceeded,
                    'marketUnavailable': ContractUnavailable,
                    'requiredArgumentMissing': BadRequest,
                    'unavailable': ExchangeNotAvailable,
                    'authenticationError': AuthenticationError,
                    'accountInactive': ExchangeError,              // When account has no trade history / no order history. Should this error be ignored in some cases?
                    'invalidAccount': BadRequest,                  // the fromAccount or the toAccount are invalid
                    'invalidAmount': BadRequest,
                    'insufficientFunds': InsufficientFunds,
                    'Bad Request': BadRequest,                     // The URL contains invalid characters. (Please encode the json URL parameter)
                    'Unavailable': InsufficientFunds,              // Insufficient funds in Futures account [withdraw]
                    'invalidUnit': BadRequest,
                    'Json Parse Error': ExchangeError,
                    'nonceBelowThreshold': InvalidNonce,
                    'nonceDuplicate': InvalidNonce,
                    'notFound': BadRequest,
                    'Server Error': ExchangeError,
                    'unknownError': ExchangeError,
                },
                'broad': {
                    'invalidArgument': BadRequest,
                    'nonceBelowThreshold': InvalidNonce,
                    'nonceDuplicate': InvalidNonce,
                },
            },
            'precisionMode': TICK_SIZE,
            'options': {
                'access': {
                    'history': {
                        'GET': {
                            'orders': 'private',
                            'executions': 'private',
                            'triggers': 'private',
                            'accountlogcsv': 'private',
                        },
                    },
                },
                'settlementCurrencies': {
                    'flex': [ 'USDT', 'BTC', 'USD', 'GBP', 'EUR', 'USDC' ],
                },
                'symbol': {
                    'quoteIds': [ 'USD', 'XBT' ],
                    'reversed': false,
                },
                'versions': {
                    'public': {
                        'GET': {
                            'historicalfundingrates': 'v4',
                        },
                    },
                    'charts': {
                        'GET': {
                            '{price_type}/{symbol}/{interval}': 'v1',
                        },
                    },
                    'history': {
                        'GET': {
                            'orders': 'v2',
                            'executions': 'v2',
                            'triggers': 'v2',
                            'accountlogcsv': 'v2',
                        },
                    },
                },
            },
            'timeframes': {
                '1m': '1m',
                '5m': '5m',
                '15m': '15m',
                '30m': '30m',
                '1h': '1h',
                '4h': '4h',
                '12h': '12h',
                '1d': '1d',
                '1w': '1w',
            },
        });
    }

    async fetchMarkets (params = {}) {
        /**
         * @method
         * @name krakenfutures#fetchMarkets
         * @description Fetches the available trading markets from the exchange, Multi-collateral markets are returned as linear markets, but can be settled in multiple currencies
         * @see https://docs.futures.kraken.com/#http-api-trading-v3-api-instrument-details-get-instruments
         * @param {object} [params] exchange specific params
         * @returns An array of market structures
         */
        const response = await this.publicGetInstruments (params);
        //
        //    {
        //        "result": "success",
        //        "instruments": [
        //            {
        //                "symbol": "fi_ethusd_180928",
        //                "type": "futures_inverse", // futures_vanilla  // spot index
        //                "underlying": "rr_ethusd",
        //                "lastTradingTime": "2018-09-28T15:00:00.000Z",
        //                "tickSize": 0.1,
        //                "contractSize": 1,
        //                "tradeable": true,
        //                "marginLevels": [
        //                    {
        //                        "contracts":0,
        //                        "initialMargin":0.02,
        //                        "maintenanceMargin":0.01
        //                    },
        //                    {
        //                        "contracts":250000,
        //                        "initialMargin":0.04,
        //                        "maintenanceMargin":0.02
        //                    },
        //                    ...
        //                ],
        //                "isin": "GB00JVMLMP88",
        //                "retailMarginLevels": [
        //                    {
        //                        "contracts": 0,
        //                        "initialMargin": 0.5,
        //                        "maintenanceMargin": 0.25
        //                    }
        //                ],
        //                "tags": [],
        //            },
        //            {
        //                "symbol": "in_xbtusd",
        //                "type": "spot index",
        //                "tradeable":false
        //            }
        //        ]
        //        "serverTime": "2018-07-19T11:32:39.433Z"
        //    }
        //
        const instruments = this.safeValue (response, 'instruments', []);
        const result = [];
        for (let i = 0; i < instruments.length; i++) {
            const market = instruments[i];
            const id = this.safeString (market, 'symbol');
            const marketType = this.safeString (market, 'type');
            let type = undefined;
            const index = (marketType.indexOf (' index') >= 0);
            let linear = undefined;
            let inverse = undefined;
            let expiry = undefined;
            if (!index) {
                linear = (marketType.indexOf ('_vanilla') >= 0);
                inverse = !linear;
                const settleTime = this.safeString (market, 'lastTradingTime');
                type = (settleTime === undefined) ? 'swap' : 'future';
                expiry = this.parse8601 (settleTime);
            } else {
                type = 'index';
            }
            const swap = (type === 'swap');
            const future = (type === 'future');
            let symbol = id;
            const split = id.split ('_');
            const splitMarket = this.safeString (split, 1);
            const baseId = splitMarket.slice (0, splitMarket.length - 3);
            const quoteId = 'usd'; // always USD
            const base = this.safeCurrencyCode (baseId);
            const quote = this.safeCurrencyCode (quoteId);
            // swap == perpetual
            let settle = undefined;
            let settleId = undefined;
            const amountPrecision = this.parseNumber (this.parsePrecision (this.safeString (market, 'contractValueTradePrecision', '0')));
            const pricePrecision = this.safeNumber (market, 'tickSize');
            const contract = (swap || future || index);
            const swapOrFutures = (swap || future);
            if (swapOrFutures) {
                const exchangeType = this.safeString (market, 'type');
                if (exchangeType === 'futures_inverse') {
                    settle = base;
                    settleId = baseId;
                    inverse = true;
                } else {
                    settle = quote;
                    settleId = quoteId;
                    inverse = false;
                }
                linear = !inverse;
                symbol = base + '/' + quote + ':' + settle;
                if (future) {
                    symbol = symbol + '-' + this.yymmdd (expiry);
                }
            }
            result.push ({
                'id': id,
                'symbol': symbol,
                'base': base,
                'quote': quote,
                'settle': settle,
                'baseId': baseId,
                'quoteId': quoteId,
                'settleId': settleId,
                'type': type,
                'spot': false,
                'margin': false,
                'swap': swap,
                'future': future,
                'option': false,
                'index': index,
                'active': undefined,
                'contract': contract,
                'linear': linear,
                'inverse': inverse,
                'contractSize': this.safeNumber (market, 'contractSize'),
                'maintenanceMarginRate': undefined,
                'expiry': expiry,
                'expiryDatetime': this.iso8601 (expiry),
                'strike': undefined,
                'optionType': undefined,
                'precision': {
                    'amount': amountPrecision,
                    'price': pricePrecision,
                },
                'limits': {
                    'leverage': {
                        'min': undefined,
                        'max': undefined,
                    },
                    'amount': {
                        'min': undefined,
                        'max': undefined,
                    },
                    'price': {
                        'min': undefined,
                        'max': undefined,
                    },
                    'cost': {
                        'min': undefined,
                        'max': undefined,
                    },
                },
                'created': this.parse8601 (this.safeString (market, 'openingDate')),
                'info': market,
            });
        }
        const settlementCurrencies = this.options['settlementCurrencies']['flex'];
        const currencies = [];
        for (let i = 0; i < settlementCurrencies.length; i++) {
            const code = settlementCurrencies[i];
            currencies.push ({
                'id': code.toLowerCase (),
                'numericId': undefined,
                'code': code,
                'precision': undefined,
            });
        }
        this.currencies = this.deepExtend (currencies, this.currencies);
        return result;
    }

    async fetchOrderBook (symbol: string, limit: Int = undefined, params = {}): Promise<OrderBook> {
        /**
         * @method
         * @name krakenfutures#fetchOrderBook
         * @see https://docs.futures.kraken.com/#http-api-trading-v3-api-market-data-get-orderbook
         * @description Fetches a list of open orders in a market
         * @param {string} symbol Unified market symbol
         * @param {int} [limit] Not used by krakenfutures
         * @param {object} [params] exchange specific params
         * @returns An [order book structure]{@link https://docs.ccxt.com/#/?id=order-book-structure}
         */
        await this.loadMarkets ();
        const market = this.market (symbol);
        const request = {
            'symbol': market['id'],
        };
        const response = await this.publicGetOrderbook (this.extend (request, params));
        //
        //    {
        //       "result": "success",
        //       "serverTime": "2016-02-25T09:45:53.818Z",
        //       "orderBook": {
        //          "bids": [
        //                [
        //                    4213,
        //                    2000,
        //                ],
        //                [
        //                    4210,
        //                    4000,
        //                ],
        //                ...
        //            ],
        //            "asks": [
        //                [
        //                    4218,
        //                    4000,
        //                ],
        //                [
        //                    4220,
        //                    5000,
        //                ],
        //                ...
        //            ],
        //        },
        //    }
        //
        const timestamp = this.parse8601 (response['serverTime']);
        return this.parseOrderBook (response['orderBook'], symbol, timestamp);
    }

    async fetchTickers (symbols: Strings = undefined, params = {}): Promise<Tickers> {
        /**
         * @method
         * @name krakenfutures#fetchTickers
         * @description fetches price tickers for multiple markets, statistical information calculated over the past 24 hours for each market
         * @see https://docs.futures.kraken.com/#http-api-trading-v3-api-market-data-get-tickers
         * @param {string[]} symbols unified symbols of the markets to fetch the ticker for, all market tickers are returned if not assigned
         * @param {object} [params] extra parameters specific to the exchange API endpoint
         * @returns {object} an array of [ticker structures]{@link https://docs.ccxt.com/#/?id=ticker-structure}
         */
        await this.loadMarkets ();
        const response = await this.publicGetTickers (params);
        //
        //    {
        //        "result": "success",
        //        "tickers": [
        //            {
        //                "tag": 'semiannual',  // 'month', 'quarter', "perpetual", "semiannual",
        //                "pair": "ETH:USD",
        //                "symbol": "fi_ethusd_220624",
        //                "markPrice": "2925.72",
        //                "bid": "2923.8",
        //                "bidSize": "16804",
        //                "ask": "2928.65",
        //                "askSize": "1339",
        //                "vol24h": "860493",
        //                "openInterest": "3023363.00000000",
        //                "open24h": "3021.25",
        //                "indexPrice": "2893.71",
        //                "last": "2942.25",
        //                "lastTime": "2022-02-18T14:08:15.578Z",
        //                "lastSize": "151",
        //                "suspended": false
        //            },
        //            {
        //                "symbol": "in_xbtusd", // "rr_xbtusd",
        //                "last": "40411",
        //                "lastTime": "2022-02-18T14:16:28.000Z"
        //            },
        //            ...
        //        ],
        //        "serverTime": "2022-02-18T14:16:29.440Z"
        //    }
        //
        const tickers = this.safeValue (response, 'tickers');
        return this.parseTickers (tickers, symbols);
    }

    parseTicker (ticker, market: Market = undefined): Ticker {
        //
        //    {
        //        "tag": 'semiannual',  // 'month', 'quarter', "perpetual", "semiannual",
        //        "pair": "ETH:USD",
        //        "symbol": "fi_ethusd_220624",
        //        "markPrice": "2925.72",
        //        "bid": "2923.8",
        //        "bidSize": "16804",
        //        "ask": "2928.65",
        //        "askSize": "1339",
        //        "vol24h": "860493",
        //        "openInterest": "3023363.00000000",
        //        "open24h": "3021.25",
        //        "indexPrice": "2893.71",
        //        "last": "2942.25",
        //        "lastTime": "2022-02-18T14:08:15.578Z",
        //        "lastSize": "151",
        //        "suspended": false
        //    }
        //
        //    {
        //        "symbol": "in_xbtusd", // "rr_xbtusd",
        //        "last": "40411",
        //        "lastTime": "2022-02-18T14:16:28.000Z"
        //    }
        //
        const marketId = this.safeString (ticker, 'symbol');
        market = this.safeMarket (marketId, market);
        const symbol = market['symbol'];
        const timestamp = this.parse8601 (this.safeString (ticker, 'lastTime'));
        const open = this.safeString (ticker, 'open24h');
        const last = this.safeString (ticker, 'last');
        const change = Precise.stringSub (last, open);
        const percentage = Precise.stringMul (Precise.stringDiv (change, open), '100');
        const average = Precise.stringDiv (Precise.stringAdd (open, last), '2');
        const volume = this.safeString (ticker, 'vol24h');
        let baseVolume = undefined;
        let quoteVolume = undefined;
        const isIndex = this.safeValue (market, 'index', false);
        if (!isIndex) {
            if (market['linear']) {
                baseVolume = volume;
            } else if (market['inverse']) {
                quoteVolume = volume;
            }
        }
        return this.safeTicker ({
            'symbol': symbol,
            'timestamp': timestamp,
            'datetime': this.iso8601 (timestamp),
            'high': undefined,
            'low': undefined,
            'bid': this.safeString (ticker, 'bid'),
            'bidVolume': this.safeString (ticker, 'bidSize'),
            'ask': this.safeString (ticker, 'ask'),
            'askVolume': this.safeString (ticker, 'askSize'),
            'vwap': undefined,
            'open': open,
            'close': last,
            'last': last,
            'previousClose': undefined,
            'change': change,
            'percentage': percentage,
            'average': average,
            'baseVolume': baseVolume,
            'quoteVolume': quoteVolume,
            'info': ticker,
        });
    }

    async fetchOHLCV (symbol: string, timeframe = '1m', since: Int = undefined, limit: Int = undefined, params = {}): Promise<OHLCV[]> {
        /**
         * @method
         * @name kraken#fetchOHLCV
         * @see https://docs.futures.kraken.com/#http-api-charts-candles
         * @description fetches historical candlestick data containing the open, high, low, and close price, and the volume of a market
         * @param {string} symbol unified symbol of the market to fetch OHLCV data for
         * @param {string} timeframe the length of time each candle represents
         * @param {int} [since] timestamp in ms of the earliest candle to fetch
         * @param {int} [limit] the maximum amount of candles to fetch
         * @param {object} [params] extra parameters specific to the exchange API endpoint
         * @param {boolean} [params.paginate] default false, when true will automatically paginate by calling this endpoint multiple times. See in the docs all the [availble parameters](https://github.com/ccxt/ccxt/wiki/Manual#pagination-params)
         * @returns {int[][]} A list of candles ordered as timestamp, open, high, low, close, volume
         */
        await this.loadMarkets ();
        const market = this.market (symbol);
        let paginate = false;
        [ paginate, params ] = this.handleOptionAndParams (params, 'fetchOHLCV', 'paginate');
        if (paginate) {
            return await this.fetchPaginatedCallDeterministic ('fetchOHLCV', symbol, since, limit, timeframe, params, 5000) as OHLCV[];
        }
        const request = {
            'symbol': market['id'],
            'price_type': this.safeString (params, 'price', 'trade'),
            'interval': this.timeframes[timeframe],
        };
        params = this.omit (params, 'price');
        if (since !== undefined) {
            const duration = this.parseTimeframe (timeframe);
            request['from'] = this.parseToInt (since / 1000);
            if (limit === undefined) {
                limit = 5000;
            } else if (limit > 5000) {
                throw new BadRequest (this.id + ' fetchOHLCV() limit cannot exceed 5000');
            }
            const toTimestamp = this.sum (request['from'], limit * duration - 1);
            const currentTimestamp = this.seconds ();
            request['to'] = Math.min (toTimestamp, currentTimestamp);
        } else if (limit !== undefined) {
            if (limit > 5000) {
                throw new BadRequest (this.id + ' fetchOHLCV() limit cannot exceed 5000');
            }
            const duration = this.parseTimeframe (timeframe);
            request['to'] = this.seconds ();
            request['from'] = this.parseToInt (request['to'] - (duration * limit));
        }
        const response = await this.chartsGetPriceTypeSymbolInterval (this.extend (request, params));
        //
        //    {
        //        "candles": [
        //            {
        //                "time": 1645198500000,
        //                "open": "309.15000000000",
        //                "high": "309.15000000000",
        //                "low": "308.70000000000",
        //                "close": "308.85000000000",
        //                "volume": 0
        //            }
        //        ],
        //        "more_candles": true
        //    }
        //
        const candles = this.safeValue (response, 'candles');
        return this.parseOHLCVs (candles, market, timeframe, since, limit);
    }

    parseOHLCV (ohlcv, market: Market = undefined): OHLCV {
        //
        //    {
        //        "time": 1645198500000,
        //        "open": "309.15000000000",
        //        "high": "309.15000000000",
        //        "low": "308.70000000000",
        //        "close": "308.85000000000",
        //        "volume": 0
        //    }
        //
        return [
            this.safeInteger (ohlcv, 'time'),       // unix timestamp in milliseconds
            this.safeNumber (ohlcv, 'open'),        // open price
            this.safeNumber (ohlcv, 'high'),        // highest price
            this.safeNumber (ohlcv, 'low'),         // lowest price
            this.safeNumber (ohlcv, 'close'),       // close price
            this.safeNumber (ohlcv, 'volume'),      // trading volume, undefined for mark or index price
        ];
    }

    async fetchTrades (symbol: string, since: Int = undefined, limit: Int = undefined, params = {}): Promise<Trade[]> {
        /**
         * @method
         * @name krakenfutures#fetchTrades
         * @see https://docs.futures.kraken.com/#http-api-trading-v3-api-market-data-get-trade-history
         * @description Fetch a history of filled trades that this account has made
         * @param {string} symbol Unified CCXT market symbol
         * @param {int} [since] Timestamp in ms of earliest trade. Not used by krakenfutures except in combination with params.until
         * @param {int} [limit] Total number of trades, cannot exceed 100
         * @param {object} [params] Exchange specific params
         * @param {int} [params.until] Timestamp in ms of latest trade
         * @param {boolean} [params.paginate] default false, when true will automatically paginate by calling this endpoint multiple times. See in the docs all the [availble parameters](https://github.com/ccxt/ccxt/wiki/Manual#pagination-params)
         * @returns An array of [trade structures]{@link https://docs.ccxt.com/#/?id=trade-structure}
         */
        await this.loadMarkets ();
        let paginate = false;
        [ paginate, params ] = this.handleOptionAndParams (params, 'fetchTrades', 'paginate');
        if (paginate) {
            return await this.fetchPaginatedCallDynamic ('fetchTrades', symbol, since, limit, params) as Trade[];
        }
        const market = this.market (symbol);
        const request = {
            'symbol': market['id'],
        };
        const until = this.safeInteger (params, 'until');
        if (until !== undefined) {
            request['lastTime'] = this.iso8601 (until);
        }
        //
        //    {
        //        "result": "success",
        //        "history": [
        //            {
        //                "time": "2022-03-18T04:55:37.692Z",
        //                "trade_id": 100,
        //                "price": 0.7921,
        //                "size": 1068,
        //                "side": "sell",
        //                "type": "fill",
        //                "uid": "6c5da0b0-f1a8-483f-921f-466eb0388265"
        //            },
        //            ...
        //        ],
        //        "serverTime": "2022-03-18T06:39:18.056Z"
        //    }
        //
        const response = await this.publicGetHistory (this.extend (request, params));
        const history = this.safeValue (response, 'history');
        return this.parseTrades (history, market, since, limit);
    }

    parseTrade (trade, market: Market = undefined): Trade {
        //
        // fetchTrades (public)
        //
        //    {
        //        "time": "2019-02-14T09:25:33.920Z",
        //        "trade_id": 100,
        //        "price": 3574,
        //        "size": 100,
        //        "side": "buy",
        //        "type": "fill"                                          // fill, liquidation, assignment, termination
        //        "uid": "11c3d82c-9e70-4fe9-8115-f643f1b162d4"
        //    }
        //
        // fetchMyTrades (private)
        //
        //    {
        //        "fillTime": "2016-02-25T09:47:01.000Z",
        //        "order_id": "c18f0c17-9971-40e6-8e5b-10df05d422f0",
        //        "fill_id": "522d4e08-96e7-4b44-9694-bfaea8fe215e",
        //        "cliOrdId": "d427f920-ec55-4c18-ba95-5fe241513b30",     // OPTIONAL
        //        "symbol": "fi_xbtusd_180615",
        //        "side": "buy",
        //        "size": 2000,
        //        "price": 4255,
        //        "fillType": "maker"                                     // taker, takerAfterEdit, maker, liquidation, assignee
        //    }
        //
        // execution report (createOrder, editOrder)
        //
        //    {
        //        "executionId": "e1ec9f63-2338-4c44-b40a-43486c6732d7",
        //        "price": 7244.5,
        //        "amount": 10,
        //        "orderPriorEdit": null,
        //        "orderPriorExecution": {
        //            "orderId": "61ca5732-3478-42fe-8362-abbfd9465294",
        //            "cliOrdId": null,
        //            "type": "lmt",
        //            "symbol": "pi_xbtusd",
        //            "side": "buy",
        //            "quantity": 10,
        //            "filled": 0,
        //            "limitPrice": 7500,
        //            "reduceOnly": false,
        //            "timestamp": "2019-12-11T17:17:33.888Z",
        //            "lastUpdateTimestamp": "2019-12-11T17:17:33.888Z"
        //        },
        //        "takerReducedQuantity": null,
        //        "type": "EXECUTION"
        //    }
        //
        const timestamp = this.parse8601 (this.safeString2 (trade, 'time', 'fillTime'));
        const price = this.safeString (trade, 'price');
        const amount = this.safeString2 (trade, 'size', 'amount', '0.0');
        let id = this.safeString2 (trade, 'uid', 'fill_id');
        if (id === undefined) {
            id = this.safeString (trade, 'executionId');
        }
        let order = this.safeString (trade, 'order_id');
        let symbolId = this.safeString (trade, 'symbol');
        let side = this.safeString (trade, 'side');
        let type = undefined;
        const priorEdit = this.safeValue (trade, 'orderPriorEdit');
        const priorExecution = this.safeValue (trade, 'orderPriorExecution');
        if (priorExecution !== undefined) {
            order = this.safeString (priorExecution, 'orderId');
            symbolId = this.safeString (priorExecution, 'symbol');
            side = this.safeString (priorExecution, 'side');
            type = this.safeString (priorExecution, 'type');
        } else if (priorEdit !== undefined) {
            order = this.safeString (priorEdit, 'orderId');
            symbolId = this.safeString (priorEdit, 'symbol');
            side = this.safeString (priorEdit, 'type');
            type = this.safeString (priorEdit, 'type');
        }
        if (type !== undefined) {
            type = this.parseOrderType (type);
        }
        let symbol = undefined;
        if (symbolId !== undefined) {
            market = this.safeValue (this.markets_by_id, symbolId);
            if (market === undefined) {
                symbol = symbolId;
            }
        }
        symbol = this.safeString (market, 'symbol', symbol);
        let cost = undefined;
        if ((amount !== undefined) && (price !== undefined) && (market !== undefined)) {
            const linear = this.safeValue (market, 'linear');
            if (linear) {
                cost = Precise.stringMul (amount, price); // in quote
            } else {
                cost = Precise.stringDiv (amount, price); // in base
            }
            const contractSize = this.safeString (market, 'contractSize');
            cost = Precise.stringMul (cost, contractSize);
        }
        let takerOrMaker = undefined;
        const fillType = this.safeString (trade, 'fillType');
        if (fillType !== undefined) {
            if (fillType.indexOf ('taker') >= 0) {
                takerOrMaker = 'taker';
            } else if (fillType.indexOf ('maker') >= 0) {
                takerOrMaker = 'maker';
            }
        }
        return this.safeTrade ({
            'info': trade,
            'id': id,
            'timestamp': timestamp,
            'datetime': this.iso8601 (timestamp),
            'symbol': symbol,
            'order': order,
            'type': type,
            'side': side,
            'takerOrMaker': takerOrMaker,
            'price': price,
            'amount': amount,
            'cost': cost,
            'fee': undefined,
        });
    }

    createOrderRequest (symbol: string, type: OrderType, side: OrderSide, amount, price = undefined, params = {}) {
        type = this.safeString (params, 'orderType', type);
        const timeInForce = this.safeString (params, 'timeInForce');
        const stopPrice = this.safeString (params, 'stopPrice');
        let postOnly = false;
        [ postOnly, params ] = this.handlePostOnly (type === 'market', type === 'post', params);
        const clientOrderId = this.safeString2 (params, 'clientOrderId', 'cliOrdId');
        params = this.omit (params, [ 'clientOrderId', 'cliOrdId' ]);
        if ((type === 'stp' || type === 'take_profit') && stopPrice === undefined) {
            throw new ArgumentsRequired (this.id + ' createOrder requires params.stopPrice when type is ' + type);
        }
        if (stopPrice !== undefined && type !== 'take_profit') {
            type = 'stp';
        } else if (postOnly) {
            type = 'post';
        } else if (timeInForce === 'ioc') {
            type = 'ioc';
        } else if (type === 'limit') {
            type = 'lmt';
        } else if (type === 'market') {
            type = 'mkt';
        }
        const request = {
            'orderType': type,
            'symbol': this.marketId (symbol),
            'side': side,
            'size': amount,
        };
        if (price !== undefined) {
            request['limitPrice'] = price;
        }
        if (clientOrderId !== undefined) {
            request['cliOrdId'] = clientOrderId;
        }
        return this.extend (request, params);
    }

    async createOrder (symbol: string, type: OrderType, side: OrderSide, amount, price = undefined, params = {}) {
        /**
         * @method
         * @name krakenfutures#createOrder
         * @description Create an order on the exchange
         * @param {string} symbol market symbol
         * @param {string} type One of 'limit', 'market', 'take_profit'
         * @param {string} side buy or sell
         * @param {int} amount Contract quantity
         * @param {float} [price] Limit order price
         * @param {float} [params.stopPrice] The stop price associated with a stop or take profit order, Required if orderType is stp or take_profit, Must not have more than 2 decimal places, Note that for stop orders, limitPrice denotes the worst price at which the stop or take_profit order can get filled at. If no limitPrice is provided the stop or take_profit order will trigger a market order,
         * @param {bool} [params.reduceOnly] Set as true if you wish the order to only reduce an existing position, Any order which increases an existing position will be rejected, Default false,
         * @param {bool} [params.postOnly] Set as true if you wish to make a postOnly order, Default false
         * @param {string} [params.triggerSignal] If placing a stp or take_profit, the signal used for trigger, One of: 'mark', 'index', 'last', last is market price
         * @param {string} [params.cliOrdId] UUID The order identity that is specified from the user, It must be globally unique
         * @param {string} [params.clientOrderId] UUID The order identity that is specified from the user, It must be globally unique
         */
        await this.loadMarkets ();
        const orderRequest = this.createOrderRequest (symbol, type, side, amount, price, params);
        const response = await this.privatePostSendorder (orderRequest);
        //
        //    {
        //        "result": "success",
        //        "sendStatus": {
        //            "order_id": "salf320-e337-47ac-b345-30sdfsalj",
        //            "status": "placed",
        //            "receivedTime": "2022-02-28T19:32:17.122Z",
        //            "orderEvents": [
        //                {
        //                    "order": {
        //                        "orderId": "salf320-e337-47ac-b345-30sdfsalj",
        //                        "cliOrdId": null,
        //                        "type": "lmt",
        //                        "symbol": "pi_xrpusd",
        //                        "side": "buy",
        //                        "quantity": 1,
        //                        "filled": 0,
        //                        "limitPrice": 0.7,
        //                        "reduceOnly": false,
        //                        "timestamp": "2022-02-28T19:32:17.122Z",
        //                        "lastUpdateTimestamp": "2022-02-28T19:32:17.122Z"
        //                    },
        //                    "reducedQuantity": null,
        //                    "type": "PLACE"
        //                }
        //            ]
        //        },
        //        "serverTime": "2022-02-28T19:32:17.122Z"
        //    }
        //
        const sendStatus = this.safeValue (response, 'sendStatus');
        const status = this.safeString (sendStatus, 'status');
        this.verifyOrderActionSuccess (status, 'createOrder', [ 'filled' ]);
        return this.parseOrder (sendStatus);
    }

    async createOrders (orders: OrderRequest[], params = {}) {
        /**
         * @method
         * @name krakenfutures#createOrders
         * @description create a list of trade orders
         * @see https://docs.futures.kraken.com/#http-api-trading-v3-api-order-management-batch-order-management
         * @param {Array} orders list of orders to create, each object should contain the parameters required by createOrder, namely symbol, type, side, amount, price and params
         * @returns {object} an [order structure]{@link https://docs.ccxt.com/#/?id=order-structure}
         */
        await this.loadMarkets ();
        const ordersRequests = [];
        for (let i = 0; i < orders.length; i++) {
            const rawOrder = orders[i];
            const marketId = this.safeString (rawOrder, 'symbol');
            const type = this.safeString (rawOrder, 'type');
            const side = this.safeString (rawOrder, 'side');
            const amount = this.safeValue (rawOrder, 'amount');
            const price = this.safeValue (rawOrder, 'price');
            const orderParams = this.safeValue (rawOrder, 'params', {});
            const extendedParams = this.extend (orderParams, params); // the request does not accept extra params since it's a list, so we're extending each order with the common params
            if (!('order_tag' in extendedParams)) {
                // order tag is mandatory so we will generate one if not provided
                extendedParams['order_tag'] = this.sum (i, 1).toString (); // sequential counter
            }
            extendedParams['order'] = 'send';
            const orderRequest = this.createOrderRequest (marketId, type, side, amount, price, extendedParams);
            ordersRequests.push (orderRequest);
        }
        const request = {
            'batchOrder': ordersRequests,
        };
        const response = await this.privatePostBatchorder (this.extend (request, params));
        //
        // {
        //     "result": "success",
        //     "serverTime": "2023-10-24T08:40:57.339Z",
        //     "batchStatus": [
        //        {
        //           "status": "requiredArgumentMissing",
        //           "orderEvents": []
        //        },
        //        {
        //           "status": "requiredArgumentMissing",
        //           "orderEvents": []
        //        }
        //     ]
        // }
        //
        const data = this.safeValue (response, 'batchStatus', []);
        return this.parseOrders (data);
    }

    async editOrder (id: string, symbol, type, side, amount = undefined, price = undefined, params = {}) {
        /**
         * @method
         * @name krakenfutures#editOrder
         * @see https://docs.futures.kraken.com/#http-api-trading-v3-api-order-management-edit-order
         * @description Edit an open order on the exchange
         * @param {string} id order id
         * @param {string} symbol Not used by Krakenfutures
         * @param {string} type Not used by Krakenfutures
         * @param {string} side Not used by Krakenfutures
         * @param {float} amount Order size
         * @param {float} [price] Price to fill order at
         * @param {object} [params] Exchange specific params
         * @returns An [order structure]{@link https://docs.ccxt.com/#/?id=order-structure}
         */
        await this.loadMarkets ();
        const request = {
            'orderId': id,
        };
        if (amount !== undefined) {
            request['size'] = amount;
        }
        if (price !== undefined) {
            request['limitPrice'] = price;
        }
        const response = await this.privatePostEditorder (this.extend (request, params));
        const status = this.safeString (response['editStatus'], 'status');
        this.verifyOrderActionSuccess (status, 'editOrder', [ 'filled' ]);
        const order = this.parseOrder (response['editStatus']);
        order['info'] = response;
        return order;
    }

    async cancelOrder (id: string, symbol: Str = undefined, params = {}) {
        /**
         * @method
         * @name krakenfutures#cancelOrder
         * @see https://docs.futures.kraken.com/#http-api-trading-v3-api-order-management-cancel-order
         * @description Cancel an open order on the exchange
         * @param {string} id Order id
         * @param {string} symbol Not used by Krakenfutures
         * @param {object} [params] Exchange specific params
         * @returns An [order structure]{@link https://docs.ccxt.com/#/?id=order-structure}
         */
        await this.loadMarkets ();
        const response = await this.privatePostCancelorder (this.extend ({ 'order_id': id }, params));
        const status = this.safeString (this.safeValue (response, 'cancelStatus', {}), 'status');
        this.verifyOrderActionSuccess (status, 'cancelOrder');
        let order = {};
        if ('cancelStatus' in response) {
            order = this.parseOrder (response['cancelStatus']);
        }
        return this.extend ({ 'info': response }, order);
    }

    async cancelOrders (ids: string[], symbol: Str = undefined, params = {}) {
        /**
         * @method
         * @name krakenfutures#cancelOrders
         * @description cancel multiple orders
         * @see https://docs.futures.kraken.com/#http-api-trading-v3-api-order-management-batch-order-management
         * @param {string[]} ids order ids
         * @param {string} [symbol] unified market symbol
         * @param {object} [params] extra parameters specific to the exchange API endpoint
         *
         * EXCHANGE SPECIFIC PARAMETERS
         * @param {string[]} [params.clientOrderIds] max length 10 e.g. ["my_id_1","my_id_2"]
         * @returns {object} an list of [order structures]{@link https://docs.ccxt.com/#/?id=order-structure}
         */
        await this.loadMarkets ();
        const orders = [];
        const clientOrderIds = this.safeValue (params, 'clientOrderIds', []);
        const clientOrderIdsLength = clientOrderIds.length;
        if (clientOrderIdsLength > 0) {
            for (let i = 0; i < clientOrderIds.length; i++) {
                orders.push ({ 'order': 'cancel', 'cliOrdId': clientOrderIds[i] });
            }
        } else {
            for (let i = 0; i < ids.length; i++) {
                orders.push ({ 'order': 'cancel', 'order_id': ids[i] });
            }
        }
        const request = {
            'batchOrder': orders,
        };
        const response = await this.privatePostBatchorder (this.extend (request, params));
        // {
        //     "result": "success",
        //     "serverTime": "2023-10-23T16:36:51.327Z",
        //     "batchStatus": [
        //       {
        //         "status": "cancelled",
        //         "order_id": "101c2327-f12e-45f2-8445-7502b87afc0b",
        //         "orderEvents": [
        //           {
        //             "uid": "101c2327-f12e-45f2-8445-7502b87afc0b",
        //             "order": {
        //               "orderId": "101c2327-f12e-45f2-8445-7502b87afc0b",
        //               "cliOrdId": null,
        //               "type": "lmt",
        //               "symbol": "PF_LTCUSD",
        //               "side": "buy",
        //               "quantity": "0.10000000000",
        //               "filled": "0E-11",
        //               "limitPrice": "50.00000000000",
        //               "reduceOnly": false,
        //               "timestamp": "2023-10-20T10:29:13.005Z",
        //               "lastUpdateTimestamp": "2023-10-20T10:29:13.005Z"
        //             },
        //             "type": "CANCEL"
        //           }
        //         ]
        //       }
        //     ]
        // }
        const batchStatus = this.safeValue (response, 'batchStatus', []);
        return this.parseOrders (batchStatus);
    }

    async cancelAllOrders (symbol: Str = undefined, params = {}) {
        /**
         * @method
         * @name krakenfutures#cancelAllOrders
         * @see https://docs.futures.kraken.com/#http-api-trading-v3-api-order-management-cancel-all-orders
         * @description Cancels all orders on the exchange, including trigger orders
         * @param {str} symbol Unified market symbol
         * @param {dict} [params] Exchange specific params
         * @returns Response from exchange api
         */
        const request = {};
        if (symbol !== undefined) {
            request['symbol'] = this.marketId (symbol);
        }
        const response = await this.privatePostCancelallorders (this.extend (request, params));
        return response;
    }

    async fetchOpenOrders (symbol: Str = undefined, since: Int = undefined, limit: Int = undefined, params = {}): Promise<Order[]> {
        /**
         * @method
         * @name krakenfutures#fetchOpenOrders
         * @see https://docs.futures.kraken.com/#http-api-trading-v3-api-order-management-get-open-orders
         * @description Gets all open orders, including trigger orders, for an account from the exchange api
         * @param {string} symbol Unified market symbol
         * @param {int} [since] Timestamp (ms) of earliest order. (Not used by kraken api but filtered internally by CCXT)
         * @param {int} [limit] How many orders to return. (Not used by kraken api but filtered internally by CCXT)
         * @param {object} [params] Exchange specific parameters
         * @returns An array of [order structures]{@link https://docs.ccxt.com/#/?id=order-structure}
         */
        await this.loadMarkets ();
        let market = undefined;
        if (symbol !== undefined) {
            market = this.market (symbol);
        }
        const response = await this.privateGetOpenorders (params);
        const orders = this.safeValue (response, 'openOrders', []);
        return this.parseOrders (orders, market, since, limit);
    }

    parseOrderType (orderType) {
        const map = {
            'lmt': 'limit',
            'mkt': 'market',
            'post': 'limit',
            'ioc': 'market',
        };
        return this.safeString (map, orderType, orderType);
    }

    verifyOrderActionSuccess (status, method, omit = []) {
        const errors = {
            'invalidOrderType': InvalidOrder,
            'invalidSide': InvalidOrder,
            'invalidSize': InvalidOrder,
            'invalidPrice': InvalidOrder,
            'insufficientAvailableFunds': InsufficientFunds,
            'selfFill': ExchangeError,
            'tooManySmallOrders': ExchangeError,
            'maxPositionViolation': BadRequest,
            'marketSuspended': ExchangeNotAvailable,
            'marketInactive': ExchangeNotAvailable,
            'clientOrderIdAlreadyExist': DuplicateOrderId,
            'clientOrderIdTooLong': BadRequest,
            'outsidePriceCollar': InvalidOrder,
            'postWouldExecute': OrderImmediatelyFillable,  // the unplaced order could actually be parsed (with status = "rejected"), but there is this specific error for this
            'iocWouldNotExecute': OrderNotFillable, // -||-
            'wouldNotReducePosition': ExchangeError,
            'orderForEditNotFound': OrderNotFound,
            'orderForEditNotAStop': InvalidOrder,
            'filled': OrderNotFound,
            'notFound': OrderNotFound,
        };
        if ((status in errors) && !this.inArray (status, omit)) {
            throw new errors[status] (this.id + ': ' + method + ' failed due to ' + status);
        }
    }

    parseOrderStatus (status) {
        const statuses = {
            'placed': 'open', // the order was placed successfully
            'cancelled': 'canceled', // the order was cancelled successfully
            'invalidOrderType': 'rejected', // the order was not placed because orderType is invalid
            'invalidSide': 'rejected', // the order was not placed because side is invalid
            'invalidSize': 'rejected', // the order was not placed because size is invalid
            'invalidPrice': 'rejected', // the order was not placed because limitPrice and/or stopPrice are invalid
            'insufficientAvailableFunds': 'rejected', // the order was not placed because available funds are insufficient
            'selfFill': 'rejected', // the order was not placed because it would be filled against an existing order belonging to the same account
            'tooManySmallOrders': 'rejected', // the order was not placed because the number of small open orders would exceed the permissible limit
            'maxPositionViolation': 'rejected', // Order would cause you to exceed your maximum position in this contract.
            'marketSuspended': 'rejected', // the order was not placed because the market is suspended
            'marketInactive': 'rejected', // the order was not placed because the market is inactive
            'clientOrderIdAlreadyExist': 'rejected', // the specified client id already exist
            'clientOrderIdTooLong': 'rejected', // the client id is longer than the permissible limit
            'outsidePriceCollar': 'rejected', // the limit order crosses the spread but is an order of magnitude away from the mark price - fat finger control
            // Should the next two be 'expired' ?
            'postWouldExecute': 'rejected', // the post-only order would be filled upon placement, thus is cancelled
            'iocWouldNotExecute': 'rejected', // the immediate-or-cancel order would not execute.
            'wouldNotReducePosition': 'rejected', // the reduce only order would not reduce position.
            'edited': 'open', // the order was edited successfully
            'orderForEditNotFound': 'rejected', // the requested order for edit has not been found
            'orderForEditNotAStop': 'rejected', // the supplied stopPrice cannot be applied because order is not a stop order
            'filled': 'closed', // the order was found completely filled and could not be cancelled
            'notFound': 'rejected', // the order was not found, either because it had already been cancelled or it never existed
            'untouched': 'open', // the entire size of the order is unfilled
            'partiallyFilled': 'open', // the size of the order is partially but not entirely filled
        };
        return this.safeString (statuses, status, status);
    }

    parseOrder (order, market: Market = undefined): Order {
        //
        // LIMIT
        //
        //    {
        //        "order_id": "179f9af8-e45e-469d-b3e9-2fd4675cb7d0",
        //        "status": "placed",
        //        "receivedTime": "2019-09-05T16:33:50.734Z",
        //        "orderEvents": [
        //            {
        //                "uid": "614a5298-0071-450f-83c6-0617ce8c6bc4",
        //                "order": {
        //                    "orderId": "179f9af8-e45e-469d-b3e9-2fd4675cb7d0",
        //                    "cliOrdId": null,
        //                    "type": "lmt",
        //                    "symbol": "pi_xbtusd",
        //                    "side": "buy",
        //                    "quantity": 10000,
        //                    "filled": 0,
        //                    "limitPrice": 9400,
        //                    "reduceOnly": false,
        //                    "timestamp": "2019-09-05T16:33:50.734Z",
        //                    "lastUpdateTimestamp": "2019-09-05T16:33:50.734Z"
        //                },
        //                "reducedQuantity": null,
        //                "reason": "WOULD_NOT_REDUCE_POSITION", // REJECTED
        //                "type": "PLACE"
        //            }
        //        ]
        //    }
        //
        // CONDITIONAL
        //
        //    {
        //        "order_id": "1abfd3c6-af93-4b30-91cc-e4a93797f3f5",
        //        "status": "placed",
        //        "receivedTime": "2019-12-05T10:20:50.701Z",
        //        "orderEvents": [
        //            {
        //                "orderTrigger": {
        //                    "uid": "1abfd3c6-af93-4b30-91cc-e4a93797f3f5",
        //                    "clientId":null,
        //                    "type": "lmt",                                // "ioc" if stop market
        //                    "symbol": "pi_xbtusd",
        //                    "side": "buy",
        //                    "quantity":10,
        //                    "limitPrice":15000,
        //                    "triggerPrice":9500,
        //                    "triggerSide": "trigger_below",
        //                    "triggerSignal": "mark_price",
        //                    "reduceOnly":false,
        //                    "timestamp": "2019-12-05T10:20:50.701Z",
        //                    "lastUpdateTimestamp": "2019-12-05T10:20:50.701Z"
        //                },
        //                "type": "PLACE"
        //            }
        //        ]
        //    }
        //
        // EXECUTION
        //
        //    {
        //        "order_id": "61ca5732-3478-42fe-8362-abbfd9465294",
        //        "status": "placed",
        //        "receivedTime": "2019-12-11T17:17:33.888Z",
        //        "orderEvents": [
        //            {
        //                "executionId": "e1ec9f63-2338-4c44-b40a-43486c6732d7",
        //                "price": 7244.5,
        //                "amount": 10,
        //                "orderPriorEdit": null,
        //                "orderPriorExecution": {
        //                    "orderId": "61ca5732-3478-42fe-8362-abbfd9465294",
        //                    "cliOrdId": null,
        //                    "type": "lmt",
        //                    "symbol": "pi_xbtusd",
        //                    "side": "buy",
        //                    "quantity": 10,
        //                    "filled": 0,
        //                    "limitPrice": 7500,
        //                    "reduceOnly": false,
        //                    "timestamp": "2019-12-11T17:17:33.888Z",
        //                    "lastUpdateTimestamp": "2019-12-11T17:17:33.888Z"
        //                },
        //                "takerReducedQuantity": null,
        //                "type": "EXECUTION"
        //            }
        //        ]
        //    }
        //
        // EDIT ORDER
        //
        //    {
        //        "status": "edited",
        //        "orderId": "022774bc-2c4a-4f26-9317-436c8d85746d",
        //        "receivedTime": "2019-09-05T16:47:47.521Z",
        //        "orderEvents": [
        //            {
        //                "old": {
        //                    "orderId": "022774bc-2c4a-4f26-9317-436c8d85746d",
        //                    "cliOrdId":null,
        //                    "type": "lmt",
        //                    "symbol": "pi_xbtusd",
        //                    "side": "buy",
        //                    "quantity":1000,
        //                    "filled":0,
        //                    "limitPrice":9400.0,
        //                    "reduceOnly":false,
        //                    "timestamp": "2019-09-05T16:41:35.173Z",
        //                    "lastUpdateTimestamp": "2019-09-05T16:41:35.173Z"
        //                },
        //                "new": {
        //                    "orderId": "022774bc-2c4a-4f26-9317-436c8d85746d",
        //                    "cliOrdId": null,
        //                    "type": "lmt",
        //                    "symbol": "pi_xbtusd",
        //                    "side": "buy",
        //                    "quantity": 1501,
        //                    "filled": 0,
        //                    "limitPrice": 7200,
        //                    "reduceOnly": false,
        //                    "timestamp": "2019-09-05T16:41:35.173Z",
        //                    "lastUpdateTimestamp": "2019-09-05T16:47:47.519Z"
        //                },
        //                "reducedQuantity": null,
        //                "type": "EDIT"
        //            }
        //        ]
        //    }
        //
        // CANCEL ORDER
        //
        //    {
        //        "status": "cancelled",
        //        "orderEvents": [
        //            {
        //                "uid": "85c40002-3f20-4e87-9302-262626c3531b",
        //                "order": {
        //                    "orderId": "85c40002-3f20-4e87-9302-262626c3531b",
        //                    "cliOrdId": null,
        //                    "type": "lmt",
        //                    "symbol": "pi_xbtusd",
        //                    "side": "buy",
        //                    "quantity": 1000,
        //                    "filled": 0,
        //                    "limitPrice": 10144,
        //                    "stopPrice": null,
        //                    "reduceOnly": false,
        //                    "timestamp": "2019-08-01T15:26:27.790Z"
        //                },
        //                "type": "CANCEL"
        //            }
        //        ]
        //    }
        //
        // FETCH OPEN ORDERS
        //
        //    {
        //        "order_id": "59302619-41d2-4f0b-941f-7e7914760ad3",
        //        "symbol": "pi_xbtusd",
        //        "side": "sell",
        //        "orderType": "lmt",
        //        "limitPrice": 10640,
        //        "unfilledSize": 304,
        //        "receivedTime": "2019-09-05T17:01:17.410Z",
        //        "status": "untouched",
        //        "filledSize": 0,
        //        "reduceOnly": true,
        //        "lastUpdateTime": "2019-09-05T17:01:17.410Z"
        //    }
        //
        // createOrders error
        //    {
        //       "status": "requiredArgumentMissing",
        //       "orderEvents": []
        //    }
        //
        const orderEvents = this.safeValue (order, 'orderEvents', []);
        const errorStatus = this.safeString (order, 'status');
        const orderEventsLength = orderEvents.length;
        if (('orderEvents' in order) && (errorStatus !== undefined) && (orderEventsLength === 0)) {
            // creteOrders error response
            return this.safeOrder ({ 'info': order, 'status': 'rejected' });
        }
        let details = undefined;
        let isPrior = false;
        let fixed = false;
        let statusId = undefined;
        let price = undefined;
        let trades = [];
        if (orderEventsLength) {
            const executions = [];
            for (let i = 0; i < orderEvents.length; i++) {
                const item = orderEvents[i];
                if (this.safeString (item, 'type') === 'EXECUTION') {
                    executions.push (item);
                }
                // Final order (after placement / editing / execution / canceling)
                const orderTrigger = this.safeValue (item, 'orderTrigger');
                details = this.safeValue2 (item, 'new', 'order', orderTrigger);
                if (details !== undefined) {
                    isPrior = false;
                    fixed = true;
                } else if (!fixed) {
                    const orderPriorExecution = this.safeValue (item, 'orderPriorExecution');
                    details = this.safeValue2 (item, 'orderPriorExecution', 'orderPriorEdit');
                    price = this.safeString (orderPriorExecution, 'limitPrice');
                    if (details !== undefined) {
                        isPrior = true;
                    }
                }
            }
            trades = this.parseTrades (executions);
            statusId = this.safeString (order, 'status');
        }
        if (details === undefined) {
            details = order;
        }
        if (statusId === undefined) {
            statusId = this.safeString (details, 'status');
        }
        // This may be incorrectly marked as "open" if only execution report is given,
        // but will be fixed below
        let status = this.parseOrderStatus (statusId);
        let isClosed = this.inArray (status, [ 'canceled', 'rejected', 'closed' ]);
        const marketId = this.safeString (details, 'symbol');
        market = this.safeMarket (marketId, market);
        const timestamp = this.parse8601 (this.safeString2 (details, 'timestamp', 'receivedTime'));
        const lastUpdateTimestamp = this.parse8601 (this.safeString (details, 'lastUpdateTime'));
        if (price === undefined) {
            price = this.safeString (details, 'limitPrice');
        }
        let amount = this.safeString (details, 'quantity');
        let filled = this.safeString2 (details, 'filledSize', 'filled', '0.0');
        let remaining = this.safeString (details, 'unfilledSize');
        let average = undefined;
        let filled2 = '0.0';
        if (trades.length) {
            let vwapSum = '0.0';
            for (let i = 0; i < trades.length; i++) {
                const trade = trades[i];
                const tradeAmount = this.safeString (trade, 'amount');
                const tradePrice = this.safeString (trade, 'price');
                filled2 = Precise.stringAdd (filled2, tradeAmount);
                vwapSum = Precise.stringAdd (vwapSum, Precise.stringMul (tradeAmount, tradePrice));
            }
            average = Precise.stringDiv (vwapSum, filled2);
            if ((amount !== undefined) && (!isClosed) && isPrior && Precise.stringGe (filled2, amount)) {
                status = 'closed';
                isClosed = true;
            }
            if (isPrior) {
                filled = Precise.stringAdd (filled, filled2);
            } else {
                filled = Precise.stringMax (filled, filled2);
            }
        }
        if (remaining === undefined) {
            if (isPrior) {
                if (amount !== undefined) {
                    // remaining amount before execution minus executed amount
                    remaining = Precise.stringSub (amount, filled2);
                }
            } else {
                remaining = amount;
            }
        }
        // if fetchOpenOrders are parsed
        if ((amount === undefined) && (!isPrior) && (remaining !== undefined)) {
            amount = Precise.stringAdd (filled, remaining);
        }
        let cost = undefined;
        if ((filled !== undefined) && (market !== undefined)) {
            const whichPrice = (average !== undefined) ? average : price;
            if (whichPrice !== undefined) {
                if (market['linear']) {
                    cost = Precise.stringMul (filled, whichPrice); // in quote
                } else {
                    cost = Precise.stringDiv (filled, whichPrice); // in base
                }
            }
        }
        let id = this.safeString2 (order, 'order_id', 'orderId');
        if (id === undefined) {
            id = this.safeString2 (details, 'orderId', 'uid');
        }
        const type = this.safeStringLower2 (details, 'type', 'orderType');
        let timeInForce = 'gtc';
        if (type === 'ioc' || this.parseOrderType (type) === 'market') {
            timeInForce = 'ioc';
        }
        return this.safeOrder ({
            'info': order,
            'id': id,
            'clientOrderId': this.safeStringN (details, [ 'clientOrderId', 'clientId', 'cliOrdId' ]),
            'timestamp': timestamp,
            'datetime': this.iso8601 (timestamp),
            'lastTradeTimestamp': undefined,
            'lastUpdateTimestamp': lastUpdateTimestamp,
            'symbol': this.safeString (market, 'symbol'),
            'type': this.parseOrderType (type),
            'timeInForce': timeInForce,
            'postOnly': type === 'post',
            'reduceOnly': this.safeValue (details, 'reduceOnly'),
            'side': this.safeString (details, 'side'),
            'price': price,
            'stopPrice': this.safeString (details, 'triggerPrice'),
            'triggerPrice': this.safeString (details, 'triggerPrice'),
            'amount': amount,
            'cost': cost,
            'average': average,
            'filled': filled,
            'remaining': remaining,
            'status': status,
            'fee': undefined,
            'fees': undefined,
            'trades': trades,
        });
    }

    async fetchMyTrades (symbol: Str = undefined, since: Int = undefined, limit: Int = undefined, params = {}) {
        /**
         * @method
         * @name krakenfutures#fetchMyTrades
         * @description fetch all trades made by the user
         * @see https://docs.futures.kraken.com/#http-api-trading-v3-api-historical-data-get-your-fills
         * @param {string} symbol unified market symbol
         * @param {int} [since] *not used by the  api* the earliest time in ms to fetch trades for
         * @param {int} [limit] the maximum number of trades structures to retrieve
         * @param {object} [params] extra parameters specific to the exchange API endpoint
         * @param {int} [params.until] the latest time in ms to fetch entries for
         * @returns {Trade[]} a list of [trade structures]{@link https://docs.ccxt.com/#/?id=trade-structure}
         */
        await this.loadMarkets ();
        let market = undefined;
        if (symbol !== undefined) {
            market = this.market (symbol);
        }
        const response = await this.privateGetFills (params);
        //
        //    {
        //        "result": "success",
        //        "serverTime": "2016-02-25T09:45:53.818Z",
        //        "fills": [
        //            {
        //                "fillTime": "2016-02-25T09:47:01.000Z",
        //                "order_id": "c18f0c17-9971-40e6-8e5b-10df05d422f0",
        //                "fill_id": "522d4e08-96e7-4b44-9694-bfaea8fe215e",
        //                "cliOrdId": "d427f920-ec55-4c18-ba95-5fe241513b30", // EXTRA
        //                "symbol": "fi_xbtusd_180615",
        //                "side": "buy",
        //                "size": 2000,
        //                "price": 4255,
        //                "fillType": "maker"
        //            },
        //            ...
        //        ]
        //    }
        //
        return this.parseTrades (response['fills'], market, since, limit);
    }

    async fetchBalance (params = {}): Promise<Balances> {
        /**
         * @method
         * @name krakenfutures#fetchBalance
         * @see https://docs.futures.kraken.com/#http-api-trading-v3-api-account-information-get-wallets
         * @description Fetch the balance for a sub-account, all sub-account balances are inside 'info' in the response
         * @param {object} [params] Exchange specific parameters
         * @param {string} [params.type] The sub-account type to query the balance of, possible values include 'flex', 'cash'/'main'/'funding', or a market symbol * defaults to 'flex' *
         * @param {string} [params.symbol] A unified market symbol, when assigned the balance for a trading market that matches the symbol is returned
         * @returns A [balance structure]{@link https://docs.ccxt.com/#/?id=balance-structure}
         */
        await this.loadMarkets ();
        let type = this.safeString2 (params, 'type', 'account');
        let symbol = this.safeString (params, 'symbol');
        params = this.omit (params, [ 'type', 'account', 'symbol' ]);
        const response = await this.privateGetAccounts (params);
        //
        //    {
        //        "result": "success",
        //        "accounts": {
        //            "fi_xbtusd": {
        //                "auxiliary": { usd: "0", pv: '0.0', pnl: '0.0', af: '0.0', funding: "0.0" },
        //                "marginRequirements": { im: '0.0', mm: '0.0', lt: '0.0', tt: "0.0" },
        //                "triggerEstimates": { im: '0', mm: '0', lt: "0", tt: "0" },
        //                "balances": { xbt: "0.0" },
        //                "currency": "xbt",
        //                "type": "marginAccount"
        //            },
        //            "cash": {
        //                "balances": {
        //                    "eur": "0.0",
        //                    "gbp": "0.0",
        //                    "bch": "0.0",
        //                    "xrp": "2.20188538338",
        //                    "usd": "0.0",
        //                    "eth": "0.0",
        //                    "usdt": "0.0",
        //                    "ltc": "0.0",
        //                    "usdc": "0.0",
        //                    "xbt": "0.0"
        //                },
        //                "type": "cashAccount"
        //            },
        //            "fv_xrpxbt": {
        //                "auxiliary": { usd: "0", pv: '0.0', pnl: '0.0', af: '0.0', funding: "0.0" },
        //                "marginRequirements": { im: '0.0', mm: '0.0', lt: '0.0', tt: "0.0" },
        //                "triggerEstimates": { im: '0', mm: '0', lt: "0", tt: "0" },
        //                "balances": { xbt: "0.0" },
        //                "currency": "xbt",
        //                "type": "marginAccount"
        //            },
        //            "fi_xrpusd": {
        //                "auxiliary": { usd: "0", pv: '11.0', pnl: '0.0', af: '11.0', funding: "0.0" },
        //                "marginRequirements": { im: '0.0', mm: '0.0', lt: '0.0', tt: "0.0" },
        //                "triggerEstimates": { im: '0', mm: '0', lt: "0", tt: "0" },
        //                "balances": { xrp: "11.0" },
        //                "currency": "xrp",
        //                "type": "marginAccount"
        //            },
        //            "fi_ethusd": {
        //                "auxiliary": { usd: "0", pv: '0.0', pnl: '0.0', af: '0.0', funding: "0.0" },
        //                "marginRequirements": { im: '0.0', mm: '0.0', lt: '0.0', tt: "0.0" },
        //                "triggerEstimates": { im: '0', mm: '0', lt: "0", tt: "0" },
        //                "balances": { eth: "0.0" },
        //                "currency": "eth",
        //                "type": "marginAccount"
        //            },
        //            "fi_ltcusd": {
        //                "auxiliary": { usd: "0", pv: '0.0', pnl: '0.0', af: '0.0', funding: "0.0" },
        //                "marginRequirements": { im: '0.0', mm: '0.0', lt: '0.0', tt: "0.0" },
        //                "triggerEstimates": { im: '0', mm: '0', lt: "0", tt: "0" },
        //                "balances": { ltc: "0.0" },
        //                "currency": "ltc",
        //                "type": "marginAccount"
        //            },
        //            "fi_bchusd": {
        //                "auxiliary": { usd: "0", pv: '0.0', pnl: '0.0', af: '0.0', funding: "0.0" },
        //                "marginRequirements": { im: '0.0', mm: '0.0', lt: '0.0', tt: "0.0" },
        //                "triggerEstimates": { im: '0', mm: '0', lt: "0", tt: "0" },
        //                "balances": { bch: "0.0" },
        //                "currency": "bch",
        //                "type": "marginAccount"
        //            },
        //            "flex": {
        //                "currencies": {},
        //                "initialMargin": "0.0",
        //                "initialMarginWithOrders": "0.0",
        //                "maintenanceMargin": "0.0",
        //                "balanceValue": "0.0",
        //                "portfolioValue": "0.0",
        //                "collateralValue": "0.0",
        //                "pnl": "0.0",
        //                "unrealizedFunding": "0.0",
        //                "totalUnrealized": "0.0",
        //                "totalUnrealizedAsMargin": "0.0",
        //                "availableMargin": "0.0",
        //                "marginEquity": "0.0",
        //                "type": "multiCollateralMarginAccount"
        //            }
        //        },
        //        "serverTime": "2022-04-12T07:48:07.475Z"
        //    }
        //
        const datetime = this.safeString (response, 'serverTime');
        if (type === 'marginAccount' || type === 'margin') {
            if (symbol === undefined) {
                throw new ArgumentsRequired (this.id + ' fetchBalance requires symbol argument for margin accounts');
            }
            type = symbol;
        }
        if (type === undefined) {
            type = (symbol === undefined) ? 'flex' : symbol;
        }
        const accountName = this.parseAccount (type);
        const accounts = this.safeValue (response, 'accounts');
        const account = this.safeValue (accounts, accountName);
        if (account === undefined) {
            type = (type === undefined) ? '' : type;
            symbol = (symbol === undefined) ? '' : symbol;
            throw new BadRequest (this.id + ' fetchBalance has no account for ' + type);
        }
        const balance = this.parseBalance (account);
        balance['info'] = response;
        balance['timestamp'] = this.parse8601 (datetime);
        balance['datetime'] = datetime;
        return balance;
    }

    parseBalance (response): Balances {
        //
        // cashAccount
        //
        //    {
        //        "balances": {
        //            "eur": "0.0",
        //            "gbp": "0.0",
        //            "bch": "0.0",
        //            "xrp": "2.20188538338",
        //            "usd": "0.0",
        //            "eth": "0.0",
        //            "usdt": "0.0",
        //            "ltc": "0.0",
        //            "usdc": "0.0",
        //            "xbt": "0.0"
        //        },
        //        "type": "cashAccount"
        //    }
        //
        // marginAccount e,g, fi_xrpusd
        //
        //    {
        //        "auxiliary": {
        //            "usd": "0",
        //            "pv": "11.0",
        //            "pnl": "0.0",
        //            "af": "11.0",
        //            "funding": "0.0"
        //        },
        //        "marginRequirements": { im: '0.0', mm: '0.0', lt: '0.0', tt: "0.0" },
        //        "triggerEstimates": { im: '0', mm: '0', lt: "0", tt: "0" },
        //        "balances": { xrp: "11.0" },
        //        "currency": "xrp",
        //        "type": "marginAccount"
        //    }
        //
        // flex/multiCollateralMarginAccount
        //
        //    {
        //       "currencies": {
        //            "USDT": {
        //                "quantity": "1",
        //                "value": "1.0001",
        //                "collateral": "0.9477197625",
        //                "available": "1.0"
        //             }
        //       },
        //       "initialMargin": "0.0",
        //       "initialMarginWithOrders": "0.0",
        //       "maintenanceMargin": "0.0",
        //       "balanceValue": "1.0",
        //       "portfolioValue": "1.0",
        //       "collateralValue": "0.95",
        //       "pnl": "0.0",
        //       "unrealizedFunding": "0.0",
        //       "totalUnrealized": "0.0",
        //       "totalUnrealizedAsMargin": "0.0",
        //       "availableMargin": "0.95",
        //       "marginEquity": "0.95",
        //       "type": "multiCollateralMarginAccount"
        //    }
        //
        const accountType = this.safeString2 (response, 'accountType', 'type');
        const isFlex = (accountType === 'multiCollateralMarginAccount');
        const isCash = (accountType === 'cashAccount');
        const balances = this.safeValue2 (response, 'balances', 'currencies', {});
        const result = {};
        const currencyIds = Object.keys (balances);
        for (let i = 0; i < currencyIds.length; i++) {
            const currencyId = currencyIds[i];
            const balance = balances[currencyId];
            const code = this.safeCurrencyCode (currencyId);
            const splitCode = code.split ('_');
            const codeLength = splitCode.length;
            if (codeLength > 1) {
                continue;   // Removes contract codes like PI_XRPUSD
            }
            const account = this.account ();
            if (isFlex) {
                account['total'] = this.safeString (balance, 'quantity');
                account['free'] = this.safeString (balance, 'available');
            } else if (isCash) {
                account['used'] = '0.0';
                account['total'] = balance;
            } else {
                const auxiliary = this.safeValue (response, 'auxiliary');
                account['free'] = this.safeString (auxiliary, 'af');
                account['total'] = this.safeString (auxiliary, 'pv');
            }
            result[code] = account;
        }
        return this.safeBalance (result);
    }

    async fetchFundingRates (symbols: Strings = undefined, params = {}) {
        /**
         * @method
         * @name krakenfutures#fetchFundingRates
         * @see https://docs.futures.kraken.com/#http-api-trading-v3-api-market-data-get-tickers
         * @description fetch the current funding rates
         * @param {string[]} symbols unified market symbols
         * @param {object} [params] extra parameters specific to the exchange API endpoint
         * @returns {Order[]} an array of [funding rate structures]{@link https://docs.ccxt.com/#/?id=funding-rate-structure}
         */
        await this.loadMarkets ();
        const marketIds = this.marketIds (symbols);
        const response = await this.publicGetTickers (params);
        const tickers = this.safeValue (response, 'tickers');
        const fundingRates = [];
        for (let i = 0; i < tickers.length; i++) {
            const entry = tickers[i];
            const entry_symbol = this.safeValue (entry, 'symbol');
            if (marketIds !== undefined) {
                if (!this.inArray (entry_symbol, marketIds)) {
                    continue;
                }
            }
            const market = this.safeMarket (entry_symbol);
            const parsed = this.parseFundingRate (entry, market);
            fundingRates.push (parsed);
        }
        return this.indexBy (fundingRates, 'symbol') as any;
    }

    parseFundingRate (ticker, market: Market = undefined) {
        //
        // {"ask": 26.283,
        //  "askSize": 4.6,
        //  "bid": 26.201,
        //  "bidSize": 190,
        //  "fundingRate": -0.000944642727438883,
        //  "fundingRatePrediction": -0.000872671532340275,
        //  "indexPrice": 26.253,
        //  "last": 26.3,
        //  "lastSize": 0.1,
        //  "lastTime": "2023-06-11T18:55:28.958Z",
        //  "markPrice": 26.239,
        //  "open24h": 26.3,
        //  "openInterest": 641.1,
        //  "pair": "COMP:USD",
        //  "postOnly": False,
        //  "suspended": False,
        //  "symbol": "pf_compusd",
        //  "tag": "perpetual",
        //  "vol24h": 0.1,
        //  "volumeQuote": 2.63}
        //
        const fundingRateMultiplier = '8';  // https://support.kraken.com/hc/en-us/articles/9618146737172-Perpetual-Contracts-Funding-Rate-Method-Prior-to-September-29-2022
        const marketId = this.safeString (ticker, 'symbol');
        const symbol = this.symbol (marketId);
        const timestamp = this.parse8601 (this.safeString (ticker, 'lastTime'));
        const indexPrice = this.safeNumber (ticker, 'indexPrice');
        const markPriceString = this.safeString (ticker, 'markPrice');
        const markPrice = this.parseNumber (markPriceString);
        const fundingRateString = this.safeString (ticker, 'fundingRate');
        const fundingRateResult = Precise.stringDiv (Precise.stringMul (fundingRateString, fundingRateMultiplier), markPriceString);
        const fundingRate = this.parseNumber (fundingRateResult);
        const nextFundingRateString = this.safeString (ticker, 'fundingRatePrediction');
        const nextFundingRateResult = Precise.stringDiv (Precise.stringMul (nextFundingRateString, fundingRateMultiplier), markPriceString);
        const nextFundingRate = this.parseNumber (nextFundingRateResult);
        return {
            'info': ticker,
            'symbol': symbol,
            'markPrice': markPrice,
            'indexPrice': indexPrice,
            'interestRate': undefined,
            'estimatedSettlePrice': undefined,
            'timestamp': timestamp,
            'datetime': this.iso8601 (timestamp),
            'fundingRate': fundingRate,
            'fundingTimestamp': undefined,
            'fundingDatetime': undefined,
            'nextFundingRate': nextFundingRate,
            'nextFundingTimestamp': undefined,
            'nextFundingDatetime': undefined,
            'previousFundingRate': undefined,
            'previousFundingTimestamp': undefined,
            'previousFundingDatetime': undefined,
        };
    }

    async fetchFundingRateHistory (symbol: Str = undefined, since: Int = undefined, limit: Int = undefined, params = {}) {
        /**
         * @method
         * @name krakenfutures#fetchFundingRateHistory
         * @description fetches historical funding rate prices
         * @see https://docs.futures.kraken.com/#http-api-trading-v3-api-historical-funding-rates-historical-funding-rates
         * @param {string} symbol unified symbol of the market to fetch the funding rate history for
         * @param {int} [since] timestamp in ms of the earliest funding rate to fetch
         * @param {int} [limit] the maximum amount of [funding rate structures]{@link https://docs.ccxt.com/#/?id=funding-rate-history-structure} to fetch
         * @param {object} [params] extra parameters specific to the api endpoint
         * @returns {object[]} a list of [funding rate structures]{@link https://docs.ccxt.com/#/?id=funding-rate-history-structure}
         */
        if (symbol === undefined) {
            throw new ArgumentsRequired (this.id + ' fetchFundingRateHistory() requires a symbol argument');
        }
        await this.loadMarkets ();
        const market = this.market (symbol);
        if (!market['swap']) {
            throw new BadRequest (this.id + ' fetchFundingRateHistory() supports swap contracts only');
        }
        const request = {
            'symbol': market['id'].toUpperCase (),
        };
        const response = await this.publicGetHistoricalfundingrates (this.extend (request, params));
        //
        //    {
        //        "rates": [
        //          {
        //            "timestamp": '2018-08-31T16:00:00.000Z',
        //            "fundingRate": '2.18900669884E-7',
        //            "relativeFundingRate": '0.000060779960000000'
        //          },
        //          ...
        //        ]
        //    }
        //
        const rates = this.safeValue (response, 'rates');
        const result = [];
        for (let i = 0; i < rates.length; i++) {
            const item = rates[i];
            const datetime = this.safeString (item, 'timestamp');
            result.push ({
                'info': item,
                'symbol': symbol,
                'fundingRate': this.safeNumber (item, 'relativeFundingRate'),
                'timestamp': this.parse8601 (datetime),
                'datetime': datetime,
            });
        }
        const sorted = this.sortBy (result, 'timestamp');
        return this.filterBySymbolSinceLimit (sorted, symbol, since, limit) as FundingRateHistory[];
    }

    async fetchPositions (symbols: Strings = undefined, params = {}) {
        /**
         * @method
         * @name krakenfutures#fetchPositions
         * @see https://docs.futures.kraken.com/#websocket-api-private-feeds-open-positions
         * @description Fetches current contract trading positions
         * @param {string[]} symbols List of unified symbols
         * @param {object} [params] Not used by krakenfutures
         * @returns Parsed exchange response for positions
         */
        await this.loadMarkets ();
        const request = {};
        const response = await this.privateGetOpenpositions (request);
        //
        //    {
        //        "result": "success",
        //        "openPositions": [
        //            {
        //                "side": "long",
        //                "symbol": "pi_xrpusd",
        //                "price": "0.7533",
        //                "fillTime": "2022-03-03T22:51:16.566Z",
        //                "size": "230",
        //                "unrealizedFunding": "-0.001878596918214635"
        //            }
        //        ],
        //        "serverTime": "2022-03-03T22:51:16.566Z"
        //    }
        //
        const result = this.parsePositions (response);
        return this.filterByArrayPositions (result, 'symbol', symbols, false);
    }

    parsePositions (response, symbols: Strings = undefined, params = {}) {
        const result = [];
        const positions = this.safeValue (response, 'openPositions');
        for (let i = 0; i < positions.length; i++) {
            const position = this.parsePosition (positions[i]);
            result.push (position);
        }
        return result;
    }

    parsePosition (position, market: Market = undefined) {
        // cross
        //    {
        //        "side": "long",
        //        "symbol": "pi_xrpusd",
        //        "price": "0.7533",
        //        "fillTime": "2022-03-03T22:51:16.566Z",
        //        "size": "230",
        //        "unrealizedFunding": "-0.001878596918214635"
        //    }
        //
        // isolated
        //    {
        //        "side":"long",
        //        "symbol":"pf_ftmusd",
        //        "price":"0.4921",
        //        "fillTime":"2023-02-22T11:37:16.685Z",
        //        "size":"1",
        //        "unrealizedFunding":"-8.155240068885155E-8",
        //        "pnlCurrency":"USD",
        //        "maxFixedLeverage":"1.0"
        //    }
        //
        const leverage = this.safeNumber (position, 'maxFixedLeverage');
        let marginType = 'cross';
        if (leverage !== undefined) {
            marginType = 'isolated';
        }
        const datetime = this.safeString (position, 'fillTime');
        const marketId = this.safeString (position, 'symbol');
        market = this.safeMarket (marketId, market);
        return {
            'info': position,
            'symbol': market['symbol'],
            'timestamp': this.parse8601 (datetime),
            'datetime': datetime,
            'initialMargin': undefined,
            'initialMarginPercentage': undefined,
            'maintenanceMargin': undefined,
            'maintenanceMarginPercentage': undefined,
            'entryPrice': this.safeNumber (position, 'price'),
            'notional': undefined,
            'leverage': leverage,
            'unrealizedPnl': undefined,
            'contracts': this.safeNumber (position, 'size'),
            'contractSize': this.safeNumber (market, 'contractSize'),
            'marginRatio': undefined,
            'liquidationPrice': undefined,
            'markPrice': undefined,
            'collateral': undefined,
            'marginType': marginType,
            'side': this.safeString (position, 'side'),
            'percentage': undefined,
        };
    }

    async fetchLeverageTiers (symbols: Strings = undefined, params = {}) {
        /**
         * @method
         * @name krakenfutures#fetchLeverageTiers
         * @see https://docs.futures.kraken.com/#http-api-trading-v3-api-instrument-details-get-instruments
         * @description retrieve information on the maximum leverage, and maintenance margin for trades of varying trade sizes
         * @param {string[]|undefined} symbols list of unified market symbols
         * @param {object} [params] extra parameters specific to the exchange API endpoint
         * @returns {object} a dictionary of [leverage tiers structures]{@link https://docs.ccxt.com/#/?id=leverage-tiers-structure}, indexed by market symbols
         */
        await this.loadMarkets ();
        const response = await this.publicGetInstruments (params);
        //
        //    {
        //        "result": "success",
        //        "instruments": [
        //            {
        //                "symbol": "fi_ethusd_180928",
        //                "type": "futures_inverse",  // futures_vanilla  // spot index
        //                "underlying": "rr_ethusd",
        //                "lastTradingTime": "2018-09-28T15:00:00.000Z",
        //                "tickSize": 0.1,
        //                "contractSize": 1,
        //                "tradeable": true,
        //                "marginLevels": [
        //                    {
        //                        "contracts":0,
        //                        "initialMargin":0.02,
        //                        "maintenanceMargin":0.01
        //                    },
        //                    {
        //                        "contracts":250000,
        //                        "initialMargin":0.04,
        //                        "maintenanceMargin":0.02
        //                    },
        //                    ...
        //                ],
        //                "isin": "GB00JVMLMP88",
        //                "retailMarginLevels": [
        //                    {
        //                        "contracts": 0,
        //                        "initialMargin": 0.5,
        //                        "maintenanceMargin": 0.25
        //                    }
        //                ],
        //                "tags": [],
        //            },
        //            {
        //                "symbol": "in_xbtusd",
        //                "type": "spot index",
        //                "tradeable":false
        //            }
        //        ]
        //        "serverTime": "2018-07-19T11:32:39.433Z"
        //    }
        //
        const data = this.safeValue (response, 'instruments');
        return this.parseLeverageTiers (data, symbols, 'symbol');
    }

    parseMarketLeverageTiers (info, market: Market = undefined) {
        /**
         * @method
         * @ignore
         * @param info Exchange market response for 1 market
         * @param market CCXT market
         */
        //
        //    {
        //        "symbol": "fi_ethusd_180928",
        //        "type": "futures_inverse",  // futures_vanilla  // spot index
        //        "underlying": "rr_ethusd",
        //        "lastTradingTime": "2018-09-28T15:00:00.000Z",
        //        "tickSize": 0.1,
        //        "contractSize": 1,
        //        "tradeable": true,
        //        "marginLevels": [
        //            {
        //                "contracts":0,
        //                "initialMargin":0.02,
        //                "maintenanceMargin":0.01
        //            },
        //            {
        //                "contracts":250000,
        //                "initialMargin":0.04,
        //                "maintenanceMargin":0.02
        //            },
        //            ...
        //        ],
        //        "isin": "GB00JVMLMP88",
        //        "retailMarginLevels": [
        //            {
        //                "contracts": 0,
        //                "initialMargin": 0.5,
        //                "maintenanceMargin": 0.25
        //            }
        //        ],
        //        "tags": [],
        //    }
        //
        const marginLevels = this.safeValue (info, 'marginLevels');
        const id = this.safeString (info, 'symbol');
        market = this.safeMarket (id, market);
        const tiers = [];
        for (let i = 0; i < marginLevels.length; i++) {
            const tier = marginLevels[i];
            const initialMargin = this.safeString (tier, 'initialMargin');
            const notionalFloor = this.safeNumber (tier, 'contracts');
            if (i !== 0) {
                const tiersLength = tiers.length;
                const previousTier = tiers[tiersLength - 1];
                previousTier['notionalCap'] = notionalFloor;
            }
            tiers.push ({
                'tier': this.sum (i, 1),
                'currency': market['quote'],
                'notionalFloor': notionalFloor,
                'notionalCap': undefined,
                'maintenanceMarginRate': this.safeNumber (tier, 'maintenanceMargin'),
                'maxLeverage': this.parseNumber (Precise.stringDiv ('1', initialMargin)),
                'info': tier,
            });
        }
        return tiers;
    }

    parseTransfer (transfer, currency: Currency = undefined) {
        //
        // transfer
        //
        //    {
        //        "result": "success",
        //        "serverTime": "2022-04-12T01:22:53.420Z"
        //    }
        //
        const datetime = this.safeString (transfer, 'serverTime');
        return {
            'info': transfer,
            'id': undefined,
            'timestamp': this.parse8601 (datetime),
            'datetime': datetime,
            'currency': this.safeString (currency, 'code'),
            'amount': undefined,
            'fromAccount': undefined,
            'toAccount': undefined,
            'status': this.safeString (transfer, 'result'),
        };
    }

    parseAccount (account) {
        const accountByType = {
            'main': 'cash',
            'funding': 'cash',
            'future': 'cash',
            'futures': 'cash',
            'cashAccount': 'cash',
            'multiCollateralMarginAccount': 'flex',
            'multiCollateral': 'flex',
            'multiCollateralMargin': 'flex',
        };
        if (account in accountByType) {
            return accountByType[account];
        } else if (account in this.markets) {
            const market = this.market (account);
            const marketId = market['id'];
            const splitId = marketId.split ('_');
            if (market['inverse']) {
                return 'fi_' + this.safeString (splitId, 1);
            } else {
                return 'fv_' + this.safeString (splitId, 1);
            }
        } else {
            return account;
        }
    }

    async transferOut (code: string, amount, params = {}) {
        /**
         * @description transfer from futures wallet to spot wallet
         * @param {str} code Unified currency code
         * @param {float} amount Size of the transfer
         * @param {dict} [params] Exchange specific parameters
         * @returns a [transfer structure]{@link https://docs.ccxt.com/#/?id=transfer-structure}
         */
        return await this.transfer (code, amount, 'future', 'spot', params);
    }

    async transfer (code: string, amount, fromAccount, toAccount, params = {}): Promise<TransferEntry> {
        /**
         * @method
         * @name krakenfutures#transfer
         * @see https://docs.futures.kraken.com/#http-api-trading-v3-api-transfers-initiate-wallet-transfer
         * @see https://docs.futures.kraken.com/#http-api-trading-v3-api-transfers-initiate-withdrawal-to-spot-wallet
         * @description transfers currencies between sub-accounts
         * @param {string} code Unified currency code
         * @param {float} amount Size of the transfer
         * @param {string} fromAccount 'main'/'funding'/'future', 'flex', or a unified market symbol
         * @param {string} toAccount 'main'/'funding', 'flex', 'spot' or a unified market symbol
         * @param {object} [params] Exchange specific parameters
         * @returns a [transfer structure]{@link https://docs.ccxt.com/#/?id=transfer-structure}
         */
        await this.loadMarkets ();
        const currency = this.currency (code);
        if (fromAccount === 'spot') {
            throw new BadRequest (this.id + ' transfer does not yet support transfers from spot');
        }
        const request = {
            'amount': amount,
        };
        let response = undefined;
        if (toAccount === 'spot') {
            if (this.parseAccount (fromAccount) !== 'cash') {
                throw new BadRequest (this.id + ' transfer cannot transfer from ' + fromAccount + ' to ' + toAccount);
            }
            request['currency'] = currency['id'];
            response = await this.privatePostWithdrawal (this.extend (request, params));
        } else {
            request['fromAccount'] = this.parseAccount (fromAccount);
            request['toAccount'] = this.parseAccount (toAccount);
            request['unit'] = currency['id'];
            response = await this.privatePostTransfer (this.extend (request, params));
        }
        //
        //    {
        //        "result": "success",
        //        "serverTime": "2022-04-12T01:22:53.420Z"
        //    }
        //
        const transfer = this.parseTransfer (response, currency);
        return this.extend (transfer, {
            'amount': amount,
            'fromAccount': fromAccount,
            'toAccount': toAccount,
        });
    }

    async setLeverage (leverage, symbol: Str = undefined, params = {}) {
        /**
         * @method
         * @name krakenfutures#setLeverage
         * @description set the level of leverage for a market
         * @see https://docs.futures.kraken.com/#http-api-trading-v3-api-multi-collateral-set-the-leverage-setting-for-a-market
         * @param {float} leverage the rate of leverage
         * @param {string} symbol unified market symbol
         * @param {object} [params] extra parameters specific to the exchange API endpoint
         * @returns {object} response from the exchange
         */
        if (symbol === undefined) {
            throw new ArgumentsRequired (this.id + ' setLeverage() requires a symbol argument');
        }
        await this.loadMarkets ();
        const request = {
            'maxLeverage': leverage,
            'symbol': this.marketId (symbol).toUpperCase (),
        };
        //
        // { result: "success", serverTime: "2023-08-01T09:40:32.345Z" }
        //
        return await this.privatePutLeveragepreferences (this.extend (request, params));
    }

    async fetchLeverage (symbol: Str = undefined, params = {}) {
        /**
         * @method
         * @name krakenfutures#fetchLeverage
         * @description fetch the set leverage for a market
         * @see https://docs.futures.kraken.com/#http-api-trading-v3-api-multi-collateral-get-the-leverage-setting-for-a-market
         * @param {string} symbol unified market symbol
         * @param {object} [params] extra parameters specific to the exchange API endpoint
         * @returns {object} a [leverage structure]{@link https://docs.ccxt.com/#/?id=leverage-structure}
         */
        if (symbol === undefined) {
            throw new ArgumentsRequired (this.id + ' fetchLeverage() requires a symbol argument');
        }
        await this.loadMarkets ();
        const request = {
            'symbol': this.marketId (symbol).toUpperCase (),
        };
        //
        //   {
        //       "result": "success",
        //       "serverTime": "2023-08-01T09:54:08.900Z",
        //       "leveragePreferences": [ { symbol: "PF_LTCUSD", maxLeverage: "5.00" } ]
        //   }
        //
        return await this.privateGetLeveragepreferences (this.extend (request, params));
    }

    handleErrors (code, reason, url, method, headers, body, response, requestHeaders, requestBody) {
        if (response === undefined) {
            return undefined;
        }
        if (code === 429) {
            throw new DDoSProtection (this.id + ' ' + body);
        }
        const errors = this.safeValue (response, 'errors');
        const firstError = this.safeValue (errors, 0);
        const firtErrorMessage = this.safeString (firstError, 'message');
        const message = this.safeString (response, 'error', firtErrorMessage);
        if (message === undefined) {
            return undefined;
        }
        const feedback = this.id + ' ' + body;
        this.throwExactlyMatchedException (this.exceptions['exact'], message, feedback);
        this.throwBroadlyMatchedException (this.exceptions['broad'], message, feedback);
        if (code === 400) {
            throw new BadRequest (feedback);
        }
        throw new ExchangeError (feedback); // unknown message
    }

    sign (path, api = 'public', method = 'GET', params = {}, headers = undefined, body = undefined) {
        const apiVersions = this.safeValue (this.options['versions'], api, {});
        const methodVersions = this.safeValue (apiVersions, method, {});
        const defaultVersion = this.safeString (methodVersions, path, this.version);
        const version = this.safeString (params, 'version', defaultVersion);
        params = this.omit (params, 'version');
        const apiAccess = this.safeValue (this.options['access'], api, {});
        const methodAccess = this.safeValue (apiAccess, method, {});
        const access = this.safeString (methodAccess, path, 'public');
        const endpoint = version + '/' + this.implodeParams (path, params);
        params = this.omit (params, this.extractParams (path));
        let query = endpoint;
        let postData = '';
        if (path === 'batchorder') {
            postData = 'json=' + this.json (params);
            body = postData;
        } else if (Object.keys (params).length) {
            postData = this.urlencode (params);
            query += '?' + postData;
        }
        const url = this.urls['api'][api] + query;
        if (api === 'private' || access === 'private') {
            this.checkRequiredCredentials ();
            let auth = postData + '/api/';
            if (api !== 'private') {
                auth += api + '/';
            }
            auth += endpoint; // 1
            const hash = this.hash (this.encode (auth), sha256, 'binary'); // 2
            const secret = this.base64ToBinary (this.secret); // 3
            const signature = this.hmac (hash, secret, sha512, 'base64'); // 4-5
            headers = {
                'Content-Type': 'application/x-www-form-urlencoded',
                'Accept': 'application/json',
                'APIKey': this.apiKey,
                'Authent': signature,
            };
        }
        return { 'url': url, 'method': method, 'body': body, 'headers': headers };
    }
}<|MERGE_RESOLUTION|>--- conflicted
+++ resolved
@@ -6,11 +6,7 @@
 import { Precise } from './base/Precise.js';
 import { sha256 } from './static_dependencies/noble-hashes/sha256.js';
 import { sha512 } from './static_dependencies/noble-hashes/sha512.js';
-<<<<<<< HEAD
-import { Int, OrderSide, OrderType, OHLCV, Trade, FundingRateHistory, OrderRequest, Order, Balances, Str, Ticker, OrderBook, Tickers, Strings, Market, Currency, TransferEntry } from './base/types.js';
-=======
-import type { Int, OrderSide, OrderType, OHLCV, Trade, FundingRateHistory, OrderRequest, Order, Balances, Str, Ticker, OrderBook, Tickers, Strings, Market, Currency } from './base/types.js';
->>>>>>> cb9c8417
+import type { TransferEntry, Int, OrderSide, OrderType, OHLCV, Trade, FundingRateHistory, OrderRequest, Order, Balances, Str, Ticker, OrderBook, Tickers, Strings, Market, Currency } from './base/types.js';
 
 //  ---------------------------------------------------------------------------
 
