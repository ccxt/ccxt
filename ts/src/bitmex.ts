--- conflicted
+++ resolved
@@ -7,11 +7,7 @@
 import { Precise } from './base/Precise.js';
 import { sha256 } from './static_dependencies/noble-hashes/sha256.js';
 import { totp } from './base/functions/totp.js';
-<<<<<<< HEAD
-import type { Int, OrderSide, OrderType, Trade, OHLCV, Order, Liquidation, OrderBook, Balances, Str, Dict, Transaction, Ticker, Tickers, Market, Strings, Currency, MarketType, Leverage, Leverages, Num, Currencies, int, LedgerEntry, FundingRate, FundingRates, DepositAddress, Position, MarginMode } from './base/types.js';
-=======
-import type { Int, OrderSide, OrderType, Trade, OHLCV, Order, Liquidation, OrderBook, Balances, Str, Dict, Transaction, Ticker, Tickers, Market, Strings, Currency, Leverage, Leverages, Num, Currencies, int, LedgerEntry, FundingRate, FundingRates, DepositAddress, Position } from './base/types.js';
->>>>>>> 8be1cd3c
+import type { Int, OrderSide, OrderType, Trade, OHLCV, Order, Liquidation, OrderBook, Balances, Str, Dict, Transaction, Ticker, Tickers, Market, Strings, Currency, Leverage, Leverages, Num, Currencies, int, LedgerEntry, FundingRate, FundingRates, DepositAddress, Position, MarginMode } from './base/types.js';
 
 //  ---------------------------------------------------------------------------
 
