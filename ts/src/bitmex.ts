
//  ---------------------------------------------------------------------------

import Exchange from './abstract/bitmex.js';
import { TICK_SIZE } from './base/functions/number.js';
import { AuthenticationError, BadRequest, DDoSProtection, ExchangeError, ExchangeNotAvailable, InsufficientFunds, InvalidOrder, OrderNotFound, PermissionDenied, ArgumentsRequired, BadSymbol } from './base/errors.js';
import { Precise } from './base/Precise.js';
import { sha256 } from './static_dependencies/noble-hashes/sha256.js';
import { Int, OrderSide, OrderType, Trade, OHLCV, Order, Liquidation, OrderBook, Balances, Str, Transaction, Ticker, Tickers, Market, Strings, Currency, MarketType } from './base/types.js';

//  ---------------------------------------------------------------------------

/**
 * @class bitmex
 * @extends Exchange
 */
export default class bitmex extends Exchange {
    describe () {
        return this.deepExtend (super.describe (), {
            'id': 'bitmex',
            'name': 'BitMEX',
            'countries': [ 'SC' ], // Seychelles
            'version': 'v1',
            'userAgent': undefined,
            // cheapest endpoints are 10 requests per second (trading)
            // 10 per second => rateLimit = 1000ms / 10 = 100ms
            // 120 per minute => 2 per second => weight = 5 (authenticated)
            // 30 per minute => 0.5 per second => weight = 20 (unauthenticated)
            'rateLimit': 100,
            'certified': true,
            'pro': true,
            'has': {
                'CORS': undefined,
                'spot': true,
                'margin': false,
                'swap': true,
                'future': true,
                'option': false,
                'addMargin': undefined,
                'cancelAllOrders': true,
                'cancelOrder': true,
                'cancelOrders': true,
                'createOrder': true,
                'createReduceOnlyOrder': true,
                'editOrder': true,
                'fetchBalance': true,
                'fetchClosedOrders': true,
                'fetchCurrencies': true,
                'fetchDepositAddress': true,
                'fetchDepositAddresses': false,
                'fetchDepositAddressesByNetwork': false,
                'fetchDepositsWithdrawals': 'emulated',
                'fetchDepositWithdrawFee': 'emulated',
                'fetchDepositWithdrawFees': true,
                'fetchFundingHistory': false,
                'fetchFundingRate': false,
                'fetchFundingRateHistory': true,
                'fetchFundingRates': true,
                'fetchIndexOHLCV': false,
                'fetchLedger': true,
                'fetchLeverage': false,
                'fetchLeverageTiers': false,
                'fetchLiquidations': true,
                'fetchMarketLeverageTiers': false,
                'fetchMarkets': true,
                'fetchMarkOHLCV': false,
                'fetchMyLiquidations': false,
                'fetchMyTrades': true,
                'fetchOHLCV': true,
                'fetchOpenOrders': true,
                'fetchOrder': true,
                'fetchOrderBook': true,
                'fetchOrders': true,
                'fetchPosition': false,
                'fetchPositions': true,
                'fetchPositionsRisk': false,
                'fetchPremiumIndexOHLCV': false,
                'fetchTicker': true,
                'fetchTickers': true,
                'fetchTrades': true,
                'fetchTransactions': 'emulated',
                'fetchTransfer': false,
                'fetchTransfers': false,
                'reduceMargin': undefined,
                'setLeverage': true,
                'setMargin': undefined,
                'setMarginMode': true,
                'setPositionMode': false,
                'transfer': false,
                'withdraw': true,
            },
            'timeframes': {
                '1m': '1m',
                '5m': '5m',
                '1h': '1h',
                '1d': '1d',
            },
            'urls': {
                'test': {
                    'public': 'https://testnet.bitmex.com',
                    'private': 'https://testnet.bitmex.com',
                },
                'logo': 'https://user-images.githubusercontent.com/1294454/27766319-f653c6e6-5ed4-11e7-933d-f0bc3699ae8f.jpg',
                'api': {
                    'public': 'https://www.bitmex.com',
                    'private': 'https://www.bitmex.com',
                },
                'www': 'https://www.bitmex.com',
                'doc': [
                    'https://www.bitmex.com/app/apiOverview',
                    'https://github.com/BitMEX/api-connectors/tree/master/official-http',
                ],
                'fees': 'https://www.bitmex.com/app/fees',
                'referral': 'https://www.bitmex.com/register/upZpOX',
            },
            'api': {
                'public': {
                    'get': {
                        'announcement': 5,
                        'announcement/urgent': 5,
                        'chat': 5,
                        'chat/channels': 5,
                        'chat/connected': 5,
                        'chat/pinned': 5,
                        'funding': 5,
                        'instrument': 5,
                        'instrument/active': 5,
                        'instrument/activeAndIndices': 5,
                        'instrument/activeIntervals': 5,
                        'instrument/compositeIndex': 5,
                        'instrument/indices': 5,
                        'instrument/usdVolume': 5,
                        'insurance': 5,
                        'leaderboard': 5,
                        'liquidation': 5,
                        'orderBook/L2': 5,
                        'porl/nonce': 5,
                        'quote': 5,
                        'quote/bucketed': 5,
                        'schema': 5,
                        'schema/websocketHelp': 5,
                        'settlement': 5,
                        'stats': 5,
                        'stats/history': 5,
                        'stats/historyUSD': 5,
                        'trade': 5,
                        'trade/bucketed': 5,
                        'wallet/assets': 5,
                        'wallet/networks': 5,
                    },
                },
                'private': {
                    'get': {
                        'apiKey': 5,
                        'execution': 5,
                        'execution/tradeHistory': 5,
                        'globalNotification': 5,
                        'leaderboard/name': 5,
                        'order': 5,
                        'porl/snapshots': 5,
                        'position': 5,
                        'user': 5,
                        'user/affiliateStatus': 5,
                        'user/checkReferralCode': 5,
                        'user/commission': 5,
                        'user/depositAddress': 5,
                        'user/executionHistory': 5,
                        'user/margin': 5,
                        'user/quoteFillRatio': 5,
                        'user/quoteValueRatio': 5,
                        'user/tradingVolume': 5,
                        'user/wallet': 5,
                        'user/walletHistory': 5,
                        'user/walletSummary': 5,
                        'userEvent': 5,
                    },
                    'post': {
                        'chat': 5,
                        'guild/join': 5,
                        'guild/leave': 5,
                        'order': 1,
                        'order/cancelAllAfter': 5,
                        'order/closePosition': 5,
                        'position/isolate': 1,
                        'position/leverage': 1,
                        'position/riskLimit': 5,
                        'position/transferMargin': 1,
                        'user/cancelWithdrawal': 5,
                        'user/communicationToken': 5,
                        'user/confirmEmail': 5,
                        'user/confirmWithdrawal': 5,
                        'user/logout': 5,
                        'user/preferences': 5,
                        'user/requestWithdrawal': 5,
                    },
                    'put': {
                        'order': 1,
                    },
                    'delete': {
                        'order': 1,
                        'order/all': 1,
                    },
                },
            },
            'exceptions': {
                'exact': {
                    'Invalid API Key.': AuthenticationError,
                    'This key is disabled.': PermissionDenied,
                    'Access Denied': PermissionDenied,
                    'Duplicate clOrdID': InvalidOrder,
                    'orderQty is invalid': InvalidOrder,
                    'Invalid price': InvalidOrder,
                    'Invalid stopPx for ordType': InvalidOrder,
                },
                'broad': {
                    'Signature not valid': AuthenticationError,
                    'overloaded': ExchangeNotAvailable,
                    'Account has insufficient Available Balance': InsufficientFunds,
                    'Service unavailable': ExchangeNotAvailable, // {"error":{"message":"Service unavailable","name":"HTTPError"}}
                    'Server Error': ExchangeError, // {"error":{"message":"Server Error","name":"HTTPError"}}
                    'Unable to cancel order due to existing state': InvalidOrder,
                    'We require all new traders to verify': PermissionDenied, // {"message":"We require all new traders to verify their identity before their first deposit. Please visit bitmex.com/verify to complete the process.","name":"HTTPError"}
                },
            },
            'precisionMode': TICK_SIZE,
            'options': {
                // https://blog.bitmex.com/api_announcement/deprecation-of-api-nonce-header/
                // https://github.com/ccxt/ccxt/issues/4789
                'api-expires': 5, // in seconds
                'fetchOHLCVOpenTimestamp': true,
                'oldPrecision': false,
                'networks': {
                    'BTC': 'btc',
                    'ERC20': 'eth',
                    'BEP20': 'bsc',
                    'TRC20': 'tron',
                    'AVAXC': 'avax',
                    'NEAR': 'near',
                    'XTZ': 'xtz',
                    'DOT': 'dot',
                    'SOL': 'sol',
                    'ADA': 'ada',
                },
            },
            'commonCurrencies': {
                'USDt': 'USDT',
                'XBt': 'BTC',
                'XBT': 'BTC',
                'Gwei': 'ETH',
                'GWEI': 'ETH',
                'LAMP': 'SOL',
                'LAMp': 'SOL',
            },
        });
    }

    async fetchCurrencies (params = {}) {
        /**
         * @method
         * @name bitmex#fetchCurrencies
         * @description fetches all available currencies on an exchange
         * @param {object} [params] extra parameters specific to the exchange API endpoint
         * @returns {object} an associative dictionary of currencies
         */
        const response = await this.publicGetWalletAssets (params);
        //
        //    {
        //        "XBt": {
        //            "asset": "XBT",
        //            "currency": "XBt",
        //            "majorCurrency": "XBT",
        //            "name": "Bitcoin",
        //            "currencyType": "Crypto",
        //            "scale": "8",
        //            // "mediumPrecision": "8",
        //            // "shorterPrecision": "4",
        //            // "symbol": "₿",
        //            // "weight": "1",
        //            // "tickLog": "0",
        //            "enabled": true,
        //            "isMarginCurrency": true,
        //            "minDepositAmount": "10000",
        //            "minWithdrawalAmount": "1000",
        //            "maxWithdrawalAmount": "100000000000000",
        //            "networks": [
        //                {
        //                    "asset": "btc",
        //                    "tokenAddress": "",
        //                    "depositEnabled": true,
        //                    "withdrawalEnabled": true,
        //                    "withdrawalFee": "20000",
        //                    "minFee": "20000",
        //                    "maxFee": "10000000"
        //                }
        //            ]
        //        },
        //     }
        //
        const result = {};
        for (let i = 0; i < response.length; i++) {
            const currency = response[i];
            const asset = this.safeString (currency, 'asset');
            const code = this.safeCurrencyCode (asset);
            const id = this.safeString (currency, 'currency');
            const name = this.safeString (currency, 'name');
            const chains = this.safeValue (currency, 'networks', []);
            let depositEnabled = false;
            let withdrawEnabled = false;
            const networks = {};
            const scale = this.safeString (currency, 'scale');
            const precisionString = this.parsePrecision (scale);
            const precision = this.parseNumber (precisionString);
            for (let j = 0; j < chains.length; j++) {
                const chain = chains[j];
                const networkId = this.safeString (chain, 'asset');
                const network = this.networkIdToCode (networkId);
                const withdrawalFeeRaw = this.safeString (chain, 'withdrawalFee');
                const withdrawalFee = this.parseNumber (Precise.stringMul (withdrawalFeeRaw, precisionString));
                const isDepositEnabled = this.safeValue (chain, 'depositEnabled', false);
                const isWithdrawEnabled = this.safeValue (chain, 'withdrawalEnabled', false);
                const active = (isDepositEnabled && isWithdrawEnabled);
                if (isDepositEnabled) {
                    depositEnabled = true;
                }
                if (isWithdrawEnabled) {
                    withdrawEnabled = true;
                }
                networks[network] = {
                    'info': chain,
                    'id': networkId,
                    'network': network,
                    'active': active,
                    'deposit': isDepositEnabled,
                    'withdraw': isWithdrawEnabled,
                    'fee': withdrawalFee,
                    'precision': undefined,
                    'limits': {
                        'withdraw': {
                            'min': undefined,
                            'max': undefined,
                        },
                        'deposit': {
                            'min': undefined,
                            'max': undefined,
                        },
                    },
                };
            }
            const currencyEnabled = this.safeValue (currency, 'enabled');
            const currencyActive = currencyEnabled || (depositEnabled || withdrawEnabled);
            const minWithdrawalString = this.safeString (currency, 'minWithdrawalAmount');
            const minWithdrawal = this.parseNumber (Precise.stringMul (minWithdrawalString, precisionString));
            const maxWithdrawalString = this.safeString (currency, 'maxWithdrawalAmount');
            const maxWithdrawal = this.parseNumber (Precise.stringMul (maxWithdrawalString, precisionString));
            const minDepositString = this.safeString (currency, 'minDepositAmount');
            const minDeposit = this.parseNumber (Precise.stringMul (minDepositString, precisionString));
            result[code] = {
                'id': id,
                'code': code,
                'info': currency,
                'name': name,
                'active': currencyActive,
                'deposit': depositEnabled,
                'withdraw': withdrawEnabled,
                'fee': undefined,
                'precision': precision,
                'limits': {
                    'amount': {
                        'min': undefined,
                        'max': undefined,
                    },
                    'withdraw': {
                        'min': minWithdrawal,
                        'max': maxWithdrawal,
                    },
                    'deposit': {
                        'min': minDeposit,
                        'max': undefined,
                    },
                },
                'networks': networks,
            };
        }
        return result;
    }

    convertFromRealAmount (code, amount) {
        const currency = this.currency (code);
        const precision = this.safeString (currency, 'precision');
        const amountString = this.numberToString (amount);
        const finalAmount = Precise.stringDiv (amountString, precision);
        return this.parseNumber (finalAmount);
    }

    convertToRealAmount (code: string, amount: string) {
        const currency = this.currency (code);
        const precision = this.safeString (currency, 'precision');
        return Precise.stringMul (amount, precision);
    }

    amountToPrecision (symbol, amount) {
        symbol = this.safeSymbol (symbol);
        const market = this.market (symbol);
        const oldPrecision = this.safeValue (this.options, 'oldPrecision');
        if (market['spot'] && !oldPrecision) {
            amount = this.convertFromRealAmount (market['base'], amount);
        }
        return super.amountToPrecision (symbol, amount);
    }

    convertFromRawQuantity (symbol, rawQuantity, currencySide = 'base') {
        if (this.safeValue (this.options, 'oldPrecision')) {
            return this.parseNumber (rawQuantity);
        }
        symbol = this.safeSymbol (symbol);
        const marketExists = this.inArray (symbol, this.symbols);
        if (!marketExists) {
            return this.parseNumber (rawQuantity);
        }
        const market = this.market (symbol);
        if (market['spot']) {
            return this.parseNumber (this.convertToRealAmount (market[currencySide], rawQuantity));
        }
        return this.parseNumber (rawQuantity);
    }

    convertFromRawCost (symbol, rawQuantity) {
        return this.convertFromRawQuantity (symbol, rawQuantity, 'quote');
    }

    async fetchMarkets (params = {}) {
        /**
         * @method
         * @name bitmex#fetchMarkets
         * @description retrieves data on all markets for bitmex
<<<<<<< HEAD
         * @param {object} [params] extra parameters specific to the exchange API endpoint
=======
         * @see https://www.bitmex.com/api/explorer/#!/Instrument/Instrument_getActive
         * @param {object} [params] extra parameters specific to the exchange api endpoint
>>>>>>> 7d932e3e
         * @returns {object[]} an array of objects representing market data
         */
        const response = await this.publicGetInstrumentActive (params);
        //
        //  [
        //    {
        //        "symbol": "LTCUSDT",
        //        "rootSymbol": "LTC",
        //        "state": "Open",
        //        "typ": "FFWCSX",
        //        "listing": "2021-11-10T04:00:00.000Z",
        //        "front": "2021-11-10T04:00:00.000Z",
        //        "expiry": null,
        //        "settle": null,
        //        "listedSettle": null,
        //        "relistInterval": null,
        //        "inverseLeg": "",
        //        "sellLeg": "",
        //        "buyLeg": "",
        //        "optionStrikePcnt": null,
        //        "optionStrikeRound": null,
        //        "optionStrikePrice": null,
        //        "optionMultiplier": null,
        //        "positionCurrency": "LTC", // can be empty for spot markets
        //        "underlying": "LTC",
        //        "quoteCurrency": "USDT",
        //        "underlyingSymbol": "LTCT=", // can be empty for spot markets
        //        "reference": "BMEX",
        //        "referenceSymbol": ".BLTCT", // can be empty for spot markets
        //        "calcInterval": null,
        //        "publishInterval": null,
        //        "publishTime": null,
        //        "maxOrderQty": 1000000000,
        //        "maxPrice": 1000000,
        //        "lotSize": 1000,
        //        "tickSize": 0.01,
        //        "multiplier": 100,
        //        "settlCurrency": "USDt", // can be empty for spot markets
        //        "underlyingToPositionMultiplier": 10000,
        //        "underlyingToSettleMultiplier": null,
        //        "quoteToSettleMultiplier": 1000000,
        //        "isQuanto": false,
        //        "isInverse": false,
        //        "initMargin": 0.03,
        //        "maintMargin": 0.015,
        //        "riskLimit": 1000000000000, // can be null for spot markets
        //        "riskStep": 1000000000000, // can be null for spot markets
        //        "limit": null,
        //        "capped": false,
        //        "taxed": true,
        //        "deleverage": true,
        //        "makerFee": -0.0001,
        //        "takerFee": 0.0005,
        //        "settlementFee": 0,
        //        "insuranceFee": 0,
        //        "fundingBaseSymbol": ".LTCBON8H", // can be empty for spot markets
        //        "fundingQuoteSymbol": ".USDTBON8H", // can be empty for spot markets
        //        "fundingPremiumSymbol": ".LTCUSDTPI8H", // can be empty for spot markets
        //        "fundingTimestamp": "2022-01-14T20:00:00.000Z",
        //        "fundingInterval": "2000-01-01T08:00:00.000Z",
        //        "fundingRate": 0.0001,
        //        "indicativeFundingRate": 0.0001,
        //        "rebalanceTimestamp": null,
        //        "rebalanceInterval": null,
        //        "openingTimestamp": "2022-01-14T17:00:00.000Z",
        //        "closingTimestamp": "2022-01-14T18:00:00.000Z",
        //        "sessionInterval": "2000-01-01T01:00:00.000Z",
        //        "prevClosePrice": 138.511,
        //        "limitDownPrice": null,
        //        "limitUpPrice": null,
        //        "bankruptLimitDownPrice": null,
        //        "bankruptLimitUpPrice": null,
        //        "prevTotalVolume": 12699024000,
        //        "totalVolume": 12702160000,
        //        "volume": 3136000,
        //        "volume24h": 114251000,
        //        "prevTotalTurnover": 232418052349000,
        //        "totalTurnover": 232463353260000,
        //        "turnover": 45300911000,
        //        "turnover24h": 1604331340000,
        //        "homeNotional24h": 11425.1,
        //        "foreignNotional24h": 1604331.3400000003,
        //        "prevPrice24h": 135.48,
        //        "vwap": 140.42165,
        //        "highPrice": 146.42,
        //        "lowPrice": 135.08,
        //        "lastPrice": 144.36,
        //        "lastPriceProtected": 144.36,
        //        "lastTickDirection": "MinusTick",
        //        "lastChangePcnt": 0.0655,
        //        "bidPrice": 143.75,
        //        "midPrice": 143.855,
        //        "askPrice": 143.96,
        //        "impactBidPrice": 143.75,
        //        "impactMidPrice": 143.855,
        //        "impactAskPrice": 143.96,
        //        "hasLiquidity": true,
        //        "openInterest": 38103000,
        //        "openValue": 547963053300,
        //        "fairMethod": "FundingRate",
        //        "fairBasisRate": 0.1095,
        //        "fairBasis": 0.004,
        //        "fairPrice": 143.811,
        //        "markMethod": "FairPrice",
        //        "markPrice": 143.811,
        //        "indicativeTaxRate": null,
        //        "indicativeSettlePrice": 143.807,
        //        "optionUnderlyingPrice": null,
        //        "settledPriceAdjustmentRate": null,
        //        "settledPrice": null,
        //        "timestamp": "2022-01-14T17:49:55.000Z"
        //    }
        //  ]
        //
        return this.parseMarkets (response);
    }

    parseMarket (market): Market {
        const id = this.safeString (market, 'symbol');
        let baseId = this.safeString (market, 'underlying');
        let quoteId = this.safeString (market, 'quoteCurrency');
        const settleId = this.safeString (market, 'settlCurrency');
        const settle = this.safeCurrencyCode (settleId);
        // 'positionCurrency' may be empty ("", as Bitmex currently returns for ETHUSD)
        // so let's take the settlCurrency first and then adjust if needed
        const typ = this.safeString (market, 'typ'); // type definitions at: https://www.bitmex.com/api/explorer/#!/Instrument/Instrument_get
        let type: MarketType;
        let swap = false;
        let spot = false;
        let future = false;
        if (typ === 'FFWCSX') {
            type = 'swap';
            swap = true;
        } else if (typ === 'IFXXXP') {
            type = 'spot';
            spot = true;
        } else if (typ === 'FFCCSX') {
            type = 'future';
            future = true;
        } else if (typ === 'FFICSX') {
            // prediction markets (without any volume)
            quoteId = baseId;
            baseId = this.safeString (market, 'rootSymbol');
            type = 'future';
            future = true;
        }
        const base = this.safeCurrencyCode (baseId);
        const quote = this.safeCurrencyCode (quoteId);
        const contract = swap || future;
        let contractSize = undefined;
        const isInverse = this.safeValue (market, 'isInverse');  // this is true when BASE and SETTLE are same, i.e. BTC/XXX:BTC
        const isQuanto = this.safeValue (market, 'isQuanto'); // this is true when BASE and SETTLE are different, i.e. AXS/XXX:BTC
        const linear = contract ? (!isInverse && !isQuanto) : undefined;
        const status = this.safeString (market, 'state');
        const active = status !== 'Unlisted';
        let expiry = undefined;
        let expiryDatetime = undefined;
        let symbol = undefined;
        if (spot) {
            symbol = base + '/' + quote;
        } else if (contract) {
            symbol = base + '/' + quote + ':' + settle;
            if (linear) {
                const multiplierString = this.safeString2 (market, 'underlyingToPositionMultiplier', 'underlyingToSettleMultiplier');
                contractSize = this.parseNumber (Precise.stringDiv ('1', multiplierString));
            } else {
                const multiplierString = Precise.stringAbs (this.safeString (market, 'multiplier'));
                contractSize = this.parseNumber (multiplierString);
            }
            if (future) {
                expiryDatetime = this.safeString (market, 'expiry');
                expiry = this.parse8601 (expiryDatetime);
                symbol = symbol + '-' + this.yymmdd (expiry);
            }
        } else {
            // for index/exotic markets, default to id
            symbol = id;
        }
        const positionId = this.safeString2 (market, 'positionCurrency', 'underlying');
        const position = this.safeCurrencyCode (positionId);
        const positionIsQuote = (position === quote);
        const maxOrderQty = this.safeNumber (market, 'maxOrderQty');
        const initMargin = this.safeString (market, 'initMargin', '1');
        const maxLeverage = this.parseNumber (Precise.stringDiv ('1', initMargin));
        return {
            'id': id,
            'symbol': symbol,
            'base': base,
            'quote': quote,
            'settle': settle,
            'baseId': baseId,
            'quoteId': quoteId,
            'settleId': settleId,
            'type': type,
            'spot': spot,
            'margin': false,
            'swap': swap,
            'future': future,
            'option': false,
            'active': active,
            'contract': contract,
            'linear': linear,
            'inverse': isInverse,
            'quanto': isQuanto,
            'taker': this.safeNumber (market, 'takerFee'),
            'maker': this.safeNumber (market, 'makerFee'),
            'contractSize': contractSize,
            'expiry': expiry,
            'expiryDatetime': expiryDatetime,
            'strike': this.safeNumber (market, 'optionStrikePrice'),
            'optionType': undefined,
            'precision': {
                'amount': this.safeNumber (market, 'lotSize'),
                'price': this.safeNumber (market, 'tickSize'),
            },
            'limits': {
                'leverage': {
                    'min': contract ? this.parseNumber ('1') : undefined,
                    'max': contract ? maxLeverage : undefined,
                },
                'amount': {
                    'min': undefined,
                    'max': positionIsQuote ? undefined : maxOrderQty,
                },
                'price': {
                    'min': undefined,
                    'max': this.safeNumber (market, 'maxPrice'),
                },
                'cost': {
                    'min': undefined,
                    'max': positionIsQuote ? maxOrderQty : undefined,
                },
            },
            'created': this.parse8601 (this.safeString (market, 'listing')),
            'info': market,
        };
    }

    parseBalance (response): Balances {
        //
        //     [
        //         {
        //             "account":1455728,
        //             "currency":"XBt",
        //             "riskLimit":1000000000000,
        //             "prevState":"",
        //             "state":"",
        //             "action":"",
        //             "amount":263542,
        //             "pendingCredit":0,
        //             "pendingDebit":0,
        //             "confirmedDebit":0,
        //             "prevRealisedPnl":0,
        //             "prevUnrealisedPnl":0,
        //             "grossComm":0,
        //             "grossOpenCost":0,
        //             "grossOpenPremium":0,
        //             "grossExecCost":0,
        //             "grossMarkValue":0,
        //             "riskValue":0,
        //             "taxableMargin":0,
        //             "initMargin":0,
        //             "maintMargin":0,
        //             "sessionMargin":0,
        //             "targetExcessMargin":0,
        //             "varMargin":0,
        //             "realisedPnl":0,
        //             "unrealisedPnl":0,
        //             "indicativeTax":0,
        //             "unrealisedProfit":0,
        //             "syntheticMargin":null,
        //             "walletBalance":263542,
        //             "marginBalance":263542,
        //             "marginBalancePcnt":1,
        //             "marginLeverage":0,
        //             "marginUsedPcnt":0,
        //             "excessMargin":263542,
        //             "excessMarginPcnt":1,
        //             "availableMargin":263542,
        //             "withdrawableMargin":263542,
        //             "timestamp":"2020-08-03T12:01:01.246Z",
        //             "grossLastValue":0,
        //             "commission":null
        //         }
        //     ]
        //
        const result = { 'info': response };
        for (let i = 0; i < response.length; i++) {
            const balance = response[i];
            const currencyId = this.safeString (balance, 'currency');
            const code = this.safeCurrencyCode (currencyId);
            const account = this.account ();
            const free = this.safeString (balance, 'availableMargin');
            const total = this.safeString (balance, 'marginBalance');
            account['free'] = this.convertToRealAmount (code, free);
            account['total'] = this.convertToRealAmount (code, total);
            result[code] = account;
        }
        return this.safeBalance (result);
    }

    async fetchBalance (params = {}): Promise<Balances> {
        /**
         * @method
         * @name bitmex#fetchBalance
         * @description query for balance and get the amount of funds available for trading or funds locked in orders
         * @param {object} [params] extra parameters specific to the exchange API endpoint
         * @returns {object} a [balance structure]{@link https://docs.ccxt.com/#/?id=balance-structure}
         */
        await this.loadMarkets ();
        const request = {
            'currency': 'all',
        };
        const response = await this.privateGetUserMargin (this.extend (request, params));
        //
        //     [
        //         {
        //             "account":1455728,
        //             "currency":"XBt",
        //             "riskLimit":1000000000000,
        //             "prevState":"",
        //             "state":"",
        //             "action":"",
        //             "amount":263542,
        //             "pendingCredit":0,
        //             "pendingDebit":0,
        //             "confirmedDebit":0,
        //             "prevRealisedPnl":0,
        //             "prevUnrealisedPnl":0,
        //             "grossComm":0,
        //             "grossOpenCost":0,
        //             "grossOpenPremium":0,
        //             "grossExecCost":0,
        //             "grossMarkValue":0,
        //             "riskValue":0,
        //             "taxableMargin":0,
        //             "initMargin":0,
        //             "maintMargin":0,
        //             "sessionMargin":0,
        //             "targetExcessMargin":0,
        //             "varMargin":0,
        //             "realisedPnl":0,
        //             "unrealisedPnl":0,
        //             "indicativeTax":0,
        //             "unrealisedProfit":0,
        //             "syntheticMargin":null,
        //             "walletBalance":263542,
        //             "marginBalance":263542,
        //             "marginBalancePcnt":1,
        //             "marginLeverage":0,
        //             "marginUsedPcnt":0,
        //             "excessMargin":263542,
        //             "excessMarginPcnt":1,
        //             "availableMargin":263542,
        //             "withdrawableMargin":263542,
        //             "timestamp":"2020-08-03T12:01:01.246Z",
        //             "grossLastValue":0,
        //             "commission":null
        //         }
        //     ]
        //
        return this.parseBalance (response);
    }

    async fetchOrderBook (symbol: string, limit: Int = undefined, params = {}): Promise<OrderBook> {
        /**
         * @method
         * @name bitmex#fetchOrderBook
         * @description fetches information on open orders with bid (buy) and ask (sell) prices, volumes and other data
         * @param {string} symbol unified symbol of the market to fetch the order book for
         * @param {int} [limit] the maximum amount of order book entries to return
         * @param {object} [params] extra parameters specific to the exchange API endpoint
         * @returns {object} A dictionary of [order book structures]{@link https://docs.ccxt.com/#/?id=order-book-structure} indexed by market symbols
         */
        await this.loadMarkets ();
        const market = this.market (symbol);
        const request = {
            'symbol': market['id'],
        };
        if (limit !== undefined) {
            request['depth'] = limit;
        }
        const response = await this.publicGetOrderBookL2 (this.extend (request, params));
        const result = {
            'symbol': symbol,
            'bids': [],
            'asks': [],
            'timestamp': undefined,
            'datetime': undefined,
            'nonce': undefined,
        };
        for (let i = 0; i < response.length; i++) {
            const order = response[i];
            const side = (order['side'] === 'Sell') ? 'asks' : 'bids';
            const amount = this.convertFromRawQuantity (symbol, this.safeString (order, 'size'));
            const price = this.safeNumber (order, 'price');
            // https://github.com/ccxt/ccxt/issues/4926
            // https://github.com/ccxt/ccxt/issues/4927
            // the exchange sometimes returns null price in the orderbook
            if (price !== undefined) {
                result[side].push ([ price, amount ]);
            }
        }
        result['bids'] = this.sortBy (result['bids'], 0, true);
        result['asks'] = this.sortBy (result['asks'], 0);
        return result as OrderBook;
    }

    async fetchOrder (id: string, symbol: Str = undefined, params = {}) {
        /**
         * @method
         * @name bitmex#fetchOrder
         * @description fetches information on an order made by the user
         * @param {string} symbol unified symbol of the market the order was made in
         * @param {object} [params] extra parameters specific to the exchange API endpoint
         * @returns {object} An [order structure]{@link https://docs.ccxt.com/#/?id=order-structure}
         */
        const filter = {
            'filter': {
                'orderID': id,
            },
        };
        const response = await this.fetchOrders (symbol, undefined, undefined, this.deepExtend (filter, params));
        const numResults = response.length;
        if (numResults === 1) {
            return response[0];
        }
        throw new OrderNotFound (this.id + ': The order ' + id + ' not found.');
    }

    async fetchOrders (symbol: Str = undefined, since: Int = undefined, limit: Int = undefined, params = {}): Promise<Order[]> {
        /**
         * @method
         * @name bitmex#fetchOrders
         * @see https://www.bitmex.com/api/explorer/#!/Order/Order_getOrders
         * @description fetches information on multiple orders made by the user
         * @param {string} symbol unified market symbol of the market orders were made in
         * @param {int} [since] the earliest time in ms to fetch orders for
         * @param {int} [limit] the maximum number of  orde structures to retrieve
         * @param {object} [params] extra parameters specific to the exchange API endpoint
         * @param {int} [params.until] the earliest time in ms to fetch orders for
         * @param {boolean} [params.paginate] default false, when true will automatically paginate by calling this endpoint multiple times. See in the docs all the [availble parameters](https://github.com/ccxt/ccxt/wiki/Manual#pagination-params)
         * @returns {Order[]} a list of [order structures]{@link https://docs.ccxt.com/#/?id=order-structure}
         */
        await this.loadMarkets ();
        let paginate = false;
        [ paginate, params ] = this.handleOptionAndParams (params, 'fetchOrders', 'paginate');
        if (paginate) {
            return await this.fetchPaginatedCallDynamic ('fetchOrders', symbol, since, limit, params, 100) as Order[];
        }
        let market = undefined;
        let request = {};
        if (symbol !== undefined) {
            market = this.market (symbol);
            request['symbol'] = market['id'];
        }
        if (since !== undefined) {
            request['startTime'] = this.iso8601 (since);
        }
        if (limit !== undefined) {
            request['count'] = limit;
        }
        const until = this.safeInteger2 (params, 'until', 'endTime');
        if (until !== undefined) {
            params = this.omit (params, [ 'until' ]);
            request['endTime'] = this.iso8601 (until);
        }
        request = this.deepExtend (request, params);
        // why the hassle? urlencode in python is kinda broken for nested dicts.
        // E.g. self.urlencode({"filter": {"open": True}}) will return "filter={'open':+True}"
        // Bitmex doesn't like that. Hence resorting to this hack.
        if ('filter' in request) {
            request['filter'] = this.json (request['filter']);
        }
        const response = await this.privateGetOrder (request);
        return this.parseOrders (response, market, since, limit);
    }

    async fetchOpenOrders (symbol: Str = undefined, since: Int = undefined, limit: Int = undefined, params = {}): Promise<Order[]> {
        /**
         * @method
         * @name bitmex#fetchOpenOrders
         * @description fetch all unfilled currently open orders
         * @param {string} symbol unified market symbol
         * @param {int} [since] the earliest time in ms to fetch open orders for
         * @param {int} [limit] the maximum number of  open orders structures to retrieve
         * @param {object} [params] extra parameters specific to the exchange API endpoint
         * @returns {Order[]} a list of [order structures]{@link https://docs.ccxt.com/#/?id=order-structure}
         */
        const request = {
            'filter': {
                'open': true,
            },
        };
        return await this.fetchOrders (symbol, since, limit, this.deepExtend (request, params));
    }

    async fetchClosedOrders (symbol: Str = undefined, since: Int = undefined, limit: Int = undefined, params = {}): Promise<Order[]> {
        /**
         * @method
         * @name bitmex#fetchClosedOrders
         * @description fetches information on multiple closed orders made by the user
         * @param {string} symbol unified market symbol of the market orders were made in
         * @param {int} [since] the earliest time in ms to fetch orders for
         * @param {int} [limit] the maximum number of  orde structures to retrieve
         * @param {object} [params] extra parameters specific to the exchange API endpoint
         * @returns {Order[]} a list of [order structures]{@link https://docs.ccxt.com/#/?id=order-structure}
         */
        // Bitmex barfs if you set 'open': false in the filter...
        const orders = await this.fetchOrders (symbol, since, limit, params);
        return this.filterByArray (orders, 'status', [ 'closed', 'canceled' ], false) as Order[];
    }

    async fetchMyTrades (symbol: Str = undefined, since: Int = undefined, limit: Int = undefined, params = {}) {
        /**
         * @method
         * @name bitmex#fetchMyTrades
         * @see https://www.bitmex.com/api/explorer/#!/Execution/Execution_getTradeHistory
         * @description fetch all trades made by the user
         * @param {string} symbol unified market symbol
         * @param {int} [since] the earliest time in ms to fetch trades for
         * @param {int} [limit] the maximum number of trades structures to retrieve
         * @param {object} [params] extra parameters specific to the exchange API endpoint
         * @param {boolean} [params.paginate] default false, when true will automatically paginate by calling this endpoint multiple times. See in the docs all the [availble parameters](https://github.com/ccxt/ccxt/wiki/Manual#pagination-params)
         * @returns {Trade[]} a list of [trade structures]{@link https://docs.ccxt.com/#/?id=trade-structure}
         */
        await this.loadMarkets ();
        let paginate = false;
        [ paginate, params ] = this.handleOptionAndParams (params, 'fetchMyTrades', 'paginate');
        if (paginate) {
            return await this.fetchPaginatedCallDynamic ('fetchMyTrades', symbol, since, limit, params, 100) as Trade[];
        }
        let market = undefined;
        let request = {};
        if (symbol !== undefined) {
            market = this.market (symbol);
            request['symbol'] = market['id'];
        }
        if (since !== undefined) {
            request['startTime'] = this.iso8601 (since);
        }
        if (limit !== undefined) {
            request['count'] = limit;
        }
        const until = this.safeInteger2 (params, 'until', 'endTime');
        if (until !== undefined) {
            params = this.omit (params, [ 'until' ]);
            request['endTime'] = this.iso8601 (until);
        }
        request = this.deepExtend (request, params);
        // why the hassle? urlencode in python is kinda broken for nested dicts.
        // E.g. self.urlencode({"filter": {"open": True}}) will return "filter={'open':+True}"
        // Bitmex doesn't like that. Hence resorting to this hack.
        if ('filter' in request) {
            request['filter'] = this.json (request['filter']);
        }
        const response = await this.privateGetExecutionTradeHistory (request);
        //
        //     [
        //         {
        //             "execID": "string",
        //             "orderID": "string",
        //             "clOrdID": "string",
        //             "clOrdLinkID": "string",
        //             "account": 0,
        //             "symbol": "string",
        //             "side": "string",
        //             "lastQty": 0,
        //             "lastPx": 0,
        //             "underlyingLastPx": 0,
        //             "lastMkt": "string",
        //             "lastLiquidityInd": "string",
        //             "simpleOrderQty": 0,
        //             "orderQty": 0,
        //             "price": 0,
        //             "displayQty": 0,
        //             "stopPx": 0,
        //             "pegOffsetValue": 0,
        //             "pegPriceType": "string",
        //             "currency": "string",
        //             "settlCurrency": "string",
        //             "execType": "string",
        //             "ordType": "string",
        //             "timeInForce": "string",
        //             "execInst": "string",
        //             "contingencyType": "string",
        //             "exDestination": "string",
        //             "ordStatus": "string",
        //             "triggered": "string",
        //             "workingIndicator": true,
        //             "ordRejReason": "string",
        //             "simpleLeavesQty": 0,
        //             "leavesQty": 0,
        //             "simpleCumQty": 0,
        //             "cumQty": 0,
        //             "avgPx": 0,
        //             "commission": 0,
        //             "tradePublishIndicator": "string",
        //             "multiLegReportingType": "string",
        //             "text": "string",
        //             "trdMatchID": "string",
        //             "execCost": 0,
        //             "execComm": 0,
        //             "homeNotional": 0,
        //             "foreignNotional": 0,
        //             "transactTime": "2019-03-05T12:47:02.762Z",
        //             "timestamp": "2019-03-05T12:47:02.762Z"
        //         }
        //     ]
        //
        return this.parseTrades (response, market, since, limit);
    }

    parseLedgerEntryType (type) {
        const types = {
            'Withdrawal': 'transaction',
            'RealisedPNL': 'margin',
            'UnrealisedPNL': 'margin',
            'Deposit': 'transaction',
            'Transfer': 'transfer',
            'AffiliatePayout': 'referral',
            'SpotTrade': 'trade',
        };
        return this.safeString (types, type, type);
    }

    parseLedgerEntry (item, currency: Currency = undefined) {
        //
        //     {
        //         "transactID": "69573da3-7744-5467-3207-89fd6efe7a47",
        //         "account":  24321,
        //         "currency": "XBt",
        //         "transactType": "Withdrawal", // "AffiliatePayout", "Transfer", "Deposit", "RealisedPNL", ...
        //         "amount":  -1000000,
        //         "fee":  300000,
        //         "transactStatus": "Completed", // "Canceled", ...
        //         "address": "1Ex4fkF4NhQaQdRWNoYpqiPbDBbq18Kdd9",
        //         "tx": "3BMEX91ZhhKoWtsH9QRb5dNXnmnGpiEetA",
        //         "text": "",
        //         "transactTime": "2017-03-21T20:05:14.388Z",
        //         "walletBalance":  0, // balance after
        //         "marginBalance":  null,
        //         "timestamp": "2017-03-22T13:09:23.514Z"
        //     }
        //
        // ButMEX returns the unrealized pnl from the wallet history endpoint.
        // The unrealized pnl transaction has an empty timestamp.
        // It is not related to historical pnl it has status set to "Pending".
        // Therefore it's not a part of the history at all.
        // https://github.com/ccxt/ccxt/issues/6047
        //
        //     {
        //         "transactID":"00000000-0000-0000-0000-000000000000",
        //         "account":121210,
        //         "currency":"XBt",
        //         "transactType":"UnrealisedPNL",
        //         "amount":-5508,
        //         "fee":0,
        //         "transactStatus":"Pending",
        //         "address":"XBTUSD",
        //         "tx":"",
        //         "text":"",
        //         "transactTime":null,  # ←---------------------------- null
        //         "walletBalance":139198767,
        //         "marginBalance":139193259,
        //         "timestamp":null  # ←---------------------------- null
        //     }
        //
        const id = this.safeString (item, 'transactID');
        const account = this.safeString (item, 'account');
        const referenceId = this.safeString (item, 'tx');
        const referenceAccount = undefined;
        const type = this.parseLedgerEntryType (this.safeString (item, 'transactType'));
        const currencyId = this.safeString (item, 'currency');
        const code = this.safeCurrencyCode (currencyId, currency);
        const amountString = this.safeString (item, 'amount');
        let amount = this.convertToRealAmount (code, amountString);
        let timestamp = this.parse8601 (this.safeString (item, 'transactTime'));
        if (timestamp === undefined) {
            // https://github.com/ccxt/ccxt/issues/6047
            // set the timestamp to zero, 1970 Jan 1 00:00:00
            // for unrealized pnl and other transactions without a timestamp
            timestamp = 0; // see comments above
        }
        let feeCost = this.safeString (item, 'fee');
        if (feeCost !== undefined) {
            feeCost = this.convertToRealAmount (code, feeCost);
        }
        const fee = {
            'cost': this.parseNumber (feeCost),
            'currency': code,
        };
        let after = this.safeString (item, 'walletBalance');
        if (after !== undefined) {
            after = this.convertToRealAmount (code, after);
        }
        const before = this.parseNumber (Precise.stringSub (this.numberToString (after), this.numberToString (amount)));
        let direction = undefined;
        if (Precise.stringLt (amountString, '0')) {
            direction = 'out';
            amount = this.convertToRealAmount (code, Precise.stringAbs (amountString));
        } else {
            direction = 'in';
        }
        const status = this.parseTransactionStatus (this.safeString (item, 'transactStatus'));
        return {
            'id': id,
            'info': item,
            'timestamp': timestamp,
            'datetime': this.iso8601 (timestamp),
            'direction': direction,
            'account': account,
            'referenceId': referenceId,
            'referenceAccount': referenceAccount,
            'type': type,
            'currency': code,
            'amount': amount,
            'before': before,
            'after': this.parseNumber (after),
            'status': status,
            'fee': fee,
        };
    }

    async fetchLedger (code: Str = undefined, since: Int = undefined, limit: Int = undefined, params = {}) {
        /**
         * @method
         * @name bitmex#fetchLedger
         * @description fetch the history of changes, actions done by the user or operations that altered balance of the user
         * @param {string} code unified currency code, default is undefined
         * @param {int} [since] timestamp in ms of the earliest ledger entry, default is undefined
         * @param {int} [limit] max number of ledger entrys to return, default is undefined
         * @param {object} [params] extra parameters specific to the exchange API endpoint
         * @returns {object} a [ledger structure]{@link https://docs.ccxt.com/#/?id=ledger-structure}
         */
        await this.loadMarkets ();
        const request = {
            // 'start': 123,
        };
        //
        //     if (since !== undefined) {
        //         // date-based pagination not supported
        //     }
        //
        if (limit !== undefined) {
            request['count'] = limit;
        }
        let currency = undefined;
        if (code !== undefined) {
            currency = this.currency (code);
            request['currency'] = currency['id'];
        }
        const response = await this.privateGetUserWalletHistory (this.extend (request, params));
        //
        //     [
        //         {
        //             "transactID": "69573da3-7744-5467-3207-89fd6efe7a47",
        //             "account":  24321,
        //             "currency": "XBt",
        //             "transactType": "Withdrawal", // "AffiliatePayout", "Transfer", "Deposit", "RealisedPNL", ...
        //             "amount":  -1000000,
        //             "fee":  300000,
        //             "transactStatus": "Completed", // "Canceled", ...
        //             "address": "1Ex4fkF4NhQaQdRWNoYpqiPbDBbq18Kdd9",
        //             "tx": "3BMEX91ZhhKoWtsH9QRb5dNXnmnGpiEetA",
        //             "text": "",
        //             "transactTime": "2017-03-21T20:05:14.388Z",
        //             "walletBalance":  0, // balance after
        //             "marginBalance":  null,
        //             "timestamp": "2017-03-22T13:09:23.514Z"
        //         }
        //     ]
        //
        return this.parseLedger (response, currency, since, limit);
    }

    async fetchDepositsWithdrawals (code: Str = undefined, since: Int = undefined, limit: Int = undefined, params = {}): Promise<Transaction[]> {
        /**
         * @method
         * @name bitmex#fetchDepositsWithdrawals
         * @description fetch history of deposits and withdrawals
         * @param {string} [code] unified currency code for the currency of the deposit/withdrawals, default is undefined
         * @param {int} [since] timestamp in ms of the earliest deposit/withdrawal, default is undefined
         * @param {int} [limit] max number of deposit/withdrawals to return, default is undefined
         * @param {object} [params] extra parameters specific to the exchange API endpoint
         * @returns {object} a list of [transaction structure]{@link https://docs.ccxt.com/#/?id=transaction-structure}
         */
        await this.loadMarkets ();
        const request = {
            'currency': 'all',
            // 'start': 123,
        };
        //
        //     if (since !== undefined) {
        //         // date-based pagination not supported
        //     }
        //
        let currency = undefined;
        if (code !== undefined) {
            currency = this.currency (code);
            request['currency'] = currency['id'];
        }
        if (limit !== undefined) {
            request['count'] = limit;
        }
        const response = await this.privateGetUserWalletHistory (this.extend (request, params));
        const transactions = this.filterByArray (response, 'transactType', [ 'Withdrawal', 'Deposit' ], false);
        return this.parseTransactions (transactions, currency, since, limit);
    }

    parseTransactionStatus (status) {
        const statuses = {
            'Confirmed': 'pending',
            'Canceled': 'canceled',
            'Completed': 'ok',
            'Pending': 'pending',
        };
        return this.safeString (statuses, status, status);
    }

    parseTransaction (transaction, currency: Currency = undefined): Transaction {
        //
        //    {
        //        "transactID": "ffe699c2-95ee-4c13-91f9-0faf41daec25",
        //        "account": 123456,
        //        "currency": "XBt",
        //        "network":'', // "tron" for USDt, etc...
        //        "transactType": "Withdrawal",
        //        "amount": -100100000,
        //        "fee": 100000,
        //        "transactStatus": "Completed",
        //        "address": "385cR5DM96n1HvBDMzLHPYcw89fZAXULJP",
        //        "tx": "3BMEXabcdefghijklmnopqrstuvwxyz123",
        //        "text": '',
        //        "transactTime": "2019-01-02T01:00:00.000Z",
        //        "walletBalance": 99900000, // this field might be inexistent
        //        "marginBalance": None, // this field might be inexistent
        //        "timestamp": "2019-01-02T13:00:00.000Z"
        //    }
        //
        const currencyId = this.safeString (transaction, 'currency');
        currency = this.safeCurrency (currencyId, currency);
        // For deposits, transactTime == timestamp
        // For withdrawals, transactTime is submission, timestamp is processed
        const transactTime = this.parse8601 (this.safeString (transaction, 'transactTime'));
        const timestamp = this.parse8601 (this.safeString (transaction, 'timestamp'));
        const type = this.safeStringLower (transaction, 'transactType');
        // Deposits have no from address or to address, withdrawals have both
        let address = undefined;
        let addressFrom = undefined;
        let addressTo = undefined;
        if (type === 'withdrawal') {
            address = this.safeString (transaction, 'address');
            addressFrom = this.safeString (transaction, 'tx');
            addressTo = address;
        } else if (type === 'deposit') {
            addressTo = this.safeString (transaction, 'address');
            addressFrom = this.safeString (transaction, 'tx');
        }
        const amountString = this.safeString (transaction, 'amount');
        const amountStringAbs = Precise.stringAbs (amountString);
        const amount = this.convertToRealAmount (currency['code'], amountStringAbs);
        const feeCostString = this.safeString (transaction, 'fee');
        const feeCost = this.convertToRealAmount (currency['code'], feeCostString);
        let status = this.safeString (transaction, 'transactStatus');
        if (status !== undefined) {
            status = this.parseTransactionStatus (status);
        }
        return {
            'info': transaction,
            'id': this.safeString (transaction, 'transactID'),
            'txid': this.safeString (transaction, 'tx'),
            'type': type,
            'currency': currency['code'],
            'network': this.networkIdToCode (this.safeString (transaction, 'network'), currency['code']),
            'amount': this.parseNumber (amount),
            'status': status,
            'timestamp': transactTime,
            'datetime': this.iso8601 (transactTime),
            'address': address,
            'addressFrom': addressFrom,
            'addressTo': addressTo,
            'tag': undefined,
            'tagFrom': undefined,
            'tagTo': undefined,
            'updated': timestamp,
            'internal': undefined,
            'comment': undefined,
            'fee': {
                'currency': currency['code'],
                'cost': this.parseNumber (feeCost),
                'rate': undefined,
            },
        };
    }

    async fetchTicker (symbol: string, params = {}): Promise<Ticker> {
        /**
         * @method
         * @name bitmex#fetchTicker
         * @description fetches a price ticker, a statistical calculation with the information calculated over the past 24 hours for a specific market
         * @param {string} symbol unified symbol of the market to fetch the ticker for
         * @param {object} [params] extra parameters specific to the exchange API endpoint
         * @returns {object} a [ticker structure]{@link https://docs.ccxt.com/#/?id=ticker-structure}
         */
        await this.loadMarkets ();
        const market = this.market (symbol);
        const request = {
            'symbol': market['id'],
        };
        const response = await this.publicGetInstrument (this.extend (request, params));
        const ticker = this.safeValue (response, 0);
        if (ticker === undefined) {
            throw new BadSymbol (this.id + ' fetchTicker() symbol ' + symbol + ' not found');
        }
        return this.parseTicker (ticker, market);
    }

    async fetchTickers (symbols: Strings = undefined, params = {}): Promise<Tickers> {
        /**
         * @method
         * @name bitmex#fetchTickers
         * @description fetches price tickers for multiple markets, statistical calculations with the information calculated over the past 24 hours each market
         * @param {string[]|undefined} symbols unified symbols of the markets to fetch the ticker for, all market tickers are returned if not assigned
         * @param {object} [params] extra parameters specific to the exchange API endpoint
         * @returns {object} a dictionary of [ticker structures]{@link https://docs.ccxt.com/#/?id=ticker-structure}
         */
        await this.loadMarkets ();
        symbols = this.marketSymbols (symbols);
        const response = await this.publicGetInstrumentActiveAndIndices (params);
        // same response as under "fetchMarkets"
        const result = {};
        for (let i = 0; i < response.length; i++) {
            const ticker = this.parseTicker (response[i]);
            const symbol = this.safeString (ticker, 'symbol');
            if (symbol !== undefined) {
                result[symbol] = ticker;
            }
        }
        return this.filterByArrayTickers (result, 'symbol', symbols);
    }

    parseTicker (ticker, market: Market = undefined): Ticker {
        // see response sample under "fetchMarkets" because same endpoint is being used here
        const marketId = this.safeString (ticker, 'symbol');
        const symbol = this.safeSymbol (marketId, market);
        const timestamp = this.parse8601 (this.safeString (ticker, 'timestamp'));
        const open = this.safeString (ticker, 'prevPrice24h');
        const last = this.safeString (ticker, 'lastPrice');
        return this.safeTicker ({
            'symbol': symbol,
            'timestamp': timestamp,
            'datetime': this.iso8601 (timestamp),
            'high': this.safeString (ticker, 'highPrice'),
            'low': this.safeString (ticker, 'lowPrice'),
            'bid': this.safeString (ticker, 'bidPrice'),
            'bidVolume': undefined,
            'ask': this.safeString (ticker, 'askPrice'),
            'askVolume': undefined,
            'vwap': this.safeString (ticker, 'vwap'),
            'open': open,
            'close': last,
            'last': last,
            'previousClose': undefined,
            'change': undefined,
            'percentage': undefined,
            'average': undefined,
            'baseVolume': this.safeString (ticker, 'homeNotional24h'),
            'quoteVolume': this.safeString (ticker, 'foreignNotional24h'),
            'info': ticker,
        }, market);
    }

    parseOHLCV (ohlcv, market: Market = undefined): OHLCV {
        //
        //     {
        //         "timestamp":"2015-09-25T13:38:00.000Z",
        //         "symbol":"XBTUSD",
        //         "open":237.45,
        //         "high":237.45,
        //         "low":237.45,
        //         "close":237.45,
        //         "trades":0,
        //         "volume":0,
        //         "vwap":null,
        //         "lastSize":null,
        //         "turnover":0,
        //         "homeNotional":0,
        //         "foreignNotional":0
        //     }
        //
        const marketId = this.safeString (ohlcv, 'symbol');
        market = this.safeMarket (marketId, market);
        const volume = this.convertFromRawQuantity (market['symbol'], this.safeString (ohlcv, 'volume'));
        return [
            this.parse8601 (this.safeString (ohlcv, 'timestamp')),
            this.safeNumber (ohlcv, 'open'),
            this.safeNumber (ohlcv, 'high'),
            this.safeNumber (ohlcv, 'low'),
            this.safeNumber (ohlcv, 'close'),
            volume,
        ];
    }

    async fetchOHLCV (symbol: string, timeframe = '1m', since: Int = undefined, limit: Int = undefined, params = {}): Promise<OHLCV[]> {
        /**
         * @method
         * @name bitmex#fetchOHLCV
         * @see https://www.bitmex.com/api/explorer/#!/Trade/Trade_getBucketed
         * @description fetches historical candlestick data containing the open, high, low, and close price, and the volume of a market
         * @param {string} symbol unified symbol of the market to fetch OHLCV data for
         * @param {string} timeframe the length of time each candle represents
         * @param {int} [since] timestamp in ms of the earliest candle to fetch
         * @param {int} [limit] the maximum amount of candles to fetch
         * @param {object} [params] extra parameters specific to the exchange API endpoint
         * @param {boolean} [params.paginate] default false, when true will automatically paginate by calling this endpoint multiple times. See in the docs all the [availble parameters](https://github.com/ccxt/ccxt/wiki/Manual#pagination-params)
         * @returns {int[][]} A list of candles ordered as timestamp, open, high, low, close, volume
         */
        await this.loadMarkets ();
        let paginate = false;
        [ paginate, params ] = this.handleOptionAndParams (params, 'fetchOHLCV', 'paginate');
        if (paginate) {
            return await this.fetchPaginatedCallDeterministic ('fetchOHLCV', symbol, since, limit, timeframe, params) as OHLCV[];
        }
        // send JSON key/value pairs, such as {"key": "value"}
        // filter by individual fields and do advanced queries on timestamps
        // let filter = { 'key': 'value' };
        // send a bare series (e.g. XBU) to nearest expiring contract in that series
        // you can also send a timeframe, e.g. XBU:monthly
        // timeframes: daily, weekly, monthly, quarterly, and biquarterly
        const market = this.market (symbol);
        const request = {
            'symbol': market['id'],
            'binSize': this.safeString (this.timeframes, timeframe, timeframe),
            'partial': true,     // true == include yet-incomplete current bins
            // 'filter': filter, // filter by individual fields and do advanced queries
            // 'columns': [],    // will return all columns if omitted
            // 'start': 0,       // starting point for results (wtf?)
            // 'reverse': false, // true == newest first
            // 'endTime': '',    // ending date filter for results
        };
        if (limit !== undefined) {
            request['count'] = limit; // default 100, max 500
        }
        const until = this.safeInteger2 (params, 'until', 'endTime');
        if (until !== undefined) {
            params = this.omit (params, [ 'until' ]);
            request['endTime'] = this.iso8601 (until);
        }
        const duration = this.parseTimeframe (timeframe) * 1000;
        const fetchOHLCVOpenTimestamp = this.safeValue (this.options, 'fetchOHLCVOpenTimestamp', true);
        // if since is not set, they will return candles starting from 2017-01-01
        if (since !== undefined) {
            let timestamp = since;
            if (fetchOHLCVOpenTimestamp) {
                timestamp = this.sum (timestamp, duration);
            }
            const ymdhms = this.ymdhms (timestamp);
            request['startTime'] = ymdhms; // starting date filter for results
        } else {
            request['reverse'] = true;
        }
        const response = await this.publicGetTradeBucketed (this.extend (request, params));
        //
        //     [
        //         {"timestamp":"2015-09-25T13:38:00.000Z","symbol":"XBTUSD","open":237.45,"high":237.45,"low":237.45,"close":237.45,"trades":0,"volume":0,"vwap":null,"lastSize":null,"turnover":0,"homeNotional":0,"foreignNotional":0},
        //         {"timestamp":"2015-09-25T13:39:00.000Z","symbol":"XBTUSD","open":237.45,"high":237.45,"low":237.45,"close":237.45,"trades":0,"volume":0,"vwap":null,"lastSize":null,"turnover":0,"homeNotional":0,"foreignNotional":0},
        //         {"timestamp":"2015-09-25T13:40:00.000Z","symbol":"XBTUSD","open":237.45,"high":237.45,"low":237.45,"close":237.45,"trades":0,"volume":0,"vwap":null,"lastSize":null,"turnover":0,"homeNotional":0,"foreignNotional":0}
        //     ]
        //
        const result = this.parseOHLCVs (response, market, timeframe, since, limit);
        if (fetchOHLCVOpenTimestamp) {
            // bitmex returns the candle's close timestamp - https://github.com/ccxt/ccxt/issues/4446
            // we can emulate the open timestamp by shifting all the timestamps one place
            // so the previous close becomes the current open, and we drop the first candle
            for (let i = 0; i < result.length; i++) {
                result[i][0] = result[i][0] - duration;
            }
        }
        return result;
    }

    parseTrade (trade, market: Market = undefined): Trade {
        //
        // fetchTrades (public)
        //
        //     {
        //         "timestamp": "2018-08-28T00:00:02.735Z",
        //         "symbol": "XBTUSD",
        //         "side": "Buy",
        //         "size": 2000,
        //         "price": 6906.5,
        //         "tickDirection": "PlusTick",
        //         "trdMatchID": "b9a42432-0a46-6a2f-5ecc-c32e9ca4baf8",
        //         "grossValue": 28958000,
        //         "homeNotional": 0.28958,
        //         "foreignNotional": 2000
        //     }
        //
        // fetchMyTrades (private)
        //
        //     {
        //         "execID": "string",
        //         "orderID": "string",
        //         "clOrdID": "string",
        //         "clOrdLinkID": "string",
        //         "account": 0,
        //         "symbol": "string",
        //         "side": "string",
        //         "lastQty": 0,
        //         "lastPx": 0,
        //         "underlyingLastPx": 0,
        //         "lastMkt": "string",
        //         "lastLiquidityInd": "string",
        //         "simpleOrderQty": 0,
        //         "orderQty": 0,
        //         "price": 0,
        //         "displayQty": 0,
        //         "stopPx": 0,
        //         "pegOffsetValue": 0,
        //         "pegPriceType": "string",
        //         "currency": "string",
        //         "settlCurrency": "string",
        //         "execType": "string",
        //         "ordType": "string",
        //         "timeInForce": "string",
        //         "execInst": "string",
        //         "contingencyType": "string",
        //         "exDestination": "string",
        //         "ordStatus": "string",
        //         "triggered": "string",
        //         "workingIndicator": true,
        //         "ordRejReason": "string",
        //         "simpleLeavesQty": 0,
        //         "leavesQty": 0,
        //         "simpleCumQty": 0,
        //         "cumQty": 0,
        //         "avgPx": 0,
        //         "commission": 0,
        //         "tradePublishIndicator": "string",
        //         "multiLegReportingType": "string",
        //         "text": "string",
        //         "trdMatchID": "string",
        //         "execCost": 0,
        //         "execComm": 0,
        //         "homeNotional": 0,
        //         "foreignNotional": 0,
        //         "transactTime": "2019-03-05T12:47:02.762Z",
        //         "timestamp": "2019-03-05T12:47:02.762Z"
        //     }
        //
        const marketId = this.safeString (trade, 'symbol');
        const symbol = this.safeSymbol (marketId, market);
        const timestamp = this.parse8601 (this.safeString (trade, 'timestamp'));
        const priceString = this.safeString2 (trade, 'avgPx', 'price');
        const amountString = this.convertFromRawQuantity (symbol, this.safeString2 (trade, 'size', 'lastQty'));
        const execCost = this.numberToString (this.convertFromRawCost (symbol, this.safeString (trade, 'execCost')));
        const id = this.safeString (trade, 'trdMatchID');
        const order = this.safeString (trade, 'orderID');
        const side = this.safeStringLower (trade, 'side');
        // price * amount doesn't work for all symbols (e.g. XBT, ETH)
        let fee = undefined;
        const feeCostString = this.numberToString (this.convertFromRawCost (symbol, this.safeString (trade, 'execComm')));
        if (feeCostString !== undefined) {
            const currencyId = this.safeString (trade, 'settlCurrency');
            const feeCurrencyCode = this.safeCurrencyCode (currencyId);
            const feeRateString = this.safeString (trade, 'commission');
            fee = {
                'cost': Precise.stringAbs (feeCostString),
                'currency': feeCurrencyCode,
                'rate': Precise.stringAbs (feeRateString),
            };
        }
        // Trade or Funding
        const execType = this.safeString (trade, 'execType');
        let takerOrMaker = undefined;
        if (feeCostString !== undefined && execType === 'Trade') {
            takerOrMaker = Precise.stringLt (feeCostString, '0') ? 'maker' : 'taker';
        }
        const type = this.safeStringLower (trade, 'ordType');
        return this.safeTrade ({
            'info': trade,
            'timestamp': timestamp,
            'datetime': this.iso8601 (timestamp),
            'symbol': symbol,
            'id': id,
            'order': order,
            'type': type,
            'takerOrMaker': takerOrMaker,
            'side': side,
            'price': priceString,
            'cost': Precise.stringAbs (execCost),
            'amount': amountString,
            'fee': fee,
        }, market);
    }

    parseOrderStatus (status) {
        const statuses = {
            'New': 'open',
            'PartiallyFilled': 'open',
            'Filled': 'closed',
            'DoneForDay': 'open',
            'Canceled': 'canceled',
            'PendingCancel': 'open',
            'PendingNew': 'open',
            'Rejected': 'rejected',
            'Expired': 'expired',
            'Stopped': 'open',
            'Untriggered': 'open',
            'Triggered': 'open',
        };
        return this.safeString (statuses, status, status);
    }

    parseTimeInForce (timeInForce) {
        const timeInForces = {
            'Day': 'Day',
            'GoodTillCancel': 'GTC',
            'ImmediateOrCancel': 'IOC',
            'FillOrKill': 'FOK',
        };
        return this.safeString (timeInForces, timeInForce, timeInForce);
    }

    parseOrder (order, market: Market = undefined): Order {
        //
        //     {
        //         "orderID":"56222c7a-9956-413a-82cf-99f4812c214b",
        //         "clOrdID":"",
        //         "clOrdLinkID":"",
        //         "account":1455728,
        //         "symbol":"XBTUSD",
        //         "side":"Sell",
        //         "simpleOrderQty":null,
        //         "orderQty":1,
        //         "price":40000,
        //         "displayQty":null,
        //         "stopPx":null,
        //         "pegOffsetValue":null,
        //         "pegPriceType":"",
        //         "currency":"USD",
        //         "settlCurrency":"XBt",
        //         "ordType":"Limit",
        //         "timeInForce":"GoodTillCancel",
        //         "execInst":"",
        //         "contingencyType":"",
        //         "exDestination":"XBME",
        //         "ordStatus":"New",
        //         "triggered":"",
        //         "workingIndicator":true,
        //         "ordRejReason":"",
        //         "simpleLeavesQty":null,
        //         "leavesQty":1,
        //         "simpleCumQty":null,
        //         "cumQty":0,
        //         "avgPx":null,
        //         "multiLegReportingType":"SingleSecurity",
        //         "text":"Submitted via API.",
        //         "transactTime":"2021-01-02T21:38:49.246Z",
        //         "timestamp":"2021-01-02T21:38:49.246Z"
        //     }
        //
        const marketId = this.safeString (order, 'symbol');
        market = this.safeMarket (marketId, market);
        const symbol = market['symbol'];
        const qty = this.safeString (order, 'orderQty');
        let cost = undefined;
        let amount = undefined;
        let isInverse = false;
        if (marketId === undefined) {
            const defaultSubType = this.safeString (this.options, 'defaultSubType', 'linear');
            isInverse = (defaultSubType === 'inverse');
        } else {
            isInverse = this.safeValue (market, 'inverse', false);
        }
        if (isInverse) {
            cost = this.convertFromRawQuantity (symbol, qty);
        } else {
            amount = this.convertFromRawQuantity (symbol, qty);
        }
        const average = this.safeString (order, 'avgPx');
        let filled = undefined;
        const cumQty = this.numberToString (this.convertFromRawQuantity (symbol, this.safeString (order, 'cumQty')));
        if (isInverse) {
            filled = Precise.stringDiv (cumQty, average);
        } else {
            filled = cumQty;
        }
        const execInst = this.safeString (order, 'execInst');
        let postOnly = undefined;
        if (execInst !== undefined) {
            postOnly = (execInst === 'ParticipateDoNotInitiate');
        }
        const timestamp = this.parse8601 (this.safeString (order, 'timestamp'));
        const stopPrice = this.safeNumber (order, 'stopPx');
        const remaining = this.safeString (order, 'leavesQty');
        return this.safeOrder ({
            'info': order,
            'id': this.safeString (order, 'orderID'),
            'clientOrderId': this.safeString (order, 'clOrdID'),
            'timestamp': timestamp,
            'datetime': this.iso8601 (timestamp),
            'lastTradeTimestamp': this.parse8601 (this.safeString (order, 'transactTime')),
            'symbol': symbol,
            'type': this.safeStringLower (order, 'ordType'),
            'timeInForce': this.parseTimeInForce (this.safeString (order, 'timeInForce')),
            'postOnly': postOnly,
            'side': this.safeStringLower (order, 'side'),
            'price': this.safeString (order, 'price'),
            'stopPrice': stopPrice,
            'triggerPrice': stopPrice,
            'amount': amount,
            'cost': cost,
            'average': average,
            'filled': filled,
            'remaining': this.convertFromRawQuantity (symbol, remaining),
            'status': this.parseOrderStatus (this.safeString (order, 'ordStatus')),
            'fee': undefined,
            'trades': undefined,
        }, market);
    }

    async fetchTrades (symbol: string, since: Int = undefined, limit: Int = undefined, params = {}): Promise<Trade[]> {
        /**
         * @method
         * @name bitmex#fetchTrades
         * @see https://www.bitmex.com/api/explorer/#!/Trade/Trade_get
         * @description get the list of most recent trades for a particular symbol
         * @param {string} symbol unified symbol of the market to fetch trades for
         * @param {int} [since] timestamp in ms of the earliest trade to fetch
         * @param {int} [limit] the maximum amount of trades to fetch
         * @param {object} [params] extra parameters specific to the exchange API endpoint
         * @param {boolean} [params.paginate] default false, when true will automatically paginate by calling this endpoint multiple times. See in the docs all the [availble parameters](https://github.com/ccxt/ccxt/wiki/Manual#pagination-params)
         * @returns {Trade[]} a list of [trade structures]{@link https://docs.ccxt.com/#/?id=public-trades}
         */
        await this.loadMarkets ();
        let paginate = false;
        [ paginate, params ] = this.handleOptionAndParams (params, 'fetchTrades', 'paginate');
        if (paginate) {
            return await this.fetchPaginatedCallDynamic ('fetchTrades', symbol, since, limit, params) as Trade[];
        }
        const market = this.market (symbol);
        const request = {
            'symbol': market['id'],
        };
        if (since !== undefined) {
            request['startTime'] = this.iso8601 (since);
        } else {
            // by default reverse=false, i.e. trades are fetched since the time of market inception (year 2015 for XBTUSD)
            request['reverse'] = true;
        }
        if (limit !== undefined) {
            request['count'] = Math.min (limit, 1000); // api maximum 1000
        }
        const until = this.safeInteger2 (params, 'until', 'endTime');
        if (until !== undefined) {
            params = this.omit (params, [ 'until' ]);
            request['endTime'] = this.iso8601 (until);
        }
        const response = await this.publicGetTrade (this.extend (request, params));
        //
        //     [
        //         {
        //             "timestamp": "2018-08-28T00:00:02.735Z",
        //             "symbol": "XBTUSD",
        //             "side": "Buy",
        //             "size": 2000,
        //             "price": 6906.5,
        //             "tickDirection": "PlusTick",
        //             "trdMatchID": "b9a42432-0a46-6a2f-5ecc-c32e9ca4baf8",
        //             "grossValue": 28958000,
        //             "homeNotional": 0.28958,
        //             "foreignNotional": 2000
        //         },
        //         {
        //             "timestamp": "2018-08-28T00:00:03.778Z",
        //             "symbol": "XBTUSD",
        //             "side": "Sell",
        //             "size": 1000,
        //             "price": 6906,
        //             "tickDirection": "MinusTick",
        //             "trdMatchID": "0d4f1682-5270-a800-569b-4a0eb92db97c",
        //             "grossValue": 14480000,
        //             "homeNotional": 0.1448,
        //             "foreignNotional": 1000
        //         },
        //     ]
        //
        return this.parseTrades (response, market, since, limit);
    }

    async createOrder (symbol: string, type: OrderType, side: OrderSide, amount, price = undefined, params = {}) {
        /**
         * @method
         * @name bitmex#createOrder
         * @description create a trade order
         * @see https://www.bitmex.com/api/explorer/#!/Order/Order_new
         * @param {string} symbol unified symbol of the market to create an order in
         * @param {string} type 'market' or 'limit'
         * @param {string} side 'buy' or 'sell'
         * @param {float} amount how much of currency you want to trade in units of base currency
         * @param {float} [price] the price at which the order is to be fullfilled, in units of the quote currency, ignored in market orders
         * @param {object} [params] extra parameters specific to the exchange API endpoint
         * @param {object} [params.triggerPrice] the price at which a trigger order is triggered at
         * @param {object} [params.triggerDirection] the direction whenever the trigger happens with relation to price - 'above' or 'below'
         * @returns {object} an [order structure]{@link https://github.com/ccxt/ccxt/wiki/Manual#order-structure}
         */
        await this.loadMarkets ();
        const market = this.market (symbol);
        const orderType = this.capitalize (type);
        const reduceOnly = this.safeValue (params, 'reduceOnly');
        if (reduceOnly !== undefined) {
            if ((market['type'] !== 'swap') && (market['type'] !== 'future')) {
                throw new InvalidOrder (this.id + ' createOrder() does not support reduceOnly for ' + market['type'] + ' orders, reduceOnly orders are supported for swap and future markets only');
            }
        }
        const brokerId = this.safeString (this.options, 'brokerId', 'CCXT');
        const qty = this.parseToInt (this.amountToPrecision (symbol, amount));
        const request = {
            'symbol': market['id'],
            'side': this.capitalize (side),
            'orderQty': qty, // lot size multiplied by the number of contracts
            'ordType': orderType,
            'text': brokerId,
        };
        const customTriggerType = (orderType === 'Stop') || (orderType === 'StopLimit') || (orderType === 'MarketIfTouched') || (orderType === 'LimitIfTouched');
        // support for unified trigger format
        const triggerPrice = this.safeNumberN (params, [ 'triggerPrice', 'stopPx', 'stopPrice' ]);
        if ((triggerPrice !== undefined) && !customTriggerType) {
            request['stopPx'] = parseFloat (this.priceToPrecision (symbol, triggerPrice));
            const triggerDirection = this.safeString (params, 'triggerDirection');
            params = this.omit (params, [ 'triggerPrice', 'stopPrice', 'stopPx', 'triggerDirection' ]);
            const triggerAbove = (triggerDirection === 'above');
            this.checkRequiredArgument ('createOrder', triggerDirection, 'triggerDirection', [ 'above', 'below' ]);
            this.checkRequiredArgument ('createOrder', side, 'side', [ 'buy', 'sell' ]);
            if (type === 'limit') {
                request['price'] = parseFloat (this.priceToPrecision (symbol, price));
                if (side === 'buy') {
                    request['ordType'] = triggerAbove ? 'StopLimit' : 'LimitIfTouched';
                } else {
                    request['ordType'] = triggerAbove ? 'LimitIfTouched' : 'StopLimit';
                }
            } else if (type === 'market') {
                if (side === 'buy') {
                    request['ordType'] = triggerAbove ? 'Stop' : 'MarketIfTouched';
                } else {
                    request['ordType'] = triggerAbove ? 'MarketIfTouched' : 'Stop';
                }
            }
        } else if (customTriggerType) {
            if (triggerPrice === undefined) {
                // if exchange specific trigger types were provided
                throw new ArgumentsRequired (this.id + ' createOrder() requires a triggerPrice (stopPx|stopPrice) parameter for the ' + orderType + ' order type');
            }
            params = this.omit (params, [ 'triggerPrice', 'stopPrice', 'stopPx' ]);
            request['stopPx'] = parseFloat (this.priceToPrecision (symbol, triggerPrice));
        }
        if ((orderType === 'Limit') || (orderType === 'StopLimit') || (orderType === 'LimitIfTouched')) {
            request['price'] = parseFloat (this.priceToPrecision (symbol, price));
        }
        const clientOrderId = this.safeString2 (params, 'clOrdID', 'clientOrderId');
        if (clientOrderId !== undefined) {
            request['clOrdID'] = clientOrderId;
            params = this.omit (params, [ 'clOrdID', 'clientOrderId' ]);
        }
        const response = await this.privatePostOrder (this.extend (request, params));
        return this.parseOrder (response, market);
    }

    async editOrder (id: string, symbol, type, side, amount = undefined, price = undefined, params = {}) {
        await this.loadMarkets ();
        const request = {};
        const origClOrdID = this.safeString2 (params, 'origClOrdID', 'clientOrderId');
        if (origClOrdID !== undefined) {
            request['origClOrdID'] = origClOrdID;
            const clientOrderId = this.safeString (params, 'clOrdID', 'clientOrderId');
            if (clientOrderId !== undefined) {
                request['clOrdID'] = clientOrderId;
            }
            params = this.omit (params, [ 'origClOrdID', 'clOrdID', 'clientOrderId' ]);
        } else {
            request['orderID'] = id;
        }
        if (amount !== undefined) {
            const qty = this.parseToInt (this.amountToPrecision (symbol, amount));
            request['orderQty'] = qty;
        }
        if (price !== undefined) {
            request['price'] = price;
        }
        const brokerId = this.safeString (this.options, 'brokerId', 'CCXT');
        request['text'] = brokerId;
        const response = await this.privatePutOrder (this.extend (request, params));
        return this.parseOrder (response);
    }

    async cancelOrder (id: string, symbol: Str = undefined, params = {}) {
        /**
         * @method
         * @name bitmex#cancelOrder
         * @description cancels an open order
         * @param {string} id order id
         * @param {string} symbol not used by bitmex cancelOrder ()
         * @param {object} [params] extra parameters specific to the exchange API endpoint
         * @returns {object} An [order structure]{@link https://docs.ccxt.com/#/?id=order-structure}
         */
        await this.loadMarkets ();
        // https://github.com/ccxt/ccxt/issues/6507
        const clientOrderId = this.safeValue2 (params, 'clOrdID', 'clientOrderId');
        const request = {};
        if (clientOrderId === undefined) {
            request['orderID'] = id;
        } else {
            request['clOrdID'] = clientOrderId;
            params = this.omit (params, [ 'clOrdID', 'clientOrderId' ]);
        }
        const response = await this.privateDeleteOrder (this.extend (request, params));
        const order = this.safeValue (response, 0, {});
        const error = this.safeString (order, 'error');
        if (error !== undefined) {
            if (error.indexOf ('Unable to cancel order due to existing state') >= 0) {
                throw new OrderNotFound (this.id + ' cancelOrder() failed: ' + error);
            }
        }
        return this.parseOrder (order);
    }

    async cancelOrders (ids, symbol: Str = undefined, params = {}) {
        /**
         * @method
         * @name bitmex#cancelOrders
         * @description cancel multiple orders
         * @param {string[]} ids order ids
         * @param {string} symbol not used by bitmex cancelOrders ()
         * @param {object} [params] extra parameters specific to the exchange API endpoint
         * @returns {object} an list of [order structures]{@link https://docs.ccxt.com/#/?id=order-structure}
         */
        // return await this.cancelOrder (ids, symbol, params);
        await this.loadMarkets ();
        // https://github.com/ccxt/ccxt/issues/6507
        const clientOrderId = this.safeValue2 (params, 'clOrdID', 'clientOrderId');
        const request = {};
        if (clientOrderId === undefined) {
            request['orderID'] = ids;
        } else {
            request['clOrdID'] = clientOrderId;
            params = this.omit (params, [ 'clOrdID', 'clientOrderId' ]);
        }
        const response = await this.privateDeleteOrder (this.extend (request, params));
        return this.parseOrders (response);
    }

    async cancelAllOrders (symbol: Str = undefined, params = {}) {
        /**
         * @method
         * @name bitmex#cancelAllOrders
         * @description cancel all open orders
         * @param {string} symbol unified market symbol, only orders in the market of this symbol are cancelled when symbol is not undefined
         * @param {object} [params] extra parameters specific to the exchange API endpoint
         * @returns {object[]} a list of [order structures]{@link https://docs.ccxt.com/#/?id=order-structure}
         */
        await this.loadMarkets ();
        const request = {};
        let market = undefined;
        if (symbol !== undefined) {
            market = this.market (symbol);
            request['symbol'] = market['id'];
        }
        const response = await this.privateDeleteOrderAll (this.extend (request, params));
        //
        //     [
        //         {
        //             "orderID": "string",
        //             "clOrdID": "string",
        //             "clOrdLinkID": "string",
        //             "account": 0,
        //             "symbol": "string",
        //             "side": "string",
        //             "simpleOrderQty": 0,
        //             "orderQty": 0,
        //             "price": 0,
        //             "displayQty": 0,
        //             "stopPx": 0,
        //             "pegOffsetValue": 0,
        //             "pegPriceType": "string",
        //             "currency": "string",
        //             "settlCurrency": "string",
        //             "ordType": "string",
        //             "timeInForce": "string",
        //             "execInst": "string",
        //             "contingencyType": "string",
        //             "exDestination": "string",
        //             "ordStatus": "string",
        //             "triggered": "string",
        //             "workingIndicator": true,
        //             "ordRejReason": "string",
        //             "simpleLeavesQty": 0,
        //             "leavesQty": 0,
        //             "simpleCumQty": 0,
        //             "cumQty": 0,
        //             "avgPx": 0,
        //             "multiLegReportingType": "string",
        //             "text": "string",
        //             "transactTime": "2020-06-01T09:36:35.290Z",
        //             "timestamp": "2020-06-01T09:36:35.290Z"
        //         }
        //     ]
        //
        return this.parseOrders (response, market);
    }

    async fetchPositions (symbols: Strings = undefined, params = {}) {
        /**
         * @method
         * @name bitmex#fetchPositions
         * @description fetch all open positions
         * @param {string[]|undefined} symbols list of unified market symbols
         * @param {object} [params] extra parameters specific to the exchange API endpoint
         * @returns {object[]} a list of [position structure]{@link https://docs.ccxt.com/#/?id=position-structure}
         */
        await this.loadMarkets ();
        const response = await this.privateGetPosition (params);
        //
        //     [
        //         {
        //             "account": 0,
        //             "symbol": "string",
        //             "currency": "string",
        //             "underlying": "string",
        //             "quoteCurrency": "string",
        //             "commission": 0,
        //             "initMarginReq": 0,
        //             "maintMarginReq": 0,
        //             "riskLimit": 0,
        //             "leverage": 0,
        //             "crossMargin": true,
        //             "deleveragePercentile": 0,
        //             "rebalancedPnl": 0,
        //             "prevRealisedPnl": 0,
        //             "prevUnrealisedPnl": 0,
        //             "prevClosePrice": 0,
        //             "openingTimestamp": "2020-11-09T06:53:59.892Z",
        //             "openingQty": 0,
        //             "openingCost": 0,
        //             "openingComm": 0,
        //             "openOrderBuyQty": 0,
        //             "openOrderBuyCost": 0,
        //             "openOrderBuyPremium": 0,
        //             "openOrderSellQty": 0,
        //             "openOrderSellCost": 0,
        //             "openOrderSellPremium": 0,
        //             "execBuyQty": 0,
        //             "execBuyCost": 0,
        //             "execSellQty": 0,
        //             "execSellCost": 0,
        //             "execQty": 0,
        //             "execCost": 0,
        //             "execComm": 0,
        //             "currentTimestamp": "2020-11-09T06:53:59.893Z",
        //             "currentQty": 0,
        //             "currentCost": 0,
        //             "currentComm": 0,
        //             "realisedCost": 0,
        //             "unrealisedCost": 0,
        //             "grossOpenCost": 0,
        //             "grossOpenPremium": 0,
        //             "grossExecCost": 0,
        //             "isOpen": true,
        //             "markPrice": 0,
        //             "markValue": 0,
        //             "riskValue": 0,
        //             "homeNotional": 0,
        //             "foreignNotional": 0,
        //             "posState": "string",
        //             "posCost": 0,
        //             "posCost2": 0,
        //             "posCross": 0,
        //             "posInit": 0,
        //             "posComm": 0,
        //             "posLoss": 0,
        //             "posMargin": 0,
        //             "posMaint": 0,
        //             "posAllowance": 0,
        //             "taxableMargin": 0,
        //             "initMargin": 0,
        //             "maintMargin": 0,
        //             "sessionMargin": 0,
        //             "targetExcessMargin": 0,
        //             "varMargin": 0,
        //             "realisedGrossPnl": 0,
        //             "realisedTax": 0,
        //             "realisedPnl": 0,
        //             "unrealisedGrossPnl": 0,
        //             "longBankrupt": 0,
        //             "shortBankrupt": 0,
        //             "taxBase": 0,
        //             "indicativeTaxRate": 0,
        //             "indicativeTax": 0,
        //             "unrealisedTax": 0,
        //             "unrealisedPnl": 0,
        //             "unrealisedPnlPcnt": 0,
        //             "unrealisedRoePcnt": 0,
        //             "simpleQty": 0,
        //             "simpleCost": 0,
        //             "simpleValue": 0,
        //             "simplePnl": 0,
        //             "simplePnlPcnt": 0,
        //             "avgCostPrice": 0,
        //             "avgEntryPrice": 0,
        //             "breakEvenPrice": 0,
        //             "marginCallPrice": 0,
        //             "liquidationPrice": 0,
        //             "bankruptPrice": 0,
        //             "timestamp": "2020-11-09T06:53:59.894Z",
        //             "lastPrice": 0,
        //             "lastValue": 0
        //         }
        //     ]
        //
        const results = this.parsePositions (response, symbols);
        return this.filterByArrayPositions (results, 'symbol', symbols, false);
    }

    parsePosition (position, market: Market = undefined) {
        //
        //     {
        //         "account": 9371654,
        //         "symbol": "ETHUSDT",
        //         "currency": "USDt",
        //         "underlying": "ETH",
        //         "quoteCurrency": "USDT",
        //         "commission": 0.00075,
        //         "initMarginReq": 0.3333333333333333,
        //         "maintMarginReq": 0.01,
        //         "riskLimit": 1000000000000,
        //         "leverage": 3,
        //         "crossMargin": false,
        //         "deleveragePercentile": 1,
        //         "rebalancedPnl": 0,
        //         "prevRealisedPnl": 0,
        //         "prevUnrealisedPnl": 0,
        //         "prevClosePrice": 2053.738,
        //         "openingTimestamp": "2022-05-21T04:00:00.000Z",
        //         "openingQty": 0,
        //         "openingCost": 0,
        //         "openingComm": 0,
        //         "openOrderBuyQty": 0,
        //         "openOrderBuyCost": 0,
        //         "openOrderBuyPremium": 0,
        //         "openOrderSellQty": 0,
        //         "openOrderSellCost": 0,
        //         "openOrderSellPremium": 0,
        //         "execBuyQty": 2000,
        //         "execBuyCost": 39260000,
        //         "execSellQty": 0,
        //         "execSellCost": 0,
        //         "execQty": 2000,
        //         "execCost": 39260000,
        //         "execComm": 26500,
        //         "currentTimestamp": "2022-05-21T04:35:16.397Z",
        //         "currentQty": 2000,
        //         "currentCost": 39260000,
        //         "currentComm": 26500,
        //         "realisedCost": 0,
        //         "unrealisedCost": 39260000,
        //         "grossOpenCost": 0,
        //         "grossOpenPremium": 0,
        //         "grossExecCost": 39260000,
        //         "isOpen": true,
        //         "markPrice": 1964.195,
        //         "markValue": 39283900,
        //         "riskValue": 39283900,
        //         "homeNotional": 0.02,
        //         "foreignNotional": -39.2839,
        //         "posState": "",
        //         "posCost": 39260000,
        //         "posCost2": 39260000,
        //         "posCross": 0,
        //         "posInit": 13086667,
        //         "posComm": 39261,
        //         "posLoss": 0,
        //         "posMargin": 13125928,
        //         "posMaint": 435787,
        //         "posAllowance": 0,
        //         "taxableMargin": 0,
        //         "initMargin": 0,
        //         "maintMargin": 13149828,
        //         "sessionMargin": 0,
        //         "targetExcessMargin": 0,
        //         "varMargin": 0,
        //         "realisedGrossPnl": 0,
        //         "realisedTax": 0,
        //         "realisedPnl": -26500,
        //         "unrealisedGrossPnl": 23900,
        //         "longBankrupt": 0,
        //         "shortBankrupt": 0,
        //         "taxBase": 0,
        //         "indicativeTaxRate": null,
        //         "indicativeTax": 0,
        //         "unrealisedTax": 0,
        //         "unrealisedPnl": 23900,
        //         "unrealisedPnlPcnt": 0.0006,
        //         "unrealisedRoePcnt": 0.0018,
        //         "simpleQty": null,
        //         "simpleCost": null,
        //         "simpleValue": null,
        //         "simplePnl": null,
        //         "simplePnlPcnt": null,
        //         "avgCostPrice": 1963,
        //         "avgEntryPrice": 1963,
        //         "breakEvenPrice": 1964.35,
        //         "marginCallPrice": 1328.5,
        //         "liquidationPrice": 1328.5,
        //         "bankruptPrice": 1308.7,
        //         "timestamp": "2022-05-21T04:35:16.397Z",
        //         "lastPrice": 1964.195,
        //         "lastValue": 39283900
        //     }
        //
        market = this.safeMarket (this.safeString (position, 'symbol'), market);
        const symbol = market['symbol'];
        const datetime = this.safeString (position, 'timestamp');
        const crossMargin = this.safeValue (position, 'crossMargin');
        const marginMode = (crossMargin === true) ? 'cross' : 'isolated';
        const notionalString = Precise.stringAbs (this.safeString (position, 'foreignNotional', 'homeNotional'));
        const settleCurrencyCode = this.safeString (market, 'settle');
        const maintenanceMargin = this.convertToRealAmount (settleCurrencyCode, this.safeString (position, 'maintMargin'));
        const unrealisedPnl = this.convertToRealAmount (settleCurrencyCode, this.safeString (position, 'unrealisedPnl'));
        const contracts = this.parseNumber (Precise.stringAbs (this.safeString (position, 'currentQty')));
        const contractSize = this.safeNumber (market, 'contractSize');
        let side = undefined;
        const homeNotional = this.safeString (position, 'homeNotional');
        if (homeNotional !== undefined) {
            if (homeNotional[0] === '-') {
                side = 'short';
            } else {
                side = 'long';
            }
        }
        return this.safePosition ({
            'info': position,
            'id': this.safeString (position, 'account'),
            'symbol': symbol,
            'timestamp': this.parse8601 (datetime),
            'datetime': datetime,
            'lastUpdateTimestamp': undefined,
            'hedged': undefined,
            'side': side,
            'contracts': contracts,
            'contractSize': contractSize,
            'entryPrice': this.safeNumber (position, 'avgEntryPrice'),
            'markPrice': this.safeNumber (position, 'markPrice'),
            'lastPrice': undefined,
            'notional': this.parseNumber (notionalString),
            'leverage': this.safeNumber (position, 'leverage'),
            'collateral': undefined,
            'initialMargin': this.safeNumber (position, 'initMargin'),
            'initialMarginPercentage': this.safeNumber (position, 'initMarginReq'),
            'maintenanceMargin': maintenanceMargin,
            'maintenanceMarginPercentage': this.safeNumber (position, 'maintMarginReq'),
            'unrealizedPnl': unrealisedPnl,
            'liquidationPrice': this.safeNumber (position, 'liquidationPrice'),
            'marginMode': marginMode,
            'marginRatio': undefined,
            'percentage': this.safeNumber (position, 'unrealisedPnlPcnt'),
            'stopLossPrice': undefined,
            'takeProfitPrice': undefined,
        });
    }

    async withdraw (code: string, amount, address, tag = undefined, params = {}) {
        /**
         * @method
         * @name bitmex#withdraw
         * @description make a withdrawal
         * @param {string} code unified currency code
         * @param {float} amount the amount to withdraw
         * @param {string} address the address to withdraw to
         * @param {string} tag
         * @param {object} [params] extra parameters specific to the exchange API endpoint
         * @returns {object} a [transaction structure]{@link https://docs.ccxt.com/#/?id=transaction-structure}
         */
        [ tag, params ] = this.handleWithdrawTagAndParams (tag, params);
        this.checkAddress (address);
        await this.loadMarkets ();
        const currency = this.currency (code);
        const qty = this.convertFromRealAmount (code, amount);
        let networkCode = undefined;
        [ networkCode, params ] = this.handleNetworkCodeAndParams (params);
        const request = {
            'currency': currency['id'],
            'amount': qty,
            'address': address,
            'network': this.networkCodeToId (networkCode, currency['code']),
            // 'otpToken': '123456', // requires if two-factor auth (OTP) is enabled
            // 'fee': 0.001, // bitcoin network fee
        };
        const response = await this.privatePostUserRequestWithdrawal (this.extend (request, params));
        //
        //     {
        //         "transactID": "3aece414-bb29-76c8-6c6d-16a477a51a1e",
        //         "account": 1403035,
        //         "currency": "USDt",
        //         "network": "tron",
        //         "transactType": "Withdrawal",
        //         "amount": -11000000,
        //         "fee": 1000000,
        //         "transactStatus": "Pending",
        //         "address": "TAf5JxcAQQsC2Nm2zu21XE2iDtnisxPo1x",
        //         "tx": "",
        //         "text": "",
        //         "transactTime": "2022-12-16T07:37:06.500Z",
        //         "timestamp": "2022-12-16T07:37:06.500Z",
        //     }
        //
        return this.parseTransaction (response, currency);
    }

    async fetchFundingRates (symbols: Strings = undefined, params = {}) {
        /**
         * @method
         * @name bitmex#fetchFundingRates
         * @description fetch the funding rate for multiple markets
         * @param {string[]|undefined} symbols list of unified market symbols
         * @param {object} [params] extra parameters specific to the exchange API endpoint
         * @returns {object} a dictionary of [funding rates structures]{@link https://docs.ccxt.com/#/?id=funding-rates-structure}, indexe by market symbols
         */
        await this.loadMarkets ();
        const response = await this.publicGetInstrumentActiveAndIndices (params);
        // same response as under "fetchMarkets"
        const filteredResponse = [];
        for (let i = 0; i < response.length; i++) {
            const item = response[i];
            const marketId = this.safeString (item, 'symbol');
            const market = this.safeMarket (marketId);
            const swap = this.safeValue (market, 'swap', false);
            if (swap) {
                filteredResponse.push (item);
            }
        }
        symbols = this.marketSymbols (symbols);
        const result = this.parseFundingRates (filteredResponse);
        return this.filterByArray (result, 'symbol', symbols);
    }

    parseFundingRate (contract, market: Market = undefined) {
        // see response sample under "fetchMarkets" because same endpoint is being used here
        const datetime = this.safeString (contract, 'timestamp');
        const marketId = this.safeString (contract, 'symbol');
        const fundingDatetime = this.safeString (contract, 'fundingTimestamp');
        return {
            'info': contract,
            'symbol': this.safeSymbol (marketId, market),
            'markPrice': this.safeNumber (contract, 'markPrice'),
            'indexPrice': undefined,
            'interestRate': undefined,
            'estimatedSettlePrice': this.safeNumber (contract, 'indicativeSettlePrice'),
            'timestamp': this.parse8601 (datetime),
            'datetime': datetime,
            'fundingRate': this.safeNumber (contract, 'fundingRate'),
            'fundingTimestamp': this.iso8601 (fundingDatetime),
            'fundingDatetime': fundingDatetime,
            'nextFundingRate': this.safeNumber (contract, 'indicativeFundingRate'),
            'nextFundingTimestamp': undefined,
            'nextFundingDatetime': undefined,
            'previousFundingRate': undefined,
            'previousFundingTimestamp': undefined,
            'previousFundingDatetime': undefined,
        };
    }

    async fetchFundingRateHistory (symbol: Str = undefined, since: Int = undefined, limit: Int = undefined, params = {}) {
        /**
         * @method
         * @name bitmex#fetchFundingRateHistory
         * @description Fetches the history of funding rates
         * @param {string} symbol unified symbol of the market to fetch the funding rate history for
         * @param {int} [since] timestamp in ms of the earliest funding rate to fetch
         * @param {int} [limit] the maximum amount of [funding rate structures]{@link https://docs.ccxt.com/#/?id=funding-rate-history-structure} to fetch
         * @param {object} [params] extra parameters specific to the exchange API endpoint
         * @param {int} [params.until] timestamp in ms for ending date filter
         * @param {bool} [params.reverse] if true, will sort results newest first
         * @param {int} [params.start] starting point for results
         * @param {string} [params.columns] array of column names to fetch in info, if omitted, will return all columns
         * @param {string} [params.filter] generic table filter, send json key/value pairs, such as {"key": "value"}, you can key on individual fields, and do more advanced querying on timestamps, see the [timestamp docs]{@link https://www.bitmex.com/app/restAPI#Timestamp-Filters} for more details
         * @returns {object[]} a list of [funding rate structures]{@link https://docs.ccxt.com/#/?id=funding-rate-history-structure}
         */
        await this.loadMarkets ();
        const request = {};
        let market = undefined;
        if (symbol in this.currencies) {
            const code = this.currency (symbol);
            request['symbol'] = code['id'];
        } else if (symbol !== undefined) {
            const splitSymbol = symbol.split (':');
            const splitSymbolLength = splitSymbol.length;
            const timeframes = [ 'nearest', 'daily', 'weekly', 'monthly', 'quarterly', 'biquarterly', 'perpetual' ];
            if ((splitSymbolLength > 1) && this.inArray (splitSymbol[1], timeframes)) {
                const code = this.currency (splitSymbol[0]);
                symbol = code['id'] + ':' + splitSymbol[1];
                request['symbol'] = symbol;
            } else {
                market = this.market (symbol);
                request['symbol'] = market['id'];
            }
        }
        if (since !== undefined) {
            request['startTime'] = this.iso8601 (since);
        }
        if (limit !== undefined) {
            request['count'] = limit;
        }
        const until = this.safeInteger2 (params, 'until', 'till');
        params = this.omit (params, [ 'until', 'till' ]);
        if (until !== undefined) {
            request['endTime'] = this.iso8601 (until);
        }
        request['reverse'] = true;
        const response = await this.publicGetFunding (this.extend (request, params));
        //
        //    [
        //        {
        //            "timestamp": "2016-05-07T12:00:00.000Z",
        //            "symbol": "ETHXBT",
        //            "fundingInterval": "2000-01-02T00:00:00.000Z",
        //            "fundingRate": 0.0010890000000000001,
        //            "fundingRateDaily": 0.0010890000000000001
        //        }
        //    ]
        //
        return this.parseFundingRateHistories (response, market, since, limit);
    }

    parseFundingRateHistory (info, market: Market = undefined) {
        //
        //    {
        //        "timestamp": "2016-05-07T12:00:00.000Z",
        //        "symbol": "ETHXBT",
        //        "fundingInterval": "2000-01-02T00:00:00.000Z",
        //        "fundingRate": 0.0010890000000000001,
        //        "fundingRateDaily": 0.0010890000000000001
        //    }
        //
        const marketId = this.safeString (info, 'symbol');
        const datetime = this.safeString (info, 'timestamp');
        return {
            'info': info,
            'symbol': this.safeSymbol (marketId, market),
            'fundingRate': this.safeNumber (info, 'fundingRate'),
            'timestamp': this.parse8601 (datetime),
            'datetime': datetime,
        };
    }

    async setLeverage (leverage, symbol: Str = undefined, params = {}) {
        /**
         * @method
         * @name bitmex#setLeverage
         * @description set the level of leverage for a market
         * @param {float} leverage the rate of leverage
         * @param {string} symbol unified market symbol
         * @param {object} [params] extra parameters specific to the exchange API endpoint
         * @returns {object} response from the exchange
         */
        if (symbol === undefined) {
            throw new ArgumentsRequired (this.id + ' setLeverage() requires a symbol argument');
        }
        if ((leverage < 0.01) || (leverage > 100)) {
            throw new BadRequest (this.id + ' leverage should be between 0.01 and 100');
        }
        await this.loadMarkets ();
        const market = this.market (symbol);
        if (market['type'] !== 'swap' && market['type'] !== 'future') {
            throw new BadSymbol (this.id + ' setLeverage() supports future and swap contracts only');
        }
        const request = {
            'symbol': market['id'],
            'leverage': leverage,
        };
        return await this.privatePostPositionLeverage (this.extend (request, params));
    }

    async setMarginMode (marginMode, symbol: Str = undefined, params = {}) {
        /**
         * @method
         * @name bitmex#setMarginMode
         * @description set margin mode to 'cross' or 'isolated'
         * @param {string} marginMode 'cross' or 'isolated'
         * @param {string} symbol unified market symbol
         * @param {object} [params] extra parameters specific to the exchange API endpoint
         * @returns {object} response from the exchange
         */
        if (symbol === undefined) {
            throw new ArgumentsRequired (this.id + ' setMarginMode() requires a symbol argument');
        }
        marginMode = marginMode.toLowerCase ();
        if (marginMode !== 'isolated' && marginMode !== 'cross') {
            throw new BadRequest (this.id + ' setMarginMode() marginMode argument should be isolated or cross');
        }
        await this.loadMarkets ();
        const market = this.market (symbol);
        if ((market['type'] !== 'swap') && (market['type'] !== 'future')) {
            throw new BadSymbol (this.id + ' setMarginMode() supports swap and future contracts only');
        }
        const enabled = (marginMode === 'cross') ? false : true;
        const request = {
            'symbol': market['id'],
            'enabled': enabled,
        };
        return await this.privatePostPositionIsolate (this.extend (request, params));
    }

    async fetchDepositAddress (code: string, params = {}) {
        /**
         * @method
         * @name bitmex#fetchDepositAddress
         * @description fetch the deposit address for a currency associated with this account
         * @see https://www.bitmex.com/api/explorer/#!/User/User_getDepositAddress
         * @param {string} code unified currency code
         * @param {object} [params] extra parameters specific to the exchange API endpoint
         * @param {string} [params.network] deposit chain, can view all chains via this.publicGetWalletAssets, default is eth, unless the currency has a default chain within this.options['networks']
         * @returns {object} an [address structure]{@link https://docs.ccxt.com/#/?id=address-structure}
         */
        await this.loadMarkets ();
        let networkCode = undefined;
        [ networkCode, params ] = this.handleNetworkCodeAndParams (params);
        if (networkCode === undefined) {
            throw new ArgumentsRequired (this.id + ' fetchDepositAddress requires params["network"]');
        }
        const currency = this.currency (code);
        let currencyId = currency['id'];
        const idLength = currencyId.length;
        currencyId = currencyId.slice (0, idLength - 1) + currencyId.slice (idLength - 1, idLength).toLowerCase ();  // make the last letter lowercase
        params = this.omit (params, 'network');
        const request = {
            'currency': currencyId,
            'network': this.networkCodeToId (networkCode, currency['code']),
        };
        const response = await this.privateGetUserDepositAddress (this.extend (request, params));
        //
        //    '"bc1qmex3puyrzn2gduqcnlu70c2uscpyaa9nm2l2j9le2lt2wkgmw33sy7ndjg"'
        //
        return {
            'currency': code,
            'address': response.replace ('"', '').replace ('"', ''), // Done twice because some languages only replace the first instance
            'tag': undefined,
            'network': networkCode,
            'info': response,
        };
    }

    parseDepositWithdrawFee (fee, currency: Currency = undefined) {
        //
        //    {
        //        "asset": "XBT",
        //        "currency": "XBt",
        //        "majorCurrency": "XBT",
        //        "name": "Bitcoin",
        //        "currencyType": "Crypto",
        //        "scale": "8",
        //        "enabled": true,
        //        "isMarginCurrency": true,
        //        "minDepositAmount": "10000",
        //        "minWithdrawalAmount": "1000",
        //        "maxWithdrawalAmount": "100000000000000",
        //        "networks": [
        //            {
        //                "asset": "btc",
        //                "tokenAddress": '',
        //                "depositEnabled": true,
        //                "withdrawalEnabled": true,
        //                "withdrawalFee": "20000",
        //                "minFee": "20000",
        //                "maxFee": "10000000"
        //            }
        //        ]
        //    }
        //
        const networks = this.safeValue (fee, 'networks', []);
        const networksLength = networks.length;
        const result = {
            'info': fee,
            'withdraw': {
                'fee': undefined,
                'percentage': undefined,
            },
            'deposit': {
                'fee': undefined,
                'percentage': undefined,
            },
            'networks': {},
        };
        if (networksLength !== 0) {
            const scale = this.safeString (fee, 'scale');
            const precision = this.parsePrecision (scale);
            for (let i = 0; i < networksLength; i++) {
                const network = networks[i];
                const networkId = this.safeString (network, 'asset');
                const currencyCode = this.safeString (currency, 'code');
                const networkCode = this.networkIdToCode (networkId, currencyCode);
                const withdrawalFeeId = this.safeString (network, 'withdrawalFee');
                const withdrawalFee = this.parseNumber (Precise.stringMul (withdrawalFeeId, precision));
                result['networks'][networkCode] = {
                    'deposit': { 'fee': undefined, 'percentage': undefined },
                    'withdraw': { 'fee': withdrawalFee, 'percentage': false },
                };
                if (networksLength === 1) {
                    result['withdraw']['fee'] = withdrawalFee;
                    result['withdraw']['percentage'] = false;
                }
            }
        }
        return result;
    }

    async fetchDepositWithdrawFees (codes: Strings = undefined, params = {}) {
        /**
         * @method
         * @name bitmex#fetchDepositWithdrawFees
         * @description fetch deposit and withdraw fees
         * @see https://www.bitmex.com/api/explorer/#!/Wallet/Wallet_getAssetsConfig
         * @param {string[]|undefined} codes list of unified currency codes
         * @param {object} [params] extra parameters specific to the exchange API endpoint
         * @returns {object} a list of [fee structures]{@link https://docs.ccxt.com/#/?id=fee-structure}
         */
        await this.loadMarkets ();
        const assets = await this.publicGetWalletAssets (params);
        //
        //    [
        //        {
        //            "asset": "XBT",
        //            "currency": "XBt",
        //            "majorCurrency": "XBT",
        //            "name": "Bitcoin",
        //            "currencyType": "Crypto",
        //            "scale": "8",
        //            "enabled": true,
        //            "isMarginCurrency": true,
        //            "minDepositAmount": "10000",
        //            "minWithdrawalAmount": "1000",
        //            "maxWithdrawalAmount": "100000000000000",
        //            "networks": [
        //                {
        //                    "asset": "btc",
        //                    "tokenAddress": '',
        //                    "depositEnabled": true,
        //                    "withdrawalEnabled": true,
        //                    "withdrawalFee": "20000",
        //                    "minFee": "20000",
        //                    "maxFee": "10000000"
        //                }
        //            ]
        //        },
        //        ...
        //    ]
        //
        return this.parseDepositWithdrawFees (assets, codes, 'asset');
    }

    calculateRateLimiterCost (api, method, path, params, config = {}) {
        const isAuthenticated = this.checkRequiredCredentials (false);
        const cost = this.safeValue (config, 'cost', 1);
        if (cost !== 1) { // trading endpoints
            if (isAuthenticated) {
                return cost;
            } else {
                return 20;
            }
        }
        return cost;
    }

    async fetchLiquidations (symbol: string, since: Int = undefined, limit: Int = undefined, params = {}) {
        /**
         * @method
         * @name bitmex#fetchLiquidations
         * @description retrieves the public liquidations of a trading pair
         * @see https://www.bitmex.com/api/explorer/#!/Liquidation/Liquidation_get
         * @param {string} symbol unified CCXT market symbol
         * @param {int} [since] the earliest time in ms to fetch liquidations for
         * @param {int} [limit] the maximum number of liquidation structures to retrieve
         * @param {object} [params] exchange specific parameters for the bitmex api endpoint
         * @param {int} [params.until] timestamp in ms of the latest liquidation
         * @param {boolean} [params.paginate] default false, when true will automatically paginate by calling this endpoint multiple times. See in the docs all the [availble parameters](https://github.com/ccxt/ccxt/wiki/Manual#pagination-params)
         * @returns {object} an array of [liquidation structures]{@link https://docs.ccxt.com/#/?id=liquidation-structure}
         */
        await this.loadMarkets ();
        let paginate = false;
        [ paginate, params ] = this.handleOptionAndParams (params, 'fetchLiquidations', 'paginate');
        if (paginate) {
            return await this.fetchPaginatedCallDynamic ('fetchLiquidations', symbol, since, limit, params) as Liquidation[];
        }
        const market = this.market (symbol);
        let request = {
            'symbol': market['id'],
        };
        if (since !== undefined) {
            request['startTime'] = since;
        }
        if (limit !== undefined) {
            request['count'] = limit;
        }
        [ request, params ] = this.handleUntilOption ('endTime', request, params);
        const response = await this.publicGetLiquidation (this.extend (request, params));
        //
        //     [
        //         {
        //             "orderID": "string",
        //             "symbol": "string",
        //             "side": "string",
        //             "price": 0,
        //             "leavesQty": 0
        //         }
        //     ]
        //
        return this.parseLiquidations (response, market, since, limit);
    }

    parseLiquidation (liquidation, market: Market = undefined) {
        //
        //     {
        //         "orderID": "string",
        //         "symbol": "string",
        //         "side": "string",
        //         "price": 0,
        //         "leavesQty": 0
        //     }
        //
        const marketId = this.safeString (liquidation, 'symbol');
        return this.safeLiquidation ({
            'info': liquidation,
            'symbol': this.safeSymbol (marketId, market),
            'contracts': undefined,
            'contractSize': this.safeNumber (market, 'contractSize'),
            'price': this.safeNumber (liquidation, 'price'),
            'baseValue': undefined,
            'quoteValue': undefined,
            'timestamp': undefined,
            'datetime': undefined,
        });
    }

    handleErrors (code, reason, url, method, headers, body, response, requestHeaders, requestBody) {
        if (response === undefined) {
            return undefined;
        }
        if (code === 429) {
            throw new DDoSProtection (this.id + ' ' + body);
        }
        if (code >= 400) {
            const error = this.safeValue (response, 'error', {});
            const message = this.safeString (error, 'message');
            const feedback = this.id + ' ' + body;
            this.throwExactlyMatchedException (this.exceptions['exact'], message, feedback);
            this.throwBroadlyMatchedException (this.exceptions['broad'], message, feedback);
            if (code === 400) {
                throw new BadRequest (feedback);
            }
            throw new ExchangeError (feedback); // unknown message
        }
        return undefined;
    }

    nonce () {
        return this.milliseconds ();
    }

    sign (path, api = 'public', method = 'GET', params = {}, headers = undefined, body = undefined) {
        let query = '/api/' + this.version + '/' + path;
        if (method === 'GET') {
            if (Object.keys (params).length) {
                query += '?' + this.urlencode (params);
            }
        } else {
            const format = this.safeString (params, '_format');
            if (format !== undefined) {
                query += '?' + this.urlencode ({ '_format': format });
                params = this.omit (params, '_format');
            }
        }
        const url = this.urls['api'][api] + query;
        const isAuthenticated = this.checkRequiredCredentials (false);
        if (api === 'private' || (api === 'public' && isAuthenticated)) {
            this.checkRequiredCredentials ();
            let auth = method + query;
            let expires = this.safeInteger (this.options, 'api-expires');
            headers = {
                'Content-Type': 'application/json',
                'api-key': this.apiKey,
            };
            expires = this.sum (this.seconds (), expires);
            const stringExpires = expires.toString ();
            auth += stringExpires;
            headers['api-expires'] = stringExpires;
            if (method === 'POST' || method === 'PUT' || method === 'DELETE') {
                if (Object.keys (params).length) {
                    body = this.json (params);
                    auth += body;
                }
            }
            headers['api-signature'] = this.hmac (this.encode (auth), this.encode (this.secret), sha256);
        }
        return { 'url': url, 'method': method, 'body': body, 'headers': headers };
    }
}<|MERGE_RESOLUTION|>--- conflicted
+++ resolved
@@ -433,12 +433,8 @@
          * @method
          * @name bitmex#fetchMarkets
          * @description retrieves data on all markets for bitmex
-<<<<<<< HEAD
+         * @see https://www.bitmex.com/api/explorer/#!/Instrument/Instrument_getActive
          * @param {object} [params] extra parameters specific to the exchange API endpoint
-=======
-         * @see https://www.bitmex.com/api/explorer/#!/Instrument/Instrument_getActive
-         * @param {object} [params] extra parameters specific to the exchange api endpoint
->>>>>>> 7d932e3e
          * @returns {object[]} an array of objects representing market data
          */
         const response = await this.publicGetInstrumentActive (params);
