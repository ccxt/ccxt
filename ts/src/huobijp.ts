--- conflicted
+++ resolved
@@ -1674,21 +1674,6 @@
         ];
     }
 
-<<<<<<< HEAD
-    safeNetwork (networkId) {
-        const lastCharacterIndex = networkId.length - 1;
-        const lastCharacter = networkId[lastCharacterIndex];
-        if (lastCharacter === '1') {
-            networkId = networkId.slice (0, lastCharacterIndex);
-        }
-        const networksById = {};
-        return this.safeString (networksById, networkId, networkId);
-=======
-    currencyToPrecision (code, fee, networkCode = undefined) {
-        return this.decimalToPrecision (fee, 0, this.currencies[code]['precision'], this.precisionMode);
->>>>>>> e5af7f5d
-    }
-
     parseDepositAddress (depositAddress, currency: Currency = undefined) {
         //
         //     {
