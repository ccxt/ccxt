--- conflicted
+++ resolved
@@ -1767,16 +1767,11 @@
      */
     async fetchOrder (id: string, symbol: Str = undefined, params = {}) {
         await this.loadMarkets ();
-<<<<<<< HEAD
         let market = undefined;
         if (symbol !== undefined) {
             market = this.market (symbol);
         }
-        const stop = this.safeBool2 (params, 'stop', 'trigger', false);
-=======
-        const market = (symbol !== undefined) ? this.market (symbol) : undefined;
         const trigger = this.safeBool2 (params, 'stop', 'trigger', false);
->>>>>>> 5dae74b9
         const request: Dict = {};
         const clientOrderId = this.safeStringN (params, [ 'clOrdID', 'clientOrderId', 'client_order_id' ]);
         params = this.omit (params, [ 'stop', 'trigger', 'clOrdID', 'clientOrderId', 'client_order_id' ]);
