
//  ---------------------------------------------------------------------------

import Exchange from './abstract/currencycom.js';
import { BadSymbol, ExchangeError, ArgumentsRequired, ExchangeNotAvailable, InsufficientFunds, OrderNotFound, InvalidOrder, DDoSProtection, InvalidNonce, AuthenticationError, BadRequest, NotSupported } from './base/errors.js';
import { Precise } from './base/Precise.js';
import { TICK_SIZE } from './base/functions/number.js';
import { sha256 } from './static_dependencies/noble-hashes/sha256.js';
import type { Balances, Currency, Int, Market, OHLCV, Order, OrderBook, OrderSide, OrderType, Str, Strings, Ticker, Tickers, Trade, Transaction, Leverage, Num, Account, Currencies, TradingFees } from './base/types.js';

//  ---------------------------------------------------------------------------

/**
 * @class currencycom
 * @augments Exchange
 */
export default class currencycom extends Exchange {
    describe () {
        return this.deepExtend (super.describe (), {
            'id': 'currencycom',
            'name': 'Currency.com',
            'countries': [ 'BY' ], // Belarus
            'rateLimit': 100,
            'certified': false,
            'pro': true,
            'version': 'v2',
            // new metainfo interface
            'has': {
                'CORS': undefined,
                'spot': true,
                'margin': true,
                'swap': true,
                'future': false,
                'option': false,
                'addMargin': undefined,
                'cancelAllOrders': undefined,
                'cancelOrder': true,
                'cancelOrders': undefined,
                'createDepositAddress': undefined,
                'createLimitOrder': true,
                'createMarketOrder': true,
                'createOrder': true,
                'createStopLimitOrder': true,
                'createStopMarketOrder': true,
                'createStopOrder': true,
                'editOrder': 'emulated',
                'fetchAccounts': true,
                'fetchBalance': true,
                'fetchBidsAsks': undefined,
                'fetchBorrowRateHistory': undefined,
                'fetchCanceledOrders': undefined,
                'fetchClosedOrder': undefined,
                'fetchClosedOrders': undefined,
                'fetchCrossBorrowRate': false,
                'fetchCrossBorrowRates': false,
                'fetchCurrencies': true,
                'fetchDeposit': undefined,
                'fetchDepositAddress': true,
                'fetchDepositAddresses': false,
                'fetchDepositAddressesByNetwork': false,
                'fetchDeposits': true,
                'fetchDepositsWithdrawals': true,
                'fetchFundingHistory': false,
                'fetchFundingRate': false,
                'fetchFundingRateHistory': false,
                'fetchFundingRates': false,
                'fetchIndexOHLCV': false,
                'fetchIsolatedBorrowRate': false,
                'fetchIsolatedBorrowRates': false,
                'fetchL2OrderBook': true,
                'fetchLedger': true,
                'fetchLedgerEntry': false,
                'fetchLeverage': true,
                'fetchLeverageTiers': false,
                'fetchMarginMode': false,
                'fetchMarkets': true,
                'fetchMarkOHLCV': false,
                'fetchMyTrades': true,
                'fetchOHLCV': true,
                'fetchOpenOrder': undefined,
                'fetchOpenOrders': true,
                'fetchOrder': true,
                'fetchOrderBook': true,
                'fetchOrderBooks': undefined,
                'fetchOrders': undefined,
                'fetchOrderTrades': undefined,
                'fetchPosition': undefined,
                'fetchPositionMode': false,
                'fetchPositions': true,
                'fetchPositionsRisk': undefined,
                'fetchPremiumIndexOHLCV': false,
                'fetchTicker': true,
                'fetchTickers': true,
                'fetchTime': true,
                'fetchTrades': true,
                'fetchTradingFee': false,
                'fetchTradingFees': true,
                'fetchTradingLimits': undefined,
                'fetchTransactionFee': undefined,
                'fetchTransactionFees': undefined,
                'fetchTransactions': 'emulated',
                'fetchTransfers': undefined,
                'fetchWithdrawal': undefined,
                'fetchWithdrawals': true,
                'reduceMargin': undefined,
                'setLeverage': undefined,
                'setMarginMode': undefined,
                'setPositionMode': undefined,
                'signIn': undefined,
                'transfer': undefined,
                'withdraw': undefined,
            },
            'timeframes': {
                '1m': '1m',
                '5m': '5m',
                '10m': '10m',
                '15m': '15m',
                '30m': '30m',
                '1h': '1h',
                '4h': '4h',
                '1d': '1d',
                '1w': '1w',
            },
            'hostname': 'backend.currency.com',
            'urls': {
                'logo': 'https://user-images.githubusercontent.com/1294454/83718672-36745c00-a63e-11ea-81a9-677b1f789a4d.jpg',
                'api': {
                    'public': 'https://api-adapter.{hostname}/api',
                    'private': 'https://api-adapter.{hostname}/api',
                    'marketcap': 'https://marketcap.{hostname}/api',
                },
                'test': {
                    'public': 'https://demo-api-adapter.{hostname}/api',
                    'private': 'https://demo-api-adapter.{hostname}/api',
                },
                'www': 'https://www.currency.com',
                'referral': 'https://currency.com/trading/signup?c=362jaimv&pid=referral',
                'doc': [
                    'https://currency.com/api',
                ],
                'fees': 'https://currency.com/fees-charges',
            },
            // rate-limits are described at: https://currency.com/api-get-started
            'api': {
                'public': {
                    'get': {
                        'v1/time': 1,
                        'v1/exchangeInfo': 1,
                        'v1/depth': 1,
                        'v1/aggTrades': 1,
                        'v1/klines': 1,
                        'v1/ticker/24hr': 1,
                        'v2/time': 1,
                        'v2/exchangeInfo': 1,
                        'v2/depth': 1,
                        'v2/aggTrades': 1,
                        'v2/klines': 1,
                        'v2/ticker/24hr': 1,
                    },
                },
                'marketcap': {
                    'get': {
                        'v1/assets': 1,
                        'v1/candles': 1,
                        'v1/orderbook': 1,
                        'v1/summary': 1,
                        'v1/ticker': 1,
                        'v1/token/assets': 1,
                        'v1/token/orderbook': 1,
                        'v1/token/summary': 1,
                        'v1/token/ticker': 1,
                        'v1/token/trades': 1,
                        'v1/token_crypto/OHLC': 1,
                        'v1/token_crypto/assets': 1,
                        'v1/token_crypto/orderbook': 1,
                        'v1/token_crypto/summary': 1,
                        'v1/token_crypto/ticker': 1,
                        'v1/token_crypto/trades': 1,
                        'v1/trades': 1,
                    },
                },
                'private': {
                    'get': {
                        'v1/account': 1,
                        'v1/currencies': 1,
                        'v1/deposits': 1,
                        'v1/depositAddress': 1,
                        'v1/ledger': 1,
                        'v1/leverageSettings': 1,
                        'v1/myTrades': 1,
                        'v1/openOrders': 1,
                        'v1/tradingPositions': 1,
                        'v1/tradingPositionsHistory': 1,
                        'v1/transactions': 1,
                        'v1/withdrawals': 1,
                        'v2/account': 1,
                        'v2/currencies': 1,
                        'v2/deposits': 1,
                        'v2/depositAddress': 1,
                        'v2/ledger': 1,
                        'v2/leverageSettings': 1,
                        'v2/myTrades': 1,
                        'v2/openOrders': 1,
                        'v2/tradingPositions': 1,
                        'v2/tradingPositionsHistory': 1,
                        'v2/transactions': 1,
                        'v2/withdrawals': 1,
                        'v2/fetchOrder': 1,
                    },
                    'post': {
                        'v1/order': 1,
                        'v1/updateTradingPosition': 1,
                        'v1/updateTradingOrder': 1,
                        'v1/closeTradingPosition': 1,
                        'v2/order': 1,
                        'v2/updateTradingPosition': 1,
                        'v2/updateTradingOrder': 1,
                        'v2/closeTradingPosition': 1,
                    },
                    'delete': {
                        'v1/order': 1,
                        'v2/order': 1,
                    },
                },
            },
            'fees': {
                'trading': {
                    'feeSide': 'get',
                    'tierBased': false,
                    'percentage': true,
                    'taker': this.parseNumber ('0.002'),
                    'maker': this.parseNumber ('0.002'),
                },
            },
            'precisionMode': TICK_SIZE,
            // exchange-specific options
            'options': {
                'defaultTimeInForce': 'GTC', // 'GTC' = Good To Cancel (default), 'IOC' = Immediate Or Cancel, 'FOK' = Fill Or Kill
                'warnOnFetchOpenOrdersWithoutSymbol': true,
                'recvWindow': 5 * 1000, // 5 sec, default
                'timeDifference': 0, // the difference between system clock and Binance clock
                'adjustForTimeDifference': false, // controls the adjustment logic upon instantiation
                'parseOrderToPrecision': false, // force amounts and costs in parseOrder to precision
                'newOrderRespType': {
                    'market': 'FULL', // 'ACK' for order id, 'RESULT' for full order or 'FULL' for order with fills
                    'limit': 'RESULT', // we change it from 'ACK' by default to 'RESULT'
                    'stop': 'RESULT',
                },
                'leverage_markets_suffix': '_LEVERAGE',
                'collateralCurrencies': [ 'USD', 'EUR', 'USDT', 'GBP', 'BYN', 'RUB' ],
            },
            'exceptions': {
                'broad': {
                    'FIELD_VALIDATION_ERROR Cancel is available only for LIMIT order': InvalidOrder,
                    'API key does not exist': AuthenticationError,
                    'Order would trigger immediately.': InvalidOrder,
                    'Account has insufficient balance for requested action.': InsufficientFunds,
                    'Rest API trading is not enabled.': ExchangeNotAvailable,
                    'Combination of parameters invalid': BadRequest,
                    'Invalid limit price': BadRequest,
                    'Only leverage symbol allowed here:': BadSymbol, // when you fetchLeverage for non-leverage symbols, like 'BTC/USDT' instead of 'BTC/USDT_LEVERAGE': {"code":"-1128","msg":"Only leverage symbol allowed here: BTC/USDT"}
                    'market data service is not available': ExchangeNotAvailable, // {"code":"-1021","msg":"market data service is not available"}
                    'your time is ahead of server': InvalidNonce, // {"code":"-1021","msg":"your time is ahead of server"}
                    'Can not find account': BadRequest, // -1128
                    'You mentioned an invalid value for the price parameter': BadRequest, // -1030
                },
                'exact': {
                    '-1000': ExchangeNotAvailable, // {"code":-1000,"msg":"An unknown error occured while processing the request."}
                    '-1013': InvalidOrder, // createOrder -> 'invalid quantity'/'invalid price'/MIN_NOTIONAL
                    // '-1021': InvalidNonce, // {"code":"-1021","msg":"your time is ahead of server"} // see above in the broad section
                    '-1022': AuthenticationError, // {"code":-1022,"msg":"Signature for this request is not valid."}
                    '-1030': InvalidOrder, // {"code":"-1030","msg":"You mentioned an invalid value for the price parameter."}
                    '-1100': InvalidOrder, // createOrder(symbol, 1, asdf) -> 'Illegal characters found in parameter 'price'
                    '-1104': ExchangeError, // Not all sent parameters were read, read 8 parameters but was sent 9
                    '-1025': AuthenticationError, // {"code":-1025,"msg":"Invalid API-key, IP, or permissions for action"}
                    '-1128': BadRequest, // {"code":-1128,"msg":"Combination of optional parameters invalid."} | {"code":"-1128","msg":"Combination of parameters invalid"} | {"code":"-1128","msg":"Invalid limit price"} | {"code":"-1128","msg":"Can not find account: null"}
                    '-2010': ExchangeError, // generic error code for createOrder -> 'Account has insufficient balance for requested action.', {"code":-2010,"msg":"Rest API trading is not enabled."}, etc...
                    '-2011': OrderNotFound, // cancelOrder(1, 'BTC/USDT') -> 'UNKNOWN_ORDER'
                    '-2013': OrderNotFound, // fetchOrder (1, 'BTC/USDT') -> 'Order does not exist'
                    '-2014': AuthenticationError, // { "code":-2014, "msg": "API-key format invalid." }
                    '-2015': AuthenticationError, // "Invalid API-key, IP, or permissions for action."
                },
            },
            'commonCurrencies': {
                'ACN': 'Accenture',
                'AMC': 'AMC Entertainment Holdings',
                'BNS': 'Bank of Nova Scotia',
                'CAR': 'Avis Budget Group Inc',
                'CLR': 'Continental Resources',
                'EDU': 'New Oriental Education & Technology Group Inc',
                'ETN': 'Eaton',
                'FOX': 'Fox Corporation',
                'GM': 'General Motors Co',
                'IQ': 'iQIYI',
                'OSK': 'Oshkosh',
                'PLAY': "Dave & Buster's Entertainment",
            },
        });
    }

    nonce () {
        return this.milliseconds () - this.options['timeDifference'];
    }

    async fetchTime (params = {}) {
        /**
         * @method
         * @name currencycom#fetchTime
         * @description fetches the current integer timestamp in milliseconds from the exchange server
         * @see https://apitradedoc.currency.com/swagger-ui.html#/rest-api/timeUsingGET
         * @param {object} [params] extra parameters specific to the exchange API endpoint
         * @returns {int} the current integer timestamp in milliseconds from the exchange server
         */
        const response = await this.publicGetV2Time (params);
        //
        //     {
        //         "serverTime": 1590998366609
        //     }
        //
        return this.safeInteger (response, 'serverTime');
    }

    async fetchCurrencies (params = {}): Promise<Currencies> {
        /**
         * @method
         * @name currencycom#fetchCurrencies
         * @description fetches all available currencies on an exchange
         * @see https://apitradedoc.currency.com/swagger-ui.html#/rest-api/getCurrenciesUsingGET
         * @param {object} [params] extra parameters specific to the exchange API endpoint
         * @returns {object} an associative dictionary of currencies
         */
        // requires authentication
        if (!this.checkRequiredCredentials (false)) {
            return undefined;
        }
        const response = await this.privateGetV2Currencies (params);
        //
        //     [
        //         {
        //             "name": "Euro",
        //             "displaySymbol": "EUR.cx",
        //             "precision": "2",
        //             "type": "FIAT",
        //             "minWithdrawal": "90.0",
        //             "maxWithdrawal": "1.0E+8",
        //             "commissionMin": "0.02", // some instruments do not have this property
        //             "commissionPercent": "1.5", // some instruments do not have this property
        //             "minDeposit": "90.0",
        //         },
        //         {
        //             "name": "Bitcoin",
        //             "displaySymbol": "BTC",
        //             "precision": "8",
        //             "type": "CRYPTO", // only a few major currencies have this value, others like USDT have a value of "TOKEN"
        //             "minWithdrawal": "0.00020",
        //             "commissionFixed": "0.00010",
        //             "minDeposit": "0.00010",
        //         },
        //     ]
        //
        const result = {};
        for (let i = 0; i < response.length; i++) {
            const currency = response[i];
            const id = this.safeString (currency, 'displaySymbol');
            const code = this.safeCurrencyCode (id);
            const fee = this.safeNumber (currency, 'commissionFixed');
            result[code] = {
                'id': id,
                'code': code,
                'type': this.safeStringLower (currency, 'type'),
                'name': this.safeString (currency, 'name'),
                'active': undefined,
                'deposit': undefined,
                'withdraw': undefined,
                'fee': fee,
                'precision': this.parseNumber (this.parsePrecision (this.safeString (currency, 'precision'))),
                'limits': {
                    'amount': {
                        'min': undefined,
                        'max': undefined,
                    },
                    'withdraw': {
                        'min': this.safeNumber (currency, 'minWithdrawal'),
                        'max': this.safeNumber (currency, 'maxWithdrawal'),
                    },
                    'deposit': {
                        'min': this.safeNumber (currency, 'minDeposit'),
                        'max': undefined,
                    },
                },
                'info': currency,
            };
        }
        return result;
    }

    async fetchMarkets (params = {}): Promise<Market[]> {
        /**
         * @method
         * @name currencycom#fetchMarkets
         * @description retrieves data on all markets for currencycom
         * @see https://apitradedoc.currency.com/swagger-ui.html#/rest-api/exchangeInfoUsingGET
         * @param {object} [params] extra parameters specific to the exchange API endpoint
         * @returns {object[]} an array of objects representing market data
         */
        const response = await this.publicGetV2ExchangeInfo (params);
        //
        //     {
        //         "timezone": "UTC",
        //         "serverTime": "1645186287261",
        //         "rateLimits": [
        //             { rateLimitType: "REQUEST_WEIGHT", interval: "MINUTE", intervalNum: "1", limit: "1200" },
        //             { rateLimitType: "ORDERS", interval: "SECOND", intervalNum: "1", limit: "10" },
        //             { rateLimitType: "ORDERS", interval: "DAY", intervalNum: "1", limit: "864000" },
        //         ],
        //         "exchangeFilters": [],
        //         "symbols": [
        //             {
        //                 "symbol": "BTC/USDT", // BTC/USDT, BTC/USDT_LEVERAGE
        //                 "name": "Bitcoin / Tether",
        //                 "status": "TRADING", // TRADING, BREAK, HALT
        //                 "baseAsset": "BTC",
        //                 "baseAssetPrecision": "4",
        //                 "quoteAsset": "USDT",
        //                 "quoteAssetId": "USDT", // USDT, USDT_LEVERAGE
        //                 "quotePrecision": "4",
        //                 "orderTypes": [ "LIMIT", "MARKET" ], // LIMIT, MARKET, STOP
        //                 "filters": [
        //                     { filterType: "LOT_SIZE", minQty: "0.0001", maxQty: "100", stepSize: "0.0001", },
        //                     { filterType: "MIN_NOTIONAL", minNotional: "5", },
        //                 ],
        //                 "marketModes": [ "REGULAR" ], // CLOSE_ONLY, LONG_ONLY, REGULAR
        //                 "marketType": "SPOT", // SPOT, LEVERAGE
        //                 "longRate": -0.0684932, // LEVERAGE only
        //                 "shortRate": -0.0684932, // LEVERAGE only
        //                 "swapChargeInterval": 1440, // LEVERAGE only
        //                 "country": "",
        //                 "sector": "",
        //                 "industry": "",
        //                 "tradingHours": "UTC; Mon - 22:00, 22:05 -; Tue - 22:00, 22:05 -; Wed - 22:00, 22:05 -; Thu - 22:00, 22:05 -; Fri - 22:00, 23:01 -; Sat - 22:00, 22:05 -; Sun - 21:00, 22:05 -",
        //                 "tickSize": "0.01",
        //                 "tickValue": "403.4405", // not available in BTC/USDT_LEVERAGE, but available in BTC/USD_LEVERAGE
        //                 "exchangeFee": "0.2", // SPOT only
        //                 "tradingFee": 0.075, // LEVERAGE only
        //                 "makerFee": -0.025, // LEVERAGE only
        //                 "takerFee": 0.06, // LEVERAGE only
        //                 "maxSLGap": 50, // LEVERAGE only
        //                 "minSLGap": 1, // LEVERAGE only
        //                 "maxTPGap": 50, // LEVERAGE only
        //                 "minTPGap": 0.5, // LEVERAGE only
        //                 "assetType": "CRYPTOCURRENCY",
        //             },
        //         ]
        //     }
        //
        if (this.options['adjustForTimeDifference']) {
            await this.loadTimeDifference ();
        }
        const markets = this.safeValue (response, 'symbols', []);
        const result = [];
        for (let i = 0; i < markets.length; i++) {
            const market = markets[i];
            const id = this.safeString (market, 'symbol');
            const baseId = this.safeString (market, 'baseAsset');
            const quoteId = this.safeString (market, 'quoteAsset');
            const base = this.safeCurrencyCode (baseId);
            const quote = this.safeCurrencyCode (quoteId);
            let symbol = base + '/' + quote;
            const typeRaw = this.safeString (market, 'marketType');
            const spot = (typeRaw === 'SPOT');
            const futures = false;
            const swap = (typeRaw === 'LEVERAGE');
            const type = swap ? 'swap' : 'spot';
            const margin = undefined;
            if (swap) {
                symbol = symbol.replace (this.options['leverage_markets_suffix'], '');
                symbol += ':' + 'QUANTO';
            }
            const active = this.safeString (market, 'status') === 'TRADING';
            // to set taker & maker fees, we use one from the below data - pairs either have 'exchangeFee' or 'tradingFee', if none of them (rare cases), then they should have 'takerFee & makerFee'
            const exchangeFee = this.safeString2 (market, 'exchangeFee', 'tradingFee');
            let makerFee = this.safeString (market, 'makerFee', exchangeFee);
            let takerFee = this.safeString (market, 'takerFee', exchangeFee);
            makerFee = Precise.stringDiv (makerFee, '100');
            takerFee = Precise.stringDiv (takerFee, '100');
            const filters = this.safeValue (market, 'filters', []);
            const filtersByType = this.indexBy (filters, 'filterType');
            let limitPriceMin = undefined;
            let limitPriceMax = undefined;
            let precisionPrice = this.safeNumber (market, 'tickSize');
            if ('PRICE_FILTER' in filtersByType) {
                const filter = this.safeValue (filtersByType, 'PRICE_FILTER', {});
                precisionPrice = this.safeNumber (filter, 'tickSize');
                // PRICE_FILTER reports zero values for maxPrice
                // since they updated filter types in November 2018
                // https://github.com/ccxt/ccxt/issues/4286
                // therefore limits['price']['max'] doesn't have any meaningful value except undefined
                limitPriceMin = this.safeNumber (filter, 'minPrice');
                const maxPrice = this.safeString (filter, 'maxPrice');
                if ((maxPrice !== undefined) && (Precise.stringGt (maxPrice, '0'))) {
                    limitPriceMax = maxPrice;
                }
            }
            let precisionAmount = this.parseNumber (this.parsePrecision (this.safeString (market, 'baseAssetPrecision')));
            let limitAmount = {
                'min': undefined,
                'max': undefined,
            };
            if ('LOT_SIZE' in filtersByType) {
                const filter = this.safeValue (filtersByType, 'LOT_SIZE', {});
                precisionAmount = this.safeNumber (filter, 'stepSize');
                limitAmount = {
                    'min': this.safeNumber (filter, 'minQty'),
                    'max': this.safeNumber (filter, 'maxQty'),
                };
            }
            let limitMarket = {
                'min': undefined,
                'max': undefined,
            };
            if ('MARKET_LOT_SIZE' in filtersByType) {
                const filter = this.safeValue (filtersByType, 'MARKET_LOT_SIZE', {});
                limitMarket = {
                    'min': this.safeNumber (filter, 'minQty'),
                    'max': this.safeNumber (filter, 'maxQty'),
                };
            }
            let costMin = undefined;
            if ('MIN_NOTIONAL' in filtersByType) {
                const filter = this.safeValue (filtersByType, 'MIN_NOTIONAL', {});
                costMin = this.safeNumber (filter, 'minNotional');
            }
            const isContract = swap || futures;
            result.push ({
                'id': id,
                'symbol': symbol,
                'base': base,
                'quote': quote,
                'settle': undefined,
                'baseId': baseId,
                'quoteId': quoteId,
                'settleId': undefined,
                'type': type,
                'spot': spot,
                'margin': margin,
                'swap': swap,
                'future': futures,
                'option': false,
                'active': active,
                'contract': isContract,
                'linear': isContract ? true : undefined,
                'inverse': undefined,
                'taker': this.parseNumber (takerFee),
                'maker': this.parseNumber (makerFee),
                'contractSize': undefined,
                'expiry': undefined,
                'expiryDatetime': undefined,
                'strike': undefined,
                'optionType': undefined,
                'precision': {
                    'amount': precisionAmount,
                    'price': precisionPrice,
                },
                'limits': {
                    'leverage': {
                        'min': undefined,
                        'max': undefined,
                    },
                    'amount': limitAmount,
                    'market': limitMarket,
                    'price': {
                        'min': limitPriceMin,
                        'max': this.parseNumber (limitPriceMax),
                    },
                    'cost': {
                        'min': costMin,
                        'max': undefined,
                    },
                },
                'created': undefined,
                'info': market,
            });
        }
        return result;
    }

    async fetchAccounts (params = {}): Promise<Account[]> {
        /**
         * @method
         * @name currencycom#fetchAccounts
         * @description fetch all the accounts associated with a profile
         * @see https://apitradedoc.currency.com/swagger-ui.html#/rest-api/accountUsingGET
         * @param {object} [params] extra parameters specific to the exchange API endpoint
         * @returns {object} a dictionary of [account structures]{@link https://docs.ccxt.com/#/?id=account-structure} indexed by the account type
         */
        const response = await this.privateGetV2Account (params);
        //
        //     {
        //         "makerCommission": "0.20",
        //         "takerCommission": "0.20",
        //         "buyerCommission": "0.20",
        //         "sellerCommission": "0.20",
        //         "canTrade": true,
        //         "canWithdraw": true,
        //         "canDeposit": true,
        //         "updateTime": "1645266330",
        //         "userId": "644722",
        //         "balances": [
        //             {
        //                 "accountId": "120702016179403605",
        //                 "collateralCurrency": false,
        //                 "asset": "CAKE",
        //                 "free": "3.1",
        //                 "locked": "0.0",
        //                 "default": false,
        //             },
        //             {
        //                 "accountId": "109698017713125316",
        //                 "collateralCurrency": true,
        //                 "asset": "USD",
        //                 "free": "17.58632",
        //                 "locked": "0.0",
        //                 "default": true,
        //             }
        //         ]
        //     }
        //
        const accounts = this.safeValue (response, 'balances', []);
        const result = [];
        for (let i = 0; i < accounts.length; i++) {
            const account = accounts[i];
            const accountId = this.safeString (account, 'accountId'); // must be string, because the numeric value is far too big for integer, and causes bugs
            const currencyId = this.safeString (account, 'asset');
            const currencyCode = this.safeCurrencyCode (currencyId);
            result.push ({
                'id': accountId,
                'type': undefined,
                'currency': currencyCode,
                'info': account,
            });
        }
        return result;
    }

<<<<<<< HEAD
    async getAccountIdBySettleCurrency (currencyCode) {
        await this.loadAccounts ();
        for (let i = 0; i < this.accounts.length; i++) {
            const account = this.accounts[i];
            if (account['currency'] === currencyCode) {
                return account['id'];
            }
        }
        throw new ArgumentsRequired (this.id + ' does not have an account for ' + currencyCode);
    }

    async fetchTradingFees (params = {}) {
=======
    async fetchTradingFees (params = {}): Promise<TradingFees> {
>>>>>>> 3fc7ed44
        /**
         * @method
         * @name currencycom#fetchTradingFees
         * @description fetch the trading fees for multiple markets
         * @see https://apitradedoc.currency.com/swagger-ui.html#/rest-api/accountUsingGET
         * @param {object} [params] extra parameters specific to the exchange API endpoint
         * @returns {object} a dictionary of [fee structures]{@link https://docs.ccxt.com/#/?id=fee-structure} indexed by market symbols
         */
        await this.loadMarkets ();
        const response = await this.privateGetV2Account (params);
        //
        //    {
        //        "makerCommission": "0.20",
        //        "takerCommission": "0.20",
        //        "buyerCommission": "0.20",
        //        "sellerCommission": "0.20",
        //        "canTrade": true,
        //        "canWithdraw": true,
        //        "canDeposit": true,
        //        "updateTime": "1645738976",
        //        "userId": "-1924114235",
        //        "balances": []
        //    }
        //
        const makerFee = this.safeNumber (response, 'makerCommission');
        const takerFee = this.safeNumber (response, 'takerCommission');
        const result = {};
        for (let i = 0; i < this.symbols.length; i++) {
            const symbol = this.symbols[i];
            result[symbol] = {
                'info': response,
                'symbol': symbol,
                'maker': makerFee,
                'taker': takerFee,
                'percentage': true,
                'tierBased': false,
            };
        }
        return result;
    }

    parseBalance (response, type = undefined) {
        //
        //     {
        //         "makerCommission":0.20,
        //         "takerCommission":0.20,
        //         "buyerCommission":0.20,
        //         "sellerCommission":0.20,
        //         "canTrade":true,
        //         "canWithdraw":true,
        //         "canDeposit":true,
        //         "updateTime":1591056268,
        //         "balances":[
        //             {
        //                 "accountId":5470306579272368,
        //                 "collateralCurrency":true,
        //                 "asset":"ETH",
        //                 "free":0.0,
        //                 "locked":0.0,
        //                 "default":false,
        //             },
        //         ]
        //     }
        //
        const result = { 'info': response };
        const balances = this.safeValue (response, 'balances', []);
        for (let i = 0; i < balances.length; i++) {
            const balance = balances[i];
            const currencyId = this.safeString (balance, 'asset');
            const code = this.safeCurrencyCode (currencyId);
            const account = this.account ();
            account['free'] = this.safeString (balance, 'free');
            account['used'] = this.safeString (balance, 'locked');
            result[code] = account;
        }
        return this.safeBalance (result);
    }

    async fetchBalance (params = {}): Promise<Balances> {
        /**
         * @method
         * @name currencycom#fetchBalance
         * @description query for balance and get the amount of funds available for trading or funds locked in orders
         * @see https://apitradedoc.currency.com/swagger-ui.html#/rest-api/accountUsingGET
         * @param {object} [params] extra parameters specific to the exchange API endpoint
         * @returns {object} a [balance structure]{@link https://docs.ccxt.com/#/?id=balance-structure}
         */
        await this.loadMarkets ();
        const response = await this.privateGetV2Account (params);
        //
        //     {
        //         "makerCommission": "0.20",
        //         "takerCommission": "0.20",
        //         "buyerCommission": "0.20",
        //         "sellerCommission": "0.20",
        //         "canTrade": true,
        //         "canWithdraw": true,
        //         "canDeposit": true,
        //         "updateTime": "1645266330",
        //         "userId": "644722",
        //         "balances": [
        //             {
        //                 "accountId": "120702016179403605",
        //                 "collateralCurrency": false,
        //                 "asset": "CAKE",
        //                 "free": "1.784",
        //                 "locked": "0.0",
        //                 "default": false,
        //             },
        //             {
        //                 "accountId": "109698017413175316",
        //                 "collateralCurrency": true,
        //                 "asset": "USD",
        //                 "free": "7.58632",
        //                 "locked": "0.0",
        //                 "default": true,
        //             }
        //         ]
        //     }
        //
        return this.parseBalance (response);
    }

    async fetchOrderBook (symbol: string, limit: Int = undefined, params = {}): Promise<OrderBook> {
        /**
         * @method
         * @name currencycom#fetchOrderBook
         * @description fetches information on open orders with bid (buy) and ask (sell) prices, volumes and other data
         * @see https://apitradedoc.currency.com/swagger-ui.html#/rest-api/depthUsingGET
         * @param {string} symbol unified symbol of the market to fetch the order book for
         * @param {int} [limit] the maximum amount of order book entries to return
         * @param {object} [params] extra parameters specific to the exchange API endpoint
         * @returns {object} A dictionary of [order book structures]{@link https://docs.ccxt.com/#/?id=order-book-structure} indexed by market symbols
         */
        await this.loadMarkets ();
        const market = this.market (symbol);
        const request = {
            'symbol': market['id'],
        };
        if (limit !== undefined) {
            request['limit'] = limit; // default 100, max 1000, valid limits 5, 10, 20, 50, 100, 500, 1000, 5000
        }
        const response = await this.publicGetV2Depth (this.extend (request, params));
        //
        //     {
        //         "lastUpdateId":1590999849037,
        //         "asks":[
        //             [0.02495,60.0345],
        //             [0.02496,34.1],
        //             ...
        //         ],
        //         "bids":[
        //             [0.02487,72.4144854],
        //             [0.02486,24.043],
        //             ...
        //         ]
        //     }
        //
        const orderbook = this.parseOrderBook (response, symbol);
        orderbook['nonce'] = this.safeInteger (response, 'lastUpdateId');
        return orderbook;
    }

    parseTicker (ticker, market: Market = undefined): Ticker {
        //
        // fetchTicker
        //
        //     {
        //         "symbol":"ETH/BTC",
        //         "priceChange":"0.00030",
        //         "priceChangePercent":"1.21",
        //         "weightedAvgPrice":"0.02481",
        //         "prevClosePrice":"0.02447",
        //         "lastPrice":"0.02477",
        //         "lastQty":"60.0",
        //         "bidPrice":"0.02477",
        //         "askPrice":"0.02484",
        //         "openPrice":"0.02447",
        //         "highPrice":"0.02524",
        //         "lowPrice":"0.02438",
        //         "volume":"11.97",
        //         "quoteVolume":"0.298053",
        //         "openTime":1590969600000,
        //         "closeTime":1591000072693
        //     }
        //
        // fetchTickers
        //
        //     {
        //          "symbol": "SHIB/USD_LEVERAGE",
        //          "weightedAvgPrice": "0.000027595",
        //          "lastPrice": "0.00002737",
        //          "lastQty": "1.11111111E8",
        //          "bidPrice": "0.00002737",
        //          "askPrice": "0.00002782",
        //          "highPrice": "0.00002896",
        //          "lowPrice": "0.00002738",
        //          "volume": "16472160000",
        //          "quoteVolume": "454796.3376",
        //          "openTime": "1645187472000",
        //          "closeTime": "1645273872000",
        //     }
        //
        // ws:marketData.subscribe
        //
        //     {
        //          "symbolName":"TXN",
        //          "bid":139.85,
        //          "bidQty":2500,
        //          "ofr":139.92000000000002,
        //          "ofrQty":2500,
        //          "timestamp":1597850971558
        //      }
        //
        const timestamp = this.safeInteger2 (ticker, 'closeTime', 'timestamp');
        const marketId = this.safeString2 (ticker, 'symbol', 'symbolName');
        market = this.safeMarket (marketId, market, '/');
        const last = this.safeString (ticker, 'lastPrice');
        return this.safeTicker ({
            'symbol': market['symbol'],
            'timestamp': timestamp,
            'datetime': this.iso8601 (timestamp),
            'high': this.safeString (ticker, 'highPrice'),
            'low': this.safeString (ticker, 'lowPrice'),
            'bid': this.safeString2 (ticker, 'bidPrice', 'bid'),
            'bidVolume': this.safeString (ticker, 'bidQty'),
            'ask': this.safeString2 (ticker, 'askPrice', 'ofr'),
            'askVolume': this.safeString (ticker, 'ofrQty'),
            'vwap': this.safeString (ticker, 'weightedAvgPrice'),
            'open': this.safeString (ticker, 'openPrice'),
            'close': last,
            'last': last,
            'previousClose': this.safeString (ticker, 'prevClosePrice'), // previous day close
            'change': this.safeString (ticker, 'priceChange'),
            'percentage': this.safeString (ticker, 'priceChangePercent'),
            'average': undefined,
            'baseVolume': this.safeString (ticker, 'volume'),
            'quoteVolume': this.safeString (ticker, 'quoteVolume'),
            'info': ticker,
        }, market);
    }

    async fetchTicker (symbol: string, params = {}): Promise<Ticker> {
        /**
         * @method
         * @name currencycom#fetchTicker
         * @description fetches a price ticker, a statistical calculation with the information calculated over the past 24 hours for a specific market
         * @see https://apitradedoc.currency.com/swagger-ui.html#/rest-api/ticker_24hrUsingGET
         * @param {string} symbol unified symbol of the market to fetch the ticker for
         * @param {object} [params] extra parameters specific to the exchange API endpoint
         * @returns {object} a [ticker structure]{@link https://docs.ccxt.com/#/?id=ticker-structure}
         */
        await this.loadMarkets ();
        const market = this.market (symbol);
        const request = {
            'symbol': market['id'],
        };
        const response = await this.publicGetV2Ticker24hr (this.extend (request, params));
        //
        //     {
        //         "symbol":"ETH/BTC",
        //         "priceChange":"0.00030",
        //         "priceChangePercent":"1.21",
        //         "weightedAvgPrice":"0.02481",
        //         "prevClosePrice":"0.02447",
        //         "lastPrice":"0.02477",
        //         "lastQty":"60.0",
        //         "bidPrice":"0.02477",
        //         "askPrice":"0.02484",
        //         "openPrice":"0.02447",
        //         "highPrice":"0.02524",
        //         "lowPrice":"0.02438",
        //         "volume":"11.97",
        //         "quoteVolume":"0.298053",
        //         "openTime":1590969600000,
        //         "closeTime":1591000072693
        //     }
        //
        return this.parseTicker (response, market);
    }

    async fetchTickers (symbols: Strings = undefined, params = {}): Promise<Tickers> {
        /**
         * @method
         * @name currencycom#fetchTickers
         * @description fetches price tickers for multiple markets, statistical information calculated over the past 24 hours for each market
         * @see https://apitradedoc.currency.com/swagger-ui.html#/rest-api/ticker_24hrUsingGET
         * @param {string[]|undefined} symbols unified symbols of the markets to fetch the ticker for, all market tickers are returned if not assigned
         * @param {object} [params] extra parameters specific to the exchange API endpoint
         * @returns {object} a dictionary of [ticker structures]{@link https://docs.ccxt.com/#/?id=ticker-structure}
         */
        await this.loadMarkets ();
        const response = await this.publicGetV2Ticker24hr (params);
        //
        //     [
        //         {
        //              "symbol": "SHIB/USD_LEVERAGE",
        //              "weightedAvgPrice": "0.000027595",
        //              "lastPrice": "0.00002737",
        //              "lastQty": "1.11111111E8",
        //              "bidPrice": "0.00002737",
        //              "askPrice": "0.00002782",
        //              "highPrice": "0.00002896",
        //              "lowPrice": "0.00002738",
        //              "volume": "16472160000",
        //              "quoteVolume": "454796.3376",
        //              "openTime": "1645187472000",
        //              "closeTime": "1645273872000",
        //         }
        //     ]
        //
        return this.parseTickers (response, symbols);
    }

    parseOHLCV (ohlcv, market: Market = undefined): OHLCV {
        //
        //     [
        //         1590971040000,
        //         "0.02454",
        //         "0.02456",
        //         "0.02452",
        //         "0.02456",
        //         249
        //     ]
        //
        return [
            this.safeInteger (ohlcv, 0),
            this.safeNumber (ohlcv, 1),
            this.safeNumber (ohlcv, 2),
            this.safeNumber (ohlcv, 3),
            this.safeNumber (ohlcv, 4),
            this.safeNumber (ohlcv, 5),
        ];
    }

    async fetchOHLCV (symbol: string, timeframe = '1m', since: Int = undefined, limit: Int = undefined, params = {}): Promise<OHLCV[]> {
        /**
         * @method
         * @name currencycom#fetchOHLCV
         * @description fetches historical candlestick data containing the open, high, low, and close price, and the volume of a market
         * @see https://apitradedoc.currency.com/swagger-ui.html#/rest-api/klinesUsingGET
         * @param {string} symbol unified symbol of the market to fetch OHLCV data for
         * @param {string} timeframe the length of time each candle represents
         * @param {int} [since] timestamp in ms of the earliest candle to fetch
         * @param {int} [limit] the maximum amount of candles to fetch
         * @param {object} [params] extra parameters specific to the exchange API endpoint
         * @returns {int[][]} A list of candles ordered as timestamp, open, high, low, close, volume
         */
        await this.loadMarkets ();
        const market = this.market (symbol);
        const request = {
            'symbol': market['id'],
            'interval': this.safeString (this.timeframes, timeframe, timeframe),
        };
        if (since !== undefined) {
            request['startTime'] = since;
        }
        if (limit !== undefined) {
            request['limit'] = Math.min (limit, 1000); // default 500, max 1000
        }
        const response = await this.publicGetV2Klines (this.extend (request, params));
        //
        //     [
        //         [1590971040000,"0.02454","0.02456","0.02452","0.02456",249],
        //         [1590971100000,"0.02455","0.02457","0.02452","0.02456",300],
        //         [1590971160000,"0.02455","0.02456","0.02453","0.02454",286],
        //     ]
        //
        return this.parseOHLCVs (response, market, timeframe, since, limit);
    }

    parseTrade (trade, market: Market = undefined): Trade {
        //
        // fetchTrades (public aggregate trades)
        //
        //     {
        //         "a":"1658318071",    // Aggregate tradeId
        //         "p":"0.02476",       // Price
        //         "q":"0.0",           // Official doc says: "Quantity (should be ignored)"
        //         "T":"1591001423382", // Epoch timestamp in MS
        //         "m":false            // Was the buyer the maker
        //     }
        //
        // createOrder fills (private)
        //
        //     {
        //         "price": "9807.05",
        //         "qty": "0.01",
        //         "commission": "0",
        //         "commissionAsset": "dUSD"
        //     }
        //
        // fetchMyTrades
        //
        //     {
        //         "symbol": "DOGE/USD",
        //         "id": "116046000",
        //         "orderId": "00000000-0000-0000-0000-000006dbb8ad",
        //         "price": "0.14094",
        //         "qty": "40.0",
        //         "commission": "0.01",
        //         "commissionAsset": "USD",
        //         "time": "1645283022351",
        //         "buyer": false,
        //         "maker": false,
        //         "isBuyer": false,
        //         "isMaker": false
        //     }
        //
        const timestamp = this.safeInteger2 (trade, 'T', 'time');
        const priceString = this.safeString2 (trade, 'p', 'price');
        const amountString = this.safeString2 (trade, 'q', 'qty');
        const id = this.safeString2 (trade, 'a', 'id');
        let side = undefined;
        const orderId = this.safeString (trade, 'orderId');
        let takerOrMaker = undefined;
        if ('m' in trade) {
            side = trade['m'] ? 'sell' : 'buy'; // this is reversed intentionally [TODO: needs reason to be mentioned]
            takerOrMaker = 'taker'; // in public trades, it's always taker
        } else if ('isBuyer' in trade) {
            side = (trade['isBuyer']) ? 'buy' : 'sell'; // this is a true side
            takerOrMaker = trade['isMaker'] ? 'maker' : 'taker';
        }
        let fee = undefined;
        if ('commission' in trade) {
            fee = {
                'cost': this.safeString (trade, 'commission'),
                'currency': this.safeCurrencyCode (this.safeString (trade, 'commissionAsset')),
            };
        }
        const marketId = this.safeString (trade, 'symbol');
        const symbol = this.safeSymbol (marketId, market);
        return this.safeTrade ({
            'id': id,
            'order': orderId,
            'timestamp': timestamp,
            'datetime': this.iso8601 (timestamp),
            'symbol': symbol,
            'type': undefined,
            'takerOrMaker': takerOrMaker,
            'side': side,
            'price': priceString,
            'amount': amountString,
            'cost': undefined,
            'fee': fee,
            'info': trade,
        }, market);
    }

    async fetchTrades (symbol: string, since: Int = undefined, limit: Int = undefined, params = {}): Promise<Trade[]> {
        /**
         * @method
         * @name currencycom#fetchTrades
         * @description get the list of most recent trades for a particular symbol
         * @see https://apitradedoc.currency.com/swagger-ui.html#/rest-api/aggTradesUsingGET
         * @param {string} symbol unified symbol of the market to fetch trades for
         * @param {int} [since] timestamp in ms of the earliest trade to fetch
         * @param {int} [limit] the maximum amount of trades to fetch
         * @param {object} [params] extra parameters specific to the exchange API endpoint
         * @returns {Trade[]} a list of [trade structures]{@link https://docs.ccxt.com/#/?id=public-trades}
         */
        await this.loadMarkets ();
        const market = this.market (symbol);
        const request = {
            'symbol': market['id'],
            // 'limit': 500, // default 500, max 1000
        };
        if (limit !== undefined) {
            request['limit'] = Math.min (limit, 1000); // default 500, max 1000
        }
        if (since !== undefined) {
            request['startTime'] = since;
        }
        const response = await this.publicGetV2AggTrades (this.extend (request, params));
        //
        // [
        //     {
        //         "a":"1658318071",    // Aggregate tradeId
        //         "p":"0.02476",       // Price
        //         "q":"0.0",           // Official doc says: "Quantity (should be ignored)"
        //         "T":"1591001423382", // Epoch timestamp in MS
        //         "m":false            // Was the buyer the maker
        //     },
        // ]
        //
        return this.parseTrades (response, market, since, limit);
    }

    parseOrder (order, market: Market = undefined): Order {
        //
        // createOrder
        //
        // limit
        //
        //     {
        //         "symbol": "BTC/USD",
        //         "orderId": "00000000-0000-0000-0000-000006eacaa0",
        //         "transactTime": "1645281669295",
        //         "price": "30000.00000000",
        //         "origQty": "0.0002",     // might not be present for "market" order
        //         "executedQty": "0.0",    // positive for BUY, negative for SELL. This property might not be present in Leverage markets
        //         "margin": 0.1,           // present in leverage markets
        //         "status": "NEW",         // NEW, FILLED, ...
        //         "timeInForce": "GTC",
        //         "type": "LIMIT",         // LIMIT, MARKET
        //         "side": "BUY",
        //         "fills": [               // this field might not be present if there were no fills
        //             {
        //                 "price": "0.14094",
        //                 "qty": "40.0",
        //                 "commission": "0",
        //                 "commissionAsset": "dUSD",
        //             },
        //         ],
        //     }
        //
        // fetchOrder (fetchOpenOrders is an array same structure, with some extra fields)
        //
        //    {
        //        "symbol": "BTC/USD_LEVERAGE",
        //        "accountId": "123456789012345678",
        //        "orderId": "00a01234-0123-54c4-0000-123451234567",
        //        "price": "25779.35",
        //        "status": "MODIFIED",
        //        "type": "LIMIT",
        //        "timeInForceType": "GTC",
        //        "side": "BUY",
        //        "guaranteedStopLoss": false,
        //        "trailingStopLoss": false,
        //        "margin": "0.05",
        //        "takeProfit": "27020.00",
        //        "stopLoss": "24500.35",
        //        "fills": [], // might not be present
        //        "timestamp": "1685958369623",  // "time" in "fetchOpenOrders"
        //        "expireTime": "1686167960000", // "expireTimestamp" in "fetchOpenOrders"
        //        "quantity": "0.00040", // "origQty" in "fetchOpenOrders"
        //        "executedQty": "0.0", // present in "fetchOpenOrders"
        //        "updateTime": "1685958369542", // present in "fetchOpenOrders"
        //        "leverage": true, // present in "fetchOpenOrders"
        //        "working": true // present in "fetchOpenOrders"
        //    }
        //
        // cancelOrder
        //
        //     {
        //         "symbol": "DOGE/USD",
        //         "orderId": "00000000-0000-0003-0000-000006db714c",
        //         "price": "0.13",
        //         "origQty": "30.0",
        //         "executedQty": "0.0",
        //         "status": "CANCELED",
        //         "timeInForce": "GTC",
        //         "type": "LIMIT",
        //         "side": "BUY",
        //     }
        //
        const marketId = this.safeString (order, 'symbol');
        const symbol = this.safeSymbol (marketId, market, '/');
        const id = this.safeString (order, 'orderId');
        const price = this.safeString (order, 'price');
        const amount = this.safeString2 (order, 'origQty', 'quantity');
        const filledRaw = this.safeString (order, 'executedQty');
        const filled = Precise.stringAbs (filledRaw);
        const status = this.parseOrderStatus (this.safeString (order, 'status'));
        const timeInForce = this.parseOrderTimeInForce (this.safeString2 (order, 'timeInForce', 'timeInForceType'));
        const type = this.parseOrderType (this.safeString (order, 'type'));
        const side = this.parseOrderSide (this.safeString (order, 'side'));
        const timestamp = this.safeIntegerN (order, [ 'time', 'transactTime', 'timestamp' ]);
        const fills = this.safeValue (order, 'fills');
        return this.safeOrder ({
            'info': order,
            'id': id,
            'timestamp': timestamp,
            'datetime': this.iso8601 (timestamp),
            'lastTradeTimestamp': undefined,
            'symbol': symbol,
            'type': type,
            'timeInForce': timeInForce,
            'side': side,
            'price': price,
            'stopPrice': undefined,
            'triggerPrice': undefined,
            'amount': amount,
            'cost': undefined,
            'average': undefined,
            'filled': filled,
            'remaining': undefined,
            'status': status,
            'fee': undefined,
            'trades': fills,
        }, market);
    }

    parseOrderStatus (status) {
        const statuses = {
            'NEW': 'open',
            'CREATED': 'open',
            'MODIFIED': 'open',
            'PARTIALLY_FILLED': 'open',
            'FILLED': 'closed',
            'CANCELED': 'canceled',
            'PENDING_CANCEL': 'canceling',
            'REJECTED': 'rejected',
            'EXPIRED': 'expired',
        };
        return this.safeString (statuses, status, status);
    }

    parseOrderType (status) {
        const statuses = {
            'MARKET': 'market',
            'LIMIT': 'limit',
            'STOP': 'stop',
            // temporarily we remove custom mappings
            // 'LIMIT_MAKER': '',
            // 'STOP_LOSS': 'stop-loss',
            // 'STOP_LOSS_LIMIT': 'stop-limit',
            // 'TAKE_PROFIT': 'take-profit',
            // 'TAKE_PROFIT_LIMIT': 'take-profit',
        };
        return this.safeString (statuses, status, status);
    }

    parseOrderTimeInForce (status) {
        const statuses = {
            'GTC': 'GTC',
            'FOK': 'FOK',
            'IOC': 'IOC',
        };
        return this.safeString (statuses, status, status);
    }

    parseOrderSide (status) {
        const statuses = {
            'BUY': 'buy',
            'SELL': 'sell',
        };
        return this.safeString (statuses, status, status);
    }

    async createOrder (symbol: string, type: OrderType, side: OrderSide, amount: number, price: Num = undefined, params = {}) {
        /**
         * @method
         * @name currencycom#createOrder
         * @description create a trade order
         * @see https://apitradedoc.currency.com/swagger-ui.html#/rest-api/orderUsingPOST
         * @param {string} symbol unified symbol of the market to create an order in
         * @param {string} type 'market' or 'limit'
         * @param {string} side 'buy' or 'sell'
         * @param {float} amount how much of currency you want to trade in units of base currency
         * @param {float} [price] the price at which the order is to be fullfilled, in units of the quote currency, ignored in market orders
         * @param {object} [params] extra parameters specific to the exchange API endpoint
         * @returns {object} an [order structure]{@link https://docs.ccxt.com/#/?id=order-structure}
         */
        await this.loadMarkets ();
        const market = this.market (symbol);
        let accountId = undefined;
        if (market['contract']) {
            accountId = this.safeString (this.options, 'accountId');
            accountId = this.safeString (params, 'accountId', accountId);
            if (accountId === undefined) {
                let settleCurrency = this.safeString (this.options, 'settleCurrency');
                settleCurrency = this.safeString (params, 'settleCurrency', settleCurrency);
                if (settleCurrency === undefined) {
                    throw new ArgumentsRequired (this.id + " createOrder() for contract markets requires a 'settleCurrency' parameter or exchange.options['settleCurrency']. Alternatively, you can directly set 'accountId' parameter/option");
                } else {
                    accountId = await this.getAccountIdBySettleCurrency (settleCurrency);
                }
            }
        }
        const newOrderRespType = this.safeValue (this.options['newOrderRespType'], type, 'RESULT');
        const request = {
            'symbol': market['id'],
            'quantity': this.amountToPrecision (symbol, amount),
            'type': type.toUpperCase (),
            'side': side.toUpperCase (),
            'newOrderRespType': newOrderRespType, // 'RESULT' for full order or 'FULL' for order with fills
            // 'leverage': 1,
            // 'accountId': 5470306579272968, // required for leverage markets
            // 'takeProfit': '123.45',
            // 'stopLoss': '54.321',
            // 'guaranteedStopLoss': '54.321',
        };
        if (accountId !== undefined) {
            request['accountId'] = accountId;
        }
        if (type === 'limit') {
            request['price'] = this.priceToPrecision (symbol, price);
            request['timeInForce'] = this.options['defaultTimeInForce'];
        } else {
            if (type === 'stop') {
                request['type'] = 'STOP';
                request['price'] = this.priceToPrecision (symbol, price);
            } else if (type === 'market') {
                const stopPrice = this.safeValue2 (params, 'triggerPrice', 'stopPrice');
                params = this.omit (params, [ 'triggerPrice', 'stopPrice' ]);
                if (stopPrice !== undefined) {
                    request['type'] = 'STOP';
                    request['price'] = this.priceToPrecision (symbol, stopPrice);
                }
            }
        }
        const response = await this.privatePostV2Order (this.extend (request, params));
        //
        // limit
        //
        //     {
        //         "symbol": "BTC/USD",
        //         "orderId": "00000000-0000-0000-0000-000006eaaaa0",
        //         "transactTime": "1645281669295",
        //         "price": "30000.00000000",
        //         "origQty": "0.0002",
        //         "executedQty": "0.0",  // positive for BUY, negative for SELL
        //         "status": "NEW",
        //         "timeInForce": "GTC",
        //         "type": "LIMIT",
        //         "side": "BUY",
        //     }
        //
        // market
        //
        //     {
        //         "symbol": "DOGE/USD",
        //         "orderId": "00000000-0000-0000-0000-000006eab8ad",
        //         "transactTime": "1645283022252",
        //         "price": "0.14066000",
        //         "origQty": "40",
        //         "executedQty": "40.0",  // positive for BUY, negative for SELL
        //         "status": "FILLED",
        //         "timeInForce": "FOK",
        //         "type": "MARKET",
        //         "side": "BUY",
        //         "fills": [
        //             {
        //                 "price": "0.14094",
        //                 "qty": "40.0",
        //                 "commission": "0",
        //                 "commissionAsset": "dUSD"
        //             }
        //         ]
        //     }
        //
        return this.parseOrder (response, market);
    }

    async fetchOrder (id: string, symbol: Str = undefined, params = {}) {
        /**
         * @method
         * @name currencycom#fetchOrder
         * @description fetches information on an order made by the user
         * @see https://apitradedoc.currency.com/swagger-ui.html#/rest-api/getOrderUsingGET
         * @param {string} symbol unified symbol of the market the order was made in
         * @param {object} [params] extra parameters specific to the exchange API endpoint
         * @returns {object} An [order structure]{@link https://docs.ccxt.com/#/?id=order-structure}
         */
        if (symbol === undefined) {
            throw new ArgumentsRequired (this.id + ' fetchOrder() requires a symbol argument');
        }
        await this.loadMarkets ();
        const market = this.market (symbol);
        const request = {
            'orderId': id,
            'symbol': market['id'],
        };
        const response = await this.privateGetV2FetchOrder (this.extend (request, params));
        //
        //    {
        //        "accountId": "109698017413125316",
        //        "orderId": "2810f1c5-0079-54c4-0000-000080421601",
        //        "quantity": "20.0",
        //        "price": "0.06",
        //        "timestamp": "1661157503788",
        //        "status": "CREATED",
        //        "type": "LIMIT",
        //        "timeInForceType": "GTC",
        //        "side": "BUY",
        //        "margin": "0.1",
        //        "fills": [ // might not be present
        //             {
        //                 "price": "0.14094",
        //                 "qty": "40.0",
        //                 "commission": "0",
        //                 "commissionAsset": "dUSD"
        //             }
        //        ]
        //    }
        //
        return this.parseOrder (response);
    }

    async fetchOpenOrders (symbol: Str = undefined, since: Int = undefined, limit: Int = undefined, params = {}): Promise<Order[]> {
        /**
         * @method
         * @name currencycom#fetchOpenOrders
         * @description fetch all unfilled currently open orders
         * @see https://apitradedoc.currency.com/swagger-ui.html#/rest-api/openOrdersUsingGET
         * @param {string} symbol unified market symbol
         * @param {int} [since] the earliest time in ms to fetch open orders for
         * @param {int} [limit] the maximum number of  open orders structures to retrieve
         * @param {object} [params] extra parameters specific to the exchange API endpoint
         * @returns {Order[]} a list of [order structures]{@link https://docs.ccxt.com/#/?id=order-structure}
         */
        await this.loadMarkets ();
        let market = undefined;
        const request = {};
        if (symbol !== undefined) {
            market = this.market (symbol);
            request['symbol'] = market['id'];
        } else if (this.options['warnOnFetchOpenOrdersWithoutSymbol']) {
            const symbols = this.symbols;
            const numSymbols = symbols.length;
            const fetchOpenOrdersRateLimit = this.parseToInt (numSymbols / 2);
            throw new ExchangeError (this.id + ' fetchOpenOrders() WARNING: fetching open orders without specifying a symbol is rate-limited to one call per ' + fetchOpenOrdersRateLimit.toString () + ' seconds. Do not call this method frequently to avoid ban. Set ' + this.id + '.options["warnOnFetchOpenOrdersWithoutSymbol"] = false to suppress this warning message.');
        }
        const response = await this.privateGetV2OpenOrders (this.extend (request, params));
        //
        //     [
        //         {
        //             "symbol": "DOGE/USD",
        //             "orderId": "00000000-0000-0003-0000-000004bac57a",
        //             "price": "0.13",
        //             "origQty": "39.0",
        //             "executedQty": "0.0",  // positive for BUY, negative for SELL
        //             "status": "NEW",
        //             "timeInForce": "GTC",
        //             "type": "LIMIT",
        //             "side": "BUY",
        //             "time": "1645284216240",
        //             "updateTime": "1645284216240",
        //             "leverage": false,
        //             "working": true
        //         },
        //     ]
        //
        return this.parseOrders (response, market, since, limit, params);
    }

    async cancelOrder (id: string, symbol: Str = undefined, params = {}) {
        /**
         * @method
         * @name currencycom#cancelOrder
         * @description cancels an open order
         * @see https://apitradedoc.currency.com/swagger-ui.html#/rest-api/cancelOrderUsingDELETE
         * @param {string} id order id
         * @param {string} symbol unified symbol of the market the order was made in
         * @param {object} [params] extra parameters specific to the exchange API endpoint
         * @returns {object} An [order structure]{@link https://docs.ccxt.com/#/?id=order-structure}
         */
        if (symbol === undefined) {
            throw new ArgumentsRequired (this.id + ' cancelOrder() requires a symbol argument');
        }
        await this.loadMarkets ();
        const market = this.market (symbol);
        const origClientOrderId = this.safeValue (params, 'origClientOrderId');
        const request = {
            'symbol': market['id'],
            // 'orderId': parseInt (id),
            // 'origClientOrderId': id,
        };
        if (origClientOrderId === undefined) {
            request['orderId'] = id;
        } else {
            request['origClientOrderId'] = origClientOrderId;
        }
        const response = await this.privateDeleteV2Order (this.extend (request, params));
        //
        //     {
        //         "symbol": "DOGE/USD",
        //         "orderId": "00000000-0000-0003-0000-000006db764c",
        //         "price": "0.13",
        //         "origQty": "30.0",
        //         "executedQty": "0.0",  // positive for BUY, negative for SELL
        //         "status": "CANCELED",
        //         "timeInForce": "GTC",
        //         "type": "LIMIT",
        //         "side": "BUY",
        //     }
        //
        return this.parseOrder (response, market);
    }

    async fetchMyTrades (symbol: Str = undefined, since: Int = undefined, limit: Int = undefined, params = {}) {
        /**
         * @method
         * @name currencycom#fetchMyTrades
         * @description fetch all trades made by the user
         * @see https://apitradedoc.currency.com/swagger-ui.html#/rest-api/myTradesUsingGET
         * @param {string} symbol unified market symbol
         * @param {int} [since] the earliest time in ms to fetch trades for
         * @param {int} [limit] the maximum number of trades structures to retrieve
         * @param {object} [params] extra parameters specific to the exchange API endpoint
         * @returns {Trade[]} a list of [trade structures]{@link https://docs.ccxt.com/#/?id=trade-structure}
         */
        if (symbol === undefined) {
            throw new ArgumentsRequired (this.id + ' fetchMyTrades() requires a symbol argument');
        }
        await this.loadMarkets ();
        const market = this.market (symbol);
        const request = {
            'symbol': market['id'],
        };
        if (limit !== undefined) {
            request['limit'] = limit;
        }
        const response = await this.privateGetV2MyTrades (this.extend (request, params));
        //
        //     [
        //         {
        //             "symbol": "DOGE/USD",
        //             "id": "116046000",
        //             "orderId": "00000000-0000-0000-0000-000006dbb8ad",
        //             "price": "0.14094",
        //             "qty": "40.0",
        //             "commission": "0.01",
        //             "commissionAsset": "USD",
        //             "time": "1645283022351",
        //             "buyer": false,
        //             "maker": false,
        //             "isBuyer": false,
        //             "isMaker": false
        //         },
        //     ]
        //
        return this.parseTrades (response, market, since, limit);
    }

    async fetchDeposits (code: Str = undefined, since: Int = undefined, limit: Int = undefined, params = {}): Promise<Transaction[]> {
        /**
         * @method
         * @name currencycom#fetchDeposits
         * @description fetch all deposits made to an account
         * @see https://apitradedoc.currency.com/swagger-ui.html#/rest-api/getDepositsUsingGET
         * @param {string} code unified currency code
         * @param {int} [since] the earliest time in ms to fetch deposits for
         * @param {int} [limit] the maximum number of deposits structures to retrieve
         * @param {object} [params] extra parameters specific to the exchange API endpoint
         * @returns {object[]} a list of [transaction structures]{@link https://docs.ccxt.com/#/?id=transaction-structure}
         */
        return await this.fetchTransactionsByMethod ('privateGetV2Deposits', code, since, limit, params);
    }

    async fetchWithdrawals (code: Str = undefined, since: Int = undefined, limit: Int = undefined, params = {}): Promise<Transaction[]> {
        /**
         * @method
         * @name currencycom#fetchWithdrawals
         * @description fetch all withdrawals made from an account
         * @see https://apitradedoc.currency.com/swagger-ui.html#/rest-api/getWithdrawalsUsingGET
         * @param {string} code unified currency code
         * @param {int} [since] the earliest time in ms to fetch withdrawals for
         * @param {int} [limit] the maximum number of withdrawals structures to retrieve
         * @param {object} [params] extra parameters specific to the exchange API endpoint
         * @returns {object[]} a list of [transaction structures]{@link https://docs.ccxt.com/#/?id=transaction-structure}
         */
        return await this.fetchTransactionsByMethod ('privateGetV2Withdrawals', code, since, limit, params);
    }

    async fetchDepositsWithdrawals (code: Str = undefined, since: Int = undefined, limit: Int = undefined, params = {}): Promise<Transaction[]> {
        /**
         * @method
         * @name currencycom#fetchDepositsWithdrawals
         * @description fetch history of deposits and withdrawals
         * @see https://apitradedoc.currency.com/swagger-ui.html#/rest-api/getTransactionsUsingGET
         * @param {string} [code] unified currency code for the currency of the deposit/withdrawals, default is undefined
         * @param {int} [since] timestamp in ms of the earliest deposit/withdrawal, default is undefined
         * @param {int} [limit] max number of deposit/withdrawals to return, default is undefined
         * @param {object} [params] extra parameters specific to the exchange API endpoint
         * @returns {object} a list of [transaction structure]{@link https://docs.ccxt.com/#/?id=transaction-structure}
         */
        return await this.fetchTransactionsByMethod ('privateGetV2Transactions', code, since, limit, params);
    }

    async fetchTransactionsByMethod (method, code: Str = undefined, since: Int = undefined, limit: Int = undefined, params = {}) {
        await this.loadMarkets ();
        const request = {};
        let currency = undefined;
        if (code !== undefined) {
            currency = this.currency (code);
        }
        if (since !== undefined) {
            request['startTime'] = since;
        }
        if (limit !== undefined) {
            request['limit'] = limit;
        }
        let response = undefined;
        if (method === 'privateGetV2Deposits') {
            response = await this.privateGetV2Deposits (this.extend (request, params));
        } else if (method === 'privateGetV2Withdrawals') {
            response = await this.privateGetV2Withdrawals (this.extend (request, params));
        } else if (method === 'privateGetV2Transactions') {
            response = await this.privateGetV2Transactions (this.extend (request, params));
        } else {
            throw new NotSupported (this.id + ' fetchTransactionsByMethod() not support this method');
        }
        //
        //    [
        //        {
        //            "id": "616769213",
        //            "balance": "2.088",
        //            "amount": "1.304",   // negative for 'withdrawal'
        //            "currency": "CAKE",
        //            "type": "deposit",
        //            "timestamp": "1645282121023",
        //            "paymentMethod": "BLOCKCHAIN",
        //            "blockchainTransactionHash": "0x57c68c1f2ae74d5eda5a2a00516361d241a5c9e1ee95bf32573523857c38c112",
        //            "status": "PROCESSED",
        //            "commission": "0.14", // this property only exists in withdrawal
        //        },
        //    ]
        //
        return this.parseTransactions (response, currency, since, limit, params);
    }

    parseTransaction (transaction, currency: Currency = undefined): Transaction {
        //
        //    {
        //        "id": "616769213",
        //        "balance": "2.088",
        //        "amount": "1.304",   // negative for 'withdrawal'
        //        "currency": "CAKE",
        //        "type": "deposit",
        //        "timestamp": "1645282121023",
        //        "paymentMethod": "BLOCKCHAIN",
        //        "blockchainTransactionHash": "0x57c68c1f2ae74d5eda5a2a00516361d241a5c9e1ee95bf32573523857c38c112",
        //        "status": "PROCESSED",
        //        "commission": "0.14", // this property only exists in withdrawal
        //    }
        //
        const timestamp = this.safeInteger (transaction, 'timestamp');
        const currencyId = this.safeString (transaction, 'currency');
        const code = this.safeCurrencyCode (currencyId, currency);
        const feeCost = this.safeString (transaction, 'commission');
        const fee = {
            'currency': undefined,
            'cost': undefined,
            'rate': undefined,
        };
        if (feeCost !== undefined) {
            fee['currency'] = code;
            fee['cost'] = feeCost;
        }
        return {
            'info': transaction,
            'id': this.safeString (transaction, 'id'),
            'txid': this.safeString (transaction, 'blockchainTransactionHash'),
            'type': this.parseTransactionType (this.safeString (transaction, 'type')),
            'currency': code,
            'network': undefined,
            'amount': this.safeNumber (transaction, 'amount'),
            'status': this.parseTransactionStatus (this.safeString (transaction, 'state')),
            'timestamp': timestamp,
            'datetime': this.iso8601 (timestamp),
            'address': undefined,
            'addressFrom': undefined,
            'addressTo': undefined,
            'tag': undefined,
            'tagFrom': undefined,
            'tagTo': undefined,
            'updated': undefined,
            'internal': undefined,
            'comment': undefined,
            'fee': fee,
        };
    }

    parseTransactionStatus (status) {
        const statuses = {
            'APPROVAL': 'pending',
            'PROCESSED': 'ok',
        };
        return this.safeString (statuses, status, status);
    }

    parseTransactionType (type) {
        const types = {
            'deposit': 'deposit',
            'withdrawal': 'withdrawal',
        };
        return this.safeString (types, type, type);
    }

    async fetchLedger (code: Str = undefined, since: Int = undefined, limit: Int = undefined, params = {}) {
        /**
         * @method
         * @name currencycom#fetchLedger
         * @description fetch the history of changes, actions done by the user or operations that altered balance of the user
         * @see https://apitradedoc.currency.com/swagger-ui.html#/rest-api/getLedgerUsingGET
         * @param {string} code unified currency code, default is undefined
         * @param {int} [since] timestamp in ms of the earliest ledger entry, default is undefined
         * @param {int} [limit] max number of ledger entrys to return, default is undefined
         * @param {object} [params] extra parameters specific to the exchange API endpoint
         * @returns {object} a [ledger structure]{@link https://docs.ccxt.com/#/?id=ledger-structure}
         */
        await this.loadMarkets ();
        const request = {};
        let currency = undefined;
        if (code !== undefined) {
            currency = this.currency (code);
        }
        if (since !== undefined) {
            request['startTime'] = since;
        }
        if (limit !== undefined) {
            request['limit'] = limit;
        }
        const response = await this.privateGetV2Ledger (this.extend (request, params));
        // in the below example, first item expresses withdrawal/deposit type, second example expresses trade
        //
        // [
        //     {
        //       "id": "619031398",
        //       "balance": "0.0",
        //       "amount": "-1.088",
        //       "currency": "CAKE",
        //       "type": "withdrawal",
        //       "timestamp": "1645460496425",
        //       "commission": "0.13",
        //       "paymentMethod": "BLOCKCHAIN", // present in withdrawal/deposit
        //       "blockchainTransactionHash": "0x400ac905557c3d34638b1c60eba110b3ee0f97f4eb0f7318015ab76e7f16b7d6", // present in withdrawal/deposit
        //       "status": "PROCESSED"
        //     },
        //     {
        //       "id": "619031034",
        //       "balance": "8.17223588",
        //       "amount": "-0.01326294",
        //       "currency": "USD",
        //       "type": "exchange_commission",
        //       "timestamp": "1645460461235",
        //       "commission": "0.01326294",
        //       "status": "PROCESSED"
        //     },
        // ]
        //
        return this.parseLedger (response, currency, since, limit);
    }

    parseLedgerEntry (item, currency: Currency = undefined) {
        const id = this.safeString (item, 'id');
        const amountString = this.safeString (item, 'amount');
        const amount = Precise.stringAbs (amountString);
        const timestamp = this.safeInteger (item, 'timestamp');
        const currencyId = this.safeString (item, 'currency');
        const code = this.safeCurrencyCode (currencyId, currency);
        const feeCost = this.safeString (item, 'commission');
        let fee = undefined;
        if (feeCost !== undefined) {
            fee = { 'currency': code, 'cost': feeCost };
        }
        const direction = Precise.stringLt (amountString, '0') ? 'out' : 'in';
        const result = {
            'id': id,
            'timestamp': timestamp,
            'datetime': this.iso8601 (timestamp),
            'direction': direction,
            'account': undefined,
            'referenceId': this.safeString (item, 'blockchainTransactionHash'),
            'referenceAccount': undefined,
            'type': this.parseLedgerEntryType (this.safeString (item, 'type')),
            'currency': code,
            'amount': amount,
            'before': undefined,
            'after': this.safeString (item, 'balance'),
            'status': this.parseLedgerEntryStatus (this.safeString (item, 'status')),
            'fee': fee,
            'info': item,
        };
        return result;
    }

    parseLedgerEntryStatus (status) {
        const statuses = {
            'APPROVAL': 'pending',
            'PROCESSED': 'ok',
            'CANCELLED': 'canceled',
        };
        return this.safeString (statuses, status, status);
    }

    parseLedgerEntryType (type) {
        const types = {
            'deposit': 'transaction',
            'withdrawal': 'transaction',
            'exchange_commission': 'fee',
        };
        return this.safeString (types, type, type);
    }

    async fetchLeverage (symbol: string, params = {}): Promise<Leverage> {
        /**
         * @method
         * @name currencycom#fetchLeverage
         * @description fetch the set leverage for a market
         * @see https://apitradedoc.currency.com/swagger-ui.html#/rest-api/leverageSettingsUsingGET
         * @param {string} symbol unified market symbol
         * @param {object} [params] extra parameters specific to the exchange API endpoint
         * @returns {object} a [leverage structure]{@link https://docs.ccxt.com/#/?id=leverage-structure}
         */
        await this.loadMarkets ();
        const market = this.market (symbol);
        const request = {
            'symbol': market['id'],
        };
        const response = await this.privateGetV2LeverageSettings (this.extend (request, params));
        //
        //     {
        //         "values": [ 1, 2, 5, 10, ],
        //         "value": "10",
        //     }
        //
        return this.parseLeverage (response, market);
    }

    parseLeverage (leverage, market = undefined): Leverage {
        const leverageValue = this.safeInteger (leverage, 'value');
        return {
            'info': leverage,
            'symbol': market['symbol'],
            'marginMode': undefined,
            'longLeverage': leverageValue,
            'shortLeverage': leverageValue,
        } as Leverage;
    }

    async fetchDepositAddress (code: string, params = {}) {
        /**
         * @method
         * @name currencycom#fetchDepositAddress
         * @description fetch the deposit address for a currency associated with this account
         * @see https://apitradedoc.currency.com/swagger-ui.html#/rest-api/getDepositAddressUsingGET
         * @param {string} code unified currency code
         * @param {object} [params] extra parameters specific to the exchange API endpoint
         * @returns {object} an [address structure]{@link https://docs.ccxt.com/#/?id=address-structure}
         */
        await this.loadMarkets ();
        const currency = this.currency (code);
        const request = {
            'coin': currency['id'],
        };
        const response = await this.privateGetV2DepositAddress (this.extend (request, params));
        //
        //     { "address":"0x97d64eb014ac779194991e7264f01c74c90327f0" }
        //
        return this.parseDepositAddress (response, currency);
    }

    parseDepositAddress (depositAddress, currency: Currency = undefined) {
        const address = this.safeString (depositAddress, 'address');
        this.checkAddress (address);
        currency = this.safeCurrency (undefined, currency);
        return {
            'currency': currency['code'],
            'address': address,
            'tag': undefined,
            'network': undefined,
            'info': depositAddress,
        };
    }

    sign (path, api = 'public', method = 'GET', params = {}, headers = undefined, body = undefined) {
        let url = this.urls['api'][api] + '/' + path;
        if (path === 'historicalTrades') {
            headers = {
                'X-MBX-APIKEY': this.apiKey,
            };
        }
        if (api === 'private') {
            this.checkRequiredCredentials ();
            let query = this.urlencode (this.extend ({
                'timestamp': this.nonce (),
                'recvWindow': this.options['recvWindow'],
            }, params));
            const signature = this.hmac (this.encode (query), this.encode (this.secret), sha256);
            query += '&' + 'signature=' + signature;
            headers = {
                'X-MBX-APIKEY': this.apiKey,
            };
            if ((method === 'GET') || (method === 'DELETE')) {
                url += '?' + query;
            } else {
                body = query;
                headers['Content-Type'] = 'application/x-www-form-urlencoded';
            }
        } else {
            if (Object.keys (params).length) {
                url += '?' + this.urlencode (params);
            }
        }
        url = this.implodeHostname (url);
        return { 'url': url, 'method': method, 'body': body, 'headers': headers };
    }

    async fetchPositions (symbols: Strings = undefined, params = {}) {
        /**
         * @method
         * @name currencycom#fetchPositions
         * @description fetch all open positions
         * @see https://apitradedoc.currency.com/swagger-ui.html#/rest-api/tradingPositionsUsingGET
         * @param {string[]|undefined} symbols list of unified market symbols
         * @param {object} [params] extra parameters specific to the exchange API endpoint
         * @returns {object[]} a list of [position structure]{@link https://docs.ccxt.com/#/?id=position-structure}
         */
        await this.loadMarkets ();
        const response = await this.privateGetV2TradingPositions (params);
        //
        //    {
        //        "positions": [
        //          {
        //            "accountId": "109698017416453793",
        //            "id": "00a18490-0079-54c4-0000-0000803e73d3",
        //            "instrumentId": "45463225268524228",
        //            "orderId": "00a18490-0079-54c4-0000-0000803e73d2",
        //            "openQuantity": "13.6",
        //            "openPrice": "0.75724",
        //            "closeQuantity": "0.0",
        //            "closePrice": "0",
        //            "rpl": "-0.007723848",
        //            "rplConverted": "0",
        //            "upl": "-0.006664",
        //            "uplConverted": "-0.006664",
        //            "swap": "0",
        //            "swapConverted": "0",
        //            "fee": "-0.007723848",
        //            "dividend": "0",
        //            "margin": "0.2",
        //            "state": "ACTIVE",
        //            "currency": "USD",
        //            "createdTimestamp": "1645473877236",
        //            "openTimestamp": "1645473877193",
        //            "type": "NET",
        //            "cost": "2.0583600",
        //            "symbol": "XRP/USD_LEVERAGE"
        //          }
        //        ]
        //    }
        //
        const data = this.safeList (response, 'positions', []);
        return this.parsePositions (data, symbols);
    }

    parsePosition (position, market: Market = undefined) {
        //
        //    {
        //        "accountId": "109698017416453793",
        //        "id": "00a18490-0079-54c4-0000-0000803e73d3",
        //        "instrumentId": "45463225268524228",
        //        "orderId": "00a18490-0079-54c4-0000-0000803e73d2",
        //        "openQuantity": "13.6",
        //        "openPrice": "0.75724",
        //        "closeQuantity": "0.0",
        //        "closePrice": "0",
        //        "rpl": "-0.007723848",
        //        "rplConverted": "0",
        //        "upl": "-0.006664",
        //        "uplConverted": "-0.006664",
        //        "swap": "0",
        //        "swapConverted": "0",
        //        "fee": "-0.007723848",
        //        "dividend": "0",
        //        "margin": "0.2",
        //        "state": "ACTIVE",
        //        "currency": "USD",
        //        "createdTimestamp": "1645473877236",
        //        "openTimestamp": "1645473877193",
        //        "type": "NET",
        //        "cost": "2.0583600",
        //        "symbol": "XRP/USD_LEVERAGE"
        //    }
        //
        market = this.safeMarket (this.safeString (position, 'symbol'), market);
        const symbol = market['symbol'];
        const timestamp = this.safeInteger (position, 'createdTimestamp');
        const quantityRaw = this.safeString (position, 'openQuantity');
        const side = Precise.stringGt (quantityRaw, '0') ? 'long' : 'short';
        const quantity = Precise.stringAbs (quantityRaw);
        const entryPrice = this.safeNumber (position, 'openPrice');
        const unrealizedProfit = this.safeNumber (position, 'upl');
        const marginCoeff = this.safeString (position, 'margin');
        const leverage = Precise.stringDiv ('1', marginCoeff);
        return this.safePosition ({
            'info': position,
            'symbol': symbol,
            'timestamp': timestamp,
            'datetime': this.iso8601 (timestamp),
            'lastUpdateTimestamp': undefined,
            'contracts': this.parseNumber (quantity),
            'contractSize': undefined,
            'entryPrice': entryPrice,
            'collateral': undefined,
            'side': side,
            // 'realizedProfit': this.safeNumber (position, 'rpl'),
            'unrealizedProfit': unrealizedProfit,
            'leverage': leverage,
            'percentage': undefined,
            'marginMode': undefined,
            'notional': undefined,
            'markPrice': undefined,
            'lastPrice': undefined,
            'liquidationPrice': undefined,
            'initialMargin': undefined,
            'initialMarginPercentage': undefined,
            'maintenanceMargin': this.parseNumber (marginCoeff),
            'maintenanceMarginPercentage': undefined,
            'marginRatio': undefined,
            'id': undefined,
            'unrealizedPnl': undefined,
            'hedged': undefined,
            'stopLossPrice': undefined,
            'takeProfitPrice': undefined,
        });
    }

    handleErrors (httpCode, reason, url, method, headers, body, response, requestHeaders, requestBody) {
        if ((httpCode === 418) || (httpCode === 429)) {
            throw new DDoSProtection (this.id + ' ' + httpCode.toString () + ' ' + reason + ' ' + body);
        }
        // error response in a form: { "code": -1013, "msg": "Invalid quantity." }
        // following block cointains legacy checks against message patterns in "msg" property
        // will switch "code" checks eventually, when we know all of them
        if (httpCode >= 400) {
            if (body.indexOf ('Price * QTY is zero or less') >= 0) {
                throw new InvalidOrder (this.id + ' order cost = amount * price is zero or less ' + body);
            }
            if (body.indexOf ('LOT_SIZE') >= 0) {
                throw new InvalidOrder (this.id + ' order amount should be evenly divisible by lot size ' + body);
            }
            if (body.indexOf ('PRICE_FILTER') >= 0) {
                throw new InvalidOrder (this.id + ' order price is invalid, i.e. exceeds allowed price precision, exceeds min price or max price limits or is invalid float value in general, use this.priceToPrecision (symbol, amount) ' + body);
            }
        }
        if (response === undefined) {
            return undefined; // fallback to default error handler
        }
        //
        //     {"code":-1128,"msg":"Combination of optional parameters invalid."}
        //
        const errorCode = this.safeString (response, 'code');
        if ((errorCode !== undefined) && (errorCode !== '0')) {
            const feedback = this.id + ' ' + this.json (response);
            this.throwExactlyMatchedException (this.exceptions['exact'], errorCode, feedback);
            const message = this.safeString (response, 'msg');
            this.throwBroadlyMatchedException (this.exceptions['broad'], message, feedback);
            throw new ExchangeError (feedback);
        }
        return undefined;
    }
}<|MERGE_RESOLUTION|>--- conflicted
+++ resolved
@@ -642,7 +642,6 @@
         return result;
     }
 
-<<<<<<< HEAD
     async getAccountIdBySettleCurrency (currencyCode) {
         await this.loadAccounts ();
         for (let i = 0; i < this.accounts.length; i++) {
@@ -654,10 +653,7 @@
         throw new ArgumentsRequired (this.id + ' does not have an account for ' + currencyCode);
     }
 
-    async fetchTradingFees (params = {}) {
-=======
     async fetchTradingFees (params = {}): Promise<TradingFees> {
->>>>>>> 3fc7ed44
         /**
          * @method
          * @name currencycom#fetchTradingFees
