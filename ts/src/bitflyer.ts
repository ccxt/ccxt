
//  ---------------------------------------------------------------------------

import Exchange from './abstract/bitflyer.js';
import { ExchangeError, ArgumentsRequired, OrderNotFound } from './base/errors.js';
import { TICK_SIZE } from './base/functions/number.js';
import { sha256 } from './static_dependencies/noble-hashes/sha256.js';
<<<<<<< HEAD
import type { Balances, Currency, Int, Market, MarketInterface, Order, OrderBook, OrderSide, OrderType, Str, Strings, Ticker, Trade, Transaction } from './base/types.js';
=======
import type { Balances, Currency, Int, Market, Num, Order, OrderBook, OrderSide, OrderType, Str, Strings, Ticker, Trade, Transaction } from './base/types.js';
>>>>>>> a066b721
import { Precise } from './base/Precise.js';

//  ---------------------------------------------------------------------------

/**
 * @class bitflyer
 * @augments Exchange
 */
export default class bitflyer extends Exchange {
    describe () {
        return this.deepExtend (super.describe (), {
            'id': 'bitflyer',
            'name': 'bitFlyer',
            'countries': [ 'JP' ],
            'version': 'v1',
            'rateLimit': 1000, // their nonce-timestamp is in seconds...
            'hostname': 'bitflyer.com', // or bitflyer.com
            'has': {
                'CORS': undefined,
                'spot': true,
                'margin': false,
                'swap': undefined, // has but not fully implemented
                'future': undefined, // has but not fully implemented
                'option': false,
                'cancelAllOrders': undefined,  // https://lightning.bitflyer.com/docs?lang=en#cancel-all-orders
                'cancelOrder': true,
                'createOrder': true,
                'fetchBalance': true,
                'fetchClosedOrders': 'emulated',
                'fetchDeposits': true,
                'fetchMarginMode': false,
                'fetchMarkets': true,
                'fetchMyTrades': true,
                'fetchOpenOrders': 'emulated',
                'fetchOrder': 'emulated',
                'fetchOrderBook': true,
                'fetchOrders': true,
                'fetchPositionMode': false,
                'fetchPositions': true,
                'fetchTicker': true,
                'fetchTrades': true,
                'fetchTradingFee': true,
                'fetchTradingFees': false,
                'fetchTransfer': false,
                'fetchTransfers': false,
                'fetchWithdrawals': true,
                'transfer': false,
                'withdraw': true,
            },
            'urls': {
                'logo': 'https://user-images.githubusercontent.com/1294454/28051642-56154182-660e-11e7-9b0d-6042d1e6edd8.jpg',
                'api': {
                    'rest': 'https://api.{hostname}',
                },
                'www': 'https://bitflyer.com',
                'doc': 'https://lightning.bitflyer.com/docs?lang=en',
            },
            'api': {
                'public': {
                    'get': [
                        'getmarkets/usa', // new (wip)
                        'getmarkets/eu',  // new (wip)
                        'getmarkets',     // or 'markets'
                        'getboard',       // ...
                        'getticker',
                        'getexecutions',
                        'gethealth',
                        'getboardstate',
                        'getchats',
                    ],
                },
                'private': {
                    'get': [
                        'getpermissions',
                        'getbalance',
                        'getbalancehistory',
                        'getcollateral',
                        'getcollateralhistory',
                        'getcollateralaccounts',
                        'getaddresses',
                        'getcoinins',
                        'getcoinouts',
                        'getbankaccounts',
                        'getdeposits',
                        'getwithdrawals',
                        'getchildorders',
                        'getparentorders',
                        'getparentorder',
                        'getexecutions',
                        'getpositions',
                        'gettradingcommission',
                    ],
                    'post': [
                        'sendcoin',
                        'withdraw',
                        'sendchildorder',
                        'cancelchildorder',
                        'sendparentorder',
                        'cancelparentorder',
                        'cancelallchildorders',
                    ],
                },
            },
            'fees': {
                'trading': {
                    'maker': this.parseNumber ('0.002'),
                    'taker': this.parseNumber ('0.002'),
                },
            },
            'precisionMode': TICK_SIZE,
        });
    }

    parseExpiryDate (expiry) {
        const day = expiry.slice (0, 2);
        const monthName = expiry.slice (2, 5);
        const year = expiry.slice (5, 9);
        const months = {
            'JAN': '01',
            'FEB': '02',
            'MAR': '03',
            'APR': '04',
            'MAY': '05',
            'JUN': '06',
            'JUL': '07',
            'AUG': '08',
            'SEP': '09',
            'OCT': '10',
            'NOV': '11',
            'DEC': '12',
        };
        const month = this.safeString (months, monthName);
        return this.parse8601 (year + '-' + month + '-' + day + 'T00:00:00Z');
    }

    safeMarket (marketId: Str = undefined, market: Market = undefined, delimiter: Str = undefined, marketType: Str = undefined): MarketInterface {
        // Bitflyer has a different type of conflict in markets, because
        // some of their ids (ETH/BTC and BTC/JPY) are duplicated in US, EU and JP.
        // Since they're the same we just need to return one
        return super.safeMarket (marketId, market, delimiter, 'spot');
    }

    async fetchMarkets (params = {}) {
        /**
         * @method
         * @name bitflyer#fetchMarkets
         * @description retrieves data on all markets for bitflyer
         * @see https://lightning.bitflyer.com/docs?lang=en#market-list
         * @param {object} [params] extra parameters specific to the exchange API endpoint
         * @returns {object[]} an array of objects representing market data
         */
        const jp_markets = await this.publicGetGetmarkets (params);
        //
        //     [
        //         // spot
        //         { "product_code": "BTC_JPY", "market_type": "Spot" },
        //         { "product_code": "BCH_BTC", "market_type": "Spot" },
        //         // forex swap
        //         { "product_code": "FX_BTC_JPY", "market_type": "FX" },
        //         // future
        //         {
        //             "product_code": "BTCJPY11FEB2022",
        //             "alias": "BTCJPY_MAT1WK",
        //             "market_type": "Futures",
        //         },
        //     ];
        //
        const us_markets = await this.publicGetGetmarketsUsa (params);
        //
        //     [
        //         { "product_code": "BTC_USD", "market_type": "Spot" },
        //         { "product_code": "BTC_JPY", "market_type": "Spot" },
        //     ];
        //
        const eu_markets = await this.publicGetGetmarketsEu (params);
        //
        //     [
        //         { "product_code": "BTC_EUR", "market_type": "Spot" },
        //         { "product_code": "BTC_JPY", "market_type": "Spot" },
        //     ];
        //
        let markets = this.arrayConcat (jp_markets, us_markets);
        markets = this.arrayConcat (markets, eu_markets);
        const result = [];
        for (let i = 0; i < markets.length; i++) {
            const market = markets[i];
            const id = this.safeString (market, 'product_code');
            const currencies = id.split ('_');
            const marketType = this.safeString (market, 'market_type');
            const swap = (marketType === 'FX');
            const future = (marketType === 'Futures');
            const spot = !swap && !future;
            let type = 'spot';
            let settle = undefined;
            let baseId = undefined;
            let quoteId = undefined;
            let expiry = undefined;
            if (spot) {
                baseId = this.safeString (currencies, 0);
                quoteId = this.safeString (currencies, 1);
            } else if (swap) {
                type = 'swap';
                baseId = this.safeString (currencies, 1);
                quoteId = this.safeString (currencies, 2);
            } else if (future) {
                const alias = this.safeString (market, 'alias');
                if (alias === undefined) {
                    // no alias:
                    // { product_code: 'BTCJPY11MAR2022', market_type: 'Futures' }
                    // TODO this will break if there are products with 4 chars
                    baseId = id.slice (0, 3);
                    quoteId = id.slice (3, 6);
                    // last 9 chars are expiry date
                    const expiryDate = id.slice (-9);
                    expiry = this.parseExpiryDate (expiryDate);
                } else {
                    const splitAlias = alias.split ('_');
                    const currencyIds = this.safeString (splitAlias, 0);
                    baseId = currencyIds.slice (0, -3);
                    quoteId = currencyIds.slice (-3);
                    const splitId = id.split (currencyIds);
                    const expiryDate = this.safeString (splitId, 1);
                    expiry = this.parseExpiryDate (expiryDate);
                }
                type = 'future';
            }
            const base = this.safeCurrencyCode (baseId);
            const quote = this.safeCurrencyCode (quoteId);
            let symbol = base + '/' + quote;
            let taker = this.fees['trading']['taker'];
            let maker = this.fees['trading']['maker'];
            const contract = swap || future;
            if (contract) {
                maker = 0.0;
                taker = 0.0;
                settle = 'JPY';
                symbol = symbol + ':' + settle;
                if (future) {
                    symbol = symbol + '-' + this.yymmdd (expiry);
                }
            }
            result.push ({
                'id': id,
                'symbol': symbol,
                'base': base,
                'quote': quote,
                'settle': settle,
                'baseId': baseId,
                'quoteId': quoteId,
                'settleId': undefined,
                'type': type,
                'spot': spot,
                'margin': false,
                'swap': swap,
                'future': future,
                'option': false,
                'active': true,
                'contract': contract,
                'linear': spot ? undefined : true,
                'inverse': spot ? undefined : false,
                'taker': taker,
                'maker': maker,
                'contractSize': undefined,
                'expiry': expiry,
                'expiryDatetime': this.iso8601 (expiry),
                'strike': undefined,
                'optionType': undefined,
                'precision': {
                    'amount': undefined,
                    'price': undefined,
                },
                'limits': {
                    'leverage': {
                        'min': undefined,
                        'max': undefined,
                    },
                    'amount': {
                        'min': undefined,
                        'max': undefined,
                    },
                    'price': {
                        'min': undefined,
                        'max': undefined,
                    },
                    'cost': {
                        'min': undefined,
                        'max': undefined,
                    },
                },
                'created': undefined,
                'info': market,
            });
        }
        return result;
    }

    parseBalance (response): Balances {
        const result = { 'info': response };
        for (let i = 0; i < response.length; i++) {
            const balance = response[i];
            const currencyId = this.safeString (balance, 'currency_code');
            const code = this.safeCurrencyCode (currencyId);
            const account = this.account ();
            account['total'] = this.safeString (balance, 'amount');
            account['free'] = this.safeString (balance, 'available');
            result[code] = account;
        }
        return this.safeBalance (result);
    }

    async fetchBalance (params = {}): Promise<Balances> {
        /**
         * @method
         * @name bitflyer#fetchBalance
         * @description query for balance and get the amount of funds available for trading or funds locked in orders
         * @see https://lightning.bitflyer.com/docs?lang=en#get-account-asset-balance
         * @param {object} [params] extra parameters specific to the exchange API endpoint
         * @returns {object} a [balance structure]{@link https://docs.ccxt.com/#/?id=balance-structure}
         */
        await this.loadMarkets ();
        const response = await this.privateGetGetbalance (params);
        //
        //     [
        //         {
        //             "currency_code": "JPY",
        //             "amount": 1024078,
        //             "available": 508000
        //         },
        //         {
        //             "currency_code": "BTC",
        //             "amount": 10.24,
        //             "available": 4.12
        //         },
        //         {
        //             "currency_code": "ETH",
        //             "amount": 20.48,
        //             "available": 16.38
        //         }
        //     ]
        //
        return this.parseBalance (response);
    }

    async fetchOrderBook (symbol: string, limit: Int = undefined, params = {}): Promise<OrderBook> {
        /**
         * @method
         * @name bitflyer#fetchOrderBook
         * @description fetches information on open orders with bid (buy) and ask (sell) prices, volumes and other data
         * @see https://lightning.bitflyer.com/docs?lang=en#order-book
         * @param {string} symbol unified symbol of the market to fetch the order book for
         * @param {int} [limit] the maximum amount of order book entries to return
         * @param {object} [params] extra parameters specific to the exchange API endpoint
         * @returns {object} A dictionary of [order book structures]{@link https://docs.ccxt.com/#/?id=order-book-structure} indexed by market symbols
         */
        await this.loadMarkets ();
        const market = this.market (symbol);
        const request = {
            'product_code': market['id'],
        };
        const orderbook = await this.publicGetGetboard (this.extend (request, params));
        return this.parseOrderBook (orderbook, market['symbol'], undefined, 'bids', 'asks', 'price', 'size');
    }

    parseTicker (ticker, market: Market = undefined): Ticker {
        const symbol = this.safeSymbol (undefined, market);
        const timestamp = this.parse8601 (this.safeString (ticker, 'timestamp'));
        const last = this.safeString (ticker, 'ltp');
        return this.safeTicker ({
            'symbol': symbol,
            'timestamp': timestamp,
            'datetime': this.iso8601 (timestamp),
            'high': undefined,
            'low': undefined,
            'bid': this.safeString (ticker, 'best_bid'),
            'bidVolume': undefined,
            'ask': this.safeString (ticker, 'best_ask'),
            'askVolume': undefined,
            'vwap': undefined,
            'open': undefined,
            'close': last,
            'last': last,
            'previousClose': undefined,
            'change': undefined,
            'percentage': undefined,
            'average': undefined,
            'baseVolume': this.safeString (ticker, 'volume_by_product'),
            'quoteVolume': undefined,
            'info': ticker,
        }, market);
    }

    async fetchTicker (symbol: string, params = {}): Promise<Ticker> {
        /**
         * @method
         * @name bitflyer#fetchTicker
         * @description fetches a price ticker, a statistical calculation with the information calculated over the past 24 hours for a specific market
         * @see https://lightning.bitflyer.com/docs?lang=en#ticker
         * @param {string} symbol unified symbol of the market to fetch the ticker for
         * @param {object} [params] extra parameters specific to the exchange API endpoint
         * @returns {object} a [ticker structure]{@link https://docs.ccxt.com/#/?id=ticker-structure}
         */
        await this.loadMarkets ();
        const market = this.market (symbol);
        const request = {
            'product_code': market['id'],
        };
        const response = await this.publicGetGetticker (this.extend (request, params));
        return this.parseTicker (response, market);
    }

    parseTrade (trade, market: Market = undefined): Trade {
        //
        // fetchTrades (public) v1
        //
        //      {
        //          "id":2278466664,
        //          "side":"SELL",
        //          "price":56810.7,
        //          "size":0.08798,
        //          "exec_date":"2021-11-19T11:46:39.323",
        //          "buy_child_order_acceptance_id":"JRF20211119-114209-236525",
        //          "sell_child_order_acceptance_id":"JRF20211119-114639-236919"
        //      }
        //
        // fetchMyTrades
        //
        //      {
        //          "id": 37233,
        //          "side": "BUY",
        //          "price": 33470,
        //          "size": 0.01,
        //          "exec_date": "2015-07-07T09:57:40.397",
        //          "child_order_id": "JOR20150707-060559-021935",
        //          "child_order_acceptance_id": "JRF20150707-060559-396699"
        //          "commission": 0,
        //      },
        //
        let side = this.safeStringLower (trade, 'side');
        if (side !== undefined) {
            if (side.length < 1) {
                side = undefined;
            }
        }
        let order = undefined;
        if (side !== undefined) {
            const idInner = side + '_child_order_acceptance_id';
            if (idInner in trade) {
                order = trade[idInner];
            }
        }
        if (order === undefined) {
            order = this.safeString (trade, 'child_order_acceptance_id');
        }
        const timestamp = this.parse8601 (this.safeString (trade, 'exec_date'));
        const priceString = this.safeString (trade, 'price');
        const amountString = this.safeString (trade, 'size');
        const id = this.safeString (trade, 'id');
        market = this.safeMarket (undefined, market);
        return this.safeTrade ({
            'id': id,
            'info': trade,
            'timestamp': timestamp,
            'datetime': this.iso8601 (timestamp),
            'symbol': market['symbol'],
            'order': order,
            'type': undefined,
            'side': side,
            'takerOrMaker': undefined,
            'price': priceString,
            'amount': amountString,
            'cost': undefined,
            'fee': undefined,
        }, market);
    }

    async fetchTrades (symbol: string, since: Int = undefined, limit: Int = undefined, params = {}): Promise<Trade[]> {
        /**
         * @method
         * @name bitflyer#fetchTrades
         * @description get the list of most recent trades for a particular symbol
         * @see https://lightning.bitflyer.com/docs?lang=en#list-executions
         * @param {string} symbol unified symbol of the market to fetch trades for
         * @param {int} [since] timestamp in ms of the earliest trade to fetch
         * @param {int} [limit] the maximum amount of trades to fetch
         * @param {object} [params] extra parameters specific to the exchange API endpoint
         * @returns {Trade[]} a list of [trade structures]{@link https://docs.ccxt.com/#/?id=public-trades}
         */
        await this.loadMarkets ();
        const market = this.market (symbol);
        const request = {
            'product_code': market['id'],
        };
        if (limit !== undefined) {
            request['count'] = limit;
        }
        const response = await this.publicGetGetexecutions (this.extend (request, params));
        //
        //    [
        //     {
        //       "id": 39287,
        //       "side": "BUY",
        //       "price": 31690,
        //       "size": 27.04,
        //       "exec_date": "2015-07-08T02:43:34.823",
        //       "buy_child_order_acceptance_id": "JRF20150707-200203-452209",
        //       "sell_child_order_acceptance_id": "JRF20150708-024334-060234"
        //     },
        //    ]
        //
        return this.parseTrades (response, market, since, limit);
    }

    async fetchTradingFee (symbol: string, params = {}) {
        /**
         * @method
         * @name bitflyer#fetchTradingFee
         * @description fetch the trading fees for a market
         * @see https://lightning.bitflyer.com/docs?lang=en#get-trading-commission
         * @param {string} symbol unified market symbol
         * @param {object} [params] extra parameters specific to the exchange API endpoint
         * @returns {object} a [fee structure]{@link https://docs.ccxt.com/#/?id=fee-structure}
         */
        await this.loadMarkets ();
        const market = this.market (symbol);
        const request = {
            'product_code': market['id'],
        };
        const response = await this.privateGetGettradingcommission (this.extend (request, params));
        //
        //   {
        //       commission_rate: '0.0020'
        //   }
        //
        const fee = this.safeNumber (response, 'commission_rate');
        return {
            'info': response,
            'symbol': market['symbol'],
            'maker': fee,
            'taker': fee,
        };
    }

    async createOrder (symbol: string, type: OrderType, side: OrderSide, amount: number, price: Num = undefined, params = {}) {
        /**
         * @method
         * @name bitflyer#createOrder
         * @description create a trade order
         * @see https://lightning.bitflyer.com/docs?lang=en#send-a-new-order
         * @param {string} symbol unified symbol of the market to create an order in
         * @param {string} type 'market' or 'limit'
         * @param {string} side 'buy' or 'sell'
         * @param {float} amount how much of currency you want to trade in units of base currency
         * @param {float} [price] the price at which the order is to be fullfilled, in units of the quote currency, ignored in market orders
         * @param {object} [params] extra parameters specific to the exchange API endpoint
         * @returns {object} an [order structure]{@link https://docs.ccxt.com/#/?id=order-structure}
         */
        await this.loadMarkets ();
        const request = {
            'product_code': this.marketId (symbol),
            'child_order_type': type.toUpperCase (),
            'side': side.toUpperCase (),
            'price': price,
            'size': amount,
        };
        const result = await this.privatePostSendchildorder (this.extend (request, params));
        // { "status": - 200, "error_message": "Insufficient funds", "data": null }
        const id = this.safeString (result, 'child_order_acceptance_id');
        return this.safeOrder ({
            'id': id,
            'info': result,
        });
    }

    async cancelOrder (id: string, symbol: Str = undefined, params = {}) {
        /**
         * @method
         * @name bitflyer#cancelOrder
         * @description cancels an open order
         * @see https://lightning.bitflyer.com/docs?lang=en#cancel-order
         * @param {string} id order id
         * @param {string} symbol unified symbol of the market the order was made in
         * @param {object} [params] extra parameters specific to the exchange API endpoint
         * @returns {object} An [order structure]{@link https://docs.ccxt.com/#/?id=order-structure}
         */
        if (symbol === undefined) {
            throw new ArgumentsRequired (this.id + ' cancelOrder() requires a symbol argument');
        }
        await this.loadMarkets ();
        const request = {
            'product_code': this.marketId (symbol),
            'child_order_acceptance_id': id,
        };
        return await this.privatePostCancelchildorder (this.extend (request, params));
    }

    parseOrderStatus (status) {
        const statuses = {
            'ACTIVE': 'open',
            'COMPLETED': 'closed',
            'CANCELED': 'canceled',
            'EXPIRED': 'canceled',
            'REJECTED': 'canceled',
        };
        return this.safeString (statuses, status, status);
    }

    parseOrder (order, market: Market = undefined): Order {
        const timestamp = this.parse8601 (this.safeString (order, 'child_order_date'));
        const price = this.safeString (order, 'price');
        const amount = this.safeString (order, 'size');
        const filled = this.safeString (order, 'executed_size');
        const remaining = this.safeString (order, 'outstanding_size');
        const status = this.parseOrderStatus (this.safeString (order, 'child_order_state'));
        const type = this.safeStringLower (order, 'child_order_type');
        const side = this.safeStringLower (order, 'side');
        const marketId = this.safeString (order, 'product_code');
        const symbol = this.safeSymbol (marketId, market);
        let fee = undefined;
        const feeCost = this.safeNumber (order, 'total_commission');
        if (feeCost !== undefined) {
            fee = {
                'cost': feeCost,
                'currency': undefined,
                'rate': undefined,
            };
        }
        const id = this.safeString (order, 'child_order_acceptance_id');
        return this.safeOrder ({
            'id': id,
            'clientOrderId': undefined,
            'info': order,
            'timestamp': timestamp,
            'datetime': this.iso8601 (timestamp),
            'lastTradeTimestamp': undefined,
            'status': status,
            'symbol': symbol,
            'type': type,
            'timeInForce': undefined,
            'postOnly': undefined,
            'side': side,
            'price': price,
            'stopPrice': undefined,
            'triggerPrice': undefined,
            'cost': undefined,
            'amount': amount,
            'filled': filled,
            'remaining': remaining,
            'fee': fee,
            'average': undefined,
            'trades': undefined,
        }, market);
    }

    async fetchOrders (symbol: Str = undefined, since: Int = undefined, limit: Int = 100, params = {}): Promise<Order[]> {
        /**
         * @method
         * @name bitflyer#fetchOrders
         * @description fetches information on multiple orders made by the user
         * @see https://lightning.bitflyer.com/docs?lang=en#list-orders
         * @param {string} symbol unified market symbol of the market orders were made in
         * @param {int} [since] the earliest time in ms to fetch orders for
         * @param {int} [limit] the maximum number of order structures to retrieve
         * @param {object} [params] extra parameters specific to the exchange API endpoint
         * @returns {Order[]} a list of [order structures]{@link https://docs.ccxt.com/#/?id=order-structure}
         */
        if (symbol === undefined) {
            throw new ArgumentsRequired (this.id + ' fetchOrders() requires a symbol argument');
        }
        await this.loadMarkets ();
        const market = this.market (symbol);
        const request = {
            'product_code': market['id'],
            'count': limit,
        };
        const response = await this.privateGetGetchildorders (this.extend (request, params));
        let orders = this.parseOrders (response, market, since, limit);
        if (symbol !== undefined) {
            orders = this.filterBy (orders, 'symbol', symbol);
        }
        return orders;
    }

    async fetchOpenOrders (symbol: Str = undefined, since: Int = undefined, limit: Int = 100, params = {}): Promise<Order[]> {
        /**
         * @method
         * @name bitflyer#fetchOpenOrders
         * @description fetch all unfilled currently open orders
         * @see https://lightning.bitflyer.com/docs?lang=en#list-orders
         * @param {string} symbol unified market symbol
         * @param {int} [since] the earliest time in ms to fetch open orders for
         * @param {int} [limit] the maximum number of  open orders structures to retrieve
         * @param {object} [params] extra parameters specific to the exchange API endpoint
         * @returns {Order[]} a list of [order structures]{@link https://docs.ccxt.com/#/?id=order-structure}
         */
        const request = {
            'child_order_state': 'ACTIVE',
        };
        return await this.fetchOrders (symbol, since, limit, this.extend (request, params));
    }

    async fetchClosedOrders (symbol: Str = undefined, since: Int = undefined, limit: Int = 100, params = {}): Promise<Order[]> {
        /**
         * @method
         * @name bitflyer#fetchClosedOrders
         * @description fetches information on multiple closed orders made by the user
         * @see https://lightning.bitflyer.com/docs?lang=en#list-orders
         * @param {string} symbol unified market symbol of the market orders were made in
         * @param {int} [since] the earliest time in ms to fetch orders for
         * @param {int} [limit] the maximum number of order structures to retrieve
         * @param {object} [params] extra parameters specific to the exchange API endpoint
         * @returns {Order[]} a list of [order structures]{@link https://docs.ccxt.com/#/?id=order-structure}
         */
        const request = {
            'child_order_state': 'COMPLETED',
        };
        return await this.fetchOrders (symbol, since, limit, this.extend (request, params));
    }

    async fetchOrder (id: string, symbol: Str = undefined, params = {}) {
        /**
         * @method
         * @name bitflyer#fetchOrder
         * @description fetches information on an order made by the user
         * @see https://lightning.bitflyer.com/docs?lang=en#list-orders
         * @param {string} symbol unified symbol of the market the order was made in
         * @param {object} [params] extra parameters specific to the exchange API endpoint
         * @returns {object} An [order structure]{@link https://docs.ccxt.com/#/?id=order-structure}
         */
        if (symbol === undefined) {
            throw new ArgumentsRequired (this.id + ' fetchOrder() requires a symbol argument');
        }
        const orders = await this.fetchOrders (symbol);
        const ordersById = this.indexBy (orders, 'id');
        if (id in ordersById) {
            return ordersById[id] as Order;
        }
        throw new OrderNotFound (this.id + ' No order found with id ' + id);
    }

    async fetchMyTrades (symbol: Str = undefined, since: Int = undefined, limit: Int = undefined, params = {}) {
        /**
         * @method
         * @name bitflyer#fetchMyTrades
         * @description fetch all trades made by the user
         * @see https://lightning.bitflyer.com/docs?lang=en#list-executions
         * @param {string} symbol unified market symbol
         * @param {int} [since] the earliest time in ms to fetch trades for
         * @param {int} [limit] the maximum number of trades structures to retrieve
         * @param {object} [params] extra parameters specific to the exchange API endpoint
         * @returns {Trade[]} a list of [trade structures]{@link https://docs.ccxt.com/#/?id=trade-structure}
         */
        if (symbol === undefined) {
            throw new ArgumentsRequired (this.id + ' fetchMyTrades() requires a symbol argument');
        }
        await this.loadMarkets ();
        const market = this.market (symbol);
        const request = {
            'product_code': market['id'],
        };
        if (limit !== undefined) {
            request['count'] = limit;
        }
        const response = await this.privateGetGetexecutions (this.extend (request, params));
        //
        //    [
        //     {
        //       "id": 37233,
        //       "side": "BUY",
        //       "price": 33470,
        //       "size": 0.01,
        //       "exec_date": "2015-07-07T09:57:40.397",
        //       "child_order_id": "JOR20150707-060559-021935",
        //       "child_order_acceptance_id": "JRF20150707-060559-396699"
        //       "commission": 0,
        //     },
        //    ]
        //
        return this.parseTrades (response, market, since, limit);
    }

    async fetchPositions (symbols: Strings = undefined, params = {}) {
        /**
         * @method
         * @name bitflyer#fetchPositions
         * @description fetch all open positions
         * @see https://lightning.bitflyer.com/docs?lang=en#get-open-interest-summary
         * @param {string[]} symbols list of unified market symbols
         * @param {object} [params] extra parameters specific to the exchange API endpoint
         * @returns {object[]} a list of [position structure]{@link https://docs.ccxt.com/#/?id=position-structure}
         */
        if (symbols === undefined) {
            throw new ArgumentsRequired (this.id + ' fetchPositions() requires a `symbols` argument, exactly one symbol in an array');
        }
        await this.loadMarkets ();
        const request = {
            'product_code': this.marketIds (symbols),
        };
        const response = await this.privateGetGetpositions (this.extend (request, params));
        //
        //     [
        //         {
        //             "product_code": "FX_BTC_JPY",
        //             "side": "BUY",
        //             "price": 36000,
        //             "size": 10,
        //             "commission": 0,
        //             "swap_point_accumulate": -35,
        //             "require_collateral": 120000,
        //             "open_date": "2015-11-03T10:04:45.011",
        //             "leverage": 3,
        //             "pnl": 965,
        //             "sfd": -0.5
        //         }
        //     ]
        //
        // todo unify parsePosition/parsePositions
        return response;
    }

    async withdraw (code: string, amount: number, address, tag = undefined, params = {}) {
        /**
         * @method
         * @name bitflyer#withdraw
         * @description make a withdrawal
         * @see https://lightning.bitflyer.com/docs?lang=en#withdrawing-funds
         * @param {string} code unified currency code
         * @param {float} amount the amount to withdraw
         * @param {string} address the address to withdraw to
         * @param {string} tag
         * @param {object} [params] extra parameters specific to the exchange API endpoint
         * @returns {object} a [transaction structure]{@link https://docs.ccxt.com/#/?id=transaction-structure}
         */
        this.checkAddress (address);
        await this.loadMarkets ();
        if (code !== 'JPY' && code !== 'USD' && code !== 'EUR') {
            throw new ExchangeError (this.id + ' allows withdrawing JPY, USD, EUR only, ' + code + ' is not supported');
        }
        const currency = this.currency (code);
        const request = {
            'currency_code': currency['id'],
            'amount': amount,
            // 'bank_account_id': 1234,
        };
        const response = await this.privatePostWithdraw (this.extend (request, params));
        //
        //     {
        //         "message_id": "69476620-5056-4003-bcbe-42658a2b041b"
        //     }
        //
        return this.parseTransaction (response, currency);
    }

    async fetchDeposits (code: Str = undefined, since: Int = undefined, limit: Int = undefined, params = {}): Promise<Transaction[]> {
        /**
         * @method
         * @name bitflyer#fetchDeposits
         * @description fetch all deposits made to an account
         * @see https://lightning.bitflyer.com/docs?lang=en#get-crypto-assets-deposit-history
         * @param {string} code unified currency code
         * @param {int} [since] the earliest time in ms to fetch deposits for
         * @param {int} [limit] the maximum number of deposits structures to retrieve
         * @param {object} [params] extra parameters specific to the exchange API endpoint
         * @returns {object[]} a list of [transaction structures]{@link https://docs.ccxt.com/#/?id=transaction-structure}
         */
        await this.loadMarkets ();
        let currency = undefined;
        const request = {};
        if (code !== undefined) {
            currency = this.currency (code);
        }
        if (limit !== undefined) {
            request['count'] = limit; // default 100
        }
        const response = await this.privateGetGetcoinins (this.extend (request, params));
        //
        //     [
        //         {
        //             "id": 100,
        //             "order_id": "CDP20151227-024141-055555",
        //             "currency_code": "BTC",
        //             "amount": 0.00002,
        //             "address": "1WriteySQufKZ2pVuM1oMhPrTtTVFq35j",
        //             "tx_hash": "9f92ee65a176bb9545f7becb8706c50d07d4cee5ffca34d8be3ef11d411405ae",
        //             "status": "COMPLETED",
        //             "event_date": "2015-11-27T08:59:20.301"
        //         }
        //     ]
        //
        return this.parseTransactions (response, currency, since, limit);
    }

    async fetchWithdrawals (code: Str = undefined, since: Int = undefined, limit: Int = undefined, params = {}): Promise<Transaction[]> {
        /**
         * @method
         * @name bitflyer#fetchWithdrawals
         * @description fetch all withdrawals made from an account
         * @see https://lightning.bitflyer.com/docs?lang=en#get-crypto-assets-transaction-history
         * @param {string} code unified currency code
         * @param {int} [since] the earliest time in ms to fetch withdrawals for
         * @param {int} [limit] the maximum number of withdrawals structures to retrieve
         * @param {object} [params] extra parameters specific to the exchange API endpoint
         * @returns {object[]} a list of [transaction structures]{@link https://docs.ccxt.com/#/?id=transaction-structure}
         */
        await this.loadMarkets ();
        let currency = undefined;
        const request = {};
        if (code !== undefined) {
            currency = this.currency (code);
        }
        if (limit !== undefined) {
            request['count'] = limit; // default 100
        }
        const response = await this.privateGetGetcoinouts (this.extend (request, params));
        //
        //     [
        //         {
        //             "id": 500,
        //             "order_id": "CWD20151224-014040-077777",
        //             "currency_code": "BTC",
        //             "amount": 0.1234,
        //             "address": "1A1zP1eP5QGefi2DMPTfTL5SLmv7DivfNa",
        //             "tx_hash": "724c07dfd4044abcb390b0412c3e707dd5c4f373f0a52b3bd295ce32b478c60a",
        //             "fee": 0.0005,
        //             "additional_fee": 0.0001,
        //             "status": "COMPLETED",
        //             "event_date": "2015-12-24T01:40:40.397"
        //         }
        //     ]
        //
        return this.parseTransactions (response, currency, since, limit);
    }

    parseDepositStatus (status) {
        const statuses = {
            'PENDING': 'pending',
            'COMPLETED': 'ok',
        };
        return this.safeString (statuses, status, status);
    }

    parseWithdrawalStatus (status) {
        const statuses = {
            'PENDING': 'pending',
            'COMPLETED': 'ok',
        };
        return this.safeString (statuses, status, status);
    }

    parseTransaction (transaction, currency: Currency = undefined): Transaction {
        //
        // fetchDeposits
        //
        //     {
        //         "id": 100,
        //         "order_id": "CDP20151227-024141-055555",
        //         "currency_code": "BTC",
        //         "amount": 0.00002,
        //         "address": "1WriteySQufKZ2pVuM1oMhPrTtTVFq35j",
        //         "tx_hash": "9f92ee65a176bb9545f7becb8706c50d07d4cee5ffca34d8be3ef11d411405ae",
        //         "status": "COMPLETED",
        //         "event_date": "2015-11-27T08:59:20.301"
        //     }
        //
        // fetchWithdrawals
        //
        //     {
        //         "id": 500,
        //         "order_id": "CWD20151224-014040-077777",
        //         "currency_code": "BTC",
        //         "amount": 0.1234,
        //         "address": "1A1zP1eP5QGefi2DMPTfTL5SLmv7DivfNa",
        //         "tx_hash": "724c07dfd4044abcb390b0412c3e707dd5c4f373f0a52b3bd295ce32b478c60a",
        //         "fee": 0.0005,
        //         "additional_fee": 0.0001,
        //         "status": "COMPLETED",
        //         "event_date": "2015-12-24T01:40:40.397"
        //     }
        //
        // withdraw
        //
        //     {
        //         "message_id": "69476620-5056-4003-bcbe-42658a2b041b"
        //     }
        //
        const id = this.safeString2 (transaction, 'id', 'message_id');
        const address = this.safeString (transaction, 'address');
        const currencyId = this.safeString (transaction, 'currency_code');
        const code = this.safeCurrencyCode (currencyId, currency);
        const timestamp = this.parse8601 (this.safeString (transaction, 'event_date'));
        const amount = this.safeNumber (transaction, 'amount');
        const txId = this.safeString (transaction, 'tx_hash');
        const rawStatus = this.safeString (transaction, 'status');
        let type = undefined;
        let status = undefined;
        let fee = undefined;
        if ('fee' in transaction) {
            type = 'withdrawal';
            status = this.parseWithdrawalStatus (rawStatus);
            const feeCost = this.safeString (transaction, 'fee');
            const additionalFee = this.safeString (transaction, 'additional_fee');
            fee = { 'currency': code, 'cost': this.parseNumber (Precise.stringAdd (feeCost, additionalFee)) };
        } else {
            type = 'deposit';
            status = this.parseDepositStatus (rawStatus);
        }
        return {
            'info': transaction,
            'id': id,
            'txid': txId,
            'timestamp': timestamp,
            'datetime': this.iso8601 (timestamp),
            'network': undefined,
            'address': address,
            'addressTo': address,
            'addressFrom': undefined,
            'tag': undefined,
            'tagTo': undefined,
            'tagFrom': undefined,
            'type': type,
            'amount': amount,
            'currency': code,
            'status': status,
            'updated': undefined,
            'comment': undefined,
            'internal': undefined,
            'fee': fee,
        };
    }

    sign (path, api = 'public', method = 'GET', params = {}, headers = undefined, body = undefined) {
        let request = '/' + this.version + '/';
        if (api === 'private') {
            request += 'me/';
        }
        request += path;
        if (method === 'GET') {
            if (Object.keys (params).length) {
                request += '?' + this.urlencode (params);
            }
        }
        const baseUrl = this.implodeHostname (this.urls['api']['rest']);
        const url = baseUrl + request;
        if (api === 'private') {
            this.checkRequiredCredentials ();
            const nonce = this.nonce ().toString ();
            let auth = [ nonce, method, request ].join ('');
            if (Object.keys (params).length) {
                if (method !== 'GET') {
                    body = this.json (params);
                    auth += body;
                }
            }
            headers = {
                'ACCESS-KEY': this.apiKey,
                'ACCESS-TIMESTAMP': nonce,
                'ACCESS-SIGN': this.hmac (this.encode (auth), this.encode (this.secret), sha256),
                'Content-Type': 'application/json',
            };
        }
        return { 'url': url, 'method': method, 'body': body, 'headers': headers };
    }
}<|MERGE_RESOLUTION|>--- conflicted
+++ resolved
@@ -5,11 +5,7 @@
 import { ExchangeError, ArgumentsRequired, OrderNotFound } from './base/errors.js';
 import { TICK_SIZE } from './base/functions/number.js';
 import { sha256 } from './static_dependencies/noble-hashes/sha256.js';
-<<<<<<< HEAD
-import type { Balances, Currency, Int, Market, MarketInterface, Order, OrderBook, OrderSide, OrderType, Str, Strings, Ticker, Trade, Transaction } from './base/types.js';
-=======
-import type { Balances, Currency, Int, Market, Num, Order, OrderBook, OrderSide, OrderType, Str, Strings, Ticker, Trade, Transaction } from './base/types.js';
->>>>>>> a066b721
+import type { Balances, Currency, Int, Market, MarketInterface, Num, Order, OrderBook, OrderSide, OrderType, Str, Strings, Ticker, Trade, Transaction } from './base/types.js';
 import { Precise } from './base/Precise.js';
 
 //  ---------------------------------------------------------------------------
