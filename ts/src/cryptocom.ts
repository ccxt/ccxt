--- conflicted
+++ resolved
@@ -48,13 +48,9 @@
                 'fetchBorrowRateHistories': false,
                 'fetchBorrowRateHistory': false,
                 'fetchClosedOrders': 'emulated',
-<<<<<<< HEAD
-                'fetchCurrencies': true,
-=======
                 'fetchCrossBorrowRate': false,
                 'fetchCrossBorrowRates': false,
-                'fetchCurrencies': false,
->>>>>>> dbdf5591
+                'fetchCurrencies': true,
                 'fetchDepositAddress': true,
                 'fetchDepositAddressesByNetwork': true,
                 'fetchDeposits': true,
@@ -339,19 +335,10 @@
                     'ERC20': 'ETH',
                     'TRC20': 'TRON',
                 },
-<<<<<<< HEAD
-                'networksById': {
-                    'BSC': 'BEP20',
-                    'ETH': 'ERC20',
-                    'TRON': 'TRC20',
-                },
-                'broker': 'CCXT_',
                 'fetchCurrencies': {
                     'usePrivateApi': false, // this is a private call and it requires API keys, if this is disabled, then "public" endpoint for currencies will be used. To see differences check comments in "fetchCurrencies"
                 },
-=======
                 'broker': 'CCXT',
->>>>>>> dbdf5591
             },
             // https://exchange-docs.crypto.com/spot/index.html#response-and-reason-codes
             'commonCurrencies': {
@@ -405,7 +392,6 @@
         });
     }
 
-<<<<<<< HEAD
     async fetchCurrencies (params = {}) {
         /**
          * @method
@@ -615,10 +601,7 @@
         return result;
     }
 
-    async fetchMarkets (params = {}) {
-=======
     async fetchMarkets (params = {}): Promise<Market[]> {
->>>>>>> dbdf5591
         /**
          * @method
          * @name cryptocom#fetchMarkets
