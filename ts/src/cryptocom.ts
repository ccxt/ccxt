
//  ---------------------------------------------------------------------------

import Exchange from './abstract/cryptocom.js';
import { Precise } from './base/Precise.js';
import { AuthenticationError, ArgumentsRequired, ExchangeError, InsufficientFunds, DDoSProtection, InvalidNonce, PermissionDenied, BadRequest, BadSymbol, NotSupported, AccountNotEnabled, OnMaintenance, InvalidOrder } from './base/errors.js';
import { TICK_SIZE } from './base/functions/number.js';
import { sha256 } from './static_dependencies/noble-hashes/sha256.js';
import { Int, OrderSide, OrderType, Trade, OHLCV, Order, FundingRateHistory, Str, Ticker, OrderRequest, Balances, Transaction, OrderBook, Tickers, Strings, Currency, Market, TransferEntry } from './base/types.js';

/**
 * @class cryptocom
 * @extends Exchange
 */
export default class cryptocom extends Exchange {
    describe () {
        return this.deepExtend (super.describe (), {
            'id': 'cryptocom',
            'name': 'Crypto.com',
            'countries': [ 'MT' ],
            'version': 'v2',
            'rateLimit': 10, // 100 requests per second
            'certified': true,
            'pro': true,
            'has': {
                'CORS': false,
                'spot': true,
                'margin': true,
                'swap': true,
                'future': true,
                'option': true,
                'addMargin': false,
                'borrowMargin': false,
                'cancelAllOrders': true,
                'cancelOrder': true,
                'cancelOrders': true,
                'createOrder': true,
                'createOrders': true,
                'fetchAccounts': true,
                'fetchBalance': true,
                'fetchBidsAsks': false,
                'fetchBorrowInterest': false,
                'fetchBorrowRateHistories': false,
                'fetchBorrowRateHistory': false,
                'fetchClosedOrders': 'emulated',
                'fetchCrossBorrowRate': false,
                'fetchCrossBorrowRates': false,
                'fetchCurrencies': false,
                'fetchDepositAddress': true,
                'fetchDepositAddressesByNetwork': true,
                'fetchDeposits': true,
                'fetchDepositsWithdrawals': false,
                'fetchDepositWithdrawFee': 'emulated',
                'fetchDepositWithdrawFees': true,
                'fetchFundingHistory': false,
                'fetchFundingRate': false,
                'fetchFundingRateHistory': true,
                'fetchFundingRates': false,
                'fetchGreeks': false,
                'fetchIndexOHLCV': false,
                'fetchIsolatedBorrowRate': false,
                'fetchIsolatedBorrowRates': false,
                'fetchLedger': true,
                'fetchLeverage': false,
                'fetchLeverageTiers': false,
                'fetchMarginMode': false,
                'fetchMarketLeverageTiers': false,
                'fetchMarkets': true,
                'fetchMarkOHLCV': false,
                'fetchMySettlementHistory': false,
                'fetchMyTrades': true,
                'fetchOHLCV': true,
                'fetchOpenOrders': true,
                'fetchOrder': true,
                'fetchOrderBook': true,
                'fetchOrders': true,
                'fetchPosition': true,
                'fetchPositionMode': false,
                'fetchPositions': true,
                'fetchPremiumIndexOHLCV': false,
                'fetchSettlementHistory': true,
                'fetchStatus': false,
                'fetchTicker': true,
                'fetchTickers': true,
                'fetchTime': false,
                'fetchTrades': true,
                'fetchTradingFee': false,
                'fetchTradingFees': false,
                'fetchTransactionFees': false,
                'fetchTransactions': false,
                'fetchTransfers': false,
                'fetchUnderlyingAssets': false,
                'fetchVolatilityHistory': false,
                'fetchWithdrawals': true,
                'reduceMargin': false,
                'repayMargin': false,
                'setLeverage': false,
                'setMarginMode': false,
                'setPositionMode': false,
                'transfer': false,
                'withdraw': true,
            },
            'timeframes': {
                '1m': '1m',
                '5m': '5m',
                '15m': '15m',
                '30m': '30m',
                '1h': '1h',
                '4h': '4h',
                '6h': '6h',
                '12h': '12h',
                '1d': '1D',
                '1w': '7D',
                '2w': '14D',
                '1M': '1M',
            },
            'urls': {
                'logo': 'https://user-images.githubusercontent.com/1294454/147792121-38ed5e36-c229-48d6-b49a-48d05fc19ed4.jpeg',
                'test': {
                    'v1': 'https://uat-api.3ona.co/exchange/v1',
                    'v2': 'https://uat-api.3ona.co/v2',
                    'derivatives': 'https://uat-api.3ona.co/v2',
                },
                'api': {
                    'v1': 'https://api.crypto.com/exchange/v1',
                    'v2': 'https://api.crypto.com/v2',
                    'derivatives': 'https://deriv-api.crypto.com/v1',
                },
                'www': 'https://crypto.com/',
                'referral': 'https://crypto.com/exch/5835vstech',
                'doc': [
                    'https://exchange-docs.crypto.com/exchange/v1/rest-ws/index.html',
                    'https://exchange-docs.crypto.com/spot/index.html',
                    'https://exchange-docs.crypto.com/derivatives/index.html',
                ],
                'fees': 'https://crypto.com/exchange/document/fees-limits',
            },
            'api': {
                'v1': {
                    'public': {
                        'get': {
                            'public/auth': 10 / 3,
                            'public/get-instruments': 10 / 3,
                            'public/get-book': 1,
                            'public/get-candlestick': 1,
                            'public/get-trades': 1,
                            'public/get-tickers': 1,
                            'public/get-valuations': 1,
                            'public/get-expired-settlement-price': 10 / 3,
                            'public/get-insurance': 1,
                        },
                    },
                    'private': {
                        'post': {
                            'private/set-cancel-on-disconnect': 10 / 3,
                            'private/get-cancel-on-disconnect': 10 / 3,
                            'private/user-balance': 10 / 3,
                            'private/user-balance-history': 10 / 3,
                            'private/get-positions': 10 / 3,
                            'private/create-order': 2 / 3,
                            'private/create-order-list': 10 / 3,
                            'private/cancel-order': 2 / 3,
                            'private/cancel-order-list': 10 / 3,
                            'private/cancel-all-orders': 2 / 3,
                            'private/close-position': 10 / 3,
                            'private/get-order-history': 100,
                            'private/get-open-orders': 10 / 3,
                            'private/get-order-detail': 1 / 3,
                            'private/get-trades': 100,
                            'private/change-account-leverage': 10 / 3,
                            'private/get-transactions': 10 / 3,
                            'private/create-subaccount-transfer': 10 / 3,
                            'private/get-subaccount-balances': 10 / 3,
                            'private/get-order-list': 10 / 3,
                            'private/create-withdrawal': 10 / 3,
                            'private/get-currency-networks': 10 / 3,
                            'private/get-deposit-address': 10 / 3,
                            'private/get-accounts': 10 / 3,
                            'private/get-withdrawal-history': 10 / 3,
                            'private/get-deposit-history': 10 / 3,
                        },
                    },
                },
                'v2': {
                    'public': {
                        'get': {
                            'public/auth': 1,
                            'public/get-instruments': 1,
                            'public/get-book': 1,
                            'public/get-candlestick': 1,
                            'public/get-ticker': 1,
                            'public/get-trades': 1,
                            'public/margin/get-transfer-currencies': 1,
                            'public/margin/get-load-currenices': 1,
                            'public/respond-heartbeat': 1,
                        },
                    },
                    'private': {
                        'post': {
                            'private/set-cancel-on-disconnect': 10 / 3,
                            'private/get-cancel-on-disconnect': 10 / 3,
                            'private/create-withdrawal': 10 / 3,
                            'private/get-withdrawal-history': 10 / 3,
                            'private/get-currency-networks': 10 / 3,
                            'private/get-deposit-history': 10 / 3,
                            'private/get-deposit-address': 10 / 3,
                            'private/get-account-summary': 10 / 3,
                            'private/create-order': 2 / 3,
                            'private/cancel-order': 2 / 3,
                            'private/cancel-all-orders': 2 / 3,
                            'private/create-order-list': 10 / 3,
                            'private/get-order-history': 10 / 3,
                            'private/get-open-orders': 10 / 3,
                            'private/get-order-detail': 1 / 3,
                            'private/get-trades': 100,
                            'private/get-accounts': 10 / 3,
                            'private/get-subaccount-balances': 10 / 3,
                            'private/create-subaccount-transfer': 10 / 3,
                            'private/otc/get-otc-user': 10 / 3,
                            'private/otc/get-instruments': 10 / 3,
                            'private/otc/request-quote': 100,
                            'private/otc/accept-quote': 100,
                            'private/otc/get-quote-history': 10 / 3,
                            'private/otc/get-trade-history': 10 / 3,
                        },
                    },
                },
                'derivatives': {
                    'public': {
                        'get': {
                            'public/auth': 10 / 3,
                            'public/get-instruments': 10 / 3,
                            'public/get-book': 1,
                            'public/get-candlestick': 1,
                            'public/get-trades': 1,
                            'public/get-tickers': 1,
                            'public/get-valuations': 1,
                            'public/get-expired-settlement-price': 10 / 3,
                            'public/get-insurance': 1,
                        },
                    },
                    'private': {
                        'post': {
                            'private/set-cancel-on-disconnect': 10 / 3,
                            'private/get-cancel-on-disconnect': 10 / 3,
                            'private/user-balance': 10 / 3,
                            'private/user-balance-history': 10 / 3,
                            'private/get-positions': 10 / 3,
                            'private/create-order': 2 / 3,
                            'private/create-order-list': 10 / 3,
                            'private/cancel-order': 2 / 3,
                            'private/cancel-order-list': 10 / 3,
                            'private/cancel-all-orders': 2 / 3,
                            'private/close-position': 10 / 3,
                            'private/convert-collateral': 10 / 3,
                            'private/get-order-history': 100,
                            'private/get-open-orders': 10 / 3,
                            'private/get-order-detail': 1 / 3,
                            'private/get-trades': 100,
                            'private/change-account-leverage': 10 / 3,
                            'private/get-transactions': 10 / 3,
                            'private/create-subaccount-transfer': 10 / 3,
                            'private/get-subaccount-balances': 10 / 3,
                            'private/get-order-list': 10 / 3,
                        },
                    },
                },
            },
            'fees': {
                'trading': {
                    'maker': this.parseNumber ('0.004'),
                    'taker': this.parseNumber ('0.004'),
                    'tiers': {
                        'maker': [
                            [ this.parseNumber ('0'), this.parseNumber ('0.004') ],
                            [ this.parseNumber ('25000'), this.parseNumber ('0.0035') ],
                            [ this.parseNumber ('50000'), this.parseNumber ('0.0015') ],
                            [ this.parseNumber ('100000'), this.parseNumber ('0.001') ],
                            [ this.parseNumber ('250000'), this.parseNumber ('0.0009') ],
                            [ this.parseNumber ('1000000'), this.parseNumber ('0.0008') ],
                            [ this.parseNumber ('20000000'), this.parseNumber ('0.0007') ],
                            [ this.parseNumber ('100000000'), this.parseNumber ('0.0006') ],
                            [ this.parseNumber ('200000000'), this.parseNumber ('0.0004') ],
                        ],
                        'taker': [
                            [ this.parseNumber ('0'), this.parseNumber ('0.004') ],
                            [ this.parseNumber ('25000'), this.parseNumber ('0.0035') ],
                            [ this.parseNumber ('50000'), this.parseNumber ('0.0025') ],
                            [ this.parseNumber ('100000'), this.parseNumber ('0.0016') ],
                            [ this.parseNumber ('250000'), this.parseNumber ('0.00015') ],
                            [ this.parseNumber ('1000000'), this.parseNumber ('0.00014') ],
                            [ this.parseNumber ('20000000'), this.parseNumber ('0.00013') ],
                            [ this.parseNumber ('100000000'), this.parseNumber ('0.00012') ],
                            [ this.parseNumber ('200000000'), this.parseNumber ('0.0001') ],
                        ],
                    },
                },
            },
            'options': {
                'defaultType': 'spot',
                'accountsById': {
                    'funding': 'SPOT',
                    'spot': 'SPOT',
                    'margin': 'MARGIN',
                    'derivatives': 'DERIVATIVES',
                    'swap': 'DERIVATIVES',
                    'future': 'DERIVATIVES',
                },
                'networks': {
                    'BEP20': 'BSC',
                    'ERC20': 'ETH',
                    'TRC20': 'TRON',
                },
                'broker': 'CCXT',
            },
            // https://exchange-docs.crypto.com/spot/index.html#response-and-reason-codes
            'commonCurrencies': {
                'USD_STABLE_COIN': 'USDC',
            },
            'precisionMode': TICK_SIZE,
            'exceptions': {
                'exact': {
                    '219': InvalidOrder,
                    '314': InvalidOrder, // { "id" : 1700xxx, "method" : "private/create-order", "code" : 314, "message" : "EXCEEDS_MAX_ORDER_SIZE", "result" : { "client_oid" : "1700xxx", "order_id" : "6530xxx" } }
                    '10001': ExchangeError,
                    '10002': PermissionDenied,
                    '10003': PermissionDenied,
                    '10004': BadRequest,
                    '10005': PermissionDenied,
                    '10006': DDoSProtection,
                    '10007': InvalidNonce,
                    '10008': BadRequest,
                    '10009': BadRequest,
                    '20001': BadRequest,
                    '20002': InsufficientFunds,
                    '20005': AccountNotEnabled, // {"id":"123xxx","method":"private/margin/xxx","code":"20005","message":"ACCOUNT_NOT_FOUND"}
                    '30003': BadSymbol,
                    '30004': BadRequest,
                    '30005': BadRequest,
                    '30006': InvalidOrder,
                    '30007': InvalidOrder,
                    '30008': InvalidOrder,
                    '30009': InvalidOrder,
                    '30010': BadRequest,
                    '30013': InvalidOrder,
                    '30014': InvalidOrder,
                    '30016': InvalidOrder,
                    '30017': InvalidOrder,
                    '30023': InvalidOrder,
                    '30024': InvalidOrder,
                    '30025': InvalidOrder,
                    '40001': BadRequest,
                    '40002': BadRequest,
                    '40003': BadRequest,
                    '40004': BadRequest,
                    '40005': BadRequest,
                    '40006': BadRequest,
                    '40007': BadRequest,
                    '40101': AuthenticationError,
                    '50001': BadRequest,
                    '9010001': OnMaintenance, // {"code":9010001,"message":"SYSTEM_MAINTENANCE","details":"Crypto.com Exchange is currently under maintenance. Please refer to https://status.crypto.com for more details."}
                },
                'broad': {},
            },
        });
    }

    async fetchMarkets (params = {}) {
        /**
         * @method
         * @name cryptocom#fetchMarkets
         * @see https://exchange-docs.crypto.com/exchange/v1/rest-ws/index.html#public-get-instruments
         * @description retrieves data on all markets for cryptocom
         * @param {object} [params] extra parameters specific to the exchange API endpoint
         * @returns {object[]} an array of objects representing market data
         */
        const response = await this.v1PublicGetPublicGetInstruments (params);
        //
        //     {
        //         "id": 1,
        //         "method": "public/get-instruments",
        //         "code": 0,
        //         "result": {
        //             "data": [
        //                 {
        //                     "symbol": "BTC_USDT",
        //                     "inst_type": "CCY_PAIR",
        //                     "display_name": "BTC/USDT",
        //                     "base_ccy": "BTC",
        //                     "quote_ccy": "USDT",
        //                     "quote_decimals": 2,
        //                     "quantity_decimals": 5,
        //                     "price_tick_size": "0.01",
        //                     "qty_tick_size": "0.00001",
        //                     "max_leverage": "50",
        //                     "tradable": true,
        //                     "expiry_timestamp_ms": 0,
        //                     "beta_product": false,
        //                     "margin_buy_enabled": false,
        //                     "margin_sell_enabled": true
        //                 },
        //                 {
        //                     "symbol": "RUNEUSD-PERP",
        //                     "inst_type": "PERPETUAL_SWAP",
        //                     "display_name": "RUNEUSD Perpetual",
        //                     "base_ccy": "RUNE",
        //                     "quote_ccy": "USD",
        //                     "quote_decimals": 3,
        //                     "quantity_decimals": 1,
        //                     "price_tick_size": "0.001",
        //                     "qty_tick_size": "0.1",
        //                     "max_leverage": "50",
        //                     "tradable": true,
        //                     "expiry_timestamp_ms": 0,
        //                     "beta_product": false,
        //                     "underlying_symbol": "RUNEUSD-INDEX",
        //                     "contract_size": "1",
        //                     "margin_buy_enabled": false,
        //                     "margin_sell_enabled": false
        //                 },
        //                 {
        //                     "symbol": "ETHUSD-230825",
        //                     "inst_type": "FUTURE",
        //                     "display_name": "ETHUSD Futures 20230825",
        //                     "base_ccy": "ETH",
        //                     "quote_ccy": "USD",
        //                     "quote_decimals": 2,
        //                     "quantity_decimals": 4,
        //                     "price_tick_size": "0.01",
        //                     "qty_tick_size": "0.0001",
        //                     "max_leverage": "100",
        //                     "tradable": true,
        //                     "expiry_timestamp_ms": 1692950400000,
        //                     "beta_product": false,
        //                     "underlying_symbol": "ETHUSD-INDEX",
        //                     "contract_size": "1",
        //                     "margin_buy_enabled": false,
        //                     "margin_sell_enabled": false
        //                 },
        //                 {
        //                     "symbol": "BTCUSD-230630-CW30000",
        //                     "inst_type": "WARRANT",
        //                     "display_name": "BTCUSD-230630-CW30000",
        //                     "base_ccy": "BTC",
        //                     "quote_ccy": "USD",
        //                     "quote_decimals": 3,
        //                     "quantity_decimals": 0,
        //                     "price_tick_size": "0.001",
        //                     "qty_tick_size": "10",
        //                     "max_leverage": "50",
        //                     "tradable": true,
        //                     "expiry_timestamp_ms": 1688112000000,
        //                     "beta_product": false,
        //                     "underlying_symbol": "BTCUSD-INDEX",
        //                     "put_call": "CALL",
        //                     "strike": "30000",
        //                     "contract_size": "0.0001",
        //                     "margin_buy_enabled": false,
        //                     "margin_sell_enabled": false
        //                 },
        //             ]
        //         }
        //     }
        //
        const resultResponse = this.safeValue (response, 'result', {});
        const data = this.safeValue (resultResponse, 'data', []);
        const result = [];
        for (let i = 0; i < data.length; i++) {
            const market = data[i];
            const inst_type = this.safeString (market, 'inst_type');
            const spot = inst_type === 'CCY_PAIR';
            const swap = inst_type === 'PERPETUAL_SWAP';
            const future = inst_type === 'FUTURE';
            const option = inst_type === 'WARRANT';
            const baseId = this.safeString (market, 'base_ccy');
            const quoteId = this.safeString (market, 'quote_ccy');
            const settleId = spot ? undefined : quoteId;
            const base = this.safeCurrencyCode (baseId);
            const quote = this.safeCurrencyCode (quoteId);
            const settle = spot ? undefined : this.safeCurrencyCode (settleId);
            const optionType = this.safeStringLower (market, 'put_call');
            const strike = this.safeString (market, 'strike');
            const marginBuyEnabled = this.safeValue (market, 'margin_buy_enabled');
            const marginSellEnabled = this.safeValue (market, 'margin_sell_enabled');
            const expiry = this.omitZero (this.safeInteger (market, 'expiry_timestamp_ms'));
            let symbol = base + '/' + quote;
            let type = undefined;
            let contract = undefined;
            if (inst_type === 'CCY_PAIR') {
                type = 'spot';
                contract = false;
            } else if (inst_type === 'PERPETUAL_SWAP') {
                type = 'swap';
                symbol = symbol + ':' + quote;
                contract = true;
            } else if (inst_type === 'FUTURE') {
                type = 'future';
                symbol = symbol + ':' + quote + '-' + this.yymmdd (expiry);
                contract = true;
            } else if (inst_type === 'WARRANT') {
                type = 'option';
                const symbolOptionType = (optionType === 'call') ? 'C' : 'P';
                symbol = symbol + ':' + quote + '-' + this.yymmdd (expiry) + '-' + strike + '-' + symbolOptionType;
                contract = true;
            }
            result.push ({
                'id': this.safeString (market, 'symbol'),
                'symbol': symbol,
                'base': base,
                'quote': quote,
                'settle': settle,
                'baseId': baseId,
                'quoteId': quoteId,
                'settleId': settleId,
                'type': type,
                'spot': spot,
                'margin': ((marginBuyEnabled) || (marginSellEnabled)),
                'swap': swap,
                'future': future,
                'option': option,
                'active': this.safeValue (market, 'tradable'),
                'contract': contract,
                'linear': (contract) ? true : undefined,
                'inverse': (contract) ? false : undefined,
                'contractSize': this.safeNumber (market, 'contract_size'),
                'expiry': expiry,
                'expiryDatetime': this.iso8601 (expiry),
                'strike': this.parseNumber (strike),
                'optionType': optionType,
                'precision': {
                    'price': this.parseNumber (this.safeString (market, 'price_tick_size')),
                    'amount': this.parseNumber (this.safeString (market, 'qty_tick_size')),
                },
                'limits': {
                    'leverage': {
                        'min': this.parseNumber ('1'),
                        'max': this.safeNumber (market, 'max_leverage'),
                    },
                    'amount': {
                        'min': undefined,
                        'max': undefined,
                    },
                    'price': {
                        'min': undefined,
                        'max': undefined,
                    },
                    'cost': {
                        'min': undefined,
                        'max': undefined,
                    },
                },
                'created': undefined,
                'info': market,
            });
        }
        return result;
    }

    async fetchTickers (symbols: Strings = undefined, params = {}): Promise<Tickers> {
        /**
         * @method
         * @name cryptocom#fetchTickers
         * @description fetches price tickers for multiple markets, statistical information calculated over the past 24 hours for each market
         * @see https://exchange-docs.crypto.com/spot/index.html#public-get-ticker
         * @see https://exchange-docs.crypto.com/derivatives/index.html#public-get-tickers
         * @param {string[]|undefined} symbols unified symbols of the markets to fetch the ticker for, all market tickers are returned if not assigned
         * @param {object} [params] extra parameters specific to the exchange API endpoint
         * @returns {object} a dictionary of [ticker structures]{@link https://docs.ccxt.com/#/?id=ticker-structure}
         */
        await this.loadMarkets ();
        let market = undefined;
        const request = {};
        if (symbols !== undefined) {
            let symbol = undefined;
            if (Array.isArray (symbols)) {
                const symbolsLength = symbols.length;
                if (symbolsLength > 1) {
                    throw new BadRequest (this.id + ' fetchTickers() symbols argument cannot contain more than 1 symbol');
                }
                symbol = symbols[0];
            } else {
                symbol = symbols;
            }
            market = this.market (symbol);
            request['instrument_name'] = market['id'];
        }
        const response = await this.v1PublicGetPublicGetTickers (this.extend (request, params));
        //
        //     {
        //         "id": -1,
        //         "method": "public/get-tickers",
        //         "code": 0,
        //         "result": {
        //             "data": [
        //                 {
        //                     "i": "AVAXUSD-PERP",
        //                     "h": "13.209",
        //                     "l": "12.148",
        //                     "a": "13.209",
        //                     "v": "1109.8",
        //                     "vv": "14017.33",
        //                     "c": "0.0732",
        //                     "b": "13.210",
        //                     "k": "13.230",
        //                     "oi": "10888.9",
        //                     "t": 1687402657575
        //                 },
        //             ]
        //         }
        //     }
        //
        const result = this.safeValue (response, 'result', {});
        const data = this.safeValue (result, 'data', []);
        return this.parseTickers (data, symbols);
    }

    async fetchTicker (symbol: string, params = {}): Promise<Ticker> {
        /**
         * @method
         * @name cryptocom#fetchTicker
         * @see https://exchange-docs.crypto.com/exchange/v1/rest-ws/index.html#public-get-tickers
         * @description fetches a price ticker, a statistical calculation with the information calculated over the past 24 hours for a specific market
         * @param {string} symbol unified symbol of the market to fetch the ticker for
         * @param {object} [params] extra parameters specific to the exchange API endpoint
         * @returns {object} a [ticker structure]{@link https://docs.ccxt.com/#/?id=ticker-structure}
         */
        await this.loadMarkets ();
        symbol = this.symbol (symbol);
        const tickers = await this.fetchTickers ([ symbol ], params);
        return this.safeValue (tickers, symbol) as Ticker;
    }

    async fetchOrders (symbol: Str = undefined, since: Int = undefined, limit: Int = undefined, params = {}): Promise<Order[]> {
        /**
         * @method
         * @name cryptocom#fetchOrders
         * @description fetches information on multiple orders made by the user
         * @see https://exchange-docs.crypto.com/exchange/v1/rest-ws/index.html#private-get-order-history
         * @param {string} symbol unified market symbol of the market the orders were made in
         * @param {int} [since] the earliest time in ms to fetch orders for, max date range is one day
         * @param {int} [limit] the maximum number of order structures to retrieve, default 100 max 100
         * @param {object} [params] extra parameters specific to the exchange API endpoint
         * @param {int} [params.until] timestamp in ms for the ending date filter, default is the current time
         * @param {boolean} [params.paginate] default false, when true will automatically paginate by calling this endpoint multiple times. See in the docs all the [availble parameters](https://github.com/ccxt/ccxt/wiki/Manual#pagination-params)
         * @returns {Order[]} a list of [order structures]{@link https://docs.ccxt.com/#/?id=order-structure}
         */
        await this.loadMarkets ();
        let paginate = false;
        [ paginate, params ] = this.handleOptionAndParams (params, 'fetchOrders', 'paginate');
        if (paginate) {
            return await this.fetchPaginatedCallDynamic ('fetchOrders', symbol, since, limit, params) as Order[];
        }
        let market = undefined;
        const request = {};
        if (symbol !== undefined) {
            market = this.market (symbol);
            request['instrument_name'] = market['id'];
        }
        if (since !== undefined) {
            request['start_time'] = since;
        }
        if (limit !== undefined) {
            request['limit'] = limit;
        }
        const until = this.safeInteger2 (params, 'until', 'till');
        params = this.omit (params, [ 'until', 'till' ]);
        if (until !== undefined) {
            request['end_time'] = until;
        }
        const response = await this.v1PrivatePostPrivateGetOrderHistory (this.extend (request, params));
        //
        //     {
        //         "id": 1686881486183,
        //         "method": "private/get-order-history",
        //         "code": 0,
        //         "result": {
        //             "data": [
        //                 {
        //                     "account_id": "ce075bef-1234-4321-bd6g-ff9007252e63",
        //                     "order_id": "6142909895014042762",
        //                     "client_oid": "4e918597-1234-4321-8201-a7577e1e1d91",
        //                     "order_type": "MARKET",
        //                     "time_in_force": "GOOD_TILL_CANCEL",
        //                     "side": "SELL",
        //                     "exec_inst": [ ],
        //                     "quantity": "0.00024",
        //                     "order_value": "5.7054672",
        //                     "maker_fee_rate": "0",
        //                     "taker_fee_rate": "0",
        //                     "avg_price": "25023.97",
        //                     "trigger_price": "0",
        //                     "ref_price": "0",
        //                     "ref_price_type": "NULL_VAL",
        //                     "cumulative_quantity": "0.00024",
        //                     "cumulative_value": "6.0057528",
        //                     "cumulative_fee": "0.001501438200",
        //                     "status": "FILLED",
        //                     "update_user_id": "ce075bef-1234-4321-bd6g-ff9007252e63",
        //                     "order_date": "2023-06-15",
        //                     "instrument_name": "BTC_USD",
        //                     "fee_instrument_name": "USD",
        //                     "create_time": 1686805465891,
        //                     "create_time_ns": "1686805465891812578",
        //                     "update_time": 1686805465891
        //                 }
        //             ]
        //         }
        //     }
        //
        const data = this.safeValue (response, 'result', {});
        const orders = this.safeValue (data, 'data', []);
        return this.parseOrders (orders, market, since, limit);
    }

    async fetchTrades (symbol: string, since: Int = undefined, limit: Int = undefined, params = {}): Promise<Trade[]> {
        /**
         * @method
         * @name cryptocom#fetchTrades
         * @description get a list of the most recent trades for a particular symbol
         * @see https://exchange-docs.crypto.com/exchange/v1/rest-ws/index.html#public-get-trades
         * @param {string} symbol unified symbol of the market to fetch trades for
         * @param {int} [since] timestamp in ms of the earliest trade to fetch, maximum date range is one day
         * @param {int} [limit] the maximum number of trades to fetch
         * @param {object} [params] extra parameters specific to the exchange API endpoint
         * @param {int} [params.until] timestamp in ms for the ending date filter, default is the current time
         * @param {boolean} [params.paginate] default false, when true will automatically paginate by calling this endpoint multiple times. See in the docs all the [availble parameters](https://github.com/ccxt/ccxt/wiki/Manual#pagination-params)
         * @returns {Trade[]} a list of [trade structures]{@link https://docs.ccxt.com/#/?id=public-trades}
         */
        await this.loadMarkets ();
        let paginate = false;
        [ paginate, params ] = this.handleOptionAndParams (params, 'fetchTrades', 'paginate');
        if (paginate) {
            return await this.fetchPaginatedCallDynamic ('fetchTrades', symbol, since, limit, params) as Trade[];
        }
        const market = this.market (symbol);
        const request = {
            'instrument_name': market['id'],
        };
        if (since !== undefined) {
            request['start_ts'] = since;
        }
        if (limit !== undefined) {
            request['count'] = limit;
        }
        const until = this.safeInteger2 (params, 'until', 'till');
        params = this.omit (params, [ 'until', 'till' ]);
        if (until !== undefined) {
            request['end_ts'] = until;
        }
        const response = await this.v1PublicGetPublicGetTrades (this.extend (request, params));
        //
        //     {
        //         "id": -1,
        //         "method": "public/get-trades",
        //         "code": 0,
        //         "result": {
        //             "data": [
        //                 {
        //                     "s": "sell",
        //                     "p": "26386.00",
        //                     "q": "0.00453",
        //                     "t": 1686944282062,
        //                     "d": "4611686018455979970",
        //                     "i": "BTC_USD"
        //                 },
        //             ]
        //         }
        //     }
        //
        const result = this.safeValue (response, 'result', {});
        const trades = this.safeValue (result, 'data', []);
        return this.parseTrades (trades, market, since, limit);
    }

    async fetchOHLCV (symbol: string, timeframe = '1m', since: Int = undefined, limit: Int = undefined, params = {}): Promise<OHLCV[]> {
        /**
         * @method
         * @name cryptocom#fetchOHLCV
         * @description fetches historical candlestick data containing the open, high, low, and close price, and the volume of a market
         * @see https://exchange-docs.crypto.com/exchange/v1/rest-ws/index.html#public-get-candlestick
         * @param {string} symbol unified symbol of the market to fetch OHLCV data for
         * @param {string} timeframe the length of time each candle represents
         * @param {int} [since] timestamp in ms of the earliest candle to fetch
         * @param {int} [limit] the maximum amount of candles to fetch
         * @param {object} [params] extra parameters specific to the exchange API endpoint
         * @param {int} [params.until] timestamp in ms for the ending date filter, default is the current time
         * @param {boolean} [params.paginate] default false, when true will automatically paginate by calling this endpoint multiple times. See in the docs all the [availble parameters](https://github.com/ccxt/ccxt/wiki/Manual#pagination-params)
         * @returns {int[][]} A list of candles ordered as timestamp, open, high, low, close, volume
         */
        await this.loadMarkets ();
        let paginate = false;
        [ paginate, params ] = this.handleOptionAndParams (params, 'fetchOHLCV', 'paginate', false);
        if (paginate) {
            return await this.fetchPaginatedCallDeterministic ('fetchOHLCV', symbol, since, limit, timeframe, params, 300) as OHLCV[];
        }
        const market = this.market (symbol);
        const request = {
            'instrument_name': market['id'],
            'timeframe': this.safeString (this.timeframes, timeframe, timeframe),
        };
        if (since !== undefined) {
            request['start_ts'] = since;
        }
        if (limit !== undefined) {
            request['count'] = limit;
        }
        const until = this.safeInteger2 (params, 'until', 'till');
        params = this.omit (params, [ 'until', 'till' ]);
        if (until !== undefined) {
            request['end_ts'] = until;
        }
        const response = await this.v1PublicGetPublicGetCandlestick (this.extend (request, params));
        //
        //     {
        //         "id": -1,
        //         "method": "public/get-candlestick",
        //         "code": 0,
        //         "result": {
        //             "interval": "1m",
        //             "data": [
        //                 {
        //                     "o": "26949.89",
        //                     "h": "26957.64",
        //                     "l": "26948.24",
        //                     "c": "26950.00",
        //                     "v": "0.0670",
        //                     "t": 1687237080000
        //                 },
        //             ],
        //             "instrument_name": "BTC_USD"
        //         }
        //     }
        //
        const result = this.safeValue (response, 'result', {});
        const data = this.safeValue (result, 'data', []);
        return this.parseOHLCVs (data, market, timeframe, since, limit);
    }

    async fetchOrderBook (symbol: string, limit: Int = undefined, params = {}): Promise<OrderBook> {
        /**
         * @method
         * @name cryptocom#fetchOrderBook
         * @description fetches information on open orders with bid (buy) and ask (sell) prices, volumes and other data
         * @see https://exchange-docs.crypto.com/exchange/v1/rest-ws/index.html#public-get-book
         * @param {string} symbol unified symbol of the market to fetch the order book for
         * @param {int} [limit] the number of order book entries to return, max 50
         * @param {object} [params] extra parameters specific to the exchange API endpoint
         * @returns {object} A dictionary of [order book structures]{@link https://docs.ccxt.com/#/?id=order-book-structure} indexed by market symbols
         */
        await this.loadMarkets ();
        const market = this.market (symbol);
        const request = {
            'instrument_name': market['id'],
        };
        if (limit) {
            request['depth'] = limit;
        }
        const response = await this.v1PublicGetPublicGetBook (this.extend (request, params));
        //
        //     {
        //         "id": -1,
        //         "method": "public/get-book",
        //         "code": 0,
        //         "result": {
        //             "depth": 3,
        //             "data": [
        //                 {
        //                     "bids": [ [ "30025.00", "0.00004", "1" ], [ "30020.15", "0.02498", "1" ], [ "30020.00", "0.00004", "1" ] ],
        //                     "asks": [ [ "30025.01", "0.04090", "1" ], [ "30025.70", "0.01000", "1" ], [ "30026.94", "0.02681", "1" ] ],
        //                     "t": 1687491287380
        //                 }
        //             ],
        //             "instrument_name": "BTC_USD"
        //         }
        //     }
        //
        const result = this.safeValue (response, 'result', {});
        const data = this.safeValue (result, 'data', []);
        const orderBook = this.safeValue (data, 0);
        const timestamp = this.safeInteger (orderBook, 't');
        return this.parseOrderBook (orderBook, symbol, timestamp);
    }

    parseBalance (response): Balances {
        const responseResult = this.safeValue (response, 'result', {});
        const data = this.safeValue (responseResult, 'data', []);
        const positionBalances = this.safeValue (data[0], 'position_balances', []);
        const result = { 'info': response };
        for (let i = 0; i < positionBalances.length; i++) {
            const balance = positionBalances[i];
            const currencyId = this.safeString (balance, 'instrument_name');
            const code = this.safeCurrencyCode (currencyId);
            const account = this.account ();
            account['total'] = this.safeString (balance, 'quantity');
            account['used'] = this.safeString (balance, 'reserved_qty');
            result[code] = account;
        }
        return this.safeBalance (result);
    }

    async fetchBalance (params = {}): Promise<Balances> {
        /**
         * @method
         * @name cryptocom#fetchBalance
         * @description query for balance and get the amount of funds available for trading or funds locked in orders
         * @see https://exchange-docs.crypto.com/exchange/v1/rest-ws/index.html#private-user-balance
         * @param {object} [params] extra parameters specific to the exchange API endpoint
         * @returns {object} a [balance structure]{@link https://docs.ccxt.com/#/?id=balance-structure}
         */
        await this.loadMarkets ();
        const response = await this.v1PrivatePostPrivateUserBalance (params);
        //
        //     {
        //         "id": 1687300499018,
        //         "method": "private/user-balance",
        //         "code": 0,
        //         "result": {
        //             "data": [
        //                 {
        //                     "total_available_balance": "5.84684368",
        //                     "total_margin_balance": "5.84684368",
        //                     "total_initial_margin": "0",
        //                     "total_maintenance_margin": "0",
        //                     "total_position_cost": "0",
        //                     "total_cash_balance": "6.44412101",
        //                     "total_collateral_value": "5.846843685",
        //                     "total_session_unrealized_pnl": "0",
        //                     "instrument_name": "USD",
        //                     "total_session_realized_pnl": "0",
        //                     "position_balances": [
        //                         {
        //                             "quantity": "0.0002119875",
        //                             "reserved_qty": "0",
        //                             "collateral_weight": "0.9",
        //                             "collateral_amount": "5.37549592",
        //                             "market_value": "5.97277325",
        //                             "max_withdrawal_balance": "0.00021198",
        //                             "instrument_name": "BTC",
        //                             "hourly_interest_rate": "0"
        //                         },
        //                     ],
        //                     "total_effective_leverage": "0",
        //                     "position_limit": "3000000",
        //                     "used_position_limit": "0",
        //                     "total_borrow": "0",
        //                     "margin_score": "0",
        //                     "is_liquidating": false,
        //                     "has_risk": false,
        //                     "terminatable": true
        //                 }
        //             ]
        //         }
        //     }
        //
        return this.parseBalance (response);
    }

    async fetchOrder (id: string, symbol: Str = undefined, params = {}) {
        /**
         * @method
         * @name cryptocom#fetchOrder
         * @description fetches information on an order made by the user
         * @see https://exchange-docs.crypto.com/exchange/v1/rest-ws/index.html#private-get-order-detail
         * @param {string} symbol unified symbol of the market the order was made in
         * @param {object} [params] extra parameters specific to the exchange API endpoint
         * @returns {object} An [order structure]{@link https://docs.ccxt.com/#/?id=order-structure}
         */
        await this.loadMarkets ();
        let market = undefined;
        if (symbol !== undefined) {
            market = this.market (symbol);
        }
        const request = {
            'order_id': id,
        };
        const response = await this.v1PrivatePostPrivateGetOrderDetail (this.extend (request, params));
        //
        //     {
        //         "id": 1686872583882,
        //         "method": "private/get-order-detail",
        //         "code": 0,
        //         "result": {
        //             "account_id": "ae075bef-1234-4321-bd6g-bb9007252a63",
        //             "order_id": "6142909895025252686",
        //             "client_oid": "CCXT_c2d2152cc32d40a3ae7fbf",
        //             "order_type": "LIMIT",
        //             "time_in_force": "GOOD_TILL_CANCEL",
        //             "side": "BUY",
        //             "exec_inst": [ ],
        //             "quantity": "0.00020",
        //             "limit_price": "20000.00",
        //             "order_value": "4",
        //             "avg_price": "0",
        //             "trigger_price": "0",
        //             "ref_price": "0",
        //             "cumulative_quantity": "0",
        //             "cumulative_value": "0",
        //             "cumulative_fee": "0",
        //             "status": "ACTIVE",
        //             "update_user_id": "ae075bef-1234-4321-bd6g-bb9007252a63",
        //             "order_date": "2023-06-15",
        //             "instrument_name": "BTC_USD",
        //             "fee_instrument_name": "BTC",
        //             "create_time": 1686870220684,
        //             "create_time_ns": "1686870220684239675",
        //             "update_time": 1686870220684
        //         }
        //     }
        //
        const order = this.safeValue (response, 'result', {});
        return this.parseOrder (order, market);
    }

    createOrderRequest (symbol: string, type: OrderType, side: OrderSide, amount, price = undefined, params = {}) {
        const market = this.market (symbol);
        const uppercaseType = type.toUpperCase ();
        const request = {
            'instrument_name': market['id'],
            'side': side.toUpperCase (),
            'quantity': this.amountToPrecision (symbol, amount),
        };
        if ((uppercaseType === 'LIMIT') || (uppercaseType === 'STOP_LIMIT') || (uppercaseType === 'TAKE_PROFIT_LIMIT')) {
            request['price'] = this.priceToPrecision (symbol, price);
        }
        const broker = this.safeString (this.options, 'broker', 'CCXT');
        request['broker_id'] = broker;
        let marketType = undefined;
        let marginMode = undefined;
        [ marketType, params ] = this.handleMarketTypeAndParams ('createOrder', market, params);
        [ marginMode, params ] = this.customHandleMarginModeAndParams ('createOrder', params);
        if ((marketType === 'margin') || (marginMode !== undefined)) {
            request['spot_margin'] = 'MARGIN';
        } else if (marketType === 'spot') {
            request['spot_margin'] = 'SPOT';
        }
        const timeInForce = this.safeStringUpper2 (params, 'timeInForce', 'time_in_force');
        if (timeInForce !== undefined) {
            if (timeInForce === 'GTC') {
                request['time_in_force'] = 'GOOD_TILL_CANCEL';
            } else if (timeInForce === 'IOC') {
                request['time_in_force'] = 'IMMEDIATE_OR_CANCEL';
            } else if (timeInForce === 'FOK') {
                request['time_in_force'] = 'FILL_OR_KILL';
            } else {
                request['time_in_force'] = timeInForce;
            }
        }
        const postOnly = this.safeValue (params, 'postOnly', false);
        if ((postOnly) || (timeInForce === 'PO')) {
            request['exec_inst'] = [ 'POST_ONLY' ];
            request['time_in_force'] = 'GOOD_TILL_CANCEL';
        }
        const triggerPrice = this.safeStringN (params, [ 'stopPrice', 'triggerPrice', 'ref_price' ]);
        const stopLossPrice = this.safeNumber (params, 'stopLossPrice');
        const takeProfitPrice = this.safeNumber (params, 'takeProfitPrice');
        const isTrigger = (triggerPrice !== undefined);
        const isStopLossTrigger = (stopLossPrice !== undefined);
        const isTakeProfitTrigger = (takeProfitPrice !== undefined);
        if (isTrigger) {
            request['ref_price'] = this.priceToPrecision (symbol, triggerPrice);
            price = price.toString ();
            if ((uppercaseType === 'LIMIT') || (uppercaseType === 'STOP_LIMIT') || (uppercaseType === 'TAKE_PROFIT_LIMIT')) {
                if (side === 'buy') {
                    if (Precise.stringLt (price, triggerPrice)) {
                        request['type'] = 'TAKE_PROFIT_LIMIT';
                    } else {
                        request['type'] = 'STOP_LIMIT';
                    }
                } else {
                    if (Precise.stringLt (price, triggerPrice)) {
                        request['type'] = 'STOP_LIMIT';
                    } else {
                        request['type'] = 'TAKE_PROFIT_LIMIT';
                    }
                }
            } else {
                if (side === 'buy') {
                    if (Precise.stringLt (price, triggerPrice)) {
                        request['type'] = 'TAKE_PROFIT';
                    } else {
                        request['type'] = 'STOP_LOSS';
                    }
                } else {
                    if (Precise.stringLt (price, triggerPrice)) {
                        request['type'] = 'STOP_LOSS';
                    } else {
                        request['type'] = 'TAKE_PROFIT';
                    }
                }
            }
        } else if (isStopLossTrigger) {
            if ((uppercaseType === 'LIMIT') || (uppercaseType === 'STOP_LIMIT')) {
                request['type'] = 'STOP_LIMIT';
            } else {
                request['type'] = 'STOP_LOSS';
            }
            request['ref_price'] = this.priceToPrecision (symbol, stopLossPrice);
        } else if (isTakeProfitTrigger) {
            if ((uppercaseType === 'LIMIT') || (uppercaseType === 'TAKE_PROFIT_LIMIT')) {
                request['type'] = 'TAKE_PROFIT_LIMIT';
            } else {
                request['type'] = 'TAKE_PROFIT';
            }
            request['ref_price'] = this.priceToPrecision (symbol, takeProfitPrice);
        } else {
            request['type'] = uppercaseType;
        }
        params = this.omit (params, [ 'postOnly', 'clientOrderId', 'timeInForce', 'stopPrice', 'triggerPrice', 'stopLossPrice', 'takeProfitPrice' ]);
        return this.extend (request, params);
    }

    async createOrder (symbol: string, type: OrderType, side: OrderSide, amount, price = undefined, params = {}) {
        /**
         * @method
         * @name cryptocom#createOrder
         * @description create a trade order
         * @see https://exchange-docs.crypto.com/exchange/v1/rest-ws/index.html#private-create-order
         * @param {string} symbol unified symbol of the market to create an order in
         * @param {string} type 'market', 'limit', 'stop_loss', 'stop_limit', 'take_profit', 'take_profit_limit'
         * @param {string} side 'buy' or 'sell'
         * @param {float} amount how much you want to trade in units of base currency
         * @param {float} [price] the price at which the order is to be fullfilled, in units of the quote currency, ignored in market orders
         * @param {object} [params] extra parameters specific to the exchange API endpoint
         * @param {string} [params.timeInForce] 'GTC', 'IOC', 'FOK' or 'PO'
         * @param {string} [params.ref_price_type] 'MARK_PRICE', 'INDEX_PRICE', 'LAST_PRICE' which trigger price type to use, default is MARK_PRICE
         * @param {float} [params.stopPrice] price to trigger a stop order
         * @param {float} [params.stopLossPrice] price to trigger a stop-loss trigger order
         * @param {float} [params.takeProfitPrice] price to trigger a take-profit trigger order
         * @returns {object} an [order structure]{@link https://docs.ccxt.com/#/?id=order-structure}
         */
        await this.loadMarkets ();
        const market = this.market (symbol);
        const request = this.createOrderRequest (symbol, type, side, amount, price, params);
        const response = await this.v1PrivatePostPrivateCreateOrder (request);
        //
        //     {
        //         "id": 1686804664362,
        //         "method": "private/create-order",
        //         "code" : 0,
        //         "result": {
        //             "order_id": "6540219377766741832",
        //             "client_oid": "CCXT_d6ef7c3db6c1495aa8b757"
        //         }
        //     }
        //
        const result = this.safeValue (response, 'result', {});
        return this.parseOrder (result, market);
    }

    async createOrders (orders: OrderRequest[], params = {}) {
        /**
         * @method
         * @name cryptocom#createOrders
         * @description create a list of trade orders
         * @see https://exchange-docs.crypto.com/exchange/v1/rest-ws/index.html#private-create-order-list-list
         * @see https://exchange-docs.crypto.com/exchange/v1/rest-ws/index.html#private-create-order-list-oco
         * @param {array} orders list of orders to create, each object should contain the parameters required by createOrder, namely symbol, type, side, amount, price and params
         * @returns {object} an [order structure]{@link https://docs.ccxt.com/#/?id=order-structure}
         */
        await this.loadMarkets ();
        const ordersRequests = [];
        for (let i = 0; i < orders.length; i++) {
            const rawOrder = orders[i];
            const marketId = this.safeString (rawOrder, 'symbol');
            const type = this.safeString (rawOrder, 'type');
            const side = this.safeString (rawOrder, 'side');
            const amount = this.safeValue (rawOrder, 'amount');
            const price = this.safeValue (rawOrder, 'price');
            const orderParams = this.safeValue (rawOrder, 'params', {});
            const orderRequest = this.createAdvancedOrderRequest (marketId, type, side, amount, price, orderParams);
            ordersRequests.push (orderRequest);
        }
        const contigency = this.safeString (params, 'contingency_type', 'LIST');
        const request = {
            'contingency_type': contigency, // or OCO
            'order_list': ordersRequests,
        };
        const response = await this.v1PrivatePostPrivateCreateOrderList (this.extend (request, params));
        //
        // {
        //     "id": 12,
        //     "method": "private/create-order-list",
        //     "code": 10001,
        //     "result": {
        //       "result_list": [
        //         {
        //           "index": 0,
        //           "code": 0,
        //           "order_id": "2015106383706015873",
        //           "client_oid": "my_order_0001"
        //         },
        //         {
        //           "index": 1,
        //           "code": 20007,
        //           "message": "INVALID_REQUEST",
        //           "client_oid": "my_order_0002"
        //         }
        //       ]
        //     }
        // }
        //
        //   {
        //       "id" : 1698068111133,
        //       "method" : "private/create-order-list",
        //       "code" : 0,
        //       "result" : [ {
        //         "code" : 0,
        //         "index" : 0,
        //         "client_oid" : "1698068111133_0",
        //         "order_id" : "6142909896519488206"
        //       }, {
        //         "code" : 306,
        //         "index" : 1,
        //         "client_oid" : "1698068111133_1",
        //         "message" : "INSUFFICIENT_AVAILABLE_BALANCE",
        //         "order_id" : "6142909896519488207"
        //       } ]
        //   }
        //
        const result = this.safeValue (response, 'result', []);
        const listId = this.safeString (result, 'list_id');
        if (listId !== undefined) {
            const ocoOrders = [ { 'order_id': listId } ];
            return this.parseOrders (ocoOrders);
        }
        return this.parseOrders (result);
    }

    createAdvancedOrderRequest (symbol: string, type: OrderType, side: OrderSide, amount, price = undefined, params = {}) {
        // differs slightly from createOrderRequest
        // since the advanced order endpoint requires a different set of parameters
        // namely here we don't support ref_price or spot_margin
        // and market-buy orders need to send notional instead of quantity
        const market = this.market (symbol);
        const uppercaseType = type.toUpperCase ();
        const request = {
            'instrument_name': market['id'],
            'side': side.toUpperCase (),
        };
        if ((uppercaseType === 'LIMIT') || (uppercaseType === 'STOP_LIMIT') || (uppercaseType === 'TAKE_PROFIT_LIMIT')) {
            request['price'] = this.priceToPrecision (symbol, price);
        }
        const broker = this.safeString (this.options, 'broker', 'CCXT');
        request['broker_id'] = broker;
        const timeInForce = this.safeStringUpper2 (params, 'timeInForce', 'time_in_force');
        if (timeInForce !== undefined) {
            if (timeInForce === 'GTC') {
                request['time_in_force'] = 'GOOD_TILL_CANCEL';
            } else if (timeInForce === 'IOC') {
                request['time_in_force'] = 'IMMEDIATE_OR_CANCEL';
            } else if (timeInForce === 'FOK') {
                request['time_in_force'] = 'FILL_OR_KILL';
            } else {
                request['time_in_force'] = timeInForce;
            }
        }
        const postOnly = this.safeValue (params, 'postOnly', false);
        if ((postOnly) || (timeInForce === 'PO')) {
            request['exec_inst'] = [ 'POST_ONLY' ];
            request['time_in_force'] = 'GOOD_TILL_CANCEL';
        }
        const triggerPrice = this.safeStringN (params, [ 'stopPrice', 'triggerPrice', 'ref_price' ]);
        const stopLossPrice = this.safeNumber (params, 'stopLossPrice');
        const takeProfitPrice = this.safeNumber (params, 'takeProfitPrice');
        const isTrigger = (triggerPrice !== undefined);
        const isStopLossTrigger = (stopLossPrice !== undefined);
        const isTakeProfitTrigger = (takeProfitPrice !== undefined);
        if (isTrigger) {
            price = price.toString ();
            if ((uppercaseType === 'LIMIT') || (uppercaseType === 'STOP_LIMIT') || (uppercaseType === 'TAKE_PROFIT_LIMIT')) {
                if (side === 'buy') {
                    if (Precise.stringLt (price, triggerPrice)) {
                        request['type'] = 'TAKE_PROFIT_LIMIT';
                    } else {
                        request['type'] = 'STOP_LIMIT';
                    }
                } else {
                    if (Precise.stringLt (price, triggerPrice)) {
                        request['type'] = 'STOP_LIMIT';
                    } else {
                        request['type'] = 'TAKE_PROFIT_LIMIT';
                    }
                }
            } else {
                if (side === 'buy') {
                    if (Precise.stringLt (price, triggerPrice)) {
                        request['type'] = 'TAKE_PROFIT';
                    } else {
                        request['type'] = 'STOP_LOSS';
                    }
                } else {
                    if (Precise.stringLt (price, triggerPrice)) {
                        request['type'] = 'STOP_LOSS';
                    } else {
                        request['type'] = 'TAKE_PROFIT';
                    }
                }
            }
        } else if (isStopLossTrigger) {
            if ((uppercaseType === 'LIMIT') || (uppercaseType === 'STOP_LIMIT')) {
                request['type'] = 'STOP_LIMIT';
            } else {
                request['type'] = 'STOP_LOSS';
            }
        } else if (isTakeProfitTrigger) {
            if ((uppercaseType === 'LIMIT') || (uppercaseType === 'TAKE_PROFIT_LIMIT')) {
                request['type'] = 'TAKE_PROFIT_LIMIT';
            } else {
                request['type'] = 'TAKE_PROFIT';
            }
        } else {
            request['type'] = uppercaseType;
        }
        if ((side === 'buy') && ((uppercaseType === 'MARKET') || (uppercaseType === 'STOP_LOSS') || (uppercaseType === 'TAKE_PROFIT'))) {
            // use createmarketBuy logic here
            if (this.options['createMarketBuyOrderRequiresPrice']) {
                const cost = this.safeNumber2 (params, 'cost', 'notional');
                params = this.omit (params, 'cost');
                if (price === undefined && cost === undefined) {
                    throw new InvalidOrder (this.id + ' createOrder() requires the price argument with market buy orders to calculate total order cost (amount to spend), where cost = amount * price. Supply a price argument to createOrder() call if you want the cost to be calculated for you from price and amount, or, alternatively, add .options["createMarketBuyOrderRequiresPrice"] = false to supply the cost in the amount argument (the exchange-specific behaviour)');
                } else {
                    const amountString = this.numberToString (amount);
                    const priceString = this.numberToString (price);
                    const quoteAmount = Precise.stringMul (amountString, priceString);
                    amount = (cost !== undefined) ? cost : this.parseNumber (quoteAmount);
                    request['notional'] = this.costToPrecision (symbol, amount);
                }
            } else {
                request['notional'] = this.costToPrecision (symbol, amount);
            }
        } else {
            request['quantity'] = this.amountToPrecision (symbol, amount);
        }
        params = this.omit (params, [ 'postOnly', 'clientOrderId', 'timeInForce', 'stopPrice', 'triggerPrice', 'stopLossPrice', 'takeProfitPrice' ]);
        return this.extend (request, params);
    }

    async cancelAllOrders (symbol: Str = undefined, params = {}) {
        /**
         * @method
         * @name cryptocom#cancelAllOrders
         * @description cancel all open orders
         * @see https://exchange-docs.crypto.com/exchange/v1/rest-ws/index.html#private-cancel-all-orders
         * @param {string} symbol unified market symbol of the orders to cancel
         * @param {object} [params] extra parameters specific to the exchange API endpoint
         * @returns {object} Returns exchange raw message{@link https://docs.ccxt.com/#/?id=order-structure}
         */
        await this.loadMarkets ();
        let market = undefined;
        const request = {};
        if (symbol !== undefined) {
            market = this.market (symbol);
            request['instrument_name'] = market['id'];
        }
        return await this.v1PrivatePostPrivateCancelAllOrders (this.extend (request, params));
    }

    async cancelOrder (id: string, symbol: Str = undefined, params = {}) {
        /**
         * @method
         * @name cryptocom#cancelOrder
         * @description cancels an open order
         * @see https://exchange-docs.crypto.com/exchange/v1/rest-ws/index.html#private-cancel-order
         * @param {string} id the order id of the order to cancel
         * @param {string} [symbol] unified symbol of the market the order was made in
         * @param {object} [params] extra parameters specific to the exchange API endpoint
         * @returns {object} An [order structure]{@link https://docs.ccxt.com/#/?id=order-structure}
         */
        await this.loadMarkets ();
        let market = undefined;
        if (symbol !== undefined) {
            market = this.market (symbol);
        }
        const request = {
            'order_id': id,
        };
        const response = await this.v1PrivatePostPrivateCancelOrder (this.extend (request, params));
        //
        //     {
        //         "id": 1686882846638,
        //         "method": "private/cancel-order",
        //         "code": 0,
        //         "message": "NO_ERROR",
        //         "result": {
        //             "client_oid": "CCXT_c2d2152cc32d40a3ae7fbf",
        //             "order_id": "6142909895025252686"
        //         }
        //     }
        //
        const result = this.safeValue (response, 'result', {});
        return this.parseOrder (result, market);
    }

    async cancelOrders (ids, symbol: Str = undefined, params = {}) {
        /**
         * @method
         * @name cryptocom#cancelOrders
         * @description cancel multiple orders
         * @see https://exchange-docs.crypto.com/exchange/v1/rest-ws/index.html#private-cancel-order-list-list
         * @param {string[]} ids order ids
         * @param {string} symbol unified market symbol
         * @param {object} [params] extra parameters specific to the exchange API endpoint
         * @returns {object} an list of [order structures]{@link https://docs.ccxt.com/#/?id=order-structure}
         */
        if (symbol === undefined) {
            throw new ArgumentsRequired (this.id + ' cancelOrders() requires a symbol argument');
        }
        await this.loadMarkets ();
        const market = this.market (symbol);
        const orderRequests = [];
        for (let i = 0; i < ids.length; i++) {
            const id = ids[i];
            const order = {
                'instrument_name': market['id'],
                'order_id': id.toString (),
            };
            orderRequests.push (order);
        }
        const request = {
            'contingency_type': 'LIST',
            'order_list': orderRequests,
        };
        const response = await this.v1PrivatePostPrivateCancelOrderList (this.extend (request, params));
        const result = this.safeValue (response, 'result', []);
        return this.parseOrders (result, market, undefined, undefined, params);
    }

    async fetchOpenOrders (symbol: Str = undefined, since: Int = undefined, limit: Int = undefined, params = {}): Promise<Order[]> {
        /**
         * @method
         * @name cryptocom#fetchOpenOrders
         * @description fetch all unfilled currently open orders
         * @see https://exchange-docs.crypto.com/exchange/v1/rest-ws/index.html#private-get-open-orders
         * @param {string} symbol unified market symbol
         * @param {int} [since] the earliest time in ms to fetch open orders for
         * @param {int} [limit] the maximum number of open order structures to retrieve
         * @param {object} [params] extra parameters specific to the exchange API endpoint
         * @returns {Order[]} a list of [order structures]{@link https://docs.ccxt.com/#/?id=order-structure}
         */
        await this.loadMarkets ();
        let market = undefined;
        const request = {};
        if (symbol !== undefined) {
            market = this.market (symbol);
            request['instrument_name'] = market['id'];
        }
        const response = await this.v1PrivatePostPrivateGetOpenOrders (this.extend (request, params));
        //
        //     {
        //         "id": 1686806134961,
        //         "method": "private/get-open-orders",
        //         "code": 0,
        //         "result": {
        //             "data": [
        //                 {
        //                     "account_id": "ce075bef-1234-4321-bd6g-ff9007252e63",
        //                     "order_id": "6530219477767564494",
        //                     "client_oid": "CCXT_7ce730f0388441df9bc218",
        //                     "order_type": "LIMIT",
        //                     "time_in_force": "GOOD_TILL_CANCEL",
        //                     "side": "BUY",
        //                     "exec_inst": [ ],
        //                     "quantity": "0.00020",
        //                     "limit_price": "20000.00",
        //                     "order_value": "4",
        //                     "avg_price": "0",
        //                     "trigger_price": "0",
        //                     "ref_price": "0",
        //                     "cumulative_quantity": "0",
        //                     "cumulative_value": "0",
        //                     "cumulative_fee": "0",
        //                     "status": "ACTIVE",
        //                     "update_user_id": "ce075bef-1234-4321-bd6g-gg9007252e63",
        //                     "order_date": "2023-06-15",
        //                     "instrument_name": "BTC_USD",
        //                     "fee_instrument_name": "BTC",
        //                     "create_time": 1686806053992,
        //                     "create_time_ns": "1686806053992921880",
        //                     "update_time": 1686806053993
        //                 }
        //             ]
        //         }
        //     }
        //
        const data = this.safeValue (response, 'result', {});
        const orders = this.safeValue (data, 'data', []);
        return this.parseOrders (orders, market, since, limit);
    }

    async fetchMyTrades (symbol: Str = undefined, since: Int = undefined, limit: Int = undefined, params = {}) {
        /**
         * @method
         * @name cryptocom#fetchMyTrades
         * @description fetch all trades made by the user
         * @see https://exchange-docs.crypto.com/exchange/v1/rest-ws/index.html#private-get-trades
         * @param {string} symbol unified market symbol
         * @param {int} [since] the earliest time in ms to fetch trades for, maximum date range is one day
         * @param {int} [limit] the maximum number of trade structures to retrieve
         * @param {object} [params] extra parameters specific to the exchange API endpoint
         * @param {int} [params.until] timestamp in ms for the ending date filter, default is the current time
         * @param {boolean} [params.paginate] default false, when true will automatically paginate by calling this endpoint multiple times. See in the docs all the [availble parameters](https://github.com/ccxt/ccxt/wiki/Manual#pagination-params)
         * @returns {Trade[]} a list of [trade structures]{@link https://docs.ccxt.com/#/?id=trade-structure}
         */
        await this.loadMarkets ();
        let paginate = false;
        [ paginate, params ] = this.handleOptionAndParams (params, 'fetchMyTrades', 'paginate');
        if (paginate) {
            return await this.fetchPaginatedCallDynamic ('fetchMyTrades', symbol, since, limit, params) as Trade[];
        }
        const request = {};
        let market = undefined;
        if (symbol !== undefined) {
            market = this.market (symbol);
            request['instrument_name'] = market['id'];
        }
        if (since !== undefined) {
            request['start_time'] = since;
        }
        if (limit !== undefined) {
            request['limit'] = limit;
        }
        const until = this.safeInteger2 (params, 'until', 'till');
        params = this.omit (params, [ 'until', 'till' ]);
        if (until !== undefined) {
            request['end_time'] = until;
        }
        const response = await this.v1PrivatePostPrivateGetTrades (this.extend (request, params));
        //
        //     {
        //         "id": 1686942003520,
        //         "method": "private/get-trades",
        //         "code": 0,
        //         "result": {
        //             "data": [
        //                 {
        //                     "account_id": "ds075abc-1234-4321-bd6g-ff9007252r63",
        //                     "event_date": "2023-06-16",
        //                     "journal_type": "TRADING",
        //                     "side": "BUY",
        //                     "instrument_name": "BTC_USD",
        //                     "fees": "-0.0000000525",
        //                     "trade_id": "6142909898247428343",
        //                     "trade_match_id": "4611686018455978480",
        //                     "create_time": 1686941992887,
        //                     "traded_price": "26347.16",
        //                     "traded_quantity": "0.00021",
        //                     "fee_instrument_name": "BTC",
        //                     "client_oid": "d1c70a60-810e-4c92-b2a0-72b931cb31e0",
        //                     "taker_side": "TAKER",
        //                     "order_id": "6142909895036331486",
        //                     "create_time_ns": "1686941992887207066"
        //                 }
        //             ]
        //         }
        //     }
        //
        const result = this.safeValue (response, 'result', {});
        const trades = this.safeValue (result, 'data', []);
        return this.parseTrades (trades, market, since, limit);
    }

    parseAddress (addressString) {
        let address = undefined;
        let tag = undefined;
        let rawTag = undefined;
        if (addressString.indexOf ('?') > 0) {
            [ address, rawTag ] = addressString.split ('?');
            const splitted = rawTag.split ('=');
            tag = splitted[1];
        } else {
            address = addressString;
        }
        return [ address, tag ];
    }

    async withdraw (code: string, amount, address, tag = undefined, params = {}) {
        /**
         * @method
         * @name cryptocom#withdraw
         * @description make a withdrawal
         * @see https://exchange-docs.crypto.com/exchange/v1/rest-ws/index.html#private-create-withdrawal
         * @param {string} code unified currency code
         * @param {float} amount the amount to withdraw
         * @param {string} address the address to withdraw to
         * @param {string} tag
         * @param {object} [params] extra parameters specific to the exchange API endpoint
         * @returns {object} a [transaction structure]{@link https://docs.ccxt.com/#/?id=transaction-structure}
         */
        [ tag, params ] = this.handleWithdrawTagAndParams (tag, params);
        await this.loadMarkets ();
        const currency = this.currency (code);
        const request = {
            'currency': currency['id'],
            'amount': amount,
            'address': address,
        };
        if (tag !== undefined) {
            request['address_tag'] = tag;
        }
        let networkCode = undefined;
        [ networkCode, params ] = this.handleNetworkCodeAndParams (params);
        const networkId = this.networkCodeToId (networkCode);
        if (networkId !== undefined) {
            request['network_id'] = networkId;
        }
        const response = await this.v1PrivatePostPrivateCreateWithdrawal (this.extend (request, params));
        //
        //    {
        //        "id":-1,
        //        "method":"private/create-withdrawal",
        //        "code":0,
        //        "result": {
        //            "id": 2220,
        //            "amount": 1,
        //            "fee": 0.0004,
        //            "symbol": "BTC",
        //            "address": "2NBqqD5GRJ8wHy1PYyCXTe9ke5226FhavBf",
        //            "client_wid": "my_withdrawal_002",
        //            "create_time":1607063412000
        //        }
        //     }
        //
        const result = this.safeValue (response, 'result');
        return this.parseTransaction (result, currency);
    }

    async fetchDepositAddressesByNetwork (code: string, params = {}) {
        /**
         * @method
         * @name cryptocom#fetchDepositAddressesByNetwork
         * @description fetch a dictionary of addresses for a currency, indexed by network
         * @see https://exchange-docs.crypto.com/exchange/v1/rest-ws/index.html#private-get-deposit-address
         * @param {string} code unified currency code of the currency for the deposit address
         * @param {object} [params] extra parameters specific to the exchange API endpoint
         * @returns {object} a dictionary of [address structures]{@link https://docs.ccxt.com/#/?id=address-structure} indexed by the network
         */
        await this.loadMarkets ();
        const currency = this.currency (code);
        const request = {
            'currency': currency['id'],
        };
        const response = await this.v1PrivatePostPrivateGetDepositAddress (this.extend (request, params));
        //
        //     {
        //         "id": 1234555011221,
        //         "method": "private/get-deposit-address",
        //         "code": 0,
        //         "result": {
        //             "deposit_address_list": [
        //                 {
        //                     "currency": "BTC",
        //                     "create_time": 1686730755000,
        //                     "id": "3737377",
        //                     "address": "3N9afggxTSmJ3H4jaMQuWyEiLBzZdAbK6d",
        //                     "status":"1",
        //                     "network": "BTC"
        //                 },
        //             ]
        //         }
        //     }
        //
        const data = this.safeValue (response, 'result', {});
        const addresses = this.safeValue (data, 'deposit_address_list', []);
        const addressesLength = addresses.length;
        if (addressesLength === 0) {
            throw new ExchangeError (this.id + ' fetchDepositAddressesByNetwork() generating address...');
        }
        const result = {};
        for (let i = 0; i < addressesLength; i++) {
            const value = this.safeValue (addresses, i);
            const addressString = this.safeString (value, 'address');
            const currencyId = this.safeString (value, 'currency');
            const responseCode = this.safeCurrencyCode (currencyId);
            const [ address, tag ] = this.parseAddress (addressString);
            this.checkAddress (address);
            const networkId = this.safeString (value, 'network');
            const network = this.networkIdToCode (networkId, responseCode);
            result[network] = {
                'info': value,
                'currency': responseCode,
                'address': address,
                'tag': tag,
                'network': network,
            };
        }
        return result;
    }

    async fetchDepositAddress (code: string, params = {}) {
        /**
         * @method
         * @name cryptocom#fetchDepositAddress
         * @description fetch the deposit address for a currency associated with this account
         * @param {string} code unified currency code
         * @param {object} [params] extra parameters specific to the exchange API endpoint
         * @returns {object} an [address structure]{@link https://docs.ccxt.com/#/?id=address-structure}
         */
        const network = this.safeStringUpper (params, 'network');
        params = this.omit (params, [ 'network' ]);
        const depositAddresses = await this.fetchDepositAddressesByNetwork (code, params);
        if (network in depositAddresses) {
            return depositAddresses[network];
        } else {
            const keys = Object.keys (depositAddresses);
            return depositAddresses[keys[0]];
        }
    }

    safeNetwork (networkId) {
        const networksById = {
            'BTC': 'BTC',
            'ETH': 'ETH',
            'SOL': 'SOL',
            'BNB': 'BNB',
            'CRONOS': 'CRONOS',
            'MATIC': 'MATIC',
            'OP': 'OP',
        };
        return this.safeString (networksById, networkId, networkId);
    }

    async fetchDeposits (code: Str = undefined, since: Int = undefined, limit: Int = undefined, params = {}): Promise<Transaction[]> {
        /**
         * @method
         * @name cryptocom#fetchDeposits
         * @description fetch all deposits made to an account
         * @see https://exchange-docs.crypto.com/exchange/v1/rest-ws/index.html#private-get-deposit-history
         * @param {string} code unified currency code
         * @param {int} [since] the earliest time in ms to fetch deposits for
         * @param {int} [limit] the maximum number of deposits structures to retrieve
         * @param {object} [params] extra parameters specific to the exchange API endpoint
         * @param {int} [params.until] timestamp in ms for the ending date filter, default is the current time
         * @returns {object[]} a list of [transaction structures]{@link https://docs.ccxt.com/#/?id=transaction-structure}
         */
        await this.loadMarkets ();
        let currency = undefined;
        const request = {};
        if (code !== undefined) {
            currency = this.currency (code);
            request['currency'] = currency['id'];
        }
        if (since !== undefined) {
            // 90 days date range
            request['start_ts'] = since;
        }
        if (limit !== undefined) {
            request['page_size'] = limit;
        }
        const until = this.safeInteger2 (params, 'until', 'till');
        params = this.omit (params, [ 'until', 'till' ]);
        if (until !== undefined) {
            request['end_ts'] = until;
        }
        const response = await this.v1PrivatePostPrivateGetDepositHistory (this.extend (request, params));
        //
        //     {
        //         "id": 1688701375714,
        //         "method": "private/get-deposit-history",
        //         "code": 0,
        //         "result": {
        //             "deposit_list": [
        //                 {
        //                     "currency": "BTC",
        //                     "fee": 0,
        //                     "create_time": 1688023659000,
        //                     "id": "6201135",
        //                     "update_time": 1688178509000,
        //                     "amount": 0.00114571,
        //                     "address": "1234fggxTSmJ3H4jaMQuWyEiLBzZdAbK6d",
        //                     "status": "1",
        //                     "txid": "f0ae4202b76eb999c301eccdde44dc639bee42d1fdd5974105286ca3393f6065/2"
        //                 },
        //             ]
        //         }
        //     }
        //
        const data = this.safeValue (response, 'result', {});
        const depositList = this.safeValue (data, 'deposit_list', []);
        return this.parseTransactions (depositList, currency, since, limit);
    }

    async fetchWithdrawals (code: Str = undefined, since: Int = undefined, limit: Int = undefined, params = {}): Promise<Transaction[]> {
        /**
         * @method
         * @name cryptocom#fetchWithdrawals
         * @description fetch all withdrawals made from an account
         * @see https://exchange-docs.crypto.com/exchange/v1/rest-ws/index.html#private-get-withdrawal-history
         * @param {string} code unified currency code
         * @param {int} [since] the earliest time in ms to fetch withdrawals for
         * @param {int} [limit] the maximum number of withdrawals structures to retrieve
         * @param {object} [params] extra parameters specific to the exchange API endpoint
         * @param {int} [params.until] timestamp in ms for the ending date filter, default is the current time
         * @returns {object[]} a list of [transaction structures]{@link https://docs.ccxt.com/#/?id=transaction-structure}
         */
        await this.loadMarkets ();
        let currency = undefined;
        const request = {};
        if (code !== undefined) {
            currency = this.currency (code);
            request['currency'] = currency['id'];
        }
        if (since !== undefined) {
            // 90 days date range
            request['start_ts'] = since;
        }
        if (limit !== undefined) {
            request['page_size'] = limit;
        }
        const until = this.safeInteger2 (params, 'until', 'till');
        params = this.omit (params, [ 'until', 'till' ]);
        if (until !== undefined) {
            request['end_ts'] = until;
        }
        const response = await this.v1PrivatePostPrivateGetWithdrawalHistory (this.extend (request, params));
        //
        //     {
        //         "id": 1688613879534,
        //         "method": "private/get-withdrawal-history",
        //         "code": 0,
        //         "result": {
        //             "withdrawal_list": [
        //                 {
        //                     "currency": "BTC",
        //                     "client_wid": "",
        //                     "fee": 0.0005,
        //                     "create_time": 1688613850000,
        //                     "id": "5275977",
        //                     "update_time": 1688613850000,
        //                     "amount": 0.0005,
        //                     "address": "1234NMEWbiF8ZkwUMxmfzMxi2A1MQ44bMn",
        //                     "status": "1",
        //                     "txid": "",
        //                     "network_id": "BTC"
        //                 }
        //             ]
        //         }
        //     }
        //
        const data = this.safeValue (response, 'result', {});
        const withdrawalList = this.safeValue (data, 'withdrawal_list', []);
        return this.parseTransactions (withdrawalList, currency, since, limit);
    }

<<<<<<< HEAD
    async transfer (code: string, amount, fromAccount, toAccount, params = {}): Promise<TransferEntry> {
        /**
         * @method
         * @name cryptocom#transfer
         * @description transfer currency internally between wallets on the same account
         * @param {string} code unified currency code
         * @param {float} amount amount to transfer
         * @param {string} fromAccount account to transfer from
         * @param {string} toAccount account to transfer to
         * @param {object} [params] extra parameters specific to the exchange API endpoint
         * @returns {object} a [transfer structure]{@link https://docs.ccxt.com/#/?id=transfer-structure}
         */
        await this.loadMarkets ();
        const currency = this.currency (code);
        fromAccount = fromAccount.toLowerCase ();
        toAccount = toAccount.toLowerCase ();
        const accountsById = this.safeValue (this.options, 'accountsById', {});
        const fromId = this.safeString (accountsById, fromAccount, fromAccount);
        const toId = this.safeString (accountsById, toAccount, toAccount);
        const request = {
            'currency': currency['id'],
            'amount': parseFloat (amount),
            'from': fromId,
            'to': toId,
        };
        let method = 'v2PrivatePostPrivateDerivTransfer';
        if ((fromAccount === 'margin') || (toAccount === 'margin')) {
            method = 'v2PrivatePostPrivateMarginTransfer';
        }
        const response = await this[method] (this.extend (request, params));
        //
        //     {
        //         "id": 11,
        //         "method": "private/deriv/transfer",
        //         "code": 0
        //     }
        //
        return this.parseTransfer (response, currency);
    }

    async fetchTransfers (code: Str = undefined, since: Int = undefined, limit: Int = undefined, params = {}) {
        /**
         * @method
         * @name cryptocom#fetchTransfers
         * @description fetch a history of internal transfers made on an account
         * @param {string} code unified currency code of the currency transferred
         * @param {int} [since] the earliest time in ms to fetch transfers for
         * @param {int} [limit] the maximum number of  transfers structures to retrieve
         * @param {object} [params] extra parameters specific to the exchange API endpoint
         * @returns {object[]} a list of [transfer structures]{@link https://docs.ccxt.com/#/?id=transfer-structure}
         */
        if (!('direction' in params)) {
            throw new ArgumentsRequired (this.id + ' fetchTransfers() requires a direction param to be either "IN" or "OUT"');
        }
        await this.loadMarkets ();
        let currency = undefined;
        const request = {
            'direction': 'OUT',
        };
        if (code !== undefined) {
            currency = this.currency (code);
            request['currency'] = currency['id'];
        }
        if (since !== undefined) {
            request['start_ts'] = since;
        }
        if (limit !== undefined) {
            request['page_size'] = limit;
        }
        let method = 'v2PrivatePostPrivateDerivGetTransferHistory';
        const [ marginMode, query ] = this.customHandleMarginModeAndParams ('fetchTransfers', params);
        if (marginMode !== undefined) {
            method = 'v2PrivatePostPrivateMarginGetTransferHistory';
        }
        const response = await this[method] (this.extend (request, query));
        //
        //     {
        //       "id": "1641032709328",
        //       "method": "private/deriv/get-transfer-history",
        //       "code": "0",
        //       "result": {
        //         "transfer_list": [
        //           {
        //             "direction": "IN",
        //             "time": "1641025185223",
        //             "amount": "109.56",
        //             "status": "COMPLETED",
        //             "information": "From Spot Wallet",
        //             "currency": "USDC"
        //           }
        //         ]
        //       }
        //     }
        //
        const transfer = [];
        transfer.push ({
            'response': response,
        });
        return this.parseTransfers (transfer, currency, since, limit, params);
    }

    parseTransferStatus (status) {
        const statuses = {
            'COMPLETED': 'ok',
            'PROCESSING': 'pending',
        };
        return this.safeString (statuses, status, status);
    }

    parseTransfer (transfer, currency: Currency = undefined) {
        //
        //   {
        //     "response": {
        //       "id": "1641032709328",
        //       "method": "private/deriv/get-transfer-history",
        //       "code": "0",
        //       "result": {
        //         "transfer_list": [
        //           {
        //             "direction": "IN",
        //             "time": "1641025185223",
        //             "amount": "109.56",
        //             "status": "COMPLETED",
        //             "information": "From Spot Wallet",
        //             "currency": "USDC"
        //           }
        //         ]
        //       }
        //     }
        //   }
        //
        const response = this.safeValue (transfer, 'response', {});
        const result = this.safeValue (response, 'result', {});
        const transferList = this.safeValue (result, 'transfer_list', []);
        let timestamp = undefined;
        let amount = undefined;
        let code = undefined;
        let information = undefined;
        let status = undefined;
        for (let i = 0; i < transferList.length; i++) {
            const entry = transferList[i];
            timestamp = this.safeInteger (entry, 'time');
            amount = this.safeNumber (entry, 'amount');
            const currencyId = this.safeString (entry, 'currency');
            code = this.safeCurrencyCode (currencyId);
            information = this.safeString (entry, 'information');
            const rawStatus = this.safeString (entry, 'status');
            status = this.parseTransferStatus (rawStatus);
        }
        let fromAccount = undefined;
        let toAccount = undefined;
        if (information !== undefined) {
            const parts = information.split (' ');
            const direction = this.safeStringLower (parts, 0);
            const method = this.safeString (response, 'method');
            if (direction === 'from') {
                fromAccount = this.safeStringLower (parts, 1);
                if (method === 'private/margin/get-transfer-history') {
                    toAccount = 'margin';
                } else {
                    toAccount = 'derivative';
                }
            } else if (direction === 'to') {
                toAccount = this.safeStringLower (parts, 1);
                if (method === 'private/margin/get-transfer-history') {
                    fromAccount = 'margin';
                } else {
                    fromAccount = 'derivative';
                }
            }
        }
        return {
            'info': transferList,
            'id': this.safeString (response, 'id'),
            'timestamp': timestamp,
            'datetime': this.iso8601 (timestamp),
            'currency': code,
            'amount': amount,
            'fromAccount': fromAccount,
            'toAccount': toAccount,
            'status': status,
        };
    }

=======
>>>>>>> aaa253ea
    parseTicker (ticker, market: Market = undefined): Ticker {
        //
        // fetchTicker
        //
        //     {
        //         "i": "BTC_USD",
        //         "h": "30821.45",
        //         "l": "28685.11",
        //         "a": "30446.00",
        //         "v": "1767.8734",
        //         "vv": "52436726.42",
        //         "c": "0.0583",
        //         "b": "30442.00",
        //         "k": "30447.66",
        //         "t": 1687403045415
        //     }
        //
        // fetchTickers
        //
        //     {
        //         "i": "AVAXUSD-PERP",
        //         "h": "13.209",
        //         "l": "12.148",
        //         "a": "13.209",
        //         "v": "1109.8",
        //         "vv": "14017.33",
        //         "c": "0.0732",
        //         "b": "13.210",
        //         "k": "13.230",
        //         "oi": "10888.9",
        //         "t": 1687402657575
        //     }
        //
        const timestamp = this.safeInteger (ticker, 't');
        const marketId = this.safeString (ticker, 'i');
        market = this.safeMarket (marketId, market, '_');
        const last = this.safeString (ticker, 'a');
        return this.safeTicker ({
            'symbol': market['symbol'],
            'timestamp': timestamp,
            'datetime': this.iso8601 (timestamp),
            'high': this.safeNumber (ticker, 'h'),
            'low': this.safeNumber (ticker, 'l'),
            'bid': this.safeNumber (ticker, 'b'),
            'bidVolume': undefined,
            'ask': this.safeNumber (ticker, 'k'),
            'askVolume': undefined,
            'vwap': undefined,
            'open': undefined,
            'close': last,
            'last': last,
            'previousClose': undefined,
            'change': undefined,
            'percentage': this.safeString (ticker, 'c'),
            'average': undefined,
            'baseVolume': this.safeString (ticker, 'v'),
            'quoteVolume': this.safeString (ticker, 'vv'),
            'info': ticker,
        }, market);
    }

    parseTrade (trade, market: Market = undefined): Trade {
        //
        // fetchTrades
        //
        //     {
        //         "s": "sell",
        //         "p": "26386.00",
        //         "q": "0.00453",
        //         "t": 1686944282062,
        //         "d": "4611686018455979970",
        //         "i": "BTC_USD"
        //     }
        //
        // fetchMyTrades
        //
        //     {
        //         "account_id": "ds075abc-1234-4321-bd6g-ff9007252r63",
        //         "event_date": "2023-06-16",
        //         "journal_type": "TRADING",
        //         "side": "BUY",
        //         "instrument_name": "BTC_USD",
        //         "fees": "-0.0000000525",
        //         "trade_id": "6142909898247428343",
        //         "trade_match_id": "4611686018455978480",
        //         "create_time": 1686941992887,
        //         "traded_price": "26347.16",
        //         "traded_quantity": "0.00021",
        //         "fee_instrument_name": "BTC",
        //         "client_oid": "d1c70a60-1234-4c92-b2a0-72b931cb31e0",
        //         "taker_side": "TAKER",
        //         "order_id": "6142909895036331486",
        //         "create_time_ns": "1686941992887207066"
        //     }
        //
        const timestamp = this.safeInteger2 (trade, 't', 'create_time');
        const marketId = this.safeString2 (trade, 'i', 'instrument_name');
        market = this.safeMarket (marketId, market, '_');
        const feeCurrency = this.safeString (trade, 'fee_instrument_name');
        const feeCostString = this.safeString (trade, 'fees');
        return this.safeTrade ({
            'info': trade,
            'id': this.safeString2 (trade, 'd', 'trade_id'),
            'timestamp': timestamp,
            'datetime': this.iso8601 (timestamp),
            'symbol': market['symbol'],
            'order': this.safeString (trade, 'order_id'),
            'side': this.safeStringLower2 (trade, 's', 'side'),
            'takerOrMaker': this.safeStringLower (trade, 'taker_side'),
            'price': this.safeNumber2 (trade, 'p', 'traded_price'),
            'amount': this.safeNumber2 (trade, 'q', 'traded_quantity'),
            'cost': undefined,
            'type': undefined,
            'fee': {
                'currency': this.safeCurrencyCode (feeCurrency),
                'cost': this.parseNumber (Precise.stringNeg (feeCostString)),
            },
        }, market);
    }

    parseOHLCV (ohlcv, market: Market = undefined): OHLCV {
        //
        //     {
        //         "o": "26949.89",
        //         "h": "26957.64",
        //         "l": "26948.24",
        //         "c": "26950.00",
        //         "v": "0.0670",
        //         "t": 1687237080000
        //     }
        //
        return [
            this.safeInteger (ohlcv, 't'),
            this.safeNumber (ohlcv, 'o'),
            this.safeNumber (ohlcv, 'h'),
            this.safeNumber (ohlcv, 'l'),
            this.safeNumber (ohlcv, 'c'),
            this.safeNumber (ohlcv, 'v'),
        ];
    }

    parseOrderStatus (status) {
        const statuses = {
            'ACTIVE': 'open',
            'CANCELED': 'canceled',
            'FILLED': 'closed',
            'REJECTED': 'rejected',
            'EXPIRED': 'expired',
        };
        return this.safeString (statuses, status, status);
    }

    parseTimeInForce (timeInForce) {
        const timeInForces = {
            'GOOD_TILL_CANCEL': 'GTC',
            'IMMEDIATE_OR_CANCEL': 'IOC',
            'FILL_OR_KILL': 'FOK',
        };
        return this.safeString (timeInForces, timeInForce, timeInForce);
    }

    parseOrder (order, market: Market = undefined): Order {
        //
        // createOrder, cancelOrder
        //
        //     {
        //         "order_id": "6540219377766741832",
        //         "client_oid": "CCXT_d6ef7c3db6c1495aa8b757"
        //     }
        //
        // fetchOpenOrders, fetchOrder, fetchOrders
        //
        //     {
        //         "account_id": "ce075bef-1234-4321-bd6g-ff9007252e63",
        //         "order_id": "6530219477767564494",
        //         "client_oid": "CCXT_7ce730f0388441df9bc218",
        //         "order_type": "LIMIT",
        //         "time_in_force": "GOOD_TILL_CANCEL",
        //         "side": "BUY",
        //         "exec_inst": [ ],
        //         "quantity": "0.00020",
        //         "limit_price": "20000.00",
        //         "order_value": "4",
        //         "avg_price": "0",
        //         "trigger_price": "0",
        //         "ref_price": "0",
        //         "cumulative_quantity": "0",
        //         "cumulative_value": "0",
        //         "cumulative_fee": "0",
        //         "status": "ACTIVE",
        //         "update_user_id": "ce075bef-1234-4321-bd6g-gg9007252e63",
        //         "order_date": "2023-06-15",
        //         "instrument_name": "BTC_USD",
        //         "fee_instrument_name": "BTC",
        //         "create_time": 1686806053992,
        //         "create_time_ns": "1686806053992921880",
        //         "update_time": 1686806053993
        //     }
        //
        // createOrders
        //     {
        //             "code" : 306,
        //             "index" : 1,
        //             "client_oid" : "1698068111133_1",
        //             "message" : "INSUFFICIENT_AVAILABLE_BALANCE",
        //             "order_id" : "6142909896519488207"
        //     }
        //
        const code = this.safeInteger (order, 'code');
        if ((code !== undefined) && (code !== 0)) {
            return this.safeOrder ({
                'id': this.safeString (order, 'order_id'),
                'clientOrderId': this.safeString (order, 'client_oid'),
                'info': order,
                'status': 'rejected',
            });
        }
        const created = this.safeInteger (order, 'create_time');
        const marketId = this.safeString (order, 'instrument_name');
        const symbol = this.safeSymbol (marketId, market);
        const execInst = this.safeValue (order, 'exec_inst');
        let postOnly = undefined;
        if (execInst !== undefined) {
            postOnly = false;
            for (let i = 0; i < execInst.length; i++) {
                const inst = execInst[i];
                if (inst === 'POST_ONLY') {
                    postOnly = true;
                    break;
                }
            }
        }
        const feeCurrency = this.safeString (order, 'fee_instrument_name');
        return this.safeOrder ({
            'info': order,
            'id': this.safeString (order, 'order_id'),
            'clientOrderId': this.safeString (order, 'client_oid'),
            'timestamp': created,
            'datetime': this.iso8601 (created),
            'lastTradeTimestamp': this.safeInteger (order, 'update_time'),
            'status': this.parseOrderStatus (this.safeString (order, 'status')),
            'symbol': symbol,
            'type': this.safeStringLower (order, 'order_type'),
            'timeInForce': this.parseTimeInForce (this.safeString (order, 'time_in_force')),
            'postOnly': postOnly,
            'side': this.safeStringLower (order, 'side'),
            'price': this.safeNumber (order, 'limit_price'),
            'amount': this.safeNumber (order, 'quantity'),
            'filled': this.safeNumber (order, 'cumulative_quantity'),
            'remaining': undefined,
            'average': this.safeNumber (order, 'avg_price'),
            'cost': this.safeNumber (order, 'cumulative_value'),
            'fee': {
                'currency': this.safeCurrencyCode (feeCurrency),
                'cost': this.safeNumber (order, 'cumulative_fee'),
            },
            'trades': [],
        }, market);
    }

    parseDepositStatus (status) {
        const statuses = {
            '0': 'pending',
            '1': 'ok',
            '2': 'failed',
            '3': 'pending',
        };
        return this.safeString (statuses, status, status);
    }

    parseWithdrawalStatus (status) {
        const statuses = {
            '0': 'pending',
            '1': 'pending',
            '2': 'failed',
            '3': 'pending',
            '4': 'failed',
            '5': 'ok',
            '6': 'canceled',
        };
        return this.safeString (statuses, status, status);
    }

    parseTransaction (transaction, currency: Currency = undefined): Transaction {
        //
        // fetchDeposits
        //
        //     {
        //         "currency": "BTC",
        //         "fee": 0,
        //         "create_time": 1688023659000,
        //         "id": "6201135",
        //         "update_time": 1688178509000,
        //         "amount": 0.00114571,
        //         "address": "1234fggxTSmJ3H4jaMQuWyEiLBzZdAbK6d",
        //         "status": "1",
        //         "txid": "f0ae4202b76eb999c301eccdde44dc639bee42d1fdd5974105286ca3393f6065/2"
        //     }
        //
        // fetchWithdrawals
        //
        //     {
        //         "currency": "BTC",
        //         "client_wid": "",
        //         "fee": 0.0005,
        //         "create_time": 1688613850000,
        //         "id": "5775977",
        //         "update_time": 1688613850000,
        //         "amount": 0.0005,
        //         "address": "1234NMEWbiF8ZkwUMxmfzMxi2A1MQ44bMn",
        //         "status": "1",
        //         "txid": "",
        //         "network_id": "BTC"
        //     }
        //
        // withdraw
        //
        //     {
        //         "id": 2220,
        //         "amount": 1,
        //         "fee": 0.0004,
        //         "symbol": "BTC",
        //         "address": "2NBqqD5GRJ8wHy1PYyCXTe9ke5226FhavBf",
        //         "client_wid": "my_withdrawal_002",
        //         "create_time":1607063412000
        //     }
        //
        let type = undefined;
        const rawStatus = this.safeString (transaction, 'status');
        let status = undefined;
        if ('client_wid' in transaction) {
            type = 'withdrawal';
            status = this.parseWithdrawalStatus (rawStatus);
        } else {
            type = 'deposit';
            status = this.parseDepositStatus (rawStatus);
        }
        const addressString = this.safeString (transaction, 'address');
        const [ address, tag ] = this.parseAddress (addressString);
        const currencyId = this.safeString (transaction, 'currency');
        const code = this.safeCurrencyCode (currencyId, currency);
        const timestamp = this.safeInteger (transaction, 'create_time');
        const feeCost = this.safeNumber (transaction, 'fee');
        let fee = undefined;
        if (feeCost !== undefined) {
            fee = { 'currency': code, 'cost': feeCost };
        }
        return {
            'info': transaction,
            'id': this.safeString (transaction, 'id'),
            'txid': this.safeString (transaction, 'txid'),
            'timestamp': timestamp,
            'datetime': this.iso8601 (timestamp),
            'network': undefined,
            'address': address,
            'addressTo': address,
            'addressFrom': undefined,
            'tag': tag,
            'tagTo': tag,
            'tagFrom': undefined,
            'type': type,
            'amount': this.safeNumber (transaction, 'amount'),
            'currency': code,
            'status': status,
            'updated': this.safeInteger (transaction, 'update_time'),
            'internal': undefined,
            'comment': this.safeString (transaction, 'client_wid'),
            'fee': fee,
        };
    }

    customHandleMarginModeAndParams (methodName, params = {}) {
        /**
         * @ignore
         * @method
         * @description marginMode specified by params["marginMode"], this.options["marginMode"], this.options["defaultMarginMode"], params["margin"] = true or this.options["defaultType"] = 'margin'
         * @param {object} [params] extra parameters specific to the exchange API endpoint
         * @returns {array} the marginMode in lowercase
         */
        const defaultType = this.safeString (this.options, 'defaultType');
        const isMargin = this.safeValue (params, 'margin', false);
        params = this.omit (params, 'margin');
        let marginMode = undefined;
        [ marginMode, params ] = this.handleMarginModeAndParams (methodName, params);
        if (marginMode !== undefined) {
            if (marginMode !== 'cross') {
                throw new NotSupported (this.id + ' only cross margin is supported');
            }
        } else {
            if ((defaultType === 'margin') || (isMargin === true)) {
                marginMode = 'cross';
            }
        }
        return [ marginMode, params ];
    }

    parseDepositWithdrawFee (fee, currency: Currency = undefined) {
        //
        //    {
        //        "full_name": "Alchemix",
        //        "default_network": "ETH",
        //        "network_list": [
        //          {
        //            "network_id": "ETH",
        //            "withdrawal_fee": "0.25000000",
        //            "withdraw_enabled": true,
        //            "min_withdrawal_amount": "0.5",
        //            "deposit_enabled": true,
        //            "confirmation_required": "0"
        //          }
        //        ]
        //    }
        //
        const networkList = this.safeValue (fee, 'network_list');
        const networkListLength = networkList.length;
        const result = {
            'info': fee,
            'withdraw': {
                'fee': undefined,
                'percentage': undefined,
            },
            'deposit': {
                'fee': undefined,
                'percentage': undefined,
            },
            'networks': {},
        };
        if (networkList !== undefined) {
            for (let i = 0; i < networkListLength; i++) {
                const networkInfo = networkList[i];
                const networkId = this.safeString (networkInfo, 'network_id');
                const currencyCode = this.safeString (currency, 'code');
                const networkCode = this.networkIdToCode (networkId, currencyCode);
                result['networks'][networkCode] = {
                    'deposit': { 'fee': undefined, 'percentage': undefined },
                    'withdraw': { 'fee': this.safeNumber (networkInfo, 'withdrawal_fee'), 'percentage': false },
                };
                if (networkListLength === 1) {
                    result['withdraw']['fee'] = this.safeNumber (networkInfo, 'withdrawal_fee');
                    result['withdraw']['percentage'] = false;
                }
            }
        }
        return result;
    }

    async fetchDepositWithdrawFees (codes: Strings = undefined, params = {}) {
        /**
         * @method
         * @name cryptocom#fetchDepositWithdrawFees
         * @description fetch deposit and withdraw fees
         * @see https://exchange-docs.crypto.com/spot/index.html#private-get-currency-networks
         * @param {string[]|undefined} codes list of unified currency codes
         * @param {object} [params] extra parameters specific to the exchange API endpoint
         * @returns {object} a list of [fee structures]{@link https://docs.ccxt.com/#/?id=fee-structure}
         */
        await this.loadMarkets ();
        const response = await (this as any).v2PrivatePostPrivateGetCurrencyNetworks (params);
        const data = this.safeValue (response, 'result');
        const currencyMap = this.safeValue (data, 'currency_map');
        return this.parseDepositWithdrawFees (currencyMap, codes, 'full_name');
    }

    async fetchLedger (code: Str = undefined, since: Int = undefined, limit: Int = undefined, params = {}) {
        /**
         * @method
         * @name cryptocom#fetchLedger
         * @description fetch the history of changes, actions done by the user or operations that altered the balance of the user
         * @see https://exchange-docs.crypto.com/exchange/v1/rest-ws/index.html#private-get-transactions
         * @param {string} code unified currency code
         * @param {int} [since] timestamp in ms of the earliest ledger entry
         * @param {int} [limit] max number of ledger entries to return
         * @param {object} [params] extra parameters specific to the exchange API endpoint
         * @param {int} [params.until] timestamp in ms for the ending date filter, default is the current time
         * @returns {object} a [ledger structure]{@link https://docs.ccxt.com/#/?id=ledger-structure}
         */
        await this.loadMarkets ();
        const request = {};
        let currency = undefined;
        if (code !== undefined) {
            currency = this.currency (code);
        }
        if (since !== undefined) {
            request['start_time'] = since;
        }
        if (limit !== undefined) {
            request['limit'] = limit;
        }
        const until = this.safeInteger2 (params, 'until', 'till');
        params = this.omit (params, [ 'until', 'till' ]);
        if (until !== undefined) {
            request['end_time'] = until;
        }
        const response = await this.v1PrivatePostPrivateGetTransactions (this.extend (request, params));
        //
        //     {
        //         "id": 1686813195698,
        //         "method": "private/get-transactions",
        //         "code": 0,
        //         "result": {
        //             "data": [
        //                 {
        //                     "account_id": "ce075cef-1234-4321-bd6e-gf9007351e64",
        //                     "event_date": "2023-06-15",
        //                     "journal_type": "TRADING",
        //                     "journal_id": "6530219460124075091",
        //                     "transaction_qty": "6.0091224",
        //                     "transaction_cost": "6.0091224",
        //                     "realized_pnl": "0",
        //                     "order_id": "6530219477766741833",
        //                     "trade_id": "6530219495775954765",
        //                     "trade_match_id": "4611686018455865176",
        //                     "event_timestamp_ms": 1686804665013,
        //                     "event_timestamp_ns": "1686804665013642422",
        //                     "client_oid": "CCXT_d6ea7c5db6c1495aa8b758",
        //                     "taker_side": "",
        //                     "side": "BUY",
        //                     "instrument_name": "USD"
        //                 },
        //             ]
        //         }
        //     }
        //
        const result = this.safeValue (response, 'result', {});
        const ledger = this.safeValue (result, 'data', []);
        return this.parseLedger (ledger, currency, since, limit);
    }

    parseLedgerEntry (item, currency: Currency = undefined) {
        //
        //     {
        //         "account_id": "ce075cef-1234-4321-bd6e-gf9007351e64",
        //         "event_date": "2023-06-15",
        //         "journal_type": "TRADING",
        //         "journal_id": "6530219460124075091",
        //         "transaction_qty": "6.0091224",
        //         "transaction_cost": "6.0091224",
        //         "realized_pnl": "0",
        //         "order_id": "6530219477766741833",
        //         "trade_id": "6530219495775954765",
        //         "trade_match_id": "4611686018455865176",
        //         "event_timestamp_ms": 1686804665013,
        //         "event_timestamp_ns": "1686804665013642422",
        //         "client_oid": "CCXT_d6ea7c5db6c1495aa8b758",
        //         "taker_side": "",
        //         "side": "BUY",
        //         "instrument_name": "USD"
        //     }
        //
        const timestamp = this.safeInteger (item, 'event_timestamp_ms');
        const currencyId = this.safeString (item, 'instrument_name');
        let amount = this.safeString (item, 'transaction_qty');
        let direction = undefined;
        if (Precise.stringLt (amount, '0')) {
            direction = 'out';
            amount = Precise.stringAbs (amount);
        } else {
            direction = 'in';
        }
        return {
            'id': this.safeString (item, 'order_id'),
            'direction': direction,
            'account': this.safeString (item, 'account_id'),
            'referenceId': this.safeString (item, 'trade_id'),
            'referenceAccount': this.safeString (item, 'trade_match_id'),
            'type': this.parseLedgerEntryType (this.safeString (item, 'journal_type')),
            'currency': this.safeCurrencyCode (currencyId, currency),
            'amount': this.parseNumber (amount),
            'timestamp': timestamp,
            'datetime': this.iso8601 (timestamp),
            'before': undefined,
            'after': undefined,
            'status': undefined,
            'fee': {
                'currency': undefined,
                'cost': undefined,
            },
            'info': item,
        };
    }

    parseLedgerEntryType (type) {
        const ledgerType = {
            'TRADING': 'trade',
            'TRADE_FEE': 'fee',
            'WITHDRAW_FEE': 'fee',
            'WITHDRAW': 'withdrawal',
            'DEPOSIT': 'deposit',
            'ROLLBACK_WITHDRAW': 'rollback',
            'ROLLBACK_DEPOSIT': 'rollback',
            'FUNDING': 'fee',
            'REALIZED_PNL': 'trade',
            'INSURANCE_FUND': 'insurance',
            'SOCIALIZED_LOSS': 'trade',
            'LIQUIDATION_FEE': 'fee',
            'SESSION_RESET': 'reset',
            'ADJUSTMENT': 'adjustment',
            'SESSION_SETTLE': 'settlement',
            'UNCOVERED_LOSS': 'trade',
            'ADMIN_ADJUSTMENT': 'adjustment',
            'DELIST': 'delist',
            'SETTLEMENT_FEE': 'fee',
            'AUTO_CONVERSION': 'conversion',
            'MANUAL_CONVERSION': 'conversion',
        };
        return this.safeString (ledgerType, type, type);
    }

    async fetchAccounts (params = {}) {
        /**
         * @method
         * @name cryptocom#fetchAccounts
         * @description fetch all the accounts associated with a profile
         * @see https://exchange-docs.crypto.com/exchange/v1/rest-ws/index.html#private-get-accounts
         * @param {object} [params] extra parameters specific to the exchange API endpoint
         * @returns {object} a dictionary of [account structures]{@link https://docs.ccxt.com/#/?id=account-structure} indexed by the account type
         */
        await this.loadMarkets ();
        const response = await this.v1PrivatePostPrivateGetAccounts (params);
        //
        //     {
        //         "id": 1234567894321,
        //         "method": "private/get-accounts",
        //         "code": 0,
        //         "result": {
        //             "master_account": {
        //                 "uuid": "a1234abc-1234-4321-q5r7-b1ab0a0b12b",
        //                 "user_uuid": "a1234abc-1234-4321-q5r7-b1ab0a0b12b",
        //                 "enabled": true,
        //                 "tradable": true,
        //                 "name": "YOUR_NAME",
        //                 "country_code": "CAN",
        //                 "phone_country_code": "CAN",
        //                 "incorp_country_code": "",
        //                 "margin_access": "DEFAULT",
        //                 "derivatives_access": "DEFAULT",
        //                 "create_time": 1656445188000,
        //                 "update_time": 1660794567262,
        //                 "two_fa_enabled": true,
        //                 "kyc_level": "ADVANCED",
        //                 "suspended": false,
        //                 "terminated": false,
        //                 "spot_enabled": false,
        //                 "margin_enabled": false,
        //                 "derivatives_enabled": false
        //             },
        //             "sub_account_list": []
        //         }
        //     }
        //
        const result = this.safeValue (response, 'result', {});
        const masterAccount = this.safeValue (result, 'master_account', {});
        const accounts = this.safeValue (result, 'sub_account_list', []);
        accounts.push (masterAccount);
        return this.parseAccounts (accounts, params);
    }

    parseAccount (account) {
        //
        //     {
        //         "uuid": "a1234abc-1234-4321-q5r7-b1ab0a0b12b",
        //         "user_uuid": "a1234abc-1234-4321-q5r7-b1ab0a0b12b",
        //         "master_account_uuid": "a1234abc-1234-4321-q5r7-b1ab0a0b12b",
        //         "label": "FORMER_MASTER_MARGIN",
        //         "enabled": true,
        //         "tradable": true,
        //         "name": "YOUR_NAME",
        //         "country_code": "YOUR_COUNTRY_CODE",
        //         "incorp_country_code": "",
        //         "margin_access": "DEFAULT",
        //         "derivatives_access": "DEFAULT",
        //         "create_time": 1656481992000,
        //         "update_time": 1667272884594,
        //         "two_fa_enabled": false,
        //         "kyc_level": "ADVANCED",
        //         "suspended": false,
        //         "terminated": false,
        //         "spot_enabled": false,
        //         "margin_enabled": false,
        //         "derivatives_enabled": false,
        //         "system_label": "FORMER_MASTER_MARGIN"
        //     }
        //
        return {
            'id': this.safeString (account, 'uuid'),
            'type': this.safeString (account, 'label'),
            'code': undefined,
            'info': account,
        };
    }

    async fetchSettlementHistory (symbol: Str = undefined, since: Int = undefined, limit: Int = undefined, params = {}) {
        /**
         * @method
         * @name cryptocom#fetchSettlementHistory
         * @description fetches historical settlement records
         * @see https://exchange-docs.crypto.com/exchange/v1/rest-ws/index.html#public-get-expired-settlement-price
         * @param {string} symbol unified market symbol of the settlement history
         * @param {int} [since] timestamp in ms
         * @param {int} [limit] number of records
         * @param {object} [params] exchange specific params
         * @param {int} [params.type] 'future', 'option'
         * @returns {object[]} a list of [settlement history objects]{@link https://docs.ccxt.com/#/?id=settlement-history-structure}
         */
        await this.loadMarkets ();
        let market = undefined;
        if (symbol !== undefined) {
            market = this.market (symbol);
        }
        let type = undefined;
        [ type, params ] = this.handleMarketTypeAndParams ('fetchSettlementHistory', market, params);
        this.checkRequiredArgument ('fetchSettlementHistory', type, 'type', [ 'future', 'option', 'WARRANT', 'FUTURE' ]);
        if (type === 'option') {
            type = 'WARRANT';
        }
        const request = {
            'instrument_type': type.toUpperCase (),
        };
        const response = await this.v1PublicGetPublicGetExpiredSettlementPrice (this.extend (request, params));
        //
        //     {
        //         "id": -1,
        //         "method": "public/get-expired-settlement-price",
        //         "code": 0,
        //         "result": {
        //             "data": [
        //                 {
        //                     "i": "BTCUSD-230526",
        //                     "x": 1685088000000,
        //                     "v": "26464.1",
        //                     "t": 1685087999500
        //                 }
        //             ]
        //         }
        //     }
        //
        const result = this.safeValue (response, 'result', {});
        const data = this.safeValue (result, 'data', []);
        const settlements = this.parseSettlements (data, market);
        const sorted = this.sortBy (settlements, 'timestamp');
        return this.filterBySymbolSinceLimit (sorted, symbol, since, limit);
    }

    parseSettlement (settlement, market) {
        //
        //     {
        //         "i": "BTCUSD-230526",
        //         "x": 1685088000000,
        //         "v": "26464.1",
        //         "t": 1685087999500
        //     }
        //
        const timestamp = this.safeInteger (settlement, 'x');
        const marketId = this.safeString (settlement, 'i');
        return {
            'info': settlement,
            'symbol': this.safeSymbol (marketId, market),
            'price': this.safeNumber (settlement, 'v'),
            'timestamp': timestamp,
            'datetime': this.iso8601 (timestamp),
        };
    }

    parseSettlements (settlements, market) {
        //
        //     [
        //         {
        //             "i": "BTCUSD-230526",
        //             "x": 1685088000000,
        //             "v": "26464.1",
        //             "t": 1685087999500
        //         }
        //     ]
        //
        const result = [];
        for (let i = 0; i < settlements.length; i++) {
            result.push (this.parseSettlement (settlements[i], market));
        }
        return result;
    }

    async fetchFundingRateHistory (symbol: Str = undefined, since: Int = undefined, limit: Int = undefined, params = {}) {
        /**
         * @method
         * @name cryptocom#fetchFundingRateHistory
         * @description fetches historical funding rates
         * @see https://exchange-docs.crypto.com/exchange/v1/rest-ws/index.html#public-get-valuations
         * @param {string} symbol unified symbol of the market to fetch the funding rate history for
         * @param {int} [since] timestamp in ms of the earliest funding rate to fetch
         * @param {int} [limit] the maximum amount of [funding rate structures] to fetch
         * @param {object} [params] extra parameters specific to the exchange API endpoint
         * @param {int} [params.until] timestamp in ms for the ending date filter, default is the current time
         * @param {boolean} [params.paginate] default false, when true will automatically paginate by calling this endpoint multiple times. See in the docs all the [availble parameters](https://github.com/ccxt/ccxt/wiki/Manual#pagination-params)
         * @returns {object[]} a list of [funding rate structures]{@link https://docs.ccxt.com/#/?id=funding-rate-history-structure}
         */
        if (symbol === undefined) {
            throw new ArgumentsRequired (this.id + ' fetchFundingRateHistory() requires a symbol argument');
        }
        await this.loadMarkets ();
        let paginate = false;
        [ paginate, params ] = this.handleOptionAndParams (params, 'fetchFundingRateHistory', 'paginate');
        if (paginate) {
            return await this.fetchPaginatedCallDeterministic ('fetchFundingRateHistory', symbol, since, limit, '8h', params) as FundingRateHistory[];
        }
        const market = this.market (symbol);
        if (!market['swap']) {
            throw new BadSymbol (this.id + ' fetchFundingRateHistory() supports swap contracts only');
        }
        const request = {
            'instrument_name': market['id'],
            'valuation_type': 'funding_hist',
        };
        if (since !== undefined) {
            request['start_ts'] = since;
        }
        if (limit !== undefined) {
            request['count'] = limit;
        }
        const until = this.safeInteger2 (params, 'until', 'till');
        params = this.omit (params, [ 'until', 'till' ]);
        if (until !== undefined) {
            request['end_ts'] = until;
        }
        const response = await this.v1PublicGetPublicGetValuations (this.extend (request, params));
        //
        //     {
        //         "id": -1,
        //         "method": "public/get-valuations",
        //         "code": 0,
        //         "result": {
        //             "data": [
        //                 {
        //                     "v": "-0.000001884",
        //                     "t": 1687892400000
        //                 },
        //             ],
        //             "instrument_name": "BTCUSD-PERP"
        //         }
        //     }
        //
        const result = this.safeValue (response, 'result', {});
        const data = this.safeValue (result, 'data', []);
        const marketId = this.safeString (result, 'instrument_name');
        const rates = [];
        for (let i = 0; i < data.length; i++) {
            const entry = data[i];
            const timestamp = this.safeInteger (entry, 't');
            rates.push ({
                'info': entry,
                'symbol': this.safeSymbol (marketId, market),
                'fundingRate': this.safeNumber (entry, 'v'),
                'timestamp': timestamp,
                'datetime': this.iso8601 (timestamp),
            });
        }
        const sorted = this.sortBy (rates, 'timestamp');
        return this.filterBySymbolSinceLimit (sorted, market['symbol'], since, limit) as FundingRateHistory[];
    }

    async fetchPosition (symbol: string, params = {}) {
        /**
         * @method
         * @name cryptocom#fetchPosition
         * @description fetch data on a single open contract trade position
         * @see https://exchange-docs.crypto.com/exchange/v1/rest-ws/index.html#private-get-positions
         * @param {string} symbol unified market symbol of the market the position is held in
         * @param {object} [params] extra parameters specific to the exchange API endpoint
         * @returns {object} a [position structure]{@link https://docs.ccxt.com/#/?id=position-structure}
         */
        await this.loadMarkets ();
        const market = this.market (symbol);
        const request = {
            'instrument_name': market['id'],
        };
        const response = await this.v1PrivatePostPrivateGetPositions (this.extend (request, params));
        //
        //     {
        //         "id": 1688015952050,
        //         "method": "private/get-positions",
        //         "code": 0,
        //         "result": {
        //             "data": [
        //                 {
        //                     "account_id": "ce075bef-b600-4277-bd6e-ff9007251e63",
        //                     "quantity": "0.0001",
        //                     "cost": "3.02392",
        //                     "open_pos_cost": "3.02392",
        //                     "open_position_pnl": "-0.0010281328",
        //                     "session_pnl": "-0.0010281328",
        //                     "update_timestamp_ms": 1688015919091,
        //                     "instrument_name": "BTCUSD-PERP",
        //                     "type": "PERPETUAL_SWAP"
        //                 }
        //             ]
        //         }
        //     }
        //
        const result = this.safeValue (response, 'result', {});
        const data = this.safeValue (result, 'data', []);
        return this.parsePosition (data[0], market);
    }

    async fetchPositions (symbols: Strings = undefined, params = {}) {
        /**
         * @method
         * @name cryptocom#fetchPositions
         * @description fetch all open positions
         * @see https://exchange-docs.crypto.com/exchange/v1/rest-ws/index.html#private-get-positions
         * @param {string[]|undefined} symbols list of unified market symbols
         * @param {object} [params] extra parameters specific to the exchange API endpoint
         * @returns {object[]} a list of [position structure]{@link https://docs.ccxt.com/#/?id=position-structure}
         */
        await this.loadMarkets ();
        symbols = this.marketSymbols (symbols);
        const request = {};
        let market = undefined;
        if (symbols !== undefined) {
            let symbol = undefined;
            if (Array.isArray (symbols)) {
                const symbolsLength = symbols.length;
                if (symbolsLength > 1) {
                    throw new BadRequest (this.id + ' fetchPositions() symbols argument cannot contain more than 1 symbol');
                }
                symbol = symbols[0];
            } else {
                symbol = symbols;
            }
            market = this.market (symbol);
            request['instrument_name'] = market['id'];
        }
        const response = await this.v1PrivatePostPrivateGetPositions (this.extend (request, params));
        //
        //     {
        //         "id": 1688015952050,
        //         "method": "private/get-positions",
        //         "code": 0,
        //         "result": {
        //             "data": [
        //                 {
        //                     "account_id": "ce075bef-b600-4277-bd6e-ff9007251e63",
        //                     "quantity": "0.0001",
        //                     "cost": "3.02392",
        //                     "open_pos_cost": "3.02392",
        //                     "open_position_pnl": "-0.0010281328",
        //                     "session_pnl": "-0.0010281328",
        //                     "update_timestamp_ms": 1688015919091,
        //                     "instrument_name": "BTCUSD-PERP",
        //                     "type": "PERPETUAL_SWAP"
        //                 }
        //             ]
        //         }
        //     }
        //
        const responseResult = this.safeValue (response, 'result', {});
        const positions = this.safeValue (responseResult, 'data', []);
        const result = [];
        for (let i = 0; i < positions.length; i++) {
            const entry = positions[i];
            const marketId = this.safeString (entry, 'instrument_name');
            const marketInner = this.safeMarket (marketId, undefined, undefined, 'contract');
            result.push (this.parsePosition (entry, marketInner));
        }
        return this.filterByArrayPositions (result, 'symbol', undefined, false);
    }

    parsePosition (position, market: Market = undefined) {
        //
        //     {
        //         "account_id": "ce075bef-b600-4277-bd6e-ff9007251e63",
        //         "quantity": "0.0001",
        //         "cost": "3.02392",
        //         "open_pos_cost": "3.02392",
        //         "open_position_pnl": "-0.0010281328",
        //         "session_pnl": "-0.0010281328",
        //         "update_timestamp_ms": 1688015919091,
        //         "instrument_name": "BTCUSD-PERP",
        //         "type": "PERPETUAL_SWAP"
        //     }
        //
        const marketId = this.safeString (position, 'instrument_name');
        market = this.safeMarket (marketId, market, undefined, 'contract');
        const symbol = this.safeSymbol (marketId, market, undefined, 'contract');
        const timestamp = this.safeInteger (position, 'update_timestamp_ms');
        const amount = this.safeString (position, 'quantity');
        return this.safePosition ({
            'info': position,
            'id': undefined,
            'symbol': symbol,
            'timestamp': timestamp,
            'datetime': this.iso8601 (timestamp),
            'hedged': undefined,
            'side': Precise.stringGt (amount, '0') ? 'buy' : 'sell',
            'contracts': Precise.stringAbs (amount),
            'contractSize': market['contractSize'],
            'entryPrice': undefined,
            'markPrice': undefined,
            'notional': undefined,
            'leverage': undefined,
            'collateral': this.safeNumber (position, 'open_pos_cost'),
            'initialMargin': this.safeNumber (position, 'cost'),
            'maintenanceMargin': undefined,
            'initialMarginPercentage': undefined,
            'maintenanceMarginPercentage': undefined,
            'unrealizedPnl': this.safeNumber (position, 'open_position_pnl'),
            'liquidationPrice': undefined,
            'marginMode': undefined,
            'percentage': undefined,
            'marginRatio': undefined,
            'stopLossPrice': undefined,
            'takeProfitPrice': undefined,
        });
    }

    nonce () {
        return this.milliseconds ();
    }

    paramsToString (object, level) {
        const maxLevel = 3;
        if (level >= maxLevel) {
            return object.toString ();
        }
        if (typeof object === 'string') {
            return object;
        }
        let returnString = '';
        let paramsKeys = undefined;
        if (Array.isArray (object)) {
            paramsKeys = object;
        } else {
            const sorted = this.keysort (object);
            paramsKeys = Object.keys (sorted);
        }
        for (let i = 0; i < paramsKeys.length; i++) {
            const key = paramsKeys[i];
            returnString += key;
            const value = object[key];
            if (value === 'undefined') {
                returnString += 'null';
            } else if (Array.isArray (value)) {
                for (let j = 0; j < value.length; j++) {
                    returnString += this.paramsToString (value[j], level + 1);
                }
            } else {
                returnString += value.toString ();
            }
        }
        return returnString;
    }

    sign (path, api = 'public', method = 'GET', params = {}, headers = undefined, body = undefined) {
        const type = this.safeString (api, 0);
        const access = this.safeString (api, 1);
        let url = this.urls['api'][type] + '/' + path;
        const query = this.omit (params, this.extractParams (path));
        if (access === 'public') {
            if (Object.keys (query).length) {
                url += '?' + this.urlencode (query);
            }
        } else {
            this.checkRequiredCredentials ();
            const nonce = this.nonce ().toString ();
            const requestParams = this.extend ({}, params);
            const paramsKeys = Object.keys (requestParams);
            const strSortKey = this.paramsToString (requestParams, 0);
            const payload = path + nonce + this.apiKey + strSortKey + nonce;
            const signature = this.hmac (this.encode (payload), this.encode (this.secret), sha256);
            const paramsKeysLength = paramsKeys.length;
            body = this.json ({
                'id': nonce,
                'method': path,
                'params': params,
                'api_key': this.apiKey,
                'sig': signature,
                'nonce': nonce,
            });
            // fix issue https://github.com/ccxt/ccxt/issues/11179
            // php always encodes dictionaries as arrays
            // if an array is empty, php will put it in square brackets
            // python and js will put it in curly brackets
            // the code below checks and replaces those brackets in empty requests
            if (paramsKeysLength === 0) {
                const paramsString = '{}';
                const arrayString = '[]';
                body = body.replace (arrayString, paramsString);
            }
            headers = {
                'Content-Type': 'application/json',
            };
        }
        return { 'url': url, 'method': method, 'body': body, 'headers': headers };
    }

    handleErrors (code, reason, url, method, headers, body, response, requestHeaders, requestBody) {
        const errorCode = this.safeString (response, 'code');
        if (errorCode !== '0') {
            const feedback = this.id + ' ' + body;
            this.throwExactlyMatchedException (this.exceptions['exact'], errorCode, feedback);
            throw new ExchangeError (this.id + ' ' + body);
        }
        return undefined;
    }
}<|MERGE_RESOLUTION|>--- conflicted
+++ resolved
@@ -1841,193 +1841,6 @@
         return this.parseTransactions (withdrawalList, currency, since, limit);
     }
 
-<<<<<<< HEAD
-    async transfer (code: string, amount, fromAccount, toAccount, params = {}): Promise<TransferEntry> {
-        /**
-         * @method
-         * @name cryptocom#transfer
-         * @description transfer currency internally between wallets on the same account
-         * @param {string} code unified currency code
-         * @param {float} amount amount to transfer
-         * @param {string} fromAccount account to transfer from
-         * @param {string} toAccount account to transfer to
-         * @param {object} [params] extra parameters specific to the exchange API endpoint
-         * @returns {object} a [transfer structure]{@link https://docs.ccxt.com/#/?id=transfer-structure}
-         */
-        await this.loadMarkets ();
-        const currency = this.currency (code);
-        fromAccount = fromAccount.toLowerCase ();
-        toAccount = toAccount.toLowerCase ();
-        const accountsById = this.safeValue (this.options, 'accountsById', {});
-        const fromId = this.safeString (accountsById, fromAccount, fromAccount);
-        const toId = this.safeString (accountsById, toAccount, toAccount);
-        const request = {
-            'currency': currency['id'],
-            'amount': parseFloat (amount),
-            'from': fromId,
-            'to': toId,
-        };
-        let method = 'v2PrivatePostPrivateDerivTransfer';
-        if ((fromAccount === 'margin') || (toAccount === 'margin')) {
-            method = 'v2PrivatePostPrivateMarginTransfer';
-        }
-        const response = await this[method] (this.extend (request, params));
-        //
-        //     {
-        //         "id": 11,
-        //         "method": "private/deriv/transfer",
-        //         "code": 0
-        //     }
-        //
-        return this.parseTransfer (response, currency);
-    }
-
-    async fetchTransfers (code: Str = undefined, since: Int = undefined, limit: Int = undefined, params = {}) {
-        /**
-         * @method
-         * @name cryptocom#fetchTransfers
-         * @description fetch a history of internal transfers made on an account
-         * @param {string} code unified currency code of the currency transferred
-         * @param {int} [since] the earliest time in ms to fetch transfers for
-         * @param {int} [limit] the maximum number of  transfers structures to retrieve
-         * @param {object} [params] extra parameters specific to the exchange API endpoint
-         * @returns {object[]} a list of [transfer structures]{@link https://docs.ccxt.com/#/?id=transfer-structure}
-         */
-        if (!('direction' in params)) {
-            throw new ArgumentsRequired (this.id + ' fetchTransfers() requires a direction param to be either "IN" or "OUT"');
-        }
-        await this.loadMarkets ();
-        let currency = undefined;
-        const request = {
-            'direction': 'OUT',
-        };
-        if (code !== undefined) {
-            currency = this.currency (code);
-            request['currency'] = currency['id'];
-        }
-        if (since !== undefined) {
-            request['start_ts'] = since;
-        }
-        if (limit !== undefined) {
-            request['page_size'] = limit;
-        }
-        let method = 'v2PrivatePostPrivateDerivGetTransferHistory';
-        const [ marginMode, query ] = this.customHandleMarginModeAndParams ('fetchTransfers', params);
-        if (marginMode !== undefined) {
-            method = 'v2PrivatePostPrivateMarginGetTransferHistory';
-        }
-        const response = await this[method] (this.extend (request, query));
-        //
-        //     {
-        //       "id": "1641032709328",
-        //       "method": "private/deriv/get-transfer-history",
-        //       "code": "0",
-        //       "result": {
-        //         "transfer_list": [
-        //           {
-        //             "direction": "IN",
-        //             "time": "1641025185223",
-        //             "amount": "109.56",
-        //             "status": "COMPLETED",
-        //             "information": "From Spot Wallet",
-        //             "currency": "USDC"
-        //           }
-        //         ]
-        //       }
-        //     }
-        //
-        const transfer = [];
-        transfer.push ({
-            'response': response,
-        });
-        return this.parseTransfers (transfer, currency, since, limit, params);
-    }
-
-    parseTransferStatus (status) {
-        const statuses = {
-            'COMPLETED': 'ok',
-            'PROCESSING': 'pending',
-        };
-        return this.safeString (statuses, status, status);
-    }
-
-    parseTransfer (transfer, currency: Currency = undefined) {
-        //
-        //   {
-        //     "response": {
-        //       "id": "1641032709328",
-        //       "method": "private/deriv/get-transfer-history",
-        //       "code": "0",
-        //       "result": {
-        //         "transfer_list": [
-        //           {
-        //             "direction": "IN",
-        //             "time": "1641025185223",
-        //             "amount": "109.56",
-        //             "status": "COMPLETED",
-        //             "information": "From Spot Wallet",
-        //             "currency": "USDC"
-        //           }
-        //         ]
-        //       }
-        //     }
-        //   }
-        //
-        const response = this.safeValue (transfer, 'response', {});
-        const result = this.safeValue (response, 'result', {});
-        const transferList = this.safeValue (result, 'transfer_list', []);
-        let timestamp = undefined;
-        let amount = undefined;
-        let code = undefined;
-        let information = undefined;
-        let status = undefined;
-        for (let i = 0; i < transferList.length; i++) {
-            const entry = transferList[i];
-            timestamp = this.safeInteger (entry, 'time');
-            amount = this.safeNumber (entry, 'amount');
-            const currencyId = this.safeString (entry, 'currency');
-            code = this.safeCurrencyCode (currencyId);
-            information = this.safeString (entry, 'information');
-            const rawStatus = this.safeString (entry, 'status');
-            status = this.parseTransferStatus (rawStatus);
-        }
-        let fromAccount = undefined;
-        let toAccount = undefined;
-        if (information !== undefined) {
-            const parts = information.split (' ');
-            const direction = this.safeStringLower (parts, 0);
-            const method = this.safeString (response, 'method');
-            if (direction === 'from') {
-                fromAccount = this.safeStringLower (parts, 1);
-                if (method === 'private/margin/get-transfer-history') {
-                    toAccount = 'margin';
-                } else {
-                    toAccount = 'derivative';
-                }
-            } else if (direction === 'to') {
-                toAccount = this.safeStringLower (parts, 1);
-                if (method === 'private/margin/get-transfer-history') {
-                    fromAccount = 'margin';
-                } else {
-                    fromAccount = 'derivative';
-                }
-            }
-        }
-        return {
-            'info': transferList,
-            'id': this.safeString (response, 'id'),
-            'timestamp': timestamp,
-            'datetime': this.iso8601 (timestamp),
-            'currency': code,
-            'amount': amount,
-            'fromAccount': fromAccount,
-            'toAccount': toAccount,
-            'status': status,
-        };
-    }
-
-=======
->>>>>>> aaa253ea
     parseTicker (ticker, market: Market = undefined): Ticker {
         //
         // fetchTicker
