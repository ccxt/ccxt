<<<<<<< HEAD
=======

// AUTO_TRANSPILE_ENABLED
// todo: per https://github.com/ttodua/ccxt/blob/17fc70fd7ccd8f6f5357e2dbd08aa30a1df0948b/ts/src/test/base/test.json.ts#L1

>>>>>>> 4eeb6026
import assert from 'assert';
import ccxt, { BadRequest } from '../../../ccxt.js';

function testJsonInner () {

    const exchange = new ccxt.Exchange ({
        'id': 'regirock',
    });

    // Test: object
    const obj = { "k": "v" };
    const objJson = exchange.json (obj);
    assert (objJson === "{\"k\":\"v\"}");

    // Test: list
    const list = [ 1, 2 ];
    const listJson = exchange.json (list);
    assert (listJson === "[1,2]");

    // Test: can serialize errors
    try {
        throw new BadRequest ("some error");
    } catch (e) {
        const errString = exchange.json (e);
        assert (errString === "{\"name\":\"BadRequest\"}");
    }

    // Test: json a string
    const str = "ccxt, rocks!";
    const serializedString = exchange.json (str);
    assert (serializedString === "\"ccxt, rocks!\"");

}

function testJson () {
    try {
        testJsonInner ();
    } catch (exc) {
        // todo: skip PHP, as it needs fix of ast-tranpsiler - it adds extra backslashes which are read as literal chars in PHP
        const message = exc.toString ();
        // transpiler trick
        if (!((message + '').toString ()).includes ('json.php')) {
            throw exc;
        }
    }
}

export default testJson;<|MERGE_RESOLUTION|>--- conflicted
+++ resolved
@@ -1,14 +1,11 @@
-<<<<<<< HEAD
-=======
 
 // AUTO_TRANSPILE_ENABLED
 // todo: per https://github.com/ttodua/ccxt/blob/17fc70fd7ccd8f6f5357e2dbd08aa30a1df0948b/ts/src/test/base/test.json.ts#L1
 
->>>>>>> 4eeb6026
 import assert from 'assert';
 import ccxt, { BadRequest } from '../../../ccxt.js';
 
-function testJsonInner () {
+function testJson () {
 
     const exchange = new ccxt.Exchange ({
         'id': 'regirock',
@@ -39,17 +36,4 @@
 
 }
 
-function testJson () {
-    try {
-        testJsonInner ();
-    } catch (exc) {
-        // todo: skip PHP, as it needs fix of ast-tranpsiler - it adds extra backslashes which are read as literal chars in PHP
-        const message = exc.toString ();
-        // transpiler trick
-        if (!((message + '').toString ()).includes ('json.php')) {
-            throw exc;
-        }
-    }
-}
-
 export default testJson;