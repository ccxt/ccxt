--- conflicted
+++ resolved
@@ -1,16 +1,13 @@
-<<<<<<< HEAD
-=======
 
 // AUTO_TRANSPILE_ENABLED
->>>>>>> 4eeb6026
 
+import assert from 'assert';
 import ccxt from '../../../ccxt.js';
-import testSharedMethods from '../Exchange/base/test.sharedMethods.js';
 
 function testExtend () {
 
     const exchange = new ccxt.Exchange ({
-        'id': 'sampleexchange',
+        'id': 'regirock',
     });
 
     const obj1 = {
@@ -49,29 +46,28 @@
 
     // extend
     const extended = exchange.extend (obj1, obj2);
-    const compareTo = {
-        "a": 2,
-        "b": [ 3, 4 ],
-        "c": [ {
-            "test1": 2,
-            "test3": 3,
-        } ],
-        "d": "not_undefined",
-        "e": undefined,
-        "sub": {
-            "a": 2,
-            "b": [ 3, 4 ],
-            "c": [ {
-                "test1": 2,
-                "test3": 3,
-            } ],
-            "d": "not_undefined",
-            "other2": "y",
-        },
-        "other1": "x",
-        "other2": "y",
-    };
-    // todo: testSharedMethods.assertDeepEqual (exchange, undefined, 'testExtend', extended, compareTo);
+    tbfeCheckExtended (extended, true);
+    // deepExtend
+    const deepExtended = exchange.deepExtend (obj1, obj2);
+    tbfeCheckExtended (extended, true);
+    // todo !
+    // tbfeCheckExtended (deepExtended["sub"], false);
+}
+
+function tbfeCheckExtended (extended: any, hasSub: boolean) {
+    assert (extended["a"] === 2);
+    assert (extended["b"][0] === 3);
+    assert (extended["b"][1] === 4);
+    assert (extended["c"][0]["test1"] === 2);
+    assert (!("test2" in extended["c"][0]));
+    assert (extended["c"][0]["test3"] === 3);
+    assert (extended["d"] === "not_undefined");
+    assert (extended["e"] === undefined);
+    assert (extended["other1"] === "x");
+    assert (extended["other2"] === "y");
+    if (hasSub) {
+        assert ("sub" in extended);
+    }
 }
 
 export default testExtend;