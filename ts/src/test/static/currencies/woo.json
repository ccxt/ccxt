--- conflicted
+++ resolved
@@ -1,37 +1,8 @@
 {
     "BTC": {
-<<<<<<< HEAD
-        "id": "BTC",
-        "name": "Bitcoin",
-        "code": "BTC",
-        "precision": 1e-18,
-        "active": null,
-        "fee": null,
-        "networks": {
-            "BEP20": {
-                "id": "BSC_BTCB",
-                "network": "BEP20",
-                "limits": {
-                    "withdraw": {
-                        "min": null,
-                        "max": null
-                    },
-                    "deposit": {
-                        "min": null,
-                        "max": null
-                    }
-                },
-                "active": null,
-                "deposit": null,
-                "withdraw": null,
-                "fee": null,
-                "precision": 1e-18,
-                "info": {
-=======
         "info": [
             {
                 "BSC": {
->>>>>>> da358ba9
                     "token": "BSC_BTCB",
                     "fullname": "Bitcoin",
                     "network": "BSC",
@@ -39,38 +10,11 @@
                     "delisted": false,
                     "balance_token": "BTC",
                     "created_time": "1710123395",
-<<<<<<< HEAD
-                    "updated_time": "1738664092",
+                    "updated_time": "1746529501",
                     "can_collateral": true,
                     "can_short": true
-                }
-            },
-            "BTC": {
-                "id": "BTC",
-                "network": "BTC",
-                "limits": {
-                    "withdraw": {
-                        "min": null,
-                        "max": null
-                    },
-                    "deposit": {
-                        "min": null,
-                        "max": null
-                    }
-                },
-                "active": null,
-                "deposit": null,
-                "withdraw": null,
-                "fee": null,
-                "precision": 1e-8,
-                "info": {
-=======
-                    "updated_time": "1746529501",
-                    "can_collateral": true,
-                    "can_short": true
                 },
                 "BTC": {
->>>>>>> da358ba9
                     "token": "BTC",
                     "fullname": "Bitcoin",
                     "network": "BTC",
@@ -81,32 +25,8 @@
                     "updated_time": "1727868193",
                     "can_collateral": true,
                     "can_short": true
-<<<<<<< HEAD
-                }
-            },
-            "MERLIN": {
-                "id": "MERLIN_BTC",
-                "network": "MERLIN",
-                "limits": {
-                    "withdraw": {
-                        "min": null,
-                        "max": null
-                    },
-                    "deposit": {
-                        "min": null,
-                        "max": null
-                    }
-                },
-                "active": null,
-                "deposit": null,
-                "withdraw": null,
-                "fee": null,
-                "precision": 1e-18,
-                "info": {
-=======
                 },
                 "MERLIN": {
->>>>>>> da358ba9
                     "token": "MERLIN_BTC",
                     "fullname": "Bitcoin",
                     "network": "MERLIN",
@@ -114,79 +34,6 @@
                     "delisted": false,
                     "balance_token": "BTC",
                     "created_time": "1713518913",
-<<<<<<< HEAD
-                    "updated_time": "1738666672",
-                    "can_collateral": true,
-                    "can_short": true
-                }
-            }
-        },
-        "deposit": null,
-        "withdraw": null,
-        "limits": {
-            "deposit": {
-                "min": null,
-                "max": null
-            },
-            "withdraw": {
-                "min": null,
-                "max": null
-            }
-        },
-        "info": [
-            {
-                "token": "BSC_BTCB",
-                "fullname": "Bitcoin",
-                "network": "BSC",
-                "decimals": "18",
-                "delisted": false,
-                "balance_token": "BTC",
-                "created_time": "1710123395",
-                "updated_time": "1738664092",
-                "can_collateral": true,
-                "can_short": true
-            },
-            {
-                "token": "BTC",
-                "fullname": "Bitcoin",
-                "network": "BTC",
-                "decimals": "8",
-                "delisted": false,
-                "balance_token": "BTC",
-                "created_time": "1710123395",
-                "updated_time": "1727868193",
-                "can_collateral": true,
-                "can_short": true
-            },
-            {
-                "token": "MERLIN_BTC",
-                "fullname": "Bitcoin",
-                "network": "MERLIN",
-                "decimals": "18",
-                "delisted": false,
-                "balance_token": "BTC",
-                "created_time": "1713518913",
-                "updated_time": "1738666672",
-                "can_collateral": true,
-                "can_short": true
-            }
-        ]
-    },
-    "USDT": {
-        "id": "USDT",
-        "name": "Tether",
-        "code": "USDT",
-        "precision": 1e-18,
-        "active": null,
-        "fee": null,
-        "networks": {
-            "ARB": {
-                "id": "ARB_USDT",
-                "network": "ARB",
-                "limits": {
-                    "withdraw": {
-                        "min": null,
-=======
                     "updated_time": "1745313781",
                     "can_collateral": true,
                     "can_short": true
@@ -293,22 +140,13 @@
                 "limits": {
                     "withdraw": {
                         "min": 0.000011,
->>>>>>> da358ba9
-                        "max": null
-                    },
-                    "deposit": {
-                        "min": null,
-                        "max": null
-                    }
-                },
-<<<<<<< HEAD
-                "active": null,
-                "deposit": null,
-                "withdraw": null,
-                "fee": null,
-                "precision": 0.000001,
-                "info": {
-=======
+                        "max": null
+                    },
+                    "deposit": {
+                        "min": null,
+                        "max": null
+                    }
+                },
                 "info": [
                     {
                         "protocol": "BEP20",
@@ -394,7 +232,6 @@
         "info": [
             {
                 "Arbitrum": {
->>>>>>> da358ba9
                     "token": "ARB_USDT",
                     "fullname": "Tether USD",
                     "network": "Arbitrum",
@@ -402,38 +239,11 @@
                     "delisted": false,
                     "balance_token": "USDT",
                     "created_time": "1710123394",
-<<<<<<< HEAD
-                    "updated_time": "1728977053",
+                    "updated_time": "1746528421",
                     "can_collateral": true,
                     "can_short": true
-                }
-            },
-            "AVAXC": {
-                "id": "AVAXC_USDT",
-                "network": "AVAXC",
-                "limits": {
-                    "withdraw": {
-                        "min": null,
-                        "max": null
-                    },
-                    "deposit": {
-                        "min": null,
-                        "max": null
-                    }
-                },
-                "active": null,
-                "deposit": null,
-                "withdraw": null,
-                "fee": null,
-                "precision": 0.000001,
-                "info": {
-=======
-                    "updated_time": "1746528421",
-                    "can_collateral": true,
-                    "can_short": true
                 },
                 "AVAXC": {
->>>>>>> da358ba9
                     "token": "AVAXC_USDT",
                     "fullname": "Tether",
                     "network": "AVAXC",
@@ -441,38 +251,11 @@
                     "delisted": false,
                     "balance_token": "USDT",
                     "created_time": "1710123395",
-<<<<<<< HEAD
-                    "updated_time": "1728977233",
+                    "updated_time": "1746528541",
                     "can_collateral": true,
                     "can_short": true
-                }
-            },
-            "BEP20": {
-                "id": "BSC_USDT",
-                "network": "BEP20",
-                "limits": {
-                    "withdraw": {
-                        "min": null,
-                        "max": null
-                    },
-                    "deposit": {
-                        "min": null,
-                        "max": null
-                    }
-                },
-                "active": null,
-                "deposit": null,
-                "withdraw": null,
-                "fee": null,
-                "precision": 1e-18,
-                "info": {
-=======
-                    "updated_time": "1746528541",
-                    "can_collateral": true,
-                    "can_short": true
                 },
                 "BSC": {
->>>>>>> da358ba9
                     "token": "BSC_USDT",
                     "fullname": "Tether",
                     "network": "BSC",
@@ -480,38 +263,11 @@
                     "delisted": false,
                     "balance_token": "USDT",
                     "created_time": "1710123395",
-<<<<<<< HEAD
-                    "updated_time": "1728977353",
+                    "updated_time": "1746528601",
                     "can_collateral": true,
                     "can_short": true
-                }
-            },
-            "ERC20": {
-                "id": "ETH_USDT",
-                "network": "ERC20",
-                "limits": {
-                    "withdraw": {
-                        "min": null,
-                        "max": null
-                    },
-                    "deposit": {
-                        "min": null,
-                        "max": null
-                    }
-                },
-                "active": null,
-                "deposit": null,
-                "withdraw": null,
-                "fee": null,
-                "precision": 0.000001,
-                "info": {
-=======
-                    "updated_time": "1746528601",
-                    "can_collateral": true,
-                    "can_short": true
                 },
                 "ETH": {
->>>>>>> da358ba9
                     "token": "ETH_USDT",
                     "fullname": "Tether",
                     "network": "ETH",
@@ -519,38 +275,11 @@
                     "delisted": false,
                     "balance_token": "USDT",
                     "created_time": "1710123398",
-<<<<<<< HEAD
-                    "updated_time": "1736787050",
+                    "updated_time": "1746528481",
                     "can_collateral": true,
                     "can_short": true
-                }
-            },
-            "MATIC": {
-                "id": "MATIC_USDT",
-                "network": "MATIC",
-                "limits": {
-                    "withdraw": {
-                        "min": null,
-                        "max": null
-                    },
-                    "deposit": {
-                        "min": null,
-                        "max": null
-                    }
-                },
-                "active": null,
-                "deposit": null,
-                "withdraw": null,
-                "fee": null,
-                "precision": 0.000001,
-                "info": {
-=======
-                    "updated_time": "1746528481",
-                    "can_collateral": true,
-                    "can_short": true
                 },
                 "MATIC": {
->>>>>>> da358ba9
                     "token": "MATIC_USDT",
                     "fullname": "Tether",
                     "network": "MATIC",
@@ -558,38 +287,11 @@
                     "delisted": false,
                     "balance_token": "USDT",
                     "created_time": "1710123399",
-<<<<<<< HEAD
-                    "updated_time": "1723091238",
+                    "updated_time": "1746528541",
                     "can_collateral": true,
                     "can_short": true
-                }
-            },
-            "OP": {
-                "id": "OP_USDT",
-                "network": "OP",
-                "limits": {
-                    "withdraw": {
-                        "min": null,
-                        "max": null
-                    },
-                    "deposit": {
-                        "min": null,
-                        "max": null
-                    }
-                },
-                "active": null,
-                "deposit": null,
-                "withdraw": null,
-                "fee": null,
-                "precision": 0.000001,
-                "info": {
-=======
-                    "updated_time": "1746528541",
-                    "can_collateral": true,
-                    "can_short": true
                 },
                 "OP": {
->>>>>>> da358ba9
                     "token": "OP_USDT",
                     "fullname": "Tether USD",
                     "network": "OP",
@@ -597,63 +299,6 @@
                     "delisted": false,
                     "balance_token": "USDT",
                     "created_time": "1710123399",
-<<<<<<< HEAD
-                    "updated_time": "1723091238",
-                    "can_collateral": true,
-                    "can_short": true
-                }
-            },
-            "SOL": {
-                "id": "SOL_USDT",
-                "network": "SOL",
-                "limits": {
-                    "withdraw": {
-                        "min": null,
-                        "max": null
-                    },
-                    "deposit": {
-                        "min": null,
-                        "max": null
-                    }
-                },
-                "active": null,
-                "deposit": null,
-                "withdraw": null,
-                "fee": null,
-                "precision": 0.000001,
-                "info": {
-                    "token": "SOL_USDT",
-                    "fullname": "Tether",
-                    "network": "SOL",
-                    "decimals": "6",
-                    "delisted": false,
-                    "balance_token": "USDT",
-                    "created_time": "1710123400",
-                    "updated_time": "1724143818",
-                    "can_collateral": true,
-                    "can_short": true
-                }
-            },
-            "TRC20": {
-                "id": "TRON_USDT",
-                "network": "TRC20",
-                "limits": {
-                    "withdraw": {
-                        "min": null,
-                        "max": null
-                    },
-                    "deposit": {
-                        "min": null,
-                        "max": null
-                    }
-                },
-                "active": null,
-                "deposit": null,
-                "withdraw": null,
-                "fee": null,
-                "precision": 0.000001,
-                "info": {
-=======
                     "updated_time": "1746528661",
                     "can_collateral": true,
                     "can_short": true
@@ -671,7 +316,6 @@
                     "can_short": true
                 },
                 "TRX": {
->>>>>>> da358ba9
                     "token": "TRON_USDT",
                     "fullname": "Tether",
                     "network": "TRX",
@@ -682,32 +326,8 @@
                     "updated_time": "1734269454",
                     "can_collateral": true,
                     "can_short": true
-<<<<<<< HEAD
-                }
-            },
-            "TON": {
-                "id": "TON_USDT",
-                "network": "TON",
-                "limits": {
-                    "withdraw": {
-                        "min": null,
-                        "max": null
-                    },
-                    "deposit": {
-                        "min": null,
-                        "max": null
-                    }
-                },
-                "active": null,
-                "deposit": null,
-                "withdraw": null,
-                "fee": null,
-                "precision": 0.000001,
-                "info": {
-=======
                 },
                 "TON": {
->>>>>>> da358ba9
                     "token": "TON_USDT",
                     "fullname": "Tether",
                     "network": "TON",
@@ -715,134 +335,6 @@
                     "delisted": false,
                     "balance_token": "USDT",
                     "created_time": "1730426329",
-<<<<<<< HEAD
-                    "updated_time": "1737352490",
-                    "can_collateral": true,
-                    "can_short": true
-                }
-            }
-        },
-        "deposit": null,
-        "withdraw": null,
-        "limits": {
-            "deposit": {
-                "min": null,
-                "max": null
-            },
-            "withdraw": {
-                "min": null,
-                "max": null
-            }
-        },
-        "info": [
-            {
-                "token": "ARB_USDT",
-                "fullname": "Tether USD",
-                "network": "Arbitrum",
-                "decimals": "6",
-                "delisted": false,
-                "balance_token": "USDT",
-                "created_time": "1710123394",
-                "updated_time": "1728977053",
-                "can_collateral": true,
-                "can_short": true
-            },
-            {
-                "token": "AVAXC_USDT",
-                "fullname": "Tether",
-                "network": "AVAXC",
-                "decimals": "6",
-                "delisted": false,
-                "balance_token": "USDT",
-                "created_time": "1710123395",
-                "updated_time": "1728977233",
-                "can_collateral": true,
-                "can_short": true
-            },
-            {
-                "token": "BSC_USDT",
-                "fullname": "Tether",
-                "network": "BSC",
-                "decimals": "18",
-                "delisted": false,
-                "balance_token": "USDT",
-                "created_time": "1710123395",
-                "updated_time": "1728977353",
-                "can_collateral": true,
-                "can_short": true
-            },
-            {
-                "token": "ETH_USDT",
-                "fullname": "Tether",
-                "network": "ETH",
-                "decimals": "6",
-                "delisted": false,
-                "balance_token": "USDT",
-                "created_time": "1710123398",
-                "updated_time": "1736787050",
-                "can_collateral": true,
-                "can_short": true
-            },
-            {
-                "token": "MATIC_USDT",
-                "fullname": "Tether",
-                "network": "MATIC",
-                "decimals": "6",
-                "delisted": false,
-                "balance_token": "USDT",
-                "created_time": "1710123399",
-                "updated_time": "1723091238",
-                "can_collateral": true,
-                "can_short": true
-            },
-            {
-                "token": "OP_USDT",
-                "fullname": "Tether USD",
-                "network": "OP",
-                "decimals": "6",
-                "delisted": false,
-                "balance_token": "USDT",
-                "created_time": "1710123399",
-                "updated_time": "1723091238",
-                "can_collateral": true,
-                "can_short": true
-            },
-            {
-                "token": "SOL_USDT",
-                "fullname": "Tether",
-                "network": "SOL",
-                "decimals": "6",
-                "delisted": false,
-                "balance_token": "USDT",
-                "created_time": "1710123400",
-                "updated_time": "1724143818",
-                "can_collateral": true,
-                "can_short": true
-            },
-            {
-                "token": "TRON_USDT",
-                "fullname": "Tether",
-                "network": "TRX",
-                "decimals": "6",
-                "delisted": false,
-                "balance_token": "USDT",
-                "created_time": "1710123400",
-                "updated_time": "1734269454",
-                "can_collateral": true,
-                "can_short": true
-            },
-            {
-                "token": "TON_USDT",
-                "fullname": "Tether",
-                "network": "TON",
-                "decimals": "6",
-                "delisted": false,
-                "balance_token": "USDT",
-                "created_time": "1730426329",
-                "updated_time": "1737352490",
-                "can_collateral": true,
-                "can_short": true
-=======
                     "updated_time": "1746528601",
                     "can_collateral": true,
                     "can_short": true
@@ -1358,7 +850,6 @@
             "withdraw": {
                 "min": 10,
                 "max": null
->>>>>>> da358ba9
             }
         }
     },
@@ -1395,10 +886,6 @@
         "numericId": null,
         "code": "LTC",
         "precision": 1e-8,
-<<<<<<< HEAD
-        "active": null,
-        "fee": null,
-=======
         "type": "crypto",
         "name": null,
         "active": true,
@@ -1406,7 +893,6 @@
         "withdraw": true,
         "fee": 0.008,
         "fees": {},
->>>>>>> da358ba9
         "networks": {
             "LTC": {
                 "id": "LTC",
@@ -1419,37 +905,14 @@
                 "precision": 1e-8,
                 "limits": {
                     "withdraw": {
-<<<<<<< HEAD
-                        "min": null,
-=======
                         "min": 0.016,
->>>>>>> da358ba9
-                        "max": null
-                    },
-                    "deposit": {
-                        "min": null,
-                        "max": null
-                    }
-                },
-<<<<<<< HEAD
-                "active": null,
-                "deposit": null,
-                "withdraw": null,
-                "fee": null,
-                "precision": 1e-8,
-                "info": {
-                    "token": "LTC",
-                    "fullname": "Litecoin",
-                    "network": "LTC",
-                    "decimals": "8",
-                    "delisted": false,
-                    "balance_token": "LTC",
-                    "created_time": "1710123399",
-                    "updated_time": "1729473973",
-                    "can_collateral": true,
-                    "can_short": true
-                }
-=======
+                        "max": null
+                    },
+                    "deposit": {
+                        "min": null,
+                        "max": null
+                    }
+                },
                 "info": [
                     {
                         "protocol": "LTC",
@@ -1474,74 +937,23 @@
                         "can_short": true
                     }
                 ]
->>>>>>> da358ba9
             }
         },
-        "deposit": null,
-        "withdraw": null,
         "limits": {
             "deposit": {
                 "min": null,
                 "max": null
             },
             "withdraw": {
-<<<<<<< HEAD
-                "min": null,
-                "max": null
-            }
-        },
-        "info": [
-            {
-                "token": "LTC",
-                "fullname": "Litecoin",
-                "network": "LTC",
-                "decimals": "8",
-                "delisted": false,
-                "balance_token": "LTC",
-                "created_time": "1710123399",
-                "updated_time": "1729473973",
-                "can_collateral": true,
-                "can_short": true
-=======
                 "min": 0.016,
                 "max": null
->>>>>>> da358ba9
             }
         }
     },
     "ETH": {
-<<<<<<< HEAD
-        "id": "ETH",
-        "name": "Ethereum",
-        "code": "ETH",
-        "precision": 1e-18,
-        "active": null,
-        "fee": null,
-        "networks": {
-            "BASE": {
-                "id": "BASE_ETH",
-                "network": "BASE",
-                "limits": {
-                    "withdraw": {
-                        "min": null,
-                        "max": null
-                    },
-                    "deposit": {
-                        "min": null,
-                        "max": null
-                    }
-                },
-                "active": null,
-                "deposit": null,
-                "withdraw": null,
-                "fee": null,
-                "precision": 1e-18,
-                "info": {
-=======
         "info": [
             {
                 "BASE": {
->>>>>>> da358ba9
                     "token": "BASE_ETH",
                     "fullname": "Ethereum",
                     "network": "BASE",
@@ -1552,32 +964,8 @@
                     "updated_time": "1731982712",
                     "can_collateral": true,
                     "can_short": true
-<<<<<<< HEAD
-                }
-            },
-            "BEP20": {
-                "id": "BSC_ETH",
-                "network": "BEP20",
-                "limits": {
-                    "withdraw": {
-                        "min": null,
-                        "max": null
-                    },
-                    "deposit": {
-                        "min": null,
-                        "max": null
-                    }
-                },
-                "active": null,
-                "deposit": null,
-                "withdraw": null,
-                "fee": null,
-                "precision": 1e-18,
-                "info": {
-=======
                 },
                 "BSC": {
->>>>>>> da358ba9
                     "token": "BSC_ETH",
                     "fullname": "Ethereum",
                     "network": "BSC",
@@ -1585,38 +973,11 @@
                     "delisted": false,
                     "balance_token": "ETH",
                     "created_time": "1710123395",
-<<<<<<< HEAD
-                    "updated_time": "1731409110",
+                    "updated_time": "1747198681",
                     "can_collateral": true,
                     "can_short": true
-                }
-            },
-            "ETH": {
-                "id": "ETH",
-                "network": "ETH",
-                "limits": {
-                    "withdraw": {
-                        "min": null,
-                        "max": null
-                    },
-                    "deposit": {
-                        "min": null,
-                        "max": null
-                    }
-                },
-                "active": null,
-                "deposit": null,
-                "withdraw": null,
-                "fee": null,
-                "precision": 1e-18,
-                "info": {
-=======
-                    "updated_time": "1747198681",
-                    "can_collateral": true,
-                    "can_short": true
                 },
                 "ETH": {
->>>>>>> da358ba9
                     "token": "ETH",
                     "fullname": "Ethereum",
                     "network": "ETH",
@@ -1624,38 +985,11 @@
                     "delisted": false,
                     "balance_token": "ETH",
                     "created_time": "1710123395",
-<<<<<<< HEAD
-                    "updated_time": "1736787050",
+                    "updated_time": "1746528421",
                     "can_collateral": true,
                     "can_short": true
-                }
-            },
-            "ETH-AETH": {
-                "id": "ETH-AETH",
-                "network": "ETH-AETH",
-                "limits": {
-                    "withdraw": {
-                        "min": null,
-                        "max": null
-                    },
-                    "deposit": {
-                        "min": null,
-                        "max": null
-                    }
-                },
-                "active": null,
-                "deposit": null,
-                "withdraw": null,
-                "fee": null,
-                "precision": 1e-18,
-                "info": {
-=======
-                    "updated_time": "1746528421",
-                    "can_collateral": true,
-                    "can_short": true
                 },
                 "Arbitrum": {
->>>>>>> da358ba9
                     "token": "ETH-AETH",
                     "fullname": "Ethereum",
                     "network": "Arbitrum",
@@ -1663,38 +997,11 @@
                     "delisted": false,
                     "balance_token": "ETH",
                     "created_time": "1710123396",
-<<<<<<< HEAD
-                    "updated_time": "1723671858",
+                    "updated_time": "1746528481",
                     "can_collateral": true,
                     "can_short": true
-                }
-            },
-            "OP": {
-                "id": "OP_ETH",
-                "network": "OP",
-                "limits": {
-                    "withdraw": {
-                        "min": null,
-                        "max": null
-                    },
-                    "deposit": {
-                        "min": null,
-                        "max": null
-                    }
-                },
-                "active": null,
-                "deposit": null,
-                "withdraw": null,
-                "fee": null,
-                "precision": 1e-18,
-                "info": {
-=======
-                    "updated_time": "1746528481",
-                    "can_collateral": true,
-                    "can_short": true
                 },
                 "OP": {
->>>>>>> da358ba9
                     "token": "OP_ETH",
                     "fullname": "Ethereum",
                     "network": "OP",
@@ -1702,11 +1009,7 @@
                     "delisted": false,
                     "balance_token": "ETH",
                     "created_time": "1710123399",
-<<<<<<< HEAD
-                    "updated_time": "1723553598",
-=======
                     "updated_time": "1746530281",
->>>>>>> da358ba9
                     "can_collateral": true,
                     "can_short": true
                 }
@@ -1997,57 +1300,10 @@
                 ]
             }
         },
-        "deposit": null,
-        "withdraw": null,
         "limits": {
             "deposit": {
                 "min": null,
                 "max": null
-<<<<<<< HEAD
-            },
-            "withdraw": {
-                "min": null,
-                "max": null
-            }
-        },
-        "info": [
-            {
-                "token": "BASE_ETH",
-                "fullname": "Ethereum",
-                "network": "BASE",
-                "decimals": "18",
-                "delisted": false,
-                "balance_token": "ETH",
-                "created_time": "1710123395",
-                "updated_time": "1731982712",
-                "can_collateral": true,
-                "can_short": true
-            },
-            {
-                "token": "BSC_ETH",
-                "fullname": "Ethereum",
-                "network": "BSC",
-                "decimals": "18",
-                "delisted": false,
-                "balance_token": "ETH",
-                "created_time": "1710123395",
-                "updated_time": "1731409110",
-                "can_collateral": true,
-                "can_short": true
-            },
-            {
-                "token": "ETH",
-                "fullname": "Ethereum",
-                "network": "ETH",
-                "decimals": "18",
-                "delisted": false,
-                "balance_token": "ETH",
-                "created_time": "1710123395",
-                "updated_time": "1736787050",
-                "can_collateral": true,
-                "can_short": true
-=======
->>>>>>> da358ba9
             },
             "withdraw": {
                 "min": 0.0002,
@@ -2058,30 +1314,6 @@
     "ADA": {
         "info": [
             {
-<<<<<<< HEAD
-                "token": "ETH-AETH",
-                "fullname": "Ethereum",
-                "network": "Arbitrum",
-                "decimals": "18",
-                "delisted": false,
-                "balance_token": "ETH",
-                "created_time": "1710123396",
-                "updated_time": "1723671858",
-                "can_collateral": true,
-                "can_short": true
-            },
-            {
-                "token": "OP_ETH",
-                "fullname": "Ethereum",
-                "network": "OP",
-                "decimals": "18",
-                "delisted": false,
-                "balance_token": "ETH",
-                "created_time": "1710123399",
-                "updated_time": "1723553598",
-                "can_collateral": true,
-                "can_short": true
-=======
                 "ADA": {
                     "token": "ADA",
                     "fullname": "Cardano",
@@ -2106,17 +1338,12 @@
                     "allow_deposit": "1",
                     "allow_withdraw": "1"
                 }
->>>>>>> da358ba9
             }
         ],
         "id": "ADA",
         "numericId": null,
         "code": "ADA",
         "precision": 0.000001,
-<<<<<<< HEAD
-        "active": null,
-        "fee": null,
-=======
         "type": "crypto",
         "name": null,
         "active": true,
@@ -2124,7 +1351,6 @@
         "withdraw": true,
         "fee": 12,
         "fees": {},
->>>>>>> da358ba9
         "networks": {
             "ADA": {
                 "id": "ADA",
@@ -2137,63 +1363,14 @@
                 "precision": 0.000001,
                 "limits": {
                     "withdraw": {
-<<<<<<< HEAD
-                        "min": null,
-=======
                         "min": 24,
->>>>>>> da358ba9
-                        "max": null
-                    },
-                    "deposit": {
-                        "min": null,
-                        "max": null
-                    }
-                },
-<<<<<<< HEAD
-                "active": null,
-                "deposit": null,
-                "withdraw": null,
-                "fee": null,
-                "precision": 0.000001,
-                "info": {
-                    "token": "ADA",
-                    "fullname": "Cardano",
-                    "network": "ADA",
-                    "decimals": "6",
-                    "delisted": false,
-                    "balance_token": "ADA",
-                    "created_time": "1710123394",
-                    "updated_time": "1737297110",
-                    "can_collateral": true,
-                    "can_short": true
-                }
-            }
-        },
-        "deposit": null,
-        "withdraw": null,
-        "limits": {
-            "deposit": {
-                "min": null,
-                "max": null
-            },
-            "withdraw": {
-                "min": null,
-                "max": null
-            }
-        },
-        "info": [
-            {
-                "token": "ADA",
-                "fullname": "Cardano",
-                "network": "ADA",
-                "decimals": "6",
-                "delisted": false,
-                "balance_token": "ADA",
-                "created_time": "1710123394",
-                "updated_time": "1737297110",
-                "can_collateral": true,
-                "can_short": true
-=======
+                        "max": null
+                    },
+                    "deposit": {
+                        "min": null,
+                        "max": null
+                    }
+                },
                 "info": [
                     {
                         "protocol": "ADA",
@@ -2258,17 +1435,12 @@
                     "allow_deposit": "1",
                     "allow_withdraw": "1"
                 }
->>>>>>> da358ba9
             }
         ],
         "id": "XRP",
         "numericId": null,
         "code": "XRP",
         "precision": 0.000001,
-<<<<<<< HEAD
-        "active": null,
-        "fee": null,
-=======
         "type": "crypto",
         "name": null,
         "active": true,
@@ -2276,7 +1448,6 @@
         "withdraw": true,
         "fee": 1.2,
         "fees": {},
->>>>>>> da358ba9
         "networks": {
             "XRP": {
                 "id": "XRP",
@@ -2289,37 +1460,14 @@
                 "precision": 0.000001,
                 "limits": {
                     "withdraw": {
-<<<<<<< HEAD
-                        "min": null,
-=======
                         "min": 2.4,
->>>>>>> da358ba9
-                        "max": null
-                    },
-                    "deposit": {
-                        "min": null,
-                        "max": null
-                    }
-                },
-<<<<<<< HEAD
-                "active": null,
-                "deposit": null,
-                "withdraw": null,
-                "fee": null,
-                "precision": 0.000001,
-                "info": {
-                    "token": "XRP",
-                    "fullname": "Ripple",
-                    "network": "XRP",
-                    "decimals": "6",
-                    "delisted": false,
-                    "balance_token": "XRP",
-                    "created_time": "1710123400",
-                    "updated_time": "1736692310",
-                    "can_collateral": true,
-                    "can_short": true
-                }
-=======
+                        "max": null
+                    },
+                    "deposit": {
+                        "min": null,
+                        "max": null
+                    }
+                },
                 "info": [
                     {
                         "protocol": "XRP",
@@ -2344,70 +1492,20 @@
                         "can_short": true
                     }
                 ]
->>>>>>> da358ba9
             }
         },
-        "deposit": null,
-        "withdraw": null,
         "limits": {
             "deposit": {
                 "min": null,
                 "max": null
             },
             "withdraw": {
-<<<<<<< HEAD
-                "min": null,
-                "max": null
-            }
-        },
-        "info": [
-            {
-                "token": "XRP",
-                "fullname": "Ripple",
-                "network": "XRP",
-                "decimals": "6",
-                "delisted": false,
-                "balance_token": "XRP",
-                "created_time": "1710123400",
-                "updated_time": "1736692310",
-                "can_collateral": true,
-                "can_short": true
-=======
                 "min": 2.4,
                 "max": null
->>>>>>> da358ba9
             }
         }
     },
     "USDC": {
-<<<<<<< HEAD
-        "id": "USDC",
-        "name": "USD Coin",
-        "code": "USDC",
-        "precision": 1e-18,
-        "active": null,
-        "fee": null,
-        "networks": {
-            "ARB": {
-                "id": "ARB_USDCNATIVE",
-                "network": "ARB",
-                "limits": {
-                    "withdraw": {
-                        "min": null,
-                        "max": null
-                    },
-                    "deposit": {
-                        "min": null,
-                        "max": null
-                    }
-                },
-                "active": null,
-                "deposit": null,
-                "withdraw": null,
-                "fee": null,
-                "precision": 0.000001,
-                "info": {
-=======
         "info": [
             {
                 "Arbitrum (Bridged)": {
@@ -2423,7 +1521,6 @@
                     "can_short": false
                 },
                 "Arbitrum (Native)": {
->>>>>>> da358ba9
                     "token": "ARB_USDCNATIVE",
                     "fullname": "USD Coin",
                     "network": "Arbitrum (Native)",
@@ -2431,38 +1528,11 @@
                     "delisted": false,
                     "balance_token": "USDC",
                     "created_time": "1710123394",
-<<<<<<< HEAD
-                    "updated_time": "1728977053",
+                    "updated_time": "1746529201",
                     "can_collateral": true,
                     "can_short": false
-                }
-            },
-            "AVAXC": {
-                "id": "AVAXC_USDC2",
-                "network": "AVAXC",
-                "limits": {
-                    "withdraw": {
-                        "min": null,
-                        "max": null
-                    },
-                    "deposit": {
-                        "min": null,
-                        "max": null
-                    }
-                },
-                "active": null,
-                "deposit": null,
-                "withdraw": null,
-                "fee": null,
-                "precision": 0.000001,
-                "info": {
-=======
-                    "updated_time": "1746529201",
-                    "can_collateral": true,
-                    "can_short": false
                 },
                 "C-Chain (Native)": {
->>>>>>> da358ba9
                     "token": "AVAXC_USDC2",
                     "fullname": "USD Coin",
                     "network": "C-Chain (Native)",
@@ -2470,38 +1540,11 @@
                     "delisted": false,
                     "balance_token": "USDC",
                     "created_time": "1710123395",
-<<<<<<< HEAD
-                    "updated_time": "1728977293",
+                    "updated_time": "1746529261",
                     "can_collateral": true,
                     "can_short": false
-                }
-            },
-            "BEP20": {
-                "id": "BSC_USDC",
-                "network": "BEP20",
-                "limits": {
-                    "withdraw": {
-                        "min": null,
-                        "max": null
-                    },
-                    "deposit": {
-                        "min": null,
-                        "max": null
-                    }
-                },
-                "active": null,
-                "deposit": null,
-                "withdraw": null,
-                "fee": null,
-                "precision": 1e-18,
-                "info": {
-=======
-                    "updated_time": "1746529261",
-                    "can_collateral": true,
-                    "can_short": false
                 },
                 "BSC": {
->>>>>>> da358ba9
                     "token": "BSC_USDC",
                     "fullname": "USD Coin",
                     "network": "BSC",
@@ -2509,38 +1552,11 @@
                     "delisted": false,
                     "balance_token": "USDC",
                     "created_time": "1710123395",
-<<<<<<< HEAD
-                    "updated_time": "1728977353",
+                    "updated_time": "1746529261",
                     "can_collateral": true,
                     "can_short": false
-                }
-            },
-            "ERC20": {
-                "id": "ETH_USDC",
-                "network": "ERC20",
-                "limits": {
-                    "withdraw": {
-                        "min": null,
-                        "max": null
-                    },
-                    "deposit": {
-                        "min": null,
-                        "max": null
-                    }
-                },
-                "active": null,
-                "deposit": null,
-                "withdraw": null,
-                "fee": null,
-                "precision": 0.000001,
-                "info": {
-=======
-                    "updated_time": "1746529261",
-                    "can_collateral": true,
-                    "can_short": false
                 },
                 "ETH": {
->>>>>>> da358ba9
                     "token": "ETH_USDC",
                     "fullname": "USD Coin",
                     "network": "ETH",
@@ -2548,35 +1564,6 @@
                     "delisted": false,
                     "balance_token": "USDC",
                     "created_time": "1710123398",
-<<<<<<< HEAD
-                    "updated_time": "1736787050",
-                    "can_collateral": true,
-                    "can_short": false
-                }
-            },
-            "MATIC": {
-                "id": "MATIC_USDCNATIVE",
-                "network": "MATIC",
-                "limits": {
-                    "withdraw": {
-                        "min": null,
-                        "max": null
-                    },
-                    "deposit": {
-                        "min": null,
-                        "max": null
-                    }
-                },
-                "active": null,
-                "deposit": null,
-                "withdraw": null,
-                "fee": null,
-                "precision": 0.000001,
-                "info": {
-                    "token": "MATIC_USDCNATIVE",
-                    "fullname": "USD Coin",
-                    "network": "MATIC_NATIVE",
-=======
                     "updated_time": "1746528481",
                     "can_collateral": true,
                     "can_short": false
@@ -2585,74 +1572,10 @@
                     "token": "MATIC_USDC",
                     "fullname": "USD Coin",
                     "network": "MATIC_BRIDGED",
->>>>>>> da358ba9
                     "decimals": "6",
                     "delisted": false,
                     "balance_token": "USDC",
                     "created_time": "1710123399",
-<<<<<<< HEAD
-                    "updated_time": "1728977533",
-                    "can_collateral": true,
-                    "can_short": false
-                }
-            },
-            "OP": {
-                "id": "OP_USDC_NATIVE",
-                "network": "OP",
-                "limits": {
-                    "withdraw": {
-                        "min": null,
-                        "max": null
-                    },
-                    "deposit": {
-                        "min": null,
-                        "max": null
-                    }
-                },
-                "active": null,
-                "deposit": null,
-                "withdraw": null,
-                "fee": null,
-                "precision": 0.000001,
-                "info": {
-                    "token": "OP_USDC_NATIVE",
-                    "fullname": "Optimism (Native)",
-                    "network": "OP_NATIVE",
-                    "decimals": "6",
-                    "delisted": false,
-                    "balance_token": "USDC",
-                    "created_time": "1710123399",
-                    "updated_time": "1728977473",
-                    "can_collateral": true,
-                    "can_short": false
-                }
-            },
-            "SOL": {
-                "id": "SOL_USDC",
-                "network": "SOL",
-                "limits": {
-                    "withdraw": {
-                        "min": null,
-                        "max": null
-                    },
-                    "deposit": {
-                        "min": null,
-                        "max": null
-                    }
-                },
-                "active": null,
-                "deposit": null,
-                "withdraw": null,
-                "fee": null,
-                "precision": 0.000001,
-                "info": {
-                    "token": "SOL_USDC",
-                    "fullname": "USD Coin",
-                    "network": "SOL",
-                    "decimals": "6",
-                    "delisted": false,
-                    "balance_token": "USDC",
-=======
                     "updated_time": "1738508512",
                     "can_collateral": true,
                     "can_short": false
@@ -2700,37 +1623,12 @@
                     "decimals": "6",
                     "delisted": false,
                     "balance_token": "USDC",
->>>>>>> da358ba9
                     "created_time": "1710123400",
                     "updated_time": "1727690713",
                     "can_collateral": true,
                     "can_short": false
-<<<<<<< HEAD
-                }
-            },
-            "BASE": {
-                "id": "BASE_USDC",
-                "network": "BASE",
-                "limits": {
-                    "withdraw": {
-                        "min": null,
-                        "max": null
-                    },
-                    "deposit": {
-                        "min": null,
-                        "max": null
-                    }
-                },
-                "active": null,
-                "deposit": null,
-                "withdraw": null,
-                "fee": null,
-                "precision": 0.000001,
-                "info": {
-=======
                 },
                 "BASE": {
->>>>>>> da358ba9
                     "token": "BASE_USDC",
                     "fullname": "USD Coin",
                     "network": "BASE",
@@ -2742,154 +1640,6 @@
                     "can_collateral": true,
                     "can_short": false
                 }
-<<<<<<< HEAD
-            }
-        },
-        "deposit": null,
-        "withdraw": null,
-        "limits": {
-            "deposit": {
-                "min": null,
-                "max": null
-            },
-            "withdraw": {
-                "min": null,
-                "max": null
-            }
-        },
-        "info": [
-            {
-                "token": "ARB_USDC",
-                "fullname": "USD Coin",
-                "network": "Arbitrum (Bridged)",
-                "decimals": "6",
-                "delisted": false,
-                "balance_token": "USDC",
-                "created_time": "1710123394",
-                "updated_time": "1738508512",
-                "can_collateral": true,
-                "can_short": false
-            },
-            {
-                "token": "ARB_USDCNATIVE",
-                "fullname": "USD Coin",
-                "network": "Arbitrum (Native)",
-                "decimals": "6",
-                "delisted": false,
-                "balance_token": "USDC",
-                "created_time": "1710123394",
-                "updated_time": "1728977053",
-                "can_collateral": true,
-                "can_short": false
-            },
-            {
-                "token": "AVAXC_USDC2",
-                "fullname": "USD Coin",
-                "network": "C-Chain (Native)",
-                "decimals": "6",
-                "delisted": false,
-                "balance_token": "USDC",
-                "created_time": "1710123395",
-                "updated_time": "1728977293",
-                "can_collateral": true,
-                "can_short": false
-            },
-            {
-                "token": "BSC_USDC",
-                "fullname": "USD Coin",
-                "network": "BSC",
-                "decimals": "18",
-                "delisted": false,
-                "balance_token": "USDC",
-                "created_time": "1710123395",
-                "updated_time": "1728977353",
-                "can_collateral": true,
-                "can_short": false
-            },
-            {
-                "token": "ETH_USDC",
-                "fullname": "USD Coin",
-                "network": "ETH",
-                "decimals": "6",
-                "delisted": false,
-                "balance_token": "USDC",
-                "created_time": "1710123398",
-                "updated_time": "1736787050",
-                "can_collateral": true,
-                "can_short": false
-            },
-            {
-                "token": "MATIC_USDC",
-                "fullname": "USD Coin",
-                "network": "MATIC_BRIDGED",
-                "decimals": "6",
-                "delisted": false,
-                "balance_token": "USDC",
-                "created_time": "1710123399",
-                "updated_time": "1738508512",
-                "can_collateral": true,
-                "can_short": false
-            },
-            {
-                "token": "MATIC_USDCNATIVE",
-                "fullname": "USD Coin",
-                "network": "MATIC_NATIVE",
-                "decimals": "6",
-                "delisted": false,
-                "balance_token": "USDC",
-                "created_time": "1710123399",
-                "updated_time": "1728977533",
-                "can_collateral": true,
-                "can_short": false
-            },
-            {
-                "token": "OP_USDC",
-                "fullname": "USD Coin",
-                "network": "OP_BRIDGED",
-                "decimals": "6",
-                "delisted": false,
-                "balance_token": "USDC",
-                "created_time": "1710123399",
-                "updated_time": "1731468870",
-                "can_collateral": true,
-                "can_short": false
-            },
-            {
-                "token": "OP_USDC_NATIVE",
-                "fullname": "Optimism (Native)",
-                "network": "OP_NATIVE",
-                "decimals": "6",
-                "delisted": false,
-                "balance_token": "USDC",
-                "created_time": "1710123399",
-                "updated_time": "1728977473",
-                "can_collateral": true,
-                "can_short": false
-            },
-            {
-                "token": "SOL_USDC",
-                "fullname": "USD Coin",
-                "network": "SOL",
-                "decimals": "6",
-                "delisted": false,
-                "balance_token": "USDC",
-                "created_time": "1710123400",
-                "updated_time": "1727690713",
-                "can_collateral": true,
-                "can_short": false
-            },
-            {
-                "token": "BASE_USDC",
-                "fullname": "USD Coin",
-                "network": "BASE",
-                "decimals": "6",
-                "delisted": false,
-                "balance_token": "USDC",
-                "created_time": "1718079191",
-                "updated_time": "1731982712",
-                "can_collateral": true,
-                "can_short": false
-=======
             },
             {
                 "ETH": {
@@ -3509,7 +2259,6 @@
             "withdraw": {
                 "min": 10,
                 "max": null
->>>>>>> da358ba9
             }
         }
     }
