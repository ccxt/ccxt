{
    "BTC": {
        "info": {
            "coin": "BTC",
            "name": "BTC-BSC",
            "networkList": [
                {
                    "coin": "BTC",
                    "depositDesc": null,
                    "depositEnable": true,
                    "minConfirm": "3",
                    "name": "Bitcoin",
                    "network": "Bitcoin(BTC)",
                    "withdrawEnable": true,
                    "withdrawFee": "0.00001",
                    "withdrawIntegerMultiple": null,
                    "withdrawMax": "100",
                    "withdrawMin": "0.00035",
                    "sameAddress": false,
                    "contract": "",
                    "withdrawTips": "",
                    "depositTips": null,
                    "netWork": "BTC"
                },
                {
                    "coin": "BTC",
                    "depositDesc": null,
                    "depositEnable": true,
                    "minConfirm": "61",
                    "name": "BTC-BSC",
                    "network": "BNB Smart Chain(BEP20)",
                    "withdrawEnable": true,
                    "withdrawFee": "0.00000534",
                    "withdrawIntegerMultiple": null,
                    "withdrawMax": "100",
                    "withdrawMin": "0.00007",
                    "sameAddress": false,
                    "contract": "0x7130d2a12b9bcbfae4f2634d864a1ee1ce3ead9c",
                    "withdrawTips": null,
                    "depositTips": null,
                    "netWork": "BSC"
                }
            ]
        },
        "id": "BTC",
        "numericId": null,
        "code": "BTC",
        "precision": null,
        "type": "crypto",
        "name": "BTC-BSC",
        "active": true,
        "deposit": true,
        "withdraw": true,
<<<<<<< HEAD
        "fee": 0.00001,
        "precision": null,
        "limits": {
            "amount": {
                "min": null,
                "max": null
            },
            "withdraw": {
                "min": "0.00007",
                "max": "100"
            }
        },
=======
        "fee": 0.00000534,
        "fees": {},
>>>>>>> fc09777f
        "networks": {
            "BTC": {
                "info": {
                    "coin": "BTC",
                    "depositDesc": null,
                    "depositEnable": true,
                    "minConfirm": "3",
                    "name": "Bitcoin",
                    "network": "Bitcoin(BTC)",
                    "withdrawEnable": true,
                    "withdrawFee": "0.00001",
                    "withdrawIntegerMultiple": null,
                    "withdrawMax": "100",
                    "withdrawMin": "0.00035",
                    "sameAddress": false,
                    "contract": "",
                    "withdrawTips": "",
                    "depositTips": null,
                    "netWork": "BTC"
                },
                "id": "BTC",
                "network": "BTC",
                "active": true,
                "deposit": true,
                "withdraw": true,
                "fee": 0.00001,
                "precision": null,
                "limits": {
                    "withdraw": {
                        "min": "0.00035",
                        "max": "100"
                    }
                }
            },
            "BEP20": {
                "info": {
                    "coin": "BTC",
                    "depositDesc": null,
                    "depositEnable": true,
                    "minConfirm": "61",
                    "name": "BTC-BSC",
                    "network": "BNB Smart Chain(BEP20)",
                    "withdrawEnable": true,
                    "withdrawFee": "0.00000534",
                    "withdrawIntegerMultiple": null,
                    "withdrawMax": "100",
                    "withdrawMin": "0.00007",
                    "sameAddress": false,
                    "contract": "0x7130d2a12b9bcbfae4f2634d864a1ee1ce3ead9c",
                    "withdrawTips": null,
                    "depositTips": null,
                    "netWork": "BSC"
                },
                "id": "BSC",
                "network": "BEP20",
                "active": true,
                "deposit": true,
                "withdraw": true,
                "fee": 0.00000534,
                "precision": null,
                "limits": {
                    "withdraw": {
                        "min": "0.00007",
                        "max": "100"
                    }
                }
            }
        },
        "limits": {
            "amount": {
                "min": null,
                "max": null
            },
            "deposit": {
                "min": null,
                "max": null
            },
            "withdraw": {
                "min": 0.00007,
                "max": 100
            }
        }
    },
    "USDT": {
        "info": {
            "coin": "USDT",
            "name": "USDT",
            "networkList": [
                {
                    "coin": "USDT",
                    "depositDesc": null,
                    "depositEnable": true,
                    "minConfirm": "96",
                    "name": "Tether",
                    "network": "Ethereum(ERC20)",
                    "withdrawEnable": true,
                    "withdrawFee": "0.5",
                    "withdrawIntegerMultiple": null,
                    "withdrawMax": "26000000",
                    "withdrawMin": "10",
                    "sameAddress": false,
                    "contract": "0xdac17f958d2ee523a2206206994597c13d831ec7",
                    "withdrawTips": null,
                    "depositTips": null,
                    "netWork": "ETH"
                },
                {
                    "coin": "USDT",
                    "depositDesc": null,
                    "depositEnable": true,
                    "minConfirm": "20",
                    "name": "Tether",
                    "network": "Tron(TRC20)",
                    "withdrawEnable": true,
                    "withdrawFee": "1",
                    "withdrawIntegerMultiple": null,
                    "withdrawMax": "30000000",
                    "withdrawMin": "3",
                    "sameAddress": false,
                    "contract": "TR7NHqjeKQxGTCi8q8ZY4pL8otSzgjLj6t",
                    "withdrawTips": null,
                    "depositTips": null,
                    "netWork": "TRX"
                },
                {
                    "coin": "USDT",
                    "depositDesc": null,
                    "depositEnable": true,
                    "minConfirm": "61",
                    "name": "USDT-BSC",
                    "network": "BNB Smart Chain(BEP20)",
                    "withdrawEnable": true,
                    "withdrawFee": "0",
                    "withdrawIntegerMultiple": null,
                    "withdrawMax": "20000000",
                    "withdrawMin": "10",
                    "sameAddress": false,
                    "contract": "0x55d398326f99059ff775485246999027b3197955",
                    "withdrawTips": null,
                    "depositTips": "",
                    "netWork": "BSC"
                },
                {
                    "coin": "USDT",
                    "depositDesc": null,
                    "depositEnable": true,
                    "minConfirm": "100",
                    "name": "USDT-SOL",
                    "network": "Solana(SOL)",
                    "withdrawEnable": true,
                    "withdrawFee": "0.5",
                    "withdrawIntegerMultiple": null,
                    "withdrawMax": "9000000",
                    "withdrawMin": "10",
                    "sameAddress": false,
                    "contract": "Es9vMFrzaCERmJfrF4H2FYD4KCoNkY11McCe8BenwNYB",
                    "withdrawTips": "The withdrawal address must be the owner’s address or an activated secondary address. Otherwise, you will lose your funds. Due to network congestion of the Solana chain, it might take longer time to process withdrawal requests. Please confirm before proceeding.",
                    "depositTips": "SOL network is experiencing a congestion so there might be a delay in your deposit.",
                    "netWork": "SOL"
                },
                {
                    "coin": "USDT",
                    "depositDesc": null,
                    "depositEnable": true,
                    "minConfirm": "450",
                    "name": "USDT-MATIC",
                    "network": "Polygon(MATIC)",
                    "withdrawEnable": true,
                    "withdrawFee": "0.02",
                    "withdrawIntegerMultiple": null,
                    "withdrawMax": "5000000",
                    "withdrawMin": "5",
                    "sameAddress": false,
                    "contract": "0xc2132d05d31c914a87c6611c10748aeb04b58e8f",
                    "withdrawTips": null,
                    "depositTips": null,
                    "netWork": "MATIC"
                },
                {
                    "coin": "USDT",
                    "depositDesc": null,
                    "depositEnable": true,
                    "minConfirm": "35",
                    "name": "Tether",
                    "network": "OKT",
                    "withdrawEnable": false,
                    "withdrawFee": "0",
                    "withdrawIntegerMultiple": null,
                    "withdrawMax": "1000000",
                    "withdrawMin": "10",
                    "sameAddress": false,
                    "contract": "0x382bb369d343125bfb2117af9c149795c6c65c50",
                    "withdrawTips": null,
                    "depositTips": null,
                    "netWork": "OKT"
                },
                {
                    "coin": "USDT",
                    "depositDesc": null,
                    "depositEnable": true,
                    "minConfirm": "100",
                    "name": "Tether",
                    "network": "Arbitrum One(ARB)",
                    "withdrawEnable": true,
                    "withdrawFee": "0.11",
                    "withdrawIntegerMultiple": null,
                    "withdrawMax": "5000000",
                    "withdrawMin": "1",
                    "sameAddress": false,
                    "contract": "0xfd086bc7cd5c481dcc9c85ebe478a1c0b69fcbb9",
                    "withdrawTips": null,
                    "depositTips": null,
                    "netWork": "ARB"
                },
                {
                    "coin": "USDT",
                    "depositDesc": null,
                    "depositEnable": true,
                    "minConfirm": "200",
                    "name": "Tether",
                    "network": "Optimism(OP)",
                    "withdrawEnable": true,
                    "withdrawFee": "0.015",
                    "withdrawIntegerMultiple": null,
                    "withdrawMax": "2000000",
                    "withdrawMin": "3",
                    "sameAddress": false,
                    "contract": "0x94b008aA00579c1307B0EF2c499aD98a8ce58e58",
                    "withdrawTips": null,
                    "depositTips": null,
                    "netWork": "OP"
                },
                {
                    "coin": "USDT",
                    "depositDesc": null,
                    "depositEnable": true,
                    "minConfirm": "35",
                    "name": "Tether",
                    "network": "Avalanche C Chain(AVAX CCHAIN)",
                    "withdrawEnable": true,
                    "withdrawFee": "0.12",
                    "withdrawIntegerMultiple": null,
                    "withdrawMax": "2000000",
                    "withdrawMin": "5",
                    "sameAddress": false,
                    "contract": "0x9702230A8Ea53601f5cD2dc00fDBc13d4dF4A8c7",
                    "withdrawTips": null,
                    "depositTips": null,
                    "netWork": "AVAX_CCHAIN"
                },
                {
                    "coin": "USDT",
                    "depositDesc": null,
                    "depositEnable": true,
                    "minConfirm": "100",
                    "name": "USDT",
                    "network": "NEAR Protocol(NEAR)",
                    "withdrawEnable": true,
                    "withdrawFee": "0.2",
                    "withdrawIntegerMultiple": null,
                    "withdrawMax": "200000",
                    "withdrawMin": "2",
                    "sameAddress": false,
                    "contract": "usdt.tether-token.near",
                    "withdrawTips": null,
                    "depositTips": null,
                    "netWork": "NEAR"
                },
                {
                    "coin": "USDT",
                    "depositDesc": null,
                    "depositEnable": true,
                    "minConfirm": "10",
                    "name": "USDT",
                    "network": "Toncoin(TON)",
                    "withdrawEnable": true,
                    "withdrawFee": "0",
                    "withdrawIntegerMultiple": null,
                    "withdrawMax": "5000000",
                    "withdrawMin": "10",
                    "sameAddress": true,
                    "contract": "EQCxE6mUtQJKFnGfaROTKOt1lZbDiiX1kCixRv7Nw2Id_sDs",
                    "withdrawTips": null,
                    "depositTips": "",
                    "netWork": "TONCOIN"
                },
                {
                    "coin": "USDT",
                    "depositDesc": null,
                    "depositEnable": true,
                    "minConfirm": "24",
                    "name": "USDT",
                    "network": "CELO",
                    "withdrawEnable": true,
                    "withdrawFee": "0.49",
                    "withdrawIntegerMultiple": null,
                    "withdrawMax": "5000000",
                    "withdrawMin": "2",
                    "sameAddress": false,
                    "contract": "0x48065fbBE25f71C9282ddf5e1cD6D6A887483D5e",
                    "withdrawTips": null,
                    "depositTips": null,
                    "netWork": "CELO"
                },
                {
                    "coin": "USDT",
                    "depositDesc": null,
                    "depositEnable": true,
                    "minConfirm": "12",
                    "name": "USDT",
                    "network": "APTOS(APT)",
                    "withdrawEnable": true,
                    "withdrawFee": "0.03",
                    "withdrawIntegerMultiple": null,
                    "withdrawMax": "2000000",
                    "withdrawMin": "10",
                    "sameAddress": false,
                    "contract": "0x357b0b74bc833e95a115ad22604854d6b0fca151cecd94111770e5d6ffc9dc2b",
                    "withdrawTips": null,
                    "depositTips": null,
                    "netWork": "APTOS"
                }
            ]
        },
        "id": "USDT",
        "numericId": null,
        "code": "USDT",
        "precision": null,
        "type": "crypto",
        "name": "USDT",
        "active": true,
        "deposit": true,
        "withdraw": true,
<<<<<<< HEAD
        "fee": 0.5,
        "precision": null,
        "limits": {
            "amount": {
                "min": null,
                "max": null
            },
            "withdraw": {
                "min": "1",
                "max": "30000000"
            }
        },
=======
        "fee": 0,
        "fees": {},
>>>>>>> fc09777f
        "networks": {
            "ERC20": {
                "info": {
                    "coin": "USDT",
                    "depositDesc": null,
                    "depositEnable": true,
                    "minConfirm": "96",
                    "name": "Tether",
                    "network": "Ethereum(ERC20)",
                    "withdrawEnable": true,
                    "withdrawFee": "0.5",
                    "withdrawIntegerMultiple": null,
                    "withdrawMax": "26000000",
                    "withdrawMin": "10",
                    "sameAddress": false,
                    "contract": "0xdac17f958d2ee523a2206206994597c13d831ec7",
                    "withdrawTips": null,
                    "depositTips": null,
                    "netWork": "ETH"
                },
                "id": "ETH",
                "network": "ERC20",
                "active": true,
                "deposit": true,
                "withdraw": true,
                "fee": 0.5,
                "precision": null,
                "limits": {
                    "withdraw": {
                        "min": "10",
                        "max": "26000000"
                    }
                }
            },
            "TRC20": {
                "info": {
                    "coin": "USDT",
                    "depositDesc": null,
                    "depositEnable": true,
                    "minConfirm": "20",
                    "name": "Tether",
                    "network": "Tron(TRC20)",
                    "withdrawEnable": true,
                    "withdrawFee": "1",
                    "withdrawIntegerMultiple": null,
                    "withdrawMax": "30000000",
                    "withdrawMin": "3",
                    "sameAddress": false,
                    "contract": "TR7NHqjeKQxGTCi8q8ZY4pL8otSzgjLj6t",
                    "withdrawTips": null,
                    "depositTips": null,
                    "netWork": "TRX"
                },
                "id": "TRX",
                "network": "TRC20",
                "active": true,
                "deposit": true,
                "withdraw": true,
                "fee": 1,
                "precision": null,
                "limits": {
                    "withdraw": {
                        "min": "3",
                        "max": "30000000"
                    }
                }
            },
            "BEP20": {
                "info": {
                    "coin": "USDT",
                    "depositDesc": null,
                    "depositEnable": true,
                    "minConfirm": "61",
                    "name": "USDT-BSC",
                    "network": "BNB Smart Chain(BEP20)",
                    "withdrawEnable": true,
                    "withdrawFee": "0",
                    "withdrawIntegerMultiple": null,
                    "withdrawMax": "20000000",
                    "withdrawMin": "10",
                    "sameAddress": false,
                    "contract": "0x55d398326f99059ff775485246999027b3197955",
                    "withdrawTips": null,
                    "depositTips": "",
                    "netWork": "BSC"
                },
                "id": "BSC",
                "network": "BEP20",
                "active": true,
                "deposit": true,
                "withdraw": true,
                "fee": 0,
                "precision": null,
                "limits": {
                    "withdraw": {
                        "min": "10",
                        "max": "20000000"
                    }
                }
            },
            "SOL": {
                "info": {
                    "coin": "USDT",
                    "depositDesc": null,
                    "depositEnable": true,
                    "minConfirm": "100",
                    "name": "USDT-SOL",
                    "network": "Solana(SOL)",
                    "withdrawEnable": true,
                    "withdrawFee": "0.5",
                    "withdrawIntegerMultiple": null,
                    "withdrawMax": "9000000",
                    "withdrawMin": "10",
                    "sameAddress": false,
                    "contract": "Es9vMFrzaCERmJfrF4H2FYD4KCoNkY11McCe8BenwNYB",
                    "withdrawTips": "The withdrawal address must be the owner’s address or an activated secondary address. Otherwise, you will lose your funds. Due to network congestion of the Solana chain, it might take longer time to process withdrawal requests. Please confirm before proceeding.",
                    "depositTips": "SOL network is experiencing a congestion so there might be a delay in your deposit.",
                    "netWork": "SOL"
                },
                "id": "SOL",
                "network": "SOL",
                "active": true,
                "deposit": true,
                "withdraw": true,
                "fee": 0.5,
                "precision": null,
                "limits": {
                    "withdraw": {
                        "min": "10",
                        "max": "9000000"
                    }
                }
            },
            "MATIC": {
                "info": {
                    "coin": "USDT",
                    "depositDesc": null,
                    "depositEnable": true,
                    "minConfirm": "450",
                    "name": "USDT-MATIC",
                    "network": "Polygon(MATIC)",
                    "withdrawEnable": true,
                    "withdrawFee": "0.02",
                    "withdrawIntegerMultiple": null,
                    "withdrawMax": "5000000",
                    "withdrawMin": "5",
                    "sameAddress": false,
                    "contract": "0xc2132d05d31c914a87c6611c10748aeb04b58e8f",
                    "withdrawTips": null,
                    "depositTips": null,
                    "netWork": "MATIC"
                },
                "id": "MATIC",
                "network": "MATIC",
                "active": true,
                "deposit": true,
                "withdraw": true,
                "fee": 0.02,
                "precision": null,
                "limits": {
                    "withdraw": {
                        "min": "5",
                        "max": "5000000"
                    }
                }
            },
            "OKC": {
                "info": {
                    "coin": "USDT",
                    "depositDesc": null,
                    "depositEnable": true,
                    "minConfirm": "35",
                    "name": "Tether",
                    "network": "OKT",
                    "withdrawEnable": false,
                    "withdrawFee": "0",
                    "withdrawIntegerMultiple": null,
                    "withdrawMax": "1000000",
                    "withdrawMin": "10",
                    "sameAddress": false,
                    "contract": "0x382bb369d343125bfb2117af9c149795c6c65c50",
                    "withdrawTips": null,
                    "depositTips": null,
                    "netWork": "OKT"
                },
                "id": "OKT",
                "network": "OKC",
                "active": false,
                "deposit": true,
                "withdraw": false,
                "fee": 0,
                "precision": null,
                "limits": {
                    "withdraw": {
                        "min": "10",
                        "max": "1000000"
                    }
                }
            },
            "ARB": {
                "info": {
                    "coin": "USDT",
                    "depositDesc": null,
                    "depositEnable": true,
                    "minConfirm": "100",
                    "name": "Tether",
                    "network": "Arbitrum One(ARB)",
                    "withdrawEnable": true,
                    "withdrawFee": "0.11",
                    "withdrawIntegerMultiple": null,
                    "withdrawMax": "5000000",
                    "withdrawMin": "1",
                    "sameAddress": false,
                    "contract": "0xfd086bc7cd5c481dcc9c85ebe478a1c0b69fcbb9",
                    "withdrawTips": null,
                    "depositTips": null,
                    "netWork": "ARB"
                },
                "id": "ARB",
                "network": "ARB",
                "active": true,
                "deposit": true,
                "withdraw": true,
                "fee": 0.11,
                "precision": null,
                "limits": {
                    "withdraw": {
                        "min": "1",
                        "max": "5000000"
                    }
                }
            },
            "OPTIMISM": {
                "info": {
                    "coin": "USDT",
                    "depositDesc": null,
                    "depositEnable": true,
                    "minConfirm": "200",
                    "name": "Tether",
                    "network": "Optimism(OP)",
                    "withdrawEnable": true,
                    "withdrawFee": "0.015",
                    "withdrawIntegerMultiple": null,
                    "withdrawMax": "2000000",
                    "withdrawMin": "3",
                    "sameAddress": false,
                    "contract": "0x94b008aA00579c1307B0EF2c499aD98a8ce58e58",
                    "withdrawTips": null,
                    "depositTips": null,
                    "netWork": "OP"
                },
                "id": "OP",
                "network": "OPTIMISM",
                "active": true,
                "deposit": true,
                "withdraw": true,
                "fee": 0.015,
                "precision": null,
                "limits": {
                    "withdraw": {
                        "min": "3",
                        "max": "2000000"
                    }
                }
            },
            "AVAXC": {
                "info": {
                    "coin": "USDT",
                    "depositDesc": null,
                    "depositEnable": true,
                    "minConfirm": "35",
                    "name": "Tether",
                    "network": "Avalanche C Chain(AVAX CCHAIN)",
                    "withdrawEnable": true,
                    "withdrawFee": "0.12",
                    "withdrawIntegerMultiple": null,
                    "withdrawMax": "2000000",
                    "withdrawMin": "5",
                    "sameAddress": false,
                    "contract": "0x9702230A8Ea53601f5cD2dc00fDBc13d4dF4A8c7",
                    "withdrawTips": null,
                    "depositTips": null,
                    "netWork": "AVAX_CCHAIN"
                },
                "id": "AVAX_CCHAIN",
                "network": "AVAXC",
                "active": true,
                "deposit": true,
                "withdraw": true,
                "fee": 0.12,
                "precision": null,
                "limits": {
                    "withdraw": {
                        "min": "5",
                        "max": "2000000"
                    }
                }
            },
            "NEAR": {
                "info": {
                    "coin": "USDT",
                    "depositDesc": null,
                    "depositEnable": true,
                    "minConfirm": "100",
                    "name": "USDT",
                    "network": "NEAR Protocol(NEAR)",
                    "withdrawEnable": true,
                    "withdrawFee": "0.2",
                    "withdrawIntegerMultiple": null,
                    "withdrawMax": "200000",
                    "withdrawMin": "2",
                    "sameAddress": false,
                    "contract": "usdt.tether-token.near",
                    "withdrawTips": null,
                    "depositTips": null,
                    "netWork": "NEAR"
                },
                "id": "NEAR",
                "network": "NEAR",
                "active": true,
                "deposit": true,
                "withdraw": true,
                "fee": 0.2,
                "precision": null,
                "limits": {
                    "withdraw": {
                        "min": "2",
                        "max": "200000"
                    }
                }
            },
            "TON": {
                "info": {
                    "coin": "USDT",
                    "depositDesc": null,
                    "depositEnable": true,
                    "minConfirm": "10",
                    "name": "USDT",
                    "network": "Toncoin(TON)",
                    "withdrawEnable": true,
                    "withdrawFee": "0",
                    "withdrawIntegerMultiple": null,
                    "withdrawMax": "5000000",
                    "withdrawMin": "10",
                    "sameAddress": true,
                    "contract": "EQCxE6mUtQJKFnGfaROTKOt1lZbDiiX1kCixRv7Nw2Id_sDs",
                    "withdrawTips": null,
                    "depositTips": "",
                    "netWork": "TONCOIN"
                },
                "id": "TONCOIN",
                "network": "TON",
                "active": true,
                "deposit": true,
                "withdraw": true,
                "fee": 0,
                "precision": null,
                "limits": {
                    "withdraw": {
                        "min": "10",
                        "max": "5000000"
                    }
                }
            },
            "CELO": {
                "info": {
                    "coin": "USDT",
                    "depositDesc": null,
                    "depositEnable": true,
                    "minConfirm": "24",
                    "name": "USDT",
                    "network": "CELO",
                    "withdrawEnable": true,
                    "withdrawFee": "0.49",
                    "withdrawIntegerMultiple": null,
                    "withdrawMax": "5000000",
                    "withdrawMin": "2",
                    "sameAddress": false,
                    "contract": "0x48065fbBE25f71C9282ddf5e1cD6D6A887483D5e",
                    "withdrawTips": null,
                    "depositTips": null,
                    "netWork": "CELO"
                },
                "id": "CELO",
                "network": "CELO",
                "active": true,
                "deposit": true,
                "withdraw": true,
                "fee": 0.49,
                "precision": null,
                "limits": {
                    "withdraw": {
                        "min": "2",
                        "max": "5000000"
                    }
                }
            },
            "APTOS": {
                "info": {
                    "coin": "USDT",
                    "depositDesc": null,
                    "depositEnable": true,
                    "minConfirm": "12",
                    "name": "USDT",
                    "network": "APTOS(APT)",
                    "withdrawEnable": true,
                    "withdrawFee": "0.03",
                    "withdrawIntegerMultiple": null,
                    "withdrawMax": "2000000",
                    "withdrawMin": "10",
                    "sameAddress": false,
                    "contract": "0x357b0b74bc833e95a115ad22604854d6b0fca151cecd94111770e5d6ffc9dc2b",
                    "withdrawTips": null,
                    "depositTips": null,
                    "netWork": "APTOS"
                },
                "id": "APTOS",
                "network": "APTOS",
                "active": true,
                "deposit": true,
                "withdraw": true,
                "fee": 0.03,
                "precision": null,
                "limits": {
                    "withdraw": {
                        "min": "10",
                        "max": "2000000"
                    }
                }
<<<<<<< HEAD
=======
            }
        },
        "limits": {
            "amount": {
                "min": null,
                "max": null
            },
            "deposit": {
                "min": null,
                "max": null
            },
            "withdraw": {
                "min": 1,
                "max": 30000000
>>>>>>> fc09777f
            }
        }
    },
    "LTC": {
        "info": {
            "coin": "LTC",
            "name": "Litecoin",
            "networkList": [
                {
                    "coin": "LTC",
                    "depositDesc": null,
                    "depositEnable": true,
                    "minConfirm": "10",
                    "name": "Litecoin",
                    "network": "Litecoin(LTC)",
                    "withdrawEnable": true,
                    "withdrawFee": "0.0001",
                    "withdrawIntegerMultiple": null,
                    "withdrawMax": "5000",
                    "withdrawMin": "0.05",
                    "sameAddress": false,
                    "contract": "",
                    "withdrawTips": null,
                    "depositTips": null,
                    "netWork": "LTC"
                }
            ]
        },
        "id": "LTC",
        "numericId": null,
        "code": "LTC",
        "precision": null,
        "type": "crypto",
        "name": "Litecoin",
        "active": true,
        "deposit": true,
        "withdraw": true,
        "fee": 0.0001,
<<<<<<< HEAD
        "precision": null,
        "limits": {
            "amount": {
                "min": null,
                "max": null
            },
            "withdraw": {
                "min": "0.05",
                "max": "5000"
            }
        },
=======
        "fees": {},
>>>>>>> fc09777f
        "networks": {
            "LTC": {
                "info": {
                    "coin": "LTC",
                    "depositDesc": null,
                    "depositEnable": true,
                    "minConfirm": "10",
                    "name": "Litecoin",
                    "network": "Litecoin(LTC)",
                    "withdrawEnable": true,
                    "withdrawFee": "0.0001",
                    "withdrawIntegerMultiple": null,
                    "withdrawMax": "5000",
                    "withdrawMin": "0.05",
                    "sameAddress": false,
                    "contract": "",
                    "withdrawTips": null,
                    "depositTips": null,
                    "netWork": "LTC"
                },
                "id": "LTC",
                "network": "LTC",
                "active": true,
                "deposit": true,
                "withdraw": true,
                "fee": 0.0001,
                "precision": null,
                "limits": {
                    "withdraw": {
                        "min": "0.05",
                        "max": "5000"
                    }
                }
            }
        },
        "limits": {
            "amount": {
                "min": null,
                "max": null
            },
            "deposit": {
                "min": null,
                "max": null
            },
            "withdraw": {
                "min": 0.05,
                "max": 5000
            }
        }
    },
    "ETH": {
        "info": {
            "coin": "ETH",
            "name": "ETH",
            "networkList": [
                {
                    "coin": "ETH",
                    "depositDesc": null,
                    "depositEnable": true,
                    "minConfirm": "96",
                    "name": "Ethereum",
                    "network": "Ethereum(ERC20)",
                    "withdrawEnable": true,
                    "withdrawFee": "0.00034",
                    "withdrawIntegerMultiple": null,
                    "withdrawMax": "1500",
                    "withdrawMin": "0.002",
                    "sameAddress": false,
                    "contract": "",
                    "withdrawTips": null,
                    "depositTips": null,
                    "netWork": "ETH"
                },
                {
                    "coin": "ETH",
                    "depositDesc": null,
                    "depositEnable": true,
                    "minConfirm": "61",
                    "name": "ETH-BSC",
                    "network": "BNB Smart Chain(BEP20)",
                    "withdrawEnable": true,
                    "withdrawFee": "0.000213",
                    "withdrawIntegerMultiple": null,
                    "withdrawMax": "10000",
                    "withdrawMin": "0.0005",
                    "sameAddress": false,
                    "contract": "0x2170ed0880ac9a755fd29b2688956bd959f933f8",
                    "withdrawTips": null,
                    "depositTips": null,
                    "netWork": "BSC"
                },
                {
                    "coin": "ETH",
                    "depositDesc": "Deposit suspended due to wallet maintenance",
                    "depositEnable": false,
                    "minConfirm": "100",
                    "name": "ETH",
                    "network": "Solana(SOL)",
                    "withdrawEnable": false,
                    "withdrawFee": "0.0004",
                    "withdrawIntegerMultiple": null,
                    "withdrawMax": "1200",
                    "withdrawMin": "0.001",
                    "sameAddress": false,
                    "contract": "2FPyTwcZLUg1MDrwsyoP4D6s1tM7hAkHYRjkNb5w6Pxk",
                    "withdrawTips": null,
                    "depositTips": "Due to block scanning delay on SOL, deposits may be slightly delayed.",
                    "netWork": "SOL"
                },
                {
                    "coin": "ETH",
                    "depositDesc": null,
                    "depositEnable": true,
                    "minConfirm": "100",
                    "name": "Ethereum",
                    "network": "Arbitrum One(ARB)",
                    "withdrawEnable": true,
                    "withdrawFee": "0.00003",
                    "withdrawIntegerMultiple": null,
                    "withdrawMax": "1000",
                    "withdrawMin": "0.001",
                    "sameAddress": false,
                    "contract": "",
                    "withdrawTips": null,
                    "depositTips": null,
                    "netWork": "ARB"
                },
                {
                    "coin": "ETH",
                    "depositDesc": null,
                    "depositEnable": true,
                    "minConfirm": "200",
                    "name": "ETH",
                    "network": "Optimism(OP)",
                    "withdrawEnable": true,
                    "withdrawFee": "0.00001",
                    "withdrawIntegerMultiple": null,
                    "withdrawMax": "1000",
                    "withdrawMin": "0.0003",
                    "sameAddress": false,
                    "contract": "",
                    "withdrawTips": null,
                    "depositTips": null,
                    "netWork": "OP"
                },
                {
                    "coin": "ETH",
                    "depositDesc": null,
                    "depositEnable": true,
                    "minConfirm": "4",
                    "name": "ETH",
                    "network": "zkSync Lite",
                    "withdrawEnable": true,
                    "withdrawFee": "0.0003",
                    "withdrawIntegerMultiple": null,
                    "withdrawMax": "200",
                    "withdrawMin": "0.0005",
                    "sameAddress": false,
                    "contract": "",
                    "withdrawTips": "The token is currently zkSync Lite 1.0, Please confirm before proceeding.",
                    "depositTips": "The token is currently zkSync Lite 1.0, Please confirm before proceeding.",
                    "netWork": "ZKSYNC"
                },
                {
                    "coin": "ETH",
                    "depositDesc": null,
                    "depositEnable": true,
                    "minConfirm": "40",
                    "name": "ETH",
                    "network": "Starknet(STARK)",
                    "withdrawEnable": true,
                    "withdrawFee": "0.00009",
                    "withdrawIntegerMultiple": null,
                    "withdrawMax": "1000000",
                    "withdrawMin": "0.0002",
                    "sameAddress": false,
                    "contract": "",
                    "withdrawTips": null,
                    "depositTips": null,
                    "netWork": "STARK"
                },
                {
                    "coin": "ETH",
                    "depositDesc": null,
                    "depositEnable": true,
                    "minConfirm": "10",
                    "name": "ETH-LINEA",
                    "network": "Linea",
                    "withdrawEnable": true,
                    "withdrawFee": "0.00019",
                    "withdrawIntegerMultiple": null,
                    "withdrawMax": "300",
                    "withdrawMin": "0.0008",
                    "sameAddress": false,
                    "contract": "",
                    "withdrawTips": null,
                    "depositTips": null,
                    "netWork": "LINEA"
                },
                {
                    "coin": "ETH",
                    "depositDesc": null,
                    "depositEnable": true,
                    "minConfirm": "60",
                    "name": "ETH-BASE",
                    "network": "BASE",
                    "withdrawEnable": true,
                    "withdrawFee": "0.00003",
                    "withdrawIntegerMultiple": null,
                    "withdrawMax": "500",
                    "withdrawMin": "0.003",
                    "sameAddress": false,
                    "contract": "",
                    "withdrawTips": null,
                    "depositTips": null,
                    "netWork": "BASE"
                },
                {
                    "coin": "ETH",
                    "depositDesc": null,
                    "depositEnable": true,
                    "minConfirm": "720",
                    "name": "ETH",
                    "network": "MORPH",
                    "withdrawEnable": true,
                    "withdrawFee": "0.00008",
                    "withdrawIntegerMultiple": null,
                    "withdrawMax": "76.923076923076923076923076923076",
                    "withdrawMin": "0.0001",
                    "sameAddress": false,
                    "contract": "",
                    "withdrawTips": null,
                    "depositTips": null,
                    "netWork": "MORPH"
                },
                {
                    "coin": "ETH",
                    "depositDesc": "Deposit suspended due to wallet maintenance",
                    "depositEnable": false,
                    "minConfirm": "60",
                    "name": "ETH",
                    "network": "MINTCHAIN",
                    "withdrawEnable": false,
                    "withdrawFee": "0.00001",
                    "withdrawIntegerMultiple": null,
                    "withdrawMax": "100",
                    "withdrawMin": "0.00002",
                    "sameAddress": false,
                    "contract": "",
                    "withdrawTips": null,
                    "depositTips": null,
                    "netWork": "MINTCHAIN"
                },
                {
                    "coin": "ETH",
                    "depositDesc": "Deposit suspended as project integration is in progress",
                    "depositEnable": false,
                    "minConfirm": "20",
                    "name": "ETH",
                    "network": "HEMI",
                    "withdrawEnable": false,
                    "withdrawFee": "0.00001",
                    "withdrawIntegerMultiple": null,
                    "withdrawMax": "125",
                    "withdrawMin": "0.00002",
                    "sameAddress": false,
                    "contract": "",
                    "withdrawTips": null,
                    "depositTips": null,
                    "netWork": "HEMI"
                },
                {
                    "coin": "ETH",
                    "depositDesc": "Deposit suspended due to wallet maintenance",
                    "depositEnable": false,
                    "minConfirm": "20",
                    "name": "ETH",
                    "network": "MINDNETWORK",
                    "withdrawEnable": false,
                    "withdrawFee": "0.00001",
                    "withdrawIntegerMultiple": null,
                    "withdrawMax": "117.647058823529411764705882352941",
                    "withdrawMin": "0.00002",
                    "sameAddress": false,
                    "contract": "",
                    "withdrawTips": null,
                    "depositTips": null,
                    "netWork": "MINDNETWORK"
                }
            ]
        },
        "id": "ETH",
        "numericId": null,
        "code": "ETH",
<<<<<<< HEAD
=======
        "precision": null,
        "type": "crypto",
>>>>>>> fc09777f
        "name": "ETH",
        "active": true,
        "deposit": true,
        "withdraw": true,
<<<<<<< HEAD
        "fee": 0.00034,
        "precision": null,
        "limits": {
            "amount": {
                "min": null,
                "max": null
            },
            "withdraw": {
                "min": "0.00002",
                "max": "1000000"
            }
        },
=======
        "fee": 0.00001,
        "fees": {},
>>>>>>> fc09777f
        "networks": {
            "ERC20": {
                "info": {
                    "coin": "ETH",
                    "depositDesc": null,
                    "depositEnable": true,
                    "minConfirm": "96",
                    "name": "Ethereum",
                    "network": "Ethereum(ERC20)",
                    "withdrawEnable": true,
                    "withdrawFee": "0.00034",
                    "withdrawIntegerMultiple": null,
                    "withdrawMax": "1500",
                    "withdrawMin": "0.002",
                    "sameAddress": false,
                    "contract": "",
                    "withdrawTips": null,
                    "depositTips": null,
                    "netWork": "ETH"
                },
                "id": "ETH",
                "network": "ERC20",
                "active": true,
                "deposit": true,
                "withdraw": true,
                "fee": 0.00034,
                "precision": null,
                "limits": {
                    "withdraw": {
                        "min": "0.002",
                        "max": "1500"
                    }
                }
            },
            "BEP20": {
                "info": {
                    "coin": "ETH",
                    "depositDesc": null,
                    "depositEnable": true,
                    "minConfirm": "61",
                    "name": "ETH-BSC",
                    "network": "BNB Smart Chain(BEP20)",
                    "withdrawEnable": true,
                    "withdrawFee": "0.000213",
                    "withdrawIntegerMultiple": null,
                    "withdrawMax": "10000",
                    "withdrawMin": "0.0005",
                    "sameAddress": false,
                    "contract": "0x2170ed0880ac9a755fd29b2688956bd959f933f8",
                    "withdrawTips": null,
                    "depositTips": null,
                    "netWork": "BSC"
                },
                "id": "BSC",
                "network": "BEP20",
                "active": true,
                "deposit": true,
                "withdraw": true,
                "fee": 0.000213,
                "precision": null,
                "limits": {
                    "withdraw": {
                        "min": "0.0005",
                        "max": "10000"
                    }
                }
            },
            "SOL": {
                "info": {
                    "coin": "ETH",
                    "depositDesc": "Deposit suspended due to wallet maintenance",
                    "depositEnable": false,
                    "minConfirm": "100",
                    "name": "ETH",
                    "network": "Solana(SOL)",
                    "withdrawEnable": false,
                    "withdrawFee": "0.0004",
                    "withdrawIntegerMultiple": null,
                    "withdrawMax": "1200",
                    "withdrawMin": "0.001",
                    "sameAddress": false,
                    "contract": "2FPyTwcZLUg1MDrwsyoP4D6s1tM7hAkHYRjkNb5w6Pxk",
                    "withdrawTips": null,
                    "depositTips": "Due to block scanning delay on SOL, deposits may be slightly delayed.",
                    "netWork": "SOL"
                },
                "id": "SOL",
                "network": "SOL",
                "active": false,
                "deposit": false,
                "withdraw": false,
                "fee": 0.0004,
                "precision": null,
                "limits": {
                    "withdraw": {
                        "min": "0.001",
                        "max": "1200"
                    }
                }
            },
            "ARB": {
                "info": {
                    "coin": "ETH",
                    "depositDesc": null,
                    "depositEnable": true,
                    "minConfirm": "100",
                    "name": "Ethereum",
                    "network": "Arbitrum One(ARB)",
                    "withdrawEnable": true,
                    "withdrawFee": "0.00003",
                    "withdrawIntegerMultiple": null,
                    "withdrawMax": "1000",
                    "withdrawMin": "0.001",
                    "sameAddress": false,
                    "contract": "",
                    "withdrawTips": null,
                    "depositTips": null,
                    "netWork": "ARB"
                },
                "id": "ARB",
                "network": "ARB",
                "active": true,
                "deposit": true,
                "withdraw": true,
                "fee": 0.00003,
                "precision": null,
                "limits": {
                    "withdraw": {
                        "min": "0.001",
                        "max": "1000"
                    }
                }
            },
            "OPTIMISM": {
                "info": {
                    "coin": "ETH",
                    "depositDesc": null,
                    "depositEnable": true,
                    "minConfirm": "200",
                    "name": "ETH",
                    "network": "Optimism(OP)",
                    "withdrawEnable": true,
                    "withdrawFee": "0.00001",
                    "withdrawIntegerMultiple": null,
                    "withdrawMax": "1000",
                    "withdrawMin": "0.0003",
                    "sameAddress": false,
                    "contract": "",
                    "withdrawTips": null,
                    "depositTips": null,
                    "netWork": "OP"
                },
                "id": "OP",
                "network": "OPTIMISM",
                "active": true,
                "deposit": true,
                "withdraw": true,
                "fee": 0.00001,
                "precision": null,
                "limits": {
                    "withdraw": {
                        "min": "0.0003",
                        "max": "1000"
                    }
                }
            },
            "ZKSYNC": {
                "info": {
                    "coin": "ETH",
                    "depositDesc": null,
                    "depositEnable": true,
                    "minConfirm": "4",
                    "name": "ETH",
                    "network": "zkSync Lite",
                    "withdrawEnable": true,
                    "withdrawFee": "0.0003",
                    "withdrawIntegerMultiple": null,
                    "withdrawMax": "200",
                    "withdrawMin": "0.0005",
                    "sameAddress": false,
                    "contract": "",
                    "withdrawTips": "The token is currently zkSync Lite 1.0, Please confirm before proceeding.",
                    "depositTips": "The token is currently zkSync Lite 1.0, Please confirm before proceeding.",
                    "netWork": "ZKSYNC"
                },
                "id": "ZKSYNC",
                "network": "ZKSYNC",
                "active": true,
                "deposit": true,
                "withdraw": true,
                "fee": 0.0003,
                "precision": null,
                "limits": {
                    "withdraw": {
                        "min": "0.0005",
                        "max": "200"
                    }
                }
            },
            "STARK": {
                "info": {
                    "coin": "ETH",
                    "depositDesc": null,
                    "depositEnable": true,
                    "minConfirm": "40",
                    "name": "ETH",
                    "network": "Starknet(STARK)",
                    "withdrawEnable": true,
                    "withdrawFee": "0.00009",
                    "withdrawIntegerMultiple": null,
                    "withdrawMax": "1000000",
                    "withdrawMin": "0.0002",
                    "sameAddress": false,
                    "contract": "",
                    "withdrawTips": null,
                    "depositTips": null,
                    "netWork": "STARK"
                },
                "id": "STARK",
                "network": "STARK",
                "active": true,
                "deposit": true,
                "withdraw": true,
                "fee": 0.00009,
                "precision": null,
                "limits": {
                    "withdraw": {
                        "min": "0.0002",
                        "max": "1000000"
                    }
                }
            },
            "LINEA": {
                "info": {
                    "coin": "ETH",
                    "depositDesc": null,
                    "depositEnable": true,
                    "minConfirm": "10",
                    "name": "ETH-LINEA",
                    "network": "Linea",
                    "withdrawEnable": true,
                    "withdrawFee": "0.00019",
                    "withdrawIntegerMultiple": null,
                    "withdrawMax": "300",
                    "withdrawMin": "0.0008",
                    "sameAddress": false,
                    "contract": "",
                    "withdrawTips": null,
                    "depositTips": null,
                    "netWork": "LINEA"
                },
                "id": "LINEA",
                "network": "LINEA",
                "active": true,
                "deposit": true,
                "withdraw": true,
                "fee": 0.00019,
                "precision": null,
                "limits": {
                    "withdraw": {
                        "min": "0.0008",
                        "max": "300"
                    }
                }
            },
            "BASE": {
                "info": {
                    "coin": "ETH",
                    "depositDesc": null,
                    "depositEnable": true,
                    "minConfirm": "60",
                    "name": "ETH-BASE",
                    "network": "BASE",
                    "withdrawEnable": true,
                    "withdrawFee": "0.00003",
                    "withdrawIntegerMultiple": null,
                    "withdrawMax": "500",
                    "withdrawMin": "0.003",
                    "sameAddress": false,
                    "contract": "",
                    "withdrawTips": null,
                    "depositTips": null,
                    "netWork": "BASE"
                },
                "id": "BASE",
                "network": "BASE",
                "active": true,
                "deposit": true,
                "withdraw": true,
                "fee": 0.00003,
                "precision": null,
                "limits": {
                    "withdraw": {
                        "min": "0.003",
                        "max": "500"
                    }
                }
            },
            "MORPH": {
                "info": {
                    "coin": "ETH",
                    "depositDesc": null,
                    "depositEnable": true,
                    "minConfirm": "720",
                    "name": "ETH",
                    "network": "MORPH",
                    "withdrawEnable": true,
                    "withdrawFee": "0.00008",
                    "withdrawIntegerMultiple": null,
                    "withdrawMax": "76.923076923076923076923076923076",
                    "withdrawMin": "0.0001",
                    "sameAddress": false,
                    "contract": "",
                    "withdrawTips": null,
                    "depositTips": null,
                    "netWork": "MORPH"
                },
                "id": "MORPH",
                "network": "MORPH",
                "active": true,
                "deposit": true,
                "withdraw": true,
                "fee": 0.00008,
                "precision": null,
                "limits": {
                    "withdraw": {
                        "min": "0.0001",
                        "max": "76.923076923076923076923076923076"
                    }
                }
            },
            "MINTCHAIN": {
                "info": {
                    "coin": "ETH",
                    "depositDesc": "Deposit suspended due to wallet maintenance",
                    "depositEnable": false,
                    "minConfirm": "60",
                    "name": "ETH",
                    "network": "MINTCHAIN",
                    "withdrawEnable": false,
                    "withdrawFee": "0.00001",
                    "withdrawIntegerMultiple": null,
                    "withdrawMax": "100",
                    "withdrawMin": "0.00002",
                    "sameAddress": false,
                    "contract": "",
                    "withdrawTips": null,
                    "depositTips": null,
                    "netWork": "MINTCHAIN"
                },
                "id": "MINTCHAIN",
                "network": "MINTCHAIN",
                "active": false,
                "deposit": false,
                "withdraw": false,
                "fee": 0.00001,
                "precision": null,
                "limits": {
                    "withdraw": {
                        "min": "0.00002",
                        "max": "100"
                    }
                }
            },
            "HEMI": {
                "info": {
                    "coin": "ETH",
                    "depositDesc": "Deposit suspended as project integration is in progress",
                    "depositEnable": false,
                    "minConfirm": "20",
                    "name": "ETH",
                    "network": "HEMI",
                    "withdrawEnable": false,
                    "withdrawFee": "0.00001",
                    "withdrawIntegerMultiple": null,
                    "withdrawMax": "125",
                    "withdrawMin": "0.00002",
                    "sameAddress": false,
                    "contract": "",
                    "withdrawTips": null,
                    "depositTips": null,
                    "netWork": "HEMI"
                },
                "id": "HEMI",
                "network": "HEMI",
                "active": false,
                "deposit": false,
                "withdraw": false,
                "fee": 0.00001,
                "precision": null,
                "limits": {
                    "withdraw": {
                        "min": "0.00002",
                        "max": "125"
                    }
                }
            },
            "MINDNETWORK": {
                "info": {
                    "coin": "ETH",
                    "depositDesc": "Deposit suspended due to wallet maintenance",
                    "depositEnable": false,
                    "minConfirm": "20",
                    "name": "ETH",
                    "network": "MINDNETWORK",
                    "withdrawEnable": false,
                    "withdrawFee": "0.00001",
                    "withdrawIntegerMultiple": null,
                    "withdrawMax": "117.647058823529411764705882352941",
                    "withdrawMin": "0.00002",
                    "sameAddress": false,
                    "contract": "",
                    "withdrawTips": null,
                    "depositTips": null,
                    "netWork": "MINDNETWORK"
                },
                "id": "MINDNETWORK",
                "network": "MINDNETWORK",
                "active": false,
                "deposit": false,
                "withdraw": false,
                "fee": 0.00001,
                "precision": null,
                "limits": {
                    "withdraw": {
                        "min": "0.00002",
                        "max": "117.647058823529411764705882352941"
                    }
                }
<<<<<<< HEAD
=======
            }
        },
        "limits": {
            "amount": {
                "min": null,
                "max": null
            },
            "deposit": {
                "min": null,
                "max": null
            },
            "withdraw": {
                "min": 0.00002,
                "max": 1000000
>>>>>>> fc09777f
            }
        }
    },
    "ADA": {
        "info": {
            "coin": "ADA",
            "name": "Cardano",
            "networkList": [
                {
                    "coin": "ADA",
                    "depositDesc": null,
                    "depositEnable": true,
                    "minConfirm": "35",
                    "name": "Cardano",
                    "network": "Cardano(ADA)",
                    "withdrawEnable": true,
                    "withdrawFee": "1",
                    "withdrawIntegerMultiple": null,
                    "withdrawMax": "200000",
                    "withdrawMin": "7",
                    "sameAddress": false,
                    "contract": "",
                    "withdrawTips": null,
                    "depositTips": null,
                    "netWork": "ADA"
                }
            ]
        },
        "id": "ADA",
        "numericId": null,
        "code": "ADA",
        "precision": null,
        "type": "crypto",
        "name": "Cardano",
        "active": true,
        "deposit": true,
        "withdraw": true,
        "fee": 1,
<<<<<<< HEAD
        "precision": null,
        "limits": {
            "amount": {
                "min": null,
                "max": null
            },
            "withdraw": {
                "min": "7",
                "max": "200000"
            }
        },
=======
        "fees": {},
>>>>>>> fc09777f
        "networks": {
            "ADA": {
                "info": {
                    "coin": "ADA",
                    "depositDesc": null,
                    "depositEnable": true,
                    "minConfirm": "35",
                    "name": "Cardano",
                    "network": "Cardano(ADA)",
                    "withdrawEnable": true,
                    "withdrawFee": "1",
                    "withdrawIntegerMultiple": null,
                    "withdrawMax": "200000",
                    "withdrawMin": "7",
                    "sameAddress": false,
                    "contract": "",
                    "withdrawTips": null,
                    "depositTips": null,
                    "netWork": "ADA"
                },
                "id": "ADA",
                "network": "ADA",
                "active": true,
                "deposit": true,
                "withdraw": true,
                "fee": 1,
                "precision": null,
                "limits": {
                    "withdraw": {
                        "min": "7",
                        "max": "200000"
                    }
                }
            }
        },
        "limits": {
            "amount": {
                "min": null,
                "max": null
            },
            "deposit": {
                "min": null,
                "max": null
            },
            "withdraw": {
                "min": 7,
                "max": 200000
            }
        }
    },
    "XRP": {
        "info": {
            "coin": "XRP",
            "name": "XRP",
            "networkList": [
                {
                    "coin": "XRP",
                    "depositDesc": null,
                    "depositEnable": true,
                    "minConfirm": "30",
                    "name": "XRP",
                    "network": "Ripple(XRP)",
                    "withdrawEnable": true,
                    "withdrawFee": "0.187",
                    "withdrawIntegerMultiple": null,
                    "withdrawMax": "1000000",
                    "withdrawMin": "11",
                    "sameAddress": true,
                    "contract": "",
                    "withdrawTips": null,
                    "depositTips": "",
                    "netWork": "XRP"
                }
            ]
        },
        "id": "XRP",
        "numericId": null,
        "code": "XRP",
        "precision": null,
        "type": "crypto",
        "name": "XRP",
        "active": true,
        "deposit": true,
        "withdraw": true,
        "fee": 0.187,
<<<<<<< HEAD
        "precision": null,
        "limits": {
            "amount": {
                "min": null,
                "max": null
            },
            "withdraw": {
                "min": "11",
                "max": "1000000"
            }
        },
=======
        "fees": {},
>>>>>>> fc09777f
        "networks": {
            "XRP": {
                "info": {
                    "coin": "XRP",
                    "depositDesc": null,
                    "depositEnable": true,
                    "minConfirm": "30",
                    "name": "XRP",
                    "network": "Ripple(XRP)",
                    "withdrawEnable": true,
                    "withdrawFee": "0.187",
                    "withdrawIntegerMultiple": null,
                    "withdrawMax": "1000000",
                    "withdrawMin": "11",
                    "sameAddress": true,
                    "contract": "",
                    "withdrawTips": null,
                    "depositTips": "",
                    "netWork": "XRP"
                },
                "id": "XRP",
                "network": "XRP",
                "active": true,
                "deposit": true,
                "withdraw": true,
                "fee": 0.187,
                "precision": null,
                "limits": {
                    "withdraw": {
                        "min": "11",
                        "max": "1000000"
                    }
                }
            }
        },
        "limits": {
            "amount": {
                "min": null,
                "max": null
            },
            "deposit": {
                "min": null,
                "max": null
            },
            "withdraw": {
                "min": 11,
                "max": 1000000
            }
        }
    },
    "USDC": {
        "info": {
            "coin": "USDC",
            "name": "usdc",
            "networkList": [
                {
                    "coin": "USDC",
                    "depositDesc": null,
                    "depositEnable": true,
                    "minConfirm": "96",
                    "name": "USDCoin",
                    "network": "Ethereum(ERC20)",
                    "withdrawEnable": true,
                    "withdrawFee": "0.5",
                    "withdrawIntegerMultiple": null,
                    "withdrawMax": "10000000",
                    "withdrawMin": "10",
                    "sameAddress": false,
                    "contract": "0xa0b86991c6218b36c1d19d4a2e9eb0ce3606eb48",
                    "withdrawTips": null,
                    "depositTips": null,
                    "netWork": "ETH"
                },
                {
                    "coin": "USDC",
                    "depositDesc": null,
                    "depositEnable": true,
                    "minConfirm": "100",
                    "name": "USDC-SOL",
                    "network": "Solana(SOL)",
                    "withdrawEnable": true,
                    "withdrawFee": "0.5",
                    "withdrawIntegerMultiple": null,
                    "withdrawMax": "5000000",
                    "withdrawMin": "20",
                    "sameAddress": false,
                    "contract": "EPjFWdd5AufqSSqeM2qN1xzybapC8G4wEGGkZwyTDt1v",
                    "withdrawTips": "The withdrawal address must be the owner’s address or an activated secondary address. Otherwise, you will lose your funds. Due to network congestion of the Solana chain, it might take longer time to process withdrawal requests. Please confirm before proceeding.",
                    "depositTips": "The delay in the SOL chain scanning may lead to a delay in your deposit.",
                    "netWork": "SOL"
                },
                {
                    "coin": "USDC",
                    "depositDesc": null,
                    "depositEnable": true,
                    "minConfirm": "450",
                    "name": "USDCoin",
                    "network": "Polygon(MATIC-Bridged)",
                    "withdrawEnable": true,
                    "withdrawFee": "0.02",
                    "withdrawIntegerMultiple": null,
                    "withdrawMax": "1000000",
                    "withdrawMin": "2",
                    "sameAddress": false,
                    "contract": "0x2791bca1f2de4661ed88a30c99a7a9449aa84174",
                    "withdrawTips": "The last digits of the token's contract address are 4174, please make sure they're correct before taking action.",
                    "depositTips": "The last digits of the token's contract address are 4174, please make sure they're correct before taking action.",
                    "netWork": "MATIC"
                },
                {
                    "coin": "USDC",
                    "depositDesc": null,
                    "depositEnable": true,
                    "minConfirm": "10",
                    "name": "USDCoin",
                    "network": "Algorand(ALGO)",
                    "withdrawEnable": true,
                    "withdrawFee": "0.8",
                    "withdrawIntegerMultiple": null,
                    "withdrawMax": "5000000",
                    "withdrawMin": "2",
                    "sameAddress": false,
                    "contract": "31566704",
                    "withdrawTips": "As USDC is on ALGO chain, it’s mandatory for users to activate USDC(ASSET : 31566704) on the certain address. .Otherwise the withdrawal will not be successful.",
                    "depositTips": null,
                    "netWork": "ALGO"
                },
                {
                    "coin": "USDC",
                    "depositDesc": null,
                    "depositEnable": true,
                    "minConfirm": "61",
                    "name": "USD Coin",
                    "network": "BNB Smart Chain(BEP20)",
                    "withdrawEnable": true,
                    "withdrawFee": "0",
                    "withdrawIntegerMultiple": null,
                    "withdrawMax": "5000000",
                    "withdrawMin": "10",
                    "sameAddress": false,
                    "contract": "0x8AC76a51cc950d9822D68b83fE1Ad97B32Cd580d",
                    "withdrawTips": null,
                    "depositTips": null,
                    "netWork": "BSC"
                },
                {
                    "coin": "USDC",
                    "depositDesc": null,
                    "depositEnable": true,
                    "minConfirm": "200",
                    "name": "USDC",
                    "network": "Optimism(OP-Bridged)",
                    "withdrawEnable": true,
                    "withdrawFee": "0.05",
                    "withdrawIntegerMultiple": null,
                    "withdrawMax": "500000",
                    "withdrawMin": "1",
                    "sameAddress": false,
                    "contract": "0x7F5c764cBc14f9669B88837ca1490cCa17c31607",
                    "withdrawTips": "The last digits of the token's contract address are 31607, please make sure they're correct before taking action.",
                    "depositTips": "The last digits of the token's contract address are 31607, please make sure they're correct before taking action.",
                    "netWork": "OP"
                },
                {
                    "coin": "USDC",
                    "depositDesc": null,
                    "depositEnable": true,
                    "minConfirm": "100",
                    "name": "USDC",
                    "network": "Arbitrum One(ARB)",
                    "withdrawEnable": true,
                    "withdrawFee": "0.097",
                    "withdrawIntegerMultiple": null,
                    "withdrawMax": "2000000",
                    "withdrawMin": "2",
                    "sameAddress": false,
                    "contract": "0xaf88d065e77c8cC2239327C5EDb3A432268e5831",
                    "withdrawTips": "The last digits of the token's contract address are 5831, please make sure they're correct before taking action.",
                    "depositTips": "The last digits of the token's contract address are 5831, please make sure they're correct before taking action.",
                    "netWork": "ARB"
                },
                {
                    "coin": "USDC",
                    "depositDesc": null,
                    "depositEnable": true,
                    "minConfirm": "450",
                    "name": "USDCoin",
                    "network": "Polygon(MATIC)",
                    "withdrawEnable": true,
                    "withdrawFee": "0.02",
                    "withdrawIntegerMultiple": null,
                    "withdrawMax": "1000000",
                    "withdrawMin": "2",
                    "sameAddress": false,
                    "contract": "0x3c499c542cEF5E3811e1192ce70d8cC03d5c3359",
                    "withdrawTips": "The last digits of the token's contract address are 3359, please make sure they're correct before taking action.",
                    "depositTips": "The last digits of the token's contract address are 3359, please make sure they're correct before taking action.",
                    "netWork": "MATIC"
                },
                {
                    "coin": "USDC",
                    "depositDesc": null,
                    "depositEnable": true,
                    "minConfirm": "200",
                    "name": "USDC",
                    "network": "Optimism(OP)",
                    "withdrawEnable": true,
                    "withdrawFee": "0.015",
                    "withdrawIntegerMultiple": null,
                    "withdrawMax": "2000000",
                    "withdrawMin": "2",
                    "sameAddress": false,
                    "contract": "0x0b2C639c533813f4Aa9D7837CAf62653d097Ff85",
                    "withdrawTips": "The last digits of the token's contract address are 7Ff85, please make sure they're correct before taking action.",
                    "depositTips": "The last digits of the token's contract address are 7Ff85, please make sure they're correct before taking action.",
                    "netWork": "OP"
                },
                {
                    "coin": "USDC",
                    "depositDesc": null,
                    "depositEnable": true,
                    "minConfirm": "35",
                    "name": "Tether",
                    "network": "Avalanche C Chain(AVAX CCHAIN)",
                    "withdrawEnable": true,
                    "withdrawFee": "0.12",
                    "withdrawIntegerMultiple": null,
                    "withdrawMax": "1000000",
                    "withdrawMin": "5",
                    "sameAddress": false,
                    "contract": "0xB97EF9Ef8734C71904D8002F8b6Bc66Dd9c48a6E",
                    "withdrawTips": null,
                    "depositTips": null,
                    "netWork": "AVAX_CCHAIN"
                },
                {
                    "coin": "USDC",
                    "depositDesc": null,
                    "depositEnable": true,
                    "minConfirm": "100",
                    "name": "USDC",
                    "network": "NEAR Protocol(NEAR)",
                    "withdrawEnable": true,
                    "withdrawFee": "0.2",
                    "withdrawIntegerMultiple": null,
                    "withdrawMax": "400000",
                    "withdrawMin": "2",
                    "sameAddress": false,
                    "contract": "17208628f84f5d6ad33f0da3bbbeb27ffcb398eac501a31bd6ad2011e36133a1",
                    "withdrawTips": null,
                    "depositTips": null,
                    "netWork": "NEAR"
                },
                {
                    "coin": "USDC",
                    "depositDesc": null,
                    "depositEnable": true,
                    "minConfirm": "12",
                    "name": "usdc",
                    "network": "APTOS(APT)",
                    "withdrawEnable": true,
                    "withdrawFee": "1",
                    "withdrawIntegerMultiple": null,
                    "withdrawMax": "500000",
                    "withdrawMin": "2",
                    "sameAddress": false,
                    "contract": "0xbae207659db88bea0cbead6da0ed00aac12edcdda169e591cd41c94180b46f3b",
                    "withdrawTips": null,
                    "depositTips": null,
                    "netWork": "APTOS"
                }
            ]
        },
        "id": "USDC",
        "numericId": null,
        "code": "USDC",
<<<<<<< HEAD
=======
        "precision": null,
        "type": "crypto",
>>>>>>> fc09777f
        "name": "usdc",
        "active": true,
        "deposit": true,
        "withdraw": true,
<<<<<<< HEAD
        "fee": 0.5,
        "precision": null,
        "limits": {
            "amount": {
                "min": null,
                "max": null
            },
            "withdraw": {
                "min": "1",
                "max": "10000000"
            }
        },
=======
        "fee": 0,
        "fees": {},
>>>>>>> fc09777f
        "networks": {
            "ERC20": {
                "info": {
                    "coin": "USDC",
                    "depositDesc": null,
                    "depositEnable": true,
                    "minConfirm": "96",
                    "name": "USDCoin",
                    "network": "Ethereum(ERC20)",
                    "withdrawEnable": true,
                    "withdrawFee": "0.5",
                    "withdrawIntegerMultiple": null,
                    "withdrawMax": "10000000",
                    "withdrawMin": "10",
                    "sameAddress": false,
                    "contract": "0xa0b86991c6218b36c1d19d4a2e9eb0ce3606eb48",
                    "withdrawTips": null,
                    "depositTips": null,
                    "netWork": "ETH"
                },
                "id": "ETH",
                "network": "ERC20",
                "active": true,
                "deposit": true,
                "withdraw": true,
                "fee": 0.5,
                "precision": null,
                "limits": {
                    "withdraw": {
                        "min": "10",
                        "max": "10000000"
                    }
                }
            },
            "SOL": {
                "info": {
                    "coin": "USDC",
                    "depositDesc": null,
                    "depositEnable": true,
                    "minConfirm": "100",
                    "name": "USDC-SOL",
                    "network": "Solana(SOL)",
                    "withdrawEnable": true,
                    "withdrawFee": "0.5",
                    "withdrawIntegerMultiple": null,
                    "withdrawMax": "5000000",
                    "withdrawMin": "20",
                    "sameAddress": false,
                    "contract": "EPjFWdd5AufqSSqeM2qN1xzybapC8G4wEGGkZwyTDt1v",
                    "withdrawTips": "The withdrawal address must be the owner’s address or an activated secondary address. Otherwise, you will lose your funds. Due to network congestion of the Solana chain, it might take longer time to process withdrawal requests. Please confirm before proceeding.",
                    "depositTips": "The delay in the SOL chain scanning may lead to a delay in your deposit.",
                    "netWork": "SOL"
                },
                "id": "SOL",
                "network": "SOL",
                "active": true,
                "deposit": true,
                "withdraw": true,
                "fee": 0.5,
                "precision": null,
                "limits": {
                    "withdraw": {
                        "min": "20",
                        "max": "5000000"
                    }
                }
            },
            "MATIC": {
                "info": {
                    "coin": "USDC",
                    "depositDesc": null,
                    "depositEnable": true,
                    "minConfirm": "450",
                    "name": "USDCoin",
                    "network": "Polygon(MATIC)",
                    "withdrawEnable": true,
                    "withdrawFee": "0.02",
                    "withdrawIntegerMultiple": null,
                    "withdrawMax": "1000000",
                    "withdrawMin": "2",
                    "sameAddress": false,
                    "contract": "0x3c499c542cEF5E3811e1192ce70d8cC03d5c3359",
                    "withdrawTips": "The last digits of the token's contract address are 3359, please make sure they're correct before taking action.",
                    "depositTips": "The last digits of the token's contract address are 3359, please make sure they're correct before taking action.",
                    "netWork": "MATIC"
                },
                "id": "MATIC",
                "network": "MATIC",
                "active": true,
                "deposit": true,
                "withdraw": true,
                "fee": 0.02,
                "precision": null,
                "limits": {
                    "withdraw": {
                        "min": "2",
                        "max": "1000000"
                    }
                }
            },
            "ALGO": {
                "info": {
                    "coin": "USDC",
                    "depositDesc": null,
                    "depositEnable": true,
                    "minConfirm": "10",
                    "name": "USDCoin",
                    "network": "Algorand(ALGO)",
                    "withdrawEnable": true,
                    "withdrawFee": "0.8",
                    "withdrawIntegerMultiple": null,
                    "withdrawMax": "5000000",
                    "withdrawMin": "2",
                    "sameAddress": false,
                    "contract": "31566704",
                    "withdrawTips": "As USDC is on ALGO chain, it’s mandatory for users to activate USDC(ASSET : 31566704) on the certain address. .Otherwise the withdrawal will not be successful.",
                    "depositTips": null,
                    "netWork": "ALGO"
                },
                "id": "ALGO",
                "network": "ALGO",
                "active": true,
                "deposit": true,
                "withdraw": true,
                "fee": 0.8,
                "precision": null,
                "limits": {
                    "withdraw": {
                        "min": "2",
                        "max": "5000000"
                    }
                }
            },
            "BEP20": {
                "info": {
                    "coin": "USDC",
                    "depositDesc": null,
                    "depositEnable": true,
                    "minConfirm": "61",
                    "name": "USD Coin",
                    "network": "BNB Smart Chain(BEP20)",
                    "withdrawEnable": true,
                    "withdrawFee": "0",
                    "withdrawIntegerMultiple": null,
                    "withdrawMax": "5000000",
                    "withdrawMin": "10",
                    "sameAddress": false,
                    "contract": "0x8AC76a51cc950d9822D68b83fE1Ad97B32Cd580d",
                    "withdrawTips": null,
                    "depositTips": null,
                    "netWork": "BSC"
                },
                "id": "BSC",
                "network": "BEP20",
                "active": true,
                "deposit": true,
                "withdraw": true,
                "fee": 0,
                "precision": null,
                "limits": {
                    "withdraw": {
                        "min": "10",
                        "max": "5000000"
                    }
                }
            },
            "OPTIMISM": {
                "info": {
                    "coin": "USDC",
                    "depositDesc": null,
                    "depositEnable": true,
                    "minConfirm": "200",
                    "name": "USDC",
                    "network": "Optimism(OP)",
                    "withdrawEnable": true,
                    "withdrawFee": "0.015",
                    "withdrawIntegerMultiple": null,
                    "withdrawMax": "2000000",
                    "withdrawMin": "2",
                    "sameAddress": false,
                    "contract": "0x0b2C639c533813f4Aa9D7837CAf62653d097Ff85",
                    "withdrawTips": "The last digits of the token's contract address are 7Ff85, please make sure they're correct before taking action.",
                    "depositTips": "The last digits of the token's contract address are 7Ff85, please make sure they're correct before taking action.",
                    "netWork": "OP"
                },
                "id": "OP",
                "network": "OPTIMISM",
                "active": true,
                "deposit": true,
                "withdraw": true,
                "fee": 0.015,
                "precision": null,
                "limits": {
                    "withdraw": {
                        "min": "2",
                        "max": "2000000"
                    }
                }
            },
            "ARB": {
                "info": {
                    "coin": "USDC",
                    "depositDesc": null,
                    "depositEnable": true,
                    "minConfirm": "100",
                    "name": "USDC",
                    "network": "Arbitrum One(ARB)",
                    "withdrawEnable": true,
                    "withdrawFee": "0.097",
                    "withdrawIntegerMultiple": null,
                    "withdrawMax": "2000000",
                    "withdrawMin": "2",
                    "sameAddress": false,
                    "contract": "0xaf88d065e77c8cC2239327C5EDb3A432268e5831",
                    "withdrawTips": "The last digits of the token's contract address are 5831, please make sure they're correct before taking action.",
                    "depositTips": "The last digits of the token's contract address are 5831, please make sure they're correct before taking action.",
                    "netWork": "ARB"
                },
                "id": "ARB",
                "network": "ARB",
                "active": true,
                "deposit": true,
                "withdraw": true,
                "fee": 0.097,
                "precision": null,
                "limits": {
                    "withdraw": {
                        "min": "2",
                        "max": "2000000"
                    }
                }
            },
            "AVAXC": {
                "info": {
                    "coin": "USDC",
                    "depositDesc": null,
                    "depositEnable": true,
                    "minConfirm": "35",
                    "name": "Tether",
                    "network": "Avalanche C Chain(AVAX CCHAIN)",
                    "withdrawEnable": true,
                    "withdrawFee": "0.12",
                    "withdrawIntegerMultiple": null,
                    "withdrawMax": "1000000",
                    "withdrawMin": "5",
                    "sameAddress": false,
                    "contract": "0xB97EF9Ef8734C71904D8002F8b6Bc66Dd9c48a6E",
                    "withdrawTips": null,
                    "depositTips": null,
                    "netWork": "AVAX_CCHAIN"
                },
                "id": "AVAX_CCHAIN",
                "network": "AVAXC",
                "active": true,
                "deposit": true,
                "withdraw": true,
                "fee": 0.12,
                "precision": null,
                "limits": {
                    "withdraw": {
                        "min": "5",
                        "max": "1000000"
                    }
                }
            },
            "NEAR": {
                "info": {
                    "coin": "USDC",
                    "depositDesc": null,
                    "depositEnable": true,
                    "minConfirm": "100",
                    "name": "USDC",
                    "network": "NEAR Protocol(NEAR)",
                    "withdrawEnable": true,
                    "withdrawFee": "0.2",
                    "withdrawIntegerMultiple": null,
                    "withdrawMax": "400000",
                    "withdrawMin": "2",
                    "sameAddress": false,
                    "contract": "17208628f84f5d6ad33f0da3bbbeb27ffcb398eac501a31bd6ad2011e36133a1",
                    "withdrawTips": null,
                    "depositTips": null,
                    "netWork": "NEAR"
                },
                "id": "NEAR",
                "network": "NEAR",
                "active": true,
                "deposit": true,
                "withdraw": true,
                "fee": 0.2,
                "precision": null,
                "limits": {
                    "withdraw": {
                        "min": "2",
                        "max": "400000"
                    }
                }
            },
            "APTOS": {
                "info": {
                    "coin": "USDC",
                    "depositDesc": null,
                    "depositEnable": true,
                    "minConfirm": "12",
                    "name": "usdc",
                    "network": "APTOS(APT)",
                    "withdrawEnable": true,
                    "withdrawFee": "1",
                    "withdrawIntegerMultiple": null,
                    "withdrawMax": "500000",
                    "withdrawMin": "2",
                    "sameAddress": false,
                    "contract": "0xbae207659db88bea0cbead6da0ed00aac12edcdda169e591cd41c94180b46f3b",
                    "withdrawTips": null,
                    "depositTips": null,
                    "netWork": "APTOS"
                },
                "id": "APTOS",
                "network": "APTOS",
                "active": true,
                "deposit": true,
                "withdraw": true,
                "fee": 1,
                "precision": null,
                "limits": {
                    "withdraw": {
                        "min": "2",
                        "max": "500000"
                    }
                }
<<<<<<< HEAD
=======
            }
        },
        "limits": {
            "amount": {
                "min": null,
                "max": null
            },
            "deposit": {
                "min": null,
                "max": null
            },
            "withdraw": {
                "min": 2,
                "max": 10000000
>>>>>>> fc09777f
            }
        }
    }
}<|MERGE_RESOLUTION|>--- conflicted
+++ resolved
@@ -51,23 +51,8 @@
         "active": true,
         "deposit": true,
         "withdraw": true,
-<<<<<<< HEAD
-        "fee": 0.00001,
-        "precision": null,
-        "limits": {
-            "amount": {
-                "min": null,
-                "max": null
-            },
-            "withdraw": {
-                "min": "0.00007",
-                "max": "100"
-            }
-        },
-=======
         "fee": 0.00000534,
         "fees": {},
->>>>>>> fc09777f
         "networks": {
             "BTC": {
                 "info": {
@@ -401,23 +386,8 @@
         "active": true,
         "deposit": true,
         "withdraw": true,
-<<<<<<< HEAD
-        "fee": 0.5,
-        "precision": null,
-        "limits": {
-            "amount": {
-                "min": null,
-                "max": null
-            },
-            "withdraw": {
-                "min": "1",
-                "max": "30000000"
-            }
-        },
-=======
         "fee": 0,
         "fees": {},
->>>>>>> fc09777f
         "networks": {
             "ERC20": {
                 "info": {
@@ -847,8 +817,6 @@
                         "max": "2000000"
                     }
                 }
-<<<<<<< HEAD
-=======
             }
         },
         "limits": {
@@ -863,7 +831,6 @@
             "withdraw": {
                 "min": 1,
                 "max": 30000000
->>>>>>> fc09777f
             }
         }
     },
@@ -902,21 +869,7 @@
         "deposit": true,
         "withdraw": true,
         "fee": 0.0001,
-<<<<<<< HEAD
-        "precision": null,
-        "limits": {
-            "amount": {
-                "min": null,
-                "max": null
-            },
-            "withdraw": {
-                "min": "0.05",
-                "max": "5000"
-            }
-        },
-=======
         "fees": {},
->>>>>>> fc09777f
         "networks": {
             "LTC": {
                 "info": {
@@ -1211,32 +1164,14 @@
         "id": "ETH",
         "numericId": null,
         "code": "ETH",
-<<<<<<< HEAD
-=======
         "precision": null,
         "type": "crypto",
->>>>>>> fc09777f
         "name": "ETH",
         "active": true,
         "deposit": true,
         "withdraw": true,
-<<<<<<< HEAD
-        "fee": 0.00034,
-        "precision": null,
-        "limits": {
-            "amount": {
-                "min": null,
-                "max": null
-            },
-            "withdraw": {
-                "min": "0.00002",
-                "max": "1000000"
-            }
-        },
-=======
         "fee": 0.00001,
         "fees": {},
->>>>>>> fc09777f
         "networks": {
             "ERC20": {
                 "info": {
@@ -1666,8 +1601,6 @@
                         "max": "117.647058823529411764705882352941"
                     }
                 }
-<<<<<<< HEAD
-=======
             }
         },
         "limits": {
@@ -1682,7 +1615,6 @@
             "withdraw": {
                 "min": 0.00002,
                 "max": 1000000
->>>>>>> fc09777f
             }
         }
     },
@@ -1721,21 +1653,7 @@
         "deposit": true,
         "withdraw": true,
         "fee": 1,
-<<<<<<< HEAD
-        "precision": null,
-        "limits": {
-            "amount": {
-                "min": null,
-                "max": null
-            },
-            "withdraw": {
-                "min": "7",
-                "max": "200000"
-            }
-        },
-=======
         "fees": {},
->>>>>>> fc09777f
         "networks": {
             "ADA": {
                 "info": {
@@ -1821,21 +1739,7 @@
         "deposit": true,
         "withdraw": true,
         "fee": 0.187,
-<<<<<<< HEAD
-        "precision": null,
-        "limits": {
-            "amount": {
-                "min": null,
-                "max": null
-            },
-            "withdraw": {
-                "min": "11",
-                "max": "1000000"
-            }
-        },
-=======
         "fees": {},
->>>>>>> fc09777f
         "networks": {
             "XRP": {
                 "info": {
@@ -2112,32 +2016,14 @@
         "id": "USDC",
         "numericId": null,
         "code": "USDC",
-<<<<<<< HEAD
-=======
         "precision": null,
         "type": "crypto",
->>>>>>> fc09777f
         "name": "usdc",
         "active": true,
         "deposit": true,
         "withdraw": true,
-<<<<<<< HEAD
-        "fee": 0.5,
-        "precision": null,
-        "limits": {
-            "amount": {
-                "min": null,
-                "max": null
-            },
-            "withdraw": {
-                "min": "1",
-                "max": "10000000"
-            }
-        },
-=======
         "fee": 0,
         "fees": {},
->>>>>>> fc09777f
         "networks": {
             "ERC20": {
                 "info": {
@@ -2468,8 +2354,6 @@
                         "max": "500000"
                     }
                 }
-<<<<<<< HEAD
-=======
             }
         },
         "limits": {
@@ -2484,7 +2368,6 @@
             "withdraw": {
                 "min": 2,
                 "max": 10000000
->>>>>>> fc09777f
             }
         }
     }
