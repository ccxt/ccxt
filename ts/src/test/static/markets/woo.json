{
    "BTC/USDT": {
        "id": "SPOT_BTC_USDT",
        "lowercaseId": null,
        "symbol": "BTC/USDT",
        "base": "BTC",
        "quote": "USDT",
        "settle": null,
        "baseId": "BTC",
        "quoteId": "USDT",
        "settleId": null,
        "type": "spot",
        "spot": true,
        "margin": true,
        "swap": false,
        "future": false,
        "option": false,
        "index": null,
        "active": true,
        "contract": false,
        "linear": null,
        "inverse": null,
        "subType": null,
        "taker": 0.0005,
        "maker": 0.0002,
        "contractSize": null,
        "expiry": null,
        "expiryDatetime": null,
        "strike": null,
        "optionType": null,
        "precision": {
            "amount": 0.000001,
            "price": 0.01
        },
        "limits": {
            "leverage": {
                "min": null,
                "max": null
            },
            "amount": {
                "min": 0.00001,
                "max": 300
            },
            "price": {
                "min": 0,
                "max": 500000
            },
            "cost": {
                "min": 1,
                "max": null
            }
        },
        "marginModes": {
            "cross": null,
            "isolated": null
        },
        "created": 1571824137000,
        "info": {
            "symbol": "SPOT_BTC_USDT",
            "status": "TRADING",
            "bid_cap_ratio": "1.10000000",
            "bid_floor_ratio": null,
            "ask_cap_ratio": null,
            "ask_floor_ratio": "0.90000000",
<<<<<<< HEAD
=======
            "impact_notional": null,
>>>>>>> da358ba9
            "quote_min": "0",
            "quote_max": "500000",
            "quote_tick": "0.01",
            "base_min": "0.00001",
            "base_max": "300",
            "base_tick": "0.000001",
            "min_notional": "1",
            "price_range": "0.1",
            "price_scope": null,
            "created_time": "1571824137.000",
<<<<<<< HEAD
            "updated_time": "1739367467.000",
=======
            "updated_time": "1748194003.000",
>>>>>>> da358ba9
            "is_stable": "0",
            "is_trading": "1",
            "precisions": [
                1,
                10,
                100,
                500,
                1000,
                10000
            ],
            "is_prediction": "0",
            "order_mode": "NORMAL",
            "base_asset_multiplier": "1",
            "symbol_tag": null,
            "symbol_desc_title": null,
            "symbol_desc_content": null,
            "symbol_desc_url": null,
            "listing_time": "1571824137.000"
        },
        "tierBased": true,
        "percentage": true
    },
    "ETH/USDT": {
        "id": "SPOT_ETH_USDT",
        "lowercaseId": null,
        "symbol": "ETH/USDT",
        "base": "ETH",
        "quote": "USDT",
        "settle": null,
        "baseId": "ETH",
        "quoteId": "USDT",
        "settleId": null,
        "type": "spot",
        "spot": true,
        "margin": true,
        "swap": false,
        "future": false,
        "option": false,
        "index": null,
        "active": true,
        "contract": false,
        "linear": null,
        "inverse": null,
        "subType": null,
        "taker": 0.0005,
        "maker": 0.0002,
        "contractSize": null,
        "expiry": null,
        "expiryDatetime": null,
        "strike": null,
        "optionType": null,
        "precision": {
            "amount": 0.000001,
            "price": 0.01
        },
        "limits": {
            "leverage": {
                "min": null,
                "max": null
            },
            "amount": {
                "min": 0.0001,
                "max": 4000
            },
            "price": {
                "min": 0,
                "max": 100000
            },
            "cost": {
                "min": 1,
                "max": null
            }
        },
        "marginModes": {
            "cross": null,
            "isolated": null
        },
        "created": 1574926883000,
        "info": {
            "symbol": "SPOT_ETH_USDT",
            "status": "TRADING",
            "bid_cap_ratio": "1.10000000",
            "bid_floor_ratio": null,
            "ask_cap_ratio": null,
            "ask_floor_ratio": "0.90000000",
<<<<<<< HEAD
=======
            "impact_notional": null,
>>>>>>> da358ba9
            "quote_min": "0",
            "quote_max": "100000",
            "quote_tick": "0.01",
            "base_min": "0.0001",
            "base_max": "4000",
            "base_tick": "0.000001",
            "min_notional": "1",
            "price_range": "0.1",
            "price_scope": null,
            "created_time": "1574926883.000",
<<<<<<< HEAD
            "updated_time": "1739370728.000",
=======
            "updated_time": "1748530158.000",
>>>>>>> da358ba9
            "is_stable": "0",
            "is_trading": "1",
            "precisions": [
                1,
                10,
                50,
                100,
                1000,
                10000
            ],
            "is_prediction": "0",
            "order_mode": "NORMAL",
            "base_asset_multiplier": "1",
            "symbol_tag": null,
            "symbol_desc_title": null,
            "symbol_desc_content": null,
            "symbol_desc_url": null,
            "listing_time": "1574926883.000"
        },
        "tierBased": true,
        "percentage": true
    },
    "ADA/USDT": {
        "id": "SPOT_ADA_USDT",
        "lowercaseId": null,
        "symbol": "ADA/USDT",
        "base": "ADA",
        "quote": "USDT",
        "settle": null,
        "baseId": "ADA",
        "quoteId": "USDT",
        "settleId": null,
        "type": "spot",
        "spot": true,
        "margin": true,
        "swap": false,
        "future": false,
        "option": false,
        "index": null,
        "active": true,
        "contract": false,
        "linear": null,
        "inverse": null,
        "subType": null,
        "taker": 0.0005,
        "maker": 0.0002,
        "contractSize": null,
        "expiry": null,
        "expiryDatetime": null,
        "strike": null,
        "optionType": null,
        "precision": {
            "amount": 0.1,
            "price": 0.0001
        },
        "limits": {
            "leverage": {
                "min": null,
                "max": null
            },
            "amount": {
                "min": 1,
                "max": 1500000
            },
            "price": {
                "min": 0,
                "max": 100000
            },
            "cost": {
                "min": 1,
                "max": null
            }
        },
        "marginModes": {
            "cross": null,
            "isolated": null
        },
        "created": 1656648645000,
        "info": {
            "symbol": "SPOT_ADA_USDT",
            "status": "TRADING",
            "bid_cap_ratio": "1.10000000",
            "bid_floor_ratio": null,
            "ask_cap_ratio": null,
            "ask_floor_ratio": "0.90000000",
<<<<<<< HEAD
=======
            "impact_notional": null,
>>>>>>> da358ba9
            "quote_min": "0",
            "quote_max": "100000",
            "quote_tick": "0.0001",
            "base_min": "1",
            "base_max": "1500000",
            "base_tick": "0.1",
            "min_notional": "1",
            "price_range": "0.1",
            "price_scope": null,
            "created_time": "1656648645.000",
<<<<<<< HEAD
            "updated_time": "1739371253.000",
=======
            "updated_time": "1748480677.000",
>>>>>>> da358ba9
            "is_stable": "0",
            "is_trading": "1",
            "precisions": [
                1,
                10,
                100,
                1000,
                10000
            ],
            "is_prediction": "0",
            "order_mode": "NORMAL",
            "base_asset_multiplier": "1",
            "symbol_tag": null,
            "symbol_desc_title": null,
            "symbol_desc_content": null,
            "symbol_desc_url": null,
            "listing_time": "1656648645.000"
        },
        "tierBased": true,
        "percentage": true
    },
    "LTC/USDT": {
        "id": "SPOT_LTC_USDT",
        "lowercaseId": null,
        "symbol": "LTC/USDT",
        "base": "LTC",
        "quote": "USDT",
        "settle": null,
        "baseId": "LTC",
        "quoteId": "USDT",
        "settleId": null,
        "type": "spot",
        "spot": true,
        "margin": true,
        "swap": false,
        "future": false,
        "option": false,
        "index": null,
        "active": true,
        "contract": false,
        "linear": null,
        "inverse": null,
        "subType": null,
        "taker": 0.0005,
        "maker": 0.0002,
        "contractSize": null,
        "expiry": null,
        "expiryDatetime": null,
        "strike": null,
        "optionType": null,
        "precision": {
            "amount": 0.000001,
            "price": 0.01
        },
        "limits": {
            "leverage": {
                "min": null,
                "max": null
            },
            "amount": {
                "min": 0.001,
                "max": 10000
            },
            "price": {
                "min": 0,
                "max": 10000
            },
            "cost": {
                "min": 1,
                "max": null
            }
<<<<<<< HEAD
        },
        "marginModes": {
            "cross": null,
            "isolated": null
        },
=======
        },
        "marginModes": {
            "cross": null,
            "isolated": null
        },
>>>>>>> da358ba9
        "created": 1574926883000,
        "info": {
            "symbol": "SPOT_LTC_USDT",
            "status": "TRADING",
            "bid_cap_ratio": "1.10000000",
            "bid_floor_ratio": null,
            "ask_cap_ratio": null,
            "ask_floor_ratio": "0.90000000",
<<<<<<< HEAD
=======
            "impact_notional": null,
>>>>>>> da358ba9
            "quote_min": "0",
            "quote_max": "10000",
            "quote_tick": "0.01",
            "base_min": "0.001",
            "base_max": "10000",
            "base_tick": "0.000001",
            "min_notional": "1",
            "price_range": "0.1",
            "price_scope": null,
            "created_time": "1574926883.000",
<<<<<<< HEAD
            "updated_time": "1739371046.000",
=======
            "updated_time": "1748537653.000",
>>>>>>> da358ba9
            "is_stable": "0",
            "is_trading": "1",
            "precisions": [
                1,
                10,
                100,
                1000,
                10000
            ],
            "is_prediction": "0",
            "order_mode": "NORMAL",
            "base_asset_multiplier": "1",
            "symbol_tag": null,
            "symbol_desc_title": null,
            "symbol_desc_content": null,
            "symbol_desc_url": null,
            "listing_time": "1574926883.000"
        },
        "tierBased": true,
        "percentage": true
    },
    "XRP/USDT": {
        "id": "SPOT_XRP_USDT",
        "lowercaseId": null,
        "symbol": "XRP/USDT",
        "base": "XRP",
        "quote": "USDT",
        "settle": null,
        "baseId": "XRP",
        "quoteId": "USDT",
        "settleId": null,
        "type": "spot",
        "spot": true,
        "margin": true,
        "swap": false,
        "future": false,
        "option": false,
        "index": null,
        "active": true,
        "contract": false,
        "linear": null,
        "inverse": null,
        "subType": null,
        "taker": 0.0005,
        "maker": 0.0002,
        "contractSize": null,
        "expiry": null,
        "expiryDatetime": null,
        "strike": null,
        "optionType": null,
        "precision": {
            "amount": 0.1,
            "price": 0.0001
        },
        "limits": {
            "leverage": {
                "min": null,
                "max": null
            },
            "amount": {
                "min": 1,
                "max": 1000000
            },
            "price": {
                "min": 0,
                "max": 100000
            },
            "cost": {
                "min": 1,
                "max": null
            }
<<<<<<< HEAD
        },
        "marginModes": {
            "cross": null,
            "isolated": null
        },
=======
        },
        "marginModes": {
            "cross": null,
            "isolated": null
        },
>>>>>>> da358ba9
        "created": 1656648647000,
        "info": {
            "symbol": "SPOT_XRP_USDT",
            "status": "TRADING",
            "bid_cap_ratio": "1.10000000",
            "bid_floor_ratio": "1.00000000",
            "ask_cap_ratio": "1.00000000",
            "ask_floor_ratio": "0.90000000",
<<<<<<< HEAD
=======
            "impact_notional": null,
>>>>>>> da358ba9
            "quote_min": "0",
            "quote_max": "100000",
            "quote_tick": "0.0001",
            "base_min": "1",
            "base_max": "1000000",
            "base_tick": "0.1",
            "min_notional": "1",
            "price_range": "0.1",
            "price_scope": "0",
            "created_time": "1656648647.000",
<<<<<<< HEAD
            "updated_time": "1739371064.000",
=======
            "updated_time": "1748532857.000",
>>>>>>> da358ba9
            "is_stable": "0",
            "is_trading": "1",
            "precisions": [
                1,
                10,
                100,
                1000,
                10000
            ],
            "is_prediction": "0",
            "order_mode": "NORMAL",
            "base_asset_multiplier": "1",
            "symbol_tag": null,
            "symbol_desc_title": null,
            "symbol_desc_content": null,
            "symbol_desc_url": null,
            "listing_time": "1656648647.000"
        },
        "tierBased": true,
        "percentage": true
    },
    "DOGE/USDT": {
        "id": "SPOT_DOGE_USDT",
        "lowercaseId": null,
        "symbol": "DOGE/USDT",
        "base": "DOGE",
        "quote": "USDT",
        "settle": null,
        "baseId": "DOGE",
        "quoteId": "USDT",
        "settleId": null,
        "type": "spot",
        "spot": true,
        "margin": true,
        "swap": false,
        "future": false,
        "option": false,
        "index": null,
        "active": true,
        "contract": false,
        "linear": null,
        "inverse": null,
        "subType": null,
        "taker": 0.0005,
        "maker": 0.0002,
        "contractSize": null,
        "expiry": null,
        "expiryDatetime": null,
        "strike": null,
        "optionType": null,
        "precision": {
            "amount": 1,
            "price": 0.00001
        },
        "limits": {
            "leverage": {
                "min": null,
                "max": null
            },
            "amount": {
                "min": 1,
                "max": 10000000
            },
            "price": {
                "min": 0,
                "max": 100000
            },
            "cost": {
                "min": 1,
                "max": null
            }
<<<<<<< HEAD
        },
        "marginModes": {
            "cross": null,
            "isolated": null
        },
=======
        },
        "marginModes": {
            "cross": null,
            "isolated": null
        },
>>>>>>> da358ba9
        "created": 1656648645000,
        "info": {
            "symbol": "SPOT_DOGE_USDT",
            "status": "TRADING",
            "bid_cap_ratio": "1.10000000",
            "bid_floor_ratio": null,
            "ask_cap_ratio": null,
            "ask_floor_ratio": "0.90000000",
<<<<<<< HEAD
=======
            "impact_notional": null,
>>>>>>> da358ba9
            "quote_min": "0",
            "quote_max": "100000",
            "quote_tick": "0.00001",
            "base_min": "1",
            "base_max": "10000000",
            "base_tick": "1",
            "min_notional": "1",
            "price_range": "0.1",
            "price_scope": null,
            "created_time": "1656648645.000",
<<<<<<< HEAD
            "updated_time": "1739371104.000",
=======
            "updated_time": "1748522543.000",
>>>>>>> da358ba9
            "is_stable": "0",
            "is_trading": "1",
            "precisions": [
                1,
                10,
                100,
                1000,
                10000
            ],
            "is_prediction": "0",
            "order_mode": "NORMAL",
            "base_asset_multiplier": "1",
            "symbol_tag": null,
            "symbol_desc_title": null,
            "symbol_desc_content": null,
            "symbol_desc_url": null,
            "listing_time": "1656648645.000"
        },
        "tierBased": true,
        "percentage": true
    },
    "TRX/USDT": {
        "id": "SPOT_TRX_USDT",
        "lowercaseId": null,
        "symbol": "TRX/USDT",
        "base": "TRX",
        "quote": "USDT",
        "settle": null,
        "baseId": "TRX",
        "quoteId": "USDT",
        "settleId": null,
        "type": "spot",
        "spot": true,
        "margin": true,
        "swap": false,
        "future": false,
        "option": false,
        "index": null,
        "active": true,
        "contract": false,
        "linear": null,
        "inverse": null,
        "subType": null,
        "taker": 0.0005,
        "maker": 0.0002,
        "contractSize": null,
        "expiry": null,
        "expiryDatetime": null,
        "strike": null,
        "optionType": null,
        "precision": {
            "amount": 0.1,
            "price": 0.0001
        },
        "limits": {
            "leverage": {
                "min": null,
                "max": null
            },
            "amount": {
                "min": 10,
                "max": 2500000
            },
            "price": {
                "min": 0,
                "max": 10000
            },
            "cost": {
                "min": 1,
                "max": null
            }
<<<<<<< HEAD
        },
        "marginModes": {
            "cross": null,
            "isolated": null
        },
=======
        },
        "marginModes": {
            "cross": null,
            "isolated": null
        },
>>>>>>> da358ba9
        "created": 1656648648000,
        "info": {
            "symbol": "SPOT_TRX_USDT",
            "status": "TRADING",
            "bid_cap_ratio": "1.10000000",
            "bid_floor_ratio": null,
            "ask_cap_ratio": null,
            "ask_floor_ratio": "0.90000000",
<<<<<<< HEAD
=======
            "impact_notional": null,
>>>>>>> da358ba9
            "quote_min": "0",
            "quote_max": "10000",
            "quote_tick": "0.0001",
            "base_min": "10",
            "base_max": "2500000",
            "base_tick": "0.1",
            "min_notional": "1",
            "price_range": "0.1",
            "price_scope": null,
            "created_time": "1656648648.000",
<<<<<<< HEAD
            "updated_time": "1739367088.000",
=======
            "updated_time": "1748527299.000",
>>>>>>> da358ba9
            "is_stable": "0",
            "is_trading": "1",
            "precisions": [
                1,
                10,
                100,
                1000,
                10000
            ],
            "is_prediction": "0",
            "order_mode": "NORMAL",
            "base_asset_multiplier": "1",
            "symbol_tag": null,
            "symbol_desc_title": null,
            "symbol_desc_content": null,
            "symbol_desc_url": null,
            "listing_time": "1656648648.000"
        },
        "tierBased": true,
        "percentage": true
    },
    "BTC/USDT:USDT": {
        "id": "PERP_BTC_USDT",
        "lowercaseId": null,
        "symbol": "BTC/USDT:USDT",
        "base": "BTC",
        "quote": "USDT",
        "settle": "USDT",
        "baseId": "BTC",
        "quoteId": "USDT",
        "settleId": "USDT",
        "type": "swap",
        "spot": false,
        "margin": false,
        "swap": true,
        "future": false,
        "option": false,
        "index": null,
        "active": true,
        "contract": true,
        "linear": true,
<<<<<<< HEAD
        "inverse": null,
=======
        "inverse": false,
>>>>>>> da358ba9
        "subType": "linear",
        "taker": 0.0005,
        "maker": 0.0002,
        "contractSize": 1,
        "expiry": null,
        "expiryDatetime": null,
        "strike": null,
        "optionType": null,
        "precision": {
            "amount": 0.00001,
            "price": 1
        },
        "limits": {
            "leverage": {
                "min": null,
                "max": null
            },
            "amount": {
                "min": 0.00001,
                "max": 300
            },
            "price": {
                "min": 0,
                "max": 500000
            },
            "cost": {
                "min": 0,
                "max": null
            }
        },
        "marginModes": {
            "cross": null,
            "isolated": null
        },
        "created": 1647838759000,
        "info": {
            "symbol": "PERP_BTC_USDT",
            "status": "TRADING",
            "bid_cap_ratio": "1.01000000",
            "bid_floor_ratio": "0.40000000",
            "ask_cap_ratio": "1.60000000",
            "ask_floor_ratio": "0.99000000",
<<<<<<< HEAD
=======
            "impact_notional": "10000.00000000",
>>>>>>> da358ba9
            "quote_min": "0",
            "quote_max": "500000",
            "quote_tick": "1",
            "base_min": "0.00001",
            "base_max": "300",
            "base_tick": "0.00001",
            "min_notional": "0",
            "price_range": "0.01",
            "price_scope": "0.6",
            "created_time": "1647838759.000",
<<<<<<< HEAD
            "updated_time": "1739367466.000",
=======
            "updated_time": "1748017105.000",
>>>>>>> da358ba9
            "is_stable": "0",
            "is_trading": "1",
            "precisions": [
                1,
                10,
                100,
                500,
                1000,
                10000
            ],
            "is_prediction": "0",
            "base_mmr": "0.006",
            "base_imr": "0.01",
            "funding_interval_hours": "8",
<<<<<<< HEAD
            "funding_cap": "0.00375000",
            "funding_floor": "-0.00375000",
=======
            "funding_cap": "0.00300000",
            "funding_floor": "-0.00300000",
>>>>>>> da358ba9
            "order_mode": "NORMAL",
            "base_asset_multiplier": "1",
            "symbol_tag": null,
            "symbol_desc_title": null,
            "symbol_desc_content": null,
            "symbol_desc_url": null,
            "listing_time": "1647838759.000"
        },
        "tierBased": true,
        "percentage": true
    },
    "ETH/USDT:USDT": {
        "id": "PERP_ETH_USDT",
        "lowercaseId": null,
        "symbol": "ETH/USDT:USDT",
        "base": "ETH",
        "quote": "USDT",
        "settle": "USDT",
        "baseId": "ETH",
        "quoteId": "USDT",
        "settleId": "USDT",
        "type": "swap",
        "spot": false,
        "margin": false,
        "swap": true,
        "future": false,
        "option": false,
        "index": null,
        "active": true,
        "contract": true,
        "linear": true,
<<<<<<< HEAD
        "inverse": null,
=======
        "inverse": false,
>>>>>>> da358ba9
        "subType": "linear",
        "taker": 0.0005,
        "maker": 0.0002,
        "contractSize": 1,
        "expiry": null,
        "expiryDatetime": null,
        "strike": null,
        "optionType": null,
        "precision": {
            "amount": 0.0001,
            "price": 0.1
        },
        "limits": {
            "leverage": {
                "min": null,
                "max": null
            },
            "amount": {
                "min": 0.0001,
                "max": 4000
            },
            "price": {
                "min": 0,
                "max": 100000
            },
            "cost": {
                "min": 0,
                "max": null
            }
        },
        "marginModes": {
            "cross": null,
            "isolated": null
        },
        "created": 1647838759000,
        "info": {
            "symbol": "PERP_ETH_USDT",
            "status": "TRADING",
            "bid_cap_ratio": "1.01000000",
            "bid_floor_ratio": "0.40000000",
            "ask_cap_ratio": "1.60000000",
            "ask_floor_ratio": "0.99000000",
<<<<<<< HEAD
=======
            "impact_notional": "10000.00000000",
>>>>>>> da358ba9
            "quote_min": "0",
            "quote_max": "100000",
            "quote_tick": "0.1",
            "base_min": "0.0001",
            "base_max": "4000",
            "base_tick": "0.0001",
            "min_notional": "0",
            "price_range": "0.01",
            "price_scope": "0.6",
            "created_time": "1647838759.000",
<<<<<<< HEAD
            "updated_time": "1739370729.000",
=======
            "updated_time": "1748530158.000",
>>>>>>> da358ba9
            "is_stable": "0",
            "is_trading": "1",
            "precisions": [
                1,
                10,
                50,
                100,
                1000,
                10000
            ],
            "is_prediction": "0",
            "base_mmr": "0.006",
            "base_imr": "0.01",
            "funding_interval_hours": "8",
<<<<<<< HEAD
            "funding_cap": "0.00750000",
            "funding_floor": "-0.00750000",
=======
            "funding_cap": "0.00300000",
            "funding_floor": "-0.00300000",
>>>>>>> da358ba9
            "order_mode": "NORMAL",
            "base_asset_multiplier": "1",
            "symbol_tag": null,
            "symbol_desc_title": null,
            "symbol_desc_content": null,
            "symbol_desc_url": null,
            "listing_time": "1647838759.000"
        },
        "tierBased": true,
        "percentage": true
    },
    "LTC/USDT:USDT": {
        "id": "PERP_LTC_USDT",
        "lowercaseId": null,
        "symbol": "LTC/USDT:USDT",
        "base": "LTC",
        "quote": "USDT",
        "settle": "USDT",
        "baseId": "LTC",
        "quoteId": "USDT",
        "settleId": "USDT",
        "type": "swap",
        "spot": false,
        "margin": false,
        "swap": true,
        "future": false,
        "option": false,
        "index": null,
        "active": true,
        "contract": true,
        "linear": true,
<<<<<<< HEAD
        "inverse": null,
=======
        "inverse": false,
>>>>>>> da358ba9
        "subType": "linear",
        "taker": 0.0005,
        "maker": 0.0002,
        "contractSize": 1,
        "expiry": null,
        "expiryDatetime": null,
        "strike": null,
        "optionType": null,
        "precision": {
            "amount": 0.01,
            "price": 0.01
        },
        "limits": {
            "leverage": {
                "min": null,
                "max": null
            },
            "amount": {
                "min": 0.01,
                "max": 10000
            },
            "price": {
                "min": 0,
                "max": 10000
            },
            "cost": {
                "min": 0,
                "max": null
            }
<<<<<<< HEAD
        },
        "marginModes": {
            "cross": null,
            "isolated": null
        },
=======
        },
        "marginModes": {
            "cross": null,
            "isolated": null
        },
>>>>>>> da358ba9
        "created": 1647838758000,
        "info": {
            "symbol": "PERP_LTC_USDT",
            "status": "TRADING",
            "bid_cap_ratio": "1.03000000",
            "bid_floor_ratio": "0.40000000",
            "ask_cap_ratio": "1.60000000",
            "ask_floor_ratio": "0.97000000",
<<<<<<< HEAD
=======
            "impact_notional": "2000.00000000",
>>>>>>> da358ba9
            "quote_min": "0",
            "quote_max": "10000",
            "quote_tick": "0.01",
            "base_min": "0.01",
            "base_max": "10000",
            "base_tick": "0.01",
            "min_notional": "0",
            "price_range": "0.03",
            "price_scope": "0.6",
            "created_time": "1647838758.000",
<<<<<<< HEAD
            "updated_time": "1739371046.000",
=======
            "updated_time": "1748537653.000",
>>>>>>> da358ba9
            "is_stable": "0",
            "is_trading": "1",
            "precisions": [
                1,
                10,
                100,
                1000,
                10000
            ],
            "is_prediction": "0",
            "base_mmr": "0.03",
            "base_imr": "0.05",
            "funding_interval_hours": "8",
<<<<<<< HEAD
            "funding_cap": "0.00750000",
            "funding_floor": "-0.00750000",
=======
            "funding_cap": "0.00375000",
            "funding_floor": "-0.00375000",
>>>>>>> da358ba9
            "order_mode": "NORMAL",
            "base_asset_multiplier": "1",
            "symbol_tag": null,
            "symbol_desc_title": null,
            "symbol_desc_content": null,
            "symbol_desc_url": null,
            "listing_time": "1647838758.000"
        },
        "tierBased": true,
        "percentage": true
    },
    "ADA/USDT:USDT": {
        "id": "PERP_ADA_USDT",
        "lowercaseId": null,
        "symbol": "ADA/USDT:USDT",
        "base": "ADA",
        "quote": "USDT",
        "settle": "USDT",
        "baseId": "ADA",
        "quoteId": "USDT",
        "settleId": "USDT",
        "type": "swap",
        "spot": false,
        "margin": false,
        "swap": true,
        "future": false,
        "option": false,
        "index": null,
        "active": true,
        "contract": true,
        "linear": true,
<<<<<<< HEAD
        "inverse": null,
=======
        "inverse": false,
>>>>>>> da358ba9
        "subType": "linear",
        "taker": 0.0005,
        "maker": 0.0002,
        "contractSize": 1,
        "expiry": null,
        "expiryDatetime": null,
        "strike": null,
        "optionType": null,
        "precision": {
            "amount": 1,
            "price": 0.0001
        },
        "limits": {
            "leverage": {
                "min": null,
                "max": null
            },
            "amount": {
                "min": 1,
                "max": 5000000
            },
            "price": {
                "min": 0,
                "max": 100000
            },
            "cost": {
                "min": 0,
                "max": null
            }
<<<<<<< HEAD
        },
        "marginModes": {
            "cross": null,
            "isolated": null
        },
=======
        },
        "marginModes": {
            "cross": null,
            "isolated": null
        },
>>>>>>> da358ba9
        "created": 1647838758000,
        "info": {
            "symbol": "PERP_ADA_USDT",
            "status": "TRADING",
            "bid_cap_ratio": "1.03000000",
            "bid_floor_ratio": "0.40000000",
            "ask_cap_ratio": "1.60000000",
            "ask_floor_ratio": "0.97000000",
<<<<<<< HEAD
=======
            "impact_notional": "2000.00000000",
>>>>>>> da358ba9
            "quote_min": "0",
            "quote_max": "100000",
            "quote_tick": "0.0001",
            "base_min": "1",
            "base_max": "5000000",
            "base_tick": "1",
            "min_notional": "0",
            "price_range": "0.03",
            "price_scope": "0.6",
            "created_time": "1647838758.000",
<<<<<<< HEAD
            "updated_time": "1739371253.000",
=======
            "updated_time": "1748480678.000",
>>>>>>> da358ba9
            "is_stable": "0",
            "is_trading": "1",
            "precisions": [
                1,
                10,
                100,
                1000,
                10000
            ],
            "is_prediction": "0",
            "base_mmr": "0.03",
            "base_imr": "0.05",
            "funding_interval_hours": "8",
<<<<<<< HEAD
            "funding_cap": "0.00750000",
            "funding_floor": "-0.00750000",
=======
            "funding_cap": "0.00375000",
            "funding_floor": "-0.00375000",
>>>>>>> da358ba9
            "order_mode": "NORMAL",
            "base_asset_multiplier": "1",
            "symbol_tag": null,
            "symbol_desc_title": null,
            "symbol_desc_content": null,
            "symbol_desc_url": null,
            "listing_time": "1647838758.000"
        },
        "tierBased": true,
        "percentage": true
    },
    "XRP/USDT:USDT": {
        "id": "PERP_XRP_USDT",
        "lowercaseId": null,
        "symbol": "XRP/USDT:USDT",
        "base": "XRP",
        "quote": "USDT",
        "settle": "USDT",
        "baseId": "XRP",
        "quoteId": "USDT",
        "settleId": "USDT",
        "type": "swap",
        "spot": false,
        "margin": false,
        "swap": true,
        "future": false,
        "option": false,
        "index": null,
        "active": true,
        "contract": true,
        "linear": true,
<<<<<<< HEAD
        "inverse": null,
=======
        "inverse": false,
>>>>>>> da358ba9
        "subType": "linear",
        "taker": 0.0005,
        "maker": 0.0002,
        "contractSize": 1,
        "expiry": null,
        "expiryDatetime": null,
        "strike": null,
        "optionType": null,
        "precision": {
            "amount": 1,
            "price": 0.0001
        },
        "limits": {
            "leverage": {
                "min": null,
                "max": null
            },
            "amount": {
                "min": 1,
                "max": 2000000
            },
            "price": {
                "min": 0,
                "max": 100000
            },
            "cost": {
                "min": 0,
                "max": null
            }
<<<<<<< HEAD
        },
        "marginModes": {
            "cross": null,
            "isolated": null
        },
=======
        },
        "marginModes": {
            "cross": null,
            "isolated": null
        },
>>>>>>> da358ba9
        "created": 1647838758000,
        "info": {
            "symbol": "PERP_XRP_USDT",
            "status": "TRADING",
            "bid_cap_ratio": "1.03000000",
            "bid_floor_ratio": "0.40000000",
            "ask_cap_ratio": "1.60000000",
            "ask_floor_ratio": "0.97000000",
<<<<<<< HEAD
=======
            "impact_notional": "2000.00000000",
>>>>>>> da358ba9
            "quote_min": "0",
            "quote_max": "100000",
            "quote_tick": "0.0001",
            "base_min": "1",
            "base_max": "2000000",
            "base_tick": "1",
            "min_notional": "0",
            "price_range": "0.03",
            "price_scope": "0.6",
            "created_time": "1647838758.000",
<<<<<<< HEAD
            "updated_time": "1739371063.000",
=======
            "updated_time": "1748532857.000",
>>>>>>> da358ba9
            "is_stable": "0",
            "is_trading": "1",
            "precisions": [
                1,
                10,
                100,
                1000,
                10000
            ],
            "is_prediction": "0",
            "base_mmr": "0.03",
            "base_imr": "0.05",
            "funding_interval_hours": "8",
<<<<<<< HEAD
            "funding_cap": "0.00750000",
            "funding_floor": "-0.00750000",
=======
            "funding_cap": "0.00375000",
            "funding_floor": "-0.00375000",
>>>>>>> da358ba9
            "order_mode": "NORMAL",
            "base_asset_multiplier": "1",
            "symbol_tag": null,
            "symbol_desc_title": null,
            "symbol_desc_content": null,
            "symbol_desc_url": null,
            "listing_time": "1647838758.000"
        },
        "tierBased": true,
        "percentage": true
    },
    "DOGE/USDT:USDT": {
        "id": "PERP_DOGE_USDT",
        "lowercaseId": null,
        "symbol": "DOGE/USDT:USDT",
        "base": "DOGE",
        "quote": "USDT",
        "settle": "USDT",
        "baseId": "DOGE",
        "quoteId": "USDT",
        "settleId": "USDT",
        "type": "swap",
        "spot": false,
        "margin": false,
        "swap": true,
        "future": false,
        "option": false,
        "index": null,
        "active": true,
        "contract": true,
        "linear": true,
<<<<<<< HEAD
        "inverse": null,
=======
        "inverse": false,
>>>>>>> da358ba9
        "subType": "linear",
        "taker": 0.0005,
        "maker": 0.0002,
        "contractSize": 1,
        "expiry": null,
        "expiryDatetime": null,
        "strike": null,
        "optionType": null,
        "precision": {
            "amount": 1,
            "price": 0.00001
        },
        "limits": {
            "leverage": {
                "min": null,
                "max": null
            },
            "amount": {
                "min": 1,
                "max": 20000000
            },
            "price": {
                "min": 0,
                "max": 100000
            },
            "cost": {
                "min": 0,
                "max": null
            }
        },
        "marginModes": {
            "cross": null,
            "isolated": null
        },
        "created": 1647838758000,
        "info": {
            "symbol": "PERP_DOGE_USDT",
            "status": "TRADING",
            "bid_cap_ratio": "1.03000000",
            "bid_floor_ratio": "0.40000000",
            "ask_cap_ratio": "1.60000000",
            "ask_floor_ratio": "0.97000000",
<<<<<<< HEAD
=======
            "impact_notional": "2000.00000000",
>>>>>>> da358ba9
            "quote_min": "0",
            "quote_max": "100000",
            "quote_tick": "0.00001",
            "base_min": "1",
            "base_max": "20000000",
            "base_tick": "1",
            "min_notional": "0",
            "price_range": "0.03",
            "price_scope": "0.6",
            "created_time": "1647838758.000",
<<<<<<< HEAD
            "updated_time": "1739371104.000",
=======
            "updated_time": "1748522543.000",
>>>>>>> da358ba9
            "is_stable": "0",
            "is_trading": "1",
            "precisions": [
                1,
                10,
                100,
                1000,
                10000
            ],
            "is_prediction": "0",
            "base_mmr": "0.03",
            "base_imr": "0.05",
            "funding_interval_hours": "8",
<<<<<<< HEAD
            "funding_cap": "0.01500000",
            "funding_floor": "-0.01500000",
=======
            "funding_cap": "0.00375000",
            "funding_floor": "-0.00375000",
>>>>>>> da358ba9
            "order_mode": "NORMAL",
            "base_asset_multiplier": "1",
            "symbol_tag": null,
            "symbol_desc_title": null,
            "symbol_desc_content": null,
            "symbol_desc_url": null,
            "listing_time": "1647838758.000"
        },
        "tierBased": true,
        "percentage": true
    },
    "TRX/USDT:USDT": {
        "id": "PERP_TRX_USDT",
        "lowercaseId": null,
        "symbol": "TRX/USDT:USDT",
        "base": "TRX",
        "quote": "USDT",
        "settle": "USDT",
        "baseId": "TRX",
        "quoteId": "USDT",
        "settleId": "USDT",
        "type": "swap",
        "spot": false,
        "margin": false,
        "swap": true,
        "future": false,
        "option": false,
        "index": null,
        "active": true,
        "contract": true,
        "linear": true,
<<<<<<< HEAD
        "inverse": null,
=======
        "inverse": false,
>>>>>>> da358ba9
        "subType": "linear",
        "taker": 0.0005,
        "maker": 0.0002,
        "contractSize": 1,
        "expiry": null,
        "expiryDatetime": null,
        "strike": null,
        "optionType": null,
        "precision": {
            "amount": 1,
            "price": 0.00001
        },
        "limits": {
            "leverage": {
                "min": null,
                "max": null
            },
            "amount": {
                "min": 1,
                "max": 20000000
            },
            "price": {
                "min": 0,
                "max": 10000
            },
            "cost": {
                "min": 0,
                "max": null
            }
        },
        "marginModes": {
            "cross": null,
            "isolated": null
        },
        "created": 1650621272000,
        "info": {
            "symbol": "PERP_TRX_USDT",
            "status": "TRADING",
            "bid_cap_ratio": "1.03000000",
            "bid_floor_ratio": "0.40000000",
            "ask_cap_ratio": "1.60000000",
            "ask_floor_ratio": "0.97000000",
<<<<<<< HEAD
=======
            "impact_notional": "2000.00000000",
>>>>>>> da358ba9
            "quote_min": "0",
            "quote_max": "10000",
            "quote_tick": "0.00001",
            "base_min": "1",
            "base_max": "20000000",
            "base_tick": "1",
            "min_notional": "0",
            "price_range": "0.03",
            "price_scope": "0.6",
            "created_time": "1650621272.000",
<<<<<<< HEAD
            "updated_time": "1739367088.000",
=======
            "updated_time": "1748527299.000",
>>>>>>> da358ba9
            "is_stable": "0",
            "is_trading": "1",
            "precisions": [
                1,
                10,
                100,
                1000,
                10000
            ],
            "is_prediction": "0",
            "base_mmr": "0.03",
            "base_imr": "0.05",
            "funding_interval_hours": "8",
<<<<<<< HEAD
            "funding_cap": "0.00750000",
            "funding_floor": "-0.00750000",
=======
            "funding_cap": "0.00487500",
            "funding_floor": "-0.00487500",
>>>>>>> da358ba9
            "order_mode": "NORMAL",
            "base_asset_multiplier": "1",
            "symbol_tag": null,
            "symbol_desc_title": null,
            "symbol_desc_content": null,
            "symbol_desc_url": null,
            "listing_time": "1650621272.000"
        },
        "tierBased": true,
        "percentage": true
    }
}<|MERGE_RESOLUTION|>--- conflicted
+++ resolved
@@ -62,10 +62,7 @@
             "bid_floor_ratio": null,
             "ask_cap_ratio": null,
             "ask_floor_ratio": "0.90000000",
-<<<<<<< HEAD
-=======
             "impact_notional": null,
->>>>>>> da358ba9
             "quote_min": "0",
             "quote_max": "500000",
             "quote_tick": "0.01",
@@ -76,11 +73,7 @@
             "price_range": "0.1",
             "price_scope": null,
             "created_time": "1571824137.000",
-<<<<<<< HEAD
-            "updated_time": "1739367467.000",
-=======
             "updated_time": "1748194003.000",
->>>>>>> da358ba9
             "is_stable": "0",
             "is_trading": "1",
             "precisions": [
@@ -166,10 +159,7 @@
             "bid_floor_ratio": null,
             "ask_cap_ratio": null,
             "ask_floor_ratio": "0.90000000",
-<<<<<<< HEAD
-=======
             "impact_notional": null,
->>>>>>> da358ba9
             "quote_min": "0",
             "quote_max": "100000",
             "quote_tick": "0.01",
@@ -180,11 +170,7 @@
             "price_range": "0.1",
             "price_scope": null,
             "created_time": "1574926883.000",
-<<<<<<< HEAD
-            "updated_time": "1739370728.000",
-=======
             "updated_time": "1748530158.000",
->>>>>>> da358ba9
             "is_stable": "0",
             "is_trading": "1",
             "precisions": [
@@ -270,10 +256,7 @@
             "bid_floor_ratio": null,
             "ask_cap_ratio": null,
             "ask_floor_ratio": "0.90000000",
-<<<<<<< HEAD
-=======
             "impact_notional": null,
->>>>>>> da358ba9
             "quote_min": "0",
             "quote_max": "100000",
             "quote_tick": "0.0001",
@@ -284,11 +267,7 @@
             "price_range": "0.1",
             "price_scope": null,
             "created_time": "1656648645.000",
-<<<<<<< HEAD
-            "updated_time": "1739371253.000",
-=======
             "updated_time": "1748480677.000",
->>>>>>> da358ba9
             "is_stable": "0",
             "is_trading": "1",
             "precisions": [
@@ -360,19 +339,11 @@
                 "min": 1,
                 "max": null
             }
-<<<<<<< HEAD
         },
         "marginModes": {
             "cross": null,
             "isolated": null
         },
-=======
-        },
-        "marginModes": {
-            "cross": null,
-            "isolated": null
-        },
->>>>>>> da358ba9
         "created": 1574926883000,
         "info": {
             "symbol": "SPOT_LTC_USDT",
@@ -381,10 +352,7 @@
             "bid_floor_ratio": null,
             "ask_cap_ratio": null,
             "ask_floor_ratio": "0.90000000",
-<<<<<<< HEAD
-=======
             "impact_notional": null,
->>>>>>> da358ba9
             "quote_min": "0",
             "quote_max": "10000",
             "quote_tick": "0.01",
@@ -395,11 +363,7 @@
             "price_range": "0.1",
             "price_scope": null,
             "created_time": "1574926883.000",
-<<<<<<< HEAD
-            "updated_time": "1739371046.000",
-=======
             "updated_time": "1748537653.000",
->>>>>>> da358ba9
             "is_stable": "0",
             "is_trading": "1",
             "precisions": [
@@ -471,19 +435,11 @@
                 "min": 1,
                 "max": null
             }
-<<<<<<< HEAD
         },
         "marginModes": {
             "cross": null,
             "isolated": null
         },
-=======
-        },
-        "marginModes": {
-            "cross": null,
-            "isolated": null
-        },
->>>>>>> da358ba9
         "created": 1656648647000,
         "info": {
             "symbol": "SPOT_XRP_USDT",
@@ -492,10 +448,7 @@
             "bid_floor_ratio": "1.00000000",
             "ask_cap_ratio": "1.00000000",
             "ask_floor_ratio": "0.90000000",
-<<<<<<< HEAD
-=======
             "impact_notional": null,
->>>>>>> da358ba9
             "quote_min": "0",
             "quote_max": "100000",
             "quote_tick": "0.0001",
@@ -506,11 +459,7 @@
             "price_range": "0.1",
             "price_scope": "0",
             "created_time": "1656648647.000",
-<<<<<<< HEAD
-            "updated_time": "1739371064.000",
-=======
             "updated_time": "1748532857.000",
->>>>>>> da358ba9
             "is_stable": "0",
             "is_trading": "1",
             "precisions": [
@@ -582,19 +531,11 @@
                 "min": 1,
                 "max": null
             }
-<<<<<<< HEAD
         },
         "marginModes": {
             "cross": null,
             "isolated": null
         },
-=======
-        },
-        "marginModes": {
-            "cross": null,
-            "isolated": null
-        },
->>>>>>> da358ba9
         "created": 1656648645000,
         "info": {
             "symbol": "SPOT_DOGE_USDT",
@@ -603,10 +544,7 @@
             "bid_floor_ratio": null,
             "ask_cap_ratio": null,
             "ask_floor_ratio": "0.90000000",
-<<<<<<< HEAD
-=======
             "impact_notional": null,
->>>>>>> da358ba9
             "quote_min": "0",
             "quote_max": "100000",
             "quote_tick": "0.00001",
@@ -617,11 +555,7 @@
             "price_range": "0.1",
             "price_scope": null,
             "created_time": "1656648645.000",
-<<<<<<< HEAD
-            "updated_time": "1739371104.000",
-=======
             "updated_time": "1748522543.000",
->>>>>>> da358ba9
             "is_stable": "0",
             "is_trading": "1",
             "precisions": [
@@ -693,19 +627,11 @@
                 "min": 1,
                 "max": null
             }
-<<<<<<< HEAD
         },
         "marginModes": {
             "cross": null,
             "isolated": null
         },
-=======
-        },
-        "marginModes": {
-            "cross": null,
-            "isolated": null
-        },
->>>>>>> da358ba9
         "created": 1656648648000,
         "info": {
             "symbol": "SPOT_TRX_USDT",
@@ -714,10 +640,7 @@
             "bid_floor_ratio": null,
             "ask_cap_ratio": null,
             "ask_floor_ratio": "0.90000000",
-<<<<<<< HEAD
-=======
             "impact_notional": null,
->>>>>>> da358ba9
             "quote_min": "0",
             "quote_max": "10000",
             "quote_tick": "0.0001",
@@ -728,11 +651,7 @@
             "price_range": "0.1",
             "price_scope": null,
             "created_time": "1656648648.000",
-<<<<<<< HEAD
-            "updated_time": "1739367088.000",
-=======
             "updated_time": "1748527299.000",
->>>>>>> da358ba9
             "is_stable": "0",
             "is_trading": "1",
             "precisions": [
@@ -774,11 +693,7 @@
         "active": true,
         "contract": true,
         "linear": true,
-<<<<<<< HEAD
-        "inverse": null,
-=======
         "inverse": false,
->>>>>>> da358ba9
         "subType": "linear",
         "taker": 0.0005,
         "maker": 0.0002,
@@ -821,10 +736,7 @@
             "bid_floor_ratio": "0.40000000",
             "ask_cap_ratio": "1.60000000",
             "ask_floor_ratio": "0.99000000",
-<<<<<<< HEAD
-=======
             "impact_notional": "10000.00000000",
->>>>>>> da358ba9
             "quote_min": "0",
             "quote_max": "500000",
             "quote_tick": "1",
@@ -835,11 +747,7 @@
             "price_range": "0.01",
             "price_scope": "0.6",
             "created_time": "1647838759.000",
-<<<<<<< HEAD
-            "updated_time": "1739367466.000",
-=======
             "updated_time": "1748017105.000",
->>>>>>> da358ba9
             "is_stable": "0",
             "is_trading": "1",
             "precisions": [
@@ -854,13 +762,8 @@
             "base_mmr": "0.006",
             "base_imr": "0.01",
             "funding_interval_hours": "8",
-<<<<<<< HEAD
-            "funding_cap": "0.00375000",
-            "funding_floor": "-0.00375000",
-=======
             "funding_cap": "0.00300000",
             "funding_floor": "-0.00300000",
->>>>>>> da358ba9
             "order_mode": "NORMAL",
             "base_asset_multiplier": "1",
             "symbol_tag": null,
@@ -892,11 +795,7 @@
         "active": true,
         "contract": true,
         "linear": true,
-<<<<<<< HEAD
-        "inverse": null,
-=======
         "inverse": false,
->>>>>>> da358ba9
         "subType": "linear",
         "taker": 0.0005,
         "maker": 0.0002,
@@ -939,10 +838,7 @@
             "bid_floor_ratio": "0.40000000",
             "ask_cap_ratio": "1.60000000",
             "ask_floor_ratio": "0.99000000",
-<<<<<<< HEAD
-=======
             "impact_notional": "10000.00000000",
->>>>>>> da358ba9
             "quote_min": "0",
             "quote_max": "100000",
             "quote_tick": "0.1",
@@ -953,11 +849,7 @@
             "price_range": "0.01",
             "price_scope": "0.6",
             "created_time": "1647838759.000",
-<<<<<<< HEAD
-            "updated_time": "1739370729.000",
-=======
             "updated_time": "1748530158.000",
->>>>>>> da358ba9
             "is_stable": "0",
             "is_trading": "1",
             "precisions": [
@@ -972,13 +864,8 @@
             "base_mmr": "0.006",
             "base_imr": "0.01",
             "funding_interval_hours": "8",
-<<<<<<< HEAD
-            "funding_cap": "0.00750000",
-            "funding_floor": "-0.00750000",
-=======
             "funding_cap": "0.00300000",
             "funding_floor": "-0.00300000",
->>>>>>> da358ba9
             "order_mode": "NORMAL",
             "base_asset_multiplier": "1",
             "symbol_tag": null,
@@ -1010,11 +897,7 @@
         "active": true,
         "contract": true,
         "linear": true,
-<<<<<<< HEAD
-        "inverse": null,
-=======
         "inverse": false,
->>>>>>> da358ba9
         "subType": "linear",
         "taker": 0.0005,
         "maker": 0.0002,
@@ -1044,19 +927,11 @@
                 "min": 0,
                 "max": null
             }
-<<<<<<< HEAD
         },
         "marginModes": {
             "cross": null,
             "isolated": null
         },
-=======
-        },
-        "marginModes": {
-            "cross": null,
-            "isolated": null
-        },
->>>>>>> da358ba9
         "created": 1647838758000,
         "info": {
             "symbol": "PERP_LTC_USDT",
@@ -1065,10 +940,7 @@
             "bid_floor_ratio": "0.40000000",
             "ask_cap_ratio": "1.60000000",
             "ask_floor_ratio": "0.97000000",
-<<<<<<< HEAD
-=======
             "impact_notional": "2000.00000000",
->>>>>>> da358ba9
             "quote_min": "0",
             "quote_max": "10000",
             "quote_tick": "0.01",
@@ -1079,11 +951,7 @@
             "price_range": "0.03",
             "price_scope": "0.6",
             "created_time": "1647838758.000",
-<<<<<<< HEAD
-            "updated_time": "1739371046.000",
-=======
             "updated_time": "1748537653.000",
->>>>>>> da358ba9
             "is_stable": "0",
             "is_trading": "1",
             "precisions": [
@@ -1097,13 +965,8 @@
             "base_mmr": "0.03",
             "base_imr": "0.05",
             "funding_interval_hours": "8",
-<<<<<<< HEAD
-            "funding_cap": "0.00750000",
-            "funding_floor": "-0.00750000",
-=======
             "funding_cap": "0.00375000",
             "funding_floor": "-0.00375000",
->>>>>>> da358ba9
             "order_mode": "NORMAL",
             "base_asset_multiplier": "1",
             "symbol_tag": null,
@@ -1135,11 +998,7 @@
         "active": true,
         "contract": true,
         "linear": true,
-<<<<<<< HEAD
-        "inverse": null,
-=======
         "inverse": false,
->>>>>>> da358ba9
         "subType": "linear",
         "taker": 0.0005,
         "maker": 0.0002,
@@ -1169,19 +1028,11 @@
                 "min": 0,
                 "max": null
             }
-<<<<<<< HEAD
         },
         "marginModes": {
             "cross": null,
             "isolated": null
         },
-=======
-        },
-        "marginModes": {
-            "cross": null,
-            "isolated": null
-        },
->>>>>>> da358ba9
         "created": 1647838758000,
         "info": {
             "symbol": "PERP_ADA_USDT",
@@ -1190,10 +1041,7 @@
             "bid_floor_ratio": "0.40000000",
             "ask_cap_ratio": "1.60000000",
             "ask_floor_ratio": "0.97000000",
-<<<<<<< HEAD
-=======
             "impact_notional": "2000.00000000",
->>>>>>> da358ba9
             "quote_min": "0",
             "quote_max": "100000",
             "quote_tick": "0.0001",
@@ -1204,11 +1052,7 @@
             "price_range": "0.03",
             "price_scope": "0.6",
             "created_time": "1647838758.000",
-<<<<<<< HEAD
-            "updated_time": "1739371253.000",
-=======
             "updated_time": "1748480678.000",
->>>>>>> da358ba9
             "is_stable": "0",
             "is_trading": "1",
             "precisions": [
@@ -1222,13 +1066,8 @@
             "base_mmr": "0.03",
             "base_imr": "0.05",
             "funding_interval_hours": "8",
-<<<<<<< HEAD
-            "funding_cap": "0.00750000",
-            "funding_floor": "-0.00750000",
-=======
             "funding_cap": "0.00375000",
             "funding_floor": "-0.00375000",
->>>>>>> da358ba9
             "order_mode": "NORMAL",
             "base_asset_multiplier": "1",
             "symbol_tag": null,
@@ -1260,11 +1099,7 @@
         "active": true,
         "contract": true,
         "linear": true,
-<<<<<<< HEAD
-        "inverse": null,
-=======
         "inverse": false,
->>>>>>> da358ba9
         "subType": "linear",
         "taker": 0.0005,
         "maker": 0.0002,
@@ -1294,19 +1129,11 @@
                 "min": 0,
                 "max": null
             }
-<<<<<<< HEAD
         },
         "marginModes": {
             "cross": null,
             "isolated": null
         },
-=======
-        },
-        "marginModes": {
-            "cross": null,
-            "isolated": null
-        },
->>>>>>> da358ba9
         "created": 1647838758000,
         "info": {
             "symbol": "PERP_XRP_USDT",
@@ -1315,10 +1142,7 @@
             "bid_floor_ratio": "0.40000000",
             "ask_cap_ratio": "1.60000000",
             "ask_floor_ratio": "0.97000000",
-<<<<<<< HEAD
-=======
             "impact_notional": "2000.00000000",
->>>>>>> da358ba9
             "quote_min": "0",
             "quote_max": "100000",
             "quote_tick": "0.0001",
@@ -1329,11 +1153,7 @@
             "price_range": "0.03",
             "price_scope": "0.6",
             "created_time": "1647838758.000",
-<<<<<<< HEAD
-            "updated_time": "1739371063.000",
-=======
             "updated_time": "1748532857.000",
->>>>>>> da358ba9
             "is_stable": "0",
             "is_trading": "1",
             "precisions": [
@@ -1347,13 +1167,8 @@
             "base_mmr": "0.03",
             "base_imr": "0.05",
             "funding_interval_hours": "8",
-<<<<<<< HEAD
-            "funding_cap": "0.00750000",
-            "funding_floor": "-0.00750000",
-=======
             "funding_cap": "0.00375000",
             "funding_floor": "-0.00375000",
->>>>>>> da358ba9
             "order_mode": "NORMAL",
             "base_asset_multiplier": "1",
             "symbol_tag": null,
@@ -1385,11 +1200,7 @@
         "active": true,
         "contract": true,
         "linear": true,
-<<<<<<< HEAD
-        "inverse": null,
-=======
         "inverse": false,
->>>>>>> da358ba9
         "subType": "linear",
         "taker": 0.0005,
         "maker": 0.0002,
@@ -1432,10 +1243,7 @@
             "bid_floor_ratio": "0.40000000",
             "ask_cap_ratio": "1.60000000",
             "ask_floor_ratio": "0.97000000",
-<<<<<<< HEAD
-=======
             "impact_notional": "2000.00000000",
->>>>>>> da358ba9
             "quote_min": "0",
             "quote_max": "100000",
             "quote_tick": "0.00001",
@@ -1446,11 +1254,7 @@
             "price_range": "0.03",
             "price_scope": "0.6",
             "created_time": "1647838758.000",
-<<<<<<< HEAD
-            "updated_time": "1739371104.000",
-=======
             "updated_time": "1748522543.000",
->>>>>>> da358ba9
             "is_stable": "0",
             "is_trading": "1",
             "precisions": [
@@ -1464,13 +1268,8 @@
             "base_mmr": "0.03",
             "base_imr": "0.05",
             "funding_interval_hours": "8",
-<<<<<<< HEAD
-            "funding_cap": "0.01500000",
-            "funding_floor": "-0.01500000",
-=======
             "funding_cap": "0.00375000",
             "funding_floor": "-0.00375000",
->>>>>>> da358ba9
             "order_mode": "NORMAL",
             "base_asset_multiplier": "1",
             "symbol_tag": null,
@@ -1502,11 +1301,7 @@
         "active": true,
         "contract": true,
         "linear": true,
-<<<<<<< HEAD
-        "inverse": null,
-=======
         "inverse": false,
->>>>>>> da358ba9
         "subType": "linear",
         "taker": 0.0005,
         "maker": 0.0002,
@@ -1549,10 +1344,7 @@
             "bid_floor_ratio": "0.40000000",
             "ask_cap_ratio": "1.60000000",
             "ask_floor_ratio": "0.97000000",
-<<<<<<< HEAD
-=======
             "impact_notional": "2000.00000000",
->>>>>>> da358ba9
             "quote_min": "0",
             "quote_max": "10000",
             "quote_tick": "0.00001",
@@ -1563,11 +1355,7 @@
             "price_range": "0.03",
             "price_scope": "0.6",
             "created_time": "1650621272.000",
-<<<<<<< HEAD
-            "updated_time": "1739367088.000",
-=======
             "updated_time": "1748527299.000",
->>>>>>> da358ba9
             "is_stable": "0",
             "is_trading": "1",
             "precisions": [
@@ -1581,13 +1369,8 @@
             "base_mmr": "0.03",
             "base_imr": "0.05",
             "funding_interval_hours": "8",
-<<<<<<< HEAD
-            "funding_cap": "0.00750000",
-            "funding_floor": "-0.00750000",
-=======
             "funding_cap": "0.00487500",
             "funding_floor": "-0.00487500",
->>>>>>> da358ba9
             "order_mode": "NORMAL",
             "base_asset_multiplier": "1",
             "symbol_tag": null,
