--- conflicted
+++ resolved
@@ -4701,66 +4701,6 @@
                 }
             }
         ],
-<<<<<<< HEAD
-        "setLeverage": [
-            {
-                "description": "set isolated leverage",
-                "method": "setLeverage",
-                "input": [
-                    15,
-                    "BTC/USDT:USDT",
-                    {
-                        "marginMode": "isolated"
-                    }
-                ],
-                "httpResponse": {
-                    "retCode": "0",
-                    "retMsg": "OK",
-                    "result": {},
-                    "retExtInfo": {},
-                    "time": "1754262269777"
-                },
-                "parsedResponse": {
-                    "info": {
-                        "retCode": "0",
-                        "retMsg": "OK",
-                        "result": {},
-                        "retExtInfo": {},
-                        "time": "1754262269777"
-                    },
-                    "symbol": "BTC/USDT:USDT",
-                    "marginMode": null,
-                    "longLeverage": null,
-                    "shortLeverage": null
-                }
-            }
-        ],
-        "setMarginMode": [
-            {
-                "description": "set the margin mode to isolated for a symbol",
-                "method": "setMarginMode",
-                "input": [
-                    "isolated",
-                    "BTC/USDT:USDT"
-                ],
-                "httpResponse": {
-                    "retCode": "0",
-                    "retMsg": "Request accepted",
-                    "result": {
-                        "reasons": []
-                    }
-                },
-                "parsedResponse": {
-                    "info": {
-                        "retCode": "0",
-                        "retMsg": "Request accepted",
-                        "result": {
-                            "reasons": []
-                        }
-                    },
-                    "symbol": null,
-                    "marginMode": null
-=======
         "borrowCrossMargin": [
             {
                 "description": "borrow cross margin BTC",
@@ -4820,7 +4760,67 @@
                     "info": {
                         "resultStatus": "SU"
                     }
->>>>>>> c1e9cb61
+                }
+            }
+        ],
+        "setLeverage": [
+            {
+                "description": "set isolated leverage",
+                "method": "setLeverage",
+                "input": [
+                    15,
+                    "BTC/USDT:USDT",
+                    {
+                        "marginMode": "isolated"
+                    }
+                ],
+                "httpResponse": {
+                    "retCode": "0",
+                    "retMsg": "OK",
+                    "result": {},
+                    "retExtInfo": {},
+                    "time": "1754262269777"
+                },
+                "parsedResponse": {
+                    "info": {
+                        "retCode": "0",
+                        "retMsg": "OK",
+                        "result": {},
+                        "retExtInfo": {},
+                        "time": "1754262269777"
+                    },
+                    "symbol": "BTC/USDT:USDT",
+                    "marginMode": null,
+                    "longLeverage": null,
+                    "shortLeverage": null
+                }
+            }
+        ],
+        "setMarginMode": [
+            {
+                "description": "set the margin mode to isolated for a symbol",
+                "method": "setMarginMode",
+                "input": [
+                    "isolated",
+                    "BTC/USDT:USDT"
+                ],
+                "httpResponse": {
+                    "retCode": "0",
+                    "retMsg": "Request accepted",
+                    "result": {
+                        "reasons": []
+                    }
+                },
+                "parsedResponse": {
+                    "info": {
+                        "retCode": "0",
+                        "retMsg": "Request accepted",
+                        "result": {
+                            "reasons": []
+                        }
+                    },
+                    "symbol": null,
+                    "marginMode": null
                 }
             }
         ]
