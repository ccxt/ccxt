--- conflicted
+++ resolved
@@ -2902,7 +2902,6 @@
                     }
                 ],
                 "parsedResponse": [
-<<<<<<< HEAD
                   {
                     "info": {
                       "id": "54c1b7543534543fsdfsdf6",
@@ -2943,50 +2942,8 @@
                     "fee": {
                       "currency": "USDT",
                       "cost": 1
-=======
-                    {
-                        "info": {
-                            "id": "54c1b7543534543fsdfsdf6",
-                            "amount": "9",
-                            "transactionFee": "1",
-                            "coin": "USDT",
-                            "status": "6",
-                            "address": "TKRxCKea88FDKDSJFSDKJ43243K",
-                            "txId": "FDSJHFKDSHFJ4KR5H4KJH3454JHK",
-                            "applyTime": "2024-05-05 15:38:56",
-                            "network": "TRX",
-                            "transferType": "0",
-                            "info": "TJDENs5435LK4J3",
-                            "confirmNo": "20",
-                            "walletType": "0",
-                            "txKey": "",
-                            "completeTime": "2024-05-05 15:40:44",
-                            "type": "withdrawal"
-                        },
-                        "id": "54c1b7543534543fsdfsdf6",
-                        "txid": "FDSJHFKDSHFJ4KR5H4KJH3454JHK",
-                        "timestamp": 1714923536000,
-                        "datetime": "2024-05-05T15:38:56.000Z",
-                        "network": "TRX",
-                        "address": "TKRxCKea88FDKDSJFSDKJ43243K",
-                        "addressTo": "TKRxCKea88FDKDSJFSDKJ43243K",
-                        "addressFrom": null,
-                        "tag": null,
-                        "tagTo": null,
-                        "tagFrom": null,
-                        "type": "withdrawal",
-                        "amount": 9,
-                        "currency": "USDT",
-                        "status": "ok",
-                        "updated": null,
-                        "internal": false,
-                        "comment": null,
-                        "fee": {
-                            "currency": "USDT",
-                            "cost": 1
-                        }
->>>>>>> e306dd8c
-                    }
+                    }
+                  }
                 ]
             }
         ],
@@ -3014,7 +2971,6 @@
                     }
                 ],
                 "parsedResponse": [
-<<<<<<< HEAD
                   {
                     "info": {
                       "id": "4534543435",
@@ -3052,45 +3008,6 @@
                     "comment": null,
                     "fee": null
                   }
-=======
-                    {
-                        "info": {
-                            "id": "4534543435",
-                            "amount": "10",
-                            "coin": "USDT",
-                            "network": "TRX",
-                            "status": "1",
-                            "address": "534j5h435j34hk",
-                            "addressTag": "",
-                            "txId": "435kl435jh4354j3k5",
-                            "insertTime": "1714923704000",
-                            "transferType": "0",
-                            "confirmTimes": "1/1",
-                            "unlockConfirm": "0",
-                            "walletType": "1",
-                            "type": "deposit"
-                        },
-                        "id": "4534543435",
-                        "txid": "435kl435jh4354j3k5",
-                        "timestamp": 1714923704000,
-                        "datetime": "2024-05-05T15:41:44.000Z",
-                        "network": "TRX",
-                        "address": "534j5h435j34hk",
-                        "addressTo": "534j5h435j34hk",
-                        "addressFrom": null,
-                        "tag": null,
-                        "tagTo": null,
-                        "tagFrom": null,
-                        "type": "deposit",
-                        "amount": 10,
-                        "currency": "USDT",
-                        "status": "ok",
-                        "updated": null,
-                        "internal": false,
-                        "comment": null,
-                        "fee": null
-                    }
->>>>>>> e306dd8c
                 ]
             }
         ],
