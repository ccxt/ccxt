{
    "exchange": "kucoin",
    "skipKeys": [],
    "options": {},
    "methods": {
        "fetchOpenOrders": [
            {
                "description": "fetch spot open order",
                "method": "fetchOpenOrders",
                "input": [],
                "httpResponse": {
                    "code": "200000",
                    "data": {
                        "currentPage": 1,
                        "pageSize": 50,
                        "totalNum": 1,
                        "totalPage": 1,
                        "items": [
                            {
                                "id": "6556088034d111000738f7b8",
                                "symbol": "LTC-USDT",
                                "opType": "DEAL",
                                "type": "limit",
                                "side": "buy",
                                "price": "55",
                                "size": "0.1",
                                "funds": "0",
                                "dealFunds": "0",
                                "dealSize": "0",
                                "fee": "0",
                                "feeCurrency": "USDT",
                                "stp": "",
                                "stop": "",
                                "stopTriggered": false,
                                "stopPrice": "0",
                                "timeInForce": "GTC",
                                "postOnly": false,
                                "hidden": false,
                                "iceberg": false,
                                "visibleSize": "0",
                                "cancelAfter": 0,
                                "channel": "API",
                                "clientOid": "168ea0a0-0cf2-493d-be18-b606be913ce6",
                                "remark": null,
                                "tags": "partner:ccxt",
                                "isActive": true,
                                "cancelExist": false,
                                "createdAt": 1700137089012,
                                "tradeType": "TRADE"
                            }
                        ]
                    }
                },
                "parsedResponse": [
                    {
                        "info": {
                            "id": "6556088034d111000738f7b8",
                            "symbol": "LTC-USDT",
                            "opType": "DEAL",
                            "type": "limit",
                            "side": "buy",
                            "price": "55",
                            "size": "0.1",
                            "funds": "0",
                            "dealFunds": "0",
                            "dealSize": "0",
                            "fee": "0",
                            "feeCurrency": "USDT",
                            "stp": "",
                            "stop": "",
                            "stopTriggered": false,
                            "stopPrice": "0",
                            "timeInForce": "GTC",
                            "postOnly": false,
                            "hidden": false,
                            "iceberg": false,
                            "visibleSize": "0",
                            "cancelAfter": 0,
                            "channel": "API",
                            "clientOid": "168ea0a0-0cf2-493d-be18-b606be913ce6",
                            "remark": null,
                            "tags": "partner:ccxt",
                            "isActive": true,
                            "cancelExist": false,
                            "createdAt": 1700137089012,
                            "tradeType": "TRADE"
                        },
                        "id": "6556088034d111000738f7b8",
                        "clientOrderId": "168ea0a0-0cf2-493d-be18-b606be913ce6",
                        "symbol": "LTC/USDT",
                        "type": "limit",
                        "timeInForce": "GTC",
                        "postOnly": false,
                        "side": "buy",
                        "amount": 0.1,
                        "price": 55,
                        "stopPrice": 0,
                        "triggerPrice": 0,
                        "cost": 0,
                        "filled": 0,
                        "remaining": 0.1,
                        "timestamp": 1700137089012,
                        "datetime": "2023-11-16T12:18:09.012Z",
                        "fee": {
                            "currency": "USDT",
                            "cost": 0
                        },
                        "status": "open",
                        "lastTradeTimestamp": null,
                        "average": null,
                        "trades": [],
                        "fees": [
                            {
                                "currency": "USDT",
                                "cost": 0
                            }
                        ],
                        "lastUpdateTimestamp": null,
                        "reduceOnly": null,
                        "takeProfitPrice": null,
                        "stopLossPrice": null
                    }
                ]
            }
        ],
        "fetchMyTrades": [
            {
                "description": "Fetch spot trade",
                "method": "fetchMyTrades",
                "input": [
                    "LTC/USDT",
                    null,
                    10
                ],
                "httpResponse": {
                    "code": "200000",
                    "data": {
                        "currentPage": 1,
                        "pageSize": 10,
                        "totalNum": 1,
                        "totalPage": 1,
                        "items": [
                            {
                                "symbol": "LTC-USDT",
                                "tradeId": "3607194733924353",
                                "orderId": "65560a018b40f60007d5fe93",
                                "counterOrderId": "65560a017bbc4b0001fed90a",
                                "side": "buy",
                                "liquidity": "taker",
                                "forceTaker": false,
                                "price": "72.8",
                                "size": "0.010055",
                                "funds": "0.732004",
                                "fee": "0.000732004",
                                "feeRate": "0.001",
                                "feeCurrency": "USDT",
                                "stop": "",
                                "tradeType": "TRADE",
                                "type": "market",
                                "createdAt": 1700137473000
                            }
                        ]
                    }
                },
                "parsedResponse": [
                    {
                        "info": {
                            "symbol": "LTC-USDT",
                            "tradeId": "3607194733924353",
                            "orderId": "65560a018b40f60007d5fe93",
                            "counterOrderId": "65560a017bbc4b0001fed90a",
                            "side": "buy",
                            "liquidity": "taker",
                            "forceTaker": false,
                            "price": "72.8",
                            "size": "0.010055",
                            "funds": "0.732004",
                            "fee": "0.000732004",
                            "feeRate": "0.001",
                            "feeCurrency": "USDT",
                            "stop": "",
                            "tradeType": "TRADE",
                            "type": "market",
                            "createdAt": 1700137473000
                        },
                        "id": "3607194733924353",
                        "order": "65560a018b40f60007d5fe93",
                        "timestamp": 1700137473000,
                        "datetime": "2023-11-16T12:24:33.000Z",
                        "symbol": "LTC/USDT",
                        "type": "market",
                        "takerOrMaker": "taker",
                        "side": "buy",
                        "price": 72.8,
                        "amount": 0.010055,
                        "cost": 0.732004,
                        "fee": {
                            "cost": 0.000732004,
                            "currency": "USDT",
                            "rate": 0.001
                        },
                        "fees": [
                            {
                                "cost": 0.000732004,
                                "currency": "USDT",
                                "rate": 0.001
                            }
                        ]
                    }
                ]
            }
        ],
        "fetchClosedOrders": [
            {
                "description": "spot closed orders",
                "method": "fetchClosedOrders",
                "input": [
                    "LTC/USDT",
                    null,
                    10
                ],
                "httpResponse": {
                    "code": "200000",
                    "data": {
                        "currentPage": 1,
                        "pageSize": 10,
                        "totalNum": 1,
                        "totalPage": 1,
                        "items": [
                            {
                                "id": "65ba3fc497c9e300079f2003",
                                "symbol": "LTC-USDT",
                                "opType": "DEAL",
                                "type": "market",
                                "side": "buy",
                                "price": "0",
                                "size": "0.1",
                                "funds": "0",
                                "dealFunds": "6.81",
                                "dealSize": "0.1",
                                "fee": "0.00681",
                                "feeCurrency": "USDT",
                                "stp": "",
                                "stop": "",
                                "stopTriggered": false,
                                "stopPrice": "0",
                                "timeInForce": "GTC",
                                "postOnly": false,
                                "hidden": false,
                                "iceberg": false,
                                "visibleSize": "0",
                                "cancelAfter": 0,
                                "channel": "API",
                                "clientOid": "ce802c82-3b80-4adb-8da5-c39103f102af",
                                "remark": null,
                                "tags": "partner:ccxt",
                                "isActive": false,
                                "cancelExist": false,
                                "createdAt": 1706704836933,
                                "tradeType": "TRADE"
                            }
                        ]
                    }
                },
                "parsedResponse": [
                    {
                        "info": {
                            "id": "65ba3fc497c9e300079f2003",
                            "symbol": "LTC-USDT",
                            "opType": "DEAL",
                            "type": "market",
                            "side": "buy",
                            "price": "0",
                            "size": "0.1",
                            "funds": "0",
                            "dealFunds": "6.81",
                            "dealSize": "0.1",
                            "fee": "0.00681",
                            "feeCurrency": "USDT",
                            "stp": "",
                            "stop": "",
                            "stopTriggered": false,
                            "stopPrice": "0",
                            "timeInForce": "GTC",
                            "postOnly": false,
                            "hidden": false,
                            "iceberg": false,
                            "visibleSize": "0",
                            "cancelAfter": 0,
                            "channel": "API",
                            "clientOid": "ce802c82-3b80-4adb-8da5-c39103f102af",
                            "remark": null,
                            "tags": "partner:ccxt",
                            "isActive": false,
                            "cancelExist": false,
                            "createdAt": 1706704836933,
                            "tradeType": "TRADE"
                        },
                        "id": "65ba3fc497c9e300079f2003",
                        "clientOrderId": "ce802c82-3b80-4adb-8da5-c39103f102af",
                        "symbol": "LTC/USDT",
                        "type": "market",
                        "timeInForce": "GTC",
                        "postOnly": false,
                        "side": "buy",
                        "amount": 0.1,
                        "price": 68.1,
                        "stopPrice": 0,
                        "triggerPrice": 0,
                        "cost": 6.81,
                        "filled": 0.1,
                        "remaining": 0,
                        "timestamp": 1706704836933,
                        "datetime": "2024-01-31T12:40:36.933Z",
                        "fee": {
                            "currency": "USDT",
                            "cost": 0.00681
                        },
                        "status": "closed",
                        "lastTradeTimestamp": null,
                        "average": 68.1,
                        "trades": [],
                        "fees": [
                            {
                                "currency": "USDT",
                                "cost": 0.00681
                            }
                        ],
                        "lastUpdateTimestamp": null,
                        "reduceOnly": null,
                        "takeProfitPrice": null,
                        "stopLossPrice": null
                    }
                ]
            }
        ],
        "fetchOHLCV": [
            {
                "description": "spot ohlcv with since and limit",
                "method": "fetchOHLCV",
                "input": [
                    "BTC/USDT",
                    "1h",
                    1706628191000,
                    3
                ],
                "httpResponse": {
                    "code": "200000",
                    "data": [
                        [
                            "1706637600",
                            "43396.4",
                            "43369.4",
                            "43491.9",
                            "43285.2",
                            "135.02905655",
                            "5859577.939581874"
                        ],
                        [
                            "1706634000",
                            "43501.1",
                            "43396.4",
                            "43598.9",
                            "43305.2",
                            "101.11170513",
                            "4390218.48746545"
                        ],
                        [
                            "1706630400",
                            "43383.7",
                            "43501",
                            "43521.9",
                            "43222.8",
                            "101.30420492",
                            "4391287.808186813"
                        ]
                    ]
                },
                "parsedResponse": [
                    [
                        1706630400000,
                        43383.7,
                        43521.9,
                        43222.8,
                        43501,
                        101.30420492
                    ],
                    [
                        1706634000000,
                        43501.1,
                        43598.9,
                        43305.2,
                        43396.4,
                        101.11170513
                    ],
                    [
                        1706637600000,
                        43396.4,
                        43491.9,
                        43285.2,
                        43369.4,
                        135.02905655
                    ]
                ]
            }
        ],
        "fetchLedger": [
            {
                "description": "fetch usdt ledger",
                "method": "fetchLedger",
                "input": [],
                "httpResponse": {
                    "code": "200000",
                    "data": {
                        "currentPage": 1,
                        "pageSize": 50,
                        "totalNum": 1,
                        "totalPage": 1,
                        "items": [
                            {
                                "id": "65ca404f77c7250007b8ddd7",
                                "currency": "USDT",
                                "amount": "5",
                                "fee": "0",
                                "balance": "0",
                                "accountType": "TRADE",
                                "bizType": "Transfer",
                                "direction": "out",
                                "createdAt": 1707753551875,
                                "context": ""
                            }
                        ]
                    }
                },
                "parsedResponse": [
                    {
                        "id": "65ca404f77c7250007b8ddd7",
                        "direction": "out",
                        "account": "TRADE",
                        "referenceId": null,
                        "referenceAccount": "TRADE",
                        "type": "transfer",
                        "currency": "USDT",
                        "amount": 5,
                        "timestamp": 1707753551875,
                        "datetime": "2024-02-12T15:59:11.875Z",
                        "before": null,
                        "after": null,
                        "status": null,
                        "fee": null,
                        "info": {
                            "id": "65ca404f77c7250007b8ddd7",
                            "currency": "USDT",
                            "amount": "5",
                            "fee": "0",
                            "balance": "0",
                            "accountType": "TRADE",
                            "bizType": "Transfer",
                            "direction": "out",
                            "createdAt": 1707753551875,
                            "context": ""
                        }
                    }
                ]
            }
        ],
        "fetchOrder": [
            {
                "description": "fetch order",
                "method": "fetchOrder",
                "input": [
                    "65e371dd0ddaa40007cb437b",
                    "LTC/USDT"
                ],
                "httpResponse": {
                    "code": "200000",
                    "data": {
                        "id": "65e371dd0ddaa40007cb437b",
                        "symbol": "LTC-USDT",
                        "opType": "DEAL",
                        "type": "market",
                        "side": "buy",
                        "price": "0",
                        "size": "0.01",
                        "funds": "0",
                        "dealFunds": "0.91937",
                        "dealSize": "0.01",
                        "fee": "0.00091937",
                        "feeCurrency": "USDT",
                        "stp": "",
                        "stop": "",
                        "stopTriggered": false,
                        "stopPrice": "0",
                        "timeInForce": "GTC",
                        "postOnly": false,
                        "hidden": false,
                        "iceberg": false,
                        "visibleSize": "0",
                        "cancelAfter": 0,
                        "channel": "API",
                        "clientOid": "6d92a4dc-7c44-40e9-afd8-a25cfb86384a",
                        "remark": null,
                        "tags": "partner:ccxt",
                        "isActive": false,
                        "cancelExist": false,
                        "createdAt": 1709404637667,
                        "tradeType": "TRADE"
                    }
                },
                "parsedResponse": {
                    "info": {
                        "id": "65e371dd0ddaa40007cb437b",
                        "symbol": "LTC-USDT",
                        "opType": "DEAL",
                        "type": "market",
                        "side": "buy",
                        "price": "0",
                        "size": "0.01",
                        "funds": "0",
                        "dealFunds": "0.91937",
                        "dealSize": "0.01",
                        "fee": "0.00091937",
                        "feeCurrency": "USDT",
                        "stp": "",
                        "stop": "",
                        "stopTriggered": false,
                        "stopPrice": "0",
                        "timeInForce": "GTC",
                        "postOnly": false,
                        "hidden": false,
                        "iceberg": false,
                        "visibleSize": "0",
                        "cancelAfter": 0,
                        "channel": "API",
                        "clientOid": "6d92a4dc-7c44-40e9-afd8-a25cfb86384a",
                        "remark": null,
                        "tags": "partner:ccxt",
                        "isActive": false,
                        "cancelExist": false,
                        "createdAt": 1709404637667,
                        "tradeType": "TRADE"
                    },
                    "id": "65e371dd0ddaa40007cb437b",
                    "clientOrderId": "6d92a4dc-7c44-40e9-afd8-a25cfb86384a",
                    "symbol": "LTC/USDT",
                    "type": "market",
                    "timeInForce": "GTC",
                    "postOnly": false,
                    "side": "buy",
                    "amount": 0.01,
                    "price": 91.937,
                    "stopPrice": 0,
                    "triggerPrice": 0,
                    "cost": 0.91937,
                    "filled": 0.01,
                    "remaining": 0,
                    "timestamp": 1709404637667,
                    "datetime": "2024-03-02T18:37:17.667Z",
                    "fee": {
                        "currency": "USDT",
                        "cost": 0.00091937
                    },
                    "status": "closed",
                    "lastTradeTimestamp": null,
                    "average": 91.937,
                    "trades": [],
                    "fees": [
                        {
                            "currency": "USDT",
                            "cost": 0.00091937
                        }
                    ],
                    "lastUpdateTimestamp": null,
                    "reduceOnly": null,
                    "takeProfitPrice": null,
                    "stopLossPrice": null
                }
            }
        ],
        "fetchTrades": [
            {
                "description": "fetchTrades",
                "method": "fetchTrades",
                "input": [
                    "BTC/USDT",
                    null,
                    1
                ],
                "httpResponse": {
                    "code": "200000",
                    "data": [
                        {
                            "sequence": "7613805866401793",
                            "price": "67347.4",
                            "size": "0.00453030",
                            "side": "sell",
                            "time": 1709897616745000000
                        }
                    ]
                },
                "parsedResponse": [
                    {
                        "info": {
                            "sequence": "7613805866401793",
                            "price": "67347.4",
                            "size": "0.00453030",
                            "side": "sell",
                            "time": 1709897616745000000
                        },
                        "id": null,
                        "order": null,
                        "timestamp": 1709897616745,
                        "datetime": "2024-03-08T11:33:36.745Z",
                        "symbol": "BTC/USDT",
                        "type": null,
                        "takerOrMaker": null,
                        "side": "sell",
                        "price": 67347.4,
                        "amount": 0.0045303,
                        "cost": 305.10392622,
                        "fee": {"cost": null, "currency": null },
                        "fees": []
                    }
                ]
            }
        ],
        "fetchTicker": [
            {
                "description": "fetch ticker",
                "method": "fetchTicker",
                "input": [
                    "BTC/USDT"
                ],
                "httpResponse": {
                    "code": "200000",
                    "data": {
                        "time": 1709897710012,
                        "symbol": "BTC-USDT",
                        "buy": "67399.9",
                        "sell": "67400",
                        "changeRate": "0.0089",
                        "changePrice": "597.9",
                        "high": "67978.8",
                        "low": "66541.4",
                        "vol": "6442.17728633",
                        "volValue": "433203364.463489651",
                        "last": "67400",
                        "averagePrice": "66654.25518537",
                        "takerFeeRate": "0.001",
                        "makerFeeRate": "0.001",
                        "takerCoefficient": "1",
                        "makerCoefficient": "1"
                    }
                },
                "parsedResponse": {
                    "symbol": "BTC/USDT",
                    "timestamp": 1709897710012,
                    "datetime": "2024-03-08T11:35:10.012Z",
                    "high": 67978.8,
                    "low": 66541.4,
                    "bid": 67399.9,
                    "bidVolume": null,
                    "ask": 67400,
                    "askVolume": null,
                    "vwap": 67244.86849853185,
                    "open": 66802.1,
                    "close": 67400,
                    "last": 67400,
                    "previousClose": null,
                    "change": 597.9,
                    "percentage": 0.89,
                    "average": 66654.25518537,
                    "baseVolume": 6442.17728633,
                    "quoteVolume": 433203364.46348965,
                    "markPrice":  null,
                    "indexPrice": null,
                    "info": {
                        "time": 1709897710012,
                        "symbol": "BTC-USDT",
                        "buy": "67399.9",
                        "sell": "67400",
                        "changeRate": "0.0089",
                        "changePrice": "597.9",
                        "high": "67978.8",
                        "low": "66541.4",
                        "vol": "6442.17728633",
                        "volValue": "433203364.463489651",
                        "last": "67400",
                        "averagePrice": "66654.25518537",
                        "takerFeeRate": "0.001",
                        "makerFeeRate": "0.001",
                        "takerCoefficient": "1",
                        "makerCoefficient": "1"
                    }
                }
            }
        ],
        "fetchBalance": [
            {
                "description": "fetch balance",
                "method": "fetchBalance",
                "input": [],
                "httpResponse": {
                    "code": "200000",
                    "data": [
                        {
                            "id": "64feeeb6b4f1fb0007948e80",
                            "currency": "USDT",
                            "type": "trade",
                            "balance": "40.12618754",
                            "available": "40.12618754",
                            "holds": "0"
                        },
                        {
                            "id": "64feeec4cd03f30007aa5a8f",
                            "currency": "LTC",
                            "type": "trade",
                            "balance": "0.171021",
                            "available": "0.171021",
                            "holds": "0"
                        },
                        {
                            "id": "64ff093e478dba00072d3bc7",
                            "currency": "BTC",
                            "type": "trade",
                            "balance": "0",
                            "available": "0",
                            "holds": "0"
                        },
                        {
                            "id": "655e450a1245b90007517903",
                            "currency": "TRX",
                            "type": "trade",
                            "balance": "0",
                            "available": "0",
                            "holds": "0"
                        }
                    ]
                },
                "parsedResponse": {
                    "info": {
                        "code": "200000",
                        "data": [
                            {
                                "id": "64feeeb6b4f1fb0007948e80",
                                "currency": "USDT",
                                "type": "trade",
                                "balance": "40.12618754",
                                "available": "40.12618754",
                                "holds": "0"
                            },
                            {
                                "id": "64feeec4cd03f30007aa5a8f",
                                "currency": "LTC",
                                "type": "trade",
                                "balance": "0.171021",
                                "available": "0.171021",
                                "holds": "0"
                            },
                            {
                                "id": "64ff093e478dba00072d3bc7",
                                "currency": "BTC",
                                "type": "trade",
                                "balance": "0",
                                "available": "0",
                                "holds": "0"
                            },
                            {
                                "id": "655e450a1245b90007517903",
                                "currency": "TRX",
                                "type": "trade",
                                "balance": "0",
                                "available": "0",
                                "holds": "0"
                            }
                        ]
                    },
                    "timestamp": null,
                    "datetime": null,
                    "USDT": {
                        "free": 40.12618754,
                        "used": 0,
                        "total": 40.12618754
                    },
                    "LTC": {
                        "free": 0.171021,
                        "used": 0,
                        "total": 0.171021
                    },
                    "BTC": {
                        "free": 0,
                        "used": 0,
                        "total": 0
                    },
                    "TRX": {
                        "free": 0,
                        "used": 0,
                        "total": 0
                    },
                    "free": {
                        "USDT": 40.12618754,
                        "LTC": 0.171021,
                        "BTC": 0,
                        "TRX": 0
                    },
                    "used": {
                        "USDT": 0,
                        "LTC": 0,
                        "BTC": 0,
                        "TRX": 0
                    },
                    "total": {
                        "USDT": 40.12618754,
                        "LTC": 0.171021,
                        "BTC": 0,
                        "TRX": 0
                    }
                }
            },
            {
                "description": "cross balance",
                "method": "fetchBalance",
                "input": [
                  {
                    "marginMode": "cross"
                  }
                ],
                "httpResponse": {
                  "code": "200000",
                  "data": {
                    "debtRatio": "0",
                    "accounts": [
                      {
                        "currency": "USDT",
                        "totalBalance": "5",
                        "availableBalance": "5",
                        "holdBalance": "0",
                        "liability": "0",
                        "maxBorrowSize": "20"
                      }
                    ]
                  }
                },
                "parsedResponse": {
                  "info": {
                    "code": "200000",
                    "data": {
                      "debtRatio": "0",
                      "accounts": [
                        {
                          "currency": "USDT",
                          "totalBalance": "5",
                          "availableBalance": "5",
                          "holdBalance": "0",
                          "liability": "0",
                          "maxBorrowSize": "20"
                        }
                      ]
                    }
                  },
                  "timestamp": null,
                  "datetime": null,
                  "USDT": {
                    "free": 5,
                    "used": 0,
                    "total": 5,
                    "debt": 0
                  },
                  "free": {
                    "USDT": 5
                  },
                  "used": {
                    "USDT": 0
                  },
                  "total": {
                    "USDT": 5
                  },
                  "debt": {
                    "USDT": 0
                  }
                }
            },
            {
                "description": "isolated balance",
                "method": "fetchBalance",
                "input": [
                  {
                    "marginMode": "isolated"
                  }
                ],
                "httpResponse": {
                    "code": "200000",
                    "data": {
                        "totalAssetOfQuoteCurrency": "5",
                        "totalLiabilityOfQuoteCurrency": "0",
                        "timestamp": 1712086569939,
                        "assets": [
                            {
                                "symbol": "LTC-USDT",
                                "status": "EFFECTIVE",
                                "debtRatio": "0",
                                "baseAsset": {
                                    "currency": "LTC",
                                    "borrowEnabled": true,
                                    "transferInEnabled": true,
                                    "total": "0",
                                    "hold": "0",
                                    "available": "0",
                                    "liability": "0",
                                    "interest": "0",
                                    "maxBorrowSize": "0.4"
                                },
                                "quoteAsset": {
                                    "currency": "USDT",
                                    "borrowEnabled": true,
                                    "transferInEnabled": true,
                                    "total": "5",
                                    "hold": "0",
                                    "available": "5",
                                    "liability": "0",
                                    "interest": "0",
                                    "maxBorrowSize": "45"
                                }
                            }
                        ]
                    }
                },
                "parsedResponse": {
                    "info": {
                        "code": "200000",
                        "data": {
                            "totalAssetOfQuoteCurrency": "5",
                            "totalLiabilityOfQuoteCurrency": "0",
                            "timestamp": 1712086569939,
                            "assets": [
                                {
                                    "symbol": "LTC-USDT",
                                    "status": "EFFECTIVE",
                                    "debtRatio": "0",
                                    "baseAsset": {
                                        "currency": "LTC",
                                        "borrowEnabled": true,
                                        "transferInEnabled": true,
                                        "total": "0",
                                        "hold": "0",
                                        "available": "0",
                                        "liability": "0",
                                        "interest": "0",
                                        "maxBorrowSize": "0.4"
                                    },
                                    "quoteAsset": {
                                        "currency": "USDT",
                                        "borrowEnabled": true,
                                        "transferInEnabled": true,
                                        "total": "5",
                                        "hold": "0",
                                        "available": "5",
                                        "liability": "0",
                                        "interest": "0",
                                        "maxBorrowSize": "45"
                                    }
                                }
                            ]
                        }
                    },
                    "timestamp": null,
                    "datetime": null,
                    "LTC/USDT": {
                        "LTC":{"free":0,"used":0,"total":0,"debt":0},
                        "USDT":{"free":5,"used":0,"total":5,"debt":0},
                        "free":{"LTC":0,"USDT":5},
                        "used":{"LTC":0,"USDT":0},
                        "total":{"LTC":0,"USDT":5},
                        "debt":{"LTC":0,"USDT":0}
                    }
                }
            }
        ],
        "fetchOrderBook": [
            {
                "description": "fetch orderbook",
                "method": "fetchOrderBook",
                "input": [
                    "BTC/USDT",
                    20
                ],
                "httpResponse": {
                    "code": "200000",
                    "data": {
                        "time": 1709898508055,
                        "sequence": "11149534850",
                        "bids": [
                            [
                                "67539.7",
                                "1.1829567"
                            ],
                            [
                                "67538.5",
                                "0.25229199"
                            ]
                        ],
                        "asks": [
                            [
                                "67539.8",
                                "1.08883964"
                            ],
                            [
                                "67539.9",
                                "0.0001"
                            ]
                        ]
                    }
                },
                "parsedResponse": {
                    "symbol": "BTC/USDT",
                    "bids": [
                        [
                            67539.7,
                            1.1829567
                        ],
                        [
                            67538.5,
                            0.25229199
                        ]
                    ],
                    "asks": [
                        [
                            67539.8,
                            1.08883964
                        ],
                        [
                            67539.9,
                            0.0001
                        ]
                    ],
                    "timestamp": 1709898508055,
                    "datetime": "2024-03-08T11:48:28.055Z",
                    "nonce": 11149534850
                }
            }
        ],
        "fetchTransactionFee": [
            {
                "description": "Fetch transaction fee",
                "method": "fetchTransactionFee",
                "input": [
                    "BTC"
                ],
                "httpResponse": {
                    "code": "200000",
                    "data": {
                        "currency": "BTC",
                        "limitBTCAmount": "15.71610959",
                        "usedBTCAmount": "0.00000000",
                        "quotaCurrency": "USDT",
                        "limitQuotaCurrencyAmount": "999999.00000000",
                        "usedQuotaCurrencyAmount": "0",
                        "remainAmount": "15.71610959",
                        "availableAmount": "0",
                        "withdrawMinFee": "0.0004",
                        "innerWithdrawMinFee": "0",
                        "withdrawMinSize": "0.001",
                        "isWithdrawEnabled": true,
                        "precision": 8,
                        "chain": "BTC",
                        "reason": null,
                        "lockedAmount": "0"
                    }
                },
                "parsedResponse": {
                    "info": {
                        "code": "200000",
                        "data": {
                        "currency": "BTC",
                        "limitBTCAmount": "15.71610959",
                        "usedBTCAmount": "0.00000000",
                        "quotaCurrency": "USDT",
                        "limitQuotaCurrencyAmount": "999999.00000000",
                        "usedQuotaCurrencyAmount": "0",
                        "remainAmount": "15.71610959",
                        "availableAmount": "0",
                        "withdrawMinFee": "0.0004",
                        "innerWithdrawMinFee": "0",
                        "withdrawMinSize": "0.001",
                        "isWithdrawEnabled": true,
                        "precision": 8,
                        "chain": "BTC",
                        "reason": null,
                        "lockedAmount": "0"
                        }
                  },
                  "withdraw": {
                        "BTC": 0.0004
                  },
                  "deposit": {}
                }
            }
        ],
<<<<<<< HEAD
        "fetchDepositAddress": [
            {
                "description": "with network",
                "method": "fetchDepositAddress",
                "input": [
                  "USDT",
                  {
                    "networkCode": "ERC20"
=======
        "createDepositAddress":[
            {
                "description": "with network",
                "method": "createDepositAddress",
                "input": [
                  "BNB",
                  {
                    "networkCode": "BEP20"
>>>>>>> 28603830
                  }
                ],
                "httpResponse": {
                  "code": "200000",
<<<<<<< HEAD
                  "data": [
                    {
                      "address": "0xe2ea159ddf261ff8c18f7fc9ae4f6a25fd51232d",
                      "memo": "",
                      "chainId": "eth",
                      "to": "MAIN",
                      "expirationDate": 0,
                      "currency": "USDT",
                      "contractAddress": "0xdac17f958d2ee523a2206206994597c13d831ec7",
                      "chainName": "ERC20"
                    }
                  ]
                },
                "parsedResponse": {
                  "info": {
                    "address": "0xe2ea159ddf261ff8c18f7fc9ae4f6a25fd51232d",
                    "memo": "",
                    "chainId": "eth",
                    "to": "MAIN",
                    "expirationDate": 0,
                    "currency": "USDT",
                    "contractAddress": "0xdac17f958d2ee523a2206206994597c13d831ec7",
                    "chainName": "ERC20"
                  },
                  "currency": "USDT",
                  "network": "ERC20",
                  "address": "0xe2ea159ddf261ff8c18f7fc9ae4f6a25fd51232d",
                  "tag": null
                }
            }
        ],
        "fetchDepositAddressesByNetwork": [
            {
                "description": "default",
                "method": "fetchDepositAddressesByNetwork",
                "input": [
                  "LTC"
                ],
                "httpResponse": {
                  "code": "200000",
                  "data": [
                    {
                      "address": "MA2x2wmbGprWn1pUXxjimww2RUK4LbPVEf",
                      "memo": "",
                      "chainId": "ltc",
                      "to": "MAIN",
                      "expirationDate": 0,
                      "currency": "LTC",
                      "contractAddress": "",
                      "chainName": "LTC"
                    }
                  ]
                },
                "parsedResponse": {
                  "LTC": {
                    "info": {
                      "address": "MA2x2wmbGprWn1pUXxjimww2RUK4LbPVEf",
                      "memo": "",
                      "chainId": "ltc",
                      "to": "MAIN",
                      "expirationDate": 0,
                      "currency": "LTC",
                      "contractAddress": "",
                      "chainName": "LTC"
                    },
                    "currency": "LTC",
                    "network": "LTC",
                    "address": "MA2x2wmbGprWn1pUXxjimww2RUK4LbPVEf",
                    "tag": null
                  }
                }
            }
=======
                  "data": {
                    "address": "0x2336d1834faab10b2dac44e468f2627138417431",
                    "memo": null,
                    "chainId": "bsc",
                    "to": "MAIN",
                    "expirationDate": 0,
                    "currency": "BNB",
                    "chainName": "BEP20"
                  }
                },
                "parsedResponse": {
                  "info": {
                    "address": "0x2336d1834faab10b2dac44e468f2627138417431",
                    "memo": null,
                    "chainId": "bsc",
                    "to": "MAIN",
                    "expirationDate": 0,
                    "currency": "BNB",
                    "chainName": "BEP20"
                  },
                  "currency": "BNB",
                  "network": "BEP20",
                  "address": "0x2336d1834faab10b2dac44e468f2627138417431",
                  "tag": null
                }
            }
>>>>>>> 28603830
        ]
    }
}<|MERGE_RESOLUTION|>--- conflicted
+++ resolved
@@ -1096,16 +1096,6 @@
                 }
             }
         ],
-<<<<<<< HEAD
-        "fetchDepositAddress": [
-            {
-                "description": "with network",
-                "method": "fetchDepositAddress",
-                "input": [
-                  "USDT",
-                  {
-                    "networkCode": "ERC20"
-=======
         "createDepositAddress":[
             {
                 "description": "with network",
@@ -1114,85 +1104,10 @@
                   "BNB",
                   {
                     "networkCode": "BEP20"
->>>>>>> 28603830
                   }
                 ],
                 "httpResponse": {
                   "code": "200000",
-<<<<<<< HEAD
-                  "data": [
-                    {
-                      "address": "0xe2ea159ddf261ff8c18f7fc9ae4f6a25fd51232d",
-                      "memo": "",
-                      "chainId": "eth",
-                      "to": "MAIN",
-                      "expirationDate": 0,
-                      "currency": "USDT",
-                      "contractAddress": "0xdac17f958d2ee523a2206206994597c13d831ec7",
-                      "chainName": "ERC20"
-                    }
-                  ]
-                },
-                "parsedResponse": {
-                  "info": {
-                    "address": "0xe2ea159ddf261ff8c18f7fc9ae4f6a25fd51232d",
-                    "memo": "",
-                    "chainId": "eth",
-                    "to": "MAIN",
-                    "expirationDate": 0,
-                    "currency": "USDT",
-                    "contractAddress": "0xdac17f958d2ee523a2206206994597c13d831ec7",
-                    "chainName": "ERC20"
-                  },
-                  "currency": "USDT",
-                  "network": "ERC20",
-                  "address": "0xe2ea159ddf261ff8c18f7fc9ae4f6a25fd51232d",
-                  "tag": null
-                }
-            }
-        ],
-        "fetchDepositAddressesByNetwork": [
-            {
-                "description": "default",
-                "method": "fetchDepositAddressesByNetwork",
-                "input": [
-                  "LTC"
-                ],
-                "httpResponse": {
-                  "code": "200000",
-                  "data": [
-                    {
-                      "address": "MA2x2wmbGprWn1pUXxjimww2RUK4LbPVEf",
-                      "memo": "",
-                      "chainId": "ltc",
-                      "to": "MAIN",
-                      "expirationDate": 0,
-                      "currency": "LTC",
-                      "contractAddress": "",
-                      "chainName": "LTC"
-                    }
-                  ]
-                },
-                "parsedResponse": {
-                  "LTC": {
-                    "info": {
-                      "address": "MA2x2wmbGprWn1pUXxjimww2RUK4LbPVEf",
-                      "memo": "",
-                      "chainId": "ltc",
-                      "to": "MAIN",
-                      "expirationDate": 0,
-                      "currency": "LTC",
-                      "contractAddress": "",
-                      "chainName": "LTC"
-                    },
-                    "currency": "LTC",
-                    "network": "LTC",
-                    "address": "MA2x2wmbGprWn1pUXxjimww2RUK4LbPVEf",
-                    "tag": null
-                  }
-                }
-            }
-=======
                   "data": {
                     "address": "0x2336d1834faab10b2dac44e468f2627138417431",
                     "memo": null,
@@ -1219,7 +1134,6 @@
                   "tag": null
                 }
             }
->>>>>>> 28603830
         ]
     }
 }