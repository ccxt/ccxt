--- conflicted
+++ resolved
@@ -3072,18 +3072,7 @@
                 ]
             }
         ],
-<<<<<<< HEAD
-        "setLeverage":[
-            {
-                "description": "set the leverage for marginMode cross",
-                "method": "setLeverage",
-                "input": [
-                    5,
-                    null,
-                    {
-                        "marginMode": "cross"
-=======
-        "fetchStatus":[
+      "fetchStatus":[
             {
                 "description": "fetch the server status",
                 "method": "fetchStatus",
@@ -3116,24 +3105,10 @@
                     {
                         "uta": true,
                         "tradeType": "SPOT"
->>>>>>> c1e9cb61
                     }
                 ],
                 "httpResponse": {
                     "code": "200000",
-<<<<<<< HEAD
-                    "data": null
-                },
-                "parsedResponse": {
-                    "info": {
-                        "code": "200000",
-                        "data": null
-                    },
-                    "symbol": null,
-                    "marginMode": null,
-                    "longLeverage": null,
-                    "shortLeverage": null
-=======
                     "data": {
                         "tradeType": "SPOT",
                         "serverStatus": "open",
@@ -3153,7 +3128,52 @@
                             "msg": ""
                         }
                     }
->>>>>>> c1e9cb61
+                }
+            }
+        ],
+        "setLeverage":[
+            {
+                "description": "set the leverage for marginMode cross",
+                "method": "setLeverage",
+                "input": [
+                    5,
+                    null,
+                    {
+                        "marginMode": "cross"
+                    }
+                ],
+                "httpResponse": {
+                    "code": "200000",
+                    "data": null
+                },
+                "parsedResponse": {
+                    "info": {
+                        "code": "200000",
+                        "data": null
+                    },
+                    "symbol": null,
+                    "marginMode": null,
+                    "longLeverage": null,
+                    "shortLeverage": null
+                    "data": {
+                        "tradeType": "SPOT",
+                        "serverStatus": "open",
+                        "msg": ""
+                    }
+                },
+                "parsedResponse": {
+                    "status": "ok",
+                    "updated": null,
+                    "eta": null,
+                    "url": null,
+                    "info": {
+                        "code": "200000",
+                        "data": {
+                            "tradeType": "SPOT",
+                            "serverStatus": "open",
+                            "msg": ""
+                        }
+                    }
                 }
             }
         ]
