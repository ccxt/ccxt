{
    "exchange": "binance",
    "skipKeys": [
        "signature",
        "timestamp",
        "recvWindow",
        "newClientOrderId"
    ],
    "outputType": "urlencoded",
    "methods": {
        "createOrder": [
            {
                "description": "Spot market buy order",
                "method": "createOrder",
                "url": "https://testnet.binance.vision/api/v3/order",
                "input": [
                    "LTC/USDT",
                    "market",
                    "buy",
                    0.2,
                    50
                ],
                "output": "timestamp=1698772556546&symbol=LTCUSDT&side=BUY&newClientOrderId=x-R4BD3S8265d26698ad954db1b3fee5&newOrderRespType=FULL&type=MARKET&quoteOrderQty=10&recvWindow=10000&signature=bb8a423f6cfa0c0aa85c1234f514ff0fdad73b41921f31d0f4b9d5a24045ea8b"
            },
            {
                "description": "Spot limit buy order",
                "method": "createOrder",
                "url": "https://testnet.binance.vision/api/v3/order",
                "input": [
                    "LTC/USDT",
                    "limit",
                    "buy",
                    0.2,
                    50
                ],
                "output": "timestamp=1698772601904&symbol=LTCUSDT&side=BUY&newClientOrderId=x-R4BD3S826527eb0fd34e445cba9d94&newOrderRespType=FULL&type=LIMIT&quantity=0.2&price=50&timeInForce=GTC&recvWindow=10000&signature=b1caba89e3a305463b03d9bd73e0b34a2117f3b3949cdf065d29837fa845b4b0"
            },
            {
                "description": "Spot limit buy with postOnly",
                "method": "createOrder",
                "url": "https://api.binance.com/api/v3/order",
                "input": [
                    "LTC/USDT",
                    "limit",
                    "buy",
                    0.2,
                    50,
                    {
                        "postOnly": true
                    }
                ],
                "output": "timestamp=1699380855361&symbol=LTCUSDT&side=BUY&newClientOrderId=x-R4BD3S82102a551f8c1642bba06728&newOrderRespType=RESULT&type=LIMIT_MAKER&quantity=0.2&price=50&recvWindow=10000&signature=6ae855678678e86725443f243b2f40613ed3e48e39a478ea0433c7dcbc36fce8"
            },
            {
                "description": "Swap market buy order",
                "method": "createOrder",
                "url": "https://testnet.binancefuture.com/fapi/v1/order",
                "input": [
                    "LTC/USDT:USDT",
                    "market",
                    "buy",
                    0.1
                ],
                "output": "timestamp=1698772686486&symbol=LTCUSDT&side=BUY&newClientOrderId=x-xcKtGhcud0e56169437e41d2a50414&newOrderRespType=RESULT&type=MARKET&quantity=0.1&recvWindow=10000&signature=a703d0332fd54447dc9439dc60ddcc515d170c2357b12041504f5eb228002c09"
            },
            {
                "description": "Swap limit buy order",
                "method": "createOrder",
                "url": "https://testnet.binancefuture.com/fapi/v1/order",
                "input": [
                    "LTC/USDT:USDT",
                    "limit",
                    "buy",
                    0.1,
                    55
                ],
                "output": "timestamp=1698772722784&symbol=LTCUSDT&side=BUY&newClientOrderId=x-xcKtGhcu857a045c78a148bda82a3b&newOrderRespType=RESULT&type=LIMIT&quantity=0.1&price=55&timeInForce=GTC&recvWindow=10000&signature=ea0c2c8986c05546309cfb5248febc8a551c1a7ccf7252305e26bb60e41a8d60"
            },
            {
                "description": "Spot limit buy with triggerPrice",
                "method": "createOrder",
                "url": "https://api.binance.com/api/v3/order",
                "input": [
                    "LTC/USDT",
                    "limit",
                    "buy",
                    0.2,
                    50,
                    {
                        "triggerPrice": 100
                    }
                ],
                "output": "timestamp=1699113377107&symbol=LTCUSDT&side=BUY&newClientOrderId=x-R4BD3S828025d8ae9f754437aa1bde&newOrderRespType=FULL&type=STOP_LOSS_LIMIT&quantity=0.2&price=50&timeInForce=GTC&stopPrice=100&recvWindow=10000&signature=FFsWE8MefjyN%2BBkm0w4KE4dRJh%2FOeJDbH4nOjhFS7rbmaGb64q9cK2RmRbgLKqMbDcPmgy752h7YnjqhF7wWixXEZmJR0Ks3ap%2BhvhAEr4Cd1bPJ2buEe316rXIHgPiDQBpDbsbipEoX2dQnUdjxGItAgyTVSThxqk0t8BDrqkHlnwv8JF9Yp1ekwFccXYBM5jMz09feygyLPzyiK3bqjPndwohxCLoL%2B6wp0x%2FTM0Vm39XTvOAPUj88FF67C76sFlVReIjzwo94xOj%2BHzynGZs7apVLV227P434MARwyKQM9XsSQ%2FMsSakoxZjOrErH2iwWlsJL60C7HcPl%2B%2BZD%2BQ%3D%3D"
            },
            {
                "description": "Swap limit buy with triggerPrice",
                "method": "createOrder",
                "url": "https://testnet.binancefuture.com/fapi/v1/order",
                "input": [
                    "LTC/USDT:USDT",
                    "limit",
                    "buy",
                    0.2,
                    50,
                    {
                        "triggerPrice": 100
                    }
                ],
                "output": "timestamp=1699113425660&symbol=LTCUSDT&side=BUY&newClientOrderId=x-xcKtGhcu0a6b33edf43043799149a0&newOrderRespType=RESULT&type=STOP&quantity=0.2&price=50&stopPrice=100&recvWindow=10000&signature=dcbd99666b985518f0bc818d2fdc9c7215f4607b044ad921a025fec70f41ae61"
            },
            {
                "description": "Spot limit buy with test endpoint",
                "method": "createOrder",
                "url": "https://api.binance.com/api/v3/order/test",
                "input": [
                    "LTC/USDT",
                    "limit",
                    "buy",
                    0.2,
                    50,
                    {
                        "test": true
                    }
                ],
                "output": "timestamp=1699113722660&symbol=LTCUSDT&side=BUY&newClientOrderId=x-R4BD3S82dbdbef155f0b479ca03ac1&newOrderRespType=FULL&type=LIMIT&quantity=0.2&price=50&timeInForce=GTC&recvWindow=10000&signature=RAxM3BDlCxN9yJtKYKhyrJ0dOb7ng6o5Iy1Pz6I9snLDHRQVNuv9%2FgnWWfsUayfILjZQO7ns3VeyqGfiXBlGXa5eap37%2BHXjcYBA9Jc6OCXAKDtNmcdkFB9QvV0bG7lO%2BIMx6nQAgUILod%2FlVWd1MJSOVYlAoDH7N5aiHtrcImoUT4NRJkT31E99yT7W7VIqvTD3AcFUodgaajB7G0oBTqp69w9uyUJEvDFG6RisU77Zeuzcy7sYdXpVueTycreAjQg225F1WQNSDClOJKMDhJ27d5akwOj%2Flxo6pRjT21Jr7G3GGzceAiHXKgSSB%2Fgu2jCe48hnr8C92YVqfp2LyQ%3D%3D"
            },
            {
                "description": "Spot margin (cross) limit buy",
                "method": "createOrder",
                "url": "https://api.binance.com/sapi/v1/margin/order",
                "input": [
                    "LTC/USDT",
                    "limit",
                    "buy",
                    0.2,
                    50,
                    {
                        "marginMode": "cross"
                    }
                ],
                "output": "timestamp=1699113838137&symbol=LTCUSDT&side=BUY&newClientOrderId=x-R4BD3S8277d937b569914d1bb5f784&newOrderRespType=FULL&type=LIMIT&quantity=0.2&price=50&timeInForce=GTC&marginMode=cross&recvWindow=10000&signature=0e12b57b83c758aceb6d88c4950c1259f41cc0b86d7e6259fcdb3202cd3d3c32"
            },
            {
                "description": "Swap limit sell",
                "method": "createOrder",
                "url": "https://testnet.binancefuture.com/fapi/v1/order",
                "input": [
                    "LTC/USDT:USDT",
                    "limit",
                    "sell",
                    0.2,
                    100
                ],
                "output": "timestamp=1699114065223&symbol=LTCUSDT&side=SELL&newClientOrderId=x-xcKtGhcu6e4e96867ac345ee9151b9&newOrderRespType=RESULT&type=LIMIT&quantity=0.2&price=100&timeInForce=GTC&recvWindow=10000&signature=057d2e77971840b5e2726b88a7a1e2fc740c032437bc4ea38c89e6d1c2968b9a"
            },
            {
                "description": "Swap limit sell with takeProfitPrice (type 2)",
                "method": "createOrder",
                "url": "https://testnet.binancefuture.com/fapi/v1/order",
                "input": [
                    "LTC/USDT:USDT",
                    "limit",
                    "sell",
                    0.2,
                    100,
                    {
                        "takeProfitPrice": 105
                    }
                ],
                "output": "timestamp=1699285858348&symbol=LTCUSDT&side=SELL&newClientOrderId=x-xcKtGhcu2784a323f70a4bdf8b1725&newOrderRespType=RESULT&type=TAKE_PROFIT&quantity=0.2&price=100&stopPrice=105&recvWindow=10000&signature=6434d52fc670894917cac2b03407eac0646f81ce4bcff3b640c11d4c8c2d4ab1"
            },
            {
                "description": "Swap limit buy with stopLossPrice (type 2)",
                "method": "createOrder",
                "url": "https://testnet.binancefuture.com/fapi/v1/order",
                "input": [
                    "LTC/USDT:USDT",
                    "limit",
                    "sell",
                    0.2,
                    49,
                    {
                        "stopLossPrice": 50
                    }
                ],
                "output": "timestamp=1699285907701&symbol=LTCUSDT&side=SELL&newClientOrderId=x-xcKtGhcuc8a51b6fd0a344069c2703&newOrderRespType=RESULT&type=STOP&quantity=0.2&price=49&stopPrice=50&recvWindow=10000&signature=4a09fa15b8c91f1215f7175b163080853291f5e316bd25025ddefd5b5688508a"
            },
            {
                "description": "Swap limit buy with reduce only (closing short position)",
                "method": "createOrder",
                "url": "https://testnet.binancefuture.com/fapi/v1/order",
                "input": [
                    "LTC/USDT:USDT",
                    "limit",
                    "buy",
                    0.2,
                    60,
                    {
                        "reduceOnly": true
                    }
                ],
                "output": "timestamp=1699380630765&symbol=LTCUSDT&side=BUY&newClientOrderId=x-xcKtGhcuad6ae547a99e48b686c911&newOrderRespType=RESULT&type=LIMIT&quantity=0.2&price=60&timeInForce=GTC&reduceOnly=true&recvWindow=10000&signature=3d99de3afdd8a6ad846d201fe4f446b75dd956db59e986db345d453b79b7bea2"
            },
            {
                "description": "Swap limit buy with postOnly",
                "method": "createOrder",
                "url": "https://testnet.binancefuture.com/fapi/v1/order",
                "input": [
                    "LTC/USDT:USDT",
                    "limit",
                    "buy",
                    0.2,
                    50,
                    {
                        "postOnly": true
                    }
                ],
                "output": "timestamp=1699380695835&symbol=LTCUSDT&side=BUY&newClientOrderId=x-xcKtGhcu392bafca1fb740208ee8d3&newOrderRespType=RESULT&type=LIMIT&quantity=0.2&price=50&timeInForce=GTX&recvWindow=10000&signature=27dfce7c02d210d4d88f029e34550f153283e849b34bbf80aebbc7f860937b84"
            }
        ],
        "createOrders": [
            {
                "description": "Swap createOrders",
                "method": "createOrders",
                "url": "https://testnet.binancefuture.com/fapi/v1/batchOrders",
                "input": [
                    [
                        {
                            "symbol": "LTC/USDT:USDT",
                            "amount": 0.1,
                            "side": "buy",
                            "type": "limit",
                            "price": 60
                        },
                        {
                            "symbol": "LTC/USDT:USDT",
                            "amount": 0.11,
                            "side": "buy",
                            "type": "limit",
                            "price": 61
                        }
                    ]
                ],
                "output": "timestamp=1699382693405&batchOrders=[{\"symbol\":\"LTCUSDT\",\"side\":\"BUY\",\"newClientOrderId\":\"x-xcKtGhcub371e14dda9e4fda804421\",\"newOrderRespType\":\"RESULT\",\"type\":\"LIMIT\",\"quantity\":\"0.1\",\"price\":\"60\",\"timeInForce\":\"GTC\"},{\"symbol\":\"LTCUSDT\",\"side\":\"BUY\",\"newClientOrderId\":\"x-xcKtGhcu2b5cffec484a42138cdf8e\",\"newOrderRespType\":\"RESULT\",\"type\":\"LIMIT\",\"quantity\":\"0.11\",\"price\":\"61\",\"timeInForce\":\"GTC\"}]&recvWindow=10000&signature=ce06633e6e16101cf7b4c3fd0f6a1afa3901206050382fafae81deddc1867f92"
            }
        ],
        "createMarketOrderWithCost": [
            {
                "description": "Spot create market order with cost",
                "method": "createMarketOrderWithCost",
                "url": "https://testnet.binance.vision/api/v3/order",
                "input": [
                    "BTC/USDT",
                    "buy",
                    10
                ],
                "output": "timestamp=1702677177092&symbol=BTCUSDT&side=BUY&newClientOrderId=x-R4BD3S82bbdbdf90c28b4c2a9dd885&newOrderRespType=FULL&type=MARKET&quoteOrderQty=10&recvWindow=10000&signature=e36681dea6e4baa6049a95b440fb76eb82c7b7a1906a8595ef8a6844273e0ef2"
            }
        ],
        "createMarketBuyOrderWithCost": [
            {
                "description": "Spot create market buy order with cost",
                "method": "createMarketBuyOrderWithCost",
                "url": "https://testnet.binance.vision/api/v3/order",
                "input": [
                    "BTC/USDT",
                    15
                ],
                "output": "timestamp=1702677315563&symbol=BTCUSDT&side=BUY&newClientOrderId=x-R4BD3S82166697aa19d7484fb68378&newOrderRespType=FULL&type=MARKET&quoteOrderQty=15&recvWindow=10000&signature=64f817d988900608171a22a906a68da7ef58b401b8ec6514c0e141f2c262c8fa"
            }
        ],
        "createMarketSellOrderWithCost": [
            {
                "description": "Spot create market sell order with cost",
                "method": "createMarketSellOrderWithCost",
                "url": "https://testnet.binance.vision/api/v3/order",
                "input": [
                    "BTC/USDT",
                    15
                ],
                "output": "timestamp=1702677379657&symbol=BTCUSDT&side=SELL&newClientOrderId=x-R4BD3S82e9114f80b9124f96817cc1&newOrderRespType=FULL&type=MARKET&quoteOrderQty=15&recvWindow=10000&signature=c71dc764642f5e6b7a96d04b7d820058ec204557ec43ce64ff102d25df4423b8"
            }
        ],
        "cancelOrder": [
            {
                "description": "Swap cancelOrder",
                "method": "cancelOrder",
                "url": "https://testnet.binancefuture.com/fapi/v1/order?timestamp=1699382897679&symbol=LTCUSDT&orderId=652509009&recvWindow=10000&signature=02d0287d26b9b0603902e299840941f6738f9fbb3f497390b29d7077c42c318b",
                "input": [
                    652509009,
                    "LTC/USDT:USDT"
                ]
            },
            {
                "description": "Spot cancelOrder",
                "method": "cancelOrder",
                "url": "https://testnet.binance.vision/api/v3/order?timestamp=1699384031574&symbol=LTCUSDT&orderId=464950&recvWindow=10000&signature=548084e744d32adc2172c498ead0f621cd1920ac788ff7b4038fffa5dd139d42",
                "input": [
                    464950,
                    "LTC/USDT"
                ]
            },
            {
                "description": "Swap inverse cancelOrder",
                "method": "cancelOrder",
                "url": "https://dapi.binance.com/dapi/v1/order?timestamp=1699382897679&symbol=BTCUSD_PERP&orderId=652509009&recvWindow=10000&signature=02d0287d26b9b0603902e299840941f6738f9fbb3f497390b29d7077c42c318b",
                "input": [
                    652509009,
                    "BTC/USD:BTC"
                ]
            },
            {
                "description": "Option cancelOrder",
                "method": "cancelOrder",
                "url": "https://eapi.binance.com/eapi/v1/order?timestamp=1699382897679&symbol=ETH-231229-800-C&orderId=652509009&recvWindow=10000&signature=02d0287d26b9b0603902e299840941f6738f9fbb3f497390b29d7077c42c318b",
                "input": [
                    652509009,
                    "ETH/USDT:USDT-231229-800-C"
                ]
            },
            {
                "description": "cancel swap order with clientOrderId",
                "method": "cancelOrder",
                "url": "https://testnet.binancefuture.com/fapi/v1/order?timestamp=1703181445987&symbol=BTCUSDT&origClientOrderId=myswap&recvWindow=10000&signature=169048840e9612fc90a33b39894e882fc3f73950a02374b544ddecb344467929",
                "input": [
                  "",
                  "BTC/USDT:USDT",
                  {
                    "clientOrderId": "myswap"
                  }
                ]
            }
        ],
        "cancelOrders": [
            {
                "description": "Swap cancelOrders",
                "method": "cancelOrders",
                "url": "https://testnet.binancefuture.com/fapi/v1/batchOrders?timestamp=1699384523218&symbol=LTCUSDT&recvWindow=10000&orderidlist=[652511506]&signature=ced41362438af4b529b81484e1713dc0108b2715453e403d3e46fa93ba8a0a83",
                "input": [
                    [
                        "652511506"
                    ],
                    "LTC/USDT:USDT"
                ]
            }
        ],
        "cancelAllOrders": [
            {
                "description": "Spot cancelAllOrders",
                "method": "cancelAllOrders",
                "url": "https://testnet.binance.vision/api/v3/openOrders?timestamp=1699384119652&symbol=LTCUSDT&recvWindow=10000&signature=0dbf34752013b284d4fb297b83583be92da868fe532282f98f8f90095b1fdc89",
                "input": [
                    "LTC/USDT"
                ]
            },
            {
                "description": "Swap cancelAllOrders",
                "method": "cancelAllOrders",
                "url": "https://testnet.binancefuture.com/fapi/v1/allOpenOrders?timestamp=1699384154326&symbol=LTCUSDT&recvWindow=10000&signature=6be9641d53bd8e041581dbbe9f9a10576253d6d661a755ccbced131b8dc3e56d",
                "input": [
                    "LTC/USDT:USDT"
                ]
            },
            {
                "description": "Swap inverse cancelAllOrders",
                "method": "cancelAllOrders",
                "url": "https://dapi.binance.com/dapi/v1/allOpenOrders?timestamp=1699384154326&symbol=BTCUSD_PERP&recvWindow=10000&signature=6be9641d53bd8e041581dbbe9f9a10576253d6d661a755ccbced131b8dc3e56d",
                "input": [
                    "BTC/USD:BTC"
                ]
            },
            {
                "description": "Option cancelAllOrders",
                "method": "cancelAllOrders",
                "url": "https://eapi.binance.com/eapi/v1/allOpenOrders?timestamp=1699384154326&symbol=ETH-231229-800-C&recvWindow=10000&signature=6be9641d53bd8e041581dbbe9f9a10576253d6d661a755ccbced131b8dc3e56d",
                "input": [
                    "ETH/USDT:USDT-231229-800-C"
                ]
            }
        ],
        "fetchBalance": [
            {
                "description": "Spot fetch balance",
                "method": "fetchBalance",
                "url": "https://api.binance.com/api/v3/account?timestamp=1699384807806&recvWindow=10000&signature=63f0c698cb014312107449ed70b52c6e684ef8d18cba7b62fb378716f043534d",
                "input": []
            },
            {
                "description": "Swap fetchBalance",
                "method": "fetchBalance",
                "url": "https://testnet.binancefuture.com/fapi/v2/account?timestamp=1699385163596&recvWindow=10000&signature=f8a952f41e186866660fa44ef11e22e69fd54145638964c6e79034e2fa83eb58",
                "input": [
                    {
                        "type": "swap"
                    }
                ]
            },
            {
                "description": "Swap inverse fetchBalance",
                "method": "fetchBalance",
                "url": "https://testnet.binancefuture.com/dapi/v1/account?timestamp=1699385163596&recvWindow=10000&signature=f8a952f41e186866660fa44ef11e22e69fd54145638964c6e79034e2fa83eb58",
                "input": [
                    {
                        "type": "swap",
                        "subType": "inverse"
                    }
                ]
            },
            {
                "description": "Margin fetchBalance",
                "method": "fetchBalance",
                "url": "https://testnet.binancefuture.com/sapi/v1/margin/account?timestamp=1699385163596&recvWindow=10000&signature=f8a952f41e186866660fa44ef11e22e69fd54145638964c6e79034e2fa83eb58",
                "input": [
                    {
                        "type": "margin"
                    }
                ]
            },
            {
                "description": "Savings fetchBalance",
                "method": "fetchBalance",
                "url": "https://testnet.binancefuture.com/sapi/v1/lending/union/account?timestamp=1699385163596&recvWindow=10000&signature=f8a952f41e186866660fa44ef11e22e69fd54145638964c6e79034e2fa83eb58",
                "input": [
                    {
                        "type": "savings"
                    }
                ]
            },
            {
                "description": "Funding fetchBalance",
                "method": "fetchBalance",
                "url": "https://testnet.binancefuture.com/sapi/v1/asset/get-funding-asset",
                "input": [
                    {
                        "type": "funding"
                    }
                ],
                "output": "timestamp=1702624225422&recvWindow=10000&signature=9dbc6d2f649bd8522187b3ac2643e2eec3c50e48d5d44e925eb225e108c133ee"
            },
            {
                "description": "fetch isolated balance",
                "method": "fetchBalance",
                "url": "https://api.binance.com/sapi/v1/margin/isolated/account?timestamp=1703072784927&recvWindow=10000&signature=96c89d509bf6e5a630b1e7dd84dce9f011cb07caf25cf6eaa90a8a4400793826",
                "input": [
                  {
                    "marginMode": "isolated"
                  }
                ]
            }
        ],
        "fetchMyTrades": [
            {
                "description": "Spot fetchMyTrades",
                "method": "fetchMyTrades",
                "url": "https://api.binance.com/api/v3/myTrades?timestamp=1699380939904&symbol=LTCUSDT&recvWindow=10000&signature=e0364430919fe9187025c68199752304a723f4fe62de000440b8fa4db8f6dd66",
                "input": [
                    "LTC/USDT"
                ]
            },
            {
                "description": "Swap fetchMyTrades",
                "method": "fetchMyTrades",
                "url": "https://testnet.binancefuture.com/fapi/v1/userTrades?timestamp=1699380991270&symbol=LTCUSDT&recvWindow=10000&signature=df9868b4dbe11d15402e6cbea7910cc8cea2f5f5f87cddd91e40d8aa3b869d82",
                "input": [
                    "LTC/USDT:USDT"
                ]
            },
            {
                "description": "Swap inverse fetchMyTrades",
                "method": "fetchMyTrades",
                "url": "https://dapi.binance.com/dapi/v1/userTrades?timestamp=1699380991270&symbol=BTCUSD_PERP&recvWindow=10000&signature=df9868b4dbe11d15402e6cbea7910cc8cea2f5f5f87cddd91e40d8aa3b869d82",
                "input": [
                    "BTC/USD:BTC"
                ]
            },
            {
                "description": "Option fetchMyTrades",
                "method": "fetchMyTrades",
                "url": "https://eapi.binance.com/eapi/v1/userTrades?timestamp=1699380991270&symbol=ETH-231229-800-C&recvWindow=10000&signature=df9868b4dbe11d15402e6cbea7910cc8cea2f5f5f87cddd91e40d8aa3b869d82",
                "input": [
                    "ETH/USDT:USDT-231229-800-C"
                ]
            },
            {
                "description": "Spot margin cross",
                "method": "fetchMyTrades",
                "url": "https://api.binance.com/sapi/v1/margin/myTrades?timestamp=1703241051088&symbol=LTCUSDT&limit=1&recvWindow=10000&signature=141057bfeccdf9ba9d99838058dc0fb77b9331ed06ef43216867952c6e1e874a",
                "input": [
                  "LTC/USDT",
                  null,
                  1,
                  {
                    "marginMode": "cross"
                  }
                ]
            },
            {
                "description": "Spot margin isolated",
                "method": "fetchMyTrades",
                "url": "https://api.binance.com/sapi/v1/margin/myTrades?timestamp=1703241081711&symbol=LTCUSDT&limit=1&isIsolated=true&recvWindow=10000&signature=46f94e4f43408cb782d20c97be4bbdd2837cfb552091312206d49822d1065613",
                "input": [
                  "LTC/USDT",
                  null,
                  1,
                  {
                    "marginMode": "isolated"
                  }
                ]
            }
        ],
        "fetchOrders": [
            {
                "description": "Spot fetchOrders",
                "method": "fetchOrders",
                "url": "https://api.binance.com/api/v3/allOrders?timestamp=1699381044319&symbol=LTCUSDT&recvWindow=10000&signature=858226f6bc5879207bf14a06a71c380e6392601e703b3b0ac229fe1f1f3d092a",
                "input": [
                    "LTC/USDT"
                ]
            },
            {
                "description": "Swap fetchOrders",
                "method": "fetchOrders",
                "url": "https://testnet.binancefuture.com/fapi/v1/allOrders?timestamp=1699381079525&symbol=LTCUSDT&recvWindow=10000&signature=e75dee5138d27e195e8bd66ba3e754dba7c7fd2911252f7358f5506566b7517e",
                "input": [
                    "LTC/USDT:USDT"
                ]
            },
            {
                "description": "Inverse fetchOrders",
                "method": "fetchOrders",
                "url": "https://dapi.binance.com/dapi/v1/allOrders?timestamp=1699381120125&symbol=BTCUSD_PERP&recvWindow=10000&signature=4c191cf2693c1fed0a75a6231035bd3c57be27bc326d4e60c44735c4ddeac5dd",
                "input": [
                    "BTC/USD:BTC"
                ]
            },
            {
                "description": "Option fetchOrders",
                "method": "fetchOrders",
                "url": "https://eapi.binance.com/eapi/v1/historyOrders?timestamp=1699381120125&symbol=ETH-231229-800-C&recvWindow=10000&signature=4c191cf2693c1fed0a75a6231035bd3c57be27bc326d4e60c44735c4ddeac5dd",
                "input": [
                    "ETH/USDT:USDT-231229-800-C"
                ]
            },
            {
                "description": "Spot margin cross fetchOrders",
                "method": "fetchOrders",
                "url": "https://api.binance.com/sapi/v1/margin/allOrders?timestamp=1699381288329&symbol=LTCUSDT&startTime=1699381234000&limit=20&recvWindow=10000&signature=1cb6d6b9fcfc84a22d685d46827c33eb67fe8ff0980784712bce5002822c4515",
                "input": [
                    "LTC/USDT",
                    1699381234000,
                    20,
                    {
                        "marginMode": "cross"
                    }
                ]
            },
            {
                "description": "Spot margin isolated fetchOrders",
                "method": "fetchOrders",
                "url": "https://api.binance.com/sapi/v1/margin/allOrders?timestamp=1699381316098&symbol=LTCUSDT&isIsolated=true&startTime=1699381234000&limit=20&recvWindow=10000&signature=f589333c4be021c50cb3bf8b75d04d2027c545acf22fec45ae19c57be8ed5b3c",
                "input": [
                    "LTC/USDT",
                    1699381234000,
                    20,
                    {
                        "marginMode": "isolated"
                    }
                ]
            }
        ],
        "fetchOrder": [
            {
                "description": "Spot fetchOrder",
                "method": "fetchOrder",
                "url": "https://testnet.binance.vision/api/v3/order?timestamp=1699384269930&symbol=LTCUSDT&orderId=465138&recvWindow=10000&signature=3e56f68f7464d282deb93466f4a382886f216739cf0225e5ae32b13529bd7b84",
                "input": [
                    465138,
                    "LTC/USDT"
                ]
            },
            {
                "description": "Swap fetchOrder",
                "method": "fetchOrder",
                "url": "https://testnet.binancefuture.com/fapi/v1/order?timestamp=1699384317029&symbol=LTCUSDT&orderId=652124757&recvWindow=10000&signature=9f2120e58e884131b91f4193a94ea17a18ef4f3195b3e6f388d5f5e14e797414",
                "input": [
                    652124757,
                    "LTC/USDT:USDT"
                ]
            },
            {
                "description": "Swap inverse fetchOrder",
                "method": "fetchOrder",
                "url": "https://dapi.binance.com/dapi/v1/order?timestamp=1699384317029&symbol=BTCUSD_PERP&orderId=652124757&recvWindow=10000&signature=9f2120e58e884131b91f4193a94ea17a18ef4f3195b3e6f388d5f5e14e797414",
                "input": [
                    652124757,
                    "BTC/USD:BTC"
                ]
            },
            {
                "description": "Option fetchOrder",
                "method": "fetchOrder",
                "url": "https://eapi.binance.com/eapi/v1/order?timestamp=1699384317029&symbol=ETH-231229-800-C&orderId=652124757&recvWindow=10000&signature=9f2120e58e884131b91f4193a94ea17a18ef4f3195b3e6f388d5f5e14e797414",
                "input": [
                    652124757,
                    "ETH/USDT:USDT-231229-800-C"
                ]
            },
            {
                "description": "Spot cross order",
                "method": "fetchOrder",
                "url": "https://api.binance.com/sapi/v1/margin/order?timestamp=1703159386293&symbol=LTCUSDT&orderId=3103603561&recvWindow=10000&signature=dc62a3b4d2125eb456629bdbb70eee5cddfc1c2836b050e072dc5bec635bf5e8",
                "input": [
                  3103603561,
                  "LTC/USDT",
                  {
                    "marginMode": "cross"
                  }
                ]
            },
            {
                "description": "Fetch isolated order",
                "method": "fetchOrder",
                "url": "https://api.binance.com/sapi/v1/margin/order?timestamp=1703159655585&symbol=LTCUSDT&isIsolated=true&orderId=3807830610&recvWindow=10000&signature=67f6cbaff42d879c7af414d5669b542c8ff536689d52ade8ca17a3406f665175",
                "input": [
                  3807830610,
                  "LTC/USDT",
                  {
                    "marginMode": "isolated"
                  }
                ]
            }
        ],
        "fetchOpenOrders": [
            {
                "description": "Swap open orders",
                "method": "fetchOpenOrders",
                "url": "https://testnet.binancefuture.com/fapi/v1/openOrders?timestamp=1699381574417&symbol=LTCUSDT&recvWindow=10000&signature=6a256c608fa51704c38209d2dc0338832a2b4193b5c53360780ff3012b4777f6",
                "input": [
                    "LTC/USDT:USDT"
                ]
            },
            {
                "description": "Spot one orders",
                "method": "fetchOpenOrders",
                "url": "https://api.binance.com/api/v3/openOrders?timestamp=1699381643483&symbol=LTCUSDT&recvWindow=10000&signature=5e065a2e4308050c13f57fbf2280c0148108537d487377153d4a35ceae451285",
                "input": [
                    "LTC/USDT"
                ]
            },
            {
                "description": "Inverse open orders",
                "method": "fetchOpenOrders",
                "url": "https://dapi.binance.com/dapi/v1/openOrders?timestamp=1699381672955&symbol=BTCUSD_PERP&recvWindow=10000&signature=660a51120973fd1a69fb1b08fa0c0deb92be1a890e978688e659f8bc02acac44",
                "input": [
                    "BTC/USD:BTC"
                ]
            },
            {
                "description": "Option open orders",
                "method": "fetchOpenOrders",
                "url": "https://eapi.binance.com/eapi/v1/openOrders?timestamp=1699381761363&symbol=ETH-231229-800-C&recvWindow=10000&signature=6614edfda35dd14772f8dd9b7236b9db9e36323bfe8682a829987033db85be24",
                "input": [
                    "ETH/USDT:USDT-231229-800-C"
                ]
            },
            {
                "description": "Spot-margin cross open orders",
                "method": "fetchOpenOrders",
                "url": "https://api.binance.com/sapi/v1/margin/openOrders?timestamp=1699381707792&symbol=BTCUSDT&recvWindow=10000&signature=3f1f41573b1b178a7b320281ce6152a6e616c55f5f0ea3092e4cf94de0ac59cb",
                "input": [
                    "BTC/USDT",
                    null,
                    null,
                    {
                        "marginMode": "cross"
                    }
                ]
            },
            {
                "description": "Spot margin isolated open orders",
                "method": "fetchOpenOrders",
                "url": "https://api.binance.com/sapi/v1/margin/openOrders?timestamp=1699381761363&symbol=LTCUSDT&isIsolated=true&recvWindow=10000&signature=6614edfda35dd14772f8dd9b7236b9db9e36323bfe8682a829987033db85be24",
                "input": [
                    "LTC/USDT",
                    null,
                    null,
                    {
                        "marginMode": "isolated"
                    }
                ]
            }
        ],
        "fetchCanceledOrders": [
            {
                "description": "Spot canceled orders",
                "method": "fetchCanceledOrders",
                "url": "https://testnet.binance.vision/api/v3/allOrders?timestamp=1699384225531&symbol=LTCUSDT&recvWindow=10000&signature=542ec2f6763831d5a92d891174d744b77b3deb931c5787463fc99744f2bb34df",
                "input": [
                    "LTC/USDT",
                    null,
                    1
                ]
            }
        ],
        "fetchPositions": [
            {
                "description": "fetch default positions",
                "method": "fetchPositions",
                "url": "https://testnet.binancefuture.com/fapi/v2/positionRisk?timestamp=1699381878017&recvWindow=10000&signature=f654a95fde9ee5ee6004b1ded1adb3671333ac84eeab7f3b11c27b12848a28c2",
                "input": []
            },
            {
                "description": "fetch default positions",
                "method": "fetchPositions",
                "url": "https://testnet.binancefuture.com/dapi/v1/positionRisk?timestamp=1699381961216&recvWindow=10000&signature=ebbde9cbf31b9e450afb6aa6f5236b4f1a89b7afb9686493be317fbad1a3a5b2",
                "input": [
                    null,
                    {
                        "subType": "inverse"
                    }
                ]
            }
        ],
        "transfer": [
            {
                "description": "Transfer from cross to spot",
                "method": "transfer",
                "url": "https://api.binance.com/sapi/v1/asset/transfer",
                "input": [
                    "USDT",
                    1,
                    "cross",
                    "spot"
                ],
                "output": "timestamp=1699384664075&asset=USDT&amount=1&type=MARGIN_MAIN&recvWindow=10000&signature=1d4479f2e7df920f0b14af126ef2c753738e6e6945a28c2fdbd69bc841009e64"
            },
            {
                "description": "Transfer from spot to linear",
                "method": "transfer",
                "url": "https://api.binance.com/sapi/v1/asset/transfer",
                "input": [
                    "USDT",
                    1,
                    "spot",
                    "linear"
                ],
                "output": "timestamp=1699384712566&asset=USDT&amount=1&type=MAIN_UMFUTURE&recvWindow=10000&signature=33c61a7570d7a2c9c99ddd57edb5b5c2574351b9e485512e9f6382d5b5f1804f"
            },
            {
                "description": "Transfer from spot to funding",
                "method": "transfer",
                "url": "https://api.binance.com/sapi/v1/asset/transfer",
                "input": [
                    "USDT",
                    1,
                    "spot",
                    "funding"
                ],
                "output": "timestamp=1699384737453&asset=USDT&amount=1&type=MAIN_FUNDING&recvWindow=10000&signature=5418d03fb525c32e4a1c4e1a874abcda635bad6ba7763fc82c0b164eeebd7523"
            },
            {
                "description": "Transfer from funding to spot",
                "method": "transfer",
                "url": "https://api.binance.com/sapi/v1/asset/transfer",
                "input": [
                    "USDT",
                    1,
                    "funding",
                    "spot"
                ],
                "output": "timestamp=1699384759972&asset=USDT&amount=1&type=FUNDING_MAIN&recvWindow=10000&signature=4e43d89ac545361e50c2b7df44b91f6c168c99dab114acc6bad382a4c51aa34b"
            }
        ],
        "fetchDeposits": [
            {
                "description": "Default fetch deposits",
                "method": "fetchDeposits",
                "url": "https://api.binance.com/sapi/v1/capital/deposit/hisrec?timestamp=1699440724626&recvWindow=10000&signature=d36b11a06e7af3f8bc85c28e97ab788a58e20f39b201b6fc31132688d71f4968",
                "input": []
            }
        ],
        "fetchLedger": [
            {
                "description": "Fetch swap ledger",
                "method": "fetchLedger",
                "url": "https://fapi.binance.com/fapi/v1/income?timestamp=1699440856890&recvWindow=10000&signature=e921974f0fc79c71a0bf5c210bded9841b627248e89ca2659dd26616d2870bd9",
                "input": [
                    "USDT",
                    null,
                    null,
                    {
                        "type": "swap"
                    }
                ]
            }
        ],
        "setLeverage": [
            {
                "description": "Swap linear setLeverage",
                "method": "setLeverage",
                "url": "https://testnet.binancefuture.com/fapi/v1/leverage",
                "input": [
                    5,
                    "LTC/USDT:USDT"
                ],
                "output": "timestamp=1699440965441&symbol=LTCUSDT&leverage=5&recvWindow=10000&signature=500407a2dd13c20e6cef1a884fd1982fe494f2436761cd8c73c6de1aeeaf2a70"
            },
            {
                "description": "Swap inverse setLeverage",
                "method": "setLeverage",
                "url": "https://dapi.binance.com/dapi/v1/leverage",
                "input": [
                    5,
                    "BTC/USD:BTC"
                ],
                "output": "timestamp=1699441011001&symbol=BTCUSD_PERP&leverage=5&recvWindow=10000&signature=f932a4e8dd21ce1dcea84d8ab2fd9451c31b77c710d1adb9c51f54adc520cd90"
            }
        ],
        "setMarginMode": [
            {
                "description": "Set margin mode to cross",
                "method": "setMarginMode",
                "url": "https://testnet.binancefuture.com/fapi/v1/marginType",
                "input": [
                    "CROSS",
                    "BTC/USDT:USDT"
                ],
                "output": "timestamp=1699441787982&symbol=BTCUSDT&marginType=CROSSED&recvWindow=10000&signature=16f612e91d2ff4494239137194470ea53d7a20eff2d1b02c0783327bd40da955"
            },
            {
                "description": "Set margin mode to isolated with inverse market",
                "method": "setMarginMode",
                "url": "https://dapi.binance.com/dapi/v1/marginType",
                "input": [
                    "isolated",
                    "BTC/USD:BTC"
                ],
                "output": "timestamp=1699441887107&symbol=BTCUSD_PERP&marginType=ISOLATED&recvWindow=10000&signature=23faa49ca6c2c26c2ed637bda09e850587c8cf9dd884d495b44bddf6744dff09"
            }
        ],
        "fetchCrossBorrowRate": [
            {
                "description": "Fetch cross borrow rate",
                "method": "fetchCrossBorrowRate",
                "url": "https://api.binance.com/sapi/v1/margin/interestRateHistory?timestamp=1700202941111&asset=USDT&recvWindow=10000&signature=ffc9f69400ec59a68f0785334a9a619258411f43f6cfc0c7aa9585202d0f8eb5",
                "input": [
                    "USDT"
                ]
            }
        ],
        "fetchTickers": [
            {
                "description": "spot fetch tickers with symbols",
                "method": "fetchTickers",
                "url": "https://testnet.binance.vision/api/v3/ticker/24hr?symbols=%5B%22BTCUSDT%22%2C%22LTCUSDT%22%5D",
                "input": [
                    [
                        "BTC/USDT",
                        "LTC/USDT"
                    ]
                ]
            },
            {
                "description": "Swap tickers",
                "method": "fetchTickers",
                "url": "https://testnet.binancefuture.com/fapi/v1/ticker/24hr",
                "input": [
                    [
                        "BTC/USDT:USDT"
                    ]
                ]
            },
            {
                "description": "Inverse tickers",
                "method": "fetchTickers",
                "url": "https://testnet.binancefuture.com/dapi/v1/ticker/24hr",
                "input": [
                    [
                        "BTC/USD:BTC"
                    ]
                ]
            }
        ],
<<<<<<< HEAD
        "fetchPositionsRisk": [
            {
                "description": "Fetch Positions Risk - linear",
                "method": "fetchPositionsRisk",
                "url": "https://fapi.binance.com/fapi/v2/positionRisk?timestamp=1702887258875&recvWindow=10000&signature=a9795caccb458e83f728210d51abeb6c51d5e6b67ced6562a9f4839910e189fd",
=======
        "fetchOHLCV": [
            {
                "description": "Fetch OHLCV - spot",
                "method": "fetchOHLCV",
                "url": "https://api.binance.com/api/v3/klines?interval=1m&limit=5&symbol=BTCUSDT&startTime=1699381234000",
                "input": [
                    "BTC/USDT",
                    "1m",
                    1699381234000,
                    5
                ]
            },
            {
                "description": "Fetch OHLCV - linear",
                "method": "fetchOHLCV",
                "url": "https://fapi.binance.com/fapi/v1/klines?interval=1m&limit=5&symbol=BTCUSDT&startTime=1699381234000",
                "input": [
                    "BTC/USDT:USDT",
                    "1m",
                    1699381234000,
                    5
                ]
            },
            {
                "description": "Fetch OHLCV - inverse",
                "method": "fetchOHLCV",
                "url": "https://dapi.binance.com/dapi/v1/klines?interval=1m&limit=5&symbol=BTCUSD_PERP&startTime=1699381234000&endTime=1699381533999",
                "input": [
                    "BTC/USD:BTC",
                    "1m",
                    1699381234000,
                    5
                ]
            },
            {
                "description": "Fetch OHLCV - option",
                "method": "fetchOHLCV",
                "url": "https://eapi.binance.com/eapi/v1/klines?interval=1m&limit=5&symbol=ETH-231229-800-C&startTime=1699381234000",
                "input": [
                    "ETH/USDT:USDT-231229-800-C",
                    "1m",
                    1699381234000,
                    5
                ]
            },
            {
                "description": "Fetch OHLCV - linear, price=mark",
                "method": "fetchOHLCV",
                "url": "https://fapi.binance.com/fapi/v1/markPriceKlines?interval=1m&limit=5&symbol=BTCUSDT&startTime=1699381234000",
                "input": [
                    "BTC/USDT:USDT",
                    "1m",
                    1699381234000,
                    5,
                    {
                        "price": "mark"
                    }
                ]
            },
            {
                "description": "Fetch OHLCV - inverse, price=mark",
                "method": "fetchOHLCV",
                "url": "https://dapi.binance.com/dapi/v1/markPriceKlines?interval=1m&limit=5&symbol=BTCUSD_PERP&startTime=1699381234000&endTime=1699381533999",
                "input": [
                    "BTC/USD:BTC",
                    "1m",
                    1699381234000,
                    5,
                    {
                        "price": "mark"
                    }
                ]
            },
            {
                "description": "Fetch OHLCV - linear, price=index",
                "method": "fetchOHLCV",
                "url": "https://fapi.binance.com/fapi/v1/indexPriceKlines?interval=1m&limit=5&pair=BTCUSDT&startTime=1699381234000",
                "input": [
                    "BTC/USDT:USDT",
                    "1m",
                    1699381234000,
                    5,
                    {
                        "price": "index"
                    }
                ]
            },
            {
                "description": "Fetch OHLCV - inverse, price=index",
                "method": "fetchOHLCV",
                "url": "https://dapi.binance.com/dapi/v1/indexPriceKlines?interval=1m&limit=5&pair=BTCUSD_PERP&startTime=1699381234000&endTime=1699381533999",
                "input": [
                    "BTC/USD:BTC",
                    "1m",
                    1699381234000,
                    5,
                    {
                        "price": "index"
                    }
                ]
            }
        ],
        "fetchTradingFees": [
            {
                "description": "Fetch Trading Fees - spot",
                "method": "fetchTradingFees",
                "url": "https://api.binance.com/sapi/v1/asset/tradeFee?timestamp=1702887258875&recvWindow=10000&signature=a9795caccb458e83f728210d51abeb6c51d5e6b67ced6562a9f4839910e189fd",
                "input": [
                    {
                        "type": "spot"
                    }
                ]
            },
            {
                "description": "Fetch Trading Fees - linear",
                "method": "fetchTradingFees",
                "url": "https://api.binance.com/fapi/v2/account?timestamp=1702887258875&recvWindow=10000&signature=a9795caccb458e83f728210d51abeb6c51d5e6b67ced6562a9f4839910e189fd",
                "input": [
                    {
                        "type": "swap",
                        "subType": "linear"
                    }
                ]
            },
            {
                "description": "Fetch Trading Fees - inverse",
                "method": "fetchTradingFees",
                "url": "https://api.binance.com/dapi/v1/account?timestamp=1702887258875&recvWindow=10000&signature=a9795caccb458e83f728210d51abeb6c51d5e6b67ced6562a9f4839910e189fd",
                "input": [
                    {
                        "type": "swap",
                        "subType": "inverse"
                    }
                ]
            }
        ],
        "fetchFundingRate": [
            {
                "description": "Fetch Funding Rate - linear",
                "method": "fetchFundingRate",
                "url": "https://api.binance.com/fapi/v1/premiumIndex?symbol=BTCUSDT",
                "input": [
                    "BTC/USDT:USDT"
                ]
            },
            {
                "description": "Fetch Funding Rate - inverse",
                "method": "fetchFundingRate",
                "url": "https://api.binance.com/dapi/v1/premiumIndex?symbol=BTCUSD_PERP",
                "input": [
                    "BTC/USD:BTC"
                ]
            }
        ],
        "fetchLeverageTiers": [
            {
                "description": "Fetch Leverage Tiers - linear",
                "method": "fetchLeverageTiers",
                "url": "https://fapi.binance.com/fapi/v1/leverageBracket?timestamp=1702887258875&recvWindow=10000&signature=a9795caccb458e83f728210d51abeb6c51d5e6b67ced6562a9f4839910e189fd",
>>>>>>> ccebc5a5
                "input": [
                    null,
                    {
                        "subType": "linear"
                    }
                ]
            },
            {
<<<<<<< HEAD
                "description": "Fetch Positions Risk - inverse",
                "method": "fetchPositionsRisk",
                "url": "https://dapi.binance.com/dapi/v1/positionRisk?timestamp=1702887258875&recvWindow=10000&signature=a9795caccb458e83f728210d51abeb6c51d5e6b67ced6562a9f4839910e189fd",
=======
                "description": "Fetch Leverage Tiers - inverse",
                "method": "fetchLeverageTiers",
                "url": "https://dapi.binance.com/dapi/v2/leverageBracket?timestamp=1702887258875&recvWindow=10000&signature=a9795caccb458e83f728210d51abeb6c51d5e6b67ced6562a9f4839910e189fd",
>>>>>>> ccebc5a5
                "input": [
                    null,
                    {
                        "subType": "inverse"
                    }
                ]
            }
<<<<<<< HEAD
=======
        ],
        "fetchFundingRateHistory": [
            {
                "description": "Fetch Funding Rate History - linear",
                "method": "fetchFundingRateHistory",
                "url": "https://api.binance.com/fapi/v1/fundingRate?symbol=BTCUSDT",
                "input": [
                    "BTC/USDT:USDT"
                ]
            },
            {
                "description": "Fetch Funding Rate History - inverse",
                "method": "fetchFundingRateHistory",
                "url": "https://api.binance.com/dapi/v1/fundingRate?symbol=BTCUSD_PERP",
                "input": [
                    "BTC/USD:BTC"
                ]
            }
        ],
        "fetchFundingRates": [
            {
                "description": "Fetch Funding Rates - linear",
                "method": "fetchFundingRates",
                "url": "https://api.binance.com/fapi/v1/premiumIndex",
                "input": [
                    null,
                    {
                        "subType": "linear"
                    }
                ]
            },
            {
                "description": "Fetch Funding Rates - inverse",
                "method": "fetchFundingRates",
                "url": "https://api.binance.com/dapi/v1/premiumIndex",
                "input": [
                    null,
                    {
                        "subType": "inverse"
                    }
                ]
            }
        ],
        "fetchFundingHistory": [
            {
                "description": "Fetch Funding History - linear",
                "method": "fetchFundingHistory",
                "url": "https://api.binance.com/fapi/v1/income?timestamp=1702887258875&incomeType=FUNDING_FEE&symbol=BTCUSDT&recvWindow=10000&signature=a9795caccb458e83f728210d51abeb6c51d5e6b67ced6562a9f4839910e189fd",
                "input": [
                    "BTC/USDT:USDT"
                ]
            },
            {
                "description": "Fetch Funding History - inverse",
                "method": "fetchFundingHistory",
                "url": "https://api.binance.com/dapi/v1/income?timestamp=1702887258875&incomeType=FUNDING_FEE&symbol=BTCUSD_PERP&recvWindow=10000&signature=a9795caccb458e83f728210d51abeb6c51d5e6b67ced6562a9f4839910e189fd",
                "input": [
                    "BTC/USD:BTC"
                ]
            }
        ],
        "fetchTrades": [
            {
                "description": "Fetch Trades - spot",
                "method": "fetchTrades",
                "url": "https://api.binance.com/api/v3/aggTrades?limit=5&symbol=BTCUSDT&startTime=1699381234000&endTime=1699384834000",
                "input": [
                    "BTC/USDT",
                    1699381234000,
                    5
                ]
            },
            {
                "description": "Fetch Trades - linear",
                "method": "fetchTrades",
                "url": "https://fapi.binance.com/fapi/v1/aggTrades?limit=5&symbol=BTCUSDT&startTime=1699381234000&endTime=1699384834000",
                "input": [
                    "BTC/USDT:USDT",
                    1699381234000,
                    5
                ]
            },
            {
                "description": "Fetch Trades - inverse",
                "method": "fetchTrades",
                "url": "https://dapi.binance.com/dapi/v1/aggTrades?limit=5&symbol=BTCUSD_PERP&startTime=1699381234000&endTime=1699384834000",
                "input": [
                    "BTC/USD:BTC",
                    1699381234000,
                    5
                ]
            },
            {
                "description": "Fetch Trades - option",
                "method": "fetchTrades",
                "url": "https://eapi.binance.com/eapi/v1/trades?limit=5&symbol=ETH-231229-800-C",
                "input": [
                    "ETH/USDT:USDT-231229-800-C",
                    1699381234000,
                    5
                ]
            }
>>>>>>> ccebc5a5
        ]
    }
}<|MERGE_RESOLUTION|>--- conflicted
+++ resolved
@@ -881,13 +881,6 @@
                 ]
             }
         ],
-<<<<<<< HEAD
-        "fetchPositionsRisk": [
-            {
-                "description": "Fetch Positions Risk - linear",
-                "method": "fetchPositionsRisk",
-                "url": "https://fapi.binance.com/fapi/v2/positionRisk?timestamp=1702887258875&recvWindow=10000&signature=a9795caccb458e83f728210d51abeb6c51d5e6b67ced6562a9f4839910e189fd",
-=======
         "fetchOHLCV": [
             {
                 "description": "Fetch OHLCV - spot",
@@ -1047,7 +1040,6 @@
                 "description": "Fetch Leverage Tiers - linear",
                 "method": "fetchLeverageTiers",
                 "url": "https://fapi.binance.com/fapi/v1/leverageBracket?timestamp=1702887258875&recvWindow=10000&signature=a9795caccb458e83f728210d51abeb6c51d5e6b67ced6562a9f4839910e189fd",
->>>>>>> ccebc5a5
                 "input": [
                     null,
                     {
@@ -1056,15 +1048,9 @@
                 ]
             },
             {
-<<<<<<< HEAD
-                "description": "Fetch Positions Risk - inverse",
-                "method": "fetchPositionsRisk",
-                "url": "https://dapi.binance.com/dapi/v1/positionRisk?timestamp=1702887258875&recvWindow=10000&signature=a9795caccb458e83f728210d51abeb6c51d5e6b67ced6562a9f4839910e189fd",
-=======
                 "description": "Fetch Leverage Tiers - inverse",
                 "method": "fetchLeverageTiers",
                 "url": "https://dapi.binance.com/dapi/v2/leverageBracket?timestamp=1702887258875&recvWindow=10000&signature=a9795caccb458e83f728210d51abeb6c51d5e6b67ced6562a9f4839910e189fd",
->>>>>>> ccebc5a5
                 "input": [
                     null,
                     {
@@ -1072,8 +1058,6 @@
                     }
                 ]
             }
-<<<<<<< HEAD
-=======
         ],
         "fetchFundingRateHistory": [
             {
@@ -1176,7 +1160,6 @@
                     5
                 ]
             }
->>>>>>> ccebc5a5
         ]
     }
 }