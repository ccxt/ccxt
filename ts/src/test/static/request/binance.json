{
    "exchange": "binance",
    "skipKeys": [
        "signature",
        "timestamp",
        "recvWindow",
        "newClientOrderId"
    ],
    "outputType": "urlencoded",
    "methods": {
        "createOrder": [
            {
                "description": "Spot market buy order",
                "method": "createOrder",
                "url": "https://testnet.binance.vision/api/v3/order",
                "input": [
                    "LTC/USDT",
                    "market",
                    "buy",
                    0.2,
                    50
                ],
                "output": "timestamp=1698772556546&symbol=LTCUSDT&side=BUY&newClientOrderId=x-R4BD3S8265d26698ad954db1b3fee5&newOrderRespType=FULL&type=MARKET&quoteOrderQty=10&recvWindow=10000&signature=bb8a423f6cfa0c0aa85c1234f514ff0fdad73b41921f31d0f4b9d5a24045ea8b"
            },
            {
                "description": "Spot limit buy order",
                "method": "createOrder",
                "url": "https://testnet.binance.vision/api/v3/order",
                "input": [
                    "LTC/USDT",
                    "limit",
                    "buy",
                    0.2,
                    50
                ],
                "output": "timestamp=1698772601904&symbol=LTCUSDT&side=BUY&newClientOrderId=x-R4BD3S826527eb0fd34e445cba9d94&newOrderRespType=FULL&type=LIMIT&quantity=0.2&price=50&timeInForce=GTC&recvWindow=10000&signature=b1caba89e3a305463b03d9bd73e0b34a2117f3b3949cdf065d29837fa845b4b0"
            },
            {
                "description": "Spot limit buy with postOnly",
                "method": "createOrder",
                "url": "https://api.binance.com/api/v3/order",
                "input": [
                    "LTC/USDT",
                    "limit",
                    "buy",
                    0.2,
                    50,
                    {
                        "postOnly": true
                    }
                ],
                "output": "timestamp=1699380855361&symbol=LTCUSDT&side=BUY&newClientOrderId=x-R4BD3S82102a551f8c1642bba06728&newOrderRespType=RESULT&type=LIMIT_MAKER&quantity=0.2&price=50&recvWindow=10000&signature=6ae855678678e86725443f243b2f40613ed3e48e39a478ea0433c7dcbc36fce8"
            },
            {
                "description": "Swap market buy order",
                "method": "createOrder",
                "url": "https://testnet.binancefuture.com/fapi/v1/order",
                "input": [
                    "LTC/USDT:USDT",
                    "market",
                    "buy",
                    0.1
                ],
                "output": "timestamp=1698772686486&symbol=LTCUSDT&side=BUY&newClientOrderId=x-xcKtGhcud0e56169437e41d2a50414&newOrderRespType=RESULT&type=MARKET&quantity=0.1&recvWindow=10000&signature=a703d0332fd54447dc9439dc60ddcc515d170c2357b12041504f5eb228002c09"
            },
            {
                "description": "Swap limit buy order",
                "method": "createOrder",
                "url": "https://testnet.binancefuture.com/fapi/v1/order",
                "input": [
                    "LTC/USDT:USDT",
                    "limit",
                    "buy",
                    0.1,
                    55
                ],
                "output": "timestamp=1698772722784&symbol=LTCUSDT&side=BUY&newClientOrderId=x-xcKtGhcu857a045c78a148bda82a3b&newOrderRespType=RESULT&type=LIMIT&quantity=0.1&price=55&timeInForce=GTC&recvWindow=10000&signature=ea0c2c8986c05546309cfb5248febc8a551c1a7ccf7252305e26bb60e41a8d60"
            },
            {
                "description": "Spot limit buy with triggerPrice",
                "method": "createOrder",
                "url": "https://api.binance.com/api/v3/order",
                "input": [
                    "LTC/USDT",
                    "limit",
                    "buy",
                    0.2,
                    50,
                    {
                        "triggerPrice": 100
                    }
                ],
                "output": "timestamp=1699113377107&symbol=LTCUSDT&side=BUY&newClientOrderId=x-R4BD3S828025d8ae9f754437aa1bde&newOrderRespType=FULL&type=STOP_LOSS_LIMIT&quantity=0.2&price=50&timeInForce=GTC&stopPrice=100&recvWindow=10000&signature=FFsWE8MefjyN%2BBkm0w4KE4dRJh%2FOeJDbH4nOjhFS7rbmaGb64q9cK2RmRbgLKqMbDcPmgy752h7YnjqhF7wWixXEZmJR0Ks3ap%2BhvhAEr4Cd1bPJ2buEe316rXIHgPiDQBpDbsbipEoX2dQnUdjxGItAgyTVSThxqk0t8BDrqkHlnwv8JF9Yp1ekwFccXYBM5jMz09feygyLPzyiK3bqjPndwohxCLoL%2B6wp0x%2FTM0Vm39XTvOAPUj88FF67C76sFlVReIjzwo94xOj%2BHzynGZs7apVLV227P434MARwyKQM9XsSQ%2FMsSakoxZjOrErH2iwWlsJL60C7HcPl%2B%2BZD%2BQ%3D%3D"
            },
            {
                "description": "Swap limit buy with triggerPrice",
                "method": "createOrder",
                "url": "https://testnet.binancefuture.com/fapi/v1/order",
                "input": [
                    "LTC/USDT:USDT",
                    "limit",
                    "buy",
                    0.2,
                    50,
                    {
                        "triggerPrice": 100
                    }
                ],
                "output": "timestamp=1699113425660&symbol=LTCUSDT&side=BUY&newClientOrderId=x-xcKtGhcu0a6b33edf43043799149a0&newOrderRespType=RESULT&type=STOP&quantity=0.2&price=50&stopPrice=100&recvWindow=10000&signature=dcbd99666b985518f0bc818d2fdc9c7215f4607b044ad921a025fec70f41ae61"
            },
            {
                "description": "Spot limit buy with test endpoint",
                "method": "createOrder",
                "url": "https://api.binance.com/api/v3/order/test",
                "input": [
                    "LTC/USDT",
                    "limit",
                    "buy",
                    0.2,
                    50,
                    {
                        "test": true
                    }
                ],
                "output": "timestamp=1699113722660&symbol=LTCUSDT&side=BUY&newClientOrderId=x-R4BD3S82dbdbef155f0b479ca03ac1&newOrderRespType=FULL&type=LIMIT&quantity=0.2&price=50&timeInForce=GTC&recvWindow=10000&signature=RAxM3BDlCxN9yJtKYKhyrJ0dOb7ng6o5Iy1Pz6I9snLDHRQVNuv9%2FgnWWfsUayfILjZQO7ns3VeyqGfiXBlGXa5eap37%2BHXjcYBA9Jc6OCXAKDtNmcdkFB9QvV0bG7lO%2BIMx6nQAgUILod%2FlVWd1MJSOVYlAoDH7N5aiHtrcImoUT4NRJkT31E99yT7W7VIqvTD3AcFUodgaajB7G0oBTqp69w9uyUJEvDFG6RisU77Zeuzcy7sYdXpVueTycreAjQg225F1WQNSDClOJKMDhJ27d5akwOj%2Flxo6pRjT21Jr7G3GGzceAiHXKgSSB%2Fgu2jCe48hnr8C92YVqfp2LyQ%3D%3D"
            },
            {
                "description": "Spot margin (cross) limit buy",
                "method": "createOrder",
                "url": "https://api.binance.com/sapi/v1/margin/order",
                "input": [
                    "LTC/USDT",
                    "limit",
                    "buy",
                    0.2,
                    50,
                    {
                        "marginMode": "cross"
                    }
                ],
                "output": "timestamp=1699113838137&symbol=LTCUSDT&side=BUY&newClientOrderId=x-R4BD3S8277d937b569914d1bb5f784&newOrderRespType=FULL&type=LIMIT&quantity=0.2&price=50&timeInForce=GTC&marginMode=cross&recvWindow=10000&signature=0e12b57b83c758aceb6d88c4950c1259f41cc0b86d7e6259fcdb3202cd3d3c32"
            },
            {
                "description": "Swap limit sell",
                "method": "createOrder",
                "url": "https://testnet.binancefuture.com/fapi/v1/order",
                "input": [
                    "LTC/USDT:USDT",
                    "limit",
                    "sell",
                    0.2,
                    100
                ],
                "output": "timestamp=1699114065223&symbol=LTCUSDT&side=SELL&newClientOrderId=x-xcKtGhcu6e4e96867ac345ee9151b9&newOrderRespType=RESULT&type=LIMIT&quantity=0.2&price=100&timeInForce=GTC&recvWindow=10000&signature=057d2e77971840b5e2726b88a7a1e2fc740c032437bc4ea38c89e6d1c2968b9a"
            },
            {
                "description": "Swap limit sell with takeProfitPrice (type 2)",
                "method": "createOrder",
                "url": "https://testnet.binancefuture.com/fapi/v1/order",
                "input": [
                    "LTC/USDT:USDT",
                    "limit",
                    "sell",
                    0.2,
                    100,
                    {
                        "takeProfitPrice": 105
                    }
                ],
                "output": "timestamp=1699285858348&symbol=LTCUSDT&side=SELL&newClientOrderId=x-xcKtGhcu2784a323f70a4bdf8b1725&newOrderRespType=RESULT&type=TAKE_PROFIT&quantity=0.2&price=100&stopPrice=105&recvWindow=10000&signature=6434d52fc670894917cac2b03407eac0646f81ce4bcff3b640c11d4c8c2d4ab1"
            },
            {
                "description": "Swap limit buy with stopLossPrice (type 2)",
                "method": "createOrder",
                "url": "https://testnet.binancefuture.com/fapi/v1/order",
                "input": [
                    "LTC/USDT:USDT",
                    "limit",
                    "sell",
                    0.2,
                    49,
                    {
                        "stopLossPrice": 50
                    }
                ],
                "output": "timestamp=1699285907701&symbol=LTCUSDT&side=SELL&newClientOrderId=x-xcKtGhcuc8a51b6fd0a344069c2703&newOrderRespType=RESULT&type=STOP&quantity=0.2&price=49&stopPrice=50&recvWindow=10000&signature=4a09fa15b8c91f1215f7175b163080853291f5e316bd25025ddefd5b5688508a"
            },
            {
                "description": "Swap limit buy with reduce only (closing short position)",
                "method": "createOrder",
                "url": "https://testnet.binancefuture.com/fapi/v1/order",
                "input": [
                    "LTC/USDT:USDT",
                    "limit",
                    "buy",
                    0.2,
                    60,
                    {
                        "reduceOnly": true
                    }
                ],
                "output": "timestamp=1699380630765&symbol=LTCUSDT&side=BUY&newClientOrderId=x-xcKtGhcuad6ae547a99e48b686c911&newOrderRespType=RESULT&type=LIMIT&quantity=0.2&price=60&timeInForce=GTC&reduceOnly=true&recvWindow=10000&signature=3d99de3afdd8a6ad846d201fe4f446b75dd956db59e986db345d453b79b7bea2"
            },
            {
                "description": "Swap limit buy with postOnly",
                "method": "createOrder",
                "url": "https://testnet.binancefuture.com/fapi/v1/order",
                "input": [
                    "LTC/USDT:USDT",
                    "limit",
                    "buy",
                    0.2,
                    50,
                    {
                        "postOnly": true
                    }
                ],
                "output": "timestamp=1699380695835&symbol=LTCUSDT&side=BUY&newClientOrderId=x-xcKtGhcu392bafca1fb740208ee8d3&newOrderRespType=RESULT&type=LIMIT&quantity=0.2&price=50&timeInForce=GTX&recvWindow=10000&signature=27dfce7c02d210d4d88f029e34550f153283e849b34bbf80aebbc7f860937b84"
            }
        ],
        "createOrders": [
            {
                "description": "Swap createOrders",
                "method": "createOrders",
                "url": "https://testnet.binancefuture.com/fapi/v1/batchOrders",
                "input": [
                    [
                        {
                            "symbol": "LTC/USDT:USDT",
                            "amount": 0.1,
                            "side": "buy",
                            "type": "limit",
                            "price": 60
                        },
                        {
                            "symbol": "LTC/USDT:USDT",
                            "amount": 0.11,
                            "side": "buy",
                            "type": "limit",
                            "price": 61
                        }
                    ]
                ],
                "output": "timestamp=1699382693405&batchOrders=[{\"symbol\":\"LTCUSDT\",\"side\":\"BUY\",\"newClientOrderId\":\"x-xcKtGhcub371e14dda9e4fda804421\",\"newOrderRespType\":\"RESULT\",\"type\":\"LIMIT\",\"quantity\":\"0.1\",\"price\":\"60\",\"timeInForce\":\"GTC\"},{\"symbol\":\"LTCUSDT\",\"side\":\"BUY\",\"newClientOrderId\":\"x-xcKtGhcu2b5cffec484a42138cdf8e\",\"newOrderRespType\":\"RESULT\",\"type\":\"LIMIT\",\"quantity\":\"0.11\",\"price\":\"61\",\"timeInForce\":\"GTC\"}]&recvWindow=10000&signature=ce06633e6e16101cf7b4c3fd0f6a1afa3901206050382fafae81deddc1867f92"
            }
        ],
        "createMarketOrderWithCost": [
            {
                "description": "Spot create market order with cost",
                "method": "createMarketOrderWithCost",
                "url": "https://testnet.binance.vision/api/v3/order",
                "input": [
                    "BTC/USDT",
                    "buy",
                    10
                ],
                "output": "timestamp=1702677177092&symbol=BTCUSDT&side=BUY&newClientOrderId=x-R4BD3S82bbdbdf90c28b4c2a9dd885&newOrderRespType=FULL&type=MARKET&quoteOrderQty=10&recvWindow=10000&signature=e36681dea6e4baa6049a95b440fb76eb82c7b7a1906a8595ef8a6844273e0ef2"
            }
        ],
        "createMarketBuyOrderWithCost": [
            {
                "description": "Spot create market buy order with cost",
                "method": "createMarketBuyOrderWithCost",
                "url": "https://testnet.binance.vision/api/v3/order",
                "input": [
                    "BTC/USDT",
                    15
                ],
                "output": "timestamp=1702677315563&symbol=BTCUSDT&side=BUY&newClientOrderId=x-R4BD3S82166697aa19d7484fb68378&newOrderRespType=FULL&type=MARKET&quoteOrderQty=15&recvWindow=10000&signature=64f817d988900608171a22a906a68da7ef58b401b8ec6514c0e141f2c262c8fa"
            }
        ],
        "createMarketSellOrderWithCost": [
            {
                "description": "Spot create market sell order with cost",
                "method": "createMarketSellOrderWithCost",
                "url": "https://testnet.binance.vision/api/v3/order",
                "input": [
                    "BTC/USDT",
                    15
                ],
                "output": "timestamp=1702677379657&symbol=BTCUSDT&side=SELL&newClientOrderId=x-R4BD3S82e9114f80b9124f96817cc1&newOrderRespType=FULL&type=MARKET&quoteOrderQty=15&recvWindow=10000&signature=c71dc764642f5e6b7a96d04b7d820058ec204557ec43ce64ff102d25df4423b8"
            }
        ],
        "cancelOrder": [
            {
                "description": "Swap cancelOrder",
                "method": "cancelOrder",
                "url": "https://testnet.binancefuture.com/fapi/v1/order?timestamp=1699382897679&symbol=LTCUSDT&orderId=652509009&recvWindow=10000&signature=02d0287d26b9b0603902e299840941f6738f9fbb3f497390b29d7077c42c318b",
                "input": [
                    652509009,
                    "LTC/USDT:USDT"
                ]
            },
            {
                "description": "Spot cancelOrder",
                "method": "cancelOrder",
                "url": "https://testnet.binance.vision/api/v3/order?timestamp=1699384031574&symbol=LTCUSDT&orderId=464950&recvWindow=10000&signature=548084e744d32adc2172c498ead0f621cd1920ac788ff7b4038fffa5dd139d42",
                "input": [
                    464950,
                    "LTC/USDT"
                ]
            },
            {
                "description": "Swap inverse cancelOrder",
                "method": "cancelOrder",
                "url": "https://dapi.binance.com/dapi/v1/order?timestamp=1699382897679&symbol=BTCUSD_PERP&orderId=652509009&recvWindow=10000&signature=02d0287d26b9b0603902e299840941f6738f9fbb3f497390b29d7077c42c318b",
                "input": [
                    652509009,
                    "BTC/USD:BTC"
                ]
            },
            {
                "description": "Option cancelOrder",
                "method": "cancelOrder",
                "url": "https://eapi.binance.com/eapi/v1/order?timestamp=1699382897679&symbol=ETH-231229-800-C&orderId=652509009&recvWindow=10000&signature=02d0287d26b9b0603902e299840941f6738f9fbb3f497390b29d7077c42c318b",
                "input": [
                    652509009,
                    "ETH/USDT:USDT-231229-800-C"
                ]
            },
            {
                "description": "cancel swap order with clientOrderId",
                "method": "cancelOrder",
                "url": "https://testnet.binancefuture.com/fapi/v1/order?timestamp=1703181445987&symbol=BTCUSDT&origClientOrderId=myswap&recvWindow=10000&signature=169048840e9612fc90a33b39894e882fc3f73950a02374b544ddecb344467929",
                "input": [
                  "",
                  "BTC/USDT:USDT",
                  {
                    "clientOrderId": "myswap"
                  }
                ]
            }
        ],
        "cancelOrders": [
            {
                "description": "Swap cancelOrders",
                "method": "cancelOrders",
                "url": "https://testnet.binancefuture.com/fapi/v1/batchOrders?timestamp=1699384523218&symbol=LTCUSDT&recvWindow=10000&orderidlist=[652511506]&signature=ced41362438af4b529b81484e1713dc0108b2715453e403d3e46fa93ba8a0a83",
                "input": [
                    [
                        "652511506"
                    ],
                    "LTC/USDT:USDT"
                ]
            }
        ],
        "cancelAllOrders": [
            {
                "description": "Spot cancelAllOrders",
                "method": "cancelAllOrders",
                "url": "https://testnet.binance.vision/api/v3/openOrders?timestamp=1699384119652&symbol=LTCUSDT&recvWindow=10000&signature=0dbf34752013b284d4fb297b83583be92da868fe532282f98f8f90095b1fdc89",
                "input": [
                    "LTC/USDT"
                ]
            },
            {
                "description": "Swap cancelAllOrders",
                "method": "cancelAllOrders",
                "url": "https://testnet.binancefuture.com/fapi/v1/allOpenOrders?timestamp=1699384154326&symbol=LTCUSDT&recvWindow=10000&signature=6be9641d53bd8e041581dbbe9f9a10576253d6d661a755ccbced131b8dc3e56d",
                "input": [
                    "LTC/USDT:USDT"
                ]
            },
            {
                "description": "Swap inverse cancelAllOrders",
                "method": "cancelAllOrders",
                "url": "https://dapi.binance.com/dapi/v1/allOpenOrders?timestamp=1699384154326&symbol=BTCUSD_PERP&recvWindow=10000&signature=6be9641d53bd8e041581dbbe9f9a10576253d6d661a755ccbced131b8dc3e56d",
                "input": [
                    "BTC/USD:BTC"
                ]
            },
            {
                "description": "Option cancelAllOrders",
                "method": "cancelAllOrders",
                "url": "https://eapi.binance.com/eapi/v1/allOpenOrders?timestamp=1699384154326&symbol=ETH-231229-800-C&recvWindow=10000&signature=6be9641d53bd8e041581dbbe9f9a10576253d6d661a755ccbced131b8dc3e56d",
                "input": [
                    "ETH/USDT:USDT-231229-800-C"
                ]
            }
        ],
        "fetchBalance": [
            {
                "description": "Spot fetch balance",
                "method": "fetchBalance",
                "url": "https://api.binance.com/api/v3/account?timestamp=1699384807806&recvWindow=10000&signature=63f0c698cb014312107449ed70b52c6e684ef8d18cba7b62fb378716f043534d",
                "input": []
            },
            {
                "description": "Swap fetchBalance",
                "method": "fetchBalance",
                "url": "https://testnet.binancefuture.com/fapi/v2/account?timestamp=1699385163596&recvWindow=10000&signature=f8a952f41e186866660fa44ef11e22e69fd54145638964c6e79034e2fa83eb58",
                "input": [
                    {
                        "type": "swap"
                    }
                ]
            },
            {
                "description": "Swap inverse fetchBalance",
                "method": "fetchBalance",
                "url": "https://testnet.binancefuture.com/dapi/v1/account?timestamp=1699385163596&recvWindow=10000&signature=f8a952f41e186866660fa44ef11e22e69fd54145638964c6e79034e2fa83eb58",
                "input": [
                    {
                        "type": "swap",
                        "subType": "inverse"
                    }
                ]
            },
            {
                "description": "Margin fetchBalance",
                "method": "fetchBalance",
                "url": "https://testnet.binancefuture.com/sapi/v1/margin/account?timestamp=1699385163596&recvWindow=10000&signature=f8a952f41e186866660fa44ef11e22e69fd54145638964c6e79034e2fa83eb58",
                "input": [
                    {
                        "type": "margin"
                    }
                ]
            },
            {
                "description": "Savings fetchBalance",
                "method": "fetchBalance",
                "url": "https://testnet.binancefuture.com/sapi/v1/lending/union/account?timestamp=1699385163596&recvWindow=10000&signature=f8a952f41e186866660fa44ef11e22e69fd54145638964c6e79034e2fa83eb58",
                "input": [
                    {
                        "type": "savings"
                    }
                ]
            },
            {
                "description": "Funding fetchBalance",
                "method": "fetchBalance",
                "url": "https://testnet.binancefuture.com/sapi/v1/asset/get-funding-asset",
                "input": [
                    {
                        "type": "funding"
                    }
                ],
                "output": "timestamp=1702624225422&recvWindow=10000&signature=9dbc6d2f649bd8522187b3ac2643e2eec3c50e48d5d44e925eb225e108c133ee"
            },
            {
                "description": "fetch isolated balance",
                "method": "fetchBalance",
                "url": "https://api.binance.com/sapi/v1/margin/isolated/account?timestamp=1703072784927&recvWindow=10000&signature=96c89d509bf6e5a630b1e7dd84dce9f011cb07caf25cf6eaa90a8a4400793826",
                "input": [
                  {
                    "marginMode": "isolated"
                  }
                ]
            }
        ],
        "fetchMyTrades": [
            {
                "description": "Spot fetchMyTrades",
                "method": "fetchMyTrades",
                "url": "https://api.binance.com/api/v3/myTrades?timestamp=1699380939904&symbol=LTCUSDT&recvWindow=10000&signature=e0364430919fe9187025c68199752304a723f4fe62de000440b8fa4db8f6dd66",
                "input": [
                    "LTC/USDT"
                ]
            },
            {
                "description": "Swap fetchMyTrades",
                "method": "fetchMyTrades",
                "url": "https://testnet.binancefuture.com/fapi/v1/userTrades?timestamp=1699380991270&symbol=LTCUSDT&recvWindow=10000&signature=df9868b4dbe11d15402e6cbea7910cc8cea2f5f5f87cddd91e40d8aa3b869d82",
                "input": [
                    "LTC/USDT:USDT"
                ]
            },
            {
                "description": "Swap inverse fetchMyTrades",
                "method": "fetchMyTrades",
                "url": "https://dapi.binance.com/dapi/v1/userTrades?timestamp=1699380991270&symbol=BTCUSD_PERP&recvWindow=10000&signature=df9868b4dbe11d15402e6cbea7910cc8cea2f5f5f87cddd91e40d8aa3b869d82",
                "input": [
                    "BTC/USD:BTC"
                ]
            },
            {
                "description": "Option fetchMyTrades",
                "method": "fetchMyTrades",
                "url": "https://eapi.binance.com/eapi/v1/userTrades?timestamp=1699380991270&symbol=ETH-231229-800-C&recvWindow=10000&signature=df9868b4dbe11d15402e6cbea7910cc8cea2f5f5f87cddd91e40d8aa3b869d82",
                "input": [
                    "ETH/USDT:USDT-231229-800-C"
                ]
            },
            {
                "description": "Spot margin cross",
                "method": "fetchMyTrades",
                "url": "https://api.binance.com/sapi/v1/margin/myTrades?timestamp=1703241051088&symbol=LTCUSDT&limit=1&recvWindow=10000&signature=141057bfeccdf9ba9d99838058dc0fb77b9331ed06ef43216867952c6e1e874a",
                "input": [
                  "LTC/USDT",
                  null,
                  1,
                  {
                    "marginMode": "cross"
                  }
                ]
            },
            {
                "description": "Spot margin isolated",
                "method": "fetchMyTrades",
                "url": "https://api.binance.com/sapi/v1/margin/myTrades?timestamp=1703241081711&symbol=LTCUSDT&limit=1&isIsolated=true&recvWindow=10000&signature=46f94e4f43408cb782d20c97be4bbdd2837cfb552091312206d49822d1065613",
                "input": [
                  "LTC/USDT",
                  null,
                  1,
                  {
                    "marginMode": "isolated"
                  }
                ]
            }
        ],
        "fetchOrders": [
            {
                "description": "Spot fetchOrders",
                "method": "fetchOrders",
                "url": "https://api.binance.com/api/v3/allOrders?timestamp=1699381044319&symbol=LTCUSDT&recvWindow=10000&signature=858226f6bc5879207bf14a06a71c380e6392601e703b3b0ac229fe1f1f3d092a",
                "input": [
                    "LTC/USDT"
                ]
            },
            {
                "description": "Swap fetchOrders",
                "method": "fetchOrders",
                "url": "https://testnet.binancefuture.com/fapi/v1/allOrders?timestamp=1699381079525&symbol=LTCUSDT&recvWindow=10000&signature=e75dee5138d27e195e8bd66ba3e754dba7c7fd2911252f7358f5506566b7517e",
                "input": [
                    "LTC/USDT:USDT"
                ]
            },
            {
                "description": "Inverse fetchOrders",
                "method": "fetchOrders",
                "url": "https://dapi.binance.com/dapi/v1/allOrders?timestamp=1699381120125&symbol=BTCUSD_PERP&recvWindow=10000&signature=4c191cf2693c1fed0a75a6231035bd3c57be27bc326d4e60c44735c4ddeac5dd",
                "input": [
                    "BTC/USD:BTC"
                ]
            },
            {
                "description": "Option fetchOrders",
                "method": "fetchOrders",
                "url": "https://eapi.binance.com/eapi/v1/historyOrders?timestamp=1699381120125&symbol=ETH-231229-800-C&recvWindow=10000&signature=4c191cf2693c1fed0a75a6231035bd3c57be27bc326d4e60c44735c4ddeac5dd",
                "input": [
                    "ETH/USDT:USDT-231229-800-C"
                ]
            },
            {
                "description": "Spot margin cross fetchOrders",
                "method": "fetchOrders",
                "url": "https://api.binance.com/sapi/v1/margin/allOrders?timestamp=1699381288329&symbol=LTCUSDT&startTime=1699381234000&limit=20&recvWindow=10000&signature=1cb6d6b9fcfc84a22d685d46827c33eb67fe8ff0980784712bce5002822c4515",
                "input": [
                    "LTC/USDT",
                    1699381234000,
                    20,
                    {
                        "marginMode": "cross"
                    }
                ]
            },
            {
                "description": "Spot margin isolated fetchOrders",
                "method": "fetchOrders",
                "url": "https://api.binance.com/sapi/v1/margin/allOrders?timestamp=1699381316098&symbol=LTCUSDT&isIsolated=true&startTime=1699381234000&limit=20&recvWindow=10000&signature=f589333c4be021c50cb3bf8b75d04d2027c545acf22fec45ae19c57be8ed5b3c",
                "input": [
                    "LTC/USDT",
                    1699381234000,
                    20,
                    {
                        "marginMode": "isolated"
                    }
                ]
            }
        ],
        "fetchOrder": [
            {
                "description": "Spot fetchOrder",
                "method": "fetchOrder",
                "url": "https://testnet.binance.vision/api/v3/order?timestamp=1699384269930&symbol=LTCUSDT&orderId=465138&recvWindow=10000&signature=3e56f68f7464d282deb93466f4a382886f216739cf0225e5ae32b13529bd7b84",
                "input": [
                    465138,
                    "LTC/USDT"
                ]
            },
            {
                "description": "Swap fetchOrder",
                "method": "fetchOrder",
                "url": "https://testnet.binancefuture.com/fapi/v1/order?timestamp=1699384317029&symbol=LTCUSDT&orderId=652124757&recvWindow=10000&signature=9f2120e58e884131b91f4193a94ea17a18ef4f3195b3e6f388d5f5e14e797414",
                "input": [
                    652124757,
                    "LTC/USDT:USDT"
                ]
            },
            {
                "description": "Swap inverse fetchOrder",
                "method": "fetchOrder",
                "url": "https://dapi.binance.com/dapi/v1/order?timestamp=1699384317029&symbol=BTCUSD_PERP&orderId=652124757&recvWindow=10000&signature=9f2120e58e884131b91f4193a94ea17a18ef4f3195b3e6f388d5f5e14e797414",
                "input": [
                    652124757,
                    "BTC/USD:BTC"
                ]
            },
            {
                "description": "Option fetchOrder",
                "method": "fetchOrder",
                "url": "https://eapi.binance.com/eapi/v1/order?timestamp=1699384317029&symbol=ETH-231229-800-C&orderId=652124757&recvWindow=10000&signature=9f2120e58e884131b91f4193a94ea17a18ef4f3195b3e6f388d5f5e14e797414",
                "input": [
                    652124757,
                    "ETH/USDT:USDT-231229-800-C"
                ]
            },
            {
                "description": "Spot cross order",
                "method": "fetchOrder",
                "url": "https://api.binance.com/sapi/v1/margin/order?timestamp=1703159386293&symbol=LTCUSDT&orderId=3103603561&recvWindow=10000&signature=dc62a3b4d2125eb456629bdbb70eee5cddfc1c2836b050e072dc5bec635bf5e8",
                "input": [
                  3103603561,
                  "LTC/USDT",
                  {
                    "marginMode": "cross"
                  }
                ]
            },
            {
                "description": "Fetch isolated order",
                "method": "fetchOrder",
                "url": "https://api.binance.com/sapi/v1/margin/order?timestamp=1703159655585&symbol=LTCUSDT&isIsolated=true&orderId=3807830610&recvWindow=10000&signature=67f6cbaff42d879c7af414d5669b542c8ff536689d52ade8ca17a3406f665175",
                "input": [
                  3807830610,
                  "LTC/USDT",
                  {
                    "marginMode": "isolated"
                  }
                ]
            }
        ],
        "fetchOpenOrders": [
            {
                "description": "Swap open orders",
                "method": "fetchOpenOrders",
                "url": "https://testnet.binancefuture.com/fapi/v1/openOrders?timestamp=1699381574417&symbol=LTCUSDT&recvWindow=10000&signature=6a256c608fa51704c38209d2dc0338832a2b4193b5c53360780ff3012b4777f6",
                "input": [
                    "LTC/USDT:USDT"
                ]
            },
            {
                "description": "Spot one orders",
                "method": "fetchOpenOrders",
                "url": "https://api.binance.com/api/v3/openOrders?timestamp=1699381643483&symbol=LTCUSDT&recvWindow=10000&signature=5e065a2e4308050c13f57fbf2280c0148108537d487377153d4a35ceae451285",
                "input": [
                    "LTC/USDT"
                ]
            },
            {
                "description": "Inverse open orders",
                "method": "fetchOpenOrders",
                "url": "https://dapi.binance.com/dapi/v1/openOrders?timestamp=1699381672955&symbol=BTCUSD_PERP&recvWindow=10000&signature=660a51120973fd1a69fb1b08fa0c0deb92be1a890e978688e659f8bc02acac44",
                "input": [
                    "BTC/USD:BTC"
                ]
            },
            {
                "description": "Option open orders",
                "method": "fetchOpenOrders",
                "url": "https://eapi.binance.com/eapi/v1/openOrders?timestamp=1699381761363&symbol=ETH-231229-800-C&recvWindow=10000&signature=6614edfda35dd14772f8dd9b7236b9db9e36323bfe8682a829987033db85be24",
                "input": [
                    "ETH/USDT:USDT-231229-800-C"
                ]
            },
            {
                "description": "Spot-margin cross open orders",
                "method": "fetchOpenOrders",
                "url": "https://api.binance.com/sapi/v1/margin/openOrders?timestamp=1699381707792&symbol=BTCUSDT&recvWindow=10000&signature=3f1f41573b1b178a7b320281ce6152a6e616c55f5f0ea3092e4cf94de0ac59cb",
                "input": [
                    "BTC/USDT",
                    null,
                    null,
                    {
                        "marginMode": "cross"
                    }
                ]
            },
            {
                "description": "Spot margin isolated open orders",
                "method": "fetchOpenOrders",
                "url": "https://api.binance.com/sapi/v1/margin/openOrders?timestamp=1699381761363&symbol=LTCUSDT&isIsolated=true&recvWindow=10000&signature=6614edfda35dd14772f8dd9b7236b9db9e36323bfe8682a829987033db85be24",
                "input": [
                    "LTC/USDT",
                    null,
                    null,
                    {
                        "marginMode": "isolated"
                    }
                ]
            }
        ],
        "fetchCanceledOrders": [
            {
                "description": "Spot canceled orders",
                "method": "fetchCanceledOrders",
                "url": "https://testnet.binance.vision/api/v3/allOrders?timestamp=1699384225531&symbol=LTCUSDT&recvWindow=10000&signature=542ec2f6763831d5a92d891174d744b77b3deb931c5787463fc99744f2bb34df",
                "input": [
                    "LTC/USDT",
                    null,
                    1
                ]
            }
        ],
        "fetchPositions": [
            {
                "description": "fetch default positions",
                "method": "fetchPositions",
                "url": "https://testnet.binancefuture.com/fapi/v2/positionRisk?timestamp=1699381878017&recvWindow=10000&signature=f654a95fde9ee5ee6004b1ded1adb3671333ac84eeab7f3b11c27b12848a28c2",
                "input": []
            },
            {
                "description": "fetch default positions",
                "method": "fetchPositions",
                "url": "https://testnet.binancefuture.com/dapi/v1/positionRisk?timestamp=1699381961216&recvWindow=10000&signature=ebbde9cbf31b9e450afb6aa6f5236b4f1a89b7afb9686493be317fbad1a3a5b2",
                "input": [
                    null,
                    {
                        "subType": "inverse"
                    }
                ]
            }
        ],
        "transfer": [
            {
                "description": "Transfer from cross to spot",
                "method": "transfer",
                "url": "https://api.binance.com/sapi/v1/asset/transfer",
                "input": [
                    "USDT",
                    1,
                    "cross",
                    "spot"
                ],
                "output": "timestamp=1699384664075&asset=USDT&amount=1&type=MARGIN_MAIN&recvWindow=10000&signature=1d4479f2e7df920f0b14af126ef2c753738e6e6945a28c2fdbd69bc841009e64"
            },
            {
                "description": "Transfer from spot to linear",
                "method": "transfer",
                "url": "https://api.binance.com/sapi/v1/asset/transfer",
                "input": [
                    "USDT",
                    1,
                    "spot",
                    "linear"
                ],
                "output": "timestamp=1699384712566&asset=USDT&amount=1&type=MAIN_UMFUTURE&recvWindow=10000&signature=33c61a7570d7a2c9c99ddd57edb5b5c2574351b9e485512e9f6382d5b5f1804f"
            },
            {
                "description": "Transfer from spot to funding",
                "method": "transfer",
                "url": "https://api.binance.com/sapi/v1/asset/transfer",
                "input": [
                    "USDT",
                    1,
                    "spot",
                    "funding"
                ],
                "output": "timestamp=1699384737453&asset=USDT&amount=1&type=MAIN_FUNDING&recvWindow=10000&signature=5418d03fb525c32e4a1c4e1a874abcda635bad6ba7763fc82c0b164eeebd7523"
            },
            {
                "description": "Transfer from funding to spot",
                "method": "transfer",
                "url": "https://api.binance.com/sapi/v1/asset/transfer",
                "input": [
                    "USDT",
                    1,
                    "funding",
                    "spot"
                ],
                "output": "timestamp=1699384759972&asset=USDT&amount=1&type=FUNDING_MAIN&recvWindow=10000&signature=4e43d89ac545361e50c2b7df44b91f6c168c99dab114acc6bad382a4c51aa34b"
            }
        ],
        "fetchDeposits": [
            {
                "description": "Default fetch deposits",
                "method": "fetchDeposits",
                "url": "https://api.binance.com/sapi/v1/capital/deposit/hisrec?timestamp=1699440724626&recvWindow=10000&signature=d36b11a06e7af3f8bc85c28e97ab788a58e20f39b201b6fc31132688d71f4968",
                "input": []
            }
        ],
        "fetchLedger": [
            {
                "description": "Fetch swap ledger",
                "method": "fetchLedger",
                "url": "https://fapi.binance.com/fapi/v1/income?timestamp=1699440856890&recvWindow=10000&signature=e921974f0fc79c71a0bf5c210bded9841b627248e89ca2659dd26616d2870bd9",
                "input": [
                    "USDT",
                    null,
                    null,
                    {
                        "type": "swap"
                    }
                ]
            },
            {
                "description": "Fetch swap ledger",
                "method": "fetchLedger",
                "url": "https://fapi.binance.com/dapi/v1/income?timestamp=1699440856890&recvWindow=10000&signature=e921974f0fc79c71a0bf5c210bded9841b627248e89ca2659dd26616d2870bd9",
                "input": [
                    "USDT",
                    null,
                    null,
                    {
                        "type": "swap",
                        "subType": "inverse"
                    }
                ]
            }
        ],
        "setLeverage": [
            {
                "description": "Swap linear setLeverage",
                "method": "setLeverage",
                "url": "https://testnet.binancefuture.com/fapi/v1/leverage",
                "input": [
                    5,
                    "LTC/USDT:USDT"
                ],
                "output": "timestamp=1699440965441&symbol=LTCUSDT&leverage=5&recvWindow=10000&signature=500407a2dd13c20e6cef1a884fd1982fe494f2436761cd8c73c6de1aeeaf2a70"
            },
            {
                "description": "Swap inverse setLeverage",
                "method": "setLeverage",
                "url": "https://dapi.binance.com/dapi/v1/leverage",
                "input": [
                    5,
                    "BTC/USD:BTC"
                ],
                "output": "timestamp=1699441011001&symbol=BTCUSD_PERP&leverage=5&recvWindow=10000&signature=f932a4e8dd21ce1dcea84d8ab2fd9451c31b77c710d1adb9c51f54adc520cd90"
            }
        ],
        "setMarginMode": [
            {
                "description": "Set margin mode to cross",
                "method": "setMarginMode",
                "url": "https://testnet.binancefuture.com/fapi/v1/marginType",
                "input": [
                    "CROSS",
                    "BTC/USDT:USDT"
                ],
                "output": "timestamp=1699441787982&symbol=BTCUSDT&marginType=CROSSED&recvWindow=10000&signature=16f612e91d2ff4494239137194470ea53d7a20eff2d1b02c0783327bd40da955"
            },
            {
                "description": "Set margin mode to isolated with inverse market",
                "method": "setMarginMode",
                "url": "https://dapi.binance.com/dapi/v1/marginType",
                "input": [
                    "isolated",
                    "BTC/USD:BTC"
                ],
                "output": "timestamp=1699441887107&symbol=BTCUSD_PERP&marginType=ISOLATED&recvWindow=10000&signature=23faa49ca6c2c26c2ed637bda09e850587c8cf9dd884d495b44bddf6744dff09"
            }
        ],
        "fetchCrossBorrowRate": [
            {
                "description": "Fetch cross borrow rate",
                "method": "fetchCrossBorrowRate",
                "url": "https://api.binance.com/sapi/v1/margin/interestRateHistory?timestamp=1700202941111&asset=USDT&recvWindow=10000&signature=ffc9f69400ec59a68f0785334a9a619258411f43f6cfc0c7aa9585202d0f8eb5",
                "input": [
                    "USDT"
                ]
            }
        ],
        "fetchTickers": [
            {
                "description": "spot fetch tickers with symbols",
                "method": "fetchTickers",
                "url": "https://testnet.binance.vision/api/v3/ticker/24hr?symbols=%5B%22BTCUSDT%22%2C%22LTCUSDT%22%5D",
                "input": [
                    [
                        "BTC/USDT",
                        "LTC/USDT"
                    ]
                ]
            },
            {
                "description": "Swap tickers",
                "method": "fetchTickers",
                "url": "https://testnet.binancefuture.com/fapi/v1/ticker/24hr",
                "input": [
                    [
                        "BTC/USDT:USDT"
                    ]
                ]
            },
            {
                "description": "Inverse tickers",
                "method": "fetchTickers",
                "url": "https://testnet.binancefuture.com/dapi/v1/ticker/24hr",
                "input": [
                    [
                        "BTC/USD:BTC"
                    ]
                ]
            }
        ],
<<<<<<< HEAD
        "setPositionMode": [
            {
                "description": "Swap linear setPositionMode",
                "method": "setPositionMode",
                "url": "https://testnet.binancefuture.com/fapi/v1/positionSide/dual",
                "input": [
                    true,
=======
        "fetchOHLCV": [
            {
                "description": "Fetch OHLCV - spot",
                "method": "fetchOHLCV",
                "url": "https://api.binance.com/api/v3/klines?interval=1m&limit=5&symbol=BTCUSDT&startTime=1699381234000",
                "input": [
                    "BTC/USDT",
                    "1m",
                    1699381234000,
                    5
                ]
            },
            {
                "description": "Fetch OHLCV - linear",
                "method": "fetchOHLCV",
                "url": "https://fapi.binance.com/fapi/v1/klines?interval=1m&limit=5&symbol=BTCUSDT&startTime=1699381234000",
                "input": [
                    "BTC/USDT:USDT",
                    "1m",
                    1699381234000,
                    5
                ]
            },
            {
                "description": "Fetch OHLCV - inverse",
                "method": "fetchOHLCV",
                "url": "https://dapi.binance.com/dapi/v1/klines?interval=1m&limit=5&symbol=BTCUSD_PERP&startTime=1699381234000&endTime=1699381533999",
                "input": [
                    "BTC/USD:BTC",
                    "1m",
                    1699381234000,
                    5
                ]
            },
            {
                "description": "Fetch OHLCV - option",
                "method": "fetchOHLCV",
                "url": "https://eapi.binance.com/eapi/v1/klines?interval=1m&limit=5&symbol=ETH-231229-800-C&startTime=1699381234000",
                "input": [
                    "ETH/USDT:USDT-231229-800-C",
                    "1m",
                    1699381234000,
                    5
                ]
            },
            {
                "description": "Fetch OHLCV - linear, price=mark",
                "method": "fetchOHLCV",
                "url": "https://fapi.binance.com/fapi/v1/markPriceKlines?interval=1m&limit=5&symbol=BTCUSDT&startTime=1699381234000",
                "input": [
                    "BTC/USDT:USDT",
                    "1m",
                    1699381234000,
                    5,
                    {
                        "price": "mark"
                    }
                ]
            },
            {
                "description": "Fetch OHLCV - inverse, price=mark",
                "method": "fetchOHLCV",
                "url": "https://dapi.binance.com/dapi/v1/markPriceKlines?interval=1m&limit=5&symbol=BTCUSD_PERP&startTime=1699381234000&endTime=1699381533999",
                "input": [
                    "BTC/USD:BTC",
                    "1m",
                    1699381234000,
                    5,
                    {
                        "price": "mark"
                    }
                ]
            },
            {
                "description": "Fetch OHLCV - linear, price=index",
                "method": "fetchOHLCV",
                "url": "https://fapi.binance.com/fapi/v1/indexPriceKlines?interval=1m&limit=5&pair=BTCUSDT&startTime=1699381234000",
                "input": [
                    "BTC/USDT:USDT",
                    "1m",
                    1699381234000,
                    5,
                    {
                        "price": "index"
                    }
                ]
            },
            {
                "description": "Fetch OHLCV - inverse, price=index",
                "method": "fetchOHLCV",
                "url": "https://dapi.binance.com/dapi/v1/indexPriceKlines?interval=1m&limit=5&pair=BTCUSD_PERP&startTime=1699381234000&endTime=1699381533999",
                "input": [
                    "BTC/USD:BTC",
                    "1m",
                    1699381234000,
                    5,
                    {
                        "price": "index"
                    }
                ]
            }
        ],
        "fetchTradingFees": [
            {
                "description": "Fetch Trading Fees - spot",
                "method": "fetchTradingFees",
                "url": "https://api.binance.com/sapi/v1/asset/tradeFee?timestamp=1702887258875&recvWindow=10000&signature=a9795caccb458e83f728210d51abeb6c51d5e6b67ced6562a9f4839910e189fd",
                "input": [
                    {
                        "type": "spot"
                    }
                ]
            },
            {
                "description": "Fetch Trading Fees - linear",
                "method": "fetchTradingFees",
                "url": "https://api.binance.com/fapi/v2/account?timestamp=1702887258875&recvWindow=10000&signature=a9795caccb458e83f728210d51abeb6c51d5e6b67ced6562a9f4839910e189fd",
                "input": [
                    {
                        "type": "swap",
                        "subType": "linear"
                    }
                ]
            },
            {
                "description": "Fetch Trading Fees - inverse",
                "method": "fetchTradingFees",
                "url": "https://api.binance.com/dapi/v1/account?timestamp=1702887258875&recvWindow=10000&signature=a9795caccb458e83f728210d51abeb6c51d5e6b67ced6562a9f4839910e189fd",
                "input": [
                    {
                        "type": "swap",
                        "subType": "inverse"
                    }
                ]
            }
        ],
        "fetchFundingRate": [
            {
                "description": "Fetch Funding Rate - linear",
                "method": "fetchFundingRate",
                "url": "https://api.binance.com/fapi/v1/premiumIndex?symbol=BTCUSDT",
                "input": [
                    "BTC/USDT:USDT"
                ]
            },
            {
                "description": "Fetch Funding Rate - inverse",
                "method": "fetchFundingRate",
                "url": "https://api.binance.com/dapi/v1/premiumIndex?symbol=BTCUSD_PERP",
                "input": [
                    "BTC/USD:BTC"
                ]
            }
        ],
        "fetchLeverageTiers": [
            {
                "description": "Fetch Leverage Tiers - linear",
                "method": "fetchLeverageTiers",
                "url": "https://fapi.binance.com/fapi/v1/leverageBracket?timestamp=1702887258875&recvWindow=10000&signature=a9795caccb458e83f728210d51abeb6c51d5e6b67ced6562a9f4839910e189fd",
                "input": [
                    null,
                    {
                        "subType": "linear"
                    }
                ]
            },
            {
                "description": "Fetch Leverage Tiers - inverse",
                "method": "fetchLeverageTiers",
                "url": "https://dapi.binance.com/dapi/v2/leverageBracket?timestamp=1702887258875&recvWindow=10000&signature=a9795caccb458e83f728210d51abeb6c51d5e6b67ced6562a9f4839910e189fd",
                "input": [
                    null,
                    {
                        "subType": "inverse"
                    }
                ]
            }
        ],
        "fetchFundingRateHistory": [
            {
                "description": "Fetch Funding Rate History - linear",
                "method": "fetchFundingRateHistory",
                "url": "https://api.binance.com/fapi/v1/fundingRate?symbol=BTCUSDT",
                "input": [
                    "BTC/USDT:USDT"
                ]
            },
            {
                "description": "Fetch Funding Rate History - inverse",
                "method": "fetchFundingRateHistory",
                "url": "https://api.binance.com/dapi/v1/fundingRate?symbol=BTCUSD_PERP",
                "input": [
                    "BTC/USD:BTC"
                ]
            }
        ],
        "fetchFundingRates": [
            {
                "description": "Fetch Funding Rates - linear",
                "method": "fetchFundingRates",
                "url": "https://api.binance.com/fapi/v1/premiumIndex",
                "input": [
                    null,
                    {
                        "subType": "linear"
                    }
                ]
            },
            {
                "description": "Fetch Funding Rates - inverse",
                "method": "fetchFundingRates",
                "url": "https://api.binance.com/dapi/v1/premiumIndex",
                "input": [
                    null,
                    {
                        "subType": "inverse"
                    }
                ]
            }
        ],
        "fetchFundingHistory": [
            {
                "description": "Fetch Funding History - linear",
                "method": "fetchFundingHistory",
                "url": "https://api.binance.com/fapi/v1/income?timestamp=1702887258875&incomeType=FUNDING_FEE&symbol=BTCUSDT&recvWindow=10000&signature=a9795caccb458e83f728210d51abeb6c51d5e6b67ced6562a9f4839910e189fd",
                "input": [
                    "BTC/USDT:USDT"
                ]
            },
            {
                "description": "Fetch Funding History - inverse",
                "method": "fetchFundingHistory",
                "url": "https://api.binance.com/dapi/v1/income?timestamp=1702887258875&incomeType=FUNDING_FEE&symbol=BTCUSD_PERP&recvWindow=10000&signature=a9795caccb458e83f728210d51abeb6c51d5e6b67ced6562a9f4839910e189fd",
                "input": [
                    "BTC/USD:BTC"
                ]
            }
        ],
        "fetchTrades": [
            {
                "description": "Fetch Trades - spot",
                "method": "fetchTrades",
                "url": "https://api.binance.com/api/v3/aggTrades?limit=5&symbol=BTCUSDT&startTime=1699381234000&endTime=1699384834000",
                "input": [
                    "BTC/USDT",
                    1699381234000,
                    5
                ]
            },
            {
                "description": "Fetch Trades - linear",
                "method": "fetchTrades",
                "url": "https://fapi.binance.com/fapi/v1/aggTrades?limit=5&symbol=BTCUSDT&startTime=1699381234000&endTime=1699384834000",
                "input": [
                    "BTC/USDT:USDT",
                    1699381234000,
                    5
                ]
            },
            {
                "description": "Fetch Trades - inverse",
                "method": "fetchTrades",
                "url": "https://dapi.binance.com/dapi/v1/aggTrades?limit=5&symbol=BTCUSD_PERP&startTime=1699381234000&endTime=1699384834000",
                "input": [
                    "BTC/USD:BTC",
                    1699381234000,
                    5
                ]
            },
            {
                "description": "Fetch Trades - option",
                "method": "fetchTrades",
                "url": "https://eapi.binance.com/eapi/v1/trades?limit=5&symbol=ETH-231229-800-C",
                "input": [
                    "ETH/USDT:USDT-231229-800-C",
                    1699381234000,
                    5
                ]
            }
        ],
        "fetchPositionsRisk": [
            {
                "description": "Fetch Positions Risk - linear",
                "method": "fetchPositionsRisk",
                "url": "https://fapi.binance.com/fapi/v2/positionRisk?timestamp=1702887258875&recvWindow=10000&signature=a9795caccb458e83f728210d51abeb6c51d5e6b67ced6562a9f4839910e189fd",
                "input": [
                    null,
                    {
                        "subType": "linear"
                    }
                ]
            },
            {
                "description": "Fetch Positions Risk - inverse",
                "method": "fetchPositionsRisk",
                "url": "https://dapi.binance.com/dapi/v1/positionRisk?timestamp=1702887258875&recvWindow=10000&signature=a9795caccb458e83f728210d51abeb6c51d5e6b67ced6562a9f4839910e189fd",
                "input": [
                    null,
                    {
                        "subType": "inverse"
                    }
                ]
            }
        ],
        "fetchAccountPositions": [
            {
                "description": "Fetch Account Positions - linear",
                "method": "fetchAccountPositions",
                "url": "https://fapi.binance.com/fapi/v2/account?timestamp=1702887258875&recvWindow=10000&signature=a9795caccb458e83f728210d51abeb6c51d5e6b67ced6562a9f4839910e189fd",
                "input": [
>>>>>>> 7878f3fb
                    null,
                    {
                        "subType": "linear"
                    }
<<<<<<< HEAD
                ],
                "output": "timestamp=1699440965441&dualSidePosition=true&recvWindow=10000&signature=500407a2dd13c20e6cef1a884fd1982fe494f2436761cd8c73c6de1aeeaf2a70"
            },
            {
                "description": "Swap inverse setPositionMode",
                "method": "setPositionMode",
                "url": "https://fapi.binance.com/dapi/v1/positionSide/dual",
                "input": [
                    true,
=======
                ]
            },
            {
                "description": "Fetch Account Positions - inverse",
                "method": "fetchAccountPositions",
                "url": "https://dapi.binance.com/dapi/v1/account?timestamp=1702887258875&recvWindow=10000&signature=a9795caccb458e83f728210d51abeb6c51d5e6b67ced6562a9f4839910e189fd",
                "input": [
>>>>>>> 7878f3fb
                    null,
                    {
                        "subType": "inverse"
                    }
<<<<<<< HEAD
                ],
                "output": "timestamp=1699441011001&dualSidePosition=true&recvWindow=10000&signature=f932a4e8dd21ce1dcea84d8ab2fd9451c31b77c710d1adb9c51f54adc520cd90"
=======
                ]
            }
        ],
        "fetchOpenInterest": [
            {
                "description": "Fetch Open Interest - linear",
                "method": "fetchOpenInterest",
                "url": "https://fapi.binance.com/fapi/v1/openInterest?symbol=BTCUSDT",
                "input": [
                    "BTC/USDT:USDT"
                ]
            },
            {
                "description": "Fetch Open Interest - inverse",
                "method": "fetchOpenInterest",
                "url": "https://dapi.binance.com/dapi/v1/openInterest?symbol=BTCUSD_PERP",
                "input": [
                    "BTC/USD:BTC"
                ]
            }
        ],
        "fetchOpenInterestHistory": [
            {
                "description": "Fetch Open Interest History - linear",
                "method": "fetchOpenInterestHistory",
                "url": "https://fapi.binance.com/futures/data/openInterestHist?period=5m&symbol=BTCUSDT",
                "input": [
                    "BTC/USDT:USDT"
                ]
            },
            {
                "description": "Fetch Open Interest History - inverse",
                "method": "fetchOpenInterestHistory",
                "url": "https://dapi.binance.com/futures/data/openInterestHist?period=5m&pair=BTCUSD_PERP&contractType=CURRENT_QUARTER",
                "input": [
                    "BTC/USD:BTC"
                ]
>>>>>>> 7878f3fb
            }
        ]
    }
}<|MERGE_RESOLUTION|>--- conflicted
+++ resolved
@@ -895,15 +895,6 @@
                 ]
             }
         ],
-<<<<<<< HEAD
-        "setPositionMode": [
-            {
-                "description": "Swap linear setPositionMode",
-                "method": "setPositionMode",
-                "url": "https://testnet.binancefuture.com/fapi/v1/positionSide/dual",
-                "input": [
-                    true,
-=======
         "fetchOHLCV": [
             {
                 "description": "Fetch OHLCV - spot",
@@ -1214,22 +1205,10 @@
                 "method": "fetchAccountPositions",
                 "url": "https://fapi.binance.com/fapi/v2/account?timestamp=1702887258875&recvWindow=10000&signature=a9795caccb458e83f728210d51abeb6c51d5e6b67ced6562a9f4839910e189fd",
                 "input": [
->>>>>>> 7878f3fb
                     null,
                     {
                         "subType": "linear"
                     }
-<<<<<<< HEAD
-                ],
-                "output": "timestamp=1699440965441&dualSidePosition=true&recvWindow=10000&signature=500407a2dd13c20e6cef1a884fd1982fe494f2436761cd8c73c6de1aeeaf2a70"
-            },
-            {
-                "description": "Swap inverse setPositionMode",
-                "method": "setPositionMode",
-                "url": "https://fapi.binance.com/dapi/v1/positionSide/dual",
-                "input": [
-                    true,
-=======
                 ]
             },
             {
@@ -1237,15 +1216,10 @@
                 "method": "fetchAccountPositions",
                 "url": "https://dapi.binance.com/dapi/v1/account?timestamp=1702887258875&recvWindow=10000&signature=a9795caccb458e83f728210d51abeb6c51d5e6b67ced6562a9f4839910e189fd",
                 "input": [
->>>>>>> 7878f3fb
                     null,
                     {
                         "subType": "inverse"
                     }
-<<<<<<< HEAD
-                ],
-                "output": "timestamp=1699441011001&dualSidePosition=true&recvWindow=10000&signature=f932a4e8dd21ce1dcea84d8ab2fd9451c31b77c710d1adb9c51f54adc520cd90"
-=======
                 ]
             }
         ],
@@ -1283,7 +1257,6 @@
                 "input": [
                     "BTC/USD:BTC"
                 ]
->>>>>>> 7878f3fb
             }
         ]
     }
