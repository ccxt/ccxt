--- conflicted
+++ resolved
@@ -895,13 +895,6 @@
                 ]
             }
         ],
-<<<<<<< HEAD
-        "fetchOpenInterestHistory": [
-            {
-                "description": "Fetch Open Interest History - linear",
-                "method": "fetchOpenInterestHistory",
-                "url": "https://fapi.binance.com/futures/data/openInterestHist?period=5m&symbol=BTCUSDT",
-=======
         "fetchOHLCV": [
             {
                 "description": "Fetch OHLCV - spot",
@@ -1235,21 +1228,14 @@
                 "description": "Fetch Open Interest - linear",
                 "method": "fetchOpenInterest",
                 "url": "https://fapi.binance.com/fapi/v1/openInterest?symbol=BTCUSDT",
->>>>>>> 4f8e1c77
                 "input": [
                     "BTC/USDT:USDT"
                 ]
             },
             {
-<<<<<<< HEAD
-                "description": "Fetch Open Interest History - inverse",
-                "method": "fetchOpenInterestHistory",
-                "url": "https://dapi.binance.com/futures/data/openInterestHist?period=5m&pair=BTCUSD_PERP&contractType=CURRENT_QUARTER",
-=======
                 "description": "Fetch Open Interest - inverse",
                 "method": "fetchOpenInterest",
                 "url": "https://dapi.binance.com/dapi/v1/openInterest?symbol=BTCUSD_PERP",
->>>>>>> 4f8e1c77
                 "input": [
                     "BTC/USD:BTC"
                 ]
