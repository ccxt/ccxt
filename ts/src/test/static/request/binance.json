{
    "exchange": "binance",
    "skipKeys": [
        "signature",
        "timestamp",
        "recvWindow",
        "newClientOrderId"
    ],
    "outputType": "urlencoded",
    "methods": {
        "createOrder": [
            {
                "description": "Spot market buy order",
                "method": "createOrder",
                "url": "https://testnet.binance.vision/api/v3/order",
                "input": [
                    "LTC/USDT",
                    "market",
                    "buy",
                    0.2,
                    50
                ],
                "output": "timestamp=1698772556546&symbol=LTCUSDT&side=BUY&newClientOrderId=x-R4BD3S8265d26698ad954db1b3fee5&newOrderRespType=FULL&type=MARKET&quoteOrderQty=10&recvWindow=10000&signature=bb8a423f6cfa0c0aa85c1234f514ff0fdad73b41921f31d0f4b9d5a24045ea8b"
            },
            {
                "description": "Spot limit buy order",
                "method": "createOrder",
                "url": "https://testnet.binance.vision/api/v3/order",
                "input": [
                    "LTC/USDT",
                    "limit",
                    "buy",
                    0.2,
                    50
                ],
                "output": "timestamp=1698772601904&symbol=LTCUSDT&side=BUY&newClientOrderId=x-R4BD3S826527eb0fd34e445cba9d94&newOrderRespType=FULL&type=LIMIT&quantity=0.2&price=50&timeInForce=GTC&recvWindow=10000&signature=b1caba89e3a305463b03d9bd73e0b34a2117f3b3949cdf065d29837fa845b4b0"
            },
            {
                "description": "Spot limit buy with postOnly",
                "method": "createOrder",
                "url": "https://api.binance.com/api/v3/order",
                "input": [
                    "LTC/USDT",
                    "limit",
                    "buy",
                    0.2,
                    50,
                    {
                        "postOnly": true
                    }
                ],
                "output": "timestamp=1699380855361&symbol=LTCUSDT&side=BUY&newClientOrderId=x-R4BD3S82102a551f8c1642bba06728&newOrderRespType=RESULT&type=LIMIT_MAKER&quantity=0.2&price=50&recvWindow=10000&signature=6ae855678678e86725443f243b2f40613ed3e48e39a478ea0433c7dcbc36fce8"
            },
            {
                "description": "Swap market buy order",
                "method": "createOrder",
                "url": "https://testnet.binancefuture.com/fapi/v1/order",
                "input": [
                    "LTC/USDT:USDT",
                    "market",
                    "buy",
                    0.1
                ],
                "output": "timestamp=1698772686486&symbol=LTCUSDT&side=BUY&newClientOrderId=x-xcKtGhcud0e56169437e41d2a50414&newOrderRespType=RESULT&type=MARKET&quantity=0.1&recvWindow=10000&signature=a703d0332fd54447dc9439dc60ddcc515d170c2357b12041504f5eb228002c09"
            },
            {
                "description": "Swap limit buy order",
                "method": "createOrder",
                "url": "https://testnet.binancefuture.com/fapi/v1/order",
                "input": [
                    "LTC/USDT:USDT",
                    "limit",
                    "buy",
                    0.1,
                    55
                ],
                "output": "timestamp=1698772722784&symbol=LTCUSDT&side=BUY&newClientOrderId=x-xcKtGhcu857a045c78a148bda82a3b&newOrderRespType=RESULT&type=LIMIT&quantity=0.1&price=55&timeInForce=GTC&recvWindow=10000&signature=ea0c2c8986c05546309cfb5248febc8a551c1a7ccf7252305e26bb60e41a8d60"
            },
            {
                "description": "Spot limit buy with triggerPrice",
                "method": "createOrder",
                "url": "https://api.binance.com/api/v3/order",
                "input": [
                    "LTC/USDT",
                    "limit",
                    "buy",
                    0.2,
                    50,
                    {
                        "triggerPrice": 100
                    }
                ],
                "output": "timestamp=1699113377107&symbol=LTCUSDT&side=BUY&newClientOrderId=x-R4BD3S828025d8ae9f754437aa1bde&newOrderRespType=FULL&type=STOP_LOSS_LIMIT&quantity=0.2&price=50&timeInForce=GTC&stopPrice=100&recvWindow=10000&signature=FFsWE8MefjyN%2BBkm0w4KE4dRJh%2FOeJDbH4nOjhFS7rbmaGb64q9cK2RmRbgLKqMbDcPmgy752h7YnjqhF7wWixXEZmJR0Ks3ap%2BhvhAEr4Cd1bPJ2buEe316rXIHgPiDQBpDbsbipEoX2dQnUdjxGItAgyTVSThxqk0t8BDrqkHlnwv8JF9Yp1ekwFccXYBM5jMz09feygyLPzyiK3bqjPndwohxCLoL%2B6wp0x%2FTM0Vm39XTvOAPUj88FF67C76sFlVReIjzwo94xOj%2BHzynGZs7apVLV227P434MARwyKQM9XsSQ%2FMsSakoxZjOrErH2iwWlsJL60C7HcPl%2B%2BZD%2BQ%3D%3D"
            },
            {
                "description": "Swap limit buy with triggerPrice",
                "method": "createOrder",
                "url": "https://testnet.binancefuture.com/fapi/v1/order",
                "input": [
                    "LTC/USDT:USDT",
                    "limit",
                    "buy",
                    0.2,
                    50,
                    {
                        "triggerPrice": 100
                    }
                ],
                "output": "timestamp=1699113425660&symbol=LTCUSDT&side=BUY&newClientOrderId=x-xcKtGhcu0a6b33edf43043799149a0&newOrderRespType=RESULT&type=STOP&quantity=0.2&price=50&stopPrice=100&recvWindow=10000&signature=dcbd99666b985518f0bc818d2fdc9c7215f4607b044ad921a025fec70f41ae61"
            },
            {
                "description": "Spot limit buy with test endpoint",
                "method": "createOrder",
                "url": "https://api.binance.com/api/v3/order/test",
                "input": [
                    "LTC/USDT",
                    "limit",
                    "buy",
                    0.2,
                    50,
                    {
                        "test": true
                    }
                ],
                "output": "timestamp=1699113722660&symbol=LTCUSDT&side=BUY&newClientOrderId=x-R4BD3S82dbdbef155f0b479ca03ac1&newOrderRespType=FULL&type=LIMIT&quantity=0.2&price=50&timeInForce=GTC&recvWindow=10000&signature=RAxM3BDlCxN9yJtKYKhyrJ0dOb7ng6o5Iy1Pz6I9snLDHRQVNuv9%2FgnWWfsUayfILjZQO7ns3VeyqGfiXBlGXa5eap37%2BHXjcYBA9Jc6OCXAKDtNmcdkFB9QvV0bG7lO%2BIMx6nQAgUILod%2FlVWd1MJSOVYlAoDH7N5aiHtrcImoUT4NRJkT31E99yT7W7VIqvTD3AcFUodgaajB7G0oBTqp69w9uyUJEvDFG6RisU77Zeuzcy7sYdXpVueTycreAjQg225F1WQNSDClOJKMDhJ27d5akwOj%2Flxo6pRjT21Jr7G3GGzceAiHXKgSSB%2Fgu2jCe48hnr8C92YVqfp2LyQ%3D%3D"
            },
            {
                "description": "Spot margin (cross) limit buy",
                "method": "createOrder",
                "url": "https://api.binance.com/sapi/v1/margin/order",
                "input": [
                    "LTC/USDT",
                    "limit",
                    "buy",
                    0.2,
                    50,
                    {
                        "marginMode": "cross"
                    }
                ],
                "output": "timestamp=1699113838137&symbol=LTCUSDT&side=BUY&newClientOrderId=x-R4BD3S8277d937b569914d1bb5f784&newOrderRespType=FULL&type=LIMIT&quantity=0.2&price=50&timeInForce=GTC&marginMode=cross&recvWindow=10000&signature=0e12b57b83c758aceb6d88c4950c1259f41cc0b86d7e6259fcdb3202cd3d3c32"
            },
            {
                "description": "Swap limit sell",
                "method": "createOrder",
                "url": "https://testnet.binancefuture.com/fapi/v1/order",
                "input": [
                    "LTC/USDT:USDT",
                    "limit",
                    "sell",
                    0.2,
                    100
                ],
                "output": "timestamp=1699114065223&symbol=LTCUSDT&side=SELL&newClientOrderId=x-xcKtGhcu6e4e96867ac345ee9151b9&newOrderRespType=RESULT&type=LIMIT&quantity=0.2&price=100&timeInForce=GTC&recvWindow=10000&signature=057d2e77971840b5e2726b88a7a1e2fc740c032437bc4ea38c89e6d1c2968b9a"
            },
            {
                "description": "Swap limit sell with takeProfitPrice (type 2)",
                "method": "createOrder",
                "url": "https://testnet.binancefuture.com/fapi/v1/order",
                "input": [
                    "LTC/USDT:USDT",
                    "limit",
                    "sell",
                    0.2,
                    100,
                    {
                        "takeProfitPrice": 105
                    }
                ],
                "output": "timestamp=1699285858348&symbol=LTCUSDT&side=SELL&newClientOrderId=x-xcKtGhcu2784a323f70a4bdf8b1725&newOrderRespType=RESULT&type=TAKE_PROFIT&quantity=0.2&price=100&stopPrice=105&recvWindow=10000&signature=6434d52fc670894917cac2b03407eac0646f81ce4bcff3b640c11d4c8c2d4ab1"
            },
            {
                "description": "Swap limit buy with stopLossPrice (type 2)",
                "method": "createOrder",
                "url": "https://testnet.binancefuture.com/fapi/v1/order",
                "input": [
                    "LTC/USDT:USDT",
                    "limit",
                    "sell",
                    0.2,
                    49,
                    {
                        "stopLossPrice": 50
                    }
                ],
                "output": "timestamp=1699285907701&symbol=LTCUSDT&side=SELL&newClientOrderId=x-xcKtGhcuc8a51b6fd0a344069c2703&newOrderRespType=RESULT&type=STOP&quantity=0.2&price=49&stopPrice=50&recvWindow=10000&signature=4a09fa15b8c91f1215f7175b163080853291f5e316bd25025ddefd5b5688508a"
            },
            {
                "description": "Swap limit buy with reduce only (closing short position)",
                "method": "createOrder",
                "url": "https://testnet.binancefuture.com/fapi/v1/order",
                "input": [
                    "LTC/USDT:USDT",
                    "limit",
                    "buy",
                    0.2,
                    60,
                    {
                        "reduceOnly": true
                    }
                ],
                "output": "timestamp=1699380630765&symbol=LTCUSDT&side=BUY&newClientOrderId=x-xcKtGhcuad6ae547a99e48b686c911&newOrderRespType=RESULT&type=LIMIT&quantity=0.2&price=60&timeInForce=GTC&reduceOnly=true&recvWindow=10000&signature=3d99de3afdd8a6ad846d201fe4f446b75dd956db59e986db345d453b79b7bea2"
            },
            {
                "description": "Swap limit buy with postOnly",
                "method": "createOrder",
                "url": "https://testnet.binancefuture.com/fapi/v1/order",
                "input": [
                    "LTC/USDT:USDT",
                    "limit",
                    "buy",
                    0.2,
                    50,
                    {
                        "postOnly": true
                    }
                ],
                "output": "timestamp=1699380695835&symbol=LTCUSDT&side=BUY&newClientOrderId=x-xcKtGhcu392bafca1fb740208ee8d3&newOrderRespType=RESULT&type=LIMIT&quantity=0.2&price=50&timeInForce=GTX&recvWindow=10000&signature=27dfce7c02d210d4d88f029e34550f153283e849b34bbf80aebbc7f860937b84"
            }
        ],
        "createOrders": [
            {
                "description": "Swap createOrders",
                "method": "createOrders",
                "url": "https://testnet.binancefuture.com/fapi/v1/batchOrders",
                "input": [
                    [
                        {
                            "symbol": "LTC/USDT:USDT",
                            "amount": 0.1,
                            "side": "buy",
                            "type": "limit",
                            "price": 60
                        },
                        {
                            "symbol": "LTC/USDT:USDT",
                            "amount": 0.11,
                            "side": "buy",
                            "type": "limit",
                            "price": 61
                        }
                    ]
                ],
                "output": "timestamp=1699382693405&batchOrders=[{\"symbol\":\"LTCUSDT\",\"side\":\"BUY\",\"newClientOrderId\":\"x-xcKtGhcub371e14dda9e4fda804421\",\"newOrderRespType\":\"RESULT\",\"type\":\"LIMIT\",\"quantity\":\"0.1\",\"price\":\"60\",\"timeInForce\":\"GTC\"},{\"symbol\":\"LTCUSDT\",\"side\":\"BUY\",\"newClientOrderId\":\"x-xcKtGhcu2b5cffec484a42138cdf8e\",\"newOrderRespType\":\"RESULT\",\"type\":\"LIMIT\",\"quantity\":\"0.11\",\"price\":\"61\",\"timeInForce\":\"GTC\"}]&recvWindow=10000&signature=ce06633e6e16101cf7b4c3fd0f6a1afa3901206050382fafae81deddc1867f92"
            }
        ],
        "createMarketOrderWithCost": [
            {
                "description": "Spot create market order with cost",
                "method": "createMarketOrderWithCost",
                "url": "https://testnet.binance.vision/api/v3/order",
                "input": [
                    "BTC/USDT",
                    "buy",
                    10
                ],
                "output": "timestamp=1702677177092&symbol=BTCUSDT&side=BUY&newClientOrderId=x-R4BD3S82bbdbdf90c28b4c2a9dd885&newOrderRespType=FULL&type=MARKET&quoteOrderQty=10&recvWindow=10000&signature=e36681dea6e4baa6049a95b440fb76eb82c7b7a1906a8595ef8a6844273e0ef2"
            }
        ],
        "createMarketBuyOrderWithCost": [
            {
                "description": "Spot create market buy order with cost",
                "method": "createMarketBuyOrderWithCost",
                "url": "https://testnet.binance.vision/api/v3/order",
                "input": [
                    "BTC/USDT",
                    15
                ],
                "output": "timestamp=1702677315563&symbol=BTCUSDT&side=BUY&newClientOrderId=x-R4BD3S82166697aa19d7484fb68378&newOrderRespType=FULL&type=MARKET&quoteOrderQty=15&recvWindow=10000&signature=64f817d988900608171a22a906a68da7ef58b401b8ec6514c0e141f2c262c8fa"
            }
        ],
        "createMarketSellOrderWithCost": [
            {
                "description": "Spot create market sell order with cost",
                "method": "createMarketSellOrderWithCost",
                "url": "https://testnet.binance.vision/api/v3/order",
                "input": [
                    "BTC/USDT",
                    15
                ],
                "output": "timestamp=1702677379657&symbol=BTCUSDT&side=SELL&newClientOrderId=x-R4BD3S82e9114f80b9124f96817cc1&newOrderRespType=FULL&type=MARKET&quoteOrderQty=15&recvWindow=10000&signature=c71dc764642f5e6b7a96d04b7d820058ec204557ec43ce64ff102d25df4423b8"
            }
        ],
        "cancelOrder": [
            {
                "description": "Swap cancelOrder",
                "method": "cancelOrder",
                "url": "https://testnet.binancefuture.com/fapi/v1/order?timestamp=1699382897679&symbol=LTCUSDT&orderId=652509009&recvWindow=10000&signature=02d0287d26b9b0603902e299840941f6738f9fbb3f497390b29d7077c42c318b",
                "input": [
                    652509009,
                    "LTC/USDT:USDT"
                ]
            },
            {
                "description": "Spot cancelOrder",
                "method": "cancelOrder",
                "url": "https://testnet.binance.vision/api/v3/order?timestamp=1699384031574&symbol=LTCUSDT&orderId=464950&recvWindow=10000&signature=548084e744d32adc2172c498ead0f621cd1920ac788ff7b4038fffa5dd139d42",
                "input": [
                    464950,
                    "LTC/USDT"
                ]
            },
            {
                "description": "Swap inverse cancelOrder",
                "method": "cancelOrder",
                "url": "https://dapi.binance.com/dapi/v1/order?timestamp=1699382897679&symbol=BTCUSD_PERP&orderId=652509009&recvWindow=10000&signature=02d0287d26b9b0603902e299840941f6738f9fbb3f497390b29d7077c42c318b",
                "input": [
                    652509009,
                    "BTC/USD:BTC"
                ]
            },
            {
                "description": "Option cancelOrder",
                "method": "cancelOrder",
                "url": "https://eapi.binance.com/eapi/v1/order?timestamp=1699382897679&symbol=ETH-231229-800-C&orderId=652509009&recvWindow=10000&signature=02d0287d26b9b0603902e299840941f6738f9fbb3f497390b29d7077c42c318b",
                "input": [
                    652509009,
                    "ETH/USDT:USDT-231229-800-C"
                ]
            },
            {
                "description": "cancel swap order with clientOrderId",
                "method": "cancelOrder",
                "url": "https://testnet.binancefuture.com/fapi/v1/order?timestamp=1703181445987&symbol=BTCUSDT&origClientOrderId=myswap&recvWindow=10000&signature=169048840e9612fc90a33b39894e882fc3f73950a02374b544ddecb344467929",
                "input": [
                  "",
                  "BTC/USDT:USDT",
                  {
                    "clientOrderId": "myswap"
                  }
                ]
            }
        ],
        "cancelOrders": [
            {
                "description": "Swap cancelOrders",
                "method": "cancelOrders",
                "url": "https://testnet.binancefuture.com/fapi/v1/batchOrders?timestamp=1699384523218&symbol=LTCUSDT&recvWindow=10000&orderidlist=[652511506]&signature=ced41362438af4b529b81484e1713dc0108b2715453e403d3e46fa93ba8a0a83",
                "input": [
                    [
                        "652511506"
                    ],
                    "LTC/USDT:USDT"
                ]
            }
        ],
        "cancelAllOrders": [
            {
                "description": "Spot cancelAllOrders",
                "method": "cancelAllOrders",
                "url": "https://testnet.binance.vision/api/v3/openOrders?timestamp=1699384119652&symbol=LTCUSDT&recvWindow=10000&signature=0dbf34752013b284d4fb297b83583be92da868fe532282f98f8f90095b1fdc89",
                "input": [
                    "LTC/USDT"
                ]
            },
            {
                "description": "Swap cancelAllOrders",
                "method": "cancelAllOrders",
                "url": "https://testnet.binancefuture.com/fapi/v1/allOpenOrders?timestamp=1699384154326&symbol=LTCUSDT&recvWindow=10000&signature=6be9641d53bd8e041581dbbe9f9a10576253d6d661a755ccbced131b8dc3e56d",
                "input": [
                    "LTC/USDT:USDT"
                ]
            },
            {
                "description": "Swap inverse cancelAllOrders",
                "method": "cancelAllOrders",
                "url": "https://dapi.binance.com/dapi/v1/allOpenOrders?timestamp=1699384154326&symbol=BTCUSD_PERP&recvWindow=10000&signature=6be9641d53bd8e041581dbbe9f9a10576253d6d661a755ccbced131b8dc3e56d",
                "input": [
                    "BTC/USD:BTC"
                ]
            },
            {
                "description": "Option cancelAllOrders",
                "method": "cancelAllOrders",
                "url": "https://eapi.binance.com/eapi/v1/allOpenOrders?timestamp=1699384154326&symbol=ETH-231229-800-C&recvWindow=10000&signature=6be9641d53bd8e041581dbbe9f9a10576253d6d661a755ccbced131b8dc3e56d",
                "input": [
                    "ETH/USDT:USDT-231229-800-C"
                ]
            }
        ],
        "fetchBalance": [
            {
                "description": "Spot fetch balance",
                "method": "fetchBalance",
                "url": "https://api.binance.com/api/v3/account?timestamp=1699384807806&recvWindow=10000&signature=63f0c698cb014312107449ed70b52c6e684ef8d18cba7b62fb378716f043534d",
                "input": []
            },
            {
                "description": "Swap fetchBalance",
                "method": "fetchBalance",
                "url": "https://testnet.binancefuture.com/fapi/v2/account?timestamp=1699385163596&recvWindow=10000&signature=f8a952f41e186866660fa44ef11e22e69fd54145638964c6e79034e2fa83eb58",
                "input": [
                    {
                        "type": "swap"
                    }
                ]
            },
            {
                "description": "Swap inverse fetchBalance",
                "method": "fetchBalance",
                "url": "https://testnet.binancefuture.com/dapi/v1/account?timestamp=1699385163596&recvWindow=10000&signature=f8a952f41e186866660fa44ef11e22e69fd54145638964c6e79034e2fa83eb58",
                "input": [
                    {
                        "type": "swap",
                        "subType": "inverse"
                    }
                ]
            },
            {
                "description": "Margin fetchBalance",
                "method": "fetchBalance",
                "url": "https://testnet.binancefuture.com/sapi/v1/margin/account?timestamp=1699385163596&recvWindow=10000&signature=f8a952f41e186866660fa44ef11e22e69fd54145638964c6e79034e2fa83eb58",
                "input": [
                    {
                        "type": "margin"
                    }
                ]
            },
            {
                "description": "Savings fetchBalance",
                "method": "fetchBalance",
                "url": "https://testnet.binancefuture.com/sapi/v1/lending/union/account?timestamp=1699385163596&recvWindow=10000&signature=f8a952f41e186866660fa44ef11e22e69fd54145638964c6e79034e2fa83eb58",
                "input": [
                    {
                        "type": "savings"
                    }
                ]
            },
            {
                "description": "Funding fetchBalance",
                "method": "fetchBalance",
                "url": "https://testnet.binancefuture.com/sapi/v1/asset/get-funding-asset",
                "input": [
                    {
                        "type": "funding"
                    }
                ],
                "output": "timestamp=1702624225422&recvWindow=10000&signature=9dbc6d2f649bd8522187b3ac2643e2eec3c50e48d5d44e925eb225e108c133ee"
            },
            {
                "description": "fetch isolated balance",
                "method": "fetchBalance",
                "url": "https://api.binance.com/sapi/v1/margin/isolated/account?timestamp=1703072784927&recvWindow=10000&signature=96c89d509bf6e5a630b1e7dd84dce9f011cb07caf25cf6eaa90a8a4400793826",
                "input": [
                  {
                    "marginMode": "isolated"
                  }
                ]
            }
        ],
        "fetchMyTrades": [
            {
                "description": "Spot fetchMyTrades",
                "method": "fetchMyTrades",
                "url": "https://api.binance.com/api/v3/myTrades?timestamp=1699380939904&symbol=LTCUSDT&recvWindow=10000&signature=e0364430919fe9187025c68199752304a723f4fe62de000440b8fa4db8f6dd66",
                "input": [
                    "LTC/USDT"
                ]
            },
            {
                "description": "Swap fetchMyTrades",
                "method": "fetchMyTrades",
                "url": "https://testnet.binancefuture.com/fapi/v1/userTrades?timestamp=1699380991270&symbol=LTCUSDT&recvWindow=10000&signature=df9868b4dbe11d15402e6cbea7910cc8cea2f5f5f87cddd91e40d8aa3b869d82",
                "input": [
                    "LTC/USDT:USDT"
                ]
            },
            {
                "description": "Swap inverse fetchMyTrades",
                "method": "fetchMyTrades",
                "url": "https://dapi.binance.com/dapi/v1/userTrades?timestamp=1699380991270&symbol=BTCUSD_PERP&recvWindow=10000&signature=df9868b4dbe11d15402e6cbea7910cc8cea2f5f5f87cddd91e40d8aa3b869d82",
                "input": [
                    "BTC/USD:BTC"
                ]
            },
            {
                "description": "Option fetchMyTrades",
                "method": "fetchMyTrades",
                "url": "https://eapi.binance.com/eapi/v1/userTrades?timestamp=1699380991270&symbol=ETH-231229-800-C&recvWindow=10000&signature=df9868b4dbe11d15402e6cbea7910cc8cea2f5f5f87cddd91e40d8aa3b869d82",
                "input": [
                    "ETH/USDT:USDT-231229-800-C"
                ]
            },
            {
                "description": "Spot margin cross",
                "method": "fetchMyTrades",
                "url": "https://api.binance.com/sapi/v1/margin/myTrades?timestamp=1703241051088&symbol=LTCUSDT&limit=1&recvWindow=10000&signature=141057bfeccdf9ba9d99838058dc0fb77b9331ed06ef43216867952c6e1e874a",
                "input": [
                  "LTC/USDT",
                  null,
                  1,
                  {
                    "marginMode": "cross"
                  }
                ]
            },
            {
                "description": "Spot margin isolated",
                "method": "fetchMyTrades",
                "url": "https://api.binance.com/sapi/v1/margin/myTrades?timestamp=1703241081711&symbol=LTCUSDT&limit=1&isIsolated=true&recvWindow=10000&signature=46f94e4f43408cb782d20c97be4bbdd2837cfb552091312206d49822d1065613",
                "input": [
                  "LTC/USDT",
                  null,
                  1,
                  {
                    "marginMode": "isolated"
                  }
                ]
            }
        ],
        "fetchOrders": [
            {
                "description": "Spot fetchOrders",
                "method": "fetchOrders",
                "url": "https://api.binance.com/api/v3/allOrders?timestamp=1699381044319&symbol=LTCUSDT&recvWindow=10000&signature=858226f6bc5879207bf14a06a71c380e6392601e703b3b0ac229fe1f1f3d092a",
                "input": [
                    "LTC/USDT"
                ]
            },
            {
                "description": "Swap fetchOrders",
                "method": "fetchOrders",
                "url": "https://testnet.binancefuture.com/fapi/v1/allOrders?timestamp=1699381079525&symbol=LTCUSDT&recvWindow=10000&signature=e75dee5138d27e195e8bd66ba3e754dba7c7fd2911252f7358f5506566b7517e",
                "input": [
                    "LTC/USDT:USDT"
                ]
            },
            {
                "description": "Inverse fetchOrders",
                "method": "fetchOrders",
                "url": "https://dapi.binance.com/dapi/v1/allOrders?timestamp=1699381120125&symbol=BTCUSD_PERP&recvWindow=10000&signature=4c191cf2693c1fed0a75a6231035bd3c57be27bc326d4e60c44735c4ddeac5dd",
                "input": [
                    "BTC/USD:BTC"
                ]
            },
            {
                "description": "Option fetchOrders",
                "method": "fetchOrders",
                "url": "https://eapi.binance.com/eapi/v1/historyOrders?timestamp=1699381120125&symbol=ETH-231229-800-C&recvWindow=10000&signature=4c191cf2693c1fed0a75a6231035bd3c57be27bc326d4e60c44735c4ddeac5dd",
                "input": [
                    "ETH/USDT:USDT-231229-800-C"
                ]
            },
            {
                "description": "Spot margin cross fetchOrders",
                "method": "fetchOrders",
                "url": "https://api.binance.com/sapi/v1/margin/allOrders?timestamp=1699381288329&symbol=LTCUSDT&startTime=1699381234000&limit=20&recvWindow=10000&signature=1cb6d6b9fcfc84a22d685d46827c33eb67fe8ff0980784712bce5002822c4515",
                "input": [
                    "LTC/USDT",
                    1699381234000,
                    20,
                    {
                        "marginMode": "cross"
                    }
                ]
            },
            {
                "description": "Spot margin isolated fetchOrders",
                "method": "fetchOrders",
                "url": "https://api.binance.com/sapi/v1/margin/allOrders?timestamp=1699381316098&symbol=LTCUSDT&isIsolated=true&startTime=1699381234000&limit=20&recvWindow=10000&signature=f589333c4be021c50cb3bf8b75d04d2027c545acf22fec45ae19c57be8ed5b3c",
                "input": [
                    "LTC/USDT",
                    1699381234000,
                    20,
                    {
                        "marginMode": "isolated"
                    }
                ]
            }
        ],
        "fetchOrder": [
            {
                "description": "Spot fetchOrder",
                "method": "fetchOrder",
                "url": "https://testnet.binance.vision/api/v3/order?timestamp=1699384269930&symbol=LTCUSDT&orderId=465138&recvWindow=10000&signature=3e56f68f7464d282deb93466f4a382886f216739cf0225e5ae32b13529bd7b84",
                "input": [
                    465138,
                    "LTC/USDT"
                ]
            },
            {
                "description": "Swap fetchOrder",
                "method": "fetchOrder",
                "url": "https://testnet.binancefuture.com/fapi/v1/order?timestamp=1699384317029&symbol=LTCUSDT&orderId=652124757&recvWindow=10000&signature=9f2120e58e884131b91f4193a94ea17a18ef4f3195b3e6f388d5f5e14e797414",
                "input": [
                    652124757,
                    "LTC/USDT:USDT"
                ]
            },
            {
                "description": "Swap inverse fetchOrder",
                "method": "fetchOrder",
                "url": "https://dapi.binance.com/dapi/v1/order?timestamp=1699384317029&symbol=BTCUSD_PERP&orderId=652124757&recvWindow=10000&signature=9f2120e58e884131b91f4193a94ea17a18ef4f3195b3e6f388d5f5e14e797414",
                "input": [
                    652124757,
                    "BTC/USD:BTC"
                ]
            },
            {
                "description": "Option fetchOrder",
                "method": "fetchOrder",
                "url": "https://eapi.binance.com/eapi/v1/order?timestamp=1699384317029&symbol=ETH-231229-800-C&orderId=652124757&recvWindow=10000&signature=9f2120e58e884131b91f4193a94ea17a18ef4f3195b3e6f388d5f5e14e797414",
                "input": [
                    652124757,
                    "ETH/USDT:USDT-231229-800-C"
                ]
            },
            {
                "description": "Spot cross order",
                "method": "fetchOrder",
                "url": "https://api.binance.com/sapi/v1/margin/order?timestamp=1703159386293&symbol=LTCUSDT&orderId=3103603561&recvWindow=10000&signature=dc62a3b4d2125eb456629bdbb70eee5cddfc1c2836b050e072dc5bec635bf5e8",
                "input": [
                  3103603561,
                  "LTC/USDT",
                  {
                    "marginMode": "cross"
                  }
                ]
            },
            {
                "description": "Fetch isolated order",
                "method": "fetchOrder",
                "url": "https://api.binance.com/sapi/v1/margin/order?timestamp=1703159655585&symbol=LTCUSDT&isIsolated=true&orderId=3807830610&recvWindow=10000&signature=67f6cbaff42d879c7af414d5669b542c8ff536689d52ade8ca17a3406f665175",
                "input": [
                  3807830610,
                  "LTC/USDT",
                  {
                    "marginMode": "isolated"
                  }
                ]
            }
        ],
        "fetchOpenOrders": [
            {
                "description": "Swap open orders",
                "method": "fetchOpenOrders",
                "url": "https://testnet.binancefuture.com/fapi/v1/openOrders?timestamp=1699381574417&symbol=LTCUSDT&recvWindow=10000&signature=6a256c608fa51704c38209d2dc0338832a2b4193b5c53360780ff3012b4777f6",
                "input": [
                    "LTC/USDT:USDT"
                ]
            },
            {
                "description": "Spot one orders",
                "method": "fetchOpenOrders",
                "url": "https://api.binance.com/api/v3/openOrders?timestamp=1699381643483&symbol=LTCUSDT&recvWindow=10000&signature=5e065a2e4308050c13f57fbf2280c0148108537d487377153d4a35ceae451285",
                "input": [
                    "LTC/USDT"
                ]
            },
            {
                "description": "Inverse open orders",
                "method": "fetchOpenOrders",
                "url": "https://dapi.binance.com/dapi/v1/openOrders?timestamp=1699381672955&symbol=BTCUSD_PERP&recvWindow=10000&signature=660a51120973fd1a69fb1b08fa0c0deb92be1a890e978688e659f8bc02acac44",
                "input": [
                    "BTC/USD:BTC"
                ]
            },
            {
                "description": "Option open orders",
                "method": "fetchOpenOrders",
                "url": "https://eapi.binance.com/eapi/v1/openOrders?timestamp=1699381761363&symbol=ETH-231229-800-C&recvWindow=10000&signature=6614edfda35dd14772f8dd9b7236b9db9e36323bfe8682a829987033db85be24",
                "input": [
                    "ETH/USDT:USDT-231229-800-C"
                ]
            },
            {
                "description": "Spot-margin cross open orders",
                "method": "fetchOpenOrders",
                "url": "https://api.binance.com/sapi/v1/margin/openOrders?timestamp=1699381707792&symbol=BTCUSDT&recvWindow=10000&signature=3f1f41573b1b178a7b320281ce6152a6e616c55f5f0ea3092e4cf94de0ac59cb",
                "input": [
                    "BTC/USDT",
                    null,
                    null,
                    {
                        "marginMode": "cross"
                    }
                ]
            },
            {
                "description": "Spot margin isolated open orders",
                "method": "fetchOpenOrders",
                "url": "https://api.binance.com/sapi/v1/margin/openOrders?timestamp=1699381761363&symbol=LTCUSDT&isIsolated=true&recvWindow=10000&signature=6614edfda35dd14772f8dd9b7236b9db9e36323bfe8682a829987033db85be24",
                "input": [
                    "LTC/USDT",
                    null,
                    null,
                    {
                        "marginMode": "isolated"
                    }
                ]
            }
        ],
        "fetchCanceledOrders": [
            {
                "description": "Spot canceled orders",
                "method": "fetchCanceledOrders",
                "url": "https://testnet.binance.vision/api/v3/allOrders?timestamp=1699384225531&symbol=LTCUSDT&recvWindow=10000&signature=542ec2f6763831d5a92d891174d744b77b3deb931c5787463fc99744f2bb34df",
                "input": [
                    "LTC/USDT",
                    null,
                    1
                ]
            }
        ],
        "fetchPositions": [
            {
                "description": "fetch default positions",
                "method": "fetchPositions",
                "url": "https://testnet.binancefuture.com/fapi/v2/positionRisk?timestamp=1699381878017&recvWindow=10000&signature=f654a95fde9ee5ee6004b1ded1adb3671333ac84eeab7f3b11c27b12848a28c2",
                "input": []
            },
            {
                "description": "fetch default positions",
                "method": "fetchPositions",
                "url": "https://testnet.binancefuture.com/dapi/v1/positionRisk?timestamp=1699381961216&recvWindow=10000&signature=ebbde9cbf31b9e450afb6aa6f5236b4f1a89b7afb9686493be317fbad1a3a5b2",
                "input": [
                    null,
                    {
                        "subType": "inverse"
                    }
                ]
            }
        ],
        "transfer": [
            {
                "description": "Transfer from cross to spot",
                "method": "transfer",
                "url": "https://api.binance.com/sapi/v1/asset/transfer",
                "input": [
                    "USDT",
                    1,
                    "cross",
                    "spot"
                ],
                "output": "timestamp=1699384664075&asset=USDT&amount=1&type=MARGIN_MAIN&recvWindow=10000&signature=1d4479f2e7df920f0b14af126ef2c753738e6e6945a28c2fdbd69bc841009e64"
            },
            {
                "description": "Transfer from spot to linear",
                "method": "transfer",
                "url": "https://api.binance.com/sapi/v1/asset/transfer",
                "input": [
                    "USDT",
                    1,
                    "spot",
                    "linear"
                ],
                "output": "timestamp=1699384712566&asset=USDT&amount=1&type=MAIN_UMFUTURE&recvWindow=10000&signature=33c61a7570d7a2c9c99ddd57edb5b5c2574351b9e485512e9f6382d5b5f1804f"
            },
            {
                "description": "Transfer from spot to funding",
                "method": "transfer",
                "url": "https://api.binance.com/sapi/v1/asset/transfer",
                "input": [
                    "USDT",
                    1,
                    "spot",
                    "funding"
                ],
                "output": "timestamp=1699384737453&asset=USDT&amount=1&type=MAIN_FUNDING&recvWindow=10000&signature=5418d03fb525c32e4a1c4e1a874abcda635bad6ba7763fc82c0b164eeebd7523"
            },
            {
                "description": "Transfer from funding to spot",
                "method": "transfer",
                "url": "https://api.binance.com/sapi/v1/asset/transfer",
                "input": [
                    "USDT",
                    1,
                    "funding",
                    "spot"
                ],
                "output": "timestamp=1699384759972&asset=USDT&amount=1&type=FUNDING_MAIN&recvWindow=10000&signature=4e43d89ac545361e50c2b7df44b91f6c168c99dab114acc6bad382a4c51aa34b"
            }
        ],
        "fetchDeposits": [
            {
                "description": "Default fetch deposits",
                "method": "fetchDeposits",
                "url": "https://api.binance.com/sapi/v1/capital/deposit/hisrec?timestamp=1699440724626&recvWindow=10000&signature=d36b11a06e7af3f8bc85c28e97ab788a58e20f39b201b6fc31132688d71f4968",
                "input": []
            }
        ],
        "fetchLedger": [
            {
                "description": "Fetch swap ledger",
                "method": "fetchLedger",
                "url": "https://fapi.binance.com/fapi/v1/income?timestamp=1699440856890&recvWindow=10000&signature=e921974f0fc79c71a0bf5c210bded9841b627248e89ca2659dd26616d2870bd9",
                "input": [
                    "USDT",
                    null,
                    null,
                    {
                        "type": "swap"
                    }
                ]
            }
        ],
        "setLeverage": [
            {
                "description": "Swap linear setLeverage",
                "method": "setLeverage",
                "url": "https://testnet.binancefuture.com/fapi/v1/leverage",
                "input": [
                    5,
                    "LTC/USDT:USDT"
                ],
                "output": "timestamp=1699440965441&symbol=LTCUSDT&leverage=5&recvWindow=10000&signature=500407a2dd13c20e6cef1a884fd1982fe494f2436761cd8c73c6de1aeeaf2a70"
            },
            {
                "description": "Swap inverse setLeverage",
                "method": "setLeverage",
                "url": "https://dapi.binance.com/dapi/v1/leverage",
                "input": [
                    5,
                    "BTC/USD:BTC"
                ],
                "output": "timestamp=1699441011001&symbol=BTCUSD_PERP&leverage=5&recvWindow=10000&signature=f932a4e8dd21ce1dcea84d8ab2fd9451c31b77c710d1adb9c51f54adc520cd90"
            }
        ],
        "setMarginMode": [
            {
                "description": "Set margin mode to cross",
                "method": "setMarginMode",
                "url": "https://testnet.binancefuture.com/fapi/v1/marginType",
                "input": [
                    "CROSS",
                    "BTC/USDT:USDT"
                ],
                "output": "timestamp=1699441787982&symbol=BTCUSDT&marginType=CROSSED&recvWindow=10000&signature=16f612e91d2ff4494239137194470ea53d7a20eff2d1b02c0783327bd40da955"
            },
            {
                "description": "Set margin mode to isolated with inverse market",
                "method": "setMarginMode",
                "url": "https://dapi.binance.com/dapi/v1/marginType",
                "input": [
                    "isolated",
                    "BTC/USD:BTC"
                ],
                "output": "timestamp=1699441887107&symbol=BTCUSD_PERP&marginType=ISOLATED&recvWindow=10000&signature=23faa49ca6c2c26c2ed637bda09e850587c8cf9dd884d495b44bddf6744dff09"
            }
        ],
        "fetchCrossBorrowRate": [
            {
                "description": "Fetch cross borrow rate",
                "method": "fetchCrossBorrowRate",
                "url": "https://api.binance.com/sapi/v1/margin/interestRateHistory?timestamp=1700202941111&asset=USDT&recvWindow=10000&signature=ffc9f69400ec59a68f0785334a9a619258411f43f6cfc0c7aa9585202d0f8eb5",
                "input": [
                    "USDT"
                ]
            }
        ],
        "fetchTickers": [
            {
                "description": "spot fetch tickers with symbols",
                "method": "fetchTickers",
                "url": "https://testnet.binance.vision/api/v3/ticker/24hr?symbols=%5B%22BTCUSDT%22%2C%22LTCUSDT%22%5D",
                "input": [
                    [
                        "BTC/USDT",
                        "LTC/USDT"
                    ]
                ]
            },
            {
                "description": "Swap tickers",
                "method": "fetchTickers",
                "url": "https://testnet.binancefuture.com/fapi/v1/ticker/24hr",
                "input": [
                    [
                        "BTC/USDT:USDT"
                    ]
                ]
            },
            {
                "description": "Inverse tickers",
                "method": "fetchTickers",
                "url": "https://testnet.binancefuture.com/dapi/v1/ticker/24hr",
                "input": [
                    [
                        "BTC/USD:BTC"
                    ]
                ]
            }
        ],
<<<<<<< HEAD
        "fetchAccountPositions": [
            {
                "description": "Fetch Account Positions - linear",
                "method": "fetchAccountPositions",
                "url": "https://fapi.binance.com/fapi/v2/account?timestamp=1702887258875&recvWindow=10000&signature=a9795caccb458e83f728210d51abeb6c51d5e6b67ced6562a9f4839910e189fd",
=======
        "fetchOHLCV": [
            {
                "description": "Fetch OHLCV - spot",
                "method": "fetchOHLCV",
                "url": "https://api.binance.com/api/v3/klines?interval=1m&limit=5&symbol=BTCUSDT&startTime=1699381234000",
                "input": [
                    "BTC/USDT",
                    "1m",
                    1699381234000,
                    5
                ]
            },
            {
                "description": "Fetch OHLCV - linear",
                "method": "fetchOHLCV",
                "url": "https://fapi.binance.com/fapi/v1/klines?interval=1m&limit=5&symbol=BTCUSDT&startTime=1699381234000",
                "input": [
                    "BTC/USDT:USDT",
                    "1m",
                    1699381234000,
                    5
                ]
            },
            {
                "description": "Fetch OHLCV - inverse",
                "method": "fetchOHLCV",
                "url": "https://dapi.binance.com/dapi/v1/klines?interval=1m&limit=5&symbol=BTCUSD_PERP&startTime=1699381234000&endTime=1699381533999",
                "input": [
                    "BTC/USD:BTC",
                    "1m",
                    1699381234000,
                    5
                ]
            },
            {
                "description": "Fetch OHLCV - option",
                "method": "fetchOHLCV",
                "url": "https://eapi.binance.com/eapi/v1/klines?interval=1m&limit=5&symbol=ETH-231229-800-C&startTime=1699381234000",
                "input": [
                    "ETH/USDT:USDT-231229-800-C",
                    "1m",
                    1699381234000,
                    5
                ]
            },
            {
                "description": "Fetch OHLCV - linear, price=mark",
                "method": "fetchOHLCV",
                "url": "https://fapi.binance.com/fapi/v1/markPriceKlines?interval=1m&limit=5&symbol=BTCUSDT&startTime=1699381234000",
                "input": [
                    "BTC/USDT:USDT",
                    "1m",
                    1699381234000,
                    5,
                    {
                        "price": "mark"
                    }
                ]
            },
            {
                "description": "Fetch OHLCV - inverse, price=mark",
                "method": "fetchOHLCV",
                "url": "https://dapi.binance.com/dapi/v1/markPriceKlines?interval=1m&limit=5&symbol=BTCUSD_PERP&startTime=1699381234000&endTime=1699381533999",
                "input": [
                    "BTC/USD:BTC",
                    "1m",
                    1699381234000,
                    5,
                    {
                        "price": "mark"
                    }
                ]
            },
            {
                "description": "Fetch OHLCV - linear, price=index",
                "method": "fetchOHLCV",
                "url": "https://fapi.binance.com/fapi/v1/indexPriceKlines?interval=1m&limit=5&pair=BTCUSDT&startTime=1699381234000",
                "input": [
                    "BTC/USDT:USDT",
                    "1m",
                    1699381234000,
                    5,
                    {
                        "price": "index"
                    }
                ]
            },
            {
                "description": "Fetch OHLCV - inverse, price=index",
                "method": "fetchOHLCV",
                "url": "https://dapi.binance.com/dapi/v1/indexPriceKlines?interval=1m&limit=5&pair=BTCUSD_PERP&startTime=1699381234000&endTime=1699381533999",
                "input": [
                    "BTC/USD:BTC",
                    "1m",
                    1699381234000,
                    5,
                    {
                        "price": "index"
                    }
                ]
            }
        ],
        "fetchTradingFees": [
            {
                "description": "Fetch Trading Fees - spot",
                "method": "fetchTradingFees",
                "url": "https://api.binance.com/sapi/v1/asset/tradeFee?timestamp=1702887258875&recvWindow=10000&signature=a9795caccb458e83f728210d51abeb6c51d5e6b67ced6562a9f4839910e189fd",
                "input": [
                    {
                        "type": "spot"
                    }
                ]
            },
            {
                "description": "Fetch Trading Fees - linear",
                "method": "fetchTradingFees",
                "url": "https://api.binance.com/fapi/v2/account?timestamp=1702887258875&recvWindow=10000&signature=a9795caccb458e83f728210d51abeb6c51d5e6b67ced6562a9f4839910e189fd",
                "input": [
                    {
                        "type": "swap",
                        "subType": "linear"
                    }
                ]
            },
            {
                "description": "Fetch Trading Fees - inverse",
                "method": "fetchTradingFees",
                "url": "https://api.binance.com/dapi/v1/account?timestamp=1702887258875&recvWindow=10000&signature=a9795caccb458e83f728210d51abeb6c51d5e6b67ced6562a9f4839910e189fd",
                "input": [
                    {
                        "type": "swap",
                        "subType": "inverse"
                    }
                ]
            }
        ],
        "fetchFundingRate": [
            {
                "description": "Fetch Funding Rate - linear",
                "method": "fetchFundingRate",
                "url": "https://api.binance.com/fapi/v1/premiumIndex?symbol=BTCUSDT",
                "input": [
                    "BTC/USDT:USDT"
                ]
            },
            {
                "description": "Fetch Funding Rate - inverse",
                "method": "fetchFundingRate",
                "url": "https://api.binance.com/dapi/v1/premiumIndex?symbol=BTCUSD_PERP",
                "input": [
                    "BTC/USD:BTC"
                ]
            }
        ],
        "fetchLeverageTiers": [
            {
                "description": "Fetch Leverage Tiers - linear",
                "method": "fetchLeverageTiers",
                "url": "https://fapi.binance.com/fapi/v1/leverageBracket?timestamp=1702887258875&recvWindow=10000&signature=a9795caccb458e83f728210d51abeb6c51d5e6b67ced6562a9f4839910e189fd",
                "input": [
                    null,
                    {
                        "subType": "linear"
                    }
                ]
            },
            {
                "description": "Fetch Leverage Tiers - inverse",
                "method": "fetchLeverageTiers",
                "url": "https://dapi.binance.com/dapi/v2/leverageBracket?timestamp=1702887258875&recvWindow=10000&signature=a9795caccb458e83f728210d51abeb6c51d5e6b67ced6562a9f4839910e189fd",
                "input": [
                    null,
                    {
                        "subType": "inverse"
                    }
                ]
            }
        ],
        "fetchFundingRateHistory": [
            {
                "description": "Fetch Funding Rate History - linear",
                "method": "fetchFundingRateHistory",
                "url": "https://api.binance.com/fapi/v1/fundingRate?symbol=BTCUSDT",
                "input": [
                    "BTC/USDT:USDT"
                ]
            },
            {
                "description": "Fetch Funding Rate History - inverse",
                "method": "fetchFundingRateHistory",
                "url": "https://api.binance.com/dapi/v1/fundingRate?symbol=BTCUSD_PERP",
                "input": [
                    "BTC/USD:BTC"
                ]
            }
        ],
        "fetchFundingRates": [
            {
                "description": "Fetch Funding Rates - linear",
                "method": "fetchFundingRates",
                "url": "https://api.binance.com/fapi/v1/premiumIndex",
                "input": [
                    null,
                    {
                        "subType": "linear"
                    }
                ]
            },
            {
                "description": "Fetch Funding Rates - inverse",
                "method": "fetchFundingRates",
                "url": "https://api.binance.com/dapi/v1/premiumIndex",
                "input": [
                    null,
                    {
                        "subType": "inverse"
                    }
                ]
            }
        ],
        "fetchFundingHistory": [
            {
                "description": "Fetch Funding History - linear",
                "method": "fetchFundingHistory",
                "url": "https://api.binance.com/fapi/v1/income?timestamp=1702887258875&incomeType=FUNDING_FEE&symbol=BTCUSDT&recvWindow=10000&signature=a9795caccb458e83f728210d51abeb6c51d5e6b67ced6562a9f4839910e189fd",
                "input": [
                    "BTC/USDT:USDT"
                ]
            },
            {
                "description": "Fetch Funding History - inverse",
                "method": "fetchFundingHistory",
                "url": "https://api.binance.com/dapi/v1/income?timestamp=1702887258875&incomeType=FUNDING_FEE&symbol=BTCUSD_PERP&recvWindow=10000&signature=a9795caccb458e83f728210d51abeb6c51d5e6b67ced6562a9f4839910e189fd",
                "input": [
                    "BTC/USD:BTC"
                ]
            }
        ],
        "fetchTrades": [
            {
                "description": "Fetch Trades - spot",
                "method": "fetchTrades",
                "url": "https://api.binance.com/api/v3/aggTrades?limit=5&symbol=BTCUSDT&startTime=1699381234000&endTime=1699384834000",
                "input": [
                    "BTC/USDT",
                    1699381234000,
                    5
                ]
            },
            {
                "description": "Fetch Trades - linear",
                "method": "fetchTrades",
                "url": "https://fapi.binance.com/fapi/v1/aggTrades?limit=5&symbol=BTCUSDT&startTime=1699381234000&endTime=1699384834000",
                "input": [
                    "BTC/USDT:USDT",
                    1699381234000,
                    5
                ]
            },
            {
                "description": "Fetch Trades - inverse",
                "method": "fetchTrades",
                "url": "https://dapi.binance.com/dapi/v1/aggTrades?limit=5&symbol=BTCUSD_PERP&startTime=1699381234000&endTime=1699384834000",
                "input": [
                    "BTC/USD:BTC",
                    1699381234000,
                    5
                ]
            },
            {
                "description": "Fetch Trades - option",
                "method": "fetchTrades",
                "url": "https://eapi.binance.com/eapi/v1/trades?limit=5&symbol=ETH-231229-800-C",
                "input": [
                    "ETH/USDT:USDT-231229-800-C",
                    1699381234000,
                    5
                ]
            }
        ],
        "fetchPositionsRisk": [
            {
                "description": "Fetch Positions Risk - linear",
                "method": "fetchPositionsRisk",
                "url": "https://fapi.binance.com/fapi/v2/positionRisk?timestamp=1702887258875&recvWindow=10000&signature=a9795caccb458e83f728210d51abeb6c51d5e6b67ced6562a9f4839910e189fd",
>>>>>>> 64d9a254
                "input": [
                    null,
                    {
                        "subType": "linear"
                    }
                ]
            },
            {
<<<<<<< HEAD
                "description": "Fetch Account Positions - inverse",
                "method": "fetchAccountPositions",
                "url": "https://dapi.binance.com/dapi/v1/account?timestamp=1702887258875&recvWindow=10000&signature=a9795caccb458e83f728210d51abeb6c51d5e6b67ced6562a9f4839910e189fd",
=======
                "description": "Fetch Positions Risk - inverse",
                "method": "fetchPositionsRisk",
                "url": "https://dapi.binance.com/dapi/v1/positionRisk?timestamp=1702887258875&recvWindow=10000&signature=a9795caccb458e83f728210d51abeb6c51d5e6b67ced6562a9f4839910e189fd",
>>>>>>> 64d9a254
                "input": [
                    null,
                    {
                        "subType": "inverse"
                    }
                ]
            }
        ]
    }
}<|MERGE_RESOLUTION|>--- conflicted
+++ resolved
@@ -881,13 +881,6 @@
                 ]
             }
         ],
-<<<<<<< HEAD
-        "fetchAccountPositions": [
-            {
-                "description": "Fetch Account Positions - linear",
-                "method": "fetchAccountPositions",
-                "url": "https://fapi.binance.com/fapi/v2/account?timestamp=1702887258875&recvWindow=10000&signature=a9795caccb458e83f728210d51abeb6c51d5e6b67ced6562a9f4839910e189fd",
-=======
         "fetchOHLCV": [
             {
                 "description": "Fetch OHLCV - spot",
@@ -1173,7 +1166,6 @@
                 "description": "Fetch Positions Risk - linear",
                 "method": "fetchPositionsRisk",
                 "url": "https://fapi.binance.com/fapi/v2/positionRisk?timestamp=1702887258875&recvWindow=10000&signature=a9795caccb458e83f728210d51abeb6c51d5e6b67ced6562a9f4839910e189fd",
->>>>>>> 64d9a254
                 "input": [
                     null,
                     {
@@ -1182,15 +1174,9 @@
                 ]
             },
             {
-<<<<<<< HEAD
-                "description": "Fetch Account Positions - inverse",
-                "method": "fetchAccountPositions",
-                "url": "https://dapi.binance.com/dapi/v1/account?timestamp=1702887258875&recvWindow=10000&signature=a9795caccb458e83f728210d51abeb6c51d5e6b67ced6562a9f4839910e189fd",
-=======
                 "description": "Fetch Positions Risk - inverse",
                 "method": "fetchPositionsRisk",
                 "url": "https://dapi.binance.com/dapi/v1/positionRisk?timestamp=1702887258875&recvWindow=10000&signature=a9795caccb458e83f728210d51abeb6c51d5e6b67ced6562a9f4839910e189fd",
->>>>>>> 64d9a254
                 "input": [
                     null,
                     {
