{
    "exchange": "binance",
    "skipKeys": [
        "signature",
        "timestamp",
        "recvWindow",
        "newClientOrderId",
        "newClientStrategyId"
    ],
    "outputType": "urlencoded",
    "methods": {
        "createOrder": [
            {
                "description": "Spot market buy order",
                "method": "createOrder",
                "url": "https://testnet.binance.vision/api/v3/order",
                "input": [
                    "LTC/USDT",
                    "market",
                    "buy",
                    0.2,
                    50
                ],
                "output": "timestamp=1698772556546&symbol=LTCUSDT&side=BUY&newClientOrderId=x-R4BD3S8265d26698ad954db1b3fee5&newOrderRespType=FULL&type=MARKET&quoteOrderQty=10&recvWindow=10000&signature=bb8a423f6cfa0c0aa85c1234f514ff0fdad73b41921f31d0f4b9d5a24045ea8b"
            },
            {
                "description": "Spot limit buy order",
                "method": "createOrder",
                "url": "https://testnet.binance.vision/api/v3/order",
                "input": [
                    "LTC/USDT",
                    "limit",
                    "buy",
                    0.2,
                    50
                ],
                "output": "timestamp=1698772601904&symbol=LTCUSDT&side=BUY&newClientOrderId=x-R4BD3S826527eb0fd34e445cba9d94&newOrderRespType=FULL&type=LIMIT&quantity=0.2&price=50&timeInForce=GTC&recvWindow=10000&signature=b1caba89e3a305463b03d9bd73e0b34a2117f3b3949cdf065d29837fa845b4b0"
            },
            {
                "description": "Spot limit buy with postOnly",
                "method": "createOrder",
                "url": "https://api.binance.com/api/v3/order",
                "input": [
                    "LTC/USDT",
                    "limit",
                    "buy",
                    0.2,
                    50,
                    {
                        "postOnly": true
                    }
                ],
                "output": "timestamp=1707174812474&symbol=LTCUSDT&side=BUY&newOrderRespType=FULL&newClientOrderId=x-R4BD3S8281350e594e8f4383a36f19&type=LIMIT_MAKER&quantity=0.2&price=50&recvWindow=10000&signature=4e01e6b644312f26fce0be6524ed2eda08079dec6b6f1f2670a685362e39c6f1"
            },
            {
                "description": "Swap market buy order",
                "method": "createOrder",
                "url": "https://testnet.binancefuture.com/fapi/v1/order",
                "input": [
                    "LTC/USDT:USDT",
                    "market",
                    "buy",
                    0.1
                ],
                "output": "timestamp=1698772686486&symbol=LTCUSDT&side=BUY&newClientOrderId=x-xcKtGhcud0e56169437e41d2a50414&newOrderRespType=RESULT&type=MARKET&quantity=0.1&recvWindow=10000&signature=a703d0332fd54447dc9439dc60ddcc515d170c2357b12041504f5eb228002c09"
            },
            {
                "description": "Swap limit buy order",
                "method": "createOrder",
                "url": "https://testnet.binancefuture.com/fapi/v1/order",
                "input": [
                    "LTC/USDT:USDT",
                    "limit",
                    "buy",
                    0.1,
                    55
                ],
                "output": "timestamp=1698772722784&symbol=LTCUSDT&side=BUY&newClientOrderId=x-xcKtGhcu857a045c78a148bda82a3b&newOrderRespType=RESULT&type=LIMIT&quantity=0.1&price=55&timeInForce=GTC&recvWindow=10000&signature=ea0c2c8986c05546309cfb5248febc8a551c1a7ccf7252305e26bb60e41a8d60"
            },
            {
                "description": "Spot limit buy with triggerPrice",
                "method": "createOrder",
                "url": "https://api.binance.com/api/v3/order",
                "input": [
                    "LTC/USDT",
                    "limit",
                    "buy",
                    0.2,
                    50,
                    {
                        "triggerPrice": 100
                    }
                ],
                "output": "timestamp=1699113377107&symbol=LTCUSDT&side=BUY&newClientOrderId=x-R4BD3S828025d8ae9f754437aa1bde&newOrderRespType=FULL&type=STOP_LOSS_LIMIT&quantity=0.2&price=50&timeInForce=GTC&stopPrice=100&recvWindow=10000&signature=FFsWE8MefjyN%2BBkm0w4KE4dRJh%2FOeJDbH4nOjhFS7rbmaGb64q9cK2RmRbgLKqMbDcPmgy752h7YnjqhF7wWixXEZmJR0Ks3ap%2BhvhAEr4Cd1bPJ2buEe316rXIHgPiDQBpDbsbipEoX2dQnUdjxGItAgyTVSThxqk0t8BDrqkHlnwv8JF9Yp1ekwFccXYBM5jMz09feygyLPzyiK3bqjPndwohxCLoL%2B6wp0x%2FTM0Vm39XTvOAPUj88FF67C76sFlVReIjzwo94xOj%2BHzynGZs7apVLV227P434MARwyKQM9XsSQ%2FMsSakoxZjOrErH2iwWlsJL60C7HcPl%2B%2BZD%2BQ%3D%3D"
            },
            {
                "description": "Swap limit buy with triggerPrice",
                "method": "createOrder",
                "url": "https://testnet.binancefuture.com/fapi/v1/order",
                "input": [
                    "LTC/USDT:USDT",
                    "limit",
                    "buy",
                    0.2,
                    50,
                    {
                        "triggerPrice": 100
                    }
                ],
                "output": "timestamp=1699113425660&symbol=LTCUSDT&side=BUY&newClientOrderId=x-xcKtGhcu0a6b33edf43043799149a0&newOrderRespType=RESULT&type=STOP&quantity=0.2&price=50&stopPrice=100&recvWindow=10000&signature=dcbd99666b985518f0bc818d2fdc9c7215f4607b044ad921a025fec70f41ae61"
            },
            {
                "description": "Spot limit buy with test endpoint",
                "method": "createOrder",
                "url": "https://api.binance.com/api/v3/order/test",
                "input": [
                    "LTC/USDT",
                    "limit",
                    "buy",
                    0.2,
                    50,
                    {
                        "test": true
                    }
                ],
                "output": "timestamp=1699113722660&symbol=LTCUSDT&side=BUY&newClientOrderId=x-R4BD3S82dbdbef155f0b479ca03ac1&newOrderRespType=FULL&type=LIMIT&quantity=0.2&price=50&timeInForce=GTC&recvWindow=10000&signature=RAxM3BDlCxN9yJtKYKhyrJ0dOb7ng6o5Iy1Pz6I9snLDHRQVNuv9%2FgnWWfsUayfILjZQO7ns3VeyqGfiXBlGXa5eap37%2BHXjcYBA9Jc6OCXAKDtNmcdkFB9QvV0bG7lO%2BIMx6nQAgUILod%2FlVWd1MJSOVYlAoDH7N5aiHtrcImoUT4NRJkT31E99yT7W7VIqvTD3AcFUodgaajB7G0oBTqp69w9uyUJEvDFG6RisU77Zeuzcy7sYdXpVueTycreAjQg225F1WQNSDClOJKMDhJ27d5akwOj%2Flxo6pRjT21Jr7G3GGzceAiHXKgSSB%2Fgu2jCe48hnr8C92YVqfp2LyQ%3D%3D"
            },
            {
                "description": "Spot margin (cross) limit buy",
                "method": "createOrder",
                "url": "https://api.binance.com/sapi/v1/margin/order",
                "input": [
                    "LTC/USDT",
                    "limit",
                    "buy",
                    0.2,
                    50,
                    {
                        "marginMode": "cross"
                    }
                ],
                "output": "timestamp=1699113838137&symbol=LTCUSDT&side=BUY&newClientOrderId=x-R4BD3S8277d937b569914d1bb5f784&newOrderRespType=FULL&type=LIMIT&quantity=0.2&price=50&timeInForce=GTC&recvWindow=10000&signature=0e12b57b83c758aceb6d88c4950c1259f41cc0b86d7e6259fcdb3202cd3d3c32"
            },
            {
                "description": "Swap limit sell",
                "method": "createOrder",
                "url": "https://testnet.binancefuture.com/fapi/v1/order",
                "input": [
                    "LTC/USDT:USDT",
                    "limit",
                    "sell",
                    0.2,
                    100
                ],
                "output": "timestamp=1699114065223&symbol=LTCUSDT&side=SELL&newClientOrderId=x-xcKtGhcu6e4e96867ac345ee9151b9&newOrderRespType=RESULT&type=LIMIT&quantity=0.2&price=100&timeInForce=GTC&recvWindow=10000&signature=057d2e77971840b5e2726b88a7a1e2fc740c032437bc4ea38c89e6d1c2968b9a"
            },
            {
                "description": "Swap limit sell with takeProfitPrice (type 2)",
                "method": "createOrder",
                "url": "https://testnet.binancefuture.com/fapi/v1/order",
                "input": [
                    "LTC/USDT:USDT",
                    "limit",
                    "sell",
                    0.2,
                    100,
                    {
                        "takeProfitPrice": 105
                    }
                ],
                "output": "timestamp=1699285858348&symbol=LTCUSDT&side=SELL&newClientOrderId=x-xcKtGhcu2784a323f70a4bdf8b1725&newOrderRespType=RESULT&type=TAKE_PROFIT&quantity=0.2&price=100&stopPrice=105&recvWindow=10000&signature=6434d52fc670894917cac2b03407eac0646f81ce4bcff3b640c11d4c8c2d4ab1"
            },
            {
                "description": "Swap limit buy with stopLossPrice (type 2)",
                "method": "createOrder",
                "url": "https://testnet.binancefuture.com/fapi/v1/order",
                "input": [
                    "LTC/USDT:USDT",
                    "limit",
                    "sell",
                    0.2,
                    49,
                    {
                        "stopLossPrice": 50
                    }
                ],
                "output": "timestamp=1699285907701&symbol=LTCUSDT&side=SELL&newClientOrderId=x-xcKtGhcuc8a51b6fd0a344069c2703&newOrderRespType=RESULT&type=STOP&quantity=0.2&price=49&stopPrice=50&recvWindow=10000&signature=4a09fa15b8c91f1215f7175b163080853291f5e316bd25025ddefd5b5688508a"
            },
            {
                "description": "Swap limit buy with reduce only (closing short position)",
                "method": "createOrder",
                "url": "https://testnet.binancefuture.com/fapi/v1/order",
                "input": [
                    "LTC/USDT:USDT",
                    "limit",
                    "buy",
                    0.2,
                    60,
                    {
                        "reduceOnly": true
                    }
                ],
                "output": "timestamp=1699380630765&symbol=LTCUSDT&side=BUY&newClientOrderId=x-xcKtGhcuad6ae547a99e48b686c911&newOrderRespType=RESULT&type=LIMIT&quantity=0.2&price=60&timeInForce=GTC&reduceOnly=true&recvWindow=10000&signature=3d99de3afdd8a6ad846d201fe4f446b75dd956db59e986db345d453b79b7bea2"
            },
            {
                "description": "Swap limit buy with postOnly",
                "method": "createOrder",
                "url": "https://testnet.binancefuture.com/fapi/v1/order",
                "input": [
                    "LTC/USDT:USDT",
                    "limit",
                    "buy",
                    0.2,
                    50,
                    {
                        "postOnly": true
                    }
                ],
                "output": "timestamp=1699380695835&symbol=LTCUSDT&side=BUY&newClientOrderId=x-xcKtGhcu392bafca1fb740208ee8d3&newOrderRespType=RESULT&type=LIMIT&quantity=0.2&price=50&timeInForce=GTX&recvWindow=10000&signature=27dfce7c02d210d4d88f029e34550f153283e849b34bbf80aebbc7f860937b84"
            },
            {
                "description": "Swap trailingPercent order",
                "method": "createOrder",
                "url": "https://testnet.binancefuture.com/fapi/v1/order",
                "input": [
                    "BTC/USDT:USDT",
                    "market",
                    "sell",
                    0.1,
                    null,
                    {
                        "trailingPercent": 5,
                        "reduceOnly": true
                    }
                ],
                "output": "timestamp=1704512493514&symbol=BTCUSDT&side=SELL&callbackRate=5&newClientOrderId=x-xcKtGhcufdcb378c830d451392c9a2&newOrderRespType=RESULT&type=TRAILING_STOP_MARKET&quantity=0.1&reduceOnly=true&recvWindow=10000&signature=381024e31ce5868d69dd3e12668b9b47514c1211e7d0021a7939cb26d07f679a"
            },
            {
                "description": "Linear swap portfolio margin limit buy order",
                "method": "createOrder",
                "url": "https://papi.binance.com/papi/v1/um/order",
                "input": [
                    "BTC/USDT:USDT",
                    "limit",
                    "buy",
                    0.01,
                    35000,
                    {
                        "portfolioMargin": true
                    }
                ],
                "output": "timestamp=1707112464420&symbol=BTCUSDT&newOrderRespType=RESULT&side=BUY&newClientOrderId=x-xcKtGhcu0b020e257d4943d49c0ffe&type=LIMIT&quantity=0.01&price=35000&timeInForce=GTC&recvWindow=10000&signature=6d8b1ae407634704c7d7d26cbb62f0f438a09e9863b81a8a89a24461c4997808"
            },
            {
                "description": "Inverse swap portfolio margin limit buy order",
                "method": "createOrder",
                "url": "https://papi.binance.com/papi/v1/cm/order",
                "input": [
                    "ETH/USD:ETH",
                    "limit",
                    "buy",
                    1,
                    2000,
                    {
                        "portfolioMargin": true
                    }
                ],
                "output": "timestamp=1707112388003&symbol=ETHUSD_PERP&newOrderRespType=RESULT&side=BUY&newClientOrderId=x-xcKtGhcu69273341d6114bd8b800aa&type=LIMIT&quantity=1&price=2000&timeInForce=GTC&recvWindow=10000&signature=4e4f549a6358aa1731060e825069022389780706305a60eaa58fbbf0c4a7d03f"
            },
            {
                "description": "Linear swap portfolio margin conditional limit buy order",
                "method": "createOrder",
                "url": "https://papi.binance.com/papi/v1/um/conditional/order",
                "input": [
                    "BTC/USDT:USDT",
                    "limit",
                    "buy",
                    0.01,
                    35000,
                    {
                        "portfolioMargin": true,
                        "triggerPrice": 45000
                    }
                ],
                "output": "timestamp=1707112624772&symbol=BTCUSDT&newOrderRespType=RESULT&side=BUY&newClientStrategyId=x-xcKtGhcu27f109953d6e4dc0974006&strategyType=STOP&quantity=0.01&price=35000&stopPrice=45000&recvWindow=10000&signature=2cacd678b9199f4f75ed8f7eb48cc35afc648346fc436c3808983baf983323ab"
            },
            {
                "description": "Inverse swap portfolio margin conditional limit buy order",
                "method": "createOrder",
                "url": "https://papi.binance.com/papi/v1/cm/conditional/order",
                "input": [
                    "ETH/USD:ETH",
                    "limit",
                    "buy",
                    1,
                    2000,
                    {
                        "portfolioMargin": true,
                        "triggerPrice": 3000
                    }
                ],
                "output": "timestamp=1707113097689&symbol=ETHUSD_PERP&newOrderRespType=RESULT&side=BUY&newClientStrategyId=x-xcKtGhcuc6b86f054bb34933850739&strategyType=STOP&quantity=1&price=2000&stopPrice=3000&recvWindow=10000&signature=aa5ec5fa5eb51372fa68597242bc2ddc31a32e9be5c084f00c2f6999b31cad2b"
            },
            {
                "description": "Spot margin portfolio margin limit buy order",
                "method": "createOrder",
                "url": "https://papi.binance.com/papi/v1/margin/order",
                "input": [
                    "BTC/USDT",
                    "limit",
                    "buy",
                    0.001,
                    35000,
                    {
                        "portfolioMargin": true,
                        "marginMode": "cross"
                    }
                ],
                "output": "timestamp=1707113537828&symbol=BTCUSDT&side=BUY&newOrderRespType=RESULT&newClientOrderId=x-R4BD3S82e9ef29d8346440f0b28b86&type=LIMIT&quantity=0.001&price=35000&timeInForce=GTC&recvWindow=10000&signature=08d71bf9a60d5184cc256964f1175179c813d11e038718c0d64d5cc5b982f2f5"
            },
            {
                "description": "Spot margin portfolio margin limit buy order with only portfolioMargin set to true",
                "method": "createOrder",
                "url": "https://papi.binance.com/papi/v1/margin/order",
                "input": [
                  "BTC/USDT",
                  "limit",
                  "buy",
                  0.0001,
                  50000,
                  {
                    "portfolioMargin": true
                  }
                ],
                "output": "timestamp=1712974976336&symbol=BTCUSDT&side=BUY&newOrderRespType=RESULT&newClientOrderId=x-R4BD3S828b7395b12d0846afa4643c&type=LIMIT&quantity=0.0001&price=50000&timeInForce=GTC&recvWindow=10000&signature=bf3748a7adae072d411444d031d45b17ba8c8febf47bb0b5f4236e33b963b49f"
            },
            {
                "description": "swap order with priceMatch",
                "method": "createOrder",
                "url": "https://testnet.binancefuture.com/fapi/v1/order",
                "input": [
                    "LTC/USDT:USDT",
                    "limit",
                    "buy",
                    0.2,
                    null,
                    {
                        "priceMatch": "OPPONENT"
                    }
                ],
                "output": "timestamp=1708360882808&symbol=LTCUSDT&side=BUY&newOrderRespType=RESULT&newClientOrderId=x-xcKtGhcu6f60e2c1e1ed4166838709&type=LIMIT&quantity=0.2&timeInForce=GTC&priceMatch=OPPONENT&recvWindow=10000&signature=b73ae983cc2d4995d48e98841152c802ba0b420ee79fc501bde0b6eeee4817ab"
            }
        ],
        "createOrders": [
            {
                "description": "Swap createOrders",
                "method": "createOrders",
                "url": "https://testnet.binancefuture.com/fapi/v1/batchOrders",
                "input": [
                    [
                        {
                            "symbol": "LTC/USDT:USDT",
                            "amount": 0.1,
                            "side": "buy",
                            "type": "limit",
                            "price": 60
                        },
                        {
                            "symbol": "LTC/USDT:USDT",
                            "amount": 0.11,
                            "side": "buy",
                            "type": "limit",
                            "price": 61
                        }
                    ]
                ],
                "output": "timestamp=1699382693405&batchOrders=[{\"symbol\":\"LTCUSDT\",\"side\":\"BUY\",\"newClientOrderId\":\"x-xcKtGhcub371e14dda9e4fda804421\",\"newOrderRespType\":\"RESULT\",\"type\":\"LIMIT\",\"quantity\":\"0.1\",\"price\":\"60\",\"timeInForce\":\"GTC\"},{\"symbol\":\"LTCUSDT\",\"side\":\"BUY\",\"newClientOrderId\":\"x-xcKtGhcu2b5cffec484a42138cdf8e\",\"newOrderRespType\":\"RESULT\",\"type\":\"LIMIT\",\"quantity\":\"0.11\",\"price\":\"61\",\"timeInForce\":\"GTC\"}]&recvWindow=10000&signature=ce06633e6e16101cf7b4c3fd0f6a1afa3901206050382fafae81deddc1867f92"
            }
        ],
        "createMarketOrderWithCost": [
            {
                "description": "Spot create market order with cost",
                "method": "createMarketOrderWithCost",
                "url": "https://testnet.binance.vision/api/v3/order",
                "input": [
                    "BTC/USDT",
                    "buy",
                    10
                ],
                "output": "timestamp=1702677177092&symbol=BTCUSDT&side=BUY&newClientOrderId=x-R4BD3S82bbdbdf90c28b4c2a9dd885&newOrderRespType=FULL&type=MARKET&quoteOrderQty=10&recvWindow=10000&signature=e36681dea6e4baa6049a95b440fb76eb82c7b7a1906a8595ef8a6844273e0ef2"
            }
        ],
        "createMarketBuyOrderWithCost": [
            {
                "description": "Spot create market buy order with cost",
                "method": "createMarketBuyOrderWithCost",
                "url": "https://testnet.binance.vision/api/v3/order",
                "input": [
                    "BTC/USDT",
                    15
                ],
                "output": "timestamp=1702677315563&symbol=BTCUSDT&side=BUY&newClientOrderId=x-R4BD3S82166697aa19d7484fb68378&newOrderRespType=FULL&type=MARKET&quoteOrderQty=15&recvWindow=10000&signature=64f817d988900608171a22a906a68da7ef58b401b8ec6514c0e141f2c262c8fa"
            }
        ],
        "createMarketSellOrderWithCost": [
            {
                "description": "Spot create market sell order with cost",
                "method": "createMarketSellOrderWithCost",
                "url": "https://testnet.binance.vision/api/v3/order",
                "input": [
                    "BTC/USDT",
                    15
                ],
                "output": "timestamp=1702677379657&symbol=BTCUSDT&side=SELL&newClientOrderId=x-R4BD3S82e9114f80b9124f96817cc1&newOrderRespType=FULL&type=MARKET&quoteOrderQty=15&recvWindow=10000&signature=c71dc764642f5e6b7a96d04b7d820058ec204557ec43ce64ff102d25df4423b8"
            }
        ],
        "editOrder": [
            {
                "description": "edit spot order",
                "method": "editOrder",
                "url": "https://testnet.binance.vision/api/v3/order/cancelReplace",
                "input": [
                    2163811,
                    "LTC/USDT",
                    "limit",
                    "buy",
                    0.25,
                    51
                ],
                "output": "timestamp=1706094359481&symbol=LTCUSDT&side=BUY&type=LIMIT&newClientOrderId=x-R4BD3S82230eac64ed3d47c284a92b&newOrderRespType=FULL&quantity=0.25&price=51&timeInForce=GTC&cancelReplaceMode=STOP_ON_FAILURE&cancelOrderId=2163811&recvWindow=10000&signature=787c8bd2fa00acfcabaf5edd9e341a652db4a1549791c6114555838511217b94"
            },
            {
                "description": "edit swap order",
                "method": "editOrder",
                "url": "https://testnet.binancefuture.com/fapi/v1/order",
                "input": [
                    661753725,
                    "LTC/USDT:USDT",
                    "limit",
                    "buy",
                    0.25,
                    51
                ],
                "output": "timestamp=1706094442270&symbol=LTCUSDT&side=BUY&orderId=661753725&quantity=0.25&price=51&recvWindow=10000&signature=8a0439270bdbfc88a86853ea64972b5e54e90d506645a5b5efef8121b101f302"
            }
        ],
        "cancelOrder": [
            {
                "description": "Swap cancelOrder",
                "method": "cancelOrder",
                "url": "https://testnet.binancefuture.com/fapi/v1/order?timestamp=1699382897679&symbol=LTCUSDT&orderId=652509009&recvWindow=10000&signature=02d0287d26b9b0603902e299840941f6738f9fbb3f497390b29d7077c42c318b",
                "input": [
                    652509009,
                    "LTC/USDT:USDT"
                ]
            },
            {
                "description": "Spot cancelOrder",
                "method": "cancelOrder",
                "url": "https://testnet.binance.vision/api/v3/order?timestamp=1699384031574&symbol=LTCUSDT&orderId=464950&recvWindow=10000&signature=548084e744d32adc2172c498ead0f621cd1920ac788ff7b4038fffa5dd139d42",
                "input": [
                    464950,
                    "LTC/USDT"
                ]
            },
            {
                "description": "Swap inverse cancelOrder",
                "method": "cancelOrder",
                "url": "https://dapi.binance.com/dapi/v1/order?timestamp=1699382897679&symbol=BTCUSD_PERP&orderId=652509009&recvWindow=10000&signature=02d0287d26b9b0603902e299840941f6738f9fbb3f497390b29d7077c42c318b",
                "input": [
                    652509009,
                    "BTC/USD:BTC"
                ]
            },
            {
                "description": "Option cancelOrder",
                "method": "cancelOrder",
                "url": "https://eapi.binance.com/eapi/v1/order?timestamp=1699382897679&symbol=ETH-231229-800-C&orderId=652509009&recvWindow=10000&signature=02d0287d26b9b0603902e299840941f6738f9fbb3f497390b29d7077c42c318b",
                "input": [
                    652509009,
                    "ETH/USDT:USDT-231229-800-C"
                ]
            },
            {
                "description": "cancel swap order with clientOrderId",
                "method": "cancelOrder",
                "url": "https://testnet.binancefuture.com/fapi/v1/order?timestamp=1703181445987&symbol=BTCUSDT&origClientOrderId=myswap&recvWindow=10000&signature=169048840e9612fc90a33b39894e882fc3f73950a02374b544ddecb344467929",
                "input": [
                    "",
                    "BTC/USDT:USDT",
                    {
                        "clientOrderId": "myswap"
                    }
                ]
            },
            {
                "description": "Spot margin portfolio margin cancel order",
                "method": "cancelOrder",
                "url": "https://papi.binance.com/papi/v1/margin/order?timestamp=1707259954072&symbol=BTCUSDT&orderId=24711539682&recvWindow=10000&signature=a4d929126b279d07a6bf41075e0ee173da06b56414bd46826e146baeff2b1f95",
                "input": [
                    24711539682,
                    "BTC/USDT",
                    {
                        "portfolioMargin": true,
                        "marginMode": "cross"
                    }
                ]
            },
            {
                "description": "Spot margin portfolio margin cancel order with only portfolioMargin set to true",
                "method": "cancelOrder",
                "url": "https://papi.binance.com/papi/v1/margin/order?timestamp=1712975069995&symbol=BTCUSDT&orderId=26447758109&recvWindow=10000&signature=5dc7c88abd58e4adbdc8153a19e33dc189e402184f42694de7a5ce3febfac2e8",
                "input": [
                  "26447758109",
                  "BTC/USDT",
                  {
                    "portfolioMargin": true
                  }
                ]
            },
            {
                "description": "Linear swap portfolio margin cancel order",
                "method": "cancelOrder",
                "url": "https://papi.binance.com/papi/v1/um/order?timestamp=1707269570829&symbol=BTCUSDT&orderId=259769934117&recvWindow=10000&signature=48600abd8db8aa5c9ab39e3a79879915f5a512d146ef389ae6c6d85ea351adba",
                "input": [
                    259769934117,
                    "BTC/USDT:USDT",
                    {
                        "portfolioMargin": true
                    }
                ]
            },
            {
                "description": "Inverse swap portfolio margin cancel order",
                "method": "cancelOrder",
                "url": "https://papi.binance.com/papi/v1/cm/order?timestamp=1707269743580&symbol=ETHUSD_PERP&orderId=71378300965&recvWindow=10000&signature=69742329ab2104f69c56c0a1f9885512a3c8f54325511130e68ff92326bd61b3",
                "input": [
                    71378300965,
                    "ETH/USD:ETH",
                    {
                        "portfolioMargin": true
                    }
                ]
            },
            {
                "description": "Linear swap portfolio margin conditional cancel order",
                "method": "cancelOrder",
                "url": "https://papi.binance.com/papi/v1/um/conditional/order?timestamp=1707269945072&symbol=BTCUSDT&strategyId=3733207&recvWindow=10000&signature=b5ec95255493898e91209894976c9883d22a3de188b62ea177bf1c23efcd0db5",
                "input": [
                    3733207,
                    "BTC/USDT:USDT",
                    {
                        "portfolioMargin": true,
                        "stop": true
                    }
                ]
            },
            {
                "description": "Inverse swap portfolio margin conditional cancel order",
                "method": "cancelOrder",
                "url": "https://papi.binance.com/papi/v1/cm/conditional/order?timestamp=1707270382591&symbol=ETHUSD_PERP&strategyId=1423466&recvWindow=10000&signature=4c5d4d9522fef4c07eab511eb42359bbfd9b929b312c247b3d64fdd1b0684a3f",
                "input": [
                    1423466,
                    "ETH/USD:ETH",
                    {
                        "portfolioMargin": true,
                        "stop": true
                    }
                ]
            }
        ],
        "cancelOrders": [
            {
                "description": "Swap cancelOrders",
                "method": "cancelOrders",
                "url": "https://testnet.binancefuture.com/fapi/v1/batchOrders?timestamp=1699384523218&symbol=LTCUSDT&recvWindow=10000&orderidlist=[652511506]&signature=ced41362438af4b529b81484e1713dc0108b2715453e403d3e46fa93ba8a0a83",
                "input": [
                    [
                        "652511506"
                    ],
                    "LTC/USDT:USDT"
                ]
            }
        ],
        "cancelAllOrders": [
            {
                "description": "Spot cancelAllOrders",
                "method": "cancelAllOrders",
                "url": "https://testnet.binance.vision/api/v3/openOrders?timestamp=1699384119652&symbol=LTCUSDT&recvWindow=10000&signature=0dbf34752013b284d4fb297b83583be92da868fe532282f98f8f90095b1fdc89",
                "input": [
                    "LTC/USDT"
                ]
            },
            {
                "description": "Swap cancelAllOrders",
                "method": "cancelAllOrders",
                "url": "https://testnet.binancefuture.com/fapi/v1/allOpenOrders?timestamp=1699384154326&symbol=LTCUSDT&recvWindow=10000&signature=6be9641d53bd8e041581dbbe9f9a10576253d6d661a755ccbced131b8dc3e56d",
                "input": [
                    "LTC/USDT:USDT"
                ]
            },
            {
                "description": "Swap inverse cancelAllOrders",
                "method": "cancelAllOrders",
                "url": "https://dapi.binance.com/dapi/v1/allOpenOrders?timestamp=1699384154326&symbol=BTCUSD_PERP&recvWindow=10000&signature=6be9641d53bd8e041581dbbe9f9a10576253d6d661a755ccbced131b8dc3e56d",
                "input": [
                    "BTC/USD:BTC"
                ]
            },
            {
                "description": "Option cancelAllOrders",
                "method": "cancelAllOrders",
                "url": "https://eapi.binance.com/eapi/v1/allOpenOrders?timestamp=1699384154326&symbol=ETH-231229-800-C&recvWindow=10000&signature=6be9641d53bd8e041581dbbe9f9a10576253d6d661a755ccbced131b8dc3e56d",
                "input": [
                    "ETH/USDT:USDT-231229-800-C"
                ]
            },
            {
                "description": "Spot margin portfolio margin cancel all orders",
                "method": "cancelAllOrders",
                "url": "https://papi.binance.com/papi/v1/margin/allOpenOrders?timestamp=1707200410926&symbol=BTCUSDT&recvWindow=10000&signature=df707ee6f73851d1e718c1dac653ef25728c1cd886a430f50f1f50aa29521923",
                "input": [
                    "BTC/USDT",
                    {
                        "portfolioMargin": true,
                        "marginMode": "cross"
                    }
                ]
            },
            {
                "description": "Linear swap portfolio margin cancel all orders",
                "method": "cancelAllOrders",
                "url": "https://papi.binance.com/papi/v1/um/allOpenOrders?timestamp=1707200607284&symbol=BTCUSDT&recvWindow=10000&signature=288414f1b0973e263c547484ce798dcf5940c8fbf65491610cb196d2f42900fc",
                "input": [
                    "BTC/USDT:USDT",
                    {
                        "portfolioMargin": true
                    }
                ]
            },
            {
                "description": "Inverse swap portfolio margin cancel all orders",
                "method": "cancelAllOrders",
                "url": "https://papi.binance.com/papi/v1/cm/allOpenOrders?timestamp=1707200728688&symbol=ETHUSD_PERP&recvWindow=10000&signature=032e5ca4f8726847411668a8d3790721a6c284989259aad341eadf45c07c3a8f",
                "input": [
                    "ETH/USD:ETH",
                    {
                        "portfolioMargin": true
                    }
                ]
            },
            {
                "description": "Linear swap conditional portfolio margin cancel all orders",
                "method": "cancelAllOrders",
                "url": "https://papi.binance.com/papi/v1/um/conditional/allOpenOrders?timestamp=1707200837231&symbol=BTCUSDT&recvWindow=10000&signature=a2d5b52b27de004012e2505eabd7008521b2755832a94e9c20e6c8b37bd8f44f",
                "input": [
                    "BTC/USDT:USDT",
                    {
                        "portfolioMargin": true,
                        "stop": true
                    }
                ]
            },
            {
                "description": "Inverse swap conditional portfolio margin cancel all orders",
                "method": "cancelAllOrders",
                "url": "https://papi.binance.com/papi/v1/cm/conditional/allOpenOrders?timestamp=1707200939553&symbol=ETHUSD_PERP&recvWindow=10000&signature=a2cd0a7bcdbf763ed40e90f84660de730e43d0e278755090fc96874911e0fb9f",
                "input": [
                    "ETH/USD:ETH",
                    {
                        "portfolioMargin": true,
                        "stop": true
                    }
                ]
            }
        ],
        "fetchBalance": [
            {
                "description": "Spot fetch balance",
                "method": "fetchBalance",
                "url": "https://api.binance.com/api/v3/account?timestamp=1699384807806&recvWindow=10000&signature=63f0c698cb014312107449ed70b52c6e684ef8d18cba7b62fb378716f043534d",
                "input": []
            },
            {
                "description": "Swap fetchBalance",
                "method": "fetchBalance",
                "url": "https://testnet.binancefuture.com/fapi/v2/account?timestamp=1699385163596&recvWindow=10000&signature=f8a952f41e186866660fa44ef11e22e69fd54145638964c6e79034e2fa83eb58",
                "input": [
                    {
                        "type": "swap"
                    }
                ]
            },
            {
                "description": "Swap inverse fetchBalance",
                "method": "fetchBalance",
                "url": "https://testnet.binancefuture.com/dapi/v1/account?timestamp=1699385163596&recvWindow=10000&signature=f8a952f41e186866660fa44ef11e22e69fd54145638964c6e79034e2fa83eb58",
                "input": [
                    {
                        "type": "swap",
                        "subType": "inverse"
                    }
                ]
            },
            {
                "description": "Margin fetchBalance",
                "method": "fetchBalance",
                "url": "https://testnet.binancefuture.com/sapi/v1/margin/account?timestamp=1699385163596&recvWindow=10000&signature=f8a952f41e186866660fa44ef11e22e69fd54145638964c6e79034e2fa83eb58",
                "input": [
                    {
                        "type": "margin"
                    }
                ]
            },
            {
                "description": "Savings fetchBalance",
                "method": "fetchBalance",
                "url": "https://testnet.binancefuture.com/sapi/v1/lending/union/account?timestamp=1699385163596&recvWindow=10000&signature=f8a952f41e186866660fa44ef11e22e69fd54145638964c6e79034e2fa83eb58",
                "input": [
                    {
                        "type": "savings"
                    }
                ]
            },
            {
                "description": "Funding fetchBalance",
                "method": "fetchBalance",
                "url": "https://testnet.binancefuture.com/sapi/v1/asset/get-funding-asset",
                "input": [
                    {
                        "type": "funding"
                    }
                ],
                "output": "timestamp=1702624225422&recvWindow=10000&signature=9dbc6d2f649bd8522187b3ac2643e2eec3c50e48d5d44e925eb225e108c133ee"
            },
            {
                "description": "fetch isolated balance",
                "method": "fetchBalance",
                "url": "https://api.binance.com/sapi/v1/margin/isolated/account?timestamp=1703072784927&recvWindow=10000&signature=96c89d509bf6e5a630b1e7dd84dce9f011cb07caf25cf6eaa90a8a4400793826",
                "input": [
                    {
                        "marginMode": "isolated"
                    }
                ]
            },
            {
                "description": "Fetch portfolio margin balance",
                "method": "fetchBalance",
                "url": "https://papi.binance.com/papi/v1/balance?timestamp=1706936519078&recvWindow=10000&signature=20a3d68b3de7861311b3374d162428361526523cb8bd7d79ceada4c2b02b0f4b",
                "input": [
                    {
                        "portfolioMargin": true
                    }
                ]
            }
        ],
        "fetchMyTrades": [
            {
                "description": "Spot fetchMyTrades",
                "method": "fetchMyTrades",
                "url": "https://api.binance.com/api/v3/myTrades?timestamp=1699380939904&symbol=LTCUSDT&recvWindow=10000&signature=e0364430919fe9187025c68199752304a723f4fe62de000440b8fa4db8f6dd66",
                "input": [
                    "LTC/USDT"
                ]
            },
            {
                "description": "Swap fetchMyTrades",
                "method": "fetchMyTrades",
                "url": "https://testnet.binancefuture.com/fapi/v1/userTrades?timestamp=1699380991270&symbol=LTCUSDT&recvWindow=10000&signature=df9868b4dbe11d15402e6cbea7910cc8cea2f5f5f87cddd91e40d8aa3b869d82",
                "input": [
                    "LTC/USDT:USDT"
                ]
            },
            {
                "description": "Swap inverse fetchMyTrades",
                "method": "fetchMyTrades",
                "url": "https://dapi.binance.com/dapi/v1/userTrades?timestamp=1699380991270&symbol=BTCUSD_PERP&recvWindow=10000&signature=df9868b4dbe11d15402e6cbea7910cc8cea2f5f5f87cddd91e40d8aa3b869d82",
                "input": [
                    "BTC/USD:BTC"
                ]
            },
            {
                "description": "Option fetchMyTrades",
                "method": "fetchMyTrades",
                "url": "https://eapi.binance.com/eapi/v1/userTrades?timestamp=1699380991270&symbol=ETH-231229-800-C&recvWindow=10000&signature=df9868b4dbe11d15402e6cbea7910cc8cea2f5f5f87cddd91e40d8aa3b869d82",
                "input": [
                    "ETH/USDT:USDT-231229-800-C"
                ]
            },
            {
                "description": "Spot margin cross",
                "method": "fetchMyTrades",
                "url": "https://api.binance.com/sapi/v1/margin/myTrades?timestamp=1703241051088&symbol=LTCUSDT&limit=1&recvWindow=10000&signature=141057bfeccdf9ba9d99838058dc0fb77b9331ed06ef43216867952c6e1e874a",
                "input": [
                    "LTC/USDT",
                    null,
                    1,
                    {
                        "marginMode": "cross"
                    }
                ]
            },
            {
                "description": "Spot margin isolated",
                "method": "fetchMyTrades",
                "url": "https://api.binance.com/sapi/v1/margin/myTrades?timestamp=1703241081711&symbol=LTCUSDT&limit=1&isIsolated=true&recvWindow=10000&signature=46f94e4f43408cb782d20c97be4bbdd2837cfb552091312206d49822d1065613",
                "input": [
                    "LTC/USDT",
                    null,
                    1,
                    {
                        "marginMode": "isolated"
                    }
                ]
            },
            {
                "description": "Linear swap portfolio margin fetch my trades",
                "method": "fetchMyTrades",
                "url": "https://papi.binance.com/papi/v1/um/userTrades?timestamp=1707530080933&symbol=BTCUSDT&recvWindow=10000&signature=60b731019a84caf5034fb81e6ace6c4ccf66f02dc2b75713f1965a659d28c856",
                "input": [
                    "BTC/USDT:USDT",
                    null,
                    null,
                    {
                        "portfolioMargin": true
                    }
                ]
            },
            {
                "description": "Inverse swap portfolio margin fetch my trades",
                "method": "fetchMyTrades",
                "url": "https://papi.binance.com/papi/v1/cm/userTrades?timestamp=1707530344032&symbol=ETHUSD_PERP&recvWindow=10000&signature=d689f5f2a52c7fef837beb49c2493ccc15de55c0706d9878a6890a972a943fc8",
                "input": [
                    "ETH/USD:ETH",
                    null,
                    null,
                    {
                        "portfolioMargin": true
                    }
                ]
            },
            {
                "description": "Spot margin portfolio margin fetch my trades",
                "method": "fetchMyTrades",
                "url": "https://papi.binance.com/papi/v1/margin/myTrades?timestamp=1707549805183&symbol=ADAUSDT&recvWindow=10000&signature=5592c16d537fb2fd7c109ad2a7d779f28f24cb4a11175b33a1f458df35f611c0",
                "input": [
                    "ADA/USDT",
                    null,
                    null,
                    {
                        "portfolioMargin": true
                    }
                ]
            }
        ],
        "fetchOrders": [
<<<<<<< HEAD
            {
                "description": "Spot fetchOrders",
                "method": "fetchOrders",
                "url": "https://api.binance.com/api/v3/allOrders?timestamp=1699381044319&symbol=LTCUSDT&recvWindow=10000&signature=858226f6bc5879207bf14a06a71c380e6392601e703b3b0ac229fe1f1f3d092a",
                "input": [
                    "LTC/USDT"
                ]
            },
            {
                "description": "Swap fetchOrders",
                "method": "fetchOrders",
                "url": "https://testnet.binancefuture.com/fapi/v1/allOrders?timestamp=1699381079525&symbol=LTCUSDT&recvWindow=10000&signature=e75dee5138d27e195e8bd66ba3e754dba7c7fd2911252f7358f5506566b7517e",
                "input": [
                    "LTC/USDT:USDT"
                ]
            },
            {
                "description": "Inverse fetchOrders",
                "method": "fetchOrders",
                "url": "https://dapi.binance.com/dapi/v1/allOrders?timestamp=1699381120125&symbol=BTCUSD_PERP&recvWindow=10000&signature=4c191cf2693c1fed0a75a6231035bd3c57be27bc326d4e60c44735c4ddeac5dd",
                "input": [
                    "BTC/USD:BTC"
                ]
            },
            {
                "description": "Option fetchOrders",
                "method": "fetchOrders",
                "url": "https://eapi.binance.com/eapi/v1/historyOrders?timestamp=1699381120125&symbol=ETH-231229-800-C&recvWindow=10000&signature=4c191cf2693c1fed0a75a6231035bd3c57be27bc326d4e60c44735c4ddeac5dd",
                "input": [
                    "ETH/USDT:USDT-231229-800-C"
                ]
            },
            {
                "description": "Spot margin cross fetchOrders",
                "method": "fetchOrders",
                "url": "https://api.binance.com/sapi/v1/margin/allOrders?timestamp=1699381288329&symbol=LTCUSDT&startTime=1699381234000&limit=20&recvWindow=10000&signature=1cb6d6b9fcfc84a22d685d46827c33eb67fe8ff0980784712bce5002822c4515",
                "input": [
                    "LTC/USDT",
                    1699381234000,
                    20,
                    {
                        "marginMode": "cross"
                    }
                ]
            },
            {
                "description": "Spot margin isolated fetchOrders",
                "method": "fetchOrders",
                "url": "https://api.binance.com/sapi/v1/margin/allOrders?timestamp=1699381316098&symbol=LTCUSDT&isIsolated=true&startTime=1699381234000&limit=20&recvWindow=10000&signature=f589333c4be021c50cb3bf8b75d04d2027c545acf22fec45ae19c57be8ed5b3c",
                "input": [
                    "LTC/USDT",
                    1699381234000,
                    20,
                    {
                        "marginMode": "isolated"
                    }
                ]
            },
            {
                "description": "Linear swap portfolio margin fetch orders",
                "method": "fetchOrders",
                "url": "https://papi.binance.com/papi/v1/um/allOrders?timestamp=1707792652974&symbol=BTCUSDT&recvWindow=10000&signature=73fea37c53ceb88f88dd00ff5b7963bd76a05c3ee51ff978820b5db43d85e6e0",
                "input": [
                    "BTC/USDT:USDT",
                    null,
                    null,
                    {
                        "portfolioMargin": true
                    }
                ]
            },
            {
                "description": "Inverse swap portfolio margin fetch orders",
                "method": "fetchOrders",
                "url": "https://papi.binance.com/papi/v1/cm/allOrders?timestamp=1707792759881&symbol=ETHUSD_PERP&recvWindow=10000&signature=d55ede981e4d2dcfc2436a15dbe088eb41440285d8fb2e7dd20bf96eaaff8776",
                "input": [
                    "ETH/USD:ETH",
                    null,
                    null,
                    {
                        "portfolioMargin": true
                    }
                ]
            },
            {
                "description": "Linear swap conditional portfolio margin fetch orders",
                "method": "fetchOrders",
                "url": "https://papi.binance.com/papi/v1/um/conditional/allOrders?timestamp=1707792805020&symbol=BTCUSDT&recvWindow=10000&signature=fa5930b499e5a683591142f732b96939815fb42fb1d4c9c1caec2e87368bf5a7",
                "input": [
                    "BTC/USDT:USDT",
                    null,
                    null,
                    {
                        "portfolioMargin": true,
                        "stop": true
                    }
                ]
            },
            {
                "description": "Inverse swap conditional portfolio margin fetch orders",
                "method": "fetchOrders",
                "url": "https://papi.binance.com/papi/v1/cm/conditional/allOrders?timestamp=1707792703391&symbol=ETHUSD_PERP&recvWindow=10000&signature=b8a90970cff0ef5402e2eddb88efef01316b83d1827a7015bdc6e3735ccb711e",
                "input": [
                    "ETH/USD:ETH",
                    null,
                    null,
                    {
                        "portfolioMargin": true,
                        "stop": true
                    }
                ]
            },
            {
                "description": "Spot margin portfolio margin fetch orders",
                "method": "fetchOrders",
                "url": "https://papi.binance.com/papi/v1/margin/allOrders?timestamp=1707792860318&symbol=BTCUSDT&recvWindow=10000&signature=b8c3ab4decfe00027b3811b0d64cc7dfc5c6c73648ce095078ff805d1b78a1b0",
                "input": [
                    "BTC/USDT",
                    null,
                    null,
                    {
                        "portfolioMargin": true
                    }
                ]
            }
        ],
        "fetchOrder": [
            {
                "description": "Spot fetchOrder",
                "method": "fetchOrder",
                "url": "https://testnet.binance.vision/api/v3/order?timestamp=1699384269930&symbol=LTCUSDT&orderId=465138&recvWindow=10000&signature=3e56f68f7464d282deb93466f4a382886f216739cf0225e5ae32b13529bd7b84",
                "input": [
                    465138,
                    "LTC/USDT"
                ]
            },
            {
                "description": "Swap fetchOrder",
                "method": "fetchOrder",
                "url": "https://testnet.binancefuture.com/fapi/v1/order?timestamp=1699384317029&symbol=LTCUSDT&orderId=652124757&recvWindow=10000&signature=9f2120e58e884131b91f4193a94ea17a18ef4f3195b3e6f388d5f5e14e797414",
                "input": [
                    652124757,
                    "LTC/USDT:USDT"
                ]
            },
            {
                "description": "Swap inverse fetchOrder",
                "method": "fetchOrder",
                "url": "https://dapi.binance.com/dapi/v1/order?timestamp=1699384317029&symbol=BTCUSD_PERP&orderId=652124757&recvWindow=10000&signature=9f2120e58e884131b91f4193a94ea17a18ef4f3195b3e6f388d5f5e14e797414",
                "input": [
                    652124757,
                    "BTC/USD:BTC"
                ]
            },
            {
                "description": "Option fetchOrder",
                "method": "fetchOrder",
                "url": "https://eapi.binance.com/eapi/v1/order?timestamp=1699384317029&symbol=ETH-231229-800-C&orderId=652124757&recvWindow=10000&signature=9f2120e58e884131b91f4193a94ea17a18ef4f3195b3e6f388d5f5e14e797414",
                "input": [
                    652124757,
                    "ETH/USDT:USDT-231229-800-C"
                ]
            },
            {
                "description": "Spot cross order",
                "method": "fetchOrder",
                "url": "https://api.binance.com/sapi/v1/margin/order?timestamp=1703159386293&symbol=LTCUSDT&orderId=3103603561&recvWindow=10000&signature=dc62a3b4d2125eb456629bdbb70eee5cddfc1c2836b050e072dc5bec635bf5e8",
                "input": [
                    3103603561,
                    "LTC/USDT",
                    {
                        "marginMode": "cross"
                    }
                ]
            },
            {
                "description": "Fetch isolated order",
                "method": "fetchOrder",
                "url": "https://api.binance.com/sapi/v1/margin/order?timestamp=1703159655585&symbol=LTCUSDT&isIsolated=true&orderId=3807830610&recvWindow=10000&signature=67f6cbaff42d879c7af414d5669b542c8ff536689d52ade8ca17a3406f665175",
                "input": [
                    3807830610,
                    "LTC/USDT",
                    {
                        "marginMode": "isolated"
                    }
                ]
            },
            {
                "description": "Linear swap portfolio margin fetch order",
                "method": "fetchOrder",
                "url": "https://papi.binance.com/papi/v1/um/order?timestamp=1707257405537&symbol=BTCUSDT&orderId=259696755816&recvWindow=10000&signature=d916df835ea5208731b4da01ebb6eaef2eca85205777d49ef71e1d791505c522",
                "input": [
                    259696755816,
                    "BTC/USDT:USDT",
                    {
                        "portfolioMargin": true
                    }
                ]
            },
            {
                "description": "Inverse swap portfolio margin fetch order",
                "method": "fetchOrder",
                "url": "https://papi.binance.com/papi/v1/cm/order?timestamp=1707257668234&symbol=ETHUSD_PERP&orderId=71371262156&recvWindow=10000&signature=8fb58c60d328534f21486e533ffe0e7371f96050d815609a05662d640b91eba8",
                "input": [
                    71371262156,
                    "ETH/USD:ETH",
                    {
                        "portfolioMargin": true
                    }
                ]
            },
            {
                "description": "Spot margin portfolio margin fetch order",
                "method": "fetchOrder",
                "url": "https://papi.binance.com/papi/v1/margin/order?timestamp=1707257917946&symbol=BTCUSDT&orderId=24711539682&recvWindow=10000&signature=ecc58b10a3bb4c26814fb521facda9151b0e7caafacc65836557b89eca386e17",
                "input": [
                    24711539682,
                    "BTC/USDT",
                    {
                        "portfolioMargin": true,
                        "marginMode": "cross"
                    }
                ]
            }
        ],
        "fetchOpenOrders": [
            {
                "description": "Swap open orders",
                "method": "fetchOpenOrders",
                "url": "https://testnet.binancefuture.com/fapi/v1/openOrders?timestamp=1699381574417&symbol=LTCUSDT&recvWindow=10000&signature=6a256c608fa51704c38209d2dc0338832a2b4193b5c53360780ff3012b4777f6",
                "input": [
                    "LTC/USDT:USDT"
                ]
            },
            {
                "description": "Spot one orders",
                "method": "fetchOpenOrders",
                "url": "https://api.binance.com/api/v3/openOrders?timestamp=1699381643483&symbol=LTCUSDT&recvWindow=10000&signature=5e065a2e4308050c13f57fbf2280c0148108537d487377153d4a35ceae451285",
                "input": [
                    "LTC/USDT"
                ]
            },
            {
                "description": "Inverse open orders",
                "method": "fetchOpenOrders",
                "url": "https://dapi.binance.com/dapi/v1/openOrders?timestamp=1699381672955&symbol=BTCUSD_PERP&recvWindow=10000&signature=660a51120973fd1a69fb1b08fa0c0deb92be1a890e978688e659f8bc02acac44",
                "input": [
                    "BTC/USD:BTC"
                ]
            },
            {
                "description": "Option open orders",
                "method": "fetchOpenOrders",
                "url": "https://eapi.binance.com/eapi/v1/openOrders?timestamp=1699381761363&symbol=ETH-231229-800-C&recvWindow=10000&signature=6614edfda35dd14772f8dd9b7236b9db9e36323bfe8682a829987033db85be24",
                "input": [
                    "ETH/USDT:USDT-231229-800-C"
                ]
            },
            {
                "description": "Spot-margin cross open orders",
                "method": "fetchOpenOrders",
                "url": "https://api.binance.com/sapi/v1/margin/openOrders?timestamp=1699381707792&symbol=BTCUSDT&recvWindow=10000&signature=3f1f41573b1b178a7b320281ce6152a6e616c55f5f0ea3092e4cf94de0ac59cb",
                "input": [
                    "BTC/USDT",
                    null,
                    null,
                    {
                        "marginMode": "cross"
                    }
                ]
            },
            {
                "description": "Spot margin isolated open orders",
                "method": "fetchOpenOrders",
                "url": "https://api.binance.com/sapi/v1/margin/openOrders?timestamp=1699381761363&symbol=LTCUSDT&isIsolated=true&recvWindow=10000&signature=6614edfda35dd14772f8dd9b7236b9db9e36323bfe8682a829987033db85be24",
                "input": [
                    "LTC/USDT",
                    null,
                    null,
                    {
                        "marginMode": "isolated"
                    }
                ]
            },
            {
                "description": "Linear swap portfolio margin open orders",
                "method": "fetchOpenOrders",
                "url": "https://papi.binance.com/papi/v1/um/openOrders?timestamp=1707197626953&symbol=BTCUSDT&recvWindow=10000&signature=4df8c7c7f3715ffd41cf6dcffafff6f58f56e37e3f924feab36ee77595b63f72",
                "input": [
                    "BTC/USDT:USDT",
                    null,
                    null,
                    {
                        "portfolioMargin": true
                    }
                ]
            },
            {
                "description": "Inverse swap portfolio margin open orders",
                "method": "fetchOpenOrders",
                "url": "https://papi.binance.com/papi/v1/cm/openOrders?timestamp=1707197862310&symbol=ETHUSD_PERP&recvWindow=10000&signature=e2f92aad2f3fb7fe80b0c081494ca36a4bb32fa79194b2072bd8781731ce25c0",
                "input": [
                    "ETH/USD:ETH",
                    null,
                    null,
                    {
                        "portfolioMargin": true
                    }
                ]
            },
            {
                "description": "Linear swap conditional portfolio margin open orders",
                "method": "fetchOpenOrders",
                "url": "https://papi.binance.com/papi/v1/um/conditional/openOrders?timestamp=1707198871950&symbol=BTCUSDT&recvWindow=10000&signature=df05759f3ce7eedef0fc3fca72635deb0379a289365808755f1086c5dd59c980",
                "input": [
                    "BTC/USDT:USDT",
                    null,
                    null,
                    {
                        "portfolioMargin": true,
                        "stop": true
                    }
                ]
            },
            {
                "description": "Inverse swap conditional portfolio margin open orders",
                "method": "fetchOpenOrders",
                "url": "https://papi.binance.com/papi/v1/cm/conditional/openOrders?timestamp=1707199082780&symbol=ETHUSD_PERP&recvWindow=10000&signature=b8b647ada017a613b32424302351b6a9794b8a7a81a34b5a91b39f3e5ea5ec08",
                "input": [
                    "ETH/USD:ETH",
                    null,
                    null,
                    {
                        "portfolioMargin": true,
                        "stop": true
                    }
                ]
            },
            {
                "description": "Spot margin portfolio margin open orders",
                "method": "fetchOpenOrders",
                "url": "https://papi.binance.com/papi/v1/margin/openOrders?timestamp=1707199469255&symbol=BTCUSDT&recvWindow=10000&signature=5602662ad2b21486608f4e061cdf4812203b345743b752f0f4c6e5fa090ff70c",
                "input": [
                    "BTC/USDT",
                    null,
                    null,
                    {
                        "portfolioMargin": true,
                        "marginMode": "cross"
                    }
                ]
            }
        ],
        "fetchCanceledOrders": [
            {
                "description": "Spot canceled orders",
                "method": "fetchCanceledOrders",
                "url": "https://testnet.binance.vision/api/v3/allOrders?timestamp=1699384225531&symbol=LTCUSDT&recvWindow=10000&signature=542ec2f6763831d5a92d891174d744b77b3deb931c5787463fc99744f2bb34df",
                "input": [
                    "LTC/USDT",
                    null,
                    1
                ]
            },
            {
                "description": "Spot margin portfolio margin fetch canceled orders",
                "method": "fetchCanceledOrders",
                "url": "https://papi.binance.com/papi/v1/margin/allOrders?timestamp=1707794017912&symbol=BTCUSDT&recvWindow=10000&signature=2d3478743a749fe36639cac676194b6926ffd82132fce7dca901caf3b08abcd4",
                "input": [
                    "BTC/USDT",
                    null,
                    null,
                    {
                        "portfolioMargin": true
                    }
                ]
            },
            {
                "description": "Linear portfolio margin fetch canceled orders",
                "method": "fetchCanceledOrders",
                "url": "https://papi.binance.com/papi/v1/um/allOrders?timestamp=1707798719391&symbol=BTCUSDT&recvWindow=10000&signature=3ea34eedd573746fe9bad66ea1b8eef8863a273653d408c246b94cc6029fd7bb",
                "input": [
                    "BTC/USDT:USDT",
                    null,
                    null,
                    {
                        "portfolioMargin": true
                    }
                ]
            },
            {
                "description": "Inverse portfolio margin fetch canceled orders",
                "method": "fetchCanceledOrders",
                "url": "https://papi.binance.com/papi/v1/cm/allOrders?timestamp=1707798826314&symbol=ETHUSD_PERP&recvWindow=10000&signature=8fff8802c032c9b55965aa1c2d949cabb5fbb9a6b23316bb03a3631d79af6851",
                "input": [
                    "ETH/USD:ETH",
                    null,
                    null,
                    {
                        "portfolioMargin": true
                    }
                ]
            },
            {
                "description": "Linear conditional portfolio margin fetch canceled orders",
                "method": "fetchCanceledOrders",
                "url": "https://papi.binance.com/papi/v1/um/conditional/allOrders?timestamp=1707798862888&symbol=BTCUSDT&recvWindow=10000&signature=6492a3f7739ac309e269451258f34bbd16f7c6b247b4fc7ac074cccf1acedcdf",
                "input": [
                    "BTC/USDT:USDT",
                    null,
                    null,
                    {
                        "portfolioMargin": true,
                        "stop": true
                    }
                ]
            },
            {
                "description": "Inverse conditional portfolio margin fetch canceled orders",
                "method": "fetchCanceledOrders",
                "url": "https://papi.binance.com/papi/v1/cm/conditional/allOrders?timestamp=1707798908668&symbol=ETHUSD_PERP&recvWindow=10000&signature=cab4eee248582eb3f6ea432c5b2891afae57c723f8aabeaf047126c95c4fd95e",
                "input": [
                    "ETH/USD:ETH",
                    null,
                    null,
                    {
                        "portfolioMargin": true,
                        "stop": true
                    }
                ]
            }
        ],
        "fetchClosedOrders": [
            {
                "description": "closed orders, should not provide limit in the request",
                "method": "fetchClosedOrders",
                "url": "https://api.binance.com/api/v3/allOrders?timestamp=1707669100824&symbol=LTCUSDT&recvWindow=10000&signature=e84b020042f478f2d7857ed9544737864d9b2fd23e85f55009bb3b2c6ad62215",
                "input": [
                    "LTC/USDT",
                    null,
                    10
                ]
            },
            {
                "description": "Linear portfolio margin fetch closed orders",
                "method": "fetchClosedOrders",
                "url": "https://papi.binance.com/papi/v1/um/allOrders?timestamp=1707793443640&symbol=BTCUSDT&recvWindow=10000&signature=5a0b8c56d3b612d0ea09042e8c664fea9c8e94d3ea3d18e5369c4ca0a73f03e4",
                "input": [
                    "BTC/USDT:USDT",
                    null,
                    null,
                    {
                        "portfolioMargin": true
                    }
                ]
            },
            {
                "description": "Inverse portfolio margin fetch closed orders",
                "method": "fetchClosedOrders",
                "url": "https://papi.binance.com/papi/v1/cm/allOrders?timestamp=1707793564312&symbol=ETHUSD_PERP&recvWindow=10000&signature=93a4fc25b85e718978fe065176fb43098a33f994aa03c05278051ed9c392d10c",
                "input": [
                    "ETH/USD:ETH",
                    null,
                    null,
                    {
                        "portfolioMargin": true
                    }
                ]
            },
            {
                "description": "Linear conditional portfolio margin fetch closed orders",
                "method": "fetchClosedOrders",
                "url": "https://papi.binance.com/papi/v1/um/conditional/allOrders?timestamp=1707793503573&symbol=BTCUSDT&recvWindow=10000&signature=3a62b27a95127273f2841ff3800aedc91741b1e9a06913317ec7a09328cf2260",
                "input": [
                    "BTC/USDT:USDT",
                    null,
                    null,
                    {
                        "portfolioMargin": true,
                        "stop": true
                    }
                ]
            },
            {
                "description": "Inverse conditional portfolio margin fetch closed orders",
                "method": "fetchClosedOrders",
                "url": "https://papi.binance.com/papi/v1/cm/conditional/allOrders?timestamp=1707793604304&symbol=ETHUSD_PERP&recvWindow=10000&signature=8a515858c3a0cacc9f6170829688a426044733c29a9fb8563d5c94bfa8b443b0",
                "input": [
                    "ETH/USD:ETH",
                    null,
                    null,
                    {
                        "portfolioMargin": true,
                        "stop": true
                    }
                ]
            },
            {
                "description": "Spot margin portfolio margin fetch closed orders",
                "method": "fetchClosedOrders",
                "url": "https://papi.binance.com/papi/v1/margin/allOrders?timestamp=1707793643759&symbol=BTCUSDT&recvWindow=10000&signature=3a0df656e278682cc86f523c35eb04243e21cd1f2cfcf3fa6bc5cc5981821182",
                "input": [
                    "BTC/USDT",
                    null,
                    null,
                    {
                        "portfolioMargin": true
                    }
                ]
            }
        ],
        "fetchOrderTrades": [
            {
                "description": "spot order trades",
                "method": "fetchOrderTrades",
                "url": "https://api.binance.com/api/v3/myTrades?timestamp=1706095069482&symbol=LTCUSDT&orderId=3010478906&recvWindow=10000&signature=69dfdb9c6162ba56efe69b3ae4b95800994ee7fd58d37b1a240440d35c4ebde0",
                "input": [
                    3010478906,
                    "LTC/USDT"
                ]
            }
        ],
        "fetchPositions": [
            {
                "description": "fetch default positions",
                "method": "fetchPositions",
                "url": "https://testnet.binancefuture.com/fapi/v2/positionRisk?timestamp=1699381878017&recvWindow=10000&signature=f654a95fde9ee5ee6004b1ded1adb3671333ac84eeab7f3b11c27b12848a28c2",
                "input": []
            },
            {
                "description": "fetch default positions",
                "method": "fetchPositions",
                "url": "https://testnet.binancefuture.com/dapi/v1/positionRisk?timestamp=1699381961216&recvWindow=10000&signature=ebbde9cbf31b9e450afb6aa6f5236b4f1a89b7afb9686493be317fbad1a3a5b2",
                "input": [
                    null,
                    {
                        "subType": "inverse"
                    }
                ]
            },
            {
                "description": "fetch account positions",
                "method": "fetchPositions",
                "url": "https://testnet.binancefuture.com/fapi/v2/account?timestamp=1706118171133&recvWindow=10000&signature=6c1048179b4cfc725c45991f61b13da9321ba96f5149ac359ca956a4e8dd33ea",
                "input": [
                    null,
                    {
                        "method": "account"
                    }
                ]
            }
        ],
        "transfer": [
            {
                "description": "Transfer from cross to spot",
                "method": "transfer",
                "url": "https://api.binance.com/sapi/v1/asset/transfer",
                "input": [
                    "USDT",
                    1,
                    "cross",
                    "spot"
                ],
                "output": "timestamp=1699384664075&asset=USDT&amount=1&type=MARGIN_MAIN&recvWindow=10000&signature=1d4479f2e7df920f0b14af126ef2c753738e6e6945a28c2fdbd69bc841009e64"
            },
            {
                "description": "Transfer from spot to linear",
                "method": "transfer",
                "url": "https://api.binance.com/sapi/v1/asset/transfer",
                "input": [
                    "USDT",
                    1,
                    "spot",
                    "linear"
                ],
                "output": "timestamp=1699384712566&asset=USDT&amount=1&type=MAIN_UMFUTURE&recvWindow=10000&signature=33c61a7570d7a2c9c99ddd57edb5b5c2574351b9e485512e9f6382d5b5f1804f"
            },
            {
                "description": "Transfer from spot to funding",
                "method": "transfer",
                "url": "https://api.binance.com/sapi/v1/asset/transfer",
                "input": [
                    "USDT",
                    1,
                    "spot",
                    "funding"
                ],
                "output": "timestamp=1699384737453&asset=USDT&amount=1&type=MAIN_FUNDING&recvWindow=10000&signature=5418d03fb525c32e4a1c4e1a874abcda635bad6ba7763fc82c0b164eeebd7523"
            },
            {
                "description": "Transfer from funding to spot",
                "method": "transfer",
                "url": "https://api.binance.com/sapi/v1/asset/transfer",
                "input": [
                    "USDT",
                    1,
                    "funding",
                    "spot"
                ],
                "output": "timestamp=1699384759972&asset=USDT&amount=1&type=FUNDING_MAIN&recvWindow=10000&signature=4e43d89ac545361e50c2b7df44b91f6c168c99dab114acc6bad382a4c51aa34b"
            },
            {
                "description": "Main to isolated using symbol as toAccount",
                "method": "transfer",
                "url": "https://api.binance.com/sapi/v1/asset/transfer",
                "input": [
                    "USDT",
                    1,
                    "main",
                    "LTC/USDT"
                ],
                "output": "timestamp=1704968135307&asset=USDT&amount=1&type=MAIN_ISOLATED_MARGIN&toSymbol=LTCUSDT&recvWindow=10000&signature=6fca390794311a2b8595b1b434d01f4533cef142980b5d4fdbb2f7ef7353f0b4"
            },
            {
                "description": "from main to isolated",
                "method": "transfer",
                "url": "https://api.binance.com/sapi/v1/asset/transfer",
                "input": [
                    "USDT",
                    1,
                    "main",
                    "isolated",
                    {
                        "symbol": "LTC/USDT"
                    }
                ],
                "output": "timestamp=1704968267133&asset=USDT&amount=1&type=MAIN_ISOLATED_MARGIN&toSymbol=LTCUSDT&recvWindow=10000&signature=b4343c34b6664e6a95f519ef6828defa6b4b86cc14a135dbca00b723cba4787b"
            },
            {
                "description": "From isolated to main using symbol as fromAccount",
                "method": "transfer",
                "url": "https://api.binance.com/sapi/v1/asset/transfer",
                "input": [
                    "USDT",
                    1,
                    "LTC/USDT",
                    "main"
                ],
                "output": "timestamp=1704968308751&asset=USDT&amount=1&type=ISOLATED_MARGIN_MAIN&fromSymbol=LTCUSDT&recvWindow=10000&signature=40eabe9bb3f2265d8d15656278c5b92f37b690d4bc3161efa9803739e54d6dbf"
            },
            {
                "description": "From isolated to main",
                "method": "transfer",
                "url": "https://api.binance.com/sapi/v1/asset/transfer",
                "input": [
                    "USDT",
                    1,
                    "isolated",
                    "main",
                    {
                        "symbol": "LTC/USDT"
                    }
                ],
                "output": "timestamp=1704968353605&asset=USDT&amount=1&type=ISOLATED_MARGIN_MAIN&fromSymbol=LTCUSDT&recvWindow=10000&signature=9dd361ee76b7d1ea34d282c538bb9cfe44b32a470f1076a00cc1592b1eb51ef0"
            },
            {
                "description": "From isolated to isolated",
                "method": "transfer",
                "url": "https://api.binance.com/sapi/v1/asset/transfer",
                "input": [
                    "USDT",
                    1,
                    "LTC/USDT",
                    "ADA/USDT"
                ],
                "output": "timestamp=1704968820014&asset=USDT&amount=1&type=ISOLATEDMARGIN_ISOLATEDMARGIN&fromSymbol=LTCUSDT&toSymbol=ADAUSDT&recvWindow=10000&signature=190b3acf1286fe5ab2e41d2024d8fe1cc81eb9a30bccf77386275d37d8cc81c5"
            }
        ],
        "fetchDeposits": [
            {
                "description": "Default fetch deposits",
                "method": "fetchDeposits",
                "url": "https://api.binance.com/sapi/v1/capital/deposit/hisrec?timestamp=1699440724626&recvWindow=10000&signature=d36b11a06e7af3f8bc85c28e97ab788a58e20f39b201b6fc31132688d71f4968",
                "input": []
            },
            {
                "description": "fetch EUR deposits",
                "method": "fetchDeposits",
                "url": "https://api.binance.com/sapi/v1/fiat/orders?timestamp=1706094902897&transactionType=0&recvWindow=10000&signature=b8a61acd8cd767e332c80ee2e14f5d827d96720023df8e8d7bbe231ab25f794f",
                "input": [
                    "EUR"
                ]
            }
        ],
        "fetchLedger": [
            {
                "description": "Fetch swap ledger",
                "method": "fetchLedger",
                "url": "https://fapi.binance.com/fapi/v1/income?timestamp=1699440856890&recvWindow=10000&signature=e921974f0fc79c71a0bf5c210bded9841b627248e89ca2659dd26616d2870bd9",
                "input": [
                    "USDT",
                    null,
                    null,
                    {
                        "type": "swap"
                    }
                ]
            },
            {
                "description": "Fetch swap ledger",
                "method": "fetchLedger",
                "url": "https://fapi.binance.com/dapi/v1/income?timestamp=1699440856890&recvWindow=10000&signature=e921974f0fc79c71a0bf5c210bded9841b627248e89ca2659dd26616d2870bd9",
                "input": [
                    "USDT",
                    null,
                    null,
                    {
                        "type": "swap",
                        "subType": "inverse"
                    }
                ]
            },
            {
                "description": "Linear swap portfolio margin fetch ledger",
                "method": "fetchLedger",
                "url": "https://papi.binance.com/papi/v1/um/income?timestamp=1707448893303&recvWindow=10000&signature=3aed27d69b1967eb5dd0a6183b32fb08bd85f14d0f9d02d951a45a6007b74843",
                "input": [
                    null,
                    null,
                    null,
                    {
                        "portfolioMargin": true,
                        "type": "swap",
                        "subType": "linear"
                    }
                ]
            },
            {
                "description": "Inverse swap portfolio margin fetch ledger",
                "method": "fetchLedger",
                "url": "https://papi.binance.com/papi/v1/cm/income?timestamp=1707448981443&recvWindow=10000&signature=19baa97358f2f82e612b69e6d13c59ced0de2f6379df0c32fc6621bd74ec2639",
                "input": [
                    null,
                    null,
                    null,
                    {
                        "portfolioMargin": true,
                        "type": "swap",
                        "subType": "inverse"
                    }
                ]
            }
=======
          {
            "description": "Spot fetchOrders",
            "method": "fetchOrders",
            "url": "https://api.binance.com/api/v3/allOrders?timestamp=1699381044319&symbol=LTCUSDT&recvWindow=10000&signature=858226f6bc5879207bf14a06a71c380e6392601e703b3b0ac229fe1f1f3d092a",
            "input": [
              "LTC/USDT"
            ]
          },
          {
            "description": "Swap fetchOrders",
            "method": "fetchOrders",
            "url": "https://testnet.binancefuture.com/fapi/v1/allOrders?timestamp=1699381079525&symbol=LTCUSDT&recvWindow=10000&signature=e75dee5138d27e195e8bd66ba3e754dba7c7fd2911252f7358f5506566b7517e",
            "input": [
              "LTC/USDT:USDT"
            ]
          },
          {
            "description": "Inverse fetchOrders",
            "method": "fetchOrders",
            "url": "https://dapi.binance.com/dapi/v1/allOrders?timestamp=1699381120125&symbol=BTCUSD_PERP&recvWindow=10000&signature=4c191cf2693c1fed0a75a6231035bd3c57be27bc326d4e60c44735c4ddeac5dd",
            "input": [
              "BTC/USD:BTC"
            ]
          },
          {
            "description": "Spot margin cross fetchOrders",
            "method": "fetchOrders",
            "url": "https://api.binance.com/sapi/v1/margin/allOrders?timestamp=1699381288329&symbol=LTCUSDT&startTime=1699381234000&limit=20&recvWindow=10000&signature=1cb6d6b9fcfc84a22d685d46827c33eb67fe8ff0980784712bce5002822c4515",
            "input": [
              "LTC/USDT",
              1699381234000,
              20,
              {
                "marginMode": "cross"
              }
            ]
          },
          {
            "description": "Spot margin isolated fetchOrders",
            "method": "fetchOrders",
            "url": "https://api.binance.com/sapi/v1/margin/allOrders?timestamp=1699381316098&symbol=LTCUSDT&isIsolated=true&startTime=1699381234000&limit=20&recvWindow=10000&signature=f589333c4be021c50cb3bf8b75d04d2027c545acf22fec45ae19c57be8ed5b3c",
            "input": [
              "LTC/USDT",
              1699381234000,
              20,
              {
                "marginMode": "isolated"
              }
            ]
          }
        ],
        "fetchOrder": [
          {
            "description": "Spot fetchOrder",
            "method": "fetchOrder",
            "url": "https://testnet.binance.vision/api/v3/order?timestamp=1699384269930&symbol=LTCUSDT&orderId=465138&recvWindow=10000&signature=3e56f68f7464d282deb93466f4a382886f216739cf0225e5ae32b13529bd7b84",
            "input": [
              465138,
              "LTC/USDT"
            ]
          },
          {
            "description": "Swap fetchOrder",
            "method": "fetchOrder",
            "url": "https://testnet.binancefuture.com/fapi/v1/order?timestamp=1699384317029&symbol=LTCUSDT&orderId=652124757&recvWindow=10000&signature=9f2120e58e884131b91f4193a94ea17a18ef4f3195b3e6f388d5f5e14e797414",
            "input": [
              652124757,
              "LTC/USDT:USDT"
            ]
          }
        ],
        "fetchOpenOrders": [
          {
            "description": "Swap open orders",
            "method": "fetchOpenOrders",
            "url": "https://testnet.binancefuture.com/fapi/v1/openOrders?timestamp=1699381574417&symbol=LTCUSDT&recvWindow=10000&signature=6a256c608fa51704c38209d2dc0338832a2b4193b5c53360780ff3012b4777f6",
            "input": [
              "LTC/USDT:USDT"
            ]
          },
          {
            "description": "Spot one orders",
            "method": "fetchOpenOrders",
            "url": "https://api.binance.com/api/v3/openOrders?timestamp=1699381643483&symbol=LTCUSDT&recvWindow=10000&signature=5e065a2e4308050c13f57fbf2280c0148108537d487377153d4a35ceae451285",
            "input": [
              "LTC/USDT"
            ]
          },
          {
            "description": "Inverse open orders",
            "method": "fetchOpenOrders",
            "url": "https://dapi.binance.com/dapi/v1/openOrders?timestamp=1699381672955&symbol=BTCUSD_PERP&recvWindow=10000&signature=660a51120973fd1a69fb1b08fa0c0deb92be1a890e978688e659f8bc02acac44",
            "input": [
              "BTC/USD:BTC"
            ]
          },
          {
            "description": "Spot-margin cross open orders",
            "method": "fetchOpenOrders",
            "url": "https://api.binance.com/sapi/v1/margin/openOrders?timestamp=1699381707792&symbol=BTCUSDT&recvWindow=10000&signature=3f1f41573b1b178a7b320281ce6152a6e616c55f5f0ea3092e4cf94de0ac59cb",
            "input": [
              "BTC/USDT",
              null,
              null,
              {
                "marginMode": "cross"
              }
            ]
          },
          {
            "description": "Spot margin isolated open orders",
            "method": "fetchOpenOrders",
            "url": "https://api.binance.com/sapi/v1/margin/openOrders?timestamp=1699381761363&symbol=LTCUSDT&isIsolated=true&recvWindow=10000&signature=6614edfda35dd14772f8dd9b7236b9db9e36323bfe8682a829987033db85be24",
            "input": [
              "LTC/USDT",
              null,
              null,
              {
                "marginMode": "isolated"
              }
            ]
          }
        ],
        "fetchCanceledOrders":[
          {
            "description": "Spot canceled orders",
            "method": "fetchCanceledOrders",
            "url": "https://testnet.binance.vision/api/v3/allOrders?timestamp=1699384225531&symbol=LTCUSDT&recvWindow=10000&signature=542ec2f6763831d5a92d891174d744b77b3deb931c5787463fc99744f2bb34df",
            "input": [
              "LTC/USDT",
              null,
              1
            ]
          }
        ],
        "fetchPositionsForSymbol": [
          {
            "description": "linear swap",
            "method": "fetchPositionsForSymbol",
            "url": "https://fapi.binance.com/fapi/v2/positionRisk?timestamp=1700648596011&symbol=BTCUSDT&recvWindow=10000&signature=336f58ca00eb6ac9754a0bc0d68fd0bdf80c78ba76c09d4625bb5ec45fad78d4",
            "input": [
              "BTC/USDT:USDT"
            ]
          },
          {
            "description": "inverse swap",
            "method": "fetchPositionsForSymbol",
            "url": "https://dapi.binance.com/dapi/v1/positionRisk?timestamp=1700649423370&symbol=BTCUSD_PERP&recvWindow=10000&signature=ddd0ac2a2fc31d1c5d8804bf0488dae492f74824428c883d1de21e534035fe0a",
            "input": [
              "BTC/USD:BTC"
            ]
          }
        ],
        "fetchPositions": [
          {
            "description": "fetch default positions",
            "method": "fetchPositions",
            "url": "https://testnet.binancefuture.com/fapi/v2/positionRisk?timestamp=1699381878017&recvWindow=10000&signature=f654a95fde9ee5ee6004b1ded1adb3671333ac84eeab7f3b11c27b12848a28c2",
            "input": []
          },
          {
            "description": "fetch default positions",
            "method": "fetchPositions",
            "url": "https://testnet.binancefuture.com/dapi/v1/positionRisk?timestamp=1699381961216&recvWindow=10000&signature=ebbde9cbf31b9e450afb6aa6f5236b4f1a89b7afb9686493be317fbad1a3a5b2",
            "input": [
              null,
              {
                "subType": "inverse"
              }
            ]
          }
        ],
        "transfer": [
          {
            "description": "Transfer from cross to spot",
            "method": "transfer",
            "url": "https://api.binance.com/sapi/v1/asset/transfer",
            "input": [
              "USDT",
              1,
              "cross",
              "spot"
            ],
            "output": "timestamp=1699384664075&asset=USDT&amount=1&type=MARGIN_MAIN&recvWindow=10000&signature=1d4479f2e7df920f0b14af126ef2c753738e6e6945a28c2fdbd69bc841009e64"
          },
          {
            "description": "Transfer from spot to linear",
            "method": "transfer",
            "url": "https://api.binance.com/sapi/v1/asset/transfer",
            "input": [
              "USDT",
              1,
              "spot",
              "linear"
            ],
            "output": "timestamp=1699384712566&asset=USDT&amount=1&type=MAIN_UMFUTURE&recvWindow=10000&signature=33c61a7570d7a2c9c99ddd57edb5b5c2574351b9e485512e9f6382d5b5f1804f"
          },
          {
            "description": "Transfer from spot to funding",
            "method": "transfer",
            "url": "https://api.binance.com/sapi/v1/asset/transfer",
            "input": [
              "USDT",
              1,
              "spot",
              "funding"
            ],
            "output": "timestamp=1699384737453&asset=USDT&amount=1&type=MAIN_FUNDING&recvWindow=10000&signature=5418d03fb525c32e4a1c4e1a874abcda635bad6ba7763fc82c0b164eeebd7523"
          },
          {
            "description": "Transfer from funding to spot",
            "method": "transfer",
            "url": "https://api.binance.com/sapi/v1/asset/transfer",
            "input": [
              "USDT",
              1,
              "funding",
              "spot"
            ],
            "output": "timestamp=1699384759972&asset=USDT&amount=1&type=FUNDING_MAIN&recvWindow=10000&signature=4e43d89ac545361e50c2b7df44b91f6c168c99dab114acc6bad382a4c51aa34b"
          }
        ],
        "fetchDeposits": [
          {
            "description": "Default fetch deposits",
            "method": "fetchDeposits",
            "url": "https://api.binance.com/sapi/v1/capital/deposit/hisrec?timestamp=1699440724626&recvWindow=10000&signature=d36b11a06e7af3f8bc85c28e97ab788a58e20f39b201b6fc31132688d71f4968",
            "input": []
          }
        ],
        "fetchLedger": [
          {
            "description": "Fetch swap ledger",
            "method": "fetchLedger",
            "url": "https://fapi.binance.com/fapi/v1/income?timestamp=1699440856890&recvWindow=10000&signature=e921974f0fc79c71a0bf5c210bded9841b627248e89ca2659dd26616d2870bd9",
            "input": [
              "USDT",
              null,
              null,
              {
                "type": "swap"
              }
            ]
          }
>>>>>>> 2f1593fa
        ],
        "setLeverage": [
            {
                "description": "Swap linear setLeverage",
                "method": "setLeverage",
                "url": "https://testnet.binancefuture.com/fapi/v1/leverage",
                "input": [
                    5,
                    "LTC/USDT:USDT"
                ],
                "output": "timestamp=1699440965441&symbol=LTCUSDT&leverage=5&recvWindow=10000&signature=500407a2dd13c20e6cef1a884fd1982fe494f2436761cd8c73c6de1aeeaf2a70"
            },
            {
                "description": "Swap inverse setLeverage",
                "method": "setLeverage",
                "url": "https://dapi.binance.com/dapi/v1/leverage",
                "input": [
                    5,
                    "BTC/USD:BTC"
                ],
                "output": "timestamp=1699441011001&symbol=BTCUSD_PERP&leverage=5&recvWindow=10000&signature=f932a4e8dd21ce1dcea84d8ab2fd9451c31b77c710d1adb9c51f54adc520cd90"
            },
            {
                "description": "Linear swap portfolio margin set leverage",
                "method": "setLeverage",
                "url": "https://papi.binance.com/papi/v1/um/leverage",
                "input": [
                    100,
                    "BTC/USDT:USDT",
                    {
                        "portfolioMargin": true
                    }
                ],
                "output": "timestamp=1707286038777&symbol=BTCUSDT&leverage=100&recvWindow=10000&signature=7dc3dd7f2a447bec4ef5ef2eed9629e8228b238e90a380df9a10e0bf21e9b42f"
            },
            {
                "description": "Inverse swap portfolio margin set leverage",
                "method": "setLeverage",
                "url": "https://papi.binance.com/papi/v1/cm/leverage",
                "input": [
                    100,
                    "ETH/USD:ETH",
                    {
                        "portfolioMargin": true
                    }
                ],
                "output": "timestamp=1707285921923&symbol=ETHUSD_PERP&leverage=100&recvWindow=10000&signature=383f5a990cdfbe2c6f26212483b7967ab613039e11e6ea3be4ef3ab2cf5640c9"
            }
        ],
        "setMarginMode": [
            {
                "description": "Set margin mode to cross",
                "method": "setMarginMode",
                "url": "https://testnet.binancefuture.com/fapi/v1/marginType",
                "input": [
                    "CROSS",
                    "BTC/USDT:USDT"
                ],
                "output": "timestamp=1699441787982&symbol=BTCUSDT&marginType=CROSSED&recvWindow=10000&signature=16f612e91d2ff4494239137194470ea53d7a20eff2d1b02c0783327bd40da955"
            },
            {
                "description": "Set margin mode to isolated with inverse market",
                "method": "setMarginMode",
                "url": "https://dapi.binance.com/dapi/v1/marginType",
                "input": [
                    "isolated",
                    "BTC/USD:BTC"
                ],
                "output": "timestamp=1699441887107&symbol=BTCUSD_PERP&marginType=ISOLATED&recvWindow=10000&signature=23faa49ca6c2c26c2ed637bda09e850587c8cf9dd884d495b44bddf6744dff09"
            }
        ],
        "fetchCrossBorrowRate": [
            {
                "description": "Fetch cross borrow rate",
                "method": "fetchCrossBorrowRate",
                "url": "https://api.binance.com/sapi/v1/margin/interestRateHistory?timestamp=1700202941111&asset=USDT&recvWindow=10000&signature=ffc9f69400ec59a68f0785334a9a619258411f43f6cfc0c7aa9585202d0f8eb5",
                "input": [
                    "USDT"
                ]
            }
        ],
        "fetchTickers": [
            {
                "description": "spot fetch tickers with symbols",
                "method": "fetchTickers",
                "url": "https://testnet.binance.vision/api/v3/ticker/24hr?symbols=%5B%22BTCUSDT%22%2C%22LTCUSDT%22%5D",
                "input": [
                    [
                        "BTC/USDT",
                        "LTC/USDT"
                    ]
                ]
            },
            {
                "description": "Swap tickers",
                "method": "fetchTickers",
                "url": "https://testnet.binancefuture.com/fapi/v1/ticker/24hr",
                "input": [
                    [
                        "BTC/USDT:USDT"
                    ]
                ]
            },
            {
                "description": "Inverse tickers",
                "method": "fetchTickers",
                "url": "https://testnet.binancefuture.com/dapi/v1/ticker/24hr",
                "input": [
                    [
                        "BTC/USD:BTC"
                    ]
                ]
            },
            {
                "description": "spot tickers",
                "method": "fetchTickers",
                "url": "https://api.binance.com/api/v3/ticker/24hr?symbols=%5B%22BTCUSDT%22%2C%22ETHUSDT%22%5D",
                "input": [
                    [
                        "BTC/USDT",
                        "ETH/USDT"
                    ]
                ]
            },
            {
                "description": "swap tickers",
                "method": "fetchTickers",
                "url": "https://fapi.binance.com/fapi/v1/ticker/24hr",
                "input": [
                    [
                        "BTC/USDT:USDT",
                        "ETH/USDT:USDT"
                    ]
                ]
            }
        ],
        "fetchLastPrices": [
            {
                "description": "fetch last prices - no arguments",
                "method": "fetchLastPrices",
                "url": "https://api.binance.com/api/v3/ticker/price",
                "input": []
            },
            {
                "description": "fetch last prices - spot defaultType",
                "method": "fetchLastPrices",
                "url": "https://api.binance.com/api/v3/ticker/price",
                "input": [
                    null,
                    {
                        "defaultType": "spot"
                    }
                ]
            },
            {
                "description": "fetch last prices - spot symbols",
                "method": "fetchLastPrices",
                "url": "https://api.binance.com/api/v3/ticker/price",
                "input": [
                    [
                        "BTC/USDT",
                        "ETH/USDT"
                    ]
                ]
            },
            {
                "description": "fetch last prices - linear swap",
                "method": "fetchLastPrices",
                "url": "https://fapi.binance.com/fapi/v2/ticker/price",
                "input": [
                    null,
                    {
                        "defaultType": "swap",
                        "subType": "linear"
                    }
                ]
            },
            {
                "description": "fetch last prices - linear swap symbols",
                "method": "fetchLastPrices",
                "url": "https://fapi.binance.com/fapi/v2/ticker/price",
                "input": [
                    [
                        "BTC/USDT:USDT",
                        "ETH/USDT:USDT"
                    ]
                ]
            },
            {
                "description": "fetch last prices - linear future",
                "method": "fetchLastPrices",
                "url": "https://fapi.binance.com/fapi/v2/ticker/price",
                "input": [
                    null,
                    {
                        "defaultType": "future",
                        "subType": "linear"
                    }
                ]
            },
            {
                "description": "fetch last prices - inverse swap",
                "method": "fetchLastPrices",
                "url": "https://dapi.binance.com/dapi/v1/ticker/price",
                "input": [
                    null,
                    {
                        "defaultType": "swap",
                        "subType": "inverse"
                    }
                ]
            },
            {
                "description": "fetch last prices - inverse swap symbols",
                "method": "fetchLastPrices",
                "url": "https://dapi.binance.com/dapi/v1/ticker/price",
                "input": [
                    [
                        "BTC/USD:BTC",
                        "ETH/USD:ETH"
                    ]
                ]
            },
            {
                "description": "fetch last prices - inverse future",
                "method": "fetchLastPrices",
                "url": "https://dapi.binance.com/dapi/v1/ticker/price",
                "input": [
                    null,
                    {
                        "defaultType": "future",
                        "subType": "inverse"
                    }
                ]
            }
        ],
        "fetchOHLCV": [
            {
                "description": "Fetch OHLCV - spot",
                "method": "fetchOHLCV",
                "url": "https://api.binance.com/api/v3/klines?interval=1m&limit=5&symbol=BTCUSDT&startTime=1699381234000",
                "input": [
                    "BTC/USDT",
                    "1m",
                    1699381234000,
                    5
                ]
            },
            {
                "description": "Fetch OHLCV - linear",
                "method": "fetchOHLCV",
                "url": "https://fapi.binance.com/fapi/v1/klines?interval=1m&limit=5&symbol=BTCUSDT&startTime=1699381234000",
                "input": [
                    "BTC/USDT:USDT",
                    "1m",
                    1699381234000,
                    5
                ]
            },
            {
                "description": "Fetch OHLCV - inverse",
                "method": "fetchOHLCV",
                "url": "https://dapi.binance.com/dapi/v1/klines?interval=1m&limit=5&symbol=BTCUSD_PERP&startTime=1699381234000&endTime=1699381533999",
                "input": [
                    "BTC/USD:BTC",
                    "1m",
                    1699381234000,
                    5
                ]
            },
            {
                "description": "Fetch OHLCV - option",
                "method": "fetchOHLCV",
                "url": "https://eapi.binance.com/eapi/v1/klines?interval=1m&limit=5&symbol=ETH-231229-800-C&startTime=1699381234000",
                "input": [
                    "ETH/USDT:USDT-231229-800-C",
                    "1m",
                    1699381234000,
                    5
                ]
            },
            {
                "description": "Fetch OHLCV - linear, price=mark",
                "method": "fetchOHLCV",
                "url": "https://fapi.binance.com/fapi/v1/markPriceKlines?interval=1m&limit=5&symbol=BTCUSDT&startTime=1699381234000",
                "input": [
                    "BTC/USDT:USDT",
                    "1m",
                    1699381234000,
                    5,
                    {
                        "price": "mark"
                    }
                ]
            },
            {
                "description": "Fetch OHLCV - inverse, price=mark",
                "method": "fetchOHLCV",
                "url": "https://dapi.binance.com/dapi/v1/markPriceKlines?interval=1m&limit=5&symbol=BTCUSD_PERP&startTime=1699381234000&endTime=1699381533999",
                "input": [
                    "BTC/USD:BTC",
                    "1m",
                    1699381234000,
                    5,
                    {
                        "price": "mark"
                    }
                ]
            },
            {
                "description": "Fetch OHLCV - linear, price=index",
                "method": "fetchOHLCV",
                "url": "https://fapi.binance.com/fapi/v1/indexPriceKlines?interval=1m&limit=5&pair=BTCUSDT&startTime=1699381234000",
                "input": [
                    "BTC/USDT:USDT",
                    "1m",
                    1699381234000,
                    5,
                    {
                        "price": "index"
                    }
                ]
            },
            {
                "description": "Fetch OHLCV - inverse, price=index",
                "method": "fetchOHLCV",
                "url": "https://dapi.binance.com/dapi/v1/indexPriceKlines?interval=1m&limit=5&pair=BTCUSD&startTime=1699381234000&endTime=1699381533999",
                "input": [
                    "BTC/USD:BTC",
                    "1m",
                    1699381234000,
                    5,
                    {
                        "price": "index"
                    }
                ]
            },
            {
                "description": "spot ohlcv",
                "method": "fetchOHLCV",
                "url": "https://api.binance.com/api/v3/klines?interval=1m&limit=500&symbol=BTCUSDT",
                "input": [
                    "BTC/USDT"
                ]
            },
            {
                "description": "swap ohlcv",
                "method": "fetchOHLCV",
                "url": "https://fapi.binance.com/fapi/v1/klines?interval=1m&limit=500&symbol=BTCUSDT",
                "input": [
                    "BTC/USDT:USDT"
                ]
            }
        ],
        "fetchTradingFees": [
            {
                "description": "Fetch Trading Fees - spot",
                "method": "fetchTradingFees",
                "url": "https://api.binance.com/sapi/v1/asset/tradeFee?timestamp=1702887258875&recvWindow=10000&signature=a9795caccb458e83f728210d51abeb6c51d5e6b67ced6562a9f4839910e189fd",
                "input": [
                    {
                        "type": "spot"
                    }
                ]
            },
            {
                "description": "Fetch Trading Fees - linear",
                "method": "fetchTradingFees",
                "url": "https://api.binance.com/fapi/v2/account?timestamp=1702887258875&recvWindow=10000&signature=a9795caccb458e83f728210d51abeb6c51d5e6b67ced6562a9f4839910e189fd",
                "input": [
                    {
                        "type": "swap",
                        "subType": "linear"
                    }
                ]
            },
            {
                "description": "Fetch Trading Fees - inverse",
                "method": "fetchTradingFees",
                "url": "https://api.binance.com/dapi/v1/account?timestamp=1702887258875&recvWindow=10000&signature=a9795caccb458e83f728210d51abeb6c51d5e6b67ced6562a9f4839910e189fd",
                "input": [
                    {
                        "type": "swap",
                        "subType": "inverse"
                    }
                ]
            }
        ],
        "fetchFundingRate": [
            {
                "description": "Fetch Funding Rate - linear",
                "method": "fetchFundingRate",
                "url": "https://api.binance.com/fapi/v1/premiumIndex?symbol=BTCUSDT",
                "input": [
                    "BTC/USDT:USDT"
                ]
            },
            {
                "description": "Fetch Funding Rate - inverse",
                "method": "fetchFundingRate",
                "url": "https://api.binance.com/dapi/v1/premiumIndex?symbol=BTCUSD_PERP",
                "input": [
                    "BTC/USD:BTC"
                ]
            },
            {
                "description": "fundingRate",
                "method": "fetchFundingRate",
                "url": "https://fapi.binance.com/fapi/v1/premiumIndex?symbol=BTCUSDT",
                "input": [
                    "BTC/USDT:USDT"
                ]
            }
        ],
        "fetchLeverageTiers": [
            {
                "description": "Fetch Leverage Tiers - linear",
                "method": "fetchLeverageTiers",
                "url": "https://fapi.binance.com/fapi/v1/leverageBracket?timestamp=1702887258875&recvWindow=10000&signature=a9795caccb458e83f728210d51abeb6c51d5e6b67ced6562a9f4839910e189fd",
                "input": [
                    null,
                    {
                        "subType": "linear"
                    }
                ]
            },
            {
                "description": "Fetch Leverage Tiers - inverse",
                "method": "fetchLeverageTiers",
                "url": "https://dapi.binance.com/dapi/v2/leverageBracket?timestamp=1702887258875&recvWindow=10000&signature=a9795caccb458e83f728210d51abeb6c51d5e6b67ced6562a9f4839910e189fd",
                "input": [
                    null,
                    {
                        "subType": "inverse"
                    }
                ]
            },
            {
                "description": "Linear portfolio margin fetch leverage tiers",
                "method": "fetchLeverageTiers",
                "url": "https://papi.binance.com/papi/v1/um/leverageBracket?timestamp=1707376044709&recvWindow=10000&signature=248c0da5dc253c98bce350eb8c3d2c8f37781003baa5141838cbd2caa74a3636",
                "input": [
                    null,
                    {
                        "portfolioMargin": true,
                        "subType": "linear"
                    }
                ]
            },
            {
                "description": "Inverse portfolio margin fetch leverage tiers",
                "method": "fetchLeverageTiers",
                "url": "https://papi.binance.com/papi/v1/cm/leverageBracket?timestamp=1707376139383&recvWindow=10000&signature=6e4a769ba3c1aceddccf243167e92a4a814366cfed3594edbf6aa91bce359ed4",
                "input": [
                    null,
                    {
                        "portfolioMargin": true,
                        "subType": "inverse"
                    }
                ]
            }
        ],
        "fetchFundingRateHistory": [
            {
                "description": "Fetch Funding Rate History - linear",
                "method": "fetchFundingRateHistory",
                "url": "https://api.binance.com/fapi/v1/fundingRate?symbol=BTCUSDT",
                "input": [
                    "BTC/USDT:USDT"
                ]
            },
            {
                "description": "Fetch Funding Rate History - inverse",
                "method": "fetchFundingRateHistory",
                "url": "https://api.binance.com/dapi/v1/fundingRate?symbol=BTCUSD_PERP",
                "input": [
                    "BTC/USD:BTC"
                ]
            },
            {
                "description": "fundingRateHistory",
                "method": "fetchFundingRateHistory",
                "url": "https://fapi.binance.com/fapi/v1/fundingRate?symbol=BTCUSDT",
                "input": [
                    "BTC/USDT:USDT"
                ]
            }
        ],
        "fetchFundingRates": [
            {
                "description": "Fetch Funding Rates - linear",
                "method": "fetchFundingRates",
                "url": "https://api.binance.com/fapi/v1/premiumIndex",
                "input": [
                    null,
                    {
                        "subType": "linear"
                    }
                ]
            },
            {
                "description": "Fetch Funding Rates - inverse",
                "method": "fetchFundingRates",
                "url": "https://api.binance.com/dapi/v1/premiumIndex",
                "input": [
                    null,
                    {
                        "subType": "inverse"
                    }
                ]
            }
        ],
        "fetchFundingHistory": [
            {
                "description": "Fetch Funding History - linear",
                "method": "fetchFundingHistory",
                "url": "https://api.binance.com/fapi/v1/income?timestamp=1702887258875&incomeType=FUNDING_FEE&symbol=BTCUSDT&recvWindow=10000&signature=a9795caccb458e83f728210d51abeb6c51d5e6b67ced6562a9f4839910e189fd",
                "input": [
                    "BTC/USDT:USDT"
                ]
            },
            {
                "description": "Fetch Funding History - inverse",
                "method": "fetchFundingHistory",
                "url": "https://api.binance.com/dapi/v1/income?timestamp=1702887258875&incomeType=FUNDING_FEE&symbol=BTCUSD_PERP&recvWindow=10000&signature=a9795caccb458e83f728210d51abeb6c51d5e6b67ced6562a9f4839910e189fd",
                "input": [
                    "BTC/USD:BTC"
                ]
            },
            {
                "description": "Linear swap portfolio margin fetch funding history",
                "method": "fetchFundingHistory",
                "url": "https://papi.binance.com/papi/v1/um/income?timestamp=1707450596925&incomeType=FUNDING_FEE&symbol=BTCUSDT&recvWindow=10000&signature=2b76b4aedcc0b567260c087b446b50146f6db538a00d4cb692b0aeb0f939b9d3",
                "input": [
                    "BTC/USDT:USDT",
                    null,
                    null,
                    {
                        "portfolioMargin": true
                    }
                ]
            },
            {
                "description": "Inverse swap portfolio margin fetch funding history",
                "method": "fetchFundingHistory",
                "url": "https://papi.binance.com/papi/v1/cm/income?timestamp=1707450694387&incomeType=FUNDING_FEE&symbol=ETHUSD_PERP&recvWindow=10000&signature=26f345820e4a993c6a6be8b6acc0b7fdcc98cdf2ed33ddf0c3f78cef382ea4e2",
                "input": [
                    "ETH/USD:ETH",
                    null,
                    null,
                    {
                        "portfolioMargin": true
                    }
                ]
            }
        ],
        "fetchTrades": [
            {
                "description": "Fetch Trades - spot",
                "method": "fetchTrades",
                "url": "https://api.binance.com/api/v3/aggTrades?limit=5&symbol=BTCUSDT&startTime=1699381234000&endTime=1699384834000",
                "input": [
                    "BTC/USDT",
                    1699381234000,
                    5
                ]
            },
            {
                "description": "Fetch Trades - linear",
                "method": "fetchTrades",
                "url": "https://fapi.binance.com/fapi/v1/aggTrades?limit=5&symbol=BTCUSDT&startTime=1699381234000&endTime=1699384834000",
                "input": [
                    "BTC/USDT:USDT",
                    1699381234000,
                    5
                ]
            },
            {
                "description": "Fetch Trades - inverse",
                "method": "fetchTrades",
                "url": "https://dapi.binance.com/dapi/v1/aggTrades?limit=5&symbol=BTCUSD_PERP&startTime=1699381234000&endTime=1699384834000",
                "input": [
                    "BTC/USD:BTC",
                    1699381234000,
                    5
                ]
            },
            {
                "description": "Fetch Trades - option",
                "method": "fetchTrades",
                "url": "https://eapi.binance.com/eapi/v1/trades?limit=5&symbol=ETH-231229-800-C",
                "input": [
                    "ETH/USDT:USDT-231229-800-C",
                    1699381234000,
                    5
                ]
            },
            {
                "description": "spot fetchTrades",
                "method": "fetchTrades",
                "url": "https://api.binance.com/api/v3/aggTrades?symbol=BTCUSDT",
                "input": [
                    "BTC/USDT"
                ]
            },
            {
                "description": "swap fetchTrades",
                "method": "fetchTrades",
                "url": "https://fapi.binance.com/fapi/v1/aggTrades?symbol=BTCUSDT",
                "input": [
                    "BTC/USDT:USDT"
                ]
            }
        ],
        "fetchPositionsRisk": [
            {
                "description": "Fetch Positions Risk - linear",
                "method": "fetchPositionsRisk",
                "url": "https://fapi.binance.com/fapi/v2/positionRisk?timestamp=1702887258875&recvWindow=10000&signature=a9795caccb458e83f728210d51abeb6c51d5e6b67ced6562a9f4839910e189fd",
                "input": [
                    null,
                    {
                        "subType": "linear"
                    }
                ]
            },
            {
                "description": "Fetch Positions Risk - inverse",
                "method": "fetchPositionsRisk",
                "url": "https://dapi.binance.com/dapi/v1/positionRisk?timestamp=1702887258875&recvWindow=10000&signature=a9795caccb458e83f728210d51abeb6c51d5e6b67ced6562a9f4839910e189fd",
                "input": [
                    null,
                    {
                        "subType": "inverse"
                    }
                ]
            },
            {
                "description": "Inverse portfolio margin fetch positions risk",
                "method": "fetchPositionsRisk",
                "url": "https://papi.binance.com/papi/v1/cm/positionRisk?timestamp=1707443702916&recvWindow=10000&signature=88c195bc372626397818eb714cae53388fdfb9baa32f997d0611075dde07bd4f",
                "input": [
                    [
                        "ETH/USD:ETH"
                    ],
                    {
                        "portfolioMargin": true,
                        "subType": "inverse"
                    }
                ]
            },
            {
                "description": "Linear portfolio margin fetch positions risk",
                "method": "fetchPositionsRisk",
                "url": "https://papi.binance.com/papi/v1/um/positionRisk?timestamp=1707444182528&recvWindow=10000&signature=c51d48deff54a226859b6fe4ce62a5982c1b3eec82255d211c6e67d6b3bd4f0f",
                "input": [
                    [
                        "BTC/USDT:USDT"
                    ],
                    {
                        "portfolioMargin": true,
                        "subType": "linear"
                    }
                ]
            }
        ],
        "fetchAccountPositions": [
            {
                "description": "Fetch Account Positions - linear",
                "method": "fetchAccountPositions",
                "url": "https://fapi.binance.com/fapi/v2/account?timestamp=1702887258875&recvWindow=10000&signature=a9795caccb458e83f728210d51abeb6c51d5e6b67ced6562a9f4839910e189fd",
                "input": [
                    null,
                    {
                        "subType": "linear"
                    }
                ]
            },
            {
                "description": "Fetch Account Positions - inverse",
                "method": "fetchAccountPositions",
                "url": "https://dapi.binance.com/dapi/v1/account?timestamp=1702887258875&recvWindow=10000&signature=a9795caccb458e83f728210d51abeb6c51d5e6b67ced6562a9f4839910e189fd",
                "input": [
                    null,
                    {
                        "subType": "inverse"
                    }
                ]
            },
            {
                "description": "Linear portfolio margin fetch account positions",
                "method": "fetchAccountPositions",
                "url": "https://papi.binance.com/papi/v1/um/account?timestamp=1707464139103&recvWindow=10000&signature=2d245f910f1fe4d4a5481bdfe529e9e1815cea7085e6dc4e1d7640e4e9d5bb12",
                "input": [
                    null,
                    {
                        "portfolioMargin": true,
                        "subType": "linear"
                    }
                ]
            },
            {
                "description": "Inverse portfolio margin fetch account positions",
                "method": "fetchAccountPositions",
                "url": "https://papi.binance.com/papi/v1/cm/account?timestamp=1707464453893&recvWindow=10000&signature=515b93a4c7fdcbcd02bae0a798484b0e064f871375dad2fff72e7e4c8a2da16c",
                "input": [
                    null,
                    {
                        "portfolioMargin": true,
                        "subType": "inverse"
                    }
                ]
            },
            {
                "description": "account positions with filterClosed option",
                "method": "fetchAccountPositions",
                "url": "https://testnet.binancefuture.com/fapi/v2/account?timestamp=1711968805532&filterClosed=true&recvWindow=10000&signature=d70e7146e12dff30106d51e77574cda0b75aa353c505746b1a78a5c086a7ac19",
                "input": [
                  null,
                  {
                    "filterClosed": true
                  }
                ]
            }
        ],
        "fetchOpenInterest": [
            {
                "description": "Fetch Open Interest - linear",
                "method": "fetchOpenInterest",
                "url": "https://fapi.binance.com/fapi/v1/openInterest?symbol=BTCUSDT",
                "input": [
                    "BTC/USDT:USDT"
                ]
            },
            {
                "description": "Fetch Open Interest - inverse",
                "method": "fetchOpenInterest",
                "url": "https://dapi.binance.com/dapi/v1/openInterest?symbol=BTCUSD_PERP",
                "input": [
                    "BTC/USD:BTC"
                ]
            }
        ],
        "fetchOpenInterestHistory": [
            {
                "description": "Fetch Open Interest History - linear",
                "method": "fetchOpenInterestHistory",
                "url": "https://fapi.binance.com/futures/data/openInterestHist?period=5m&symbol=BTCUSDT",
                "input": [
                    "BTC/USDT:USDT"
                ]
            },
            {
                "description": "Fetch Open Interest History - inverse",
                "method": "fetchOpenInterestHistory",
                "url": "https://dapi.binance.com/futures/data/openInterestHist?period=5m&pair=BTCUSD_PERP&contractType=CURRENT_QUARTER",
                "input": [
                    "BTC/USD:BTC"
                ]
            }
        ],
        "setPositionMode": [
            {
                "description": "Swap linear setPositionMode",
                "method": "setPositionMode",
                "url": "https://testnet.binancefuture.com/fapi/v1/positionSide/dual",
                "input": [
                    true,
                    null,
                    {
                        "subType": "linear"
                    }
                ],
                "output": "timestamp=1699440965441&dualSidePosition=true&recvWindow=10000&signature=500407a2dd13c20e6cef1a884fd1982fe494f2436761cd8c73c6de1aeeaf2a70"
            },
            {
                "description": "Swap inverse setPositionMode",
                "method": "setPositionMode",
                "url": "https://fapi.binance.com/dapi/v1/positionSide/dual",
                "input": [
                    true,
                    null,
                    {
                        "subType": "inverse"
                    }
                ],
                "output": "timestamp=1699441011001&dualSidePosition=true&recvWindow=10000&signature=f932a4e8dd21ce1dcea84d8ab2fd9451c31b77c710d1adb9c51f54adc520cd90"
            },
            {
                "description": "Swap linear portfolio margin set position mode",
                "method": "setPositionMode",
                "url": "https://papi.binance.com/papi/v1/um/positionSide/dual",
                "input": [
                    true,
                    null,
                    {
                        "portfolioMargin": true,
                        "subType": "linear"
                    }
                ],
                "output": "timestamp=1707282494111&dualSidePosition=true&recvWindow=10000&signature=5895dd7f3c7bf056635cc297f9d6c92a4aa907e61d8f6e900b99d4b25407eab5"
            },
            {
                "description": "Swap inverse portfolio margin set position mode",
                "method": "setPositionMode",
                "url": "https://papi.binance.com/papi/v1/cm/positionSide/dual",
                "input": [
                    true,
                    null,
                    {
                        "portfolioMargin": true,
                        "subType": "inverse"
                    }
                ],
                "output": "timestamp=1707282567514&dualSidePosition=true&recvWindow=10000&signature=12b2fe3fb47a0ae0ef4ec810b754aba2223e7e20e1145c89ef7aa5c1dc6a4485"
            }
        ],
        "fetchBidsAsks": [
            {
                "description": "Fetch Bids Asks spot with array of symbols",
                "method": "fetchBidsAsks",
                "url": "https://testnet.binance.vision/api/v3/ticker/bookTicker?symbols=%5B%22BTCUSDT%22%2C%22LTCUSDT%22%5D",
                "input": [
                    [
                        "BTC/USDT",
                        "LTC/USDT"
                    ]
                ]
            },
            {
                "description": "spot bidsasks",
                "method": "fetchBidsAsks",
                "url": "https://api.binance.com/api/v3/ticker/bookTicker?symbols=%5B%22BTCUSDT%22%2C%22ETHUSDT%22%5D",
                "input": [
                    [
                        "BTC/USDT",
                        "ETH/USDT"
                    ]
                ]
            }
        ],
        "borrowIsolatedMargin": [
            {
                "description": "Borrow isolated margin",
                "method": "borrowIsolatedMargin",
                "url": "https://api.binance.com/sapi/v1/margin/borrow-repay",
                "input": [
                    "LTC/USDT",
                    "USDT",
                    1
                ],
                "output": "timestamp=1704884479247&asset=USDT&amount=1&symbol=LTCUSDT&isIsolated=TRUE&type=BORROW&recvWindow=10000&signature=f173dc9490b5b255ac77fbf3bd0a53586cc768d2364cd0c439d51084ea1c4f98"
            }
        ],
        "repayIsolatedMargin": [
            {
                "description": "Repay isolated margin",
                "method": "repayIsolatedMargin",
                "url": "https://api.binance.com/sapi/v1/margin/borrow-repay",
                "input": [
                    "LTC/USDT",
                    "USDT",
                    1
                ],
                "output": "timestamp=1704884544319&asset=USDT&amount=1&symbol=LTCUSDT&isIsolated=TRUE&type=REPAY&recvWindow=10000&signature=aa81a97855a7512780aebf078a1a149360dcbee2111ab8e416881ff0e8c933a8"
            }
        ],
        "borrowCrossMargin": [
            {
                "description": "borrow cross margin",
                "method": "borrowCrossMargin",
                "url": "https://api.binance.com/sapi/v1/margin/borrow-repay",
                "input": [
                    "USDT",
                    1
                ],
                "output": "timestamp=1704884619619&asset=USDT&amount=1&isIsolated=FALSE&type=BORROW&recvWindow=10000&signature=7decbb81d0e7d0b0d553496893c7a36438ddcba418c9437eaa384a541325843b"
            },
            {
                "description": "Portfolio margin borrow cross margin",
                "method": "borrowCrossMargin",
                "url": "https://papi.binance.com/papi/v1/marginLoan",
                "input": [
                    "USDT",
                    5,
                    {
                        "portfolioMargin": true
                    }
                ],
                "output": "timestamp=1707369605273&asset=USDT&amount=5&recvWindow=10000&signature=2c17935d2d5997eb83c7299eddd116373949583a9b06b6f431affeda5fab5f3b"
            }
        ],
        "repayCrossMargin": [
            {
                "description": "repay cross margin",
                "method": "repayCrossMargin",
                "url": "https://api.binance.com/sapi/v1/margin/borrow-repay",
                "input": [
                    "USDT",
                    1
                ],
                "output": "timestamp=1704884654418&asset=USDT&amount=1&isIsolated=FALSE&type=REPAY&recvWindow=10000&signature=22d5b8db751dc8cc40771a7e6999e863c5630b9108c15dca22c7bebd6b07ca17"
            },
            {
                "description": "Portfolio margin repay cross margin",
                "method": "repayCrossMargin",
                "url": "https://papi.binance.com/papi/v1/repayLoan",
                "input": [
                    "USDT",
                    5,
                    {
                        "portfolioMargin": true
                    }
                ],
                "output": "timestamp=1707370050475&asset=USDT&amount=5&recvWindow=10000&signature=25ac0418c9c3e2830f2b231da826c7d5deb816f58d0b31f654fe0f80c63561b7"
            }
        ],
        "fetchMyDustTrades": [
            {
                "description": "Fetch My Dust Trades",
                "method": "fetchMyDustTrades",
                "url": "https://api.binance.com/sapi/v1/asset/dribblet?timestamp=1704884619619&recvWindow=10000&signature=7decbb81d0e7d0b0d553496893c7a36438ddcba418c9437eaa384a541325843b",
                "input": [
                    null,
                    null,
                    null
                ]
            },
            {
                "description": "Fetch My Dust Trades - margin",
                "method": "fetchMyDustTrades",
                "url": "https://api.binance.com/sapi/v1/asset/dribblet?timestamp=1704884619619&accountType=MARGIN&recvWindow=10000&signature=7decbb81d0e7d0b0d553496893c7a36438ddcba418c9437eaa384a541325843b",
                "input": [
                    null,
                    null,
                    null,
                    {
                        "type": "margin"
                    }
                ]
            }
        ],
        "fetchTransfers": [
            {
                "description": "fetch transfers",
                "method": "fetchTransfers",
                "url": "https://api.binance.com/sapi/v1/asset/transfer?timestamp=1706094571953&type=MAIN_UMFUTURE&recvWindow=10000&signature=a8edc2192088ef3aff0fd3687e8c222eb2f45ba83cd9a4c589f561202466be8f",
                "input": []
            }
        ],
        "fetchMyLiquidations": [
            {
                "description": "fetch swap liquidations",
                "method": "fetchMyLiquidations",
                "url": "https://fapi.binance.com/fapi/v1/forceOrders?timestamp=1706094647910&autoCloseType=LIQUIDATION&symbol=LTCUSDT&recvWindow=10000&signature=d31c57ea2e96d101a4370284c30007a0095490c6aa367406912843abf2ffb315",
                "input": [
                    "LTC/USDT:USDT"
                ]
            },
            {
                "description": "Spot margin portfolio margin fetch my liquidations",
                "method": "fetchMyLiquidations",
                "url": "https://papi.binance.com/papi/v1/margin/forceOrders?timestamp=1707878056633&recvWindow=10000&signature=c1391185fe60a089f125a9e6b36015ee98a04d4e7e507ad3cd24143c479b6d5d",
                "input": [
                    null,
                    null,
                    null,
                    {
                        "portfolioMargin": true
                    }
                ]
            },
            {
                "description": "Linear swap portfolio margin fetch my liquidations",
                "method": "fetchMyLiquidations",
                "url": "https://papi.binance.com/papi/v1/um/forceOrders?timestamp=1707878995904&autoCloseType=LIQUIDATION&recvWindow=10000&signature=6ced6b47b0c81862f3713d5830784fc4897bdfac50bc357907d1e6a489cd83cd",
                "input": [
                    "BTC/USDT:USDT",
                    null,
                    null,
                    {
                        "portfolioMargin": true
                    }
                ]
            },
            {
                "description": "Inverse swap portfolio margin fetch my liquidations",
                "method": "fetchMyLiquidations",
                "url": "https://papi.binance.com/papi/v1/cm/forceOrders?timestamp=1707879051093&autoCloseType=LIQUIDATION&recvWindow=10000&signature=46ebc9bfc482820fb8246d4643a2b33c0733ab15c6c1efd7a852b5f2992dc638",
                "input": [
                    "ETH/USD:ETH",
                    null,
                    null,
                    {
                        "portfolioMargin": true
                    }
                ]
            }
        ],
        "fetchOrderBook": [
            {
                "description": "fetch spot orderbook",
                "method": "fetchOrderBook",
                "url": "https://api.binance.com/api/v3/depth?symbol=BTCUSDT&limit=5",
                "input": [
                    "BTC/USDT",
                    5
                ]
            },
            {
                "description": "swap linear orderbook",
                "method": "fetchOrderBook",
                "url": "https://fapi.binance.com/fapi/v1/depth?symbol=BTCUSDT&limit=5",
                "input": [
                    "BTC/USDT:USDT",
                    5
                ]
            },
            {
                "description": "inverse swap",
                "method": "fetchOrderBook",
                "url": "https://dapi.binance.com/dapi/v1/depth?symbol=BTCUSD_PERP&limit=5",
                "input": [
                    "BTC/USD:BTC",
                    5
                ]
            },
            {
                "description": "spot orderbook",
                "method": "fetchOrderBook",
                "url": "https://api.binance.com/api/v3/depth?symbol=BTCUSDT",
                "input": [
                    "BTC/USDT"
                ]
            },
            {
                "description": "swap orderbook",
                "method": "fetchOrderBook",
                "url": "https://fapi.binance.com/fapi/v1/depth?symbol=BTCUSDT",
                "input": [
                    "BTC/USDT:USDT"
                ]
            }
        ],
        "fetchWithdrawals": [
            {
                "description": "fetch USDT withrawals",
                "method": "fetchWithdrawals",
                "url": "https://api.binance.com/sapi/v1/capital/withdraw/history?timestamp=1706095147177&coin=USDT&startTime=1661357136827&endTime=1669133136827&limit=1&recvWindow=10000&signature=6bd39d7a3add1e878df038eec054d6f662328cc4d402a9a67b8207c57392acf6",
                "input": [
                    "USDT",
                    1661357136827,
                    1
                ]
            }
        ],
        "fetchTradingFee": [
            {
                "description": "spot trading fee",
                "method": "fetchTradingFee",
                "url": "https://api.binance.com/sapi/v1/asset/tradeFee?timestamp=1706095306815&symbol=BTCUSDT&recvWindow=10000&signature=8ec3dcaea78dbbaac7afcf27309eb9c29161363afd7e17ee911d0b8ee6a957b2",
                "input": [
                    "BTC/USDT"
                ]
            },
            {
                "description": "Linear swap fetch trading fee",
                "method": "fetchTradingFee",
                "url": "https://testnet.binancefuture.com/fapi/v1/commissionRate?timestamp=1707777580650&symbol=BTCUSDT&recvWindow=10000&signature=c54b25d565695b045323ba483f32e6f07829bc0c19e07c0cb78e54ff415978ee",
                "input": [
                    "BTC/USDT:USDT"
                ]
            },
            {
                "description": "Inverse swap fetch trading fee",
                "method": "fetchTradingFee",
                "url": "https://testnet.binancefuture.com/dapi/v1/commissionRate?timestamp=1707777670336&symbol=ETHUSD_PERP&recvWindow=10000&signature=8c0727960b0de153cb7dbc166fe3e6dfe3d473508909a4a6bfeda06f97dcacbf",
                "input": [
                    "ETH/USD:ETH"
                ]
            },
            {
                "description": "Linear portfolio margin fetch trading fee",
                "method": "fetchTradingFee",
                "url": "https://papi.binance.com/papi/v1/um/commissionRate?timestamp=1707777345377&symbol=BTCUSDT&recvWindow=10000&signature=73a49e69c333a1ae5435c90f54eb4a07321c4a33cb7088696dbb4745aeb64db8",
                "input": [
                    "BTC/USDT:USDT",
                    {
                        "portfolioMargin": true
                    }
                ]
            },
            {
                "description": "Inverse portfolio margin fetch trading fee",
                "method": "fetchTradingFee",
                "url": "https://papi.binance.com/papi/v1/cm/commissionRate?timestamp=1707777389698&symbol=ETHUSD_PERP&recvWindow=10000&signature=cb22b12993cd61b5ce6db703964ae74e375a100da50d21f81f8c8951370eb639",
                "input": [
                    "ETH/USD:ETH",
                    {
                        "portfolioMargin": true
                    }
                ]
            }
        ],
        "fetchBorrowInterest": [
            {
                "description": "Cross fetch borrow interest",
                "method": "fetchBorrowInterest",
                "url": "https://api.binance.com/sapi/v1/margin/interestHistory?timestamp=1707551014113&asset=USDT&recvWindow=10000&signature=dff73a2270259eeac6da202942c96aa6880a346b5c6c3d09280fe766de203fa0",
                "input": [
                    "USDT"
                ]
            },
            {
                "description": "Isolated fetch borrow interest",
                "method": "fetchBorrowInterest",
                "url": "https://api.binance.com/sapi/v1/margin/interestHistory?timestamp=1707551070428&asset=USDT&isolatedSymbol=BTCUSDT&recvWindow=10000&signature=5cf6a6b08309f58688b75986e55266363093030d30632b4d3840ecdaf906dfc8",
                "input": [
                    "USDT",
                    "BTC/USDT"
                ]
            },
            {
                "description": "Portfolio margin fetch borrow interest",
                "method": "fetchBorrowInterest",
                "url": "https://papi.binance.com/papi/v1/margin/marginInterestHistory?timestamp=1707550913636&asset=USDT&recvWindow=10000&signature=67a8ccc93c868c13044e059a799ab7929d10000f40def3a9be7ec87719e22a25",
                "input": [
                    "USDT",
                    null,
                    null,
                    null,
                    {
                        "portfolioMargin": true
                    }
                ]
            }
        ],
        "fetchOpenOrder": [
            {
                "description": "Linear swap fetch open order",
                "method": "fetchOpenOrder",
                "url": "https://testnet.binancefuture.com/fapi/v1/openOrder?timestamp=1707893171707&symbol=BTCUSDT&orderId=3697213934&recvWindow=10000&signature=d9063e928c20216bab7d6b72d810bb1772a5914ba223afb1d99223d2519c4495",
                "input": [
                    "3697213934",
                    "BTC/USDT:USDT"
                ]
            },
            {
                "description": "Inverse swap fetch open order",
                "method": "fetchOpenOrder",
                "url": "https://testnet.binancefuture.com/dapi/v1/openOrder?timestamp=1707893671838&symbol=BTCUSD_PERP&orderId=597368542&recvWindow=10000&signature=867e778a63cf33ae958df0344823f01ae4bfbe5f2d061e68d1047c829454dfa3",
                "input": [
                    "597368542",
                    "BTC/USD:BTC"
                ]
            },
            {
                "description": "Linear portfolio margin fetch open order",
                "method": "fetchOpenOrder",
                "url": "https://papi.binance.com/papi/v1/um/openOrder?timestamp=1707894060424&symbol=BTCUSDT&orderId=264895013409&recvWindow=10000&signature=4d0be95bef943410edf40dab1e4adcc3f9719967ea8f2a6bd49852b14afe4303",
                "input": [
                    "264895013409",
                    "BTC/USDT:USDT",
                    {
                        "portfolioMargin": true
                    }
                ]
            },
            {
                "description": "Inverse portfolio margin fetch open order",
                "method": "fetchOpenOrder",
                "url": "https://papi.binance.com/papi/v1/cm/openOrder?timestamp=1707894369330&symbol=ETHUSD_PERP&orderId=71790316950&recvWindow=10000&signature=483eb1e2eed64593d415a9e3bdc1a5d473655e9092a469d06a53f613f01b4be0",
                "input": [
                    "71790316950",
                    "ETH/USD:ETH",
                    {
                        "portfolioMargin": true
                    }
                ]
            },
            {
                "description": "Linear portfolio margin conditional fetch open order",
                "method": "fetchOpenOrder",
                "url": "https://papi.binance.com/papi/v1/um/conditional/openOrder?timestamp=1707894696072&symbol=BTCUSDT&strategyId=4084339&recvWindow=10000&signature=22ae21d4e6cca439461b2deae7750b973f8b307025e2124e779e93eb86bcb1cd",
                "input": [
                    "4084339",
                    "BTC/USDT:USDT",
                    {
                        "portfolioMargin": true,
                        "stop": true
                    }
                ]
            },
            {
                "description": "Inverse portfolio margin conditional fetch open order",
                "method": "fetchOpenOrder",
                "url": "https://papi.binance.com/papi/v1/cm/conditional/openOrder?timestamp=1707894959489&symbol=ETHUSD_PERP&strategyId=1423501&recvWindow=10000&signature=83acda806cf655ebbcecabaa76d6c024a30daf49ad9d6bceeb939807d22964a7",
                "input": [
                    "1423501",
                    "ETH/USD:ETH",
                    {
                        "portfolioMargin": true,
                        "stop": true
                    }
                ]
            }
        ],
        "fetchPositionMode": [
            {
                "description": "Fetch Position Mode for linear markets",
                "method": "fetchPositionMode",
                "url": "https://testnet.binancefuture.com/fapi/v1/positionSide/dual?timestamp=1708957008104&recvWindow=10000&signature=9c06e6b4e748672ca010b656010a1a5ab35be45b8c0484c2ff1f7a672d30a83b",
                "input": [
                    null,
                    {
                        "subType": "linear"
                    }
                ]
            },
            {
                "description": "Fetch Position Mode for inverse markets",
                "method": "fetchPositionMode",
                "url": "https://testnet.binancefuture.com/dapi/v1/positionSide/dual?timestamp=1708957069083&recvWindow=10000&signature=8fca8b68435e3fb8a1abc2ccf6bbf47acfee2df637c6fcd80ca466441f12a2f4",
                "input": [
                    null,
                    {
                        "subType": "inverse"
                    }
                ]
            },
            {
                "description": "test with a linear symbol",
                "method": "fetchPositionMode",
                "url": "https://testnet.binancefuture.com/fapi/v1/positionSide/dual?timestamp=1708957224845&recvWindow=10000&signature=55a79022aa888b93211125c8ef8682102a3b6009bdbf9bad8cd3966b441429d8",
                "input": [
                    "BTC/USDT:USDT"
                ]
            }
        ],
        "fetchTradingLimits": [
            {
                "disabled": true,
                "reason": "fetchMarkets performs multiple requests and that's not supported by static-tests",
                "description": "Fetch Trading Limits with a symbol array argument",
                "method": "fetchTradingLimits",
                "url": "https://testnet.binancefuture.com/dapi/v1/exchangeInfo",
                "input": [
                    [
                        "BTC/USDT",
                        "ETH/USDT"
                    ]
                ]
            },
            {
                "disabled": true,
                "description": "Fetch Trading Limits with no input arguments",
                "method": "fetchTradingLimits",
                "url": "https://testnet.binancefuture.com/dapi/v1/exchangeInfo",
                "input": []
            }
        ],
        "fetchCanceledAndClosedOrders": [
            {
                "description": "fetch canceled and closed orders",
                "method": "fetchCanceledAndClosedOrders",
                "url": "https://testnet.binance.vision/api/v3/allOrders?timestamp=1708947070267&symbol=XRPUSDT&recvWindow=10000&signature=e3492363f286490a957b9500d81d89ea16bd7d21460150051055c5642b2c2ae1",
                "input": [
                    "XRP/USDT"
                ]
            }
        ],
        "fetchLeverage": [
            {
                "description": "fetch leverage",
                "method": "fetchLeverage",
                "url": "https://testnet.binancefuture.com/fapi/v2/account?timestamp=1709136468103&recvWindow=10000&signature=b24aa2014e8f5e24af708947eac62196161221c58f303a67e6755f725a7ab650",
                "input": [
                    "BTC/USDT:USDT"
                ]
            }
        ],
        "fetchLeverages": [
            {
                "description": "Linear swap fetch all set leverages",
                "method": "fetchLeverages",
                "url": "https://testnet.binancefuture.com/fapi/v2/account?timestamp=1709365967532&recvWindow=10000&signature=0ba690bc39cc0f098fc8adfab9a10e991a239b02b59e92c7cc88281c74b7ec1e",
                "input": []
            }
        ],
        "fetchMarginModes": [
            {
                "description": "Fetch Margin Modes with linear subType and symbol list",
                "method": "fetchMarginModes",
                "url": "https://testnet.binancefuture.com/fapi/v2/account?timestamp=1709152197362&recvWindow=10000&signature=e03e51e9eaf6ccadbe8171e52d588d13e389861804104ee7948d768609713aaf",
                "input": [
                    [
                        "BTC/USDT:USDT"
                    ],
                    {
                        "subType": "linear"
                    }
                ]
            },
            {
                "description": "Fetch Margin Modes with inverse subType",
                "method": "fetchMarginModes",
                "url": "https://testnet.binancefuture.com/dapi/v1/account?timestamp=1709152094640&recvWindow=10000&signature=3e5f0e80eddbfc30770b5bc9e9981900696de5e3236b0f9c27fe59255769c489",
                "input": [
                    null,
                    {
                        "subType": "inverse"
                    }
                ]
            }
        ],
        "fetchTime": [
            {
                "description": "fetchTime",
                "method": "fetchTime",
                "url": "https://api.binance.com/api/v3/time",
                "input": []
            }
        ],
        "fetchTicker": [
            {
                "description": "Swap ticker",
                "method": "fetchTicker",
                "url": "https://fapi.binance.com/fapi/v1/ticker/24hr?symbol=BTCUSDT",
                "input": [
                    "BTC/USDT:USDT"
                ]
            },
            {
                "description": "spot ticker",
                "method": "fetchTicker",
                "url": "https://api.binance.com/api/v3/ticker/24hr?symbol=BTCUSDT",
                "input": [
                    "BTC/USDT"
                ]
            }
        ],
        "fetchOption": [
            {
                "description": "Fetch an option contract",
                "method": "fetchOption",
                "url": "https://eapi.binance.com/eapi/v1/ticker?symbol=BTC-241227-80000-C",
                "input": [
                  "BTC/USDT:USDT-241227-80000-C"
                ]
            }
        ],
        "fetchMarginAdjustmentHistory": [
            {
                "description": "Fetch margin adjustment history with since, limit, until defined",
                "method": "fetchMarginAdjustmentHistory",
                "url": "https://testnet.binancefuture.com/fapi/v1/positionMargin/history?timestamp=1711146115814&symbol=XRPUSDT&startTime=1710460800000&limit=3&endTime=1711146090000&recvWindow=10000&signature=92bf15fd223dd6acf7e2c1b2ac116fbaf1441f54128691283ddc981b8c993b8f",
                "input": [
                    "XRP/USDT:USDT",
                    null,
                    1710460800000,
                    3,
                    {
                        "until": "1711146090000"
                    }
                ]
            },
            {
                "description": "Fetch margin adjustment history",
                "method": "fetchMarginAdjustmentHistory",
                "url": "https://testnet.binancefuture.com/fapi/v1/positionMargin/history?timestamp=1711146515429&symbol=XRPUSDT&recvWindow=10000&signature=2ef24563a8dd25319ed4d7269866c117e086c0104ce37d7822c5b4e05620efe0",
                "input": [
                  "XRP/USDT:USDT"
                ]
            }
        ],
        "addMargin": [
            {
                "description": "add margin",
                "method": "addMargin",
                "url": "https://testnet.binancefuture.com/fapi/v1/positionMargin",
                "input": [
                  "XRP/USDT:USDT",
                  5.243432
                ],
                "output": "timestamp=1712047896974&type=1&symbol=XRPUSDT&amount=5.2&recvWindow=10000&signature=ab7e4525180db9134418a3b410029cc1a055a4542cb4ebe1d60cc6f0134a2fce"
            },
            {
                "description": "add small amount of margin",
                "method": "addMargin",
                "url": "https://testnet.binancefuture.com/fapi/v1/positionMargin",
                "input": [
                  "XRP/USDT:USDT",
                  0.2
                ],
                "output": "timestamp=1712047853481&type=1&symbol=XRPUSDT&amount=0.2&recvWindow=10000&signature=09954975fbbf5de734a82d26144d77d6929802345e183c212e6fc49722e34696"
            }
        ],
        "reduceMargin": [
            {
                "description": "reduce margin",
                "method": "reduceMargin",
                "url": "https://testnet.binancefuture.com/fapi/v1/positionMargin",
                "input": [
                  "XRP/USDT:USDT",
                  5.243432
                ],
                "output": "timestamp=1712047923923&type=2&symbol=XRPUSDT&amount=5.2&recvWindow=10000&signature=db336b746bf1266fbe2f3d8887e105ce714f1a8ebbab733610722ee22b9a6fe7"
            },
            {
                "description": "reduce small amount of margin",
                "method": "reduceMargin",
                "url": "https://testnet.binancefuture.com/fapi/v1/positionMargin",
                "input": [
                  "XRP/USDT:USDT",
                  0.2
                ],
                "output": "timestamp=1712047946547&type=2&symbol=XRPUSDT&amount=0.2&recvWindow=10000&signature=e8c53af6d974c388ca6ff5ec820a4c2ac813fcbaec55b1a50c60779da56be00b"
            }
        ]
    }
}<|MERGE_RESOLUTION|>--- conflicted
+++ resolved
@@ -854,7 +854,6 @@
             }
         ],
         "fetchOrders": [
-<<<<<<< HEAD
             {
                 "description": "Spot fetchOrders",
                 "method": "fetchOrders",
@@ -1376,362 +1375,6 @@
                     "LTC/USDT"
                 ]
             }
-        ],
-        "fetchPositions": [
-            {
-                "description": "fetch default positions",
-                "method": "fetchPositions",
-                "url": "https://testnet.binancefuture.com/fapi/v2/positionRisk?timestamp=1699381878017&recvWindow=10000&signature=f654a95fde9ee5ee6004b1ded1adb3671333ac84eeab7f3b11c27b12848a28c2",
-                "input": []
-            },
-            {
-                "description": "fetch default positions",
-                "method": "fetchPositions",
-                "url": "https://testnet.binancefuture.com/dapi/v1/positionRisk?timestamp=1699381961216&recvWindow=10000&signature=ebbde9cbf31b9e450afb6aa6f5236b4f1a89b7afb9686493be317fbad1a3a5b2",
-                "input": [
-                    null,
-                    {
-                        "subType": "inverse"
-                    }
-                ]
-            },
-            {
-                "description": "fetch account positions",
-                "method": "fetchPositions",
-                "url": "https://testnet.binancefuture.com/fapi/v2/account?timestamp=1706118171133&recvWindow=10000&signature=6c1048179b4cfc725c45991f61b13da9321ba96f5149ac359ca956a4e8dd33ea",
-                "input": [
-                    null,
-                    {
-                        "method": "account"
-                    }
-                ]
-            }
-        ],
-        "transfer": [
-            {
-                "description": "Transfer from cross to spot",
-                "method": "transfer",
-                "url": "https://api.binance.com/sapi/v1/asset/transfer",
-                "input": [
-                    "USDT",
-                    1,
-                    "cross",
-                    "spot"
-                ],
-                "output": "timestamp=1699384664075&asset=USDT&amount=1&type=MARGIN_MAIN&recvWindow=10000&signature=1d4479f2e7df920f0b14af126ef2c753738e6e6945a28c2fdbd69bc841009e64"
-            },
-            {
-                "description": "Transfer from spot to linear",
-                "method": "transfer",
-                "url": "https://api.binance.com/sapi/v1/asset/transfer",
-                "input": [
-                    "USDT",
-                    1,
-                    "spot",
-                    "linear"
-                ],
-                "output": "timestamp=1699384712566&asset=USDT&amount=1&type=MAIN_UMFUTURE&recvWindow=10000&signature=33c61a7570d7a2c9c99ddd57edb5b5c2574351b9e485512e9f6382d5b5f1804f"
-            },
-            {
-                "description": "Transfer from spot to funding",
-                "method": "transfer",
-                "url": "https://api.binance.com/sapi/v1/asset/transfer",
-                "input": [
-                    "USDT",
-                    1,
-                    "spot",
-                    "funding"
-                ],
-                "output": "timestamp=1699384737453&asset=USDT&amount=1&type=MAIN_FUNDING&recvWindow=10000&signature=5418d03fb525c32e4a1c4e1a874abcda635bad6ba7763fc82c0b164eeebd7523"
-            },
-            {
-                "description": "Transfer from funding to spot",
-                "method": "transfer",
-                "url": "https://api.binance.com/sapi/v1/asset/transfer",
-                "input": [
-                    "USDT",
-                    1,
-                    "funding",
-                    "spot"
-                ],
-                "output": "timestamp=1699384759972&asset=USDT&amount=1&type=FUNDING_MAIN&recvWindow=10000&signature=4e43d89ac545361e50c2b7df44b91f6c168c99dab114acc6bad382a4c51aa34b"
-            },
-            {
-                "description": "Main to isolated using symbol as toAccount",
-                "method": "transfer",
-                "url": "https://api.binance.com/sapi/v1/asset/transfer",
-                "input": [
-                    "USDT",
-                    1,
-                    "main",
-                    "LTC/USDT"
-                ],
-                "output": "timestamp=1704968135307&asset=USDT&amount=1&type=MAIN_ISOLATED_MARGIN&toSymbol=LTCUSDT&recvWindow=10000&signature=6fca390794311a2b8595b1b434d01f4533cef142980b5d4fdbb2f7ef7353f0b4"
-            },
-            {
-                "description": "from main to isolated",
-                "method": "transfer",
-                "url": "https://api.binance.com/sapi/v1/asset/transfer",
-                "input": [
-                    "USDT",
-                    1,
-                    "main",
-                    "isolated",
-                    {
-                        "symbol": "LTC/USDT"
-                    }
-                ],
-                "output": "timestamp=1704968267133&asset=USDT&amount=1&type=MAIN_ISOLATED_MARGIN&toSymbol=LTCUSDT&recvWindow=10000&signature=b4343c34b6664e6a95f519ef6828defa6b4b86cc14a135dbca00b723cba4787b"
-            },
-            {
-                "description": "From isolated to main using symbol as fromAccount",
-                "method": "transfer",
-                "url": "https://api.binance.com/sapi/v1/asset/transfer",
-                "input": [
-                    "USDT",
-                    1,
-                    "LTC/USDT",
-                    "main"
-                ],
-                "output": "timestamp=1704968308751&asset=USDT&amount=1&type=ISOLATED_MARGIN_MAIN&fromSymbol=LTCUSDT&recvWindow=10000&signature=40eabe9bb3f2265d8d15656278c5b92f37b690d4bc3161efa9803739e54d6dbf"
-            },
-            {
-                "description": "From isolated to main",
-                "method": "transfer",
-                "url": "https://api.binance.com/sapi/v1/asset/transfer",
-                "input": [
-                    "USDT",
-                    1,
-                    "isolated",
-                    "main",
-                    {
-                        "symbol": "LTC/USDT"
-                    }
-                ],
-                "output": "timestamp=1704968353605&asset=USDT&amount=1&type=ISOLATED_MARGIN_MAIN&fromSymbol=LTCUSDT&recvWindow=10000&signature=9dd361ee76b7d1ea34d282c538bb9cfe44b32a470f1076a00cc1592b1eb51ef0"
-            },
-            {
-                "description": "From isolated to isolated",
-                "method": "transfer",
-                "url": "https://api.binance.com/sapi/v1/asset/transfer",
-                "input": [
-                    "USDT",
-                    1,
-                    "LTC/USDT",
-                    "ADA/USDT"
-                ],
-                "output": "timestamp=1704968820014&asset=USDT&amount=1&type=ISOLATEDMARGIN_ISOLATEDMARGIN&fromSymbol=LTCUSDT&toSymbol=ADAUSDT&recvWindow=10000&signature=190b3acf1286fe5ab2e41d2024d8fe1cc81eb9a30bccf77386275d37d8cc81c5"
-            }
-        ],
-        "fetchDeposits": [
-            {
-                "description": "Default fetch deposits",
-                "method": "fetchDeposits",
-                "url": "https://api.binance.com/sapi/v1/capital/deposit/hisrec?timestamp=1699440724626&recvWindow=10000&signature=d36b11a06e7af3f8bc85c28e97ab788a58e20f39b201b6fc31132688d71f4968",
-                "input": []
-            },
-            {
-                "description": "fetch EUR deposits",
-                "method": "fetchDeposits",
-                "url": "https://api.binance.com/sapi/v1/fiat/orders?timestamp=1706094902897&transactionType=0&recvWindow=10000&signature=b8a61acd8cd767e332c80ee2e14f5d827d96720023df8e8d7bbe231ab25f794f",
-                "input": [
-                    "EUR"
-                ]
-            }
-        ],
-        "fetchLedger": [
-            {
-                "description": "Fetch swap ledger",
-                "method": "fetchLedger",
-                "url": "https://fapi.binance.com/fapi/v1/income?timestamp=1699440856890&recvWindow=10000&signature=e921974f0fc79c71a0bf5c210bded9841b627248e89ca2659dd26616d2870bd9",
-                "input": [
-                    "USDT",
-                    null,
-                    null,
-                    {
-                        "type": "swap"
-                    }
-                ]
-            },
-            {
-                "description": "Fetch swap ledger",
-                "method": "fetchLedger",
-                "url": "https://fapi.binance.com/dapi/v1/income?timestamp=1699440856890&recvWindow=10000&signature=e921974f0fc79c71a0bf5c210bded9841b627248e89ca2659dd26616d2870bd9",
-                "input": [
-                    "USDT",
-                    null,
-                    null,
-                    {
-                        "type": "swap",
-                        "subType": "inverse"
-                    }
-                ]
-            },
-            {
-                "description": "Linear swap portfolio margin fetch ledger",
-                "method": "fetchLedger",
-                "url": "https://papi.binance.com/papi/v1/um/income?timestamp=1707448893303&recvWindow=10000&signature=3aed27d69b1967eb5dd0a6183b32fb08bd85f14d0f9d02d951a45a6007b74843",
-                "input": [
-                    null,
-                    null,
-                    null,
-                    {
-                        "portfolioMargin": true,
-                        "type": "swap",
-                        "subType": "linear"
-                    }
-                ]
-            },
-            {
-                "description": "Inverse swap portfolio margin fetch ledger",
-                "method": "fetchLedger",
-                "url": "https://papi.binance.com/papi/v1/cm/income?timestamp=1707448981443&recvWindow=10000&signature=19baa97358f2f82e612b69e6d13c59ced0de2f6379df0c32fc6621bd74ec2639",
-                "input": [
-                    null,
-                    null,
-                    null,
-                    {
-                        "portfolioMargin": true,
-                        "type": "swap",
-                        "subType": "inverse"
-                    }
-                ]
-            }
-=======
-          {
-            "description": "Spot fetchOrders",
-            "method": "fetchOrders",
-            "url": "https://api.binance.com/api/v3/allOrders?timestamp=1699381044319&symbol=LTCUSDT&recvWindow=10000&signature=858226f6bc5879207bf14a06a71c380e6392601e703b3b0ac229fe1f1f3d092a",
-            "input": [
-              "LTC/USDT"
-            ]
-          },
-          {
-            "description": "Swap fetchOrders",
-            "method": "fetchOrders",
-            "url": "https://testnet.binancefuture.com/fapi/v1/allOrders?timestamp=1699381079525&symbol=LTCUSDT&recvWindow=10000&signature=e75dee5138d27e195e8bd66ba3e754dba7c7fd2911252f7358f5506566b7517e",
-            "input": [
-              "LTC/USDT:USDT"
-            ]
-          },
-          {
-            "description": "Inverse fetchOrders",
-            "method": "fetchOrders",
-            "url": "https://dapi.binance.com/dapi/v1/allOrders?timestamp=1699381120125&symbol=BTCUSD_PERP&recvWindow=10000&signature=4c191cf2693c1fed0a75a6231035bd3c57be27bc326d4e60c44735c4ddeac5dd",
-            "input": [
-              "BTC/USD:BTC"
-            ]
-          },
-          {
-            "description": "Spot margin cross fetchOrders",
-            "method": "fetchOrders",
-            "url": "https://api.binance.com/sapi/v1/margin/allOrders?timestamp=1699381288329&symbol=LTCUSDT&startTime=1699381234000&limit=20&recvWindow=10000&signature=1cb6d6b9fcfc84a22d685d46827c33eb67fe8ff0980784712bce5002822c4515",
-            "input": [
-              "LTC/USDT",
-              1699381234000,
-              20,
-              {
-                "marginMode": "cross"
-              }
-            ]
-          },
-          {
-            "description": "Spot margin isolated fetchOrders",
-            "method": "fetchOrders",
-            "url": "https://api.binance.com/sapi/v1/margin/allOrders?timestamp=1699381316098&symbol=LTCUSDT&isIsolated=true&startTime=1699381234000&limit=20&recvWindow=10000&signature=f589333c4be021c50cb3bf8b75d04d2027c545acf22fec45ae19c57be8ed5b3c",
-            "input": [
-              "LTC/USDT",
-              1699381234000,
-              20,
-              {
-                "marginMode": "isolated"
-              }
-            ]
-          }
-        ],
-        "fetchOrder": [
-          {
-            "description": "Spot fetchOrder",
-            "method": "fetchOrder",
-            "url": "https://testnet.binance.vision/api/v3/order?timestamp=1699384269930&symbol=LTCUSDT&orderId=465138&recvWindow=10000&signature=3e56f68f7464d282deb93466f4a382886f216739cf0225e5ae32b13529bd7b84",
-            "input": [
-              465138,
-              "LTC/USDT"
-            ]
-          },
-          {
-            "description": "Swap fetchOrder",
-            "method": "fetchOrder",
-            "url": "https://testnet.binancefuture.com/fapi/v1/order?timestamp=1699384317029&symbol=LTCUSDT&orderId=652124757&recvWindow=10000&signature=9f2120e58e884131b91f4193a94ea17a18ef4f3195b3e6f388d5f5e14e797414",
-            "input": [
-              652124757,
-              "LTC/USDT:USDT"
-            ]
-          }
-        ],
-        "fetchOpenOrders": [
-          {
-            "description": "Swap open orders",
-            "method": "fetchOpenOrders",
-            "url": "https://testnet.binancefuture.com/fapi/v1/openOrders?timestamp=1699381574417&symbol=LTCUSDT&recvWindow=10000&signature=6a256c608fa51704c38209d2dc0338832a2b4193b5c53360780ff3012b4777f6",
-            "input": [
-              "LTC/USDT:USDT"
-            ]
-          },
-          {
-            "description": "Spot one orders",
-            "method": "fetchOpenOrders",
-            "url": "https://api.binance.com/api/v3/openOrders?timestamp=1699381643483&symbol=LTCUSDT&recvWindow=10000&signature=5e065a2e4308050c13f57fbf2280c0148108537d487377153d4a35ceae451285",
-            "input": [
-              "LTC/USDT"
-            ]
-          },
-          {
-            "description": "Inverse open orders",
-            "method": "fetchOpenOrders",
-            "url": "https://dapi.binance.com/dapi/v1/openOrders?timestamp=1699381672955&symbol=BTCUSD_PERP&recvWindow=10000&signature=660a51120973fd1a69fb1b08fa0c0deb92be1a890e978688e659f8bc02acac44",
-            "input": [
-              "BTC/USD:BTC"
-            ]
-          },
-          {
-            "description": "Spot-margin cross open orders",
-            "method": "fetchOpenOrders",
-            "url": "https://api.binance.com/sapi/v1/margin/openOrders?timestamp=1699381707792&symbol=BTCUSDT&recvWindow=10000&signature=3f1f41573b1b178a7b320281ce6152a6e616c55f5f0ea3092e4cf94de0ac59cb",
-            "input": [
-              "BTC/USDT",
-              null,
-              null,
-              {
-                "marginMode": "cross"
-              }
-            ]
-          },
-          {
-            "description": "Spot margin isolated open orders",
-            "method": "fetchOpenOrders",
-            "url": "https://api.binance.com/sapi/v1/margin/openOrders?timestamp=1699381761363&symbol=LTCUSDT&isIsolated=true&recvWindow=10000&signature=6614edfda35dd14772f8dd9b7236b9db9e36323bfe8682a829987033db85be24",
-            "input": [
-              "LTC/USDT",
-              null,
-              null,
-              {
-                "marginMode": "isolated"
-              }
-            ]
-          }
-        ],
-        "fetchCanceledOrders":[
-          {
-            "description": "Spot canceled orders",
-            "method": "fetchCanceledOrders",
-            "url": "https://testnet.binance.vision/api/v3/allOrders?timestamp=1699384225531&symbol=LTCUSDT&recvWindow=10000&signature=542ec2f6763831d5a92d891174d744b77b3deb931c5787463fc99744f2bb34df",
-            "input": [
-              "LTC/USDT",
-              null,
-              1
-            ]
-          }
         ],
         "fetchPositionsForSymbol": [
           {
@@ -1752,97 +1395,225 @@
           }
         ],
         "fetchPositions": [
-          {
-            "description": "fetch default positions",
-            "method": "fetchPositions",
-            "url": "https://testnet.binancefuture.com/fapi/v2/positionRisk?timestamp=1699381878017&recvWindow=10000&signature=f654a95fde9ee5ee6004b1ded1adb3671333ac84eeab7f3b11c27b12848a28c2",
-            "input": []
-          },
-          {
-            "description": "fetch default positions",
-            "method": "fetchPositions",
-            "url": "https://testnet.binancefuture.com/dapi/v1/positionRisk?timestamp=1699381961216&recvWindow=10000&signature=ebbde9cbf31b9e450afb6aa6f5236b4f1a89b7afb9686493be317fbad1a3a5b2",
-            "input": [
-              null,
-              {
-                "subType": "inverse"
-              }
-            ]
-          }
+            {
+                "description": "fetch default positions",
+                "method": "fetchPositions",
+                "url": "https://testnet.binancefuture.com/fapi/v2/positionRisk?timestamp=1699381878017&recvWindow=10000&signature=f654a95fde9ee5ee6004b1ded1adb3671333ac84eeab7f3b11c27b12848a28c2",
+                "input": []
+            },
+            {
+                "description": "fetch default positions",
+                "method": "fetchPositions",
+                "url": "https://testnet.binancefuture.com/dapi/v1/positionRisk?timestamp=1699381961216&recvWindow=10000&signature=ebbde9cbf31b9e450afb6aa6f5236b4f1a89b7afb9686493be317fbad1a3a5b2",
+                "input": [
+                    null,
+                    {
+                        "subType": "inverse"
+                    }
+                ]
+            },
+            {
+                "description": "fetch account positions",
+                "method": "fetchPositions",
+                "url": "https://testnet.binancefuture.com/fapi/v2/account?timestamp=1706118171133&recvWindow=10000&signature=6c1048179b4cfc725c45991f61b13da9321ba96f5149ac359ca956a4e8dd33ea",
+                "input": [
+                    null,
+                    {
+                        "method": "account"
+                    }
+                ]
+            }
         ],
         "transfer": [
-          {
-            "description": "Transfer from cross to spot",
-            "method": "transfer",
-            "url": "https://api.binance.com/sapi/v1/asset/transfer",
-            "input": [
-              "USDT",
-              1,
-              "cross",
-              "spot"
-            ],
-            "output": "timestamp=1699384664075&asset=USDT&amount=1&type=MARGIN_MAIN&recvWindow=10000&signature=1d4479f2e7df920f0b14af126ef2c753738e6e6945a28c2fdbd69bc841009e64"
-          },
-          {
-            "description": "Transfer from spot to linear",
-            "method": "transfer",
-            "url": "https://api.binance.com/sapi/v1/asset/transfer",
-            "input": [
-              "USDT",
-              1,
-              "spot",
-              "linear"
-            ],
-            "output": "timestamp=1699384712566&asset=USDT&amount=1&type=MAIN_UMFUTURE&recvWindow=10000&signature=33c61a7570d7a2c9c99ddd57edb5b5c2574351b9e485512e9f6382d5b5f1804f"
-          },
-          {
-            "description": "Transfer from spot to funding",
-            "method": "transfer",
-            "url": "https://api.binance.com/sapi/v1/asset/transfer",
-            "input": [
-              "USDT",
-              1,
-              "spot",
-              "funding"
-            ],
-            "output": "timestamp=1699384737453&asset=USDT&amount=1&type=MAIN_FUNDING&recvWindow=10000&signature=5418d03fb525c32e4a1c4e1a874abcda635bad6ba7763fc82c0b164eeebd7523"
-          },
-          {
-            "description": "Transfer from funding to spot",
-            "method": "transfer",
-            "url": "https://api.binance.com/sapi/v1/asset/transfer",
-            "input": [
-              "USDT",
-              1,
-              "funding",
-              "spot"
-            ],
-            "output": "timestamp=1699384759972&asset=USDT&amount=1&type=FUNDING_MAIN&recvWindow=10000&signature=4e43d89ac545361e50c2b7df44b91f6c168c99dab114acc6bad382a4c51aa34b"
-          }
+            {
+                "description": "Transfer from cross to spot",
+                "method": "transfer",
+                "url": "https://api.binance.com/sapi/v1/asset/transfer",
+                "input": [
+                    "USDT",
+                    1,
+                    "cross",
+                    "spot"
+                ],
+                "output": "timestamp=1699384664075&asset=USDT&amount=1&type=MARGIN_MAIN&recvWindow=10000&signature=1d4479f2e7df920f0b14af126ef2c753738e6e6945a28c2fdbd69bc841009e64"
+            },
+            {
+                "description": "Transfer from spot to linear",
+                "method": "transfer",
+                "url": "https://api.binance.com/sapi/v1/asset/transfer",
+                "input": [
+                    "USDT",
+                    1,
+                    "spot",
+                    "linear"
+                ],
+                "output": "timestamp=1699384712566&asset=USDT&amount=1&type=MAIN_UMFUTURE&recvWindow=10000&signature=33c61a7570d7a2c9c99ddd57edb5b5c2574351b9e485512e9f6382d5b5f1804f"
+            },
+            {
+                "description": "Transfer from spot to funding",
+                "method": "transfer",
+                "url": "https://api.binance.com/sapi/v1/asset/transfer",
+                "input": [
+                    "USDT",
+                    1,
+                    "spot",
+                    "funding"
+                ],
+                "output": "timestamp=1699384737453&asset=USDT&amount=1&type=MAIN_FUNDING&recvWindow=10000&signature=5418d03fb525c32e4a1c4e1a874abcda635bad6ba7763fc82c0b164eeebd7523"
+            },
+            {
+                "description": "Transfer from funding to spot",
+                "method": "transfer",
+                "url": "https://api.binance.com/sapi/v1/asset/transfer",
+                "input": [
+                    "USDT",
+                    1,
+                    "funding",
+                    "spot"
+                ],
+                "output": "timestamp=1699384759972&asset=USDT&amount=1&type=FUNDING_MAIN&recvWindow=10000&signature=4e43d89ac545361e50c2b7df44b91f6c168c99dab114acc6bad382a4c51aa34b"
+            },
+            {
+                "description": "Main to isolated using symbol as toAccount",
+                "method": "transfer",
+                "url": "https://api.binance.com/sapi/v1/asset/transfer",
+                "input": [
+                    "USDT",
+                    1,
+                    "main",
+                    "LTC/USDT"
+                ],
+                "output": "timestamp=1704968135307&asset=USDT&amount=1&type=MAIN_ISOLATED_MARGIN&toSymbol=LTCUSDT&recvWindow=10000&signature=6fca390794311a2b8595b1b434d01f4533cef142980b5d4fdbb2f7ef7353f0b4"
+            },
+            {
+                "description": "from main to isolated",
+                "method": "transfer",
+                "url": "https://api.binance.com/sapi/v1/asset/transfer",
+                "input": [
+                    "USDT",
+                    1,
+                    "main",
+                    "isolated",
+                    {
+                        "symbol": "LTC/USDT"
+                    }
+                ],
+                "output": "timestamp=1704968267133&asset=USDT&amount=1&type=MAIN_ISOLATED_MARGIN&toSymbol=LTCUSDT&recvWindow=10000&signature=b4343c34b6664e6a95f519ef6828defa6b4b86cc14a135dbca00b723cba4787b"
+            },
+            {
+                "description": "From isolated to main using symbol as fromAccount",
+                "method": "transfer",
+                "url": "https://api.binance.com/sapi/v1/asset/transfer",
+                "input": [
+                    "USDT",
+                    1,
+                    "LTC/USDT",
+                    "main"
+                ],
+                "output": "timestamp=1704968308751&asset=USDT&amount=1&type=ISOLATED_MARGIN_MAIN&fromSymbol=LTCUSDT&recvWindow=10000&signature=40eabe9bb3f2265d8d15656278c5b92f37b690d4bc3161efa9803739e54d6dbf"
+            },
+            {
+                "description": "From isolated to main",
+                "method": "transfer",
+                "url": "https://api.binance.com/sapi/v1/asset/transfer",
+                "input": [
+                    "USDT",
+                    1,
+                    "isolated",
+                    "main",
+                    {
+                        "symbol": "LTC/USDT"
+                    }
+                ],
+                "output": "timestamp=1704968353605&asset=USDT&amount=1&type=ISOLATED_MARGIN_MAIN&fromSymbol=LTCUSDT&recvWindow=10000&signature=9dd361ee76b7d1ea34d282c538bb9cfe44b32a470f1076a00cc1592b1eb51ef0"
+            },
+            {
+                "description": "From isolated to isolated",
+                "method": "transfer",
+                "url": "https://api.binance.com/sapi/v1/asset/transfer",
+                "input": [
+                    "USDT",
+                    1,
+                    "LTC/USDT",
+                    "ADA/USDT"
+                ],
+                "output": "timestamp=1704968820014&asset=USDT&amount=1&type=ISOLATEDMARGIN_ISOLATEDMARGIN&fromSymbol=LTCUSDT&toSymbol=ADAUSDT&recvWindow=10000&signature=190b3acf1286fe5ab2e41d2024d8fe1cc81eb9a30bccf77386275d37d8cc81c5"
+            }
         ],
         "fetchDeposits": [
-          {
-            "description": "Default fetch deposits",
-            "method": "fetchDeposits",
-            "url": "https://api.binance.com/sapi/v1/capital/deposit/hisrec?timestamp=1699440724626&recvWindow=10000&signature=d36b11a06e7af3f8bc85c28e97ab788a58e20f39b201b6fc31132688d71f4968",
-            "input": []
-          }
+            {
+                "description": "Default fetch deposits",
+                "method": "fetchDeposits",
+                "url": "https://api.binance.com/sapi/v1/capital/deposit/hisrec?timestamp=1699440724626&recvWindow=10000&signature=d36b11a06e7af3f8bc85c28e97ab788a58e20f39b201b6fc31132688d71f4968",
+                "input": []
+            },
+            {
+                "description": "fetch EUR deposits",
+                "method": "fetchDeposits",
+                "url": "https://api.binance.com/sapi/v1/fiat/orders?timestamp=1706094902897&transactionType=0&recvWindow=10000&signature=b8a61acd8cd767e332c80ee2e14f5d827d96720023df8e8d7bbe231ab25f794f",
+                "input": [
+                    "EUR"
+                ]
+            }
         ],
         "fetchLedger": [
-          {
-            "description": "Fetch swap ledger",
-            "method": "fetchLedger",
-            "url": "https://fapi.binance.com/fapi/v1/income?timestamp=1699440856890&recvWindow=10000&signature=e921974f0fc79c71a0bf5c210bded9841b627248e89ca2659dd26616d2870bd9",
-            "input": [
-              "USDT",
-              null,
-              null,
-              {
-                "type": "swap"
-              }
-            ]
-          }
->>>>>>> 2f1593fa
+            {
+                "description": "Fetch swap ledger",
+                "method": "fetchLedger",
+                "url": "https://fapi.binance.com/fapi/v1/income?timestamp=1699440856890&recvWindow=10000&signature=e921974f0fc79c71a0bf5c210bded9841b627248e89ca2659dd26616d2870bd9",
+                "input": [
+                    "USDT",
+                    null,
+                    null,
+                    {
+                        "type": "swap"
+                    }
+                ]
+            },
+            {
+                "description": "Fetch swap ledger",
+                "method": "fetchLedger",
+                "url": "https://fapi.binance.com/dapi/v1/income?timestamp=1699440856890&recvWindow=10000&signature=e921974f0fc79c71a0bf5c210bded9841b627248e89ca2659dd26616d2870bd9",
+                "input": [
+                    "USDT",
+                    null,
+                    null,
+                    {
+                        "type": "swap",
+                        "subType": "inverse"
+                    }
+                ]
+            },
+            {
+                "description": "Linear swap portfolio margin fetch ledger",
+                "method": "fetchLedger",
+                "url": "https://papi.binance.com/papi/v1/um/income?timestamp=1707448893303&recvWindow=10000&signature=3aed27d69b1967eb5dd0a6183b32fb08bd85f14d0f9d02d951a45a6007b74843",
+                "input": [
+                    null,
+                    null,
+                    null,
+                    {
+                        "portfolioMargin": true,
+                        "type": "swap",
+                        "subType": "linear"
+                    }
+                ]
+            },
+            {
+                "description": "Inverse swap portfolio margin fetch ledger",
+                "method": "fetchLedger",
+                "url": "https://papi.binance.com/papi/v1/cm/income?timestamp=1707448981443&recvWindow=10000&signature=19baa97358f2f82e612b69e6d13c59ced0de2f6379df0c32fc6621bd74ec2639",
+                "input": [
+                    null,
+                    null,
+                    null,
+                    {
+                        "portfolioMargin": true,
+                        "type": "swap",
+                        "subType": "inverse"
+                    }
+                ]
+            }
         ],
         "setLeverage": [
             {
