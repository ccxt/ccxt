--- conflicted
+++ resolved
@@ -881,15 +881,6 @@
                 ]
             }
         ],
-<<<<<<< HEAD
-        "fetchTrades": [
-            {
-                "description": "Fetch Trades - spot",
-                "method": "fetchTrades",
-                "url": "https://api.binance.com/api/v3/aggTrades?limit=5&symbol=BTCUSDT&startTime=1699381234000&endTime=1699384834000",
-                "input": [
-                    "BTC/USDT",
-=======
         "fetchOHLCV": [
             {
                 "description": "Fetch OHLCV - spot",
@@ -898,60 +889,33 @@
                 "input": [
                     "BTC/USDT",
                     "1m",
->>>>>>> 89f87fa9
                     1699381234000,
                     5
                 ]
             },
             {
-<<<<<<< HEAD
-                "description": "Fetch Trades - linear",
-                "method": "fetchTrades",
-                "url": "https://fapi.binance.com/fapi/v1/aggTrades?limit=5&symbol=BTCUSDT&startTime=1699381234000&endTime=1699384834000",
-                "input": [
-                    "BTC/USDT:USDT",
-=======
                 "description": "Fetch OHLCV - linear",
                 "method": "fetchOHLCV",
                 "url": "https://fapi.binance.com/fapi/v1/klines?interval=1m&limit=5&symbol=BTCUSDT&startTime=1699381234000",
                 "input": [
                     "BTC/USDT:USDT",
                     "1m",
->>>>>>> 89f87fa9
                     1699381234000,
                     5
                 ]
             },
             {
-<<<<<<< HEAD
-                "description": "Fetch Trades - inverse",
-                "method": "fetchTrades",
-                "url": "https://dapi.binance.com/dapi/v1/aggTrades?limit=5&symbol=BTCUSD_PERP&startTime=1699381234000&endTime=1699384834000",
-                "input": [
-                    "BTC/USD:BTC",
-=======
                 "description": "Fetch OHLCV - inverse",
                 "method": "fetchOHLCV",
                 "url": "https://dapi.binance.com/dapi/v1/klines?interval=1m&limit=5&symbol=BTCUSD_PERP&startTime=1699381234000&endTime=1699381533999",
                 "input": [
                     "BTC/USD:BTC",
                     "1m",
->>>>>>> 89f87fa9
                     1699381234000,
                     5
                 ]
             },
             {
-<<<<<<< HEAD
-                "description": "Fetch Trades - option",
-                "method": "fetchTrades",
-                "url": "https://eapi.binance.com/eapi/v1/trades?limit=5&symbol=ETH-231229-800-C",
-                "input": [
-                    "ETH/USDT:USDT-231229-800-C",
-                    1699381234000,
-                    5
-                ]
-=======
                 "description": "Fetch OHLCV - option",
                 "method": "fetchOHLCV",
                 "url": "https://eapi.binance.com/eapi/v1/klines?interval=1m&limit=5&symbol=ETH-231229-800-C&startTime=1699381234000",
@@ -1153,7 +1117,6 @@
                 "input": [
                     "BTC/USD:BTC"
                 ]
->>>>>>> 89f87fa9
             }
         ]
     }
