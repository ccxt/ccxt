{
    "exchange": "poloniex",
    "skipKeys": [
        "start",
        "end"
    ],
    "outputType": "json",
    "methods": {
        "fetchMyTrades": [
            {
                "description": "Spot private trades",
                "method": "fetchMyTrades",
                "url": "https://api.poloniex.com/trades?startTime=1699457638000&limit=5",
                "input": [
                    "LTC/USDT",
                    1699457638000,
                    5
                ]
            }
        ],
        "fetchOpenOrders": [
            {
                "description": "Spot open orders",
                "method": "fetchOpenOrders",
                "url": "https://api.poloniex.com/orders?symbol=LTC_USDT",
                "input": [
                    "LTC/USDT"
                ]
            }
        ],
        "cancelOrder": [
            {
                "description": "cancel spot order",
                "method": "cancelOrder",
                "url": "https://api.poloniex.com/orders/258660009938837504",
                "input": [
                    "258660009938837504",
                    "LTC/USDT"
                ]
            }
        ],
        "cancelAllOrders": [
            {
                "description": "Cancel spot orders",
                "method": "cancelAllOrders",
                "url": "https://api.poloniex.com/orders",
                "input": [
                    "LTC/USDT"
                ],
                "output": "{\"symbols\":[\"LTC_USDT\"]}"
            }
        ],
        "fetchBalance": [
            {
                "description": "Fetch spot Balance",
                "method": "fetchBalance",
                "url": "https://api.poloniex.com/accounts/balances?accountType=SPOT&type=spot",
                "input": [
                    {
                        "type": "spot"
                    }
                ]
            },
            {
                "description": "Fetch swap Balance",
                "method": "fetchBalance",
                "url": "https://api.poloniex.com/accounts/balances?accountType=SPOT&type=swap",
                "input": [
                    {
                        "type": "swap"
                    }
                ]
            }
        ],
        "fetchDeposits": [
            {
                "description": "Fetch deposits",
                "method": "fetchDeposits",
                "url": "https://api.poloniex.com/wallets/activity?start=1388418295&end=1699458295",
                "input": []
            }
        ],
        "fetchWithdrawals": [
            {
                "description": "Fetch withdrawals",
                "method": "fetchWithdrawals",
                "url": "https://api.poloniex.com/wallets/activity?start=1388420472&end=1699460472",
                "input": []
            }
        ],
        "createOrder": [
            {
                "description": "Spot limit buy",
                "method": "createOrder",
                "url": "https://api.poloniex.com/orders",
                "input": [
                    "LTC/USDT",
                    "limit",
                    "buy",
                    0.1,
                    50
                ],
                "output": "{\"symbol\":\"LTC_USDT\",\"side\":\"buy\",\"type\":\"LIMIT\",\"quantity\":\"0.1\",\"price\":\"50\"}"
            },
            {
                "description": "spot market sell",
                "method": "createOrder",
                "url": "https://api.poloniex.com/orders",
                "input": [
                    "LTC/USDT",
                    "market",
                    "sell",
                    0.1
                ],
                "output": "{\"symbol\":\"LTC_USDT\",\"side\":\"sell\",\"type\":\"MARKET\",\"quantity\":\"0.1\"}"
            },
            {
                "description": "market buy with createMarketBuyOrderRequiresPrice set to false",
                "method": "createOrder",
                "url": "https://api.poloniex.com/orders",
                "input": [
                    "LTC/USDT",
                    "market",
                    "buy",
                    10,
                    null,
                    {
                        "createMarketBuyOrderRequiresPrice": false
                    }
                ],
                "output": "{\"symbol\":\"LTC_USDT\",\"side\":\"buy\",\"type\":\"MARKET\",\"amount\":\"10\"}"
            },
            {
                "description": "Spot limit sell",
                "method": "createOrder",
                "url": "https://api.poloniex.com/orders",
                "input": [
                    "LTC/USDT",
                    "limit",
                    "sell",
                    0.1,
                    100
                ],
                "output": "{\"symbol\":\"LTC_USDT\",\"side\":\"sell\",\"type\":\"LIMIT\",\"quantity\":\"0.1\",\"price\":\"100\"}"
            }
        ],
        "createMarketBuyOrderWithCost": [
            {
                "description": "spot market buy with cost",
                "method": "createMarketBuyOrderWithCost",
                "url": "https://api.poloniex.com/orders",
                "input": [
                    "LTC/USDT",
                    10
                ],
                "output": "{\"symbol\":\"LTC_USDT\",\"side\":\"buy\",\"type\":\"MARKET\",\"amount\":\"10\"}"
            }
        ],
<<<<<<< HEAD
        "transfer": [
            {
                "description": "Transfer from spot to futures",
                "method": "transfer",
                "url": "https://api.poloniex.com/accounts/transfer",
                "input": [
                    "USDT",
                    0.00001,
                    "spot",
                    "futures"
                ],
                "output": "{\"amount\":\"0.00001\",\"currency\":\"USDT\",\"fromAccount\":\"spot\",\"toAccount\":\"futures\"}"
            },
            {
                "description": "Transfer from spot to swap",
                "method": "transfer",
                "url": "https://api.poloniex.com/accounts/transfer",
                "input": [
                  "USDT",
                  0.00001,
                  "spot",
                  "swap"
                ],
                "output": "{\"amount\":\"0.00001\",\"currency\":\"USDT\",\"fromAccount\":\"spot\",\"toAccount\":\"futures\"}"
            },
            {
                "description": "Transfer from spot to future",
                "method": "transfer",
                "url": "https://api.poloniex.com/accounts/transfer",
                "input": [
                  "USDT",
                  0.00001,
                  "spot",
                  "future"
                ],
                "output": "{\"amount\":\"0.00001\",\"currency\":\"USDT\",\"fromAccount\":\"spot\",\"toAccount\":\"futures\"}"
=======
        "fetchTime": [
            {
                "description": "fetchTime",
                "method": "fetchTime",
                "url": "https://api.poloniex.com/timestamp",
                "input": []
            }
        ],
        "fetchTrades": [
            {
                "description": "spot fetchTrades",
                "method": "fetchTrades",
                "url": "https://api.poloniex.com/markets/BTC_USDT/trades",
                "input": [
                    "BTC/USDT"
                ]
            }
        ],
        "fetchOrderBook": [
            {
                "description": "spot orderbook",
                "method": "fetchOrderBook",
                "url": "https://api.poloniex.com/markets/BTC_USDT/orderBook",
                "input": [
                    "BTC/USDT"
                ]
            }
        ],
        "fetchTicker": [
            {
                "description": "spot ticker",
                "method": "fetchTicker",
                "url": "https://api.poloniex.com/markets/BTC_USDT/ticker24h",
                "input": [
                    "BTC/USDT"
                ]
            }
        ],
        "fetchTickers": [
            {
                "description": "spot tickers",
                "method": "fetchTickers",
                "url": "https://api.poloniex.com/markets/ticker24h",
                "input": [
                    [
                        "BTC/USDT",
                        "ETH/USDT"
                    ]
                ]
            }
        ],
        "fetchOHLCV": [
            {
                "description": "spot ohlcv",
                "method": "fetchOHLCV",
                "url": "https://api.poloniex.com/markets/BTC_USDT/candles?interval=MINUTE_1",
                "input": [
                    "BTC/USDT"
                ]
>>>>>>> c0a89998
            }
        ]
    }
}<|MERGE_RESOLUTION|>--- conflicted
+++ resolved
@@ -156,7 +156,6 @@
                 "output": "{\"symbol\":\"LTC_USDT\",\"side\":\"buy\",\"type\":\"MARKET\",\"amount\":\"10\"}"
             }
         ],
-<<<<<<< HEAD
         "transfer": [
             {
                 "description": "Transfer from spot to futures",
@@ -193,7 +192,8 @@
                   "future"
                 ],
                 "output": "{\"amount\":\"0.00001\",\"currency\":\"USDT\",\"fromAccount\":\"spot\",\"toAccount\":\"futures\"}"
-=======
+            }
+        ],
         "fetchTime": [
             {
                 "description": "fetchTime",
@@ -253,7 +253,6 @@
                 "input": [
                     "BTC/USDT"
                 ]
->>>>>>> c0a89998
             }
         ]
     }
