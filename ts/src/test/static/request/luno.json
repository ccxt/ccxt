--- conflicted
+++ resolved
@@ -1,10 +1,6 @@
 {
     "exchange": "luno",
     "skipKeys": [],
-<<<<<<< HEAD
-    "outputType": "json",
-    "methods": {
-=======
     "outputType": "both",
     "methods": {
         "fetchOHLCV": [
@@ -20,7 +16,6 @@
                 ]
             }
         ],
->>>>>>> f0305503
         "fetchOrderBook": [
             {
                 "description": "fetchOrderBook",
