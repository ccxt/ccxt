--- conflicted
+++ resolved
@@ -374,7 +374,16 @@
                 "output": "position_mode=ONE_WAY"
             }
         ],
-<<<<<<< HEAD
+        "fetchTrades": [
+            {
+                "description": "Fetch Trades",
+                "method": "fetchTrades",
+                "url": "https://api.woo.org/v1/public/market_trades?symbol=SPOT_BTC_USDT",
+                "input": [
+                    "BTC/USDT"
+                ]
+            }
+        ],
         "cancelOrder": [
             {
                 "description": "cancelOrder",
@@ -424,16 +433,6 @@
                 "method": "fetchMarkets",
                 "url": "https://api.woo.org/v1/public/info",
                 "input": [
-                ]
-            }
-        ],
-        "fetchTrades": [
-            {
-                "description": "fetchTrades",
-                "method": "fetchTrades",
-                "url": "https://api.woo.org/v1/public/market_trades?symbol=SPOT_LTC_USDT",
-                "input": [
-                    "LTC/USDT"
                 ]
             }
         ],
@@ -497,17 +496,6 @@
                 ],
                 "output": "amount=1000&from_application_id=0f1bd3cd-dba2-4563-b8bb-0adb1bfb83a3&to_application_id=c01e6940-a735-4022-9b6c-9d3971cdfdfa&token=USDT"
             }
-=======
-        "fetchTrades": [
-            {
-                "description": "Fetch Trades",
-                "method": "fetchTrades",
-                "url": "https://api.woo.org/v1/public/market_trades?symbol=SPOT_BTC_USDT",
-                "input": [
-                    "BTC/USDT"
-                ]
-            }
->>>>>>> 139e8ae0
         ]
     }
 }