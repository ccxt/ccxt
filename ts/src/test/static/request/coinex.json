--- conflicted
+++ resolved
@@ -814,7 +814,6 @@
                 ]
             }
         ],
-<<<<<<< HEAD
         "fetchPositionHistory": [
             {
                 "description": "Fetch Position History",
@@ -822,7 +821,9 @@
                 "url": "https://api.coinex.com/perpetual/v1/position/finished?access_id=3040ECDCE1944E28B9E262446CF3360E&limit=1000&market=XRPUSDT&side=0&timestamp=1711516582191",
                 "input": [
                   "XRP/USDT:USDT"
-=======
+                ]
+            }
+        ],
         "fetchMarginAdjustmentHistory": [
             {
                 "description": "Fetch margin adjustment history",
@@ -842,7 +843,6 @@
                   {
                     "until": "1711146090000"
                   }
->>>>>>> 2592465b
                 ]
             }
         ]
