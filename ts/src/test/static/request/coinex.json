--- conflicted
+++ resolved
@@ -1249,19 +1249,6 @@
                 ]
             }
         ],
-<<<<<<< HEAD
-        "fetchBorrowInterest": [
-            {
-                "description": "Fetch the borrow interest for an isolated spot market",
-                "method": "fetchBorrowInterest",
-                "url": "https://api.coinex.com/v2/assets/margin/borrow-history?limit=3&market=BTCUSDT",
-                "input": [
-                  null,
-                  "BTC/USDT",
-                  null,
-                  3
-                ]
-=======
         "borrowIsolatedMargin": [
             {
                 "description": "Borrow isolated margin",
@@ -1286,9 +1273,21 @@
                   60.0025
                 ],
                 "output": "{\"amount\":\"60.0025\",\"ccy\":\"USDT\",\"market\":\"BTCUSDT\"}"
->>>>>>> 3a4cd8fc
-            }
-        ]
+            }
+        ],
+        "fetchBorrowInterest": [
+          {
+              "description": "Fetch the borrow interest for an isolated spot market",
+              "method": "fetchBorrowInterest",
+              "url": "https://api.coinex.com/v2/assets/margin/borrow-history?limit=3&market=BTCUSDT",
+              "input": [
+                null,
+                "BTC/USDT",
+                null,
+                3
+              ]
+          }
+      ]
     },
     "disabledTests": {}
 }