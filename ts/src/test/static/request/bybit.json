{
    "exchange": "bybit",
    "skipKeys": [
        "transferId",
        "orderLinkId",
        "timestamp"
    ],
    "outputType": "json",
    "methods": {
        "createOrder": [
            {
                "description": "spot market order with stopPrice",
                "method": "createOrder",
                "url": "https://api-testnet.bybit.com/v5/order/create",
                "input": [
                    "XRP/USDT",
                    "market",
                    "buy",
                    1,
                    10,
                    {
                        "stopPrice": 55
                    }
                ],
                "output": "{\"symbol\":\"XRPUSDT\",\"side\":\"Buy\",\"orderType\":\"Market\",\"category\":\"spot\",\"qty\":\"10\",\"triggerPrice\":\"55\",\"orderFilter\":\"StopOrder\"}"
            },
            {
                "description": "spot limit buy with triggerPrice",
                "method": "createOrder",
                "url": "https://api.bybit.com/v5/order/create",
                "input": [
                    "BTC/USDT",
                    "limit",
                    "buy",
                    0.1,
                    36000,
                    {
                        "triggerPrice": 36001
                    }
                ],
                "output": "{\"symbol\":\"BTCUSDT\",\"side\":\"Buy\",\"orderType\":\"Limit\",\"category\":\"spot\",\"qty\":\"0.1\",\"price\":\"36000\",\"triggerPrice\":\"36001\",\"orderFilter\":\"StopOrder\"}"
            },
            {
                "description": "Swap limit order",
                "method": "createOrder",
                "url": "https://api-testnet.bybit.com/v5/order/create",
                "input": [
                    "ADA/USDT:USDT",
                    "limit",
                    "buy",
                    50,
                    0.1
                ],
                "output": "{\"symbol\":\"ADAUSDT\",\"side\":\"Buy\",\"orderType\":\"Limit\",\"category\":\"linear\",\"qty\":\"50\",\"price\":\"0.1\"}"
            },
            {
                "description": "Spot limit order",
                "method": "createOrder",
                "url": "https://api-testnet.bybit.com/v5/order/create",
                "input": [
                    "ADA/USDT",
                    "limit",
                    "buy",
                    50,
                    0.1
                ],
                "output": "{\"symbol\":\"ADAUSDT\",\"side\":\"Buy\",\"orderType\":\"Limit\",\"category\":\"spot\",\"qty\":\"50\",\"price\":\"0.1\"}"
            },
            {
                "description": "Spot market order",
                "method": "createOrder",
                "url": "https://api-testnet.bybit.com/v5/order/create",
                "input": [
                    "ADA/USDT",
                    "market",
                    "buy",
                    1,
                    10
                ],
                "output": "{\"symbol\":\"ADAUSDT\",\"side\":\"Buy\",\"orderType\":\"Market\",\"category\":\"spot\",\"qty\":\"10\"}"
            },
            {
                "description": "swap limit buy with triggerPrice and triggerDirection above",
                "method": "createOrder",
                "url": "https://api.bybit.com/v5/order/create",
                "input": [
                    "BTC/USDT:USDT",
                    "limit",
                    "buy",
                    0.001,
                    37000,
                    {
                        "triggerPrice": 37000,
                        "triggerDirection": "above"
                    }
                ],
                "output": "{\"symbol\":\"BTCUSDT\",\"side\":\"Buy\",\"orderType\":\"Limit\",\"category\":\"linear\",\"qty\":\"0.001\",\"price\":\"37000\",\"triggerDirection\":1,\"triggerPrice\":\"37000\"}"
            },
            {
                "description": "swap limit buy with triggerPrice and triggerDirection below",
                "method": "createOrder",
                "url": "https://api.bybit.com/v5/order/create",
                "input": [
                    "BTC/USDT:USDT",
                    "limit",
                    "buy",
                    0.001,
                    35000,
                    {
                        "triggerPrice": 35000,
                        "triggerDirection": "below"
                    }
                ],
                "output": "{\"symbol\":\"BTCUSDT\",\"side\":\"Buy\",\"orderType\":\"Limit\",\"category\":\"linear\",\"qty\":\"0.001\",\"price\":\"35000\",\"triggerDirection\":2,\"triggerPrice\":\"35000\"}"
            },
            {
                "description": "Spot limit buy with postOnly",
                "method": "createOrder",
                "url": "https://api-testnet.bybit.com/v5/order/create",
                "input": [
                    "LTC/USDT",
                    "limit",
                    "buy",
                    0.1,
                    60,
                    {
                        "postOnly": true
                    }
                ],
                "output": "{\"symbol\":\"LTCUSDT\",\"side\":\"Buy\",\"orderType\":\"Limit\",\"category\":\"spot\",\"qty\":\"0.1\",\"price\":\"60\",\"timeInForce\":\"PostOnly\"}"
            },
            {
                "description": "Swap limit sell with reduceOnly and postOnly",
                "method": "createOrder",
                "url": "https://api-testnet.bybit.com/v5/order/create",
                "input": [
                    "LTC/USDT:USDT",
                    "limit",
                    "sell",
                    0.1,
                    100,
                    {
                        "reduceOnly": true,
                        "postOnly": true
                    }
                ],
                "output": "{\"symbol\":\"LTCUSDT\",\"side\":\"Sell\",\"orderType\":\"Limit\",\"category\":\"linear\",\"qty\":\"0.1\",\"price\":\"100\",\"timeInForce\":\"PostOnly\",\"reduceOnly\":true}"
            },
            {
                "description": "Swap limit buy with takeProfitPrice(Type2)",
                "method": "createOrder",
                "url": "https://api-testnet.bybit.com/v5/order/create",
                "input": [
                    "LTC/USDT:USDT",
                    "limit",
                    "sell",
                    0.1,
                    100,
                    {
                        "takeProfitPrice": 110
                    }
                ],
                "output": "{\"symbol\":\"LTCUSDT\",\"side\":\"Sell\",\"orderType\":\"Limit\",\"category\":\"linear\",\"qty\":\"0.1\",\"price\":\"100\",\"triggerDirection\":1,\"triggerPrice\":\"110\",\"reduceOnly\":true}"
            },
            {
                "description": "Swap limit sell with stopLossPrice(Type2)",
                "method": "createOrder",
                "url": "https://api-testnet.bybit.com/v5/order/create",
                "input": [
                    "LTC/USDT:USDT",
                    "limit",
                    "sell",
                    0.16,
                    51,
                    {
                        "stopLossPrice": 56
                    }
                ],
                "output": "{\"symbol\":\"LTCUSDT\",\"side\":\"Sell\",\"orderType\":\"Limit\",\"category\":\"linear\",\"qty\":\"0.1\",\"price\":\"51\",\"triggerDirection\":2,\"triggerPrice\":\"56\",\"reduceOnly\":true}"
            },
            {
                "description": "Opening position with sl + tp attached (type 3)",
                "method": "createOrder",
                "url": "https://api-testnet.bybit.com/v5/order/create",
                "input": [
                    "TRX/USDT:USDT",
                    "market",
                    "buy",
                    1,
                    null,
                    {
                        "takeProfit": {
                            "stopPrice": 1
                        },
                        "stopLoss": {
                            "stopPrice": 0.04
                        }
                    }
                ],
                "output": "{\"symbol\":\"TRXUSDT\",\"side\":\"Buy\",\"orderType\":\"Market\",\"category\":\"linear\",\"qty\":\"1\",\"stopLoss\":\"0.04\",\"takeProfit\":\"1\"}"
            },
            {
                "description": "Create swap trigger order with stopLoss attached",
                "method": "createOrder",
                "url": "https://api-testnet.bybit.com/v5/order/create",
                "input": [
                    "BTC/USDT:USDT",
                    "limit",
                    "buy",
                    0.001,
                    41000,
                    {
                        "triggerPrice": "40000",
                        "triggerDirection": "above",
                        "stopLoss": "39500"
                    }
                ],
                "output": "{\"symbol\":\"BTCUSDT\",\"side\":\"Buy\",\"orderType\":\"Limit\",\"category\":\"linear\",\"qty\":\"0.001\",\"price\":\"41000\",\"triggerDirection\":1,\"triggerPrice\":\"40000\",\"stopLoss\":\"39500\"}"
            },
            {
                "description": "Spot market buy order with createMarketBuyOrderRequiresPrice set to false on the testnet (classic only)",
                "method": "createOrder",
                "url": "https://api-testnet.bybit.com/v5/order/create",
                "options": {
                    "enableUnifiedAccount": false
                },
                "input": [
                    "BTC/USDT",
                    "market",
                    "buy",
                    20,
                    null,
                    {
                        "createMarketBuyOrderRequiresPrice": false
                    }
                ],
                "output": "{\"symbol\":\"BTCUSDT\",\"side\":\"Buy\",\"orderType\":\"Market\",\"category\":\"spot\",\"qty\":\"20\"}"
            },
            {
                "description": "Swap trailingAmount order",
                "method": "createOrder",
                "url": "https://api-testnet.bybit.com/v5/position/trading-stop",
                "input": [
                    "BTC/USDT:USDT",
                    "market",
                    "sell",
                    0.001,
                    null,
                    {
                        "trailingAmount": "1000"
                    }
                ],
                "output": "{\"symbol\":\"BTCUSDT\",\"category\":\"linear\",\"trailingStop\":\"1000\"}"
            },
            {
                "description": "Swap inverse market buy order",
                "method": "createOrder",
                "url": "https://api-testnet.bybit.com/v5/order/create",
                "input": [
                    "BTC/USD:BTC",
                    "market",
                    "buy",
                    1
                ],
                "output": "{\"symbol\":\"BTCUSD\",\"side\":\"Buy\",\"orderType\":\"Market\",\"category\":\"inverse\",\"qty\":\"1\"}"
            },
            {
                "description": "Swap inverse market sell order",
                "method": "createOrder",
                "url": "https://api-testnet.bybit.com/v5/order/create",
                "input": [
                    "BTC/USD:BTC",
                    "market",
                    "sell",
                    1,
                    null,
                    {
                        "reduceOnly": true
                    }
                ],
                "output": "{\"symbol\":\"BTCUSD\",\"side\":\"Sell\",\"orderType\":\"Market\",\"category\":\"inverse\",\"qty\":\"1\",\"reduceOnly\":true}"
            },
            {
                "description": "Create market buy with base amount (UTA only)",
                "method": "createOrder",
                "url": "https://api-testnet.bybit.com/v5/order/create",
                "input": [
                    "LTC/USDT",
                    "market",
                    "buy",
                    0.2
                ],
                "output": "{\"symbol\":\"LTCUSDT\",\"side\":\"Buy\",\"orderType\":\"Market\",\"category\":\"spot\",\"marketUnit\":\"baseCoin\",\"qty\":\"0.2\"}"
            },
            {
                "description": "Create market sell with cost (UTA only)",
                "method": "createOrder",
                "url": "https://api-testnet.bybit.com/v5/order/create",
                "input": [
                    "LTC/USDT",
                    "market",
                    "sell",
                    0.2,
                    10
                ],
                "output": "{\"symbol\":\"LTCUSDT\",\"side\":\"Sell\",\"orderType\":\"Market\",\"category\":\"spot\",\"marketUnit\":\"quoteCoin\",\"qty\":\"2\"}"
            },
            {
                "description": "market sell with cost in params (UTA only)",
                "method": "createOrder",
                "url": "https://api-testnet.bybit.com/v5/order/create",
                "input": [
                    "LTC/USDT",
                    "market",
                    "sell",
                    0,
                    null,
                    {
                        "cost": 3
                    }
                ],
                "output": "{\"symbol\":\"LTCUSDT\",\"side\":\"Sell\",\"orderType\":\"Market\",\"category\":\"spot\",\"marketUnit\":\"quoteCoin\",\"qty\":\"3\"}"
            },
            {
                "description": "Create swap limit order with tp+sl limit orders attached",
                "method": "createOrder",
                "url": "https://api-testnet.bybit.com/v5/order/create",
                "input": [
                    "LTC/USDT:USDT",
                    "limit",
                    "buy",
                    1,
                    50,
                    {
                        "takeProfit": {
                            "stopPrice": 100,
                            "price": 90
                        },
                        "stopLoss": {
                            "stopPrice": 50,
                            "price": 49
                        }
                    }
                ],
                "output": "{\"symbol\":\"LTCUSDT\",\"side\":\"Buy\",\"orderType\":\"Limit\",\"category\":\"linear\",\"qty\":\"1\",\"price\":\"50\",\"stopLoss\":\"50\",\"tpslMode\":\"Partial\",\"slOrderType\":\"Limit\",\"slLimitPrice\":\"49\",\"takeProfit\":\"100\",\"tpOrderType\":\"Limit\",\"tpLimitPrice\":\"90\"}"
            },
            {
                "description": "spot order with weird price and amount",
                "method": "createOrder",
                "url": "https://api-testnet.bybit.com/v5/order/create",
                "input": [
                  "LTC/USDT",
                  "limit",
                  "buy",
                  0.1444444234234234,
                  60.423423423
                ],
                "output": "{\"symbol\":\"LTCUSDT\",\"side\":\"Buy\",\"orderType\":\"Limit\",\"price\":\"60.42\",\"category\":\"spot\",\"qty\":\"0.14444\"}"
            },
            {
                "description": "swap order with weird price and amount",
                "method": "createOrder",
                "url": "https://api-testnet.bybit.com/v5/order/create",
                "input": [
                  "ADA/USDT:USDT",
                  "limit",
                  "buy",
                  1.1444444234234235,
                  60.423423423
                ],
                "output": "{\"symbol\":\"ADAUSDT\",\"side\":\"Buy\",\"orderType\":\"Limit\",\"price\":\"60.4234\",\"category\":\"linear\",\"qty\":\"1\"}"
            },
            {
                "description": "market option order",
                "method": "createOrder",
                "url": "https://api-testnet.bybit.com/v5/order/create",
                "input": [
                  "BTC-25OCT24-46000-C",
                  "market",
                  "buy",
                  1
                ],
                "output": "{\"symbol\":\"BTC-25OCT24-46000-C\",\"side\":\"Buy\",\"orderType\":\"Market\",\"orderLinkId\":\"8b2c958a6470a4da\",\"category\":\"option\",\"qty\":\"1\"}"
            },
            {
                "description": "limit option order",
                "method": "createOrder",
                "url": "https://api-testnet.bybit.com/v5/order/create",
                "input": [
                  "BTC-25OCT24-46000-C",
                  "limit",
                  "buy",
                  1,
                  15000
                ],
                "output": "{\"symbol\":\"BTC-25OCT24-46000-C\",\"side\":\"Buy\",\"orderType\":\"Limit\",\"orderLinkId\":\"1b152a3bc495b57c\",\"price\":\"15000\",\"category\":\"option\",\"qty\":\"1\"}"
            },
            {
                "description": "swap market sell reduceOnly order",
                "method": "createOrder",
                "url": "https://api-testnet.bybit.com/v5/order/create",
                "input": [
                  "ADA/USDT:USDT",
                  "market",
                  "sell",
                  81,
                  null,
                  {
                    "reduceOnly": true
                  }
                ],
                "output": "{\"symbol\":\"ADAUSDT\",\"side\":\"Sell\",\"orderType\":\"Market\",\"category\":\"linear\",\"qty\":\"81\",\"reduceOnly\":true}"
            },
            {
                "description": "swap market buy hedged order",
                "method": "createOrder",
                "url": "https://api-testnet.bybit.com/v5/order/create",
                "input": [
                  "ADA/USDT:USDT",
                  "market",
                  "buy",
                  10,
                  null,
                  {
                    "hedged": true
                  }
                ],
                "output": "{\"symbol\":\"ADAUSDT\",\"side\":\"Buy\",\"orderType\":\"Market\",\"category\":\"linear\",\"qty\":\"10\",\"positionIdx\":1}"
            },
            {
                "description": "swap market sell hedged order",
                "method": "createOrder",
                "url": "https://api-testnet.bybit.com/v5/order/create",
                "input": [
                  "ADA/USDT:USDT",
                  "market",
                  "sell",
                  10,
                  null,
                  {
                    "hedged": true
                  }
                ],
                "output": "{\"symbol\":\"ADAUSDT\",\"side\":\"Sell\",\"orderType\":\"Market\",\"category\":\"linear\",\"qty\":\"10\",\"positionIdx\":2}"
            },
            {
                "description": "swap hedged reduceOnly sell order",
                "method": "createOrder",
                "url": "https://api-testnet.bybit.com/v5/order/create",
                "input": [
                  "ADA/USDT:USDT",
                  "market",
                  "sell",
                  10,
                  null,
                  {
                    "hedged": true,
                    "reduceOnly": true
                  }
                ],
                "output": "{\"symbol\":\"ADAUSDT\",\"side\":\"Sell\",\"orderType\":\"Market\",\"category\":\"linear\",\"qty\":\"10\",\"positionIdx\":1}"
            },
            {
                "description": "swap hedged buy reduceOnly order",
                "method": "createOrder",
                "url": "https://api-testnet.bybit.com/v5/order/create",
                "input": [
                  "ADA/USDT:USDT",
                  "market",
                  "buy",
                  10,
                  null,
                  {
                    "hedged": true,
                    "reduceOnly": true
                  }
                ],
                "output": "{\"symbol\":\"ADAUSDT\",\"side\":\"Buy\",\"orderType\":\"Market\",\"category\":\"linear\",\"qty\":\"10\",\"positionIdx\":2}"
            }
        ],
        "createMarketBuyOrderWithCost": [
            {
                "description": "Spot market buy with createMarketBuyOrderWithCost",
                "method": "createMarketBuyOrderWithCost",
                "url": "https://api-testnet.bybit.com/v5/order/create",
                "input": [
                    "LTC/USDT",
                    10
                ],
                "output": "{\"symbol\":\"LTCUSDT\",\"side\":\"Buy\",\"orderType\":\"Market\",\"category\":\"spot\",\"qty\":\"10\"}"
            }
        ],
        "createMarketSellOrderWithCost": [
            {
                "description": "market sell order with cost (UTA only)",
                "method": "createMarkeSellOrderWithCost",
                "url": "https://api-testnet.bybit.com/v5/order/create",
                "input": [
                    "LTC/USDT",
                    5
                ],
                "output": "{\"symbol\":\"LTCUSDT\",\"side\":\"Sell\",\"orderType\":\"Market\",\"category\":\"spot\",\"marketUnit\":\"quoteCoin\",\"qty\":\"5\"}"
            }
        ],
        "createOrders": [
            {
                "description": "Spot create orders",
                "method": "createOrders",
                "url": "https://api-testnet.bybit.com/v5/order/create-batch",
                "input": [
                    [
                        {
                            "symbol": "LTC/USDT",
                            "amount": 0.1,
                            "side": "buy",
                            "type": "limit",
                            "price": 50
                        },
                        {
                            "symbol": "LTC/USDT",
                            "amount": 0.11,
                            "side": "sell",
                            "type": "limit",
                            "price": 70
                        }
                    ]
                ],
                "output": "{\"category\":\"spot\",\"request\":[{\"symbol\":\"LTCUSDT\",\"side\":\"Buy\",\"orderType\":\"Limit\",\"category\":\"spot\",\"qty\":\"0.1\",\"price\":\"50\"},{\"symbol\":\"LTCUSDT\",\"side\":\"Sell\",\"orderType\":\"Limit\",\"category\":\"spot\",\"qty\":\"0.11\",\"price\":\"70\"}]}"
            },
            {
                "description": "Swap create orders",
                "method": "createOrders",
                "url": "https://api-testnet.bybit.com/v5/order/create-batch",
                "input": [
                    [
                        {
                            "symbol": "LTC/USDT:USDT",
                            "amount": 0.1,
                            "side": "buy",
                            "type": "limit",
                            "price": 60
                        },
                        {
                            "symbol": "LTC/USDT:USDT",
                            "amount": 0.11,
                            "side": "buy",
                            "type": "limit",
                            "price": 61
                        }
                    ]
                ],
                "output": "{\"category\":\"linear\",\"request\":[{\"symbol\":\"LTCUSDT\",\"side\":\"Buy\",\"orderType\":\"Limit\",\"category\":\"linear\",\"qty\":\"0.1\",\"price\":\"60\"},{\"symbol\":\"LTCUSDT\",\"side\":\"Buy\",\"orderType\":\"Limit\",\"category\":\"linear\",\"qty\":\"0.1\",\"price\":\"61\"}]}"
            }
        ],
        "cancelOrder": [
            {
                "description": "Swap cancelOrder",
                "method": "cancelOrder",
                "url": "https://api-testnet.bybit.com/v5/order/cancel",
                "input": [
                    "8caeea8c-cf80-4b06-83e8-bb7df45fc122",
                    "LTC/USDT:USDT"
                ],
                "output": "{\"symbol\":\"LTCUSDT\",\"orderId\":\"8caeea8c-cf80-4b06-83e8-bb7df45fc122\",\"category\":\"linear\"}"
            },
            {
                "description": "Spot cancelOrder",
                "method": "cancelOrder",
                "url": "https://api-testnet.bybit.com/v5/order/cancel",
                "input": [
                    "1513125485218108928",
                    "LTC/USDT"
                ],
                "output": "{\"symbol\":\"LTCUSDT\",\"orderFilter\":\"Order\",\"orderId\":\"1513125485218108928\",\"category\":\"spot\"}"
            },
            {
                "description": "Spot cancel a stop order",
                "method": "cancelOrder",
                "url": "https://api-testnet.bybit.com/v5/order/cancel",
                "input": [
                    "1599966662050972416",
                    "BTC/USDT",
                    {
                        "stop": true
                    }
                ],
                "output": "{\"symbol\":\"BTCUSDT\",\"orderFilter\":\"StopOrder\",\"orderId\":\"1599966662050972416\",\"category\":\"spot\"}"
            }
        ],
        "cancelOrders": [
            {
                "description": "Swap cancelOrders",
                "method": "cancelOrders",
                "url": "https://api-testnet.bybit.com/v5/order/cancel-batch",
                "input": [
                    [
                        "8caeea8c-cf80-4b06-83e8-bb7df45fc122"
                    ],
                    "LTC/USDT:USDT"
                ],
                "output": "{\"category\":\"linear\",\"request\":[{\"symbol\":\"LTCUSDT\",\"orderId\":\"8caeea8c-cf80-4b06-83e8-bb7df45fc122\"}]}"
            },
            {
                "description": "Spot cancelOrders",
                "method": "cancelOrders",
                "url": "https://api-testnet.bybit.com/v5/order/cancel-batch",
                "input": [
                    [
                        "1513125485218108928"
                    ],
                    "LTC/USDT"
                ],
                "output": "{\"category\":\"spot\",\"request\":[{\"symbol\":\"LTCUSDT\",\"orderId\":\"1513125485218108928\"}]}"
            },
            {
                "description": "cancelOrders by clientOrderId",
                "method": "cancelOrders",
                "url": "https://api-testnet.bybit.com/v5/order/cancel-batch",
                "input": [
                    [],
                    "LTC/USDT:USDT",
                    {
                        "clientOrderIds": [
                            "test123"
                        ]
                    }
                ],
                "output": "{\"category\":\"linear\",\"request\":[{\"symbol\":\"LTCUSDT\",\"orderLinkId\":\"test123\"}]}"
            }
        ],
        "cancelAllOrders": [
            {
                "description": "Swap cancel all open orders",
                "method": "cancelAllOrders",
                "url": "https://api-testnet.bybit.com/v5/order/cancel-all",
                "input": [
                    "BTC/USDT:USDT"
                ],
                "output": "{\"symbol\":\"BTCUSDT\",\"category\":\"linear\"}"
            },
            {
                "description": "Swap cancel all open stop orders",
                "method": "cancelAllOrders",
                "url": "https://api-testnet.bybit.com/v5/order/cancel-all",
                "input": [
                    "BTC/USDT:USDT",
                    {
                        "stop": true
                    }
                ],
                "output": "{\"symbol\":\"BTCUSDT\",\"category\":\"linear\",\"orderFilter\":\"StopOrder\"}"
            },
            {
                "description": "Spot cancel all open stop orders",
                "method": "cancelAllOrders",
                "url": "https://api-testnet.bybit.com/v5/order/cancel-all",
                "input": [
                    "BTC/USDT",
                    {
                        "stop": true
                    }
                ],
                "output": "{\"symbol\":\"BTCUSDT\",\"category\":\"spot\",\"orderFilter\":\"StopOrder\"}"
            }
        ],
        "cancelOrdersForSymbols": [
            {
                "description": "cancelOrdersForSymbols",
                "method": "cancelOrdersForSymbols",
                "url": "https://api-testnet.bybit.com/v5/order/cancel-batch",
                "input": [
                  [
                    {
                      "id": "da3d893d-8668-4482-a2ec-c3d1414695c3",
                      "symbol": "LTC/USDT:USDT"
                    },
                    {
                      "id": "da03221b-f231-49c2-9b93-e1d10ed470c2",
                      "symbol": "ADA/USDT:USDT"
                    }
                  ]
                ],
                "output": "{\"category\":\"linear\",\"request\":[{\"symbol\":\"LTCUSDT\",\"orderId\":\"da3d893d-8668-4482-a2ec-c3d1414695c3\"},{\"symbol\":\"ADAUSDT\",\"orderId\":\"da03221b-f231-49c2-9b93-e1d10ed470c2\"}]}"
            }
        ],
        "fetchOpenOrders": [
            {
                "description": "Spot fetchOpenOrders",
                "method": "fetchOpenOrders",
                "url": "https://api-testnet.bybit.com/v5/order/realtime?symbol=LTCUSDT&category=spot",
                "input": [
                    "LTC/USDT",
                    null,
                    null
                ]
            },
            {
                "description": "Swap fetchOpenOrders",
                "method": "fetchOpenOrders",
                "url": "https://api-testnet.bybit.com/v5/order/realtime?symbol=LTCUSDT&category=linear",
                "input": [
                    "LTC/USDT",
                    null,
                    null,
                    {
                        "type": "swap"
                    }
                ]
            },
            {
                "description": "Spot fetch open trigger orders",
                "method": "fetchOpenOrders",
                "url": "https://api-testnet.bybit.com/v5/order/realtime?symbol=BTCUSDT&category=spot&orderFilter=StopOrder",
                "input": [
                    "BTC/USDT",
                    null,
                    null,
                    {
                        "stop": true
                    }
                ]
            }
        ],
        "fetchClosedOrders": [
            {
                "description": "Swap fetchClosedOrders",
                "method": "fetchClosedOrders",
                "url": "https://api-testnet.bybit.com/v5/order/history?category=linear&orderStatus=Filled",
                "input": []
            }
        ],
        "fetchCanceledOrders": [
            {
                "description": "Spot fetchCanceledOrders",
                "method": "fetchCanceledOrders",
                "url": "https://api-testnet.bybit.com/v5/order/history?category=linear&orderStatus=Cancelled",
                "input": []
            }
        ],
        "fetchMyTrades": [
            {
                "description": "Spot fetchMyTrades",
                "method": "fetchMyTrades",
                "url": "https://api-testnet.bybit.com/v5/execution/list?execType=Trade&symbol=LTCUSDT&category=spot",
                "input": [
                    "LTC/USDT"
                ]
            },
            {
                "description": "Swap fetchMyTrades",
                "method": "fetchMyTrades",
                "url": "https://api-testnet.bybit.com/v5/execution/list?execType=Trade&symbol=LTCUSDT&category=linear",
                "input": [
                    "LTC/USDT:USDT"
                ]
            }
        ],
        "fetchPositions": [
            {
                "description": "Swap fetchPositions",
                "method": "fetchPositions",
                "url": "https://api-testnet.bybit.com/v5/position/list?settleCoin=USDT&category=linear",
                "input": []
            }
        ],
        "fetchPosition": [
            {
                "description": "Swap fetch an inverse swap position",
                "method": "fetchPosition",
                "url": "https://api-testnet.bybit.com/v5/position/list?symbol=BTCUSD&category=inverse",
                "input": [
                    "BTC/USD:BTC"
                ]
            }
        ],
        "fetchBalance": [
            {
                "description": "fetch default balance",
                "method": "fetchBalance",
                "url": "https://api-testnet.bybit.com/v5/account/wallet-balance?accountType=UNIFIED",
                "input": []
            },
            {
                "description": "fetch funding balance",
                "method": "fetchBalance",
                "url": "https://api.bybit.com/v5/asset/transfer/query-account-coins-balance?accountType=FUND",
                "input": [
                  {
                    "type": "funding"
                  }
                ]
            },
            {
                "description": "fetch funding balance using options",
                "method": "fetchBalance",
                "options": {
                    "fetchBalance": {
                        "defaultType": "fund"
                    }
                },
                "url": "https://api.bybit.com/v5/asset/transfer/query-account-coins-balance?accountType=FUND",
                "input": [
                ]
            },
            {
                "description": "fetch funding balance using options: funding",
                "method": "fetchBalance",
                "options": {
                    "fetchBalance": {
                        "defaultType": "funding"
                    }
                },
                "url": "https://api.bybit.com/v5/asset/transfer/query-account-coins-balance?accountType=FUND",
                "input": [
                ]
            },
            {
                "description": "fetch inverse balance",
                "method": "fetchBalance",
                "url": "https://api.bybit.com/v5/account/wallet-balance?accountType=CONTRACT",
                "input": [
                  {
                    "type": "swap",
                    "subType": "inverse"
                  }
                ]
            }
        ],
        "setLeverage": [
            {
                "description": "Set leverage swap linear",
                "method": "setLeverage",
                "url": "https://api-testnet.bybit.com/v5/position/set-leverage",
                "input": [
                    6,
                    "LTC/USDT:USDT"
                ],
                "output": "{\"symbol\":\"LTCUSDT\",\"buyLeverage\":\"6\",\"sellLeverage\":\"6\",\"category\":\"linear\"}"
            },
            {
                "description": "Set leverage inverse",
                "method": "setLeverage",
                "url": "https://api-testnet.bybit.com/v5/position/set-leverage",
                "input": [
                    6,
                    "BTC/USD:BTC"
                ],
                "output": "{\"symbol\":\"BTCUSD\",\"buyLeverage\":\"6\",\"sellLeverage\":\"6\",\"category\":\"inverse\"}"
            }
        ],
        "fetchDeposits": [
            {
                "description": "Default fetchDeposits",
                "method": "fetchDeposits",
                "url": "https://api-testnet.bybit.com/v5/asset/deposit/query-record?",
                "input": []
            }
        ],
        "fetchLedger": [
            {
                "description": "Default fetchLedger",
                "method": "fetchLedger",
                "url": "https://api-testnet.bybit.com/v5/account/transaction-log?",
                "input": []
            },
            {
                "description": "Ledger from inverse wallet",
                "method": "fetchLedger",
                "url": "https://api-testnet.bybit.com/v5/account/contract-transaction-log?",
                "input": [
                  null,
                  null,
                  null,
                  {
                    "subType": "inverse"
                  }
                ]
            }
        ],
        "fetchOrder": [
            {
                "description": "spot",
                "method": "fetchOrder",
                "url": "https://api.bybit.com/v5/order/realtime?symbol=LTCUSDT&orderId=1777987504537082112&category=spot",
                "input": [
                  "1777987504537082112",
                  "LTC/USDT",
                  {
                    "acknowledged": true
                  }
                ]
            },
            {
                "description": "linear swap",
                "method": "fetchOrder",
                "url": "https://api.bybit.com/v5/order/realtime?symbol=LTCUSDT&orderId=b04e654c-22fe-4fad-b9f9-d116eabd68b3&category=linear",
                "input": [
                  "b04e654c-22fe-4fad-b9f9-d116eabd68b3",
                  "LTC/USDT:USDT",
                  {
                    "acknowledged": true
                  }
                ]
            },
            {
                "description": "inverse swap",
                "method": "fetchOrder",
                "url": "https://api.bybit.com/v5/order/realtime?symbol=LTCUSD&orderId=117d831c-2e8c-4bcf-b362-3e9c95addc4e&category=inverse",
                "input": [
                  "117d831c-2e8c-4bcf-b362-3e9c95addc4e",
                  "LTC/USD:LTC",
                  {
                    "acknowledged": true
                  }
                ]
            }
        ],
        "fetchTransfers": [
            {
                "description": "Fetch USDT transfers",
                "method": "fetchTransfers",
                "url": "https://api-testnet.bybit.com/v5/asset/transfer/query-inter-transfer-list?coin=USDT",
                "input": [
                    "USDT"
                ]
            }
        ],
        "transfer": [
            {
                "description": "Unified to funding transfer",
                "method": "transfer",
                "url": "https://api-testnet.bybit.com/v5/asset/transfer/inter-transfer",
                "input": [
                    "USDT",
                    1,
                    "unified",
                    "funding"
                ],
                "output": "{\"transferId\":\"22942eaa-4231-47a4-8f05-0a6a6d8d221e\",\"fromAccountType\":\"UNIFIED\",\"toAccountType\":\"FUND\",\"coin\":\"USDT\",\"amount\":\"1\"}"
            }
        ],
        "setPositionMode": [
            {
                "description": "Set position Mode to hedge mode",
                "method": "setPositionMode",
                "url": "https://api-testnet.bybit.com/v5/position/switch-mode",
                "input": [
                    true,
                    "BTC/USDT:USDT"
                ],
                "output": "{\"mode\":3,\"symbol\":\"BTCUSDT\",\"category\":\"linear\"}"
            },
            {
                "description": "Set position mode to one-way mode",
                "method": "setPositionMode",
                "url": "https://api-testnet.bybit.com/v5/position/switch-mode",
                "input": [
                    false,
                    "BTC/USDT:USDT"
                ],
                "output": "{\"mode\":0,\"symbol\":\"BTCUSDT\",\"category\":\"linear\"}"
            }
        ],
        "setMarginMode": [
            {
                "description": "set margin mode to isolated margin",
                "method": "setMarginMode",
                "url": "https://api-testnet.bybit.com/v5/account/set-margin-mode",
                "input": [
                    "isolated",
                    "BTC/USDT:USDT"
                ],
                "output": "{\"setMarginMode\":\"ISOLATED_MARGIN\"}"
            },
            {
                "description": "Set margin mode to cross margin",
                "method": "setMarginMode",
                "url": "https://api-testnet.bybit.com/v5/account/set-margin-mode",
                "input": [
                    "cross",
                    "BTC/USDT:USDT"
                ],
                "output": "{\"setMarginMode\":\"REGULAR_MARGIN\"}"
            }
        ],
        "fetchTickers": [
            {
                "description": "Conflicting id with type in params",
                "method": "fetchTickers",
                "url": "https://api-testnet.bybit.com/v5/market/tickers?category=spot",
                "input": [
                    [
                        "BTCUSDT"
                    ],
                    {
                        "type": "spot"
                    }
                ]
            },
            {
                "description": "Default conflicting id to swap",
                "method": "fetchTickers",
                "url": "https://api-testnet.bybit.com/v5/market/tickers?category=linear",
                "input": [
                    [
                        "BTCUSDT"
                    ]
                ]
            },
            {
                "description": "exchange default",
                "method": "fetchTickers",
                "url": "https://api.bybit.com/v5/market/tickers?category=linear",
                "input": []
            },
            {
                "description": "spot with option.defaultType",
                "options": {
                    "defaultType": "spot"
                },
                "method": "fetchTickers",
                "url": "https://api.bybit.com/v5/market/tickers?category=spot",
                "input": []
            },
            {
                "description": "subtype:linear",
                "method": "fetchTickers",
                "url": "https://api.bybit.com/v5/market/tickers?category=linear",
                "input": [
                  null,
                  {
                    "subType": "linear"
                  }
                ]
            },
            {
                "description": "subtype:inverse",
                "method": "fetchTickers",
                "url": "https://api.bybit.com/v5/market/tickers?category=inverse",
                "input": [
                  null,
                  {
                    "subType": "inverse"
                  }
                ]
             }
        ],
        "fetchOHLCV": [
            {
                "description": "basic call",
                "method": "fetchOHLCV",
                "url": "https://api.bybit.com/v5/market/kline?symbol=BTCUSDT&limit=200&interval=1&category=spot",
                "input": [
                    "BTC/USDT"
                ]
            },
            {
                "description": "limit and interval set",
                "method": "fetchOHLCV",
                "url": "https://api.bybit.com/v5/market/kline?symbol=BTCUSDT&limit=5&interval=60&category=spot",
                "input": [
                    "BTC/USDT",
                    "1h",
                    null,
                    5
                ]
            },
            {
                "description": "since and until set",
                "method": "fetchOHLCV",
                "url": "https://api.bybit.com/v5/market/kline?symbol=BTCUSDT&start=1704067200000&limit=200&end=1704067800000&interval=1&category=spot",
                "input": [
                    "BTC/USDT",
                    "1m",
                    1704067200000,
                    null,
                    {
                        "until": 1704067800000
                    }
                ]
            }
        ],
        "fetchOpenOrder": [
            {
                "description": "Spot fetch open order",
                "options": {
                    "defaultType": "spot"
                },
                "method": "fetchOpenOrder",
                "url": "https://api-testnet.bybit.com/v5/order/realtime?category=spot&orderId=1620279018815488768",
                "input": [
                    "1620279018815488768"
                ]
            },
            {
                "description": "Swap fetch open order",
                "method": "fetchOpenOrder",
                "url": "https://api-testnet.bybit.com/v5/order/realtime?symbol=BTCUSDT&category=linear&orderId=90e3a7b9-20dc-4d04-9259-a565135dbf69",
                "input": [
                    "90e3a7b9-20dc-4d04-9259-a565135dbf69",
                    "BTC/USDT:USDT"
                ]
            },
            {
                "description": "spot open order with symbol",
                "method": "fetchOpenOrder",
                "url": "https://api-testnet.bybit.com/v5/order/realtime?symbol=LTCUSDT&category=spot&orderId=1620421817225451008",
                "input": [
                    "1620421817225451008",
                    "LTC/USDT"
                ]
            }
        ],
        "fetchClosedOrder": [
            {
                "description": "Spot fetch closed order",
                "options": {
                    "defaultType": "spot"
                },
                "method": "fetchClosedOrder",
                "url": "https://api-testnet.bybit.com/v5/order/history?category=spot&orderStatus=Filled&orderId=1620280083321455360",
                "input": [
                    "1620280083321455360"
                ]
            },
            {
                "description": "Swap fetch closed order",
                "method": "fetchClosedOrder",
                "url": "https://api-testnet.bybit.com/v5/order/history?symbol=BTCUSDT&category=linear&orderStatus=Filled&orderId=1e471313-dd08-4335-a66a-398937d92a51",
                "input": [
                    "1e471313-dd08-4335-a66a-398937d92a51",
                    "BTC/USDT:USDT"
                ]
            },
            {
                "description": "fetch closed order spot with symbol",
                "method": "fetchClosedOrder",
                "url": "https://api-testnet.bybit.com/v5/order/history?symbol=LTCUSDT&category=spot&orderStatus=Filled&orderId=1620421267343808000",
                "input": [
                    "1620421267343808000",
                    "LTC/USDT"
                ]
            }
        ],
        "fetchMyLiquidations": [
            {
                "description": "Linear fetch my liquidations",
                "method": "fetchMyLiquidations",
                "url": "https://api-testnet.bybit.com/v5/execution/list?execType=BustTrade&category=linear",
                "input": [
                    null,
                    null,
                    null,
                    {
                        "category": "linear"
                    }
                ]
            },
            {
                "description": "Inverse fetch my liquidations",
                "method": "fetchMyLiquidations",
                "url": "https://api-testnet.bybit.com/v5/execution/list?execType=BustTrade&category=inverse",
                "input": [
                    null,
                    null,
                    null,
                    {
                        "category": "inverse"
                    }
                ]
            }
        ],
        "fetchLeverage": [
            {
                "description": "fetch leverage",
                "method": "fetchLeverage",
                "url": "https://api-testnet.bybit.com/v5/position/list?symbol=LTCUSDT&category=linear",
                "input": [
                    "LTC/USDT:USDT"
                ]
            }
        ],
        "fetchTradingFee": [
            {
                "description": "linear trading fee",
                "method": "fetchTradingFee",
                "url": "https://api-testnet.bybit.com/v5/account/fee-rate?symbol=BTCUSDT&category=linear",
                "input": [
                    "BTC/USDT:USDT"
                ]
            },
            {
                "description": "spot trading fee",
                "method": "fetchTradingFee",
                "url": "https://api-testnet.bybit.com/v5/account/fee-rate?symbol=BTCUSDT&category=spot",
                "input": [
                    "BTC/USDT"
                ]
            }
        ],
        "fetchTime": [
            {
                "description": "fetchTime",
                "method": "fetchTime",
                "url": "https://api.bybit.com/v5/market/time",
                "input": []
            }
        ],
        "fetchLeverageTiers": [
            {
                "disabled": true,
                "description": "linear leverage tiers",
                "method": "fetchLeverageTiers",
                "url": "https://api-testnet.bybit.com/v5/market/risk-limit?category=linear",
                "input": [
                  [
                    "BTC/USDT:USDT"
                  ]
                ]
            }
        ],
        "fetchFundingHistory": [
            {
                "description": "funding history linear",
                "method": "fetchFundingHistory",
                "url": "https://api-testnet.bybit.com/v5/execution/list?execType=Funding&symbol=LTCUSDT&category=linear&size=100",
                "input": [
                  "LTC/USDT:USDT"
                ]
            }
        ],
        "fetchOptionChain": [
            {
                "description": "Fetch an entire option chain for an underlying asset",
                "method": "fetchOptionChain",
                "url": "https://api-testnet.bybit.com/v5/market/tickers?category=option&baseCoin=BTC",
                "input": [
                  "BTC"
                ]
            }
        ],
        "fetchOption": [
            {
                "description": "Fetch an option contract",
                "method": "fetchOption",
                "url": "https://api-testnet.bybit.com/v5/market/tickers?category=option&symbol=BTC-27DEC24-55000-P",
                "input": [
                  "BTC/USDC:USDC-241227-55000-P"
                ]
            }
        ],
        "fetchPositionsHistory": [
            {
                "description": "Fill this with a description of the method call",
                "method": "fetchPositionsHistory",
                "url": "https://api-testnet.bybit.com/v5/position/closed-pnl?category=linear",
                "input": []
            },
            {
                "description": "Fill this with a description of the method call",
                "method": "fetchPositionsHistory",
                "url": "https://api-testnet.bybit.com/v5/position/closed-pnl?category=linear&symbol=XRPUSDT&startTime=1709589714736&limit=1&endTime=1709590068602",
                "input": [
                  [
                    "XRP/USDT:USDT"
                  ],
                  1709589714736,
                  1,
                  {
                    "until": 1709590068602
                  }
                ]
              }
        ],
        "withdraw": [
            {
                "description": "withdraw usdt on tron",
                "method": "withdraw",
                "url": "https://api.bybit.com/v5/asset/withdraw/create",
                "input": [
                  "USDT",
                  5,
                  "TReSxAuV3YvKQPTZoUuCVSFXxJUC432LMz",
                  null,
                  {
                    "network": "TRC20"
                  }
                ],
                "output": "{\"coin\":\"USDT\",\"amount\":\"5\",\"address\":\"TReSxAuV3YvKQPTZoUuCVSFXxJUC432LMz\",\"timestamp\":1723663288607,\"accountType\":\"SPOT\",\"chain\":\"TRX\"}"
            }
        ],
        "fetchConvertCurrencies": [
            {
                "description": "fetch conversion enabled currencies",
                "method": "fetchConvertCurrencies",
                "url": "https://api-testnet.bybit.com/v5/asset/exchange/query-coin-list?accountType=eb_convert_uta",
                "input": []
              }
        ],
        "fetchConvertQuote": [
            {
                "description": "fetch a conversion quote",
                "method": "fetchConvertQuote",
                "url": "https://api-testnet.bybit.com/v5/asset/exchange/quote-apply",
                "input": [
                  "USDT",
                  "BTC",
                  10
                ],
                "output": "{\"fromCoin\":\"USDT\",\"toCoin\":\"BTC\",\"requestAmount\":\"10\",\"requestCoin\":\"USDT\",\"accountType\":\"eb_convert_uta\"}"
            }
        ],
        "createConvertTrade": [
            {
                "description": "create a conversion trade",
                "method": "createConvertTrade",
                "url": "https://api-testnet.bybit.com/v5/asset/exchange/convert-execute",
                "input": [
                  "1010210067439483213403283456",
                  "USDT",
                  "BTC",
                  10
                ],
                "output": "{\"quoteTxId\":\"1010210067439483213403283456\"}"
            }
        ],
        "fetchConvertTrade": [
            {
                "description": "fetch a conversion trade",
                "method": "fetchConvertTrade",
                "url": "https://api-testnet.bybit.com/v5/asset/exchange/convert-result-query?quoteTxId=1010020692439483803499737088&accountType=eb_convert_uta",
                "input": [
                  "1010020692439483803499737088"
                ]
            }
        ],
        "fetchConvertTradeHistory": [
            {
                "description": "fetch conversion trade history with code and limit arguments",
                "method": "fetchConvertTradeHistory",
                "url": "https://api-testnet.bybit.com/v5/asset/exchange/query-convert-history?limit=3",
                "input": [
                  "USDT",
                  null,
                  3
                ]
            }
        ],
<<<<<<< HEAD
        "fetchLongShortRatioHistory": [
            {
                "description": "fetch the long short ratio history for a linear swap market",
                "method": "fetchLongShortRatioHistory",
                "url": "https://api-testnet.bybit.com/v5/market/account-ratio?symbol=BTCUSDT&period=1d&category=linear",
                "input": [
                  "BTC/USDT:USDT"
=======
        "fetchBorrowRateHistory": [
            {
                "description": "fetchBorrowRateHistory",
                "method": "fetchBorrowRateHistory",
                "url": "https://api-testnet.bybit.com/v5/spot-margin-trade/interest-rate-history?currency=USDT&startTime=1726652765781&endTime=1729244765781",
                "input": [
                  "USDT",
                  1726652765781
>>>>>>> 0206b818
                ]
            }
        ]
    },
    "disabled": []
}<|MERGE_RESOLUTION|>--- conflicted
+++ resolved
@@ -1346,7 +1346,6 @@
                 ]
             }
         ],
-<<<<<<< HEAD
         "fetchLongShortRatioHistory": [
             {
                 "description": "fetch the long short ratio history for a linear swap market",
@@ -1354,7 +1353,9 @@
                 "url": "https://api-testnet.bybit.com/v5/market/account-ratio?symbol=BTCUSDT&period=1d&category=linear",
                 "input": [
                   "BTC/USDT:USDT"
-=======
+                ]
+            }
+        ],
         "fetchBorrowRateHistory": [
             {
                 "description": "fetchBorrowRateHistory",
@@ -1363,7 +1364,6 @@
                 "input": [
                   "USDT",
                   1726652765781
->>>>>>> 0206b818
                 ]
             }
         ]
