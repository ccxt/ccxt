{
    "exchange": "phemex",
    "skipKeys": ["clOrdID"],
    "outputType": "json",
    "methods": {
        "createOrder":[
            {
                "description": "Spot market buy",
                "method": "createOrder",
                "url": "https://testnet-api.phemex.com/spot/orders",
                "input": [
                  "LTC/USDT",
                  "market",
                  "buy",
                  0.1
                ],
                "output": "{\"symbol\":\"sLTCUSDT\",\"side\":\"Buy\",\"ordType\":\"Market\",\"clOrdID\":\"ccxt20228e2ff23c142d8430\",\"qtyType\":\"ByBase\",\"baseQtyEv\":10000000}"
            },
            {
                "description": "Spot market sell",
                "method": "createOrder",
                "url": "https://testnet-api.phemex.com/spot/orders",
                "input": [
                  "LTC/USDT",
                  "market",
                  "sell",
                  0.1
                ],
                "output": "{\"symbol\":\"sLTCUSDT\",\"side\":\"Sell\",\"ordType\":\"Market\",\"clOrdID\":\"ccxt2022682fd099549bbfeb\",\"qtyType\":\"ByBase\",\"baseQtyEv\":10000000}"
            },
            {
                "description": "Spot limit buy",
                "method": "createOrder",
                "url": "https://testnet-api.phemex.com/spot/orders",
                "input": [
                  "LTC/USDT",
                  "limit",
                  "buy",
                  0.1,
                  "55"
                ],
                "output": "{\"symbol\":\"sLTCUSDT\",\"side\":\"Buy\",\"ordType\":\"Limit\",\"clOrdID\":\"ccxt202269fb13ce74759a10\",\"qtyType\":\"ByBase\",\"baseQtyEv\":10000000,\"priceEp\":5500000000}"
            },
            {
                "description": "Swap market buy",
                "method": "createOrder",
                "url": "https://testnet-api.phemex.com/g-orders",
                "input": [
                  "LTC/USDT:USDT",
                  "market",
                  "buy",
                  0.1
                ],
                "output": "{\"symbol\":\"LTCUSDT\",\"side\":\"Buy\",\"ordType\":\"Market\",\"clOrdID\":\"ccxt20221857f87e9488b077\",\"posSide\":\"Merged\",\"orderQtyRq\":0.1}"
            },
            {
                "description": "Swap limit buy with trigger price",
                "method": "createOrder",
                "url": "https://testnet-api.phemex.com/g-orders",
                "input": [
                  "LTC/USDT:USDT",
                  "limit",
                  "buy",
                  0.1,
                  "55",
                  {
                    "triggerPrice": 60,
                    "clientOrderId": "myordr2"
                  }
                ],
                "output": "{\"symbol\":\"LTCUSDT\",\"side\":\"Buy\",\"ordType\":\"Limit\",\"clOrdID\":\"myordr2\",\"stopPxRp\":\"60\",\"posSide\":\"Merged\",\"orderQtyRq\":0.1,\"triggerType\":\"ByMarkPrice\",\"priceRp\":\"55\"}"
            }
        ],
        "editOrder": [
            {
                "description": "Edit spot order",
                "method": "editOrder",
                "url": "https://testnet-api.phemex.com/spot/orders?symbol=sLTCUSDT&orderID=a1db4e77-3255-4b7c-a2ca-d8f3da177b0c&priceEp=5600000000&baseQtyEV=11000000",
                "input": [
                  "a1db4e77-3255-4b7c-a2ca-d8f3da177b0c",
                  "LTC/USDT",
                  "limit",
                  "buy",
                  0.11,
                  "56"
                ]
            },
            {
                "description": "Edit swap order",
                "method": "editOrder",
<<<<<<< HEAD
                "url": "https://testnet-api.phemex.com/g-orders/replace?symbol=LTCUSDT&orderID=f19a1108-8dc0-4afb-b281-0cd2c8ca65d9&priceRp=50&baseQtyEV=0.14&posSide=Merged",
=======
                "url": "https://testnet-api.phemex.com/g-orders/replace?symbol=LTCUSDT&orderID=f19a1108-8dc0-4afb-b281-0cd2c8ca65d9&priceRp=50&orderQtyRq=0.14&posSide=Merged",
>>>>>>> f0305503
                "input": [
                  "f19a1108-8dc0-4afb-b281-0cd2c8ca65d9",
                  "LTC/USDT:USDT",
                  "limit",
                  "buy",
                  0.14,
                  "50"
                ]
            }
        ],
        "cancelOrder": [
            {
                "description": "Cancel spot order",
                "method": "cancelOrder",
                "url": "https://testnet-api.phemex.com/spot/orders?symbol=sLTCUSDT&orderID=2465bef7-b1fd-46ba-9eaa-bebc5c9791f2",
                "input": [
                  "2465bef7-b1fd-46ba-9eaa-bebc5c9791f2",
                  "LTC/USDT"
                ]
            },
            {
                "description": "Cancel swap order",
                "method": "cancelOrder",
                "url": "https://testnet-api.phemex.com/g-orders/cancel?symbol=LTCUSDT&orderID=2da1890e-2b2e-4780-b432-410213a07e4c&posSide=Merged",
                "input": [
                  "2da1890e-2b2e-4780-b432-410213a07e4c",
                  "LTC/USDT:USDT"
                ]
            }
        ],
        "fetchOrders": [
            {
                "description": "Spot orders",
                "method": "fetchOrders",
                "url": "https://api.phemex.com/spot/orders?symbol=sLTCUSDT",
                "input": [
                    "LTC/USDT"
                ]
            },
            {
                "description": "Swap orders",
                "method": "fetchOrders",
                "url": "https://api.phemex.com/exchange/order/v2/orderList?symbol=LTCUSDT&currency=USDT",
                "input": [
                    "LTC/USDT:USDT"
                ]
            },
            {
                "description": "Swap orders - inverse",
                "method": "fetchOrders",
                "url": "https://api.phemex.com/exchange/order/list?symbol=BTCUSD",
                "input": [
                    "BTC/USD:BTC"
                ]
            }
        ],
        "fetchMyTrades": [
            {
                "description": "Spot private trades",
                "method": "fetchMyTrades",
                "url": "https://api.phemex.com/exchange/spot/order/trades?limit=5&symbol=sLTCUSDT&start=1699457638000",
                "input": [
                    "LTC/USDT",
                    1699457638000,
                    5
                ]
            },
            {
                "description": "Swap private trades",
                "method": "fetchMyTrades",
                "url": "https://api.phemex.com/exchange/order/v2/tradingList?limit=5&currency=USDT&offset=0&start=1699457638000",
                "input": [
                    "LTC/USDT:USDT",
                    1699457638000,
                    5
                ]
            },
            {
                "description": "Swap private trades - inverse",
                "method": "fetchMyTrades",
                "url": "https://api.phemex.com/exchange/order/trade?limit=5&symbol=BTCUSD&start=1699457638000",
                "input": [
                    "BTC/USD:BTC",
                    1699457638000,
                    5
                ]
<<<<<<< HEAD
=======
            },
            {
                "description": "my trades without symbol should return usdt settled trades",
                "method": "fetchMyTrades",
                "url": "https://testnet-api.phemex.com/exchange/order/v2/tradingList?currency=USDT&offset=0&limit=200",
                "input": []
>>>>>>> f0305503
            }
        ],
        "fetchOpenOrders": [
            {
                "description": "Spot open orders",
                "method": "fetchOpenOrders",
                "url": "https://api.phemex.com/spot/orders?symbol=sLTCUSDT",
                "input": [
                    "LTC/USDT"
                ]
            },
            {
                "description": "Swap open orders",
                "method": "fetchOpenOrders",
                "url": "https://api.phemex.com/g-orders/activeList?symbol=LTCUSDT",
                "input": [
                    "LTC/USDT:USDT"
                ]
            },
            {
                "description": "Swap open orders - inverse",
                "method": "fetchOpenOrders",
                "url": "https://api.phemex.com/orders/activeList?symbol=BTCUSD",
                "input": [
                    "BTC/USD:BTC"
                ]
            }
        ],
        "fetchClosedOrders": [
            {
                "description": "Spot closed orders",
                "method": "fetchClosedOrders",
                "url": "https://api.phemex.com/exchange/spot/order?symbol=sLTCUSDT",
                "input": [
                    "LTC/USDT"
                ]
            },
            {
                "description": "Swap closed orders",
                "method": "fetchClosedOrders",
                "url": "https://api.phemex.com/exchange/order/v2/orderList?symbol=LTCUSDT&currency=USDT",
                "input": [
                    "LTC/USDT:USDT"
                ]
            },
            {
                "description": "Swap closed orders - inverse",
                "method": "fetchClosedOrders",
                "url": "https://api.phemex.com/exchange/order/list?symbol=BTCUSD",
                "input": [
                    "BTC/USD:BTC"
                ]
<<<<<<< HEAD
=======
            },
            {
                "description": "Closed orders without symbol should return usdt settled orders",
                "method": "fetchClosedOrders",
                "url": "https://testnet-api.phemex.com/exchange/order/v2/orderList?currency=USDT",
                "input": []
>>>>>>> f0305503
            }
        ],
        "cancelAllOrders": [
            {
                "description": "Cancel swap orders",
                "method": "cancelAllOrders",
                "url": "https://api.phemex.com/g-orders/all?symbol=LTCUSDT",
                "input": [
                    "LTC/USDT:USDT"
                ]
            },
            {
                "description": "Cancel spot orders",
                "method": "cancelAllOrders",
                "url": "https://api.phemex.com/spot/orders/all?symbol=sLTCUSDT",
                "input": [
                    "LTC/USDT"
                ]
            },
            {
                "description": "Cancel swap orders - inverse",
                "method": "cancelAllOrders",
                "url": "https://api.phemex.com/orders/all?symbol=BTCUSD",
                "input": [
                    "BTC/USD:BTC"
                ]
            }
        ],
        "fetchBalance": [
            {
                "description": "Fetch spot Balance",
                "method": "fetchBalance",
                "url": "https://api.phemex.com/spot/wallets",
                "input": [
                    {
                        "type": "spot"
                    }
                ]
            },
            {
                "description": "Fetch swap Balance",
                "method": "fetchBalance",
                "url": "https://api.phemex.com/g-accounts/accountPositions?currency=USDT",
                "input": [
                    {
                        "type": "swap",
                        "settle": "USDT"
                    }
                ]
            },
            {
                "description": "Fetch swap Balance",
                "method": "fetchBalance",
                "url": "https://api.phemex.com/accounts/accountPositions?currency=BTC",
                "input": [
                    {
                        "type": "swap",
                        "settle": "BTC"
                    }
                ]
            }
        ],
        "fetchPositions": [
            {
                "description": "Fetch linear position",
                "method": "fetchPositions",
                "url": "https://api.phemex.com/g-accounts/accountPositions?currency=USDT",
                "input": [
                    [
                        "LTC/USDT:USDT"
                    ]
                ]
            },
            {
                "description": "Fetch inverse position",
                "method": "fetchPositions",
                "url": "https://api.phemex.com/accounts/accountPositions?currency=BTC",
                "input": [
                    [
                        "BTC/USD:BTC"
                    ]
                ]
<<<<<<< HEAD
=======
            },
            {
                "description": "Fetch linear positions using privateGetAccountsPositions",
                "method": "fetchPositions",
                "url": "https://testnet-api.phemex.com/accounts/accountPositions?currency=USD&method=privateGetAccountsPositions",
                "input": [
                  null,
                  {
                    "method": "privateGetAccountsPositions"
                  }
                ]
>>>>>>> f0305503
            }
        ],
        "fetchDeposits": [
            {
                "description": "Fetch deposits",
                "method": "fetchDeposits",
                "url": "https://api.phemex.com/exchange/wallets/depositList",
                "input": []
            }
        ],
        "fetchWithdrawals": [
            {
                "description": "Fetch withdrawals",
                "method": "fetchWithdrawals",
                "url": "https://api.phemex.com/exchange/wallets/withdrawList",
                "input": []
            }
        ],
        "setPositionMode": [
            {
                "description": "set linear position mode to dual side",
                "method": "setPositionMode",
                "url": "https://api.phemex.com/g-positions/switch-pos-mode-sync?symbol=LTCUSDT&targetPosMode=Hedged",
                "input": [
                    true,
                    "LTC/USDT:USDT"
                ]
            }
        ],
        "fetchTransfers": [
            {
                "description": "fetch USDT transfers",
                "method": "fetchTransfers",
                "url": "https://api.phemex.com/assets/transfer?currency=USDT",
                "input": [
                    "USDT"
                ]
            }
        ],
        "fetchDepositAddress": [
            {
                "description": "fetch USDT deposit address",
                "method": "fetchDepositAddress",
                "url": "https://api.phemex.com/phemex-user/wallets/v2/depositAddress?currency=USDT&chainName=ETH",
                "input": [
                    "USDT"
                ]
            }
        ],
        "fetchTicker": [
            {
                "description": "fetch spot ticker",
                "method": "fetchTicker",
                "url": "https://api.phemex.com/v1/md/spot/ticker/24hr?symbol=sBTCUSDT",
                "input": [
                    "BTC/USDT"
                ]
            },
            {
                "description": "fetch swap ticker",
                "method": "fetchTicker",
                "url": "https://api.phemex.com/md/v2/ticker/24hr?symbol=BTCUSDT",
                "input": [
                    "BTC/USDT:USDT"
                ]
            },
            {
                "description": "fetch swap ticker - inverse",
                "method": "fetchTicker",
                "url": "https://api.phemex.com/v1/md/ticker/24hr?symbol=BTCUSD",
                "input": [
                    "BTC/USD:BTC"
                ]
            }
        ],
<<<<<<< HEAD
=======
        "fetchTickers": [
            {
                "description": "inverse tickers without symbols",
                "method": "fetchTickers",
                "url": "https://api.phemex.com/v1/md/ticker/24hr/all",
                "input": [
                  null,
                  {
                    "type": "swap",
                    "subType": "inverse"
                  }
                ]
            }
        ],
>>>>>>> f0305503
        "fetchTrades": [
            {
                "description": "fetch spot trades",
                "method": "fetchTrades",
                "url": "https://api.phemex.com/v1/md/trade?symbol=sBTCUSDT",
                "input": [
                    "BTC/USDT"
                ]
            },
            {
                "description": "fetch swap trades",
                "method": "fetchTrades",
                "url": "https://api.phemex.com/md/v2/trade?symbol=BTCUSDT",
                "input": [
                    "BTC/USDT:USDT"
                ]
            },
            {
                "description": "fetch swap trades - inverse",
                "method": "fetchTrades",
                "url": "https://api.phemex.com/v1/md/trade?symbol=BTCUSD",
                "input": [
                    "BTC/USD:BTC"
                ]
            }
        ],
        "fetchOrderBook": [
            {
<<<<<<< HEAD
                "description": "fetch spot orderbook",
                "method": "fetchOrderBook",
                "url": "https://api.phemex.com/v1/md/orderbook?symbol=sBTCUSDT",
                "input": [
                    "BTC/USDT"
=======
                "description": "fetch spot orderbook with limit < 30",
                "method": "fetchOrderBook",
                "url": "https://api.phemex.com/v1/md/orderbook?symbol=sBTCUSDT",
                "input": [
                    "BTC/USDT",
                    25
                ]
            },
            {
                "description": "Fetch complete spot orderbook",
                "method": "fetchOrderBook",
                "url": "https://api.phemex.com/v1/md/fullbook?symbol=sBTCUSDT",
                "input": [
                  "BTC/USDT"
>>>>>>> f0305503
                ]
            },
            {
                "description": "fetch swap orderbook",
                "method": "fetchOrderBook",
                "url": "https://api.phemex.com/md/v2/orderbook?symbol=BTCUSDT",
                "input": [
                    "BTC/USDT:USDT"
                ]
            },
            {
<<<<<<< HEAD
                "description": "fetch swap orderbook - inverse",
                "method": "fetchOrderBook",
                "url": "https://api.phemex.com/v1/md/orderbook?symbol=BTCUSD",
                "input": [
                    "BTC/USD:BTC"
                ]
            }
=======
                "description": "fetch swap orderbook - inverse with limit < 30",
                "method": "fetchOrderBook",
                "url": "https://api.phemex.com/v1/md/orderbook?symbol=BTCUSD",
                "input": [
                    "BTC/USD:BTC",
                    10
                ]
            }
        ],
        "withdraw": [
            {
                "description": "Fill this with a description of the method call",
                "method": "withdraw",
                "url": "https://api.phemex.com/phemex-withdraw/wallets/api/createWithdraw",
                "input": [
                  "SOL",
                  0.03,
                  "6CV4jDnwyiJDEmR5paeiCdia1386c15vvuwLQSScQTCK"
                ],
                "output": "{\"currency\":\"SOL\",\"address\":\"6CV4jDnwyiJDEmR5paeiCdia1386c15vvuwLQSScQTCK\",\"amount\":0.03,\"chainName\":\"SOL\"}"
              }
        ],
        "setLeverage": [
            {
                "description": "Set leverage to maximum on isolated margin",
                "method": "setLeverage",
                "url": "https://api.phemex.com/g-positions/leverage?symbol=BTCUSDT&leverageRr=100",
                "input": [
                  100,
                  "BTC/USDT:USDT"
                ]
              },
              {
                "description": "Set leverage to minimum on isolated margin",
                "method": "setLeverage",
                "url": "https://api.phemex.com/g-positions/leverage?symbol=BTCUSDT&leverageRr=1",
                "input": [
                  1,
                  "BTC/USDT:USDT"
                ]
              },
              {
                "description": "Set leverage to minimum on cross margin",
                "method": "setLeverage",
                "url": "https://api.phemex.com/g-positions/leverage?symbol=BTCUSDT&leverageRr=-1",
                "input": [
                  -1,
                  "BTC/USDT:USDT"
                ]
              },
              {
                "description": "Set leverage to maximum on cross margin",
                "method": "setLeverage",
                "url": "https://api.phemex.com/g-positions/leverage?symbol=BTCUSDT&leverageRr=-100",
                "input": [
                  -100,
                  "BTC/USDT:USDT"
                ]
              }
>>>>>>> f0305503
        ]
    }
}<|MERGE_RESOLUTION|>--- conflicted
+++ resolved
@@ -88,11 +88,7 @@
             {
                 "description": "Edit swap order",
                 "method": "editOrder",
-<<<<<<< HEAD
-                "url": "https://testnet-api.phemex.com/g-orders/replace?symbol=LTCUSDT&orderID=f19a1108-8dc0-4afb-b281-0cd2c8ca65d9&priceRp=50&baseQtyEV=0.14&posSide=Merged",
-=======
                 "url": "https://testnet-api.phemex.com/g-orders/replace?symbol=LTCUSDT&orderID=f19a1108-8dc0-4afb-b281-0cd2c8ca65d9&priceRp=50&orderQtyRq=0.14&posSide=Merged",
->>>>>>> f0305503
                 "input": [
                   "f19a1108-8dc0-4afb-b281-0cd2c8ca65d9",
                   "LTC/USDT:USDT",
@@ -179,15 +175,12 @@
                     1699457638000,
                     5
                 ]
-<<<<<<< HEAD
-=======
             },
             {
                 "description": "my trades without symbol should return usdt settled trades",
                 "method": "fetchMyTrades",
                 "url": "https://testnet-api.phemex.com/exchange/order/v2/tradingList?currency=USDT&offset=0&limit=200",
                 "input": []
->>>>>>> f0305503
             }
         ],
         "fetchOpenOrders": [
@@ -240,15 +233,12 @@
                 "input": [
                     "BTC/USD:BTC"
                 ]
-<<<<<<< HEAD
-=======
             },
             {
                 "description": "Closed orders without symbol should return usdt settled orders",
                 "method": "fetchClosedOrders",
                 "url": "https://testnet-api.phemex.com/exchange/order/v2/orderList?currency=USDT",
                 "input": []
->>>>>>> f0305503
             }
         ],
         "cancelAllOrders": [
@@ -331,8 +321,6 @@
                         "BTC/USD:BTC"
                     ]
                 ]
-<<<<<<< HEAD
-=======
             },
             {
                 "description": "Fetch linear positions using privateGetAccountsPositions",
@@ -344,7 +332,6 @@
                     "method": "privateGetAccountsPositions"
                   }
                 ]
->>>>>>> f0305503
             }
         ],
         "fetchDeposits": [
@@ -420,8 +407,6 @@
                 ]
             }
         ],
-<<<<<<< HEAD
-=======
         "fetchTickers": [
             {
                 "description": "inverse tickers without symbols",
@@ -436,7 +421,6 @@
                 ]
             }
         ],
->>>>>>> f0305503
         "fetchTrades": [
             {
                 "description": "fetch spot trades",
@@ -465,13 +449,6 @@
         ],
         "fetchOrderBook": [
             {
-<<<<<<< HEAD
-                "description": "fetch spot orderbook",
-                "method": "fetchOrderBook",
-                "url": "https://api.phemex.com/v1/md/orderbook?symbol=sBTCUSDT",
-                "input": [
-                    "BTC/USDT"
-=======
                 "description": "fetch spot orderbook with limit < 30",
                 "method": "fetchOrderBook",
                 "url": "https://api.phemex.com/v1/md/orderbook?symbol=sBTCUSDT",
@@ -486,7 +463,6 @@
                 "url": "https://api.phemex.com/v1/md/fullbook?symbol=sBTCUSDT",
                 "input": [
                   "BTC/USDT"
->>>>>>> f0305503
                 ]
             },
             {
@@ -498,15 +474,6 @@
                 ]
             },
             {
-<<<<<<< HEAD
-                "description": "fetch swap orderbook - inverse",
-                "method": "fetchOrderBook",
-                "url": "https://api.phemex.com/v1/md/orderbook?symbol=BTCUSD",
-                "input": [
-                    "BTC/USD:BTC"
-                ]
-            }
-=======
                 "description": "fetch swap orderbook - inverse with limit < 30",
                 "method": "fetchOrderBook",
                 "url": "https://api.phemex.com/v1/md/orderbook?symbol=BTCUSD",
@@ -566,7 +533,6 @@
                   "BTC/USDT:USDT"
                 ]
               }
->>>>>>> f0305503
         ]
     }
 }