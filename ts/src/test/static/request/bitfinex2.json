--- conflicted
+++ resolved
@@ -458,32 +458,6 @@
                 "output": "{\"id\":139449164689}"
             }
         ],
-<<<<<<< HEAD
-        "createOrders": [
-            {
-                "description": "Create multiple spot orders at once with different symbols",
-                "method": "createOrders",
-                "url": "https://api.bitfinex.com/v2/auth/w/order/multi",
-                "input": [
-                  [
-                    {
-                      "symbol": "BTC/USDT",
-                      "type": "limit",
-                      "side": "buy",
-                      "amount": 0.0001,
-                      "price": 35000
-                    },
-                    {
-                      "symbol": "LTC/USDT",
-                      "type": "limit",
-                      "side": "buy",
-                      "amount": 0.25,
-                      "price": 50
-                    }
-                  ]
-                ],
-                "output": "{\"ops\":[[\"on\",{\"symbol\":\"tBTCUST\",\"amount\":\"0.0001\",\"price\":\"35000\",\"type\":\"EXCHANGE LIMIT\"}],[\"on\",{\"symbol\":\"tLTCUST\",\"amount\":\"0.25\",\"price\":\"50\",\"type\":\"EXCHANGE LIMIT\"}]]}"
-=======
         "cancelOrders": [
             {
                 "description": "Cancel multiple orders at the same time",
@@ -496,7 +470,6 @@
                   ]
                 ],
                 "output": "{\"id\":[139535430656,139533608984]}"
->>>>>>> 585866e6
             }
         ]
     }
