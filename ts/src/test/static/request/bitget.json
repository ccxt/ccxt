{
    "exchange": "bitget",
    "skipKeys": [
        "endTime",
        "newClientOid",
        "startTime"
    ],
    "outputType": "json",
    "methods": {
        "createOrder": [
            {
                "description": "Spot limit buy",
                "method": "createOrder",
                "url": "https://api.bitget.com/api/v2/spot/trade/place-order",
                "input": [
                    "BTC/USDT",
                    "limit",
                    "buy",
                    0.0002,
                    "25000"
                ],
                "output": "{\"symbol\":\"BTCUSDT\",\"orderType\":\"limit\",\"price\":\"25000\",\"force\":\"GTC\",\"side\":\"buy\",\"size\":\"0.0002\"}"
            },
            {
                "description": "Swap cross limit buy",
                "method": "createOrder",
                "url": "https://api.bitget.com/api/v2/mix/order/place-order",
                "input": [
                    "BTC/USDT:USDT",
                    "limit",
                    "buy",
                    0.001,
                    "25000",
                    {
                        "marginMode": "cross"
                    }
                ],
                "output": "{\"symbol\":\"BTCUSDT\",\"orderType\":\"limit\",\"price\":\"25000\",\"force\":\"GTC\",\"marginCoin\":\"USDT\",\"size\":\"0.001\",\"productType\":\"USDT-FUTURES\",\"marginMode\":\"crossed\",\"side\":\"buy\",\"tradeSide\":\"Open\"}"
            },
            {
                "description": "Swap cross limit buy with trigger price",
                "method": "createOrder",
                "url": "https://api.bitget.com/api/v2/mix/order/place-plan-order",
                "input": [
                    "BTC/USDT:USDT",
                    "limit",
                    "buy",
                    0.001,
                    "25000",
                    {
                        "triggerPrice": 26000,
                        "marginMode": "cross"
                    }
                ],
                "output": "{\"symbol\":\"BTCUSDT\",\"orderType\":\"limit\",\"price\":\"25000\",\"force\":\"GTC\",\"marginCoin\":\"USDT\",\"size\":\"0.001\",\"productType\":\"USDT-FUTURES\",\"triggerType\":\"mark_price\",\"marginMode\":\"crossed\",\"side\":\"buy\",\"tradeSide\":\"Open\",\"planType\":\"normal_plan\",\"triggerPrice\":26000,\"executePrice\":\"25000\"}"
            },
            {
                "description": "Spot market buy",
                "method": "createOrder",
                "url": "https://api.bitget.com/api/v2/spot/trade/place-order",
                "input": [
                    "BTC/USDT",
                    "market",
                    "buy",
                    0.0003,
                    "37811"
                ],
                "output": "{\"symbol\":\"BTCUSDT\",\"orderType\":\"market\",\"force\":\"GTC\",\"side\":\"buy\",\"size\":\"11.34\"}"
            },
            {
                "description": "Spot market sell",
                "method": "createOrder",
                "url": "https://api.bitget.com/api/v2/spot/trade/place-order",
                "input": [
                    "BTC/USDT",
                    "market",
                    "sell",
                    0.0002
                ],
                "output": "{\"symbol\":\"BTCUSDT\",\"orderType\":\"market\",\"force\":\"GTC\",\"side\":\"sell\",\"size\":\"0.0002\"}"
            },
            {
                "description": "Spot market buy with trigger price",
                "method": "createOrder",
                "url": "https://api.bitget.com/api/v2/spot/trade/place-plan-order",
                "input": [
                    "BTC/USDT",
                    "market",
                    "buy",
                    0.0003,
                    "25000",
                    {
                        "triggerPrice": 26000
                    }
                ],
                "output": "{\"symbol\":\"BTCUSDT\",\"orderType\":\"market\",\"force\":\"GTC\",\"side\":\"buy\",\"size\":\"7.5\",\"planType\":\"total\",\"triggerType\":\"mark_price\",\"triggerPrice\":26000,\"executePrice\":\"25000\"}"
            },
            {
                "description": "Spot limit buy with post only",
                "method": "createOrder",
                "url": "https://api.bitget.com/api/v2/spot/trade/place-order",
                "input": [
                    "BTC/USDT",
                    "limit",
                    "buy",
                    0.0002,
                    "25000",
                    {
                        "postOnly": true
                    }
                ],
                "output": "{\"symbol\":\"BTCUSDT\",\"orderType\":\"limit\",\"price\":\"25000\",\"force\":\"post_only\",\"side\":\"buy\",\"size\":\"0.0002\"}"
            },
            {
                "description": "Swap limit sell order with postOnly and reduceOnly",
                "method": "createOrder",
                "url": "https://api.bitget.com/api/v2/mix/order/place-order",
                "input": [
                    "BTC/USDT:USDT",
                    "limit",
                    "sell",
                    0.001,
                    "38000",
                    {
                        "postOnly": true,
                        "reduceOnly": true,
                        "marginMode": "cross"
                    }
                ],
                "output": "{\"symbol\":\"BTCUSDT\",\"orderType\":\"limit\",\"price\":\"38000\",\"force\":\"post_only\",\"marginCoin\":\"USDT\",\"size\":\"0.001\",\"productType\":\"USDT-FUTURES\",\"marginMode\":\"crossed\",\"side\":\"buy\",\"tradeSide\":\"Close\"}"
            },
            {
                "description": "Cross margin limit buy order",
                "method": "createOrder",
                "url": "https://api.bitget.com/api/v2/margin/crossed/place-order",
                "input": [
                    "BTC/USDT",
                    "limit",
                    "buy",
                    0.0002,
                    "25000",
                    {
                        "marginMode": "cross"
                    }
                ],
                "output": "{\"symbol\":\"BTCUSDT\",\"orderType\":\"limit\",\"price\":\"25000\",\"force\":\"GTC\",\"side\":\"buy\",\"loanType\":\"normal\",\"baseSize\":\"0.0002\"}"
            },
            {
                "description": "Spot create market buy order with createMarketBuyOrderRequiresPrice set to false",
                "method": "createOrder",
                "url": "https://api.bitget.com/api/v2/spot/trade/place-order",
                "input": [
                    "BTC/USDT",
                    "market",
                    "buy",
                    8,
                    null,
                    {
                        "createMarketBuyOrderRequiresPrice": false
                    }
                ],
                "output": "{\"symbol\":\"BTCUSDT\",\"orderType\":\"market\",\"force\":\"GTC\",\"side\":\"buy\",\"size\":\"8\"}"
            },
            {
                "description": "Spot create market buy order using the cost param",
                "method": "createOrder",
                "url": "https://api.bitget.com/api/v2/spot/trade/place-order",
                "input": [
                    "BTC/USDT",
                    "market",
                    "buy",
                    0,
                    null,
                    {
                        "cost": 8
                    }
                ],
                "output": "{\"symbol\":\"BTCUSDT\",\"orderType\":\"market\",\"force\":\"GTC\",\"side\":\"buy\",\"size\":\"8\"}"
            },
            {
                "description": "Swap trailing order using trailingPercent and setting reduceOnly to true",
                "method": "createOrder",
                "url": "https://api.bitget.com/api/v2/mix/order/place-plan-order",
                "input": [
                    "BTC/USDT:USDT",
                    "market",
                    "sell",
                    0.002,
                    null,
                    {
                        "trailingPercent": "10",
                        "trailingTriggerPrice": "45000",
                        "reduceOnly": true
                    }
                ],
                "output": "{\"symbol\":\"BTCUSDT\",\"orderType\":\"market\",\"force\":\"GTC\",\"marginCoin\":\"USDT\",\"size\":\"0.002\",\"productType\":\"USDT-FUTURES\",\"triggerType\":\"mark_price\",\"planType\":\"track_plan\",\"triggerPrice\":\"45000\",\"callbackRatio\":\"10\",\"marginMode\":\"crossed\",\"tradeSide\":\"Close\",\"side\":\"buy\"}"
            },
            {
                "description": "Swap oneWayMode market sell order with reduceOnly",
                "method": "createOrder",
                "url": "https://api.bitget.com/api/v2/mix/order/place-order",
                "input": [
                    "BTC/USDT:USDT",
                    "market",
                    "sell",
                    0.001,
                    null,
                    {
                        "marginMode": "isolated",
                        "reduceOnly": true,
                        "oneWayMode": true
                    }
                ],
                "output": "{\"symbol\":\"BTCUSDT\",\"orderType\":\"market\",\"force\":\"GTC\",\"marginCoin\":\"USDT\",\"size\":\"0.001\",\"productType\":\"USDT-FUTURES\",\"marginMode\":\"isolated\",\"reduceOnly\":\"YES\",\"side\":\"sell\"}"
            },
            {
                "description": "Swap oneWayMode limit buy order",
                "method": "createOrder",
                "url": "https://api.bitget.com/api/v2/mix/order/place-order",
                "input": [
                    "BTC/USDT:USDT",
                    "limit",
                    "buy",
                    0.001,
                    40000,
                    {
                        "marginMode": "isolated",
                        "oneWayMode": true
                    }
                ],
                "output": "{\"symbol\":\"BTCUSDT\",\"orderType\":\"limit\",\"price\":\"40000\",\"force\":\"GTC\",\"marginCoin\":\"USDT\",\"size\":\"0.001\",\"productType\":\"USDT-FUTURES\",\"marginMode\":\"isolated\",\"side\":\"buy\"}"
            }
        ],
        "createMarketBuyOrderWithCost": [
            {
                "description": "Spot create market buy order with cost",
                "method": "createMarketBuyOrderWithCost",
                "url": "https://api.bitget.com/api/v2/spot/trade/place-order",
                "input": [
                    "BTC/USDT",
                    8
                ],
                "output": "{\"symbol\":\"BTCUSDT\",\"orderType\":\"market\",\"force\":\"GTC\",\"side\":\"buy\",\"size\":\"8\"}"
            }
        ],
        "createOrders": [
            {
                "description": "Spot create multiple limit orders at once",
                "method": "createOrders",
                "url": "https://api.bitget.com/api/v2/spot/trade/batch-orders",
                "input": [
                    [
                        {
                            "symbol": "BTC/USDT",
                            "type": "limit",
                            "side": "buy",
                            "amount": 0.0002,
                            "price": 25000
                        },
                        {
                            "symbol": "BTC/USDT",
                            "type": "limit",
                            "side": "buy",
                            "amount": 0.0002,
                            "price": 27000
                        }
                    ]
                ],
                "output": "{\"symbol\":\"BTCUSDT\",\"orderList\":[{\"symbol\":\"BTCUSDT\",\"orderType\":\"limit\",\"price\":\"25000\",\"force\":\"GTC\",\"side\":\"buy\",\"size\":\"0.0002\"},{\"symbol\":\"BTCUSDT\",\"orderType\":\"limit\",\"price\":\"27000\",\"force\":\"GTC\",\"side\":\"buy\",\"size\":\"0.0002\"}]}"
            },
            {
                "description": "Spot isolated margin create multiple orders at once",
                "method": "createOrders",
                "url": "https://api.bitget.com/api/v2/margin/isolated/batch-place-order",
                "input": [
                    [
                        {
                            "symbol": "BTC/USDT",
                            "type": "limit",
                            "side": "buy",
                            "amount": 0.0002,
                            "price": 25000,
                            "params": {
                                "marginMode": "isolated"
                            }
                        },
                        {
                            "symbol": "BTC/USDT",
                            "type": "limit",
                            "side": "buy",
                            "amount": 0.0002,
                            "price": 27000,
                            "params": {
                                "marginMode": "isolated"
                            }
                        }
                    ]
                ],
                "output": "{\"symbol\":\"BTCUSDT\",\"orderList\":[{\"symbol\":\"BTCUSDT\",\"orderType\":\"limit\",\"price\":\"25000\",\"force\":\"GTC\",\"side\":\"buy\",\"loanType\":\"normal\",\"baseSize\":\"0.0002\"},{\"symbol\":\"BTCUSDT\",\"orderType\":\"limit\",\"price\":\"27000\",\"force\":\"GTC\",\"side\":\"buy\",\"loanType\":\"normal\",\"baseSize\":\"0.0002\"}]}"
            },
            {
                "description": "Spot cross margin create multiple orders at once",
                "method": "createOrders",
                "url": "https://api.bitget.com/api/v2/margin/crossed/batch-place-order",
                "input": [
                    [
                        {
                            "symbol": "BTC/USDT",
                            "type": "limit",
                            "side": "buy",
                            "amount": 0.0002,
                            "price": 25000,
                            "params": {
                                "marginMode": "cross"
                            }
                        },
                        {
                            "symbol": "BTC/USDT",
                            "type": "limit",
                            "side": "buy",
                            "amount": 0.0002,
                            "price": 27000,
                            "params": {
                                "marginMode": "cross"
                            }
                        }
                    ]
                ],
                "output": "{\"symbol\":\"BTCUSDT\",\"orderList\":[{\"symbol\":\"BTCUSDT\",\"orderType\":\"limit\",\"price\":\"25000\",\"force\":\"GTC\",\"side\":\"buy\",\"loanType\":\"normal\",\"baseSize\":\"0.0002\"},{\"symbol\":\"BTCUSDT\",\"orderType\":\"limit\",\"price\":\"27000\",\"force\":\"GTC\",\"side\":\"buy\",\"loanType\":\"normal\",\"baseSize\":\"0.0002\"}]}"
            },
            {
                "description": "Swap create multiple limit orders at once",
                "method": "createOrders",
                "url": "https://api.bitget.com/api/v2/mix/order/batch-place-order",
                "input": [
                    [
                        {
                            "symbol": "BTC/USDT:USDT",
                            "type": "limit",
                            "side": "buy",
                            "amount": 0.001,
                            "price": 25000,
                            "params": {
                                "marginMode": "cross"
                            }
                        },
                        {
                            "symbol": "BTC/USDT:USDT",
                            "type": "limit",
                            "side": "buy",
                            "amount": 0.001,
                            "price": 27000,
                            "params": {
                                "marginMode": "cross"
                            }
                        }
                    ]
                ],
                "output": "{\"symbol\":\"BTCUSDT\",\"orderList\":[{\"symbol\":\"BTCUSDT\",\"orderType\":\"limit\",\"price\":\"25000\",\"force\":\"GTC\",\"marginCoin\":\"USDT\",\"size\":\"0.001\",\"productType\":\"USDT-FUTURES\",\"marginMode\":\"crossed\",\"side\":\"buy\",\"tradeSide\":\"Open\"},{\"symbol\":\"BTCUSDT\",\"orderType\":\"limit\",\"price\":\"27000\",\"force\":\"GTC\",\"marginCoin\":\"USDT\",\"size\":\"0.001\",\"productType\":\"USDT-FUTURES\",\"marginMode\":\"crossed\",\"side\":\"buy\",\"tradeSide\":\"Open\"}],\"marginMode\":\"crossed\",\"marginCoin\":\"USDT\",\"productType\":\"USDT-FUTURES\"}"
            }
        ],
        "editOrder": [
            {
                "description": "Spot edit a trigger order",
                "method": "editOrder",
                "url": "https://api.bitget.com/api/v2/spot/trade/modify-plan-order",
                "input": [
                    "1113281809859813380",
                    "BTC/USDT",
                    "limit",
                    "buy",
                    0.0002,
                    "27000",
                    {
                        "triggerPrice": 28000
                    }
                ],
                "output": "{\"orderId\":\"1113281809859813380\",\"size\":\"0.0002\",\"orderType\":\"limit\",\"triggerPrice\":28000,\"executePrice\":\"27000\"}"
            },
            {
                "description": "Swap edit order",
                "method": "editOrder",
                "url": "https://api.bitget.com/api/v2/mix/order/modify-order",
                "input": [
                    "1113283350484385804",
                    "BTC/USDT:USDT",
                    "limit",
                    "buy",
                    0.002,
                    "27000"
                ],
                "output": "{\"orderId\":\"1113283350484385804\",\"symbol\":\"BTCUSDT\",\"productType\":\"USDT-FUTURES\",\"newSize\":\"0.002\",\"newPrice\":\"27000\",\"newClientOid\":\"f0c222d0-65c0-4502-b859-39d78e41450e\"}"
            },
            {
                "description": "Swap edit a trigger order",
                "method": "editOrder",
                "url": "https://api.bitget.com/api/v2/mix/order/modify-plan-order",
                "input": [
                    "1113283776619290625",
                    "BTC/USDT:USDT",
                    "limit",
                    "buy",
                    0.001,
                    "25000",
                    {
                        "triggerPrice": 27000
                    }
                ],
                "output": "{\"orderId\":\"1113283776619290625\",\"symbol\":\"BTCUSDT\",\"productType\":\"USDT-FUTURES\",\"newSize\":\"0.001\",\"newPrice\":\"25000\",\"newTriggerPrice\":\"27000\",\"triggerPrice\":27000}"
            },
            {
                "description": "Swap edit a stopLossPrice order",
                "method": "editOrder",
                "url": "https://api.bitget.com/api/v2/mix/order/modify-tpsl-order",
                "input": [
                    "1113286462953558017",
                    "BTC/USDT:USDT",
                    "market",
                    "buy",
                    0.001,
                    "25000",
                    {
                        "stopLossPrice": 27000
                    }
                ],
                "output": "{\"orderId\":\"1113286462953558017\",\"symbol\":\"BTCUSDT\",\"productType\":\"USDT-FUTURES\",\"marginCoin\":\"USDT\",\"size\":\"0.001\",\"executePrice\":\"25000\",\"triggerPrice\":\"27000\"}"
            },
            {
                "description": "Swap edit a trailing order",
                "method": "editOrder",
                "url": "https://api.bitget.com/api/v2/mix/order/modify-plan-order",
                "input": [
                    "1121635717619453955",
                    "BTC/USDT:USDT",
                    "market",
                    "sell",
                    0.002,
                    null,
                    {
                        "trailingPercent": "5",
                        "trailingTriggerPrice": "46000"
                    }
                ],
                "output": "{\"orderId\":\"1121635717619453955\",\"symbol\":\"BTCUSDT\",\"productType\":\"USDT-FUTURES\",\"newSize\":\"0.002\",\"newTriggerPrice\":\"46000\",\"newCallbackRatio\":\"5\"}"
            }
        ],
        "fetchMyTrades": [
            {
                "description": "Spot fetch private trades",
                "method": "fetchMyTrades",
                "url": "https://api.bitget.com/api/v2/spot/trade/fills?limit=3&symbol=BTCUSDT",
                "input": [
                    "BTC/USDT",
                    null,
                    "3"
                ]
            },
            {
                "description": "Swap fetch private trades",
                "method": "fetchMyTrades",
                "url": "https://api.bitget.com/api/v2/mix/order/fills?limit=3&productType=USDT-FUTURES&startTime=1699457638000&symbol=BTCUSDT",
                "input": [
                    "BTC/USDT:USDT",
                    "1699457638000",
                    "3"
                ]
            },
            {
                "description": "Cross margin fetch private trades",
                "method": "fetchMyTrades",
                "url": "https://api.bitget.com/api/v2/margin/crossed/fills?limit=3&startTime=1693121196677&symbol=BTCUSDT",
                "input": [
                    "BTC/USDT",
                    null,
                    "3",
                    {
                        "marginMode": "cross"
                    }
                ]
            },
            {
                "description": "Isolated margin fetch private trades",
                "method": "fetchMyTrades",
                "url": "https://api.bitget.com/api/v2/margin/isolated/fills?limit=3&startTime=1693121211352&symbol=BTCUSDT",
                "input": [
                    "BTC/USDT",
                    null,
                    "3",
                    {
                        "marginMode": "isolated"
                    }
                ]
            }
        ],
        "fetchOrder": [
            {
                "description": "Spot fetch order",
                "method": "fetchOrder",
                "url": "https://api.bitget.com/api/v2/spot/trade/orderInfo?orderId=1112193234476896261",
                "input": [
                    "1112193234476896261",
                    "BTC/USDT"
                ]
            },
            {
                "description": "Fetch swap order",
                "method": "fetchOrder",
                "url": "https://api.bitget.com/api/v2/mix/order/detail?orderId=1112202424673271809&productType=USDT-FUTURES&symbol=BTCUSDT",
                "input": [
                    "1112202424673271809",
                    "BTC/USDT:USDT"
                ]
            }
        ],
        "fetchOpenOrders": [
            {
                "description": "Spot open orders",
                "method": "fetchOpenOrders",
                "url": "https://api.bitget.com/api/v2/spot/trade/unfilled-orders?symbol=BTCUSDT",
                "input": [
                    "BTC/USDT"
                ]
            },
            {
                "description": "Spot open orders without symbol",
                "method": "fetchOpenOrders",
                "url": "https://api.bitget.com/api/v2/spot/trade/unfilled-orders",
                "input": []
            },
            {
                "description": "Swap open orders",
                "method": "fetchOpenOrders",
                "url": "https://api.bitget.com/api/v2/mix/order/orders-pending?productType=USDT-FUTURES&symbol=BTCUSDT",
                "input": [
                    "BTC/USDT:USDT"
                ]
            },
            {
                "description": "Swap open orders without symbol",
                "method": "fetchOpenOrders",
                "url": "https://api.bitget.com/api/v2/mix/order/orders-pending?productType=USDT-FUTURES&startTime=0&limit=0",
                "input": [
                    null,
                    0,
                    0,
                    {
                        "type": "swap"
                    }
                ]
            },
            {
                "description": "Swap open trailing orders",
                "method": "fetchOpenOrders",
                "url": "https://api.bitget.com/api/v2/mix/order/orders-plan-pending?planType=track_plan&productType=USDT-FUTURES&symbol=BTCUSDT",
                "input": [
                    "BTC/USDT:USDT",
                    null,
                    null,
                    {
                        "trailing": true
                    }
                ]
            },
            {
                "description": "fetch open tp/sl orders",
                "method": "fetchOpenOrders",
                "url": "https://api.bitget.com/api/v2/mix/order/orders-plan-pending?planType=profit_loss&productType=USDT-FUTURES&symbol=ADAUSDT",
                "input": [
                    "ADA/USDT:USDT",
                    null,
                    null,
                    {
                        "planType": "profit_loss"
                    }
                ]
            }
        ],
        "fetchClosedOrders": [
            {
                "description": "spot closed orders without symbol",
                "method": "fetchClosedOrders",
                "url": "https://api.bitget.com/api/v2/spot/trade/history-orders",
                "input": []
            },
            {
                "description": "swap closed orders without symbol",
                "method": "fetchClosedOrders",
                "url": "https://api.bitget.com/api/v2/mix/order/orders-history?productType=USDT-FUTURES",
                "input": [
                    null,
                    null,
                    null,
                    {
                        "type": "swap"
                    }
                ]
            },
            {
                "description": "Spot closed orders",
                "method": "fetchClosedOrders",
                "url": "https://api.bitget.com/api/v2/spot/trade/history-orders?symbol=BTCUSDT",
                "input": [
                    "BTC/USDT"
                ]
            },
            {
                "description": "Swap closed orders",
                "method": "fetchClosedOrders",
                "url": "https://api.bitget.com/api/v2/mix/order/orders-history?productType=USDT-FUTURES&symbol=BTCUSDT",
                "input": [
                    "BTC/USDT:USDT"
                ]
            },
            {
                "description": "Swap closed trailing orders",
                "method": "fetchClosedOrders",
                "url": "https://api.bitget.com/api/v2/mix/order/orders-plan-history?planType=track_plan&productType=USDT-FUTURES&symbol=BTCUSDT",
                "input": [
                    "BTC/USDT:USDT",
                    null,
                    null,
                    {
                        "trailing": true
                    }
                ]
            }
        ],
        "fetchCanceledOrders": [
            {
                "description": "spot canceled orders",
                "method": "fetchCanceledOrders",
                "url": "https://api.bitget.com/api/v2/spot/trade/history-orders",
                "input": []
            },
            {
                "description": "Swap canceled orders without symbol",
                "method": "fetchCanceledOrders",
                "url": "https://api.bitget.com/api/v2/mix/order/orders-history?productType=USDT-FUTURES",
                "input": [
                    null,
                    null,
                    null,
                    {
                        "type": "swap"
                    }
                ]
            },
            {
                "description": "spot canceled orders with symbol",
                "method": "fetchCanceledOrders",
                "url": "https://api.bitget.com/api/v2/spot/trade/history-orders?symbol=LTCUSDT",
                "input": [
                    "LTC/USDT"
                ]
            },
            {
                "description": "swap canceled orders with symbol",
                "method": "fetchCanceledOrders",
                "url": "https://api.bitget.com/api/v2/mix/order/orders-history?productType=USDT-FUTURES&symbol=LTCUSDT",
                "input": [
                    "LTC/USDT:USDT"
                ]
            },
            {
                "description": "swap canceled trailing orders",
                "method": "fetchCanceledOrders",
                "url": "https://api.bitget.com/api/v2/mix/order/orders-plan-history?planType=track_plan&productType=USDT-FUTURES&symbol=BTCUSDT",
                "input": [
                    "BTC/USDT:USDT",
                    null,
                    null,
                    {
                        "trailing": true
                    }
                ]
            }
        ],
        "fetchBalance": [
            {
                "description": "Fetch spot balance",
                "method": "fetchBalance",
                "url": "https://api.bitget.com/api/v2/spot/account/assets",
                "input": [
                    {
                        "type": "spot"
                    }
                ]
            },
            {
                "description": "Fetch linear swap balance",
                "method": "fetchBalance",
                "url": "https://api.bitget.com/api/v2/mix/account/accounts?productType=USDT-FUTURES",
                "input": [
                    {
                        "type": "swap",
                        "productType": "USDT-FUTURES"
                    }
                ]
            },
            {
                "description": "Fetch cross margin balance",
                "method": "fetchBalance",
                "url": "https://api.bitget.com/api/margin/v1/cross/account/assets",
                "input": [
                    {
                        "marginMode": "cross"
                    }
                ]
            },
            {
                "description": "Fetch isolated margin balance",
                "method": "fetchBalance",
                "url": "https://api.bitget.com/api/margin/v1/isolated/account/assets",
                "input": [
                    {
                        "marginMode": "isolated"
                    }
                ]
            }
        ],
        "fetchPosition": [
            {
                "description": "Fetch a linear position",
                "method": "fetchPosition",
                "url": "https://api.bitget.com/api/v2/mix/position/single-position?marginCoin=USDT&productType=USDT-FUTURES&symbol=BTCUSDT",
                "input": [
                    "BTC/USDT:USDT"
                ]
            }
        ],
        "fetchPositions": [
            {
                "description": "Fetch linear positions",
                "method": "fetchPositions",
                "url": "https://api.bitget.com/api/v2/mix/position/all-position?marginCoin=USDT&productType=USDT-FUTURES",
                "input": [
                    [
                        "BTC/USDT:USDT"
                    ]
                ]
            },
            {
                "description": "Fetch linear positions without symbol",
                "method": "fetchPositions",
                "url": "https://api.bitget.com/api/v2/mix/position/all-position?marginCoin=USDT&productType=USDT-FUTURES",
                "input": []
            }
        ],
        "setLeverage": [
            {
                "description": "Set linear leverage",
                "method": "setLeverage",
                "url": "https://api.bitget.com/api/v2/mix/account/set-leverage",
                "input": [
                    15,
                    "ADA/USDT:USDT"
                ],
                "output": "{\"symbol\":\"ADAUSDT\",\"marginCoin\":\"USDT\",\"leverage\":\"15\",\"productType\":\"USDT-FUTURES\"}"
            },
            {
                "description": "Set inverse isolated leverage",
                "method": "setLeverage",
                "url": "https://api.bitget.com/api/v2/mix/account/set-leverage",
                "input": [
                    "20",
                    "BTC/USD:BTC",
                    {
                        "holdSide": "long"
                    }
                ],
                "output": "{\"symbol\":\"BTCUSD\",\"marginCoin\":\"BTC\",\"leverage\":\"20\",\"productType\":\"COIN-FUTURES\",\"holdSide\":\"long\"}"
            }
        ],
        "setPositionMode": [
            {
                "description": "Set linear position mode to dual side",
                "method": "setPositionMode",
                "url": "https://api.bitget.com/api/v2/mix/account/set-position-mode",
                "input": [
                    true,
                    "LTC/USDT:USDT"
                ],
                "output": "{\"posMode\":\"hedge_mode\",\"productType\":\"USDT-FUTURES\"}"
            }
        ],
        "setMarginMode": [
            {
                "description": "Set margin mode to isolated",
                "method": "setMarginMode",
                "url": "https://api.bitget.com/api/v2/mix/account/set-margin-mode",
                "input": [
                    "isolated",
                    "LTC/USDT:USDT"
                ],
                "output": "{\"symbol\":\"LTCUSDT\",\"marginCoin\":\"USDT\",\"marginMode\":\"isolated\",\"productType\":\"USDT-FUTURES\"}"
            }
        ],
        "cancelOrder": [
            {
                "description": "Spot cancel order",
                "method": "cancelOrder",
                "url": "https://api.bitget.com/api/v2/spot/trade/cancel-order",
                "input": [
                    "1112183589322526722",
                    "BTC/USDT"
                ],
                "output": "{\"symbol\":\"BTCUSDT\",\"orderId\":\"1112183589322526722\"}"
            },
            {
                "description": "Spot cancel trigger order",
                "method": "cancelOrder",
                "url": "https://api.bitget.com/api/v2/spot/trade/cancel-plan-order",
                "input": [
                    "1112185242788634625",
                    "BTC/USDT",
                    {
                        "stop": true
                    }
                ],
                "output": "{\"orderId\":\"1112185242788634625\"}"
            },
            {
                "description": "Swap cancel order",
                "method": "cancelOrder",
                "url": "https://api.bitget.com/api/v2/mix/order/cancel-order",
                "input": [
                    "1112196299005526018",
                    "BTC/USDT:USDT"
                ],
                "output": "{\"symbol\":\"BTCUSDT\",\"orderId\":\"1112196299005526018\",\"productType\":\"USDT-FUTURES\"}"
            },
            {
                "description": "Swap cancel trigger order",
                "method": "cancelOrder",
                "url": "https://api.bitget.com/api/v2/mix/order/cancel-plan-order",
                "input": [
                    "1112196961443323905",
                    "BTC/USDT:USDT",
                    {
                        "stop": true
                    }
                ],
                "output": "{\"symbol\":\"BTCUSDT\",\"productType\":\"USDT-FUTURES\",\"orderIdList\":[{\"orderId\":\"1112196961443323905\"}]}"
            },
            {
                "description": "Cross margin cancel order",
                "method": "cancelOrder",
                "url": "https://api.bitget.com/api/v2/margin/crossed/cancel-order",
                "input": [
                    "1112204653770715137",
                    "BTC/USDT",
                    {
                        "marginMode": "cross"
                    }
                ],
                "output": "{\"symbol\":\"BTCUSDT\",\"orderId\":\"1112204653770715137\"}"
            },
            {
                "description": "Swap cancel trailing order",
                "method": "cancelOrder",
                "url": "https://api.bitget.com/api/v2/mix/order/cancel-plan-order",
                "input": [
                    "1121635717619453955",
                    "BTC/USDT:USDT",
                    {
                        "trailing": true
                    }
                ],
                "output": "{\"symbol\":\"BTCUSDT\",\"orderId\":\"1121635717619453955\",\"productType\":\"USDT-FUTURES\",\"orderIdList\":[{\"orderId\":\"1121635717619453955\"}],\"planType\":\"track_plan\"}"
            }
        ],
        "cancelOrders": [
            {
                "description": "Spot cancel multiple orders at once",
                "method": "cancelOrders",
                "url": "https://api.bitget.com/api/v2/spot/trade/batch-cancel-order",
                "input": [
                    [
                        "1112194858800812032",
                        "1112194858805006336"
                    ],
                    "BTC/USDT"
                ],
                "output": "{\"symbol\":\"BTCUSDT\",\"orderList\":[{\"orderId\":\"1112194858800812032\"},{\"orderId\":\"1112194858805006336\"}]}"
            },
            {
                "description": "Swap cancel multiple orders at once",
                "method": "cancelOrders",
                "url": "https://api.bitget.com/api/v2/mix/order/batch-cancel-orders",
                "input": [
                    [
                        "1112203337114746893",
                        "1112203337152495632"
                    ],
                    "BTC/USDT:USDT"
                ],
                "output": "{\"symbol\":\"BTCUSDT\",\"orderIdList\":[{\"orderId\":\"1112203337114746893\"},{\"orderId\":\"1112203337152495632\"}],\"productType\":\"USDT-FUTURES\"}"
            },
            {
                "description": "Cross margin cancel multiple orders at once",
                "method": "cancelOrders",
                "url": "https://api.bitget.com/api/v2/margin/crossed/batch-cancel-order",
                "input": [
                    [
                        "1112205645295792129",
                        "1112205645442592772"
                    ],
                    "BTC/USDT",
                    {
                        "marginMode": "cross"
                    }
                ],
                "output": "{\"symbol\":\"BTCUSDT\",\"orderIdList\":[{\"orderId\":\"1112205645295792129\"},{\"orderId\":\"1112205645442592772\"}]}"
            },
            {
                "description": "Isolated margin cancel multiple orders at once",
                "method": "cancelOrders",
                "url": "https://api.bitget.com/api/v2/margin/isolated/batch-cancel-order",
                "input": [
                    [
                        "1112207614827704321",
                        "1112207614982893571"
                    ],
                    "BTC/USDT",
                    {
                        "marginMode": "isolated"
                    }
                ],
                "output": "{\"symbol\":\"BTCUSDT\",\"orderIdList\":[{\"orderId\":\"1112207614827704321\"},{\"orderId\":\"1112207614982893571\"}]}"
            }
        ],
        "cancelAllOrders": [
            {
                "description": "Spot stop cancel all orders",
                "method": "cancelAllOrders",
                "url": "https://api.bitget.com/api/v2/spot/trade/batch-cancel-plan-order",
                "input": [
<<<<<<< HEAD
                    "BTC/USDT"
=======
                  "BTC/USDT",
                  {
                    "stop": true
                  }
>>>>>>> 25c732dd
                ],
                "output": "{\"symbolList\":[\"BTCUSDT\"]}"
            },
            {
              "description": "Spot cancel all plan orders",
              "method": "cancelAllOrders",
              "url": "https://api.bitget.com/api/v2/spot/trade/cancel-symbol-order",
              "input": [
                "BTC/USDT"
              ],
              "output": "{\"symbol\":\"BTCUSDT\"}"
            },
            {
                "description": "Swap cancel all orders",
                "method": "cancelAllOrders",
                "url": "https://api.bitget.com/api/v2/mix/order/batch-cancel-orders",
                "input": [
                    "BTC/USDT:USDT"
                ],
                "output": "{\"symbol\":\"BTCUSDT\",\"productType\":\"USDT-FUTURES\"}"
            },
            {
                "description": "Cross margin cancel all orders",
                "method": "cancelAllOrders",
                "url": "https://api.bitget.com/api/margin/v1/cross/order/batchCancelOrder",
                "input": [
                    "BTC/USDT",
                    {
                        "marginMode": "cross"
                    }
                ],
                "output": "{\"symbol\":\"BTCUSDT\"}"
            },
            {
                "description": "Isolated margin cancel all orders",
                "method": "cancelAllOrders",
                "url": "https://api.bitget.com/api/margin/v1/isolated/order/batchCancelOrder",
                "input": [
                    "BTC/USDT",
                    {
                        "marginMode": "isolated"
                    }
                ],
                "output": "{\"symbol\":\"BTCUSDT\"}"
            }
        ],
        "fetchCrossBorrowRate": [
            {
                "description": "Fetch the cross borrow rate",
                "method": "fetchCrossBorrowRate",
                "url": "https://api.bitget.com/api/v2/margin/crossed/interest-rate-and-limit?coin=USDT",
                "input": [
                    "USDT"
                ]
            }
        ],
        "fetchIsolatedBorrowRate": [
            {
                "description": "Fetch the isolated borrow rate",
                "method": "fetchIsolatedBorrowRate",
                "url": "https://api.bitget.com/api/v2/margin/isolated/interest-rate-and-limit?symbol=BTCUSDT",
                "input": [
                    "BTC/USDT"
                ]
            }
        ],
        "closePosition": [
            {
                "description": "Swap close linear position",
                "method": "closePosition",
                "url": "https://api.bitget.com/api/v2/mix/order/close-positions",
                "input": [
                    "BTC/USDT:USDT",
                    null
                ],
                "output": "{\"symbol\":\"BTCUSDT\",\"productType\":\"USDT-FUTURES\"}"
            }
        ],
        "closeAllPositions": [
            {
                "description": "Swap close all USDT margined positions",
                "method": "closeAllPositions",
                "url": "https://api.bitget.com/api/v2/mix/order/close-positions",
                "input": [
                    {
                        "productType": "USDT-FUTURES"
                    }
                ],
                "output": "{\"productType\":\"USDT-FUTURES\"}"
            }
        ],
        "fetchOHLCV": [
            {
                "description": "spot without args",
                "method": "fetchOHLCV",
                "url": "https://api.bitget.com/api/v2/spot/market/candles?symbol=BTCUSDT&granularity=1min",
                "input": [
                    "BTC/USDT"
                ]
            },
            {
                "description": "spot 1d",
                "method": "fetchOHLCV",
                "url": "https://api.bitget.com/api/v2/spot/market/candles?symbol=BTCUSDT&granularity=1Dutc",
                "input": [
                    "BTC/USDT",
                    "1d"
                ]
            },
            {
                "description": "spot 1d +since",
                "method": "fetchOHLCV",
                "url": "https://api.bitget.com/api/v2/spot/market/history-candles?symbol=BTCUSDT&granularity=1Dutc&startTime=1614859706000&endTime=1623586105999",
                "input": [
                    "BTC/USDT",
                    "1d",
                    1614859706000
                ]
            },
            {
                "description": "spot 1d +since +limit",
                "method": "fetchOHLCV",
                "url": "https://api.bitget.com/api/v2/spot/market/history-candles?symbol=BTCUSDT&granularity=1Dutc&limit=10&startTime=1614859706000&endTime=1615810105999",
                "input": [
                    "BTC/USDT",
                    "1d",
                    1614859706000,
                    10
                ]
            },
            {
                "description": "spot 1d +since +limit +until",
                "method": "fetchOHLCV",
                "url": "https://api.bitget.com/api/v2/spot/market/history-candles?symbol=BTCUSDT&granularity=1Dutc&limit=10&startTime=1614859706000&endTime=1615810105999",
                "input": [
                    "BTC/USDT",
                    "1d",
                    1614859706000,
                    10,
                    {
                        "until": 1615550906000
                    }
                ]
            },
            {
                "description": "spot 1d +limit +until",
                "method": "fetchOHLCV",
                "url": "https://api.bitget.com/api/v2/spot/market/history-candles?symbol=BTCUSDT&granularity=1Dutc&limit=10&endTime=1639550906000",
                "input": [
                    "BTC/USDT",
                    "1d",
                    null,
                    10,
                    {
                        "until": 1639550906000
                    }
                ]
            },
            {
                "description": "spot 1d +until",
                "method": "fetchOHLCV",
                "url": "https://api.bitget.com/api/v2/spot/market/history-candles?symbol=BTCUSDT&granularity=1Dutc&endTime=1639550906000",
                "input": [
                    "BTC/USDT",
                    "1d",
                    null,
                    null,
                    {
                        "until": 1639550906000
                    }
                ]
            },
            {
                "description": "spot 1d +since +until",
                "method": "fetchOHLCV",
                "url": "https://api.bitget.com/api/v2/spot/market/history-candles?symbol=BTCUSDT&granularity=1Dutc&startTime=1614859706000&endTime=1623586105999",
                "input": [
                    "BTC/USDT",
                    "1d",
                    1614859706000,
                    null,
                    {
                        "until": 1615550906000
                    }
                ]
            },
            {
                "description": "swap 1d",
                "method": "fetchOHLCV",
                "url": "https://api.bitget.com/api/v2/mix/market/candles?symbol=BTCUSDT&granularity=1Dutc&productType=USDT-FUTURES",
                "input": [
                    "BTC/USDT:USDT",
                    "1d"
                ]
            },
            {
                "description": "swap 1d +since",
                "method": "fetchOHLCV",
                "url": "https://api.bitget.com/api/v2/mix/market/history-candles?symbol=BTCUSDT&granularity=1Dutc&startTime=1614859706000&productType=USDT-FUTURES",
                "input": [
                    "BTC/USDT:USDT",
                    "1d",
                    1614859706000
                ]
            },
            {
                "description": "swap 1d +since +limit",
                "method": "fetchOHLCV",
                "url": "https://api.bitget.com/api/v2/mix/market/history-candles?symbol=BTCUSDT&granularity=1Dutc&limit=2&startTime=1614859706000&productType=USDT-FUTURES",
                "input": [
                    "BTC/USDT:USDT",
                    "1d",
                    1614859706000,
                    2
                ]
            },
            {
                "description": "swap 1d +since +limit +until",
                "method": "fetchOHLCV",
                "url": "https://api.bitget.com/api/v2/mix/market/history-candles?symbol=BTCUSDT&granularity=1Dutc&limit=10&startTime=1614859706000&endTime=1615810105999&productType=USDT-FUTURES",
                "input": [
                    "BTC/USDT:USDT",
                    "1d",
                    1614859706000,
                    10,
                    {
                        "until": 1615550906000
                    }
                ]
            },
            {
                "description": "swap 1d +since +until",
                "method": "fetchOHLCV",
                "url": "https://api.bitget.com/api/v2/mix/market/history-candles?symbol=BTCUSDT&granularity=1Dutc&endTime=1615550906000&startTime=1614859706000&productType=USDT-FUTURES",
                "input": [
                    "BTC/USDT:USDT",
                    "1d",
                    1614859706000,
                    null,
                    {
                        "until": 1615550906000
                    }
                ]
            },
            {
                "description": "swap 1d +limit +until",
                "method": "fetchOHLCV",
                "url": "https://api.bitget.com/api/v2/mix/market/history-candles?symbol=BTCUSDT&granularity=1Dutc&endTime=1615550906000&limit=10&productType=USDT-FUTURES",
                "input": [
                    "BTC/USDT:USDT",
                    "1d",
                    null,
                    10,
                    {
                        "until": 1615550906000
                    }
                ]
            },
            {
                "description": "swap 1d +until",
                "method": "fetchOHLCV",
                "url": "https://api.bitget.com/api/v2/mix/market/history-candles?symbol=BTCUSDT&granularity=1Dutc&endTime=1615550906000&productType=USDT-FUTURES",
                "input": [
                    "BTC/USDT:USDT",
                    "1d",
                    null,
                    null,
                    {
                        "until": 1615550906000
                    }
                ]
            },
            {
                "description": "spot ohlcv",
                "method": "fetchOHLCV",
                "url": "https://api.bitget.com/api/v2/spot/market/candles?symbol=BTCUSDT&granularity=1min",
                "input": [
                    "BTC/USDT"
                ]
            },
            {
                "description": "swap ohlcv",
                "method": "fetchOHLCV",
                "url": "https://api.bitget.com/api/v2/mix/market/candles?symbol=BTCUSDT&granularity=1m&productType=USDT-FUTURES",
                "input": [
                    "BTC/USDT:USDT"
                ]
            }
        ],
        "fetchCanceledAndClosedOrders": [
            {
                "description": "spot canceled and closed orders",
                "method": "fetchCanceledAndClosedOrders",
                "url": "https://api.bitget.com/api/v2/spot/trade/history-orders?symbol=LTCUSDT",
                "input": [
                    "LTC/USDT"
                ]
            },
            {
                "description": "swap canceled and closed orders",
                "method": "fetchCanceledAndClosedOrders",
                "url": "https://api.bitget.com/api/v2/mix/order/orders-history?productType=USDT-FUTURES&symbol=LTCUSDT",
                "input": [
                    "LTC/USDT:USDT"
                ]
            }
        ],
        "fetchOrderBook": [
            {
                "description": "spot orderbook",
                "method": "fetchOrderBook",
                "url": "https://api.bitget.com/api/v2/spot/market/orderbook?symbol=BTCUSDT&limit=5",
                "input": [
                    "BTC/USDT",
                    5
                ]
            },
            {
                "description": "swap orderbook",
                "method": "fetchOrderBook",
                "url": "https://api.bitget.com/api/v2/mix/market/merge-depth?symbol=BTCUSDT&limit=5&productType=USDT-FUTURES",
                "input": [
                    "BTC/USDT:USDT",
                    5
                ]
            },
            {
                "description": "spot orderbook",
                "method": "fetchOrderBook",
                "url": "https://api.bitget.com/api/v2/spot/market/orderbook?symbol=BTCUSDT",
                "input": [
                    "BTC/USDT"
                ]
            },
            {
                "description": "swap orderbook",
                "method": "fetchOrderBook",
                "url": "https://api.bitget.com/api/v2/mix/market/merge-depth?symbol=BTCUSDT&productType=USDT-FUTURES",
                "input": [
                    "BTC/USDT:USDT"
                ]
            }
        ],
        "fetchTrades": [
            {
                "description": "fetch spot trades",
                "method": "fetchTrades",
                "url": "https://api.bitget.com/api/v2/spot/market/fills-history?symbol=BTCUSDT&limit=5",
                "input": [
                    "BTC/USDT",
                    null,
                    5
                ]
            },
            {
                "description": "fetch swap trades",
                "method": "fetchTrades",
                "url": "https://api.bitget.com/api/v2/mix/market/fills-history?symbol=BTCUSDT&limit=5&productType=USDT-FUTURES",
                "input": [
                    "BTC/USDT:USDT",
                    null,
                    5
                ]
            },
            {
                "description": "spot fetchTrades",
                "method": "fetchTrades",
                "url": "https://api.bitget.com/api/v2/spot/market/fills-history?symbol=BTCUSDT",
                "input": [
                    "BTC/USDT"
                ]
            },
            {
                "description": "swap fetchTrades",
                "method": "fetchTrades",
                "url": "https://api.bitget.com/api/v2/mix/market/fills-history?symbol=BTCUSDT&productType=USDT-FUTURES",
                "input": [
                    "BTC/USDT:USDT"
                ]
            }
        ],
        "fetchTradingFee": [
            {
                "description": "fetch trading fee spot",
                "method": "fetchTradingFee",
                "url": "https://api.bitget.com/api/v2/common/trade-rate?businessType=spot&symbol=BTCUSDT",
                "input": [
                    "BTC/USDT"
                ]
            }
        ],
        "fetchTradingFees": [
            {
                "description": "spot trading fees",
                "method": "fetchTradingFees",
                "url": "https://api.bitget.com/api/v2/spot/public/symbols",
                "input": []
            }
        ],
        "fetchLedger": [
            {
                "description": "fetch USDT ledger",
                "method": "fetchLedger",
                "url": "https://api.bitget.com/api/v2/spot/account/bills?coin=USDT",
                "input": [
                    "USDT"
                ]
            }
        ],
        "fetchFundingHistory": [
            {
                "description": "fetch funding history",
                "method": "fetchFundingHistory",
                "url": "https://api.bitget.com/api/v2/mix/account/bill?businessType=contract_settle_fee&marginCoin=USDT&productType=USDT-FUTURES&symbol=BTCUSDT",
                "input": [
                    "BTC/USDT:USDT"
                ]
            }
        ],
        "fetchOpenInterest": [
            {
                "description": "fetch BTC/USDT:USDT OI",
                "method": "fetchOpenInterest",
                "url": "https://api.bitget.com/api/v2/mix/market/open-interest?symbol=BTCUSDT&productType=USDT-FUTURES",
                "input": [
                    "BTC/USDT:USDT"
                ]
            }
        ],
        "fetchDepositAddress": [
            {
                "description": "fetch deposit address $AI",
                "method": "fetchDepositAddress",
                "url": "https://api.bitget.com/api/v2/spot/wallet/deposit-address?coin=$AI",
                "input": [
                    "$AI"
                ]
            },
            {
                "description": "fetch USDT deposit address",
                "method": "fetchDepositAddress",
                "url": "https://api.bitget.com/api/v2/spot/wallet/deposit-address?coin=USDT",
                "input": [
                    "USDT"
                ]
            }
        ],
        "fetchLeverage": [
            {
                "description": "Swap fetch set leverage",
                "method": "fetchLeverage",
                "url": "https://api.bitget.com/api/v2/mix/account/account?marginCoin=USDT&productType=USDT-FUTURES&symbol=BTCUSDT",
                "input": [
                    "BTC/USDT:USDT"
                ]
            }
        ],
        "fetchMarginMode": [
            {
                "description": "Swap fetch the set margin mode for a trading pair",
                "method": "fetchMarginMode",
                "url": "https://api.bitget.com/api/v2/mix/account/account?marginCoin=USDT&productType=USDT-FUTURES&symbol=BTCUSDT",
                "input": [
                    "BTC/USDT:USDT"
                ]
            }
        ],
        "fetchTime": [
            {
                "description": "fetchTime",
                "method": "fetchTime",
                "url": "https://api.bitget.com/api/v2/public/time",
                "input": []
            }
        ],
        "fetchTicker": [
            {
                "description": "Swap ticker",
                "method": "fetchTicker",
                "url": "https://api.bitget.com/api/v2/mix/market/ticker?symbol=BTCUSDT&productType=USDT-FUTURES",
                "input": [
                    "BTC/USDT:USDT"
                ]
            },
            {
                "description": "spot ticker",
                "method": "fetchTicker",
                "url": "https://api.bitget.com/api/v2/spot/market/tickers?symbol=BTCUSDT",
                "input": [
                    "BTC/USDT"
                ]
            }
        ],
        "fetchTickers": [
            {
                "description": "spot tickers",
                "method": "fetchTickers",
                "url": "https://api.bitget.com/api/v2/spot/market/tickers",
                "input": [
                    [
                        "BTC/USDT",
                        "ETH/USDT"
                    ]
                ]
            },
            {
                "description": "swap tickers",
                "method": "fetchTickers",
                "url": "https://api.bitget.com/api/v2/mix/market/tickers?productType=USDT-FUTURES",
                "input": [
                    [
                        "BTC/USDT:USDT",
                        "ETH/USDT:USDT"
                    ]
                ]
            }
        ],
        "fetchFundingRateHistory": [
            {
                "description": "fundingRateHistory",
                "method": "fetchFundingRateHistory",
                "url": "https://api.bitget.com/api/v2/mix/market/history-fund-rate?symbol=BTCUSDT&productType=USDT-FUTURES",
                "input": [
                    "BTC/USDT:USDT"
                ]
            }
        ],
        "fetchFundingRate": [
            {
                "description": "fundingRate",
                "method": "fetchFundingRate",
                "url": "https://api.bitget.com/api/v2/mix/market/current-fund-rate?symbol=BTCUSDT&productType=USDT-FUTURES",
                "input": [
                    "BTC/USDT:USDT"
                ]
            }
        ]
    }
}<|MERGE_RESOLUTION|>--- conflicted
+++ resolved
@@ -935,14 +935,10 @@
                 "method": "cancelAllOrders",
                 "url": "https://api.bitget.com/api/v2/spot/trade/batch-cancel-plan-order",
                 "input": [
-<<<<<<< HEAD
-                    "BTC/USDT"
-=======
                   "BTC/USDT",
                   {
                     "stop": true
                   }
->>>>>>> 25c732dd
                 ],
                 "output": "{\"symbolList\":[\"BTCUSDT\"]}"
             },
