--- conflicted
+++ resolved
@@ -903,7 +903,40 @@
             ]
           }
         ],
-<<<<<<< HEAD
+        "fetchOHLCV": [
+          {
+            "description": "fetchOHLCV using a timestamp that is 1439 candles in the past so that the history endpoint is used",
+            "method": "fetchOHLCV",
+            "url": "https://www.okx.com/api/v5/market/history-candles?instId=BTC-USDT&bar=1H&limit=300&before=1699931781033&after=1701011781033",
+            "input": [
+              "BTC/USDT",
+              "1h",
+              1699931781033,
+              300
+            ]
+          },
+          {
+            "description": "fetchOHLCV using a timestamp that is 1438 candles in the past so that the current endpoint is used",
+            "method": "fetchOHLCV",
+            "disabled": true,
+            "reason": "relies on the current timestamp, which is not deterministic",
+            "url": "https://www.okx.com/api/v5/market/candles?instId=BTC-USDT&bar=1H&limit=300&before=1699935566969&after=1701015566969",
+            "input": [
+              "BTC/USDT",
+              "1h",
+              1699935566969,
+              300
+            ]
+          },
+          {
+            "description": "spot ohlcv",
+            "method": "fetchOHLCV",
+            "url": "https://www.okx.com/api/v5/market/candles?instId=BTC-USDT&bar=1m&limit=100",
+            "input": [
+              "BTC/USDT"
+            ]
+          }
+        ],
         "createTriggerOrder": [
           {
             "description": "Swap create a stop order using the createTriggerOrder method (type 1)",
@@ -988,40 +1021,6 @@
               }
             ],
             "output": "[{\"instId\":\"LTC-USDT-SWAP\",\"side\":\"buy\",\"ordType\":\"limit\",\"sz\":\"1\",\"tdMode\":\"cross\",\"px\":\"60\",\"slTriggerPx\":\"50\",\"slOrdPx\":\"-1\",\"slTriggerPxType\":\"last\",\"tpTriggerPx\":\"70\",\"tpOrdPx\":\"-1\",\"tpTriggerPxType\":\"last\",\"clOrdId\":\"e847386590ce4dBCdb76299fc4b696da\",\"tag\":\"e847386590ce4dBC\",\"posSide\":\"long\"}]"
-=======
-        "fetchOHLCV": [
-          {
-            "description": "fetchOHLCV using a timestamp that is 1439 candles in the past so that the history endpoint is used",
-            "method": "fetchOHLCV",
-            "url": "https://www.okx.com/api/v5/market/history-candles?instId=BTC-USDT&bar=1H&limit=300&before=1699931781033&after=1701011781033",
-            "input": [
-              "BTC/USDT",
-              "1h",
-              1699931781033,
-              300
-            ]
-          },
-          {
-            "description": "fetchOHLCV using a timestamp that is 1438 candles in the past so that the current endpoint is used",
-            "method": "fetchOHLCV",
-            "disabled": true,
-            "reason": "relies on the current timestamp, which is not deterministic",
-            "url": "https://www.okx.com/api/v5/market/candles?instId=BTC-USDT&bar=1H&limit=300&before=1699935566969&after=1701015566969",
-            "input": [
-              "BTC/USDT",
-              "1h",
-              1699935566969,
-              300
-            ]
-          },
-          {
-            "description": "spot ohlcv",
-            "method": "fetchOHLCV",
-            "url": "https://www.okx.com/api/v5/market/candles?instId=BTC-USDT&bar=1m&limit=100",
-            "input": [
-              "BTC/USDT"
-            ]
->>>>>>> f857ec1a
           }
         ]
     }
