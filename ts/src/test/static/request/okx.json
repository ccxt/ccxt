--- conflicted
+++ resolved
@@ -1334,44 +1334,43 @@
                 "output": "{\"ccy\":\"USDT\",\"toAddr\":\"TTsY9uu2Y3aXXXXXscA4v\",\"dest\":\"4\",\"amt\":\"5\",\"chain\":\"USDT-TRC20\",\"fee\":\"1\"}"
             }
         ],
-<<<<<<< HEAD
+        "fetchMarginAdjustmentHistory": [
+            {
+                "description": "Fetching margin reductions",
+                "method": "fetchMarginAdjustmentHistory",
+                "url": "https://www.okx.com/api/v5/account/bills?subType=161&mgnMode=isolated",
+                "input": [
+                  null,
+                  "reduce"
+                ]
+            },
+            {
+                "description": "Fetching margin additions",
+                "method": "fetchMarginAdjustmentHistory",
+                "url": "https://www.okx.com/api/v5/account/bills?subType=160&mgnMode=isolated",
+                "input": [
+                  null,
+                  "add"
+                ]
+            },
+            {
+                "description": "Fetching 3 margin additions older than a week",
+                "method": "fetchMarginAdjustmentHistory",
+                "url": "https://www.okx.com/api/v5/account/bills-archive?subType=160&mgnMode=isolated&startTime=1709251200000&limit=3",
+                "input": [
+                  null,
+                  "add",
+                  1709251200000,
+                  3
+                ]
+            }
+        ],
         "fetchConvertCurrencies": [
             {
                 "description": "Fetch currencies that can be converted",
                 "method": "fetchConvertCurrencies",
                 "url": "https://www.okx.com/api/v5/asset/convert/currencies",
                 "input": []
-=======
-        "fetchMarginAdjustmentHistory": [
-            {
-                "description": "Fetching margin reductions",
-                "method": "fetchMarginAdjustmentHistory",
-                "url": "https://www.okx.com/api/v5/account/bills?subType=161&mgnMode=isolated",
-                "input": [
-                  null,
-                  "reduce"
-                ]
-            },
-            {
-                "description": "Fetching margin additions",
-                "method": "fetchMarginAdjustmentHistory",
-                "url": "https://www.okx.com/api/v5/account/bills?subType=160&mgnMode=isolated",
-                "input": [
-                  null,
-                  "add"
-                ]
-            },
-            {
-                "description": "Fetching 3 margin additions older than a week",
-                "method": "fetchMarginAdjustmentHistory",
-                "url": "https://www.okx.com/api/v5/account/bills-archive?subType=160&mgnMode=isolated&startTime=1709251200000&limit=3",
-                "input": [
-                  null,
-                  "add",
-                  1709251200000,
-                  3
-                ]
->>>>>>> c0bc0b60
             }
         ]
     }
