{
    "exchange": "okx",
    "skipKeys": [
        "clOrdId",
        "tag"
    ],
    "outputType": "json",
    "methods": {
        "createOrder": [
            {
                "description": "Spot limit buy order",
                "method": "createOrder",
                "url": "https://www.okx.com/api/v5/trade/batch-orders",
                "input": [
                    "LTC/USDT",
                    "limit",
                    "buy",
                    2,
                    50
                ],
                "output": "[{\"instId\":\"LTC-USDT\",\"side\":\"buy\",\"ordType\":\"limit\",\"sz\":\"2\",\"tdMode\":\"cash\",\"tgtCcy\":\"base_ccy\",\"px\":\"50\",\"clOrdId\":\"e847386590ce4dBCbc180f9bc47b8d2b\",\"tag\":\"e847386590ce4dBC\"}]"
            },
            {
                "description": "Spot market buy order",
                "method": "createOrder",
                "url": "https://www.okx.com/api/v5/trade/batch-orders",
                "input": [
                    "LTC/USDT",
                    "market",
                    "buy",
                    0.1
                ],
                "output": "[{\"instId\":\"LTC-USDT\",\"side\":\"buy\",\"ordType\":\"market\",\"sz\":\"0.1\",\"tdMode\":\"cash\",\"tgtCcy\":\"base_ccy\",\"clOrdId\":\"e847386590ce4dBCb5b084423460a131\",\"tag\":\"e847386590ce4dBC\"}]"
            },
            {
                "description": "Swap market buy with posSide = long",
                "method": "createOrder",
                "url": "https://www.okx.com/api/v5/trade/batch-orders",
                "input": [
                    "LTC/USDT:USDT",
                    "market",
                    "buy",
                    1,
                    null,
                    {
                        "posSide": "long"
                    }
                ],
                "output": "[{\"instId\":\"LTC-USDT-SWAP\",\"side\":\"buy\",\"ordType\":\"market\",\"sz\":\"1\",\"tdMode\":\"cross\",\"clOrdId\":\"e847386590ce4dBC3301800ce435865e\",\"tag\":\"e847386590ce4dBC\",\"posSide\":\"long\"}]"
            },
            {
                "description": "Swap limit buy with stopPrice and posSide = long.",
                "method": "createOrder",
                "url": "https://www.okx.com/api/v5/trade/order-algo",
                "input": [
                    "LTC/USDT:USDT",
                    "limit",
                    "buy",
                    1,
                    50,
                    {
                        "stopPrice": 55,
                        "posSide": "long"
                    }
                ],
                "output": "{\"instId\":\"LTC-USDT-SWAP\",\"side\":\"buy\",\"ordType\":\"trigger\",\"sz\":\"1\",\"tdMode\":\"cross\",\"triggerPx\":\"55\",\"orderPx\":\"50\",\"clOrdId\":\"e847386590ce4dBCf7eca4f2a4d4ba1d\",\"tag\":\"e847386590ce4dBC\",\"posSide\":\"long\"}"
            },
            {
                "description": "Swap limit sell with takeProfitPrice and posSide = long.",
                "method": "createOrder",
                "url": "https://www.okx.com/api/v5/trade/order-algo",
                "input": [
                    "LTC/USDT:USDT",
                    "limit",
                    "sell",
                    1,
                    100,
                    {
                        "takeProfitPrice": 105,
                        "posSide": "long"
                    }
                ],
                "output": "{\"instId\":\"LTC-USDT-SWAP\",\"side\":\"sell\",\"ordType\":\"conditional\",\"sz\":\"1\",\"tdMode\":\"cross\",\"tpTriggerPx\":\"105\",\"tpOrdPx\":\"100\",\"tpTriggerPxType\":\"last\",\"clOrdId\":\"e847386590ce4dBC9b57d34d045f95f1\",\"tag\":\"e847386590ce4dBC\",\"posSide\":\"long\"}"
            },
            {
                "description": "Swap limit sell with stopLossPrice and posSide = long.",
                "method": "createOrder",
                "url": "https://www.okx.com/api/v5/trade/order-algo",
                "input": [
                    "LTC/USDT:USDT",
                    "limit",
                    "sell",
                    1,
                    49,
                    {
                        "stopLossPrice": 50,
                        "posSide": "long"
                    }
                ],
                "output": "{\"instId\":\"LTC-USDT-SWAP\",\"side\":\"sell\",\"ordType\":\"conditional\",\"sz\":\"1\",\"tdMode\":\"cross\",\"slTriggerPx\":\"50\",\"slOrdPx\":\"49\",\"slTriggerPxType\":\"last\",\"clOrdId\":\"e847386590ce4dBC1a8839ce945a9b70\",\"tag\":\"e847386590ce4dBC\",\"posSide\":\"long\"}"
            },
            {
                "description": "Opening position with tp + sl attached (type 3)",
                "method": "createOrder",
                "url": "https://www.okx.com/api/v5/trade/batch-orders",
                "input": [
                    "ADA/USDT:USDT",
                    "limit",
                    "buy",
                    50,
                    0.2,
                    {
                        "takeProfit": {
                            "stopPrice": 5
                        },
                        "stopLoss": {
                            "stopPrice": 0.1
                        },
                        "posSide": "long"
                    }
                ],
                "output": "[{\"instId\":\"ADA-USDT-SWAP\",\"side\":\"buy\",\"ordType\":\"limit\",\"sz\":\"50\",\"tdMode\":\"cross\",\"px\":\"0.2\",\"slTriggerPx\":\"0.1\",\"slOrdPx\":\"-1\",\"slTriggerPxType\":\"last\",\"tpTriggerPx\":\"5\",\"tpOrdPx\":\"-1\",\"tpTriggerPxType\":\"last\",\"clOrdId\":\"e847386590ce4dBCe3cef3837420904f\",\"tag\":\"e847386590ce4dBC\",\"posSide\":\"long\"}]"
            },
            {
                "description": "Spot margin limit buy order",
                "method": "createOrder",
                "url": "https://www.okx.com/api/v5/trade/batch-orders",
                "input": [
                    "BTC/USDT",
                    "limit",
                    "buy",
                    0.0001,
                    25000,
                    {
                        "marginMode": "cross"
                    }
                ],
                "output": "[{\"instId\":\"BTC-USDT\",\"side\":\"buy\",\"ordType\":\"limit\",\"sz\":\"0.0001\",\"ccy\":\"USDT\",\"tdMode\":\"cross\",\"px\":\"25000\",\"clOrdId\":\"e847386590ce4dBC6df0e66db47f8d29\",\"tag\":\"e847386590ce4dBC\"}]"
            },
            {
                "description": "Swap inverse market long order",
                "method": "createOrder",
                "url": "https://www.okx.com/api/v5/trade/batch-orders",
                "input": [
                    "BTC/USD:BTC",
                    "market",
                    "buy",
                    1,
                    null,
                    {
                        "posSide": "long"
                    }
                ],
                "output": "[{\"instId\":\"BTC-USD-SWAP\",\"side\":\"buy\",\"ordType\":\"market\",\"sz\":\"1\",\"tdMode\":\"cross\",\"clOrdId\":\"e847386590ce4dBCe6a4f3b1d4f5ac60\",\"tag\":\"e847386590ce4dBC\",\"posSide\":\"long\"}]"
            },
            {
                "description": "Close an inverse swap position with a market reduceOnly order",
                "method": "createOrder",
                "url": "https://www.okx.com/api/v5/trade/batch-orders",
                "input": [
                    "BTC/USD:BTC",
                    "market",
                    "sell",
                    1,
                    null,
                    {
                        "posSide": "long",
                        "reduceOnly": true
                    }
                ],
                "output": "[{\"instId\":\"BTC-USD-SWAP\",\"side\":\"sell\",\"ordType\":\"market\",\"sz\":\"1\",\"tdMode\":\"cross\",\"clOrdId\":\"e847386590ce4dBCa2c3414b74678559\",\"tag\":\"e847386590ce4dBC\",\"posSide\":\"long\",\"reduceOnly\":true}]"
            },
            {
                "description": "Create a one-way-mode order with position side set to net",
                "method": "createOrder",
                "url": "https://www.okx.com/api/v5/trade/batch-orders",
                "input": [
                    "BTC/USD:BTC",
                    "limit",
                    "buy",
                    1,
                    25000,
                    {
                        "posSide": "net"
                    }
                ],
                "output": "[{\"instId\":\"BTC-USD-SWAP\",\"side\":\"buy\",\"ordType\":\"limit\",\"sz\":\"1\",\"tdMode\":\"cross\",\"px\":\"25000\",\"clOrdId\":\"e847386590ce4dBC9febcde144e6b64b\",\"tag\":\"e847386590ce4dBC\",\"posSide\":\"net\"}]"
            },
            {
                "description": "Create a swap postOnly limit order with tp + sl attached (type 3)",
                "method": "createOrder",
                "url": "https://www.okx.com/api/v5/trade/batch-orders",
                "input": [
                    "BTC/USDT:USDT",
                    "limit",
                    "buy",
                    1,
                    25000,
                    {
                        "posSide": "long",
                        "postOnly": true,
                        "stopLoss": {
                            "triggerPrice": 24000
                        },
                        "takeProfit": {
                            "triggerPrice": 26000
                        }
                    }
                ],
                "output": "[{\"instId\":\"BTC-USDT-SWAP\",\"side\":\"buy\",\"ordType\":\"post_only\",\"sz\":\"1\",\"tdMode\":\"cross\",\"px\":\"25000\",\"slTriggerPx\":\"24000\",\"slOrdPx\":\"-1\",\"slTriggerPxType\":\"last\",\"tpTriggerPx\":\"26000\",\"tpOrdPx\":\"-1\",\"tpTriggerPxType\":\"last\",\"clOrdId\":\"e847386590ce4dBC6798012df444b042\",\"tag\":\"e847386590ce4dBC\",\"posSide\":\"long\"}]"
            },
            {
                "description": "Spot market buy order with createMarketBuyOrderRequiresPrice set to false",
                "method": "createOrder",
                "url": "https://www.okx.com/api/v5/trade/batch-orders",
                "input": [
                    "BTC/USDT",
                    "market",
                    "buy",
                    10,
                    null,
                    {
                        "createMarketBuyOrderRequiresPrice": false,
                        "tgtCcy": "quote_ccy"
                    }
                ],
                "output": "[{\"instId\":\"BTC-USDT\",\"side\":\"buy\",\"ordType\":\"market\",\"sz\":\"10\",\"tdMode\":\"cash\",\"tgtCcy\":\"quote_ccy\",\"clOrdId\":\"e847386590ce4dBCdbc74f1714de86ed\",\"tag\":\"e847386590ce4dBC\"}]"
            },
            {
                "description": "Swap trailingPercent order",
                "method": "createOrder",
                "url": "https://www.okx.com/api/v5/trade/order-algo",
                "input": [
                    "BTC/USDT:USDT",
                    "market",
                    "sell",
                    1,
                    null,
                    {
                        "trailingPercent": "5",
                        "reduceOnly": true,
                        "posSide": "long"
                    }
                ],
                "output": "{\"instId\":\"BTC-USDT-SWAP\",\"side\":\"sell\",\"ordType\":\"move_order_stop\",\"sz\":\"1\",\"tdMode\":\"cross\",\"callbackRatio\":\"0.05\",\"clOrdId\":\"e847386590ce4dBC5328f747a43e97d9\",\"tag\":\"e847386590ce4dBC\",\"reduceOnly\":true,\"posSide\":\"long\"}"
            },
            {
                "description": "spot order with clientOrderid",
                "method": "createOrder",
                "url": "https://www.okx.com/api/v5/trade/batch-orders",
                "input": [
                    "LTC/USDT",
                    "limit",
                    "buy",
                    0.5,
                    50,
                    {
                        "clientOrderId": "mycustomid"
                    }
                ],
                "output": "[{\"instId\":\"LTC-USDT\",\"side\":\"buy\",\"ordType\":\"limit\",\"sz\":\"0.5\",\"tdMode\":\"cash\",\"tgtCcy\":\"base_ccy\",\"px\":\"50\",\"clOrdId\":\"mycustomid\"}]"
            }
        ],
        "createMarketBuyOrderWithCost": [
            {
                "description": "market buy",
                "method": "createMarketBuyOrderWithCost",
                "url": "https://www.okx.com/api/v5/trade/batch-orders",
                "input": [
                    "LTC/USDT",
                    10
                ],
                "output": "[{\"instId\":\"LTC-USDT\",\"side\":\"buy\",\"ordType\":\"market\",\"sz\":\"10\",\"tdMode\":\"cash\",\"tgtCcy\":\"quote_ccy\",\"clOrdId\":\"e847386590ce4dBC8ce3873ff4a2839e\",\"tag\":\"e847386590ce4dBC\"}]"
            }
        ],
        "createMarketSellOrderWithCost": [
            {
                "description": "Market sell",
                "method": "createMarketSellOrderWithCost",
                "url": "https://www.okx.com/api/v5/trade/batch-orders",
                "input": [
                    "LTC/USDT",
                    10
                ],
                "output": "[{\"instId\":\"LTC-USDT\",\"side\":\"sell\",\"ordType\":\"market\",\"sz\":\"10\",\"tdMode\":\"cash\",\"tgtCcy\":\"quote_ccy\",\"clOrdId\":\"e847386590ce4dBC7b6fec7f0455b533\",\"tag\":\"e847386590ce4dBC\",\"createMarketBuyOrderRequiresPrice\":false}]"
            }
        ],
        "createOrders": [
            {
                "description": "Create multiple spot orders at the same time",
                "method": "createOrders",
                "url": "https://www.okx.com/api/v5/trade/batch-orders",
                "input": [
                    [
                        {
                            "symbol": "BTC/USDT",
                            "type": "limit",
                            "side": "buy",
                            "amount": 0.0001,
                            "price": 25000
                        },
                        {
                            "symbol": "BTC/USDT",
                            "type": "limit",
                            "side": "buy",
                            "amount": 0.0001,
                            "price": 27000
                        }
                    ]
                ],
                "output": "[{\"instId\":\"BTC-USDT\",\"side\":\"buy\",\"ordType\":\"limit\",\"sz\":\"0.0001\",\"tdMode\":\"cash\",\"tgtCcy\":\"base_ccy\",\"px\":\"25000\",\"clOrdId\":\"e847386590ce4dBC1bfb3daac4a18656\",\"tag\":\"e847386590ce4dBC\"},{\"instId\":\"BTC-USDT\",\"side\":\"buy\",\"ordType\":\"limit\",\"sz\":\"0.0001\",\"tdMode\":\"cash\",\"tgtCcy\":\"base_ccy\",\"px\":\"27000\",\"clOrdId\":\"e847386590ce4dBC6790e61a14bca5ec\",\"tag\":\"e847386590ce4dBC\"}]"
            },
            {
                "description": "Create multiple swap orders at the same time",
                "method": "createOrders",
                "url": "https://www.okx.com/api/v5/trade/batch-orders",
                "input": [
                    [
                        {
                            "symbol": "BTC/USDT:USDT",
                            "type": "limit",
                            "side": "buy",
                            "amount": 1,
                            "price": 25000
                        },
                        {
                            "symbol": "BTC/USDT:USDT",
                            "type": "limit",
                            "side": "buy",
                            "amount": 1,
                            "price": 27000
                        }
                    ],
                    {
                        "posSide": "long"
                    }
                ],
                "output": "[{\"instId\":\"BTC-USDT-SWAP\",\"side\":\"buy\",\"ordType\":\"limit\",\"sz\":\"1\",\"tdMode\":\"cross\",\"px\":\"25000\",\"clOrdId\":\"e847386590ce4dBC44a5b3b804059d11\",\"tag\":\"e847386590ce4dBC\",\"posSide\":\"long\"},{\"instId\":\"BTC-USDT-SWAP\",\"side\":\"buy\",\"ordType\":\"limit\",\"sz\":\"1\",\"tdMode\":\"cross\",\"px\":\"27000\",\"clOrdId\":\"e847386590ce4dBC9585ce40c4ddab20\",\"tag\":\"e847386590ce4dBC\",\"posSide\":\"long\"}]"
            }
        ],
        "editOrder": [
            {
                "description": "Spot edit an orders price and amount",
                "method": "editOrder",
                "url": "https://www.okx.com/api/v5/trade/amend-order",
                "input": [
                    "617122719557050368",
                    "BTC/USDT",
                    "limit",
                    "buy",
                    0.05,
                    55
                ],
                "output": "{\"instId\":\"BTC-USDT\",\"ordId\":\"617122719557050368\",\"newSz\":\"0.05\",\"newPx\":\"55\"}"
            },
            {
                "description": "Swap edit an orders stopLossPrice",
                "method": "editOrder",
                "url": "https://www.okx.com/api/v5/trade/amend-order",
                "input": [
                    "641788883193122816",
                    "ADA/USDT:USDT",
                    "limit",
                    "buy",
                    50,
                    0.2,
                    {
                        "stopLossPrice": 0.15,
                        "newSlOrdPx": 0.16
                    }
                ],
                "output": "{\"instId\":\"ADA-USDT-SWAP\",\"ordId\":\"641788883193122816\",\"newSlTriggerPx\":\"0.15\",\"newSlOrdPx\":0.16,\"newSlTriggerPxType\":\"last\",\"newSz\":\"50\",\"newPx\":\"0.2\",\"stopLossPrice\":0.15}"
            },
            {
                "description": "Swap edit an orders take profit price",
                "method": "editOrder",
                "url": "https://www.okx.com/api/v5/trade/amend-order",
                "input": [
                    "641788883193122816",
                    "ADA/USDT:USDT",
                    "limit",
                    "buy",
                    50,
                    0.2,
                    {
                        "takeProfitPrice": 7,
                        "newTpOrdPx": 4
                    }
                ],
                "output": "{\"instId\":\"ADA-USDT-SWAP\",\"ordId\":\"641788883193122816\",\"newTpTriggerPx\":\"7\",\"newTpOrdPx\":4,\"newTpTriggerPxType\":\"last\",\"newSz\":\"50\",\"newPx\":\"0.2\",\"takeProfitPrice\":7}"
            },
            {
                "description": "Swap edit an orders take profit",
                "method": "editOrder",
                "url": "https://www.okx.com/api/v5/trade/amend-order",
                "input": [
                    "682998640696188928",
                    "ADA/USDT:USDT",
                    "limit",
                    "buy",
                    50,
                    0.5,
                    {
                        "posSide": "long",
                        "takeProfit": {
                            "triggerPrice": 1.6,
                            "price": 1.7
                        }
                    }
                ],
                "output": "{\"instId\":\"ADA-USDT-SWAP\",\"ordId\":\"682998640696188928\",\"newTpOrdKind\":\"condition\",\"newTpTriggerPx\":\"1.6\",\"newTpOrdPx\":\"1.7\",\"newTpTriggerPxType\":\"last\",\"newSz\":\"50\",\"newPx\":\"0.5\",\"posSide\":\"long\",\"takeProfit\":{\"triggerPrice\":1.6,\"price\":1.7}}"
            },
            {
                "description": "Swap edit an orders stopLoss",
                "method": "editOrder",
                "url": "https://www.okx.com/api/v5/trade/amend-order",
                "input": [
                    "641788883193122816",
                    "ADA/USDT:USDT",
                    "limit",
                    "buy",
                    50,
                    0.2,
                    {
                        "stopLoss": {
                            "triggerPrice": 0.15,
                            "price": 0.14
                        }
                    }
                ],
                "output": "{\"instId\":\"ADA-USDT-SWAP\",\"ordId\":\"641788883193122816\",\"newSlTriggerPx\":\"0.15\",\"newSlOrdPx\":\"0.14\",\"newSlTriggerPxType\":\"last\",\"newSz\":\"50\",\"newPx\":\"0.2\",\"stopLoss\":{\"triggerPrice\":0.15,\"price\":0.14}}"
            },
            {
                "description": "Swap edit an algo order",
                "method": "editOrder",
                "url": "https://www.okx.com/api/v5/trade/amend-algos",
                "input": [
                    "670963589699682304",
                    "BTC/USDT:USDT",
                    "conditional",
                    "buy",
                    1,
                    null,
                    {
                        "stopLossPrice": 62000,
                        "newSlOrdPx": 33000
                    }
                ],
                "output": "{\"instId\":\"BTC-USDT-SWAP\",\"algoId\":\"670963589699682304\",\"newSlTriggerPx\":\"62000\",\"newSlOrdPx\":33000,\"newSlTriggerPxType\":\"last\",\"newSz\":\"1\",\"stopLossPrice\":62000}"
            }
        ],
        "fetchOrder": [
            {
                "description": "Spot fetch order",
                "method": "fetchOrder",
                "url": "https://www.okx.com/api/v5/trade/order?instId=LTC-USDT&ordId=636708553755021312",
                "input": [
                    "636708553755021312",
                    "LTC/USDT"
                ]
            },
            {
                "description": "Swap fetch order",
                "method": "fetchOrder",
                "url": "https://www.okx.com/api/v5/trade/order?instId=ADA-USDT-SWAP&ordId=641788883193122816",
                "input": [
                    "641788883193122816",
                    "ADA/USDT:USDT"
                ]
            },
            {
                "description": "Fetch stop order",
                "method": "fetchOrder",
                "url": "https://www.okx.com/api/v5/trade/order-algo?instId=LTC-USDT-SWAP&algoId=641788035268431872",
                "input": [
                    "641788035268431872",
                    "LTC/USDT:USDT",
                    {
                        "stop": true
                    }
                ]
            }
        ],
        "fetchOpenOrders": [
            {
                "description": "Fetch open orders with no arguments",
                "method": "fetchOpenOrders",
                "url": "https://www.okx.com/api/v5/trade/orders-pending",
                "input": []
            },
            {
                "description": "Spot fetch open orders",
                "method": "fetchOpenOrders",
                "url": "https://www.okx.com/api/v5/trade/orders-pending?instId=LTC-USDT",
                "input": [
                    "LTC/USDT"
                ]
            },
            {
                "description": "Swap fetch open orders",
                "method": "fetchOpenOrders",
                "url": "https://www.okx.com/api/v5/trade/orders-pending?instId=ADA-USDT-SWAP",
                "input": [
                    "ADA/USDT:USDT"
                ]
            },
            {
                "description": "Fetch open stop orders",
                "method": "fetchOpenOrders",
                "url": "https://www.okx.com/api/v5/trade/orders-algo-pending?ordType=conditional",
                "input": [
                    null,
                    null,
                    null,
                    {
                        "stop": true,
                        "ordType": "conditional"
                    }
                ]
            },
            {
                "description": "Swap fetch open trailing orders",
                "method": "fetchOpenOrders",
                "url": "https://www.okx.com/api/v5/trade/orders-algo-pending?instId=BTC-USDT-SWAP&ordType=move_order_stop",
                "input": [
                    "BTC/USDT:USDT",
                    null,
                    null,
                    {
                        "trailing": true
                    }
                ]
            },
            {
                "description": "fetch open trigger orders",
                "method": "fetchOpenOrders",
                "url": "https://www.okx.com/api/v5/trade/orders-algo-pending?ordType=trigger",
                "input": [
                    null,
                    null,
                    null,
                    {
                        "trigger": true
                    }
                ]
            }
        ],
        "fetchCanceledOrders": [
            {
                "description": "Fetch canceled orders with no arguments",
                "method": "fetchCanceledOrders",
                "url": "https://www.okx.com/api/v5/trade/orders-history?instType=SPOT&state=canceled",
                "input": []
            },
            {
                "description": "Spot fetch canceled orders",
                "method": "fetchCanceledOrders",
                "url": "https://www.okx.com/api/v5/trade/orders-history?instId=LTC-USDT&instType=SPOT&state=canceled",
                "input": [
                    "LTC/USDT"
                ]
            },
            {
                "description": "Swap fetch canceled orders",
                "method": "fetchCanceledOrders",
                "url": "https://www.okx.com/api/v5/trade/orders-history?instId=LTC-USDT-SWAP&instType=SWAP&state=canceled",
                "input": [
                    "LTC/USDT:USDT"
                ]
            },
            {
                "description": "Fetch canceled stop orders",
                "method": "fetchCanceledOrders",
                "url": "https://www.okx.com/api/v5/trade/orders-algo-history?instType=SPOT&state=canceled&ordType=trigger",
                "input": [
                    null,
                    null,
                    null,
                    {
                        "stop": true,
                        "ordType": "trigger"
                    }
                ]
            },
            {
                "description": "Swap fetch canceled trailing orders",
                "method": "fetchCanceledOrders",
                "url": "https://www.okx.com/api/v5/trade/orders-algo-history?instId=BTC-USDT-SWAP&instType=SWAP&state=canceled&ordType=move_order_stop",
                "input": [
                    "BTC/USDT:USDT",
                    null,
                    null,
                    {
                        "trailing": true
                    }
                ]
            }
        ],
        "fetchClosedOrders": [
            {
                "description": "Fetch closed orders with no arguments",
                "method": "fetchClosedOrders",
                "url": "https://www.okx.com/api/v5/trade/orders-history?instType=SPOT&state=filled",
                "input": []
            },
            {
                "description": "Spot fetch closed orders",
                "method": "fetchClosedOrders",
                "url": "https://www.okx.com/api/v5/trade/orders-history?instId=BTC-USDT&instType=SPOT&state=filled",
                "input": [
                    "BTC/USDT"
                ]
            },
            {
                "description": "Swap fetch closed orders",
                "method": "fetchClosedOrders",
                "url": "https://www.okx.com/api/v5/trade/orders-history?instId=BTC-USDT-SWAP&instType=SWAP&state=filled",
                "input": [
                    "BTC/USDT:USDT"
                ]
            },
            {
                "description": "Fetch closed stop orders",
                "method": "fetchClosedOrders",
                "url": "https://www.okx.com/api/v5/trade/orders-algo-history?instType=SPOT&state=effective&ordType=conditional",
                "input": [
                    null,
                    null,
                    null,
                    {
                        "stop": true,
                        "ordType": "conditional"
                    }
                ]
            },
            {
                "description": "closed orders using archive endpoint",
                "method": "fetchClosedOrders",
                "url": "https://www.okx.com/api/v5/trade/orders-history-archive?instId=LTC-USDT-SWAP&instType=SWAP&limit=1&state=filled",
                "input": [
                    "LTC/USDT:USDT",
                    null,
                    1,
                    {
                        "method": "privateGetTradeOrdersHistoryArchive"
                    }
                ]
            },
            {
                "description": "Swap fetch closed trailing orders",
                "method": "fetchClosedOrders",
                "url": "https://www.okx.com/api/v5/trade/orders-algo-history?instId=BTC-USDT-SWAP&instType=SWAP&state=effective&ordType=move_order_stop",
                "input": [
                    "BTC/USDT:USDT",
                    null,
                    null,
                    {
                        "trailing": true
                    }
                ]
            },
            {
                "description": "closed trigger orders",
                "method": "fetchClosedOrders",
                "url": "https://www.okx.com/api/v5/trade/orders-algo-history?instType=SPOT&state=effective&ordType=trigger",
                "input": [
                    null,
                    null,
                    null,
                    {
                        "trigger": true
                    }
                ]
            }
        ],
        "cancelOrder": [
            {
                "description": "Spot cancel order",
                "method": "cancelOrder",
                "url": "https://www.okx.com/api/v5/trade/cancel-order",
                "input": [
                    "635561007938625536",
                    "LTC/USDT"
                ],
                "output": "{\"instId\":\"LTC-USDT\",\"ordId\":\"635561007938625536\"}"
            },
            {
                "description": "Swap cancel order",
                "method": "cancelOrder",
                "url": "https://www.okx.com/api/v5/trade/cancel-order",
                "input": [
                    "642666885133189120",
                    "BTC/USDT:USDT"
                ],
                "output": "{\"instId\":\"BTC-USDT-SWAP\",\"ordId\":\"642666885133189120\"}"
            },
            {
                "description": "Cancel stop order",
                "method": "cancelOrder",
                "url": "https://www.okx.com/api/v5/trade/cancel-algos",
                "input": [
                    "641788035268431872",
                    "LTC/USDT:USDT",
                    {
                        "stop": true
                    }
                ],
                "output": "[{\"algoId\":\"641788035268431872\",\"instId\":\"LTC-USDT-SWAP\"}]"
            },
            {
                "description": "Swap cancel trailing order",
                "method": "cancelOrder",
                "url": "https://www.okx.com/api/v5/trade/cancel-algos",
                "input": [
                    "663756560224751616",
                    "BTC/USDT:USDT",
                    {
                        "trailing": true
                    }
                ],
                "output": "[{\"algoId\":\"663756560224751616\",\"instId\":\"BTC-USDT-SWAP\"}]"
            }
        ],
        "cancelOrders": [
            {
                "description": "Cancel multiple spot orders",
                "method": "cancelOrders",
                "url": "https://www.okx.com/api/v5/trade/cancel-batch-orders",
                "input": [
                    [
                        "639634940954492928",
                        "637051741938204684"
                    ],
                    "LTC/USDT"
                ],
                "output": "[{\"ordId\":\"639634940954492928\",\"instId\":\"LTC-USDT\"},{\"ordId\":\"637051741938204684\",\"instId\":\"LTC-USDT\"}]"
            },
            {
                "description": "Cancel multiple swap orders",
                "method": "cancelOrders",
                "url": "https://www.okx.com/api/v5/trade/cancel-batch-orders",
                "input": [
                    [
                        "600038002475229184",
                        "600410267155169280",
                        "622144973181374464"
                    ],
                    "LTC/USDT:USDT"
                ],
                "output": "[{\"ordId\":\"600038002475229184\",\"instId\":\"LTC-USDT-SWAP\"},{\"ordId\":\"600410267155169280\",\"instId\":\"LTC-USDT-SWAP\"},{\"ordId\":\"622144973181374464\",\"instId\":\"LTC-USDT-SWAP\"}]"
            },
            {
                "description": "Cancel multiple spot stop orders",
                "method": "cancelOrders",
                "url": "https://www.okx.com/api/v5/trade/cancel-algos",
                "input": [
                    [
                        "635561454703480832",
                        "637051086087655424"
                    ],
                    "LTC/USDT",
                    {
                        "stop": true,
                        "ordType": "trigger"
                    }
                ],
                "output": "[{\"algoId\":\"635561454703480832\",\"instId\":\"LTC-USDT\"},{\"algoId\":\"637051086087655424\",\"instId\":\"LTC-USDT\"}]"
            },
            {
                "description": "Cancel multiple swap stop orders",
                "method": "cancelOrders",
                "url": "https://www.okx.com/api/v5/trade/cancel-algos",
                "input": [
                    [
                        "639637720528322560",
                        "635260475386888192"
                    ],
                    "LTC/USDT:USDT",
                    {
                        "stop": true,
                        "ordType": "trigger"
                    }
                ],
                "output": "[{\"algoId\":\"639637720528322560\",\"instId\":\"LTC-USDT-SWAP\"},{\"algoId\":\"635260475386888192\",\"instId\":\"LTC-USDT-SWAP\"}]"
            },
            {
                "description": "Swap cancel multiple trailing orders",
                "method": "cancelOrders",
                "url": "https://www.okx.com/api/v5/trade/cancel-algos",
                "input": [
                    [
                        "663748219972878336"
                    ],
                    "BTC/USDT:USDT",
                    {
                        "trailing": true
                    }
                ],
                "output": "[{\"algoId\":\"663748219972878336\",\"instId\":\"BTC-USDT-SWAP\"}]"
            }
        ],
<<<<<<< HEAD
        "cancelAllOrdersAfter": [
            {
                "description": "Cancel orders after",
                "method": "cancelAllOrdersAfter",
                "url": "https://www.okx.com/api/v5/trade/cancel-all-after",
                "input": [
                    10000
                ],
                "output": "{\"timeOut\":10}"
            },
            {
                "description": "Close cancel orders after",
                "method": "cancelAllOrdersAfter",
                "url": "https://www.okx.com/api/v5/trade/cancel-all-after",
                "input": [
                    0
                ],
                "output": "{\"timeOut\":0}"
=======
        "cancelOrdersForSymbols": [
            {
                "description": "cancelOrdersForSymbols",
                "method": "cancelOrdersForSymbols",
                "url": "https://www.okx.com/api/v5/trade/cancel-batch-orders",
                "input": [
                  [
                    {
                      "id": "1388361822563405824",
                      "symbol": "LTC/USDT:USDT"
                    },
                    {
                      "id": "1388360134171496448",
                      "symbol": "ADA/USDT"
                    }
                  ]
                ],
                "output": "[{\"instId\":\"LTC-USDT-SWAP\",\"ordId\":\"1388361822563405824\"},{\"instId\":\"ADA-USDT\",\"ordId\":\"1388360134171496448\"}]"
>>>>>>> 9620d297
            }
        ],
        "closePosition": [
            {
                "description": "Closing positiion in net mode",
                "method": "closePosition",
                "url": "https://www.okx.com/api/v5/trade/close-position",
                "input": [
                    "ADA/USDT:USDT"
                ],
                "output": "{\"instId\":\"ADA-USDT-SWAP\",\"mgnMode\":\"cross\"}"
            },
            {
                "description": "Closing a short position in dual mode",
                "method": "closePosition",
                "url": "https://www.okx.com/api/v5/trade/close-position",
                "input": [
                    "ADA/USDT:USDT",
                    "sell"
                ],
                "output": "{\"instId\":\"ADA-USDT-SWAP\",\"mgnMode\":\"cross\",\"posSide\":\"short\"}"
            },
            {
                "description": "closing a long position in dual mode",
                "method": "closePosition",
                "url": "https://www.okx.com/api/v5/trade/close-position",
                "input": [
                    "ADA/USDT:USDT",
                    "buy"
                ],
                "output": "{\"instId\":\"ADA-USDT-SWAP\",\"mgnMode\":\"cross\",\"posSide\":\"long\"}"
            }
        ],
        "fetchMyTrades": [
            {
                "description": "Spot fetch my trades with no arguments",
                "method": "fetchMyTrades",
                "url": "https://www.okx.com/api/v5/trade/fills-history?instType=SPOT",
                "input": []
            },
            {
                "description": "Spot fetch my trades with a defined symbol",
                "method": "fetchMyTrades",
                "url": "https://www.okx.com/api/v5/trade/fills-history?instId=LTC-USDT&instType=SPOT",
                "input": [
                    "LTC/USDT"
                ]
            },
            {
                "description": "Swap fetch my trades",
                "method": "fetchMyTrades",
                "url": "https://www.okx.com/api/v5/trade/fills-history?instId=LTC-USDT-SWAP&instType=SWAP",
                "input": [
                    "LTC/USDT:USDT"
                ]
            }
        ],
        "fetchPosition": [
            {
                "description": "Swap fetch position",
                "method": "fetchPosition",
                "url": "https://www.okx.com/api/v5/account/positions?instId=LTC-USDT-SWAP&instType=SWAP",
                "input": [
                    "LTC/USDT:USDT"
                ]
            }
        ],
        "fetchPositions": [
            {
                "description": "Fetch positions with no arguments",
                "method": "fetchPositions",
                "url": "https://www.okx.com/api/v5/account/positions",
                "input": []
            },
            {
                "description": "Fetch positions with a symbols argument",
                "method": "fetchPositions",
                "url": "https://www.okx.com/api/v5/account/positions?instId=LTC-USDT-SWAP%2CBTC-USDT-SWAP",
                "input": [
                    [
                        "LTC/USDT:USDT",
                        "BTC/USDT:USDT"
                    ]
                ]
            }
        ],
        "fetchStatus": [
            {
                "description": "Fetch status",
                "method": "fetchStatus",
                "url": "https://www.okx.com/api/v5/system/status",
                "input": []
            }
        ],
        "fetchCurrencies": [
            {
                "description": "Fetch currencies",
                "method": "fetchCurrencies",
                "url": "https://www.okx.com/api/v5/asset/currencies",
                "input": []
            }
        ],
        "fetchTransfer": [
            {
                "description": "Fetch transfer",
                "method": "fetchTransfer",
                "url": "https://www.okx.com/api/v5/asset/transfer-state?transId=0",
                "input": [
                    0,
                    "USDC"
                ]
            }
        ],
        "addMargin": [
            {
                "description": "Add margin to an inverse swap long position",
                "method": "addMargin",
                "url": "https://www.okx.com/api/v5/account/position/margin-balance",
                "input": [
                    "BTC/USD:BTC",
                    0.0001,
                    {
                        "posSide": "long"
                    }
                ],
                "output": "{\"instId\":\"BTC-USD-SWAP\",\"amt\":0.0001,\"type\":\"add\",\"posSide\":\"long\"}"
            }
        ],
        "reduceMargin": [
            {
                "description": "Reduce margin from an inverse swap long position",
                "method": "reduceMargin",
                "url": "https://www.okx.com/api/v5/account/position/margin-balance",
                "input": [
                    "BTC/USD:BTC",
                    0.0001,
                    {
                        "posSide": "long"
                    }
                ],
                "output": "{\"instId\":\"BTC-USD-SWAP\",\"amt\":0.0001,\"type\":\"reduce\",\"posSide\":\"long\"}"
            }
        ],
        "fetchCrossBorrowRate": [
            {
                "description": "Fetch cross borrow rate",
                "method": "fetchCrossBorrowRate",
                "url": "https://www.okx.com/api/v5/account/interest-rate?ccy=USDT",
                "input": [
                    "USDT"
                ]
            }
        ],
        "fetchCrossBorrowRates": [
            {
                "description": "Fetch cross borrow rates",
                "method": "fetchCrossBorrowRates",
                "url": "https://www.okx.com/api/v5/account/interest-rate",
                "input": []
            }
        ],
        "fetchLedger": [
            {
                "description": "Fetch Ledger",
                "method": "fetchLedger",
                "url": "https://www.okx.com/api/v5/account/bills?instType=SPOT&ccy=USDT",
                "input": [
                    "USDT"
                ]
            },
            {
                "description": "Fetch Ledger",
                "method": "fetchLedger",
                "url": "https://www.okx.com/api/v5/account/bills-archive?instType=SPOT&ccy=USDT",
                "input": [
                    "USDT",
                    null,
                    null,
                    {
                        "method": "privateGetAccountBillsArchive"
                    }
                ]
            },
            {
                "description": "Fetch Ledger",
                "method": "fetchLedger",
                "url": "https://www.okx.com/api/v5/asset/bills?instType=SPOT&ccy=USDT",
                "input": [
                    "USDT",
                    null,
                    null,
                    {
                        "method": "privateGetAssetBills"
                    }
                ]
            }
        ],
        "fetchOHLCV": [
            {
                "description": "fetchOHLCV using a timestamp that is 1439 candles in the past so that the history endpoint is used",
                "method": "fetchOHLCV",
                "url": "https://www.okx.com/api/v5/market/history-candles?instId=BTC-USDT&bar=1H&limit=300&before=1699931781032&after=1701011781033",
                "input": [
                    "BTC/USDT",
                    "1h",
                    1699931781033,
                    300
                ]
            },
            {
                "description": "fetchOHLCV using a timestamp that is 1438 candles in the past so that the current endpoint is used",
                "method": "fetchOHLCV",
                "disabled": true,
                "reason": "relies on the current timestamp, which is not deterministic",
                "url": "https://www.okx.com/api/v5/market/candles?instId=BTC-USDT&bar=1H&limit=300&before=1699935566969&after=1701015566969",
                "input": [
                    "BTC/USDT",
                    "1h",
                    1699935566969,
                    300
                ]
            },
            {
                "description": "spot ohlcv",
                "method": "fetchOHLCV",
                "url": "https://www.okx.com/api/v5/market/candles?instId=BTC-USDT&bar=1m&limit=100",
                "input": [
                    "BTC/USDT"
                ]
            }
        ],
        "createTriggerOrder": [
            {
                "description": "Swap create a stop order using the createTriggerOrder method (type 1)",
                "method": "createTriggerOrder",
                "url": "https://www.okx.com/api/v5/trade/order-algo",
                "input": [
                    "BTC/USDT:USDT",
                    "limit",
                    "buy",
                    1,
                    50000,
                    49000,
                    {
                        "posSide": "long",
                        "triggerPrice": 49000
                    }
                ],
                "output": "{\"instId\":\"BTC-USDT-SWAP\",\"side\":\"buy\",\"ordType\":\"trigger\",\"sz\":\"1\",\"tdMode\":\"cross\",\"triggerPx\":\"49000\",\"orderPx\":\"50000\",\"clOrdId\":\"e847386590ce4dBC7eba5daba4bc902c\",\"tag\":\"e847386590ce4dBC\",\"posSide\":\"long\"}"
            }
        ],
        "createTakeProfitOrder": [
            {
                "description": "Swap create a take profit trigger order using the createTakeProfitOrder method (type 2)",
                "method": "createTakeProfitOrder",
                "url": "https://www.okx.com/api/v5/trade/order-algo",
                "input": [
                    "BTC/USDT:USDT",
                    "limit",
                    "sell",
                    1,
                    50000,
                    49000,
                    {
                        "posSide": "long",
                        "takeProfitPrice": 49000
                    }
                ],
                "output": "{\"instId\":\"BTC-USDT-SWAP\",\"side\":\"sell\",\"ordType\":\"conditional\",\"sz\":\"1\",\"tdMode\":\"cross\",\"tpTriggerPx\":\"49000\",\"tpOrdPx\":\"50000\",\"tpTriggerPxType\":\"last\",\"clOrdId\":\"e847386590ce4dBC8a51e4172402892a\",\"tag\":\"e847386590ce4dBC\",\"posSide\":\"long\"}"
            }
        ],
        "createStopLossOrder": [
            {
                "description": "Swap create a stop loss trigger order using the createStopLossOrder method (type 2)",
                "method": "createStopLossOrder",
                "url": "https://www.okx.com/api/v5/trade/order-algo",
                "input": [
                    "BTC/USDT:USDT",
                    "limit",
                    "sell",
                    1,
                    31000,
                    30000,
                    {
                        "posSide": "long",
                        "stopLossPrice": 30000
                    }
                ],
                "output": "{\"instId\":\"BTC-USDT-SWAP\",\"side\":\"sell\",\"ordType\":\"conditional\",\"sz\":\"1\",\"tdMode\":\"cross\",\"slTriggerPx\":\"30000\",\"slOrdPx\":\"31000\",\"slTriggerPxType\":\"last\",\"clOrdId\":\"e847386590ce4dBC062a009804dcb58e\",\"tag\":\"e847386590ce4dBC\",\"posSide\":\"long\"}"
            }
        ],
        "createOrderWithTakeProfitAndStopLoss": [
            {
                "description": "Swap create an order with a take profit and stop loss attached using the createOrderWithTakeProfitAndStopLoss method (type 3)",
                "method": "createOrderWithTakeProfitAndStopLoss",
                "url": "https://www.okx.com/api/v5/trade/batch-orders",
                "input": [
                    "LTC/USDT:USDT",
                    "limit",
                    "buy",
                    1,
                    60,
                    70,
                    50,
                    {
                        "posSide": "long",
                        "takeProfit": {
                            "triggerPrice": 70
                        },
                        "stopLoss": {
                            "triggerPrice": 50
                        }
                    }
                ],
                "output": "[{\"instId\":\"LTC-USDT-SWAP\",\"side\":\"buy\",\"ordType\":\"limit\",\"sz\":\"1\",\"tdMode\":\"cross\",\"px\":\"60\",\"slTriggerPx\":\"50\",\"slOrdPx\":\"-1\",\"slTriggerPxType\":\"last\",\"tpTriggerPx\":\"70\",\"tpOrdPx\":\"-1\",\"tpTriggerPxType\":\"last\",\"clOrdId\":\"e847386590ce4dBCdb76299fc4b696da\",\"tag\":\"e847386590ce4dBC\",\"posSide\":\"long\"}]"
            }
        ],
        "fetchOrderBook": [
            {
                "description": "spot orderbook",
                "method": "fetchOrderBook",
                "url": "https://www.okx.com/api/v5/market/books?instId=BTC-USDT&sz=5",
                "input": [
                    "BTC/USDT",
                    5
                ]
            },
            {
                "description": "Swap orderbook",
                "method": "fetchOrderBook",
                "url": "https://www.okx.com/api/v5/market/books?instId=BTC-USDT-SWAP&sz=5",
                "input": [
                    "BTC/USDT:USDT",
                    5
                ]
            },
            {
                "description": "fetch full spot orderbook",
                "method": "fetchOrderBook",
                "url": "https://www.okx.com/api/v5/market/books-full?instId=BTC-USDT&sz=5000",
                "input": [
                    "BTC/USDT",
                    null,
                    {
                        "method": "publicGetMarketBooksFull"
                    }
                ]
            }
        ],
        "fetchDeposits": [
            {
                "description": "fetch USDT deposits",
                "method": "fetchDeposits",
                "url": "https://www.okx.com/api/v5/asset/deposit-history?ccy=USDT",
                "input": [
                    "USDT"
                ]
            }
        ],
        "fetchLeverage": [
            {
                "description": "fetch leverage",
                "method": "fetchLeverage",
                "url": "https://www.okx.com/api/v5/account/leverage-info?instId=LTC-USDT&mgnMode=cross",
                "input": [
                    "LTC/USDT"
                ]
            }
        ],
        "setLeverage": [
            {
                "description": "set leverage",
                "method": "setLeverage",
                "url": "https://www.okx.com/api/v5/account/set-leverage",
                "input": [
                  5,
                  "LTC/USDT:USDT"
                ],
                "output": "{\"lever\":5,\"mgnMode\":\"cross\",\"instId\":\"LTC-USDT-SWAP\"}"
            }
        ],
        "transfer": [
            {
                "description": "transfer from spot to funding",
                "method": "transfer",
                "url": "https://www.okx.com/api/v5/asset/transfer",
                "input": [
                    "USDT",
                    1,
                    "spot",
                    "funding"
                ],
                "output": "{\"ccy\":\"USDT\",\"amt\":\"1\",\"type\":\"0\",\"from\":\"18\",\"to\":\"6\"}"
            },
            {
                "description": "transfer from funding to spot",
                "method": "transfer",
                "url": "https://www.okx.com/api/v5/asset/transfer",
                "input": [
                    "USDT",
                    1,
                    "funding",
                    "spot"
                ],
                "output": "{\"ccy\":\"USDT\",\"amt\":\"1\",\"type\":\"0\",\"from\":\"6\",\"to\":\"18\"}"
            }
        ],
        "fetchTrades": [
            {
                "description": "fetch spot trades",
                "method": "fetchTrades",
                "url": "https://www.okx.com/api/v5/market/trades?instId=BTC-USDT",
                "input": [
                    "BTC/USDT"
                ]
            }
        ],
        "fetchTradingFee": [
            {
                "description": "Spot trading fee",
                "method": "fetchTradingFee",
                "url": "https://www.okx.com/api/v5/account/trade-fee?instType=SPOT&instId=BTC-USDT",
                "input": [
                    "BTC/USDT"
                ]
            }
        ],
        "fetchDepositAddress": [
            {
                "description": "fetch USDT address",
                "method": "fetchDepositAddress",
                "url": "https://www.okx.com/api/v5/asset/deposit-address?ccy=USDT",
                "input": [
                    "USDT"
                ]
            }
        ],
        "fetchWithdrawals": [
            {
                "description": "fetch USDT withdrawals",
                "method": "fetchWithdrawals",
                "url": "https://www.okx.com/api/v5/asset/withdrawal-history?ccy=USDT",
                "input": [
                    "USDT"
                ]
            }
        ],
        "setMarginMode": [
            {
                "description": "set margin mode cross",
                "method": "setMarginMode",
                "url": "https://www.okx.com/api/v5/account/set-leverage",
                "input": [
                    "cross",
                    "LTC/USDT:USDT",
                    {
                        "leverage": 10
                    }
                ],
                "output": "{\"lever\":10,\"mgnMode\":\"cross\",\"instId\":\"LTC-USDT-SWAP\"}"
            }
        ],
        "fetchBorrowInterest": [
            {
                "description": "fetch borrow interest",
                "method": "fetchBorrowInterest",
                "url": "https://www.okx.com/api/v5/account/interest-accrued?mgnMode=cross&ccy=USDT",
                "input": [
                    "USDT"
                ]
            }
        ],
        "fetchOpenInterestHistory": [
            {
                "description": "fetch borrow interest history",
                "method": "fetchOpenInterestHistory",
                "url": "https://www.okx.com/api/v5/rubik/stat/contracts/open-interest-volume?ccy=BTC&period=1D",
                "input": [
                    "BTC/USDT:USDT"
                ]
            }
        ],
        "fetchAccounts": [
            {
                "description": "fetch accounts",
                "method": "fetchAccounts",
                "url": "https://www.okx.com/api/v5/account/config",
                "input": []
            }
        ],
        "fetchTime": [
            {
                "description": "fetchTime",
                "method": "fetchTime",
                "url": "https://www.okx.com/api/v5/public/time",
                "input": []
            }
        ],
        "fetchOption": [
            {
                "description": "Fetch an option contract",
                "method": "fetchOption",
                "url": "https://www.okx.com/api/v5/market/ticker?instId=BTC-USD-241227-60000-P",
                "input": [
                  "BTC/USD:BTC-241227-60000-P"
                ]
            }
        ],
        "fetchOptionChain": [
            {
                "description": "Fetch an option chain",
                "method": "fetchOptionChain",
                "url": "https://www.okx.com/api/v5/market/tickers?uly=BTC-USD&instType=OPTION",
                "input": [
                  "BTC"
                ]
            }
        ],
        "fetchTicker": [
            {
                "description": "swap fetch ticker",
                "method": "fetchTicker",
                "url": "https://www.okx.com/api/v5/market/ticker?instId=BTC-USDT-SWAP",
                "input": [
                    "BTC/USDT:USDT"
                ]
            },
            {
                "description": "spot ticker",
                "method": "fetchTicker",
                "url": "https://www.okx.com/api/v5/market/ticker?instId=BTC-USDT",
                "input": [
                    "BTC/USDT"
                ]
            }
        ],
        "fetchTickers": [
            {
                "description": "spot tickers",
                "method": "fetchTickers",
                "url": "https://www.okx.com/api/v5/market/tickers?instType=SPOT",
                "input": [
                  [
                    "BTC/USDT"
                  ]
                ]
            },
            {
                "description": "swap tickers",
                "method": "fetchTickers",
                "url": "https://www.okx.com/api/v5/market/tickers?instType=SWAP",
                "input": [
                  [
                    "BTC/USDT:USDT"
                  ]
                ]
            }
        ],
        "withdraw": [
            {
                "description": "withdraw usdt-trc20",
                "method": "withdraw",
                "url": "https://www.okx.com/api/v5/asset/withdrawal",
                "input": [
                  "USDT",
                  5,
                  "TTsY9uu2Y3aXXXXXscA4v",
                  null,
                  {
                    "network": "TRC20",
                    "fee": 1
                  }
                ],
                "output": "{\"ccy\":\"USDT\",\"toAddr\":\"TTsY9uu2Y3aXXXXXscA4v\",\"dest\":\"4\",\"amt\":\"5\",\"chain\":\"USDT-TRC20\",\"fee\":\"1\"}"
            }
        ],
        "fetchMarginAdjustmentHistory": [
            {
                "description": "Fetching margin reductions",
                "method": "fetchMarginAdjustmentHistory",
                "url": "https://www.okx.com/api/v5/account/bills?subType=161&mgnMode=isolated",
                "input": [
                  null,
                  "reduce"
                ]
            },
            {
                "description": "Fetching margin additions",
                "method": "fetchMarginAdjustmentHistory",
                "url": "https://www.okx.com/api/v5/account/bills?subType=160&mgnMode=isolated",
                "input": [
                  null,
                  "add"
                ]
            },
            {
                "description": "Fetching 3 margin additions older than a week",
                "method": "fetchMarginAdjustmentHistory",
                "url": "https://www.okx.com/api/v5/account/bills-archive?subType=160&mgnMode=isolated&startTime=1709251200000&limit=3",
                "input": [
                  null,
                  "add",
                  1709251200000,
                  3
                ]
            }
        ],
        "fetchConvertCurrencies": [
            {
                "description": "Fetch currencies that can be converted",
                "method": "fetchConvertCurrencies",
                "url": "https://www.okx.com/api/v5/asset/convert/currencies",
                "input": []
            }
        ],
        "createConvertTrade": [
            {
                "description": "from usdc to usdt",
                "method": "createConvertTrade",
                "url": "https://www.okx.com/api/v5/asset/convert/trade",
                "input": [
                  "quoternextUSDC-USDT17133439642216046",
                  "USDC",
                  "USDT",
                  3
                ],
                "output": "{\"quoteId\":\"quoternextUSDC-USDT17133439642216046\",\"baseCcy\":\"USDC\",\"quoteCcy\":\"USDT\",\"szCcy\":\"USDC\",\"sz\":\"3\",\"side\":\"sell\"}"
            }
        ],
        "fetchConvertTrade": [
            {
                "description": "Fetch a conversion trade by the id",
                "method": "fetchConvertTrade",
                "url": "https://www.okx.com/api/v5/asset/convert/history?clTReqId=12AB34",
                "input": [
                  "12AB34"
                ]
            }
        ],
        "fetchConvertTradeHistory": [
            {
                "description": "Fetch the conversion trade history",
                "method": "fetchConvertTradeHistory",
                "url": "https://www.okx.com/api/v5/asset/convert/history",
                "input": []
            }
        ]
    }
}<|MERGE_RESOLUTION|>--- conflicted
+++ resolved
@@ -799,7 +799,26 @@
                 "output": "[{\"algoId\":\"663748219972878336\",\"instId\":\"BTC-USDT-SWAP\"}]"
             }
         ],
-<<<<<<< HEAD
+        "cancelOrdersForSymbols": [
+            {
+                "description": "cancelOrdersForSymbols",
+                "method": "cancelOrdersForSymbols",
+                "url": "https://www.okx.com/api/v5/trade/cancel-batch-orders",
+                "input": [
+                  [
+                    {
+                      "id": "1388361822563405824",
+                      "symbol": "LTC/USDT:USDT"
+                    },
+                    {
+                      "id": "1388360134171496448",
+                      "symbol": "ADA/USDT"
+                    }
+                  ]
+                ],
+                "output": "[{\"instId\":\"LTC-USDT-SWAP\",\"ordId\":\"1388361822563405824\"},{\"instId\":\"ADA-USDT\",\"ordId\":\"1388360134171496448\"}]"
+            }
+        ],
         "cancelAllOrdersAfter": [
             {
                 "description": "Cancel orders after",
@@ -818,26 +837,6 @@
                     0
                 ],
                 "output": "{\"timeOut\":0}"
-=======
-        "cancelOrdersForSymbols": [
-            {
-                "description": "cancelOrdersForSymbols",
-                "method": "cancelOrdersForSymbols",
-                "url": "https://www.okx.com/api/v5/trade/cancel-batch-orders",
-                "input": [
-                  [
-                    {
-                      "id": "1388361822563405824",
-                      "symbol": "LTC/USDT:USDT"
-                    },
-                    {
-                      "id": "1388360134171496448",
-                      "symbol": "ADA/USDT"
-                    }
-                  ]
-                ],
-                "output": "[{\"instId\":\"LTC-USDT-SWAP\",\"ordId\":\"1388361822563405824\"},{\"instId\":\"ADA-USDT\",\"ordId\":\"1388360134171496448\"}]"
->>>>>>> 9620d297
             }
         ],
         "closePosition": [
