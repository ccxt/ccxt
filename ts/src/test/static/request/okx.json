--- conflicted
+++ resolved
@@ -1404,7 +1404,6 @@
                 ]
             }
         ],
-<<<<<<< HEAD
         "fetchPositionsHistory": [
             {
                 "description": "Fetch Positions History",
@@ -1426,14 +1425,14 @@
                     "instType": "swap"
                   }
                 ]
-=======
+            }
+        ],
         "fetchConvertCurrencies": [
             {
                 "description": "Fetch currencies that can be converted",
                 "method": "fetchConvertCurrencies",
                 "url": "https://www.okx.com/api/v5/asset/convert/currencies",
                 "input": []
->>>>>>> 9759cc24
             }
         ]
     }
