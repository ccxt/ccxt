// ----------------------------------------------------------------------------
/* eslint-disable max-classes-per-file */
import fs from 'fs';
import { fileURLToPath, pathToFileURL } from 'url';
import assert from 'assert';
import ccxt, { Exchange } from '../../ccxt.js';
import errorsHierarchy from '../base/errorHierarchy.js';
import { unCamelCase } from '../base/functions/string.js';
import { Str } from '../base/types.js';

// js specific codes //
const DIR_NAME = fileURLToPath (new URL ('.', import.meta.url));
process.on ('uncaughtException', (e) => {
    throw new Error (exceptionMessage (e));
    // process.exit (1);
});
process.on ('unhandledRejection', (e: any) => {
    if (e.message.includes ('connection closed by remote server')) {
        // because of unbeknown reason, this error is happening somewhere in the middle of WS tests, and it's not caught by the try/catch block. so temporarily ignore it
        return;
    }
    throw new Error (exceptionMessage (e));
    // process.exit (1);
});

const AuthenticationError = ccxt.AuthenticationError;
const NotSupported = ccxt.NotSupported;
const ExchangeError = ccxt.ExchangeError;
const InvalidProxySettings = ccxt.InvalidProxySettings;
const ExchangeNotAvailable = ccxt.ExchangeNotAvailable;
const OperationFailed = ccxt.OperationFailed;
const OnMaintenance = ccxt.OnMaintenance;


// ############## detect cli arguments ############## //
const argv = process.argv.slice (2); // remove first two arguments (which is process and script path "js/src/test/test.js")

function filterArgvs (argsArray, needle, include = true) {
    return argsArray.filter ((x) => (include && x.includes (needle)) || (!include && !x.includes (needle)));
}
function selectArgv (argsArray, needle) {
    const foundArray = argsArray.filter ((x) => (x.includes (needle)));
    return foundArray.length ? foundArray[0] : undefined;
}

const argvs_filtered = filterArgvs (argv, '--', false);
const argvExchange = argvs_filtered[0];
const argvSymbol   = selectArgv (argv, '/');
const argvMethod   = selectArgv (argv, '()');
// #################################################### //


// non-transpiled part, but shared names among langs
const fileParts = import.meta.url.split ('.');
const ext = fileParts[fileParts.length - 1];

function getCliArgValue (arg) {
    return process.argv.includes (arg) || false;
}

const proxyTestFileName = 'proxies';

class baseMainTestClass {
    lang = 'JS';
    isSynchronous = false;
    idTests = false;
    requestTestsFailed = false;
    responseTestsFailed = false;
    requestTests = false;
    wsTests = false;
    responseTests = false;
    staticTests = false;
    info = false;
    verbose = false;
    debug = false;
    privateTest = false;
    privateTestOnly = false;
    loadKeys = false;
    sandbox = false;
    skippedSettingsForExchange = {};
    skippedMethods = {};
    checkedPublicTests = {};
    testFiles = {};
    publicTests = {};
    newLine = '\n';
    rootDir = DIR_NAME + '/../../../';
    rootDirForSkips = DIR_NAME + '/../../../';
    onlySpecificTests = [];
    envVars = process.env;
    proxyTestFileName = proxyTestFileName;
    ext = ext;
}

const LOG_CHARS_LENGTH = 10000;

function dump (...args) {
    console.log (...args);
}

function jsonParse (elem) {
    return JSON.parse (elem);
}

function jsonStringify (elem) {
    return JSON.stringify (elem,  (k, v) => (v === undefined ? null : v)); // preserve undefined values and convert them to null
}

function convertAscii (input)
{
    return input; // stub for c#
}

function getTestName (str) {
    return str;
}

function ioFileExists (path) {
    return fs.existsSync (path);
}

function ioFileRead (path, decode = true) {
    const content = fs.readFileSync (path, 'utf8');
    return decode ? JSON.parse (content) : content;
}

function ioDirRead (path) {
    const files = fs.readdirSync (path);
    return files;
}

async function callMethodSync (testFiles, methodName, exchange, skippedProperties: object, args) {
    // empty in js
    return {};
}

async function callMethod (testFiles, methodName, exchange, skippedProperties: object, args) {
    // used for calling methods from test files
    return await testFiles[methodName] (exchange, skippedProperties, ...args);
}

async function callExchangeMethodDynamically (exchange: Exchange, methodName: string, args) {
    // used for calling actual exchange methods
    return await exchange[methodName] (...args);
}

function callExchangeMethodDynamicallySync (exchange: Exchange, methodName: string, args) {
    throw new Error ("This function shouldn't be called, only async functions apply here");
}

async function callOverridenMethod (exchange, methodName, args) {
    // needed in PHP here is just a bridge
    return await callExchangeMethodDynamically (exchange, methodName, args);
}

function exceptionMessage (exc) {
    return '[' + exc.constructor.name + '] ' + exc.stack.slice (0, LOG_CHARS_LENGTH);
}

function exitScript (code = 0) {
    process.exit (code);
}

function getExchangeProp (exchange, prop, defaultValue = undefined) {
    return (prop in exchange) ? exchange[prop] : defaultValue;
}

function setExchangeProp (exchange, prop, value) {
    exchange[prop] = value;
    exchange[unCamelCase (prop)] = value;
}

function initExchange (exchangeId, args, isWs = false): Exchange {
    if (isWs) {
        return new (ccxt.pro)[exchangeId] (args);
    }
    return new (ccxt)[exchangeId] (args);
}

async function importTestFile (filePath) {
    // eslint-disable-next-line global-require, import/no-dynamic-require, no-path-concat
    const path = pathToFileURL (filePath + '.js') as any;
    try {
        const imported = await import (path);
        return (imported as any)['default'];
    } catch (error) {
        console.error ('Error importing module:', error);
    }
}

function getTestFilesSync (properties, ws = false) {
    // empty in js
    return {};
}

async function getTestFiles (properties, ws = false) {
    const path = ws ? DIR_NAME + '../pro/test/' : DIR_NAME;
    // exchange tests
    const tests = {};
    const finalPropList = properties.concat ([ proxyTestFileName ]);
    for (let i = 0; i < finalPropList.length; i++) {
        const name = finalPropList[i];
        const filePathWoExt = path + 'Exchange/test.' + name;
        if (ioFileExists (filePathWoExt + '.' + ext)) {
            // eslint-disable-next-line global-require, import/no-dynamic-require, no-path-concat
            tests[name] = await importTestFile (filePathWoExt);
        }
    }
    // errors tests
    const errorHierarchyKeys = Object.keys (errorsHierarchy);
    for (let i = 0; i < errorHierarchyKeys.length; i++) {
        const name = errorHierarchyKeys[i];
        const filePathWoExt = path + '/base/errors/test.' + name;
        if (ioFileExists (filePathWoExt + '.' + ext)) {
            // eslint-disable-next-line global-require, import/no-dynamic-require, no-path-concat
            tests[name] = await importTestFile (filePathWoExt);
        }
    }
    return tests;
}

async function getBaseTestFiles (ws = false) {
    const tests = {};
    const path = ws ? DIR_NAME + '../pro/test/base/' : DIR_NAME + '/base/';
    const files = ioDirRead (path);
    const result = {};
    for (let i = 0; i < files.length; i++) {
        const filename = files[i];
        const filenameWoExt = filename.replace ('.' + ext, '');
        const filePathWoExt = path + filenameWoExt;
        if (ioFileExists (filePathWoExt + '.' + ext)) {
            let testName = filenameWoExt.replace ('test.', '');
            testName = filenameWoExt.replace ('test_', '');
            if (![ 'custom', 'errors', 'languageSpecific' ].includes (testName)) {
                tests[testName] = await importTestFile (filePathWoExt);
            }
        }
    }
    tests['langaugeSpecific'] = await importTestFile (path + '/custom/test.languageSpecific');
    return result;
}

function setFetchResponse (exchange: Exchange, mockResponse) {
    exchange.fetch = async (url, method = 'GET', headers = undefined, body = undefined) => mockResponse;
    return exchange;
}

function isNullValue (value) {
    return value === null;
}

async function close (exchange: Exchange) {
    await exchange.close ();
}


export {
    // errors
    AuthenticationError,
    NotSupported,
    ExchangeError,
    InvalidProxySettings,
    ExchangeNotAvailable,
    OperationFailed,
    OnMaintenance,
    // shared
    getCliArgValue,
    //
    baseMainTestClass,
    dump,
    jsonParse,
    jsonStringify,
    convertAscii,
    ioFileExists,
    ioFileRead,
    ioDirRead,
    callMethod,
    callMethodSync,
    callExchangeMethodDynamically,
    callExchangeMethodDynamicallySync,
    callOverridenMethod,
    exceptionMessage,
    exitScript,
    getExchangeProp,
    setExchangeProp,
    initExchange,
    getTestFiles,
<<<<<<< HEAD
    getBaseTestFiles,
=======
    getTestFilesSync,
>>>>>>> fee75dff
    setFetchResponse,
    isNullValue,
    close,
    argvExchange,
    argvSymbol,
    argvMethod,
};

export default {};<|MERGE_RESOLUTION|>--- conflicted
+++ resolved
@@ -284,11 +284,8 @@
     setExchangeProp,
     initExchange,
     getTestFiles,
-<<<<<<< HEAD
+    getTestFilesSync,
     getBaseTestFiles,
-=======
-    getTestFilesSync,
->>>>>>> fee75dff
     setFetchResponse,
     isNullValue,
     close,
