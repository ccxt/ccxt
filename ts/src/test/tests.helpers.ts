--- conflicted
+++ resolved
@@ -54,42 +54,7 @@
     return process.argv.includes (arg) || false;
 }
 
-<<<<<<< HEAD
-const proxyTestFileName = 'proxies';
-const rateLimitTestFileName = 'rateLimit';
-
-class baseMainTestClass {
-    lang = 'JS';
-    isSynchronous = false;
-    idTests = false;
-    requestTestsFailed = false;
-    responseTestsFailed = false;
-    requestTests = false;
-    wsTests = false;
-    responseTests = false;
-    staticTests = false;
-    info = false;
-    verbose = false;
-    debug = false;
-    privateTest = false;
-    privateTestOnly = false;
-    loadKeys = false;
-    sandbox = false;
-    skippedSettingsForExchange = {};
-    skippedMethods = {};
-    checkedPublicTests = {};
-    testFiles = {};
-    publicTests = {};
-    newLine = '\n';
-    rootDir = DIR_NAME + '/../../../';
-    rootDirForSkips = DIR_NAME + '/../../../';
-    onlySpecificTests = [];
-    envVars = process.env;
-    proxyTestFileName = proxyTestFileName;
-    ext = ext;
-}
-
-=======
+
 // non-transpiled part, but shared names among langs
 const fileParts = import.meta.url.split ('.');
 const EXT = fileParts[fileParts.length - 1];
@@ -97,9 +62,10 @@
 const ROOT_DIR = DIR_NAME + '/../../../';
 const ENV_VARS = process.env;
 const NEW_LINE = '\n';
->>>>>>> f26eba6d
 const LOG_CHARS_LENGTH = 10000;
 const PROXY_TEST_FILE_NAME = "proxies";
+const RATE_LIMIT_TEST_FILE_NAME = 'rateLimit';
+
 
 function dump (...args) {
     console.log (...args);
@@ -203,11 +169,7 @@
     const path = ws ? DIR_NAME + '../pro/test/' : DIR_NAME;
     // exchange tests
     const tests = {};
-<<<<<<< HEAD
-    const finalPropList = properties.concat ([ proxyTestFileName, rateLimitTestFileName ]);
-=======
-    const finalPropList = properties.concat ([ PROXY_TEST_FILE_NAME, 'features' ]);
->>>>>>> f26eba6d
+    const finalPropList = properties.concat ([ PROXY_TEST_FILE_NAME, RATE_LIMIT_TEST_FILE_NAME, 'features' ]);
     for (let i = 0; i < finalPropList.length; i++) {
         const name = finalPropList[i];
         const filePathWoExt = path + 'Exchange/test.' + name;
