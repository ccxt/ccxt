// ----------------------------------------------------------------------------

import assert from 'assert';
import { Exchange } from '../../ccxt.js';
import { Str } from '../base/types.js';

import {
    // errors
    AuthenticationError,
    NotSupported,
    InvalidProxySettings,
    ExchangeNotAvailable,
    OperationFailed,
    OnMaintenance,
    // shared
    getCliArgValue,
    //
    getRootDir,
    isSync,
    dump,
    jsonParse,
    jsonStringify,
    convertAscii,
    ioFileExists,
    ioFileRead,
    ioDirRead,
    callMethod,
    callMethodSync,
    callExchangeMethodDynamically,
    callExchangeMethodDynamicallySync,
    getRootException,
    exceptionMessage,
    exitScript,
    getExchangeProp,
    setExchangeProp,
    initExchange,
    getTestFilesSync,
    getTestFiles,
    setFetchResponse,
    isNullValue,
    close,
    getEnvVars,
    getLang,
    getExt,
} from './tests.helpers.js';


class testMainClass {
    idTests: boolean = false;
    requestTestsFailed: boolean = false;
    responseTestsFailed: boolean = false;
    requestTests: boolean = false;
    wsTests: boolean = false;
    responseTests: boolean = false;
    staticTests: boolean = false;
    info: boolean = false;
    verbose: boolean = false;
    debug: boolean = false;
    privateTest: boolean = false;
    privateTestOnly: boolean = false;
    loadKeys: boolean = false;
    sandbox: boolean = false;
    onlySpecificTests: string[] = [];
    skippedSettingsForExchange = {};
    skippedMethods = {};
    checkedPublicTests = {};
    testFiles: any = {};
    publicTests = {};
    ext: string = "";
    lang: string = "";
    proxyTestFileName = "proxies";

    parseCliArgsAndProps () {
        this.responseTests = getCliArgValue ('--responseTests') || getCliArgValue ('--response');
        this.idTests = getCliArgValue ('--idTests');
        this.requestTests = getCliArgValue ('--requestTests') || getCliArgValue ('--request');
        this.info = getCliArgValue ('--info');
        this.verbose = getCliArgValue ('--verbose');
        this.debug = getCliArgValue ('--debug');
        this.privateTest = getCliArgValue ('--private');
        this.privateTestOnly = getCliArgValue ('--privateOnly');
        this.sandbox = getCliArgValue ('--sandbox');
        this.loadKeys = getCliArgValue ('--loadKeys');
        this.wsTests = getCliArgValue ('--ws');

        this.lang = getLang ();
        this.ext = getExt ();
    }

    async init (exchangeId, symbolArgv, methodArgv) {
        this.parseCliArgsAndProps ();

        if (this.requestTests && this.responseTests) {
            await this.runStaticRequestTests (exchangeId, symbolArgv);
            await this.runStaticResponseTests (exchangeId, symbolArgv);
            return true;
        }
        if (this.responseTests) {
            await this.runStaticResponseTests (exchangeId, symbolArgv);
            return true;
        }
        if (this.requestTests) {
            await this.runStaticRequestTests (exchangeId, symbolArgv); // symbol here is the testname
            return true;
        }
        if (this.idTests) {
            await this.runBrokerIdTests ();
            return true;
        }
        const newLine = "\n";
        dump (newLine + '' + newLine + '' + '[INFO] TESTING ', this.ext, { 'exchange': exchangeId, 'symbol': symbolArgv, 'method': methodArgv, 'isWs': this.wsTests, 'useProxy': getCliArgValue ('--useProxy') }, newLine);
        const exchangeArgs = {
            'verbose': this.verbose,
            'debug': this.debug,
            'enableRateLimit': true,
            'timeout': 30000,
        };
        const exchange = initExchange (exchangeId, exchangeArgs, this.wsTests);
        if (exchange.alias) {
            exitScript (0);
        }
        await this.importFiles (exchange);
        assert (Object.keys (this.testFiles).length > 0, 'Test files were not loaded'); // ensure test files are found & filled
        this.expandSettings (exchange);
        this.checkIfSpecificTestIsChosen (methodArgv);
        await this.startTest (exchange, symbolArgv);
        exitScript (0); // needed to be explicitly finished for WS tests
        return true; // required for c#
    }

    checkIfSpecificTestIsChosen (methodArgv) {
        if (methodArgv !== undefined) {
            const testFileNames = Object.keys (this.testFiles);
            const possibleMethodNames = methodArgv.split (','); // i.e. `test.ts binance fetchBalance,fetchDeposits`
            if (possibleMethodNames.length >= 1) {
                for (let i = 0; i < testFileNames.length; i++) {
                    const testFileName = testFileNames[i];
                    for (let j = 0; j < possibleMethodNames.length; j++) {
                        let methodName = possibleMethodNames[j];
                        methodName = methodName.replace ('()', '');
                        if (testFileName === methodName) {
                            this.onlySpecificTests.push (testFileName);
                        }
                    }
                }
            }
        }
    }

    async importFiles (exchange: Exchange) {
        const properties = Object.keys (exchange.has);
        properties.push ('loadMarkets');
        if (isSync ()) {
            this.testFiles = getTestFilesSync (properties, this.wsTests);
        } else {
            this.testFiles = await getTestFiles (properties, this.wsTests);
        }
        return true;
    }

    loadCredentialsFromEnv (exchange: Exchange) {
        const exchangeId = exchange.id;
        const reqCreds = getExchangeProp (exchange, 're' + 'quiredCredentials'); // dont glue the r-e-q-u-i-r-e phrase, because leads to messed up transpilation
        const objkeys = Object.keys (reqCreds);
        for (let i = 0; i < objkeys.length; i++) {
            const credential = objkeys[i];
            const isRequired = reqCreds[credential];
            if (isRequired && getExchangeProp (exchange, credential) === undefined) {
                const fullKey = exchangeId + '_' + credential;
                const credentialEnvName = fullKey.toUpperCase (); // example: KRAKEN_APIKEY
                const envVars = getEnvVars ();
                const credentialValue = (credentialEnvName in envVars) ? envVars[credentialEnvName] : undefined;
                if (credentialValue) {
                    setExchangeProp (exchange, credential, credentialValue);
                }
            }
        }
    }

    expandSettings (exchange: Exchange) {
        const exchangeId = exchange.id;
        const keysGlobal = getRootDir () + 'keys.json';
        const keysLocal = getRootDir () + 'keys.local.json';
        const keysGlobalExists = ioFileExists (keysGlobal);
        const keysLocalExists = ioFileExists (keysLocal);
        let globalSettings = {};
        if (keysGlobalExists) {
            globalSettings = ioFileRead (keysGlobal);
        }
        let localSettings = {};
        if (keysLocalExists) {
            localSettings = ioFileRead (keysLocal);
        }
        const allSettings = exchange.deepExtend (globalSettings, localSettings);
        const exchangeSettings = exchange.safeValue (allSettings, exchangeId, {});
        if (exchangeSettings) {
            const settingKeys = Object.keys (exchangeSettings);
            for (let i = 0; i < settingKeys.length; i++) {
                const key = settingKeys[i];
                if (exchangeSettings[key]) {
                    let finalValue = undefined;
                    if (typeof exchangeSettings[key] === 'object') {
                        const existing = getExchangeProp (exchange, key, {});
                        finalValue = exchange.deepExtend (existing, exchangeSettings[key]);
                    } else {
                        finalValue = exchangeSettings[key];
                    }
                    setExchangeProp (exchange, key, finalValue);
                }
            }
        }
        // credentials
        if (this.loadKeys) {
            this.loadCredentialsFromEnv (exchange);
        }
        // skipped tests
        const skippedFile = getRootDir () + 'skip-tests.json';
        const skippedSettings = ioFileRead (skippedFile);
        this.skippedSettingsForExchange = exchange.safeValue (skippedSettings, exchangeId, {});
        const skippedSettingsForExchange = this.skippedSettingsForExchange;
        // others
        const timeout = exchange.safeValue (skippedSettingsForExchange, 'timeout');
        if (timeout !== undefined) {
            exchange.timeout = exchange.parseToInt (timeout);
        }
        if (getCliArgValue ('--useProxy')) {
            exchange.httpProxy = exchange.safeString (skippedSettingsForExchange, 'httpProxy');
            exchange.httpsProxy = exchange.safeString (skippedSettingsForExchange, 'httpsProxy');
            exchange.wsProxy = exchange.safeString (skippedSettingsForExchange, 'wsProxy');
            exchange.wssProxy = exchange.safeString (skippedSettingsForExchange, 'wssProxy');
        }
        this.skippedMethods = exchange.safeValue (skippedSettingsForExchange, 'skipMethods', {});
        this.checkedPublicTests = {};
    }

    addPadding (message: string, size) {
        // has to be transpilable
        let res = '';
        const messageLength = message.length; // avoid php transpilation issue
        const missingSpace = size - messageLength - 0; // - 0 is added just to trick transpile to treat the .length as a string for php
        if (missingSpace > 0) {
            for (let i = 0; i < missingSpace; i++) {
                res += ' ';
            }
        }
        return message + res;
    }

    async testMethod (methodName: string, exchange: any, args: any[], isPublic: boolean) {
        // todo: temporary skip for c#
        if (methodName.indexOf ('OrderBook') >= 0 && this.ext === 'cs') {
            exchange.options['checksum'] = false;
        }
        // todo: temporary skip for php
        if (methodName.indexOf ('OrderBook') >= 0 && this.ext === 'php') {
            return true;
        }
        const skippedPropertiesForMethod = this.getSkips (exchange, methodName);
        const isLoadMarkets = (methodName === 'loadMarkets');
        const isFetchCurrencies = (methodName === 'fetchCurrencies');
        const isProxyTest = (methodName === this.proxyTestFileName);
        const isFeatureTest = (methodName === 'features');
        // if this is a private test, and the implementation was already tested in public, then no need to re-test it in private test (exception is fetchCurrencies, because our approach in base exchange)
        if (!isPublic && (methodName in this.checkedPublicTests) && !isFetchCurrencies) {
            return true;
        }
        let skipMessage = undefined;
        const supportedByExchange = (methodName in exchange.has) && exchange.has[methodName];
        if (!isLoadMarkets && (this.onlySpecificTests.length > 0 && !exchange.inArray (methodName, this.onlySpecificTests))) {
            skipMessage = '[INFO] IGNORED_TEST';
        } else if (!isLoadMarkets && !supportedByExchange && !isProxyTest && !isFeatureTest) {
            skipMessage = '[INFO] UNSUPPORTED_TEST'; // keep it aligned with the longest message
        } else if (typeof skippedPropertiesForMethod === 'string') {
            skipMessage = '[INFO] SKIPPED_TEST';
        } else if (!(methodName in this.testFiles)) {
            skipMessage = '[INFO] UNIMPLEMENTED_TEST';
        }
        // exceptionally for `loadMarkets` call, we call it before it's even checked for "skip" as we need it to be called anyway (but can skip "test.loadMarket" for it)
        if (isLoadMarkets) {
            await exchange.loadMarkets (true);
        }
        const name = exchange.id;
        if (skipMessage) {
            if (this.info) {
                dump (this.addPadding (skipMessage, 25), name, methodName);
            }
            return true;
        }
        if (this.info) {
            const argsStringified = '(' + exchange.json (args) + ')'; // args.join() breaks when we provide a list of symbols or multidimensional array; "args.toString()" breaks bcz of "array to string conversion"
            dump (this.addPadding ('[INFO] TESTING', 25), name, methodName, argsStringified);
        }
        if (isSync ()) {
            callMethodSync (this.testFiles, methodName, exchange, skippedPropertiesForMethod, args);
        } else {
            await callMethod (this.testFiles, methodName, exchange, skippedPropertiesForMethod, args);
        }
        if (this.info) {
            dump (this.addPadding ('[INFO] TESTING DONE', 25), name, methodName);
        }
        // add to the list of successed tests
        if (isPublic) {
            this.checkedPublicTests[methodName] = true;
        }
        return true;
    }

    getSkips (exchange: Exchange, methodName: string) {
        let finalSkips = {};
        // check the exact method (i.e. `fetchTrades`) and language-specific (i.e. `fetchTrades.php`)
        const methodNames = [ methodName, methodName + '.' + this.ext ];
        for (let i = 0; i < methodNames.length; i++) {
            const mName = methodNames[i];
            if (mName in this.skippedMethods) {
                // if whole method is skipped, by assigning a string to it, i.e. "fetchOrders":"blabla"
                if (typeof this.skippedMethods[mName] === 'string') {
                    return this.skippedMethods[mName];
                } else {
                    finalSkips = exchange.deepExtend (finalSkips, this.skippedMethods[mName]);
                }
            }
        }
        // get "object-specific" skips
        const objectSkips = {
            'orderBook': [ 'fetchOrderBook', 'fetchOrderBooks', 'fetchL2OrderBook', 'watchOrderBook', 'watchOrderBookForSymbols' ],
            'ticker': [ 'fetchTicker', 'fetchTickers', 'watchTicker', 'watchTickers' ],
            'trade': [ 'fetchTrades', 'watchTrades', 'watchTradesForSymbols' ],
            'ohlcv': [ 'fetchOHLCV', 'watchOHLCV', 'watchOHLCVForSymbols' ],
            'ledger': [ 'fetchLedger', 'fetchLedgerEntry' ],
            'depositWithdraw': [ 'fetchDepositsWithdrawals', 'fetchDeposits', 'fetchWithdrawals' ],
            'depositWithdrawFee': [ 'fetchDepositWithdrawFee', 'fetchDepositWithdrawFees' ],
        };
        const objectNames = Object.keys (objectSkips);
        for (let i = 0; i < objectNames.length; i++) {
            const objectName = objectNames[i];
            const objectMethods = objectSkips[objectName];
            if (exchange.inArray (methodName, objectMethods)) {
                // if whole object is skipped, by assigning a string to it, i.e. "orderBook":"blabla"
                if ((objectName in this.skippedMethods) && (typeof this.skippedMethods[objectName] === 'string')) {
                    return this.skippedMethods[objectName];
                }
                const extraSkips = exchange.safeDict (this.skippedMethods, objectName, {});
                finalSkips = exchange.deepExtend (finalSkips, extraSkips);
            }
        }
        // extend related skips
        // - if 'timestamp' is skipped, we should do so for 'datetime' too
        // - if 'bid' is skipped, skip 'ask' too
        if (('timestamp' in finalSkips) && !('datetime' in finalSkips)) {
            finalSkips['datetime'] = finalSkips['timestamp'];
        }
        if (('bid' in finalSkips) && !('ask' in finalSkips)) {
            finalSkips['ask'] = finalSkips['bid'];
        }
        if (('baseVolume' in finalSkips) && !('quoteVolume' in finalSkips)) {
            finalSkips['quoteVolume'] = finalSkips['baseVolume'];
        }
        return finalSkips;
    }

    async testSafe (methodName, exchange, args = [], isPublic = false) {
        // `testSafe` method does not throw an exception, instead mutes it. The reason we
        // mute the thrown exceptions here is because we don't want to stop the whole
        // tests queue if any single test-method fails. Instead, they are echoed with
        // formatted message "[TEST_FAILURE] ..." and that output is then regex-matched by
        // run-tests.js, so the exceptions are still printed out to console from there.
        const maxRetries = 3;
        const argsStringified = exchange.json (args); // args.join() breaks when we provide a list of symbols or multidimensional array; "args.toString()" breaks bcz of "array to string conversion"
        for (let i = 0; i < maxRetries; i++) {
            try {
                await this.testMethod (methodName, exchange, args, isPublic);
                return true;
            }
            catch (ex) {
                const e = getRootException (ex);
                const isLoadMarkets = (methodName === 'loadMarkets');
                const isAuthError = (e instanceof AuthenticationError);
                const isNotSupported = (e instanceof NotSupported);
                const isOperationFailed = (e instanceof OperationFailed); // includes "DDoSProtection", "RateLimitExceeded", "RequestTimeout", "ExchangeNotAvailable", "OperationFailed", "InvalidNonce", ...
                if (isOperationFailed) {
                    // if last retry was gone with same `tempFailure` error, then let's eventually return false
                    if (i === maxRetries - 1) {
                        const isOnMaintenance = (e instanceof OnMaintenance);
                        const isExchangeNotAvailable = (e instanceof ExchangeNotAvailable);
                        let shouldFail = undefined;
                        let retSuccess = undefined;
                        if (isLoadMarkets) {
                            // if "loadMarkets" does not succeed, we must return "false" to caller method, to stop tests continual
                            retSuccess = false;
                            // we might not break exchange tests, if exchange is on maintenance at this moment
                            if (isOnMaintenance) {
                                shouldFail = false;
                            } else {
                                shouldFail = true;
                            }
                        }
                        else {
                            // for any other method tests:
                            if (isExchangeNotAvailable && !isOnMaintenance) {
                                // break exchange tests if "ExchangeNotAvailable" exception is thrown, but it's not maintenance
                                shouldFail = true;
                                retSuccess = false;
                            } else {
                                // in all other cases of OperationFailed, show Warning, but don't mark test as failed
                                shouldFail = false;
                                retSuccess = true;
                            }
                        }
                        // output the message
                        const failType = shouldFail ? '[TEST_FAILURE]' : '[TEST_WARNING]';
                        dump (failType, 'Method could not be tested due to a repeated Network/Availability issues', ' | ', exchange.id, methodName, argsStringified, exceptionMessage (e));
                        return retSuccess;
                    }
                    else {
                        // wait and retry again
                        // (increase wait time on every retry)
                        await exchange.sleep ((i + 1) * 1000);
                        // continue; should not be used because in go for-loops and try-catches are not compatible
                        // is this continue even needed?
                    }
                }
                // if it's not temporary failure, then ...
                else {
                    // if it's loadMarkets, then fail test, because it's mandatory for tests
                    if (isLoadMarkets) {
                        dump ('[TEST_FAILURE]', 'Exchange can not load markets', exceptionMessage (e), exchange.id, methodName, argsStringified);
                        return false;
                    }
                    // if the specific arguments to the test method throws "NotSupported" exception
                    // then let's don't fail the test
                    if (isNotSupported) {
                        if (this.info) {
                            dump ('[INFO] NOT_SUPPORTED', exceptionMessage (e), exchange.id, methodName, argsStringified);
                        }
                        return true;
                    }
                    // If public test faces authentication error, we don't break (see comments under `testSafe` method)
                    if (isPublic && isAuthError) {
                        if (this.info) {
                            dump ('[INFO]', 'Authentication problem for public method', exceptionMessage (e), exchange.id, methodName, argsStringified);
                        }
                        return true;
                    }
                    // in rest of the cases, fail the test
                    else {
                        dump ('[TEST_FAILURE]', exceptionMessage (e), exchange.id, methodName, argsStringified);
                        return false;
                    }
                }
            }
        }
        return true;
    }

    async runPublicTests (exchange, symbol) {
        let tests = {
            'features': [],
            'fetchCurrencies': [],
            'fetchTicker': [ symbol ],
            'fetchTickers': [ symbol ],
            'fetchLastPrices': [ symbol ],
            'fetchOHLCV': [ symbol ],
            'fetchTrades': [ symbol ],
            'fetchOrderBook': [ symbol ],
            'fetchL2OrderBook': [ symbol ],
            'fetchOrderBooks': [],
            'fetchBidsAsks': [],
            'fetchStatus': [],
            'fetchTime': [],
        };
        if (this.wsTests) {
            tests = {
                // @ts-ignore
                'watchOHLCV': [ symbol ],
                'watchOHLCVForSymbols': [ symbol ], // argument type will be handled inside test
                'watchTicker': [ symbol ],
                'watchTickers': [ symbol ],
                'watchBidsAsks': [ symbol ],
                'watchOrderBook': [ symbol ],
                'watchOrderBookForSymbols': [ [ symbol ] ],
                'watchTrades': [ symbol ],
                'watchTradesForSymbols': [ [ symbol ] ],
            };
        }
        const market = exchange.market (symbol);
        const isSpot = market['spot'];
        if (!this.wsTests) {
            if (isSpot) {
                tests['fetchCurrencies'] = [];
            } else {
                tests['fetchFundingRates'] = [ symbol ];
                tests['fetchFundingRate'] = [ symbol ];
                tests['fetchFundingRateHistory'] = [ symbol ];
                tests['fetchIndexOHLCV'] = [ symbol ];
                tests['fetchMarkOHLCV'] = [ symbol ];
                tests['fetchPremiumIndexOHLCV'] = [ symbol ];
            }
        }
        this.publicTests = tests;
        await this.runTests (exchange, tests, true);
        return true;
    }

    async runTests (exchange: any, tests: any, isPublicTest:boolean) {
        const testNames = Object.keys (tests);
        const promises = [];
        for (let i = 0; i < testNames.length; i++) {
            const testName = testNames[i];
            const testArgs = tests[testName];
            promises.push (this.testSafe (testName, exchange, testArgs, isPublicTest));
        }
        // todo - not yet ready in other langs too
        // promises.push (testThrottle ());
        const results = await Promise.all (promises);
        // now count which test-methods retuned `false` from "testSafe" and dump that info below
        const failedMethods = [];
        for (let i = 0; i < testNames.length; i++) {
            const testName = testNames[i];
            const testReturnedValue = results[i];
            if (!testReturnedValue) {
                failedMethods.push (testName);
            }
        }
        const testPrefixString = isPublicTest ? 'PUBLIC_TESTS' : 'PRIVATE_TESTS';
        if (failedMethods.length) {
            const errorsString = failedMethods.join (', ');
            dump ('[TEST_FAILURE]', exchange.id, testPrefixString, 'Failed methods : ' + errorsString);
        }
        if (this.info) {
            dump (this.addPadding ('[INFO] END ' + testPrefixString + ' ' + exchange.id, 25));
        }
        return true;
    }

    async loadExchange (exchange) {
        const result = await this.testSafe ('loadMarkets', exchange, [], true);
        if (!result) {
            return false;
        }
        const exchangeSymbolsLength = exchange.symbols.length;
        dump ('[INFO:MAIN] Exchange loaded', exchangeSymbolsLength, 'symbols');
        return true;
    }

    getTestSymbol (exchange, isSpot, symbols) {
        let symbol = undefined;
        const preferredSpotSymbol = exchange.safeString (this.skippedSettingsForExchange, 'preferredSpotSymbol');
        const preferredSwapSymbol = exchange.safeString (this.skippedSettingsForExchange, 'preferredSwapSymbol');
        if (isSpot && preferredSpotSymbol) {
            return preferredSpotSymbol;
        } else if (!isSpot && preferredSwapSymbol) {
            return preferredSwapSymbol;
        }
        for (let i = 0; i < symbols.length; i++) {
            const s = symbols[i];
            const market = exchange.safeValue (exchange.markets, s);
            if (market !== undefined) {
                const active = exchange.safeValue (market, 'active');
                if (active || (active === undefined)) {
                    symbol = s;
                    break;
                }
            }
        }
        return symbol;
    }

    getExchangeCode (exchange, codes = undefined) {
        if (codes === undefined) {
            codes = [ 'BTC', 'ETH', 'XRP', 'LTC', 'BCH', 'EOS', 'BNB', 'BSV', 'USDT' ];
        }
        const code = codes[0];
        for (let i = 0; i < codes.length; i++) {
            if (codes[i] in exchange.currencies) {
                return codes[i];
            }
        }
        return code;
    }

    getMarketsFromExchange (exchange, spot = true) {
        const res = {};
        const markets = exchange.markets;
        const keys = Object.keys (markets);
        for (let i = 0; i < keys.length; i++) {
            const key = keys[i];
            const market = markets[key];
            if (spot && market['spot']) {
                res[market['symbol']] = market;
            } else if (!spot && !market['spot']) {
                res[market['symbol']] = market;
            }
        }
        return res;
    }

    getValidSymbol (exchange, spot = true) {
        const currentTypeMarkets = this.getMarketsFromExchange (exchange, spot);
        const codes = [
            'BTC',
            'ETH',
            'XRP',
            'LTC',
            'BNB',
            'DASH',
            'DOGE',
            'ETC',
            'TRX',
            // fiats
            'USDT',
            'USDC',
            'USD',
            'EUR',
            'TUSD',
            'CNY',
            'JPY',
            'BRL',
        ];
        const spotSymbols = [
            'BTC/USDT',
            'BTC/USDC',
            'BTC/USD',
            'BTC/CNY',
            'BTC/EUR',
            'BTC/AUD',
            'BTC/BRL',
            'BTC/JPY',
            'ETH/USDT',
            'ETH/USDC',
            'ETH/USD',
            'ETH/CNY',
            'ETH/EUR',
            'ETH/AUD',
            'ETH/BRL',
            'ETH/JPY',
            // fiats
            'EUR/USDT',
            'EUR/USD',
            'EUR/USDC',
            'USDT/EUR',
            'USD/EUR',
            'USDC/EUR',
            // non-fiats
            'BTC/ETH',
            'ETH/BTC',
        ];
        const swapSymbols = [
            // linear
            'BTC/USDT:USDT',
            'BTC/USDC:USDC',
            'BTC/USD:USD',
            'ETH/USDT:USDT',
            'ETH/USDC:USDC',
            'ETH/USD:USD',
            // inverse
            'BTC/USD:BTC',
            'ETH/USD:ETH',
        ];
        const targetSymbols = spot ? spotSymbols : swapSymbols;
        let symbol = this.getTestSymbol (exchange, spot, targetSymbols);
        // if symbols wasn't found from above hardcoded list, then try to locate any symbol which has our target hardcoded 'base' code
        if (symbol === undefined) {
            for (let i = 0; i < codes.length; i++) {
                const currentCode = codes[i];
                const marketsArrayForCurrentCode = exchange.filterBy (currentTypeMarkets, 'base', currentCode);
                const indexedMkts = exchange.indexBy (marketsArrayForCurrentCode, 'symbol');
                const symbolsArrayForCurrentCode = Object.keys (indexedMkts);
                const symbolsLength = symbolsArrayForCurrentCode.length;
                if (symbolsLength) {
                    symbol = this.getTestSymbol (exchange, spot, symbolsArrayForCurrentCode);
                    break;
                }
            }
        }
        // if there wasn't found any symbol with our hardcoded 'base' code, then just try to find symbols that are 'active'
        if (symbol === undefined) {
            const activeMarkets = exchange.filterBy (currentTypeMarkets, 'active', true);
            const activeSymbols = [];
            for (let i = 0; i < activeMarkets.length; i++) {
                activeSymbols.push (activeMarkets[i]['symbol']);
            }
            symbol = this.getTestSymbol (exchange, spot, activeSymbols);
        }
        if (symbol === undefined) {
            const values = Object.values (currentTypeMarkets);
            const valuesLength = values.length;
            if (valuesLength > 0) {
                const first = values[0];
                if (first !== undefined) {
                    symbol = first['symbol'];
                }
            }
        }
        return symbol;
    }

    async testExchange (exchange, providedSymbol = undefined) {
        let spotSymbol = undefined;
        let swapSymbol = undefined;
        if (providedSymbol !== undefined) {
            const market = exchange.market (providedSymbol);
            if (market['spot']) {
                spotSymbol = providedSymbol;
            } else {
                swapSymbol = providedSymbol;
            }
        } else {
            if (exchange.has['spot']) {
                spotSymbol = this.getValidSymbol (exchange, true);
            }
            if (exchange.has['swap']) {
                swapSymbol = this.getValidSymbol (exchange, false);
            }
        }
        if (spotSymbol !== undefined) {
            dump ('[INFO:MAIN] Selected SPOT SYMBOL:', spotSymbol);
        }
        if (swapSymbol !== undefined) {
            dump ('[INFO:MAIN] Selected SWAP SYMBOL:', swapSymbol);
        }
        if (!this.privateTestOnly) {
            // note, spot & swap tests should run sequentially, because of conflicting `exchange.options['defaultType']` setting
            if (exchange.has['spot'] && spotSymbol !== undefined) {
                if (this.info) {
                    dump ('[INFO] ### SPOT TESTS ###');
                }
                exchange.options['defaultType'] = 'spot';
                await this.runPublicTests (exchange, spotSymbol);
            }
            if (exchange.has['swap'] && swapSymbol !== undefined) {
                if (this.info) {
                    dump ('[INFO] ### SWAP TESTS ###');
                }
                exchange.options['defaultType'] = 'swap';
                await this.runPublicTests (exchange, swapSymbol);
            }
        }
        if (this.privateTest || this.privateTestOnly) {
            if (exchange.has['spot'] && spotSymbol !== undefined) {
                exchange.options['defaultType'] = 'spot';
                await this.runPrivateTests (exchange, spotSymbol);
            }
            if (exchange.has['swap'] && swapSymbol !== undefined) {
                exchange.options['defaultType'] = 'swap';
                await this.runPrivateTests (exchange, swapSymbol);
            }
        }
        return true;
    }

    async runPrivateTests (exchange, symbol) {
        if (!exchange.checkRequiredCredentials (false)) {
            dump ('[INFO] Skipping private tests', 'Keys not found');
            return true;
        }
        const code = this.getExchangeCode (exchange);
        // if (exchange.deepExtendedTest) {
        //     await test ('InvalidNonce', exchange, symbol);
        //     await test ('OrderNotFound', exchange, symbol);
        //     await test ('InvalidOrder', exchange, symbol);
        //     await test ('InsufficientFunds', exchange, symbol, balance); // danger zone - won't execute with non-empty balance
        // }
        let tests = {
            'signIn': [ ],
            'fetchBalance': [ ],
            'fetchAccounts': [ ],
            'fetchTransactionFees': [ ],
            'fetchTradingFees': [ ],
            'fetchStatus': [ ],
            'fetchOrders': [ symbol ],
            'fetchOpenOrders': [ symbol ],
            'fetchClosedOrders': [ symbol ],
            'fetchMyTrades': [ symbol ],
            'fetchLeverageTiers': [ [ symbol ] ],
            'fetchLedger': [ code ],
            'fetchTransactions': [ code ],
            'fetchDeposits': [ code ],
            'fetchWithdrawals': [ code ],
            'fetchBorrowInterest': [ code, symbol ],
            // 'addMargin': [ ],
            // 'reduceMargin': [ ],
            // 'setMargin': [ ],
            // 'setMarginMode': [ ],
            // 'setLeverage': [ ],
            'cancelAllOrders': [ symbol ],
            // 'cancelOrder': [ ],
            // 'cancelOrders': [ ],
            'fetchCanceledOrders': [ symbol ],
            'fetchMarginModes': [ symbol ],
            // 'fetchClosedOrder': [ ],
            // 'fetchOpenOrder': [ ],
            // 'fetchOrder': [ ],
            // 'fetchOrderTrades': [ ],
            'fetchPosition': [ symbol ],
            'fetchDeposit': [ code ],
            'createDepositAddress': [ code ],
            'fetchDepositAddress': [ code ],
            'fetchDepositAddresses': [ code ],
            'fetchDepositAddressesByNetwork': [ code ],
            // 'editOrder': [ ],
            'fetchBorrowRateHistory': [ code ],
            'fetchLedgerEntry': [ code ],
            // 'fetchWithdrawal': [ ],
            // 'transfer': [ ],
            // 'withdraw': [ ],
        };
        if (this.wsTests) {
            tests = {
                // @ts-ignore
                'watchBalance': [ code ],
                'watchMyTrades': [ symbol ],
                'watchOrders': [ symbol ],
                'watchPosition': [ symbol ],
                'watchPositions': [ symbol ],
            };
        }
        const market = exchange.market (symbol);
        const isSpot = market['spot'];
        if (!this.wsTests) {
            if (isSpot) {
                tests['fetchCurrencies'] = [ ];
            } else {
                // derivatives only
                tests['fetchPositions'] = [ symbol ]; // this test fetches all positions for 1 symbol
                tests['fetchPosition'] = [ symbol ];
                tests['fetchPositionRisk'] = [ symbol ];
                tests['setPositionMode'] = [ symbol ];
                tests['setMarginMode'] = [ symbol ];
                tests['fetchOpenInterestHistory'] = [ symbol ];
                tests['fetchFundingRateHistory'] = [ symbol ];
                tests['fetchFundingHistory'] = [ symbol ];
            }
        }
        // const combinedTests = exchange.deepExtend (this.publicTests, privateTests);
        await this.runTests (exchange, tests, false);
        return true; // required in c#
    }

    async testProxies (exchange) {
        // these tests should be synchronously executed, because of conflicting nature of proxy settings
        const proxyTestName = this.proxyTestFileName;
        // todo: temporary skip for sync py
        if (this.ext === 'py' && isSync ()) {
            return true;
        }
        // try proxy several times
        const maxRetries = 3;
        let exception = undefined;
        for (let j = 0; j < maxRetries; j++) {
            try {
                await this.testMethod (proxyTestName, exchange, [], true);
                return true; // if successfull, then end the test
            } catch (e) {
                exception = e;
                await exchange.sleep (j * 1000);
            }
        }
        // if exception was set, then throw it
        if (exception !== undefined) {
            const errorMessage = '[TEST_FAILURE] Failed ' + proxyTestName + ' : ' + exceptionMessage (exception);
            // temporary comment the below, because c# transpilation failure
            // throw new Exchange Error (errorMessage.toString ());
            dump ('[TEST_WARNING]' + errorMessage.toString ());
        }
        return true;
    }

    async startTest (exchange, symbol) {
        // we do not need to test aliases
        if (exchange.alias) {
            return true;
        }
        if (this.sandbox || getExchangeProp (exchange, 'sandbox')) {
            exchange.setSandboxMode (true);
        }
        // because of python-async, we need proper `.close()` handling
        try {
            const result = await this.loadExchange (exchange);
            if (!result) {
                if (!isSync ()) {
                    await close (exchange);
                }
                return true;
            }
            // if (exchange.id === 'binance') {
            //     // we test proxies functionality just for one random exchange on each build, because proxy functionality is not exchange-specific, instead it's all done from base methods, so just one working sample would mean it works for all ccxt exchanges
            //     // await this.testProxies (exchange);
            // }
            await this.testExchange (exchange, symbol);
            if (!isSync ()) {
                await close (exchange);
            }
        } catch (e) {
            if (!isSync ()) {
                await close (exchange);
            }
            throw e;
        }
        return true; // required in c#
    }

    assertStaticError (cond:boolean, message: string, calculatedOutput, storedOutput, key = undefined) {
        //  -----------------------------------------------------------------------------
        //  --- Init of static tests functions------------------------------------------
        //  -----------------------------------------------------------------------------
        const calculatedString = jsonStringify (calculatedOutput);
        const storedString = jsonStringify (storedOutput);
        let errorMessage = message;
        if (key !== undefined) {
            errorMessage = '[' + key + ']';
        }
        errorMessage += ' computed: ' + storedString + ' stored: ' + calculatedString;
        assert (cond, errorMessage);
    }

    loadMarketsFromFile (id: string) {
        // load markets from file
        // to make this test as fast as possible
        // and basically independent from the exchange
        // so we can run it offline
        const filename = getRootDir () + './ts/src/test/static/markets/' + id + '.json';
        const content = ioFileRead (filename);
        return content;
    }

    loadCurrenciesFromFile (id: string) {
        const filename = getRootDir () + './ts/src/test/static/currencies/' + id + '.json';
        const content = ioFileRead (filename);
        return content;
    }

    loadStaticData (folder: string, targetExchange: Str = undefined) {
        const result = {};
        if (targetExchange) {
            // read a single exchange
            const path = folder + targetExchange + '.json';
            if (!ioFileExists (path)) {
                dump ('[WARN] tests not found: ' + path);
                return undefined;
            }
            result[targetExchange] = ioFileRead (path);
            return result;
        }
        const files = ioDirRead (folder);
        for (let i = 0; i < files.length; i++) {
            const file = files[i];
            const exchangeName = file.replace ('.json', '');
            const content = ioFileRead (folder + file);
            result[exchangeName] = content;
        }
        return result;
    }

    removeHostnamefromUrl (url: string) {
        if (url === undefined) {
            return undefined;
        }
        const urlParts = url.split ('/');
        let res = '';
        for (let i = 0; i < urlParts.length; i++) {
            if (i > 2) {
                const current = urlParts[i];
                if (current.indexOf ('?') > -1) {
                    // handle urls like this: /v1/account/accounts?AccessK
                    const currentParts = current.split ('?');
                    res += '/';
                    res += currentParts[0];
                    break;
                }
                res += '/';
                res += current;
            }
        }
        return res;
    }

    urlencodedToDict (url: string) {
        const result = {};
        const parts = url.split ('&');
        for (let i = 0; i < parts.length; i++) {
            const part = parts[i];
            const keyValue = part.split ('=');
            const keysLength = keyValue.length;
            if (keysLength !== 2) {
                continue;
            }
            const key = keyValue[0];
            let value = keyValue[1];
            if ((value !== undefined) && ((value.startsWith ('[')) || (value.startsWith ('{')))) {
                // some exchanges might return something like this: timestamp=1699382693405&batchOrders=[{\"symbol\":\"LTCUSDT\",\"side\":\"BUY\",\"newClientOrderI
                value = jsonParse (value);
            }
            result[key] = value;
        }
        return result;
    }

    assertNewAndStoredOutputInner (exchange: Exchange, skipKeys: string[], newOutput, storedOutput, strictTypeCheck = true, assertingKey = undefined) {
        if (isNullValue (newOutput) && isNullValue (storedOutput)) {
            return true;
            // c# requirement
        }
        if (!newOutput && !storedOutput) {
            return true;
            // c# requirement
        }
        if ((typeof storedOutput === 'object') && (typeof newOutput === 'object')) {
            const storedOutputKeys = Object.keys (storedOutput);
            const newOutputKeys = Object.keys (newOutput);
            const storedKeysLength = storedOutputKeys.length;
            const newKeysLength = newOutputKeys.length;
            this.assertStaticError (storedKeysLength === newKeysLength, 'output length mismatch', storedOutput, newOutput);
            // iterate over the keys
            for (let i = 0; i < storedOutputKeys.length; i++) {
                const key = storedOutputKeys[i];
                if (exchange.inArray (key, skipKeys)) {
                    continue;
                }
                if (!(exchange.inArray (key, newOutputKeys))) {
                    this.assertStaticError (false, 'output key missing: ' + key, storedOutput, newOutput);
                }
                const storedValue = storedOutput[key];
                const newValue = newOutput[key];
                this.assertNewAndStoredOutput (exchange, skipKeys, newValue, storedValue, strictTypeCheck, key);
            }
        } else if (Array.isArray (storedOutput) && (Array.isArray (newOutput))) {
            const storedArrayLength = storedOutput.length;
            const newArrayLength = newOutput.length;
            this.assertStaticError (storedArrayLength === newArrayLength, 'output length mismatch', storedOutput, newOutput);
            for (let i = 0; i < storedOutput.length; i++) {
                const storedItem = storedOutput[i];
                const newItem = newOutput[i];
                this.assertNewAndStoredOutput (exchange, skipKeys, newItem, storedItem, strictTypeCheck);
            }
        } else {
            // built-in types like strings, numbers, booleans
            const sanitizedNewOutput = (!newOutput) ? undefined : newOutput; // we store undefined as nulls in the json file so we need to convert it back
            const sanitizedStoredOutput = (!storedOutput) ? undefined : storedOutput;
            const newOutputString = sanitizedNewOutput ? sanitizedNewOutput.toString () : "undefined";
            const storedOutputString = sanitizedStoredOutput ? sanitizedStoredOutput.toString () : "undefined";
            const messageError = 'output value mismatch:' + newOutputString + ' != ' + storedOutputString;
            if (strictTypeCheck && (this.lang !== 'C#')) { // in c# types are different, so we can't do strict type check
                // upon building the request we want strict type check to make sure all the types are correct
                // when comparing the response we want to allow some flexibility, because a 50.0 can be equal to 50 after saving it to the json file
                this.assertStaticError (sanitizedNewOutput === sanitizedStoredOutput, messageError, storedOutput, newOutput, assertingKey);
            } else {
                const isComputedBool = (typeof sanitizedNewOutput === 'boolean');
                const isStoredBool = (typeof sanitizedStoredOutput === 'boolean');
                const isComputedString = (typeof sanitizedNewOutput === 'string');
                const isStoredString = (typeof sanitizedStoredOutput === 'string');
                const isComputedUndefined = (sanitizedNewOutput === undefined);
                const isStoredUndefined = (sanitizedStoredOutput === undefined);
                const shouldBeSame = (isComputedBool === isStoredBool) && (isComputedString === isStoredString) && (isComputedUndefined === isStoredUndefined);
                this.assertStaticError (shouldBeSame, 'output type mismatch', storedOutput, newOutput, assertingKey);
                const isBoolean = isComputedBool || isStoredBool;
                const isString = isComputedString || isStoredString;
                const isUndefined = isComputedUndefined || isStoredUndefined; // undefined is a perfetly valid value
                if (isBoolean || isString || isUndefined)  {
                    if (this.lang === 'C#') {
                        // tmp c# number comparsion
                        let isNumber = false;
                        try {
                            exchange.parseToNumeric (sanitizedNewOutput);
                            isNumber = true;
                        } catch (e) {
                            // if we can't parse it to number, then it's not a number
                            isNumber = false;
                        }
                        if (isNumber) {
                            this.assertStaticError (exchange.parseToNumeric (sanitizedNewOutput) === exchange.parseToNumeric (sanitizedStoredOutput), messageError, storedOutput, newOutput, assertingKey);
                            return true;
                        } else {
                            this.assertStaticError (convertAscii (newOutputString) === convertAscii (storedOutputString), messageError, storedOutput, newOutput, assertingKey);
                            return true;
                        }
                    } else {
                        this.assertStaticError (convertAscii (newOutputString) === convertAscii (storedOutputString), messageError, storedOutput, newOutput, assertingKey);
                        return true;
                    }
                } else {
                    if (this.lang === "C#") { // tmp fix, stil failing with the "1.0" != "1" error
                        const stringifiedNewOutput = exchange.numberToString (sanitizedNewOutput);
                        const stringifiedStoredOutput = exchange.numberToString (sanitizedStoredOutput);
                        this.assertStaticError (stringifiedNewOutput.toString () === stringifiedStoredOutput.toString (), messageError, storedOutput, newOutput, assertingKey);
                    } else {
                        const numericNewOutput =  exchange.parseToNumeric (newOutputString);
                        const numericStoredOutput = exchange.parseToNumeric (storedOutputString);
                        this.assertStaticError (numericNewOutput === numericStoredOutput, messageError, storedOutput, newOutput, assertingKey);
                    }
                }
            }
        }
        return true; // c# requ
    }

    assertNewAndStoredOutput (exchange: Exchange, skipKeys: string[], newOutput, storedOutput, strictTypeCheck = true, assertingKey = undefined) {
        try {
            return this.assertNewAndStoredOutputInner (exchange, skipKeys, newOutput, storedOutput, strictTypeCheck, assertingKey);
        } catch (e) {
            if (this.info) {
                const errorMessage = this.varToString (newOutput) + '(calculated)' + ' != ' + this.varToString (storedOutput) + '(stored)';
                dump ('[TEST_FAILURE_DETAIL]' + errorMessage);
            }
            throw e;
        }
    }

    varToString (obj:any = undefined) {
        let newString = undefined;
        if (obj === undefined) {
            newString = 'undefined';
        } else if (isNullValue (obj)) {
            newString = 'null';
        } else {
            newString = jsonStringify (obj);
        }
        return newString;
    }

    assertStaticRequestOutput (exchange, type: string, skipKeys: string[], storedUrl: string, requestUrl: string, storedOutput, newOutput) {
        if (storedUrl !== requestUrl) {
            // remove the host part from the url
            const firstPath = this.removeHostnamefromUrl (storedUrl);
            const secondPath = this.removeHostnamefromUrl (requestUrl);
            this.assertStaticError (firstPath === secondPath, 'url mismatch', firstPath, secondPath);
        }
        // body (aka storedOutput and newOutput) is not defined and information is in the url
        // example: "https://open-api.bingx.com/openApi/spot/v1/trade/order?quoteOrderQty=5&side=BUY&symbol=LTC-USDT&timestamp=1698777135343&type=MARKET&signature=d55a7e4f7f9dbe56c4004c9f3ab340869d3cb004e2f0b5b861e5fbd1762fd9a0
        if ((storedOutput === undefined) && (newOutput === undefined)) {
            if ((storedUrl !== undefined) && (requestUrl !== undefined)) {
                const storedUrlParts = storedUrl.split ('?');
                const newUrlParts = requestUrl.split ('?');
                const storedUrlQuery = exchange.safeValue (storedUrlParts, 1);
                const newUrlQuery = exchange.safeValue (newUrlParts, 1);
                if ((storedUrlQuery === undefined) && (newUrlQuery === undefined)) {
                    // might be a get request without any query parameters
                    // example: https://api.gateio.ws/api/v4/delivery/usdt/positions
                    return true;
                }
                const storedUrlParams = this.urlencodedToDict (storedUrlQuery);
                const newUrlParams = this.urlencodedToDict (newUrlQuery);
                this.assertNewAndStoredOutput (exchange, skipKeys, newUrlParams, storedUrlParams);
                return true;
            }
        // body is defined
        }
        if (type === 'json' && (storedOutput !== undefined) && (newOutput !== undefined)) {
            if (typeof storedOutput === 'string') {
                storedOutput = jsonParse (storedOutput);
            }
            if (typeof newOutput === 'string') {
                newOutput = jsonParse (newOutput);
            }
        } else if (type === 'urlencoded' && (storedOutput !== undefined) && (newOutput !== undefined)) {
            storedOutput = this.urlencodedToDict (storedOutput);
            newOutput = this.urlencodedToDict (newOutput);
        } else if (type === 'both') {
            if (storedOutput.startsWith ('{') || storedOutput.startsWith ('[')) {
                storedOutput = jsonParse (storedOutput);
                newOutput = jsonParse (newOutput);
            } else {
                storedOutput = this.urlencodedToDict (storedOutput);
                newOutput = this.urlencodedToDict (newOutput);

            }
        }
        this.assertNewAndStoredOutput (exchange, skipKeys, newOutput, storedOutput);
        return true;
    }

    assertStaticResponseOutput (exchange: Exchange, skipKeys: string[], computedResult, storedResult) {
        this.assertNewAndStoredOutput (exchange, skipKeys, computedResult, storedResult, false);
    }

    sanitizeDataInput (input) {
        // remove nulls and replace with unefined instead
        if (input === undefined) {
            return undefined;
        }
        const newInput = [];
        for (let i = 0; i < input.length; i++) {
            const current = input[i];
            if (isNullValue (current)) {
                newInput.push (undefined);
            } else {
                newInput.push (current);
            }
        }
        return newInput;
    }

    async testRequestStatically (exchange, method: string, data: object, type: string, skipKeys: string[]) {
        let output = undefined;
        let requestUrl = undefined;
        try {
            if (!isSync ()) {
                await callExchangeMethodDynamically (exchange, method, this.sanitizeDataInput (data['input']));
            } else {
                callExchangeMethodDynamicallySync (exchange, method, this.sanitizeDataInput (data['input']));
            }
        } catch (e) {
            if (!(e instanceof InvalidProxySettings)) {
                // if it's not a BadRequest, it means our request was not created succesfully
                // so we might have an error in the request creation
                throw e;
            }
            output = exchange.last_request_body;
            requestUrl = exchange.last_request_url;
        }
        try {
            const callOutput = exchange.safeValue (data, 'output');
            this.assertStaticRequestOutput (exchange, type, skipKeys, data['url'], requestUrl, callOutput, output);
        }
        catch (e) {
            this.requestTestsFailed = true;
            const errorMessage = '[' + this.lang + '][STATIC_REQUEST]' + '[' + exchange.id + ']' + '[' + method + ']' + '[' + data['description'] + ']' + e.toString ();
            dump ('[TEST_FAILURE]' + errorMessage);
        }
        return true;
    }

    async testResponseStatically (exchange, method: string, skipKeys: string[], data: object) {
        const expectedResult = exchange.safeValue (data, 'parsedResponse');
        const mockedExchange = setFetchResponse (exchange, data['httpResponse']);
        try {
            if (!isSync ()) {
                const unifiedResult = await callExchangeMethodDynamically (exchange, method, this.sanitizeDataInput (data['input']));
                this.assertStaticResponseOutput (mockedExchange, skipKeys, unifiedResult, expectedResult);
            } else {
                const unifiedResultSync = callExchangeMethodDynamicallySync (exchange, method, this.sanitizeDataInput (data['input']));
                this.assertStaticResponseOutput (mockedExchange, skipKeys, unifiedResultSync, expectedResult);
            }
        }
        catch (e) {
            this.responseTestsFailed = true;
            const errorMessage = '[' + this.lang + '][STATIC_RESPONSE]' + '[' + exchange.id + ']' + '[' + method + ']' + '[' + data['description'] + ']' + e.toString ();
            dump ('[TEST_FAILURE]' + errorMessage);
        }
        setFetchResponse (exchange, undefined); // reset state
        return true;
    }

    initOfflineExchange (exchangeName: string) {
        const markets = this.loadMarketsFromFile (exchangeName);
        const currencies = this.loadCurrenciesFromFile (exchangeName);
<<<<<<< HEAD
        const exchange = initExchange (exchangeName, { 'markets': markets, 'currencies': currencies, 'enableRateLimit': false, 'rateLimit': 1, 'httpProxy': 'http://fake:8080', 'httpsProxy': 'http://fake:8080', 'apiKey': 'key', 'secret': 'secretsecret', 'password': 'password', 'walletAddress': 'wallet', 'privateKey': '0xff3bdd43534543d421f05aec535965b5050ad6ac15345435345435453495e771', 'uid': 'uid', 'token': 'token', 'accountId':'accountId', 'accounts': [ { 'id': 'myAccount', 'code': 'USDT' }, { 'id': 'myAccount', 'code': 'USDC' } ], 'options': { 'enableUnifiedAccount': true, 'enableUnifiedMargin': false, 'accessToken': 'token', 'expires': 999999999999999, 'leverageBrackets': {}}});
        // not working in python if assigned  in the config dict
        exchange.currencies = currencies;
=======
        const exchange = initExchange (exchangeName, { 'markets': markets, 'currencies': currencies, 'enableRateLimit': false, 'rateLimit': 1, 'httpProxy': 'http://fake:8080', 'httpsProxy': 'http://fake:8080', 'apiKey': 'key', 'secret': 'secretsecret', 'password': 'password', 'walletAddress': 'wallet', 'privateKey': '0xff3bdd43534543d421f05aec535965b5050ad6ac15345435345435453495e771', 'uid': 'uid', 'token': 'token', 'login': 'login', 'accountId':'accountId', 'accounts': [ { 'id': 'myAccount', 'code': 'USDT' }, { 'id': 'myAccount', 'code': 'USDC' } ], 'options': { 'enableUnifiedAccount': true, 'enableUnifiedMargin': false, 'accessToken': 'token', 'expires': 999999999999999, 'leverageBrackets': {}}});
        exchange.currencies = currencies; // not working in python if assigned  in the config dict
>>>>>>> 8f2cf557
        return exchange;
    }

    async testExchangeRequestStatically (exchangeName: string, exchangeData: object, testName: Str = undefined) {
        // instantiate the exchange and make sure that we sink the requests to avoid an actual request
        const exchange = this.initOfflineExchange (exchangeName);
        const globalOptions = exchange.safeDict (exchangeData, 'options', {});

        // read apiKey/secret from the test file
        const apiKey = exchange.safeString (exchangeData, 'apiKey');
        if (apiKey) {
            // c# to string requirement
            exchange.apiKey = apiKey.toString ();
        }
        const secret = exchange.safeString (exchangeData, 'secret');
        if (secret) {
            // c# to string requirement
            exchange.secret = secret.toString ();
        }
        const privateKey = exchange.safeString (exchangeData, 'privateKey');
        if (privateKey) {
            // c# to string requirement
            exchange.privateKey = privateKey.toString ();
        }
        const walletAddress = exchange.safeString (exchangeData, 'walletAddress');
        if (walletAddress) {
            // c# to string requirement
            exchange.walletAddress = walletAddress.toString ();
        }
        // exchange.options = exchange.deepExtend (exchange.options, globalOptions); // custom options to be used in the tests
        exchange.extendExchangeOptions (globalOptions);
        const methods = exchange.safeValue (exchangeData, 'methods', {});
        const methodsNames = Object.keys (methods);
        for (let i = 0; i < methodsNames.length; i++) {
            const method = methodsNames[i];
            const results = methods[method];
            for (let j = 0; j < results.length; j++) {
                const result = results[j];
                const oldExchangeOptions = exchange.options; // snapshot options;
                const testExchangeOptions = exchange.safeValue (result, 'options', {});
                // exchange.options = exchange.deepExtend (oldExchangeOptions, testExchangeOptions); // custom options to be used in the tests
                exchange.extendExchangeOptions (exchange.deepExtend (oldExchangeOptions, testExchangeOptions));
                const description = exchange.safeValue (result, 'description');
                if ((testName !== undefined) && (testName !== description)) {
                    continue;
                }
                const isDisabled = exchange.safeBool (result, 'disabled', false);
                if (isDisabled) {
                    continue;
                }
                const disabledString = exchange.safeString (result, 'disabled', '');
                if (disabledString !== '') {
                    continue;
                }
                const isDisabledCSharp = exchange.safeBool (result, 'disabledCS', false);
                if (isDisabledCSharp && (this.lang === 'C#')) {
                    continue;
                }
                const isDisabledGo = exchange.safeBool (result, 'disabledGO', false);
                if (isDisabledGo && (this.lang === 'GO')) {
                    continue;
                }
                const type = exchange.safeString (exchangeData, 'outputType');
                const skipKeys = exchange.safeValue (exchangeData, 'skipKeys', []);
                await this.testRequestStatically (exchange, method, result, type, skipKeys);
                // reset options
                // exchange.options = exchange.deepExtend (oldExchangeOptions, {});
                exchange.extendExchangeOptions (exchange.deepExtend (oldExchangeOptions, {}));
            }
        }
        if (!isSync ()) {
            await close (exchange);
        }
        return true; // in c# methods that will be used with promiseAll need to return something
    }

    async testExchangeResponseStatically (exchangeName: string, exchangeData: object, testName: Str = undefined) {
        const exchange = this.initOfflineExchange (exchangeName);
        // read apiKey/secret from the test file
        const apiKey = exchange.safeString (exchangeData, 'apiKey');
        if (apiKey) {
            // c# to string requirement
            exchange.apiKey = apiKey.toString ();
        }
        const secret = exchange.safeString (exchangeData, 'secret');
        if (secret) {
            // c# to string requirement
            exchange.secret = secret.toString ();
        }
        const privateKey = exchange.safeString (exchangeData, 'privateKey');
        if (privateKey) {
            // c# to string requirement
            exchange.privateKey = privateKey.toString ();
        }
        const walletAddress = exchange.safeString (exchangeData, 'walletAddress');
        if (walletAddress) {
            // c# to string requirement
            exchange.walletAddress = walletAddress.toString ();
        }
        const methods = exchange.safeValue (exchangeData, 'methods', {});
        const options = exchange.safeValue (exchangeData, 'options', {});
        // exchange.options = exchange.deepExtend (exchange.options, options); // custom options to be used in the tests
        exchange.extendExchangeOptions (options);
        const methodsNames = Object.keys (methods);
        for (let i = 0; i < methodsNames.length; i++) {
            const method = methodsNames[i];
            const results = methods[method];
            for (let j = 0; j < results.length; j++) {
                const result = results[j];
                const description = exchange.safeValue (result, 'description');
                const oldExchangeOptions = exchange.options; // snapshot options;
                const testExchangeOptions = exchange.safeValue (result, 'options', {});
                // exchange.options = exchange.deepExtend (oldExchangeOptions, testExchangeOptions); // custom options to be used in the tests
                exchange.extendExchangeOptions (exchange.deepExtend (oldExchangeOptions, testExchangeOptions));
                const isDisabled = exchange.safeBool (result, 'disabled', false);
                if (isDisabled) {
                    continue;
                }
                const isDisabledCSharp = exchange.safeBool (result, 'disabledCS', false);
                if (isDisabledCSharp && (this.lang === 'C#')) {
                    continue;
                }
                const isDisabledPHP = exchange.safeBool (result, 'disabledPHP', false);
                if (isDisabledPHP && (this.lang === 'PHP')) {
                    continue;
                }
                if ((testName !== undefined) && (testName !== description)) {
                    continue;
                }

                const isDisabledGO = exchange.safeBool (result, 'disabledGO', false);
                if (isDisabledGO && (this.lang === 'GO')) {
                    continue;
                }
                const skipKeys = exchange.safeValue (exchangeData, 'skipKeys', []);
                await this.testResponseStatically (exchange, method, skipKeys, result);
                // reset options
                // exchange.options = exchange.deepExtend (oldExchangeOptions, {});
                exchange.extendExchangeOptions (exchange.deepExtend (oldExchangeOptions, {}));
            }
        }
        if (!isSync ()) {
            await close (exchange);
        }
        return true; // in c# methods that will be used with promiseAll need to return something
    }

    getNumberOfTestsFromExchange (exchange, exchangeData: object, testName: Str = undefined) {
        if (testName !== undefined) {
            return 1;
        }
        let sum = 0;
        const methods = exchangeData['methods'];
        const methodsNames = Object.keys (methods);
        for (let i = 0; i < methodsNames.length; i++) {
            const method = methodsNames[i];
            const results = methods[method];
            const resultsLength = results.length;
            sum = exchange.sum (sum, resultsLength);
        }
        return sum;
    }

    async runStaticRequestTests (targetExchange: Str = undefined, testName: Str = undefined) {
        await this.runStaticTests ('request', targetExchange, testName);
        return true;
    }

    async runStaticTests (type: string, targetExchange: Str = undefined, testName: Str = undefined) {
        const folder = getRootDir () + './ts/src/test/static/' + type + '/';
        const staticData = this.loadStaticData (folder, targetExchange);
        if (staticData === undefined) {
            return true;
        }
        const exchanges = Object.keys (staticData);
        const exchange = initExchange ('Exchange', {}); // tmp to do the calculations until we have the ast-transpiler transpiling this code
        const promises = [];
        let sum = 0;
        if (targetExchange) {
            dump ("[INFO:MAIN] Exchange to test: " + targetExchange);
        }
        if (testName) {
            dump ("[INFO:MAIN] Testing only: " + testName);
        }
        for (let i = 0; i < exchanges.length; i++) {
            const exchangeName = exchanges[i];
            const exchangeData = staticData[exchangeName];
            const numberOfTests = this.getNumberOfTestsFromExchange (exchange, exchangeData, testName);
            sum = exchange.sum (sum, numberOfTests);
            if (type === 'request') {
                promises.push (this.testExchangeRequestStatically (exchangeName, exchangeData, testName));
            } else {
                promises.push (this.testExchangeResponseStatically (exchangeName, exchangeData, testName));
            }
        }
        try {
            await Promise.all (promises);
        } catch (e) {
            if (type === 'request') {
                this.requestTestsFailed = true;
            } else {
                this.responseTestsFailed = true;
            }
            const errorMessage = '[' + this.lang + '][STATIC_REQUEST]' + '[' + exchange.id + ']' + e.toString ();
            dump ('[TEST_FAILURE]' + errorMessage);
        }
        if (this.requestTestsFailed || this.responseTestsFailed) {
            exitScript (1);
        } else {
            const prefix = (isSync ()) ? '[SYNC]' : '';
            const successMessage = '[' + this.lang + ']' + prefix + '[TEST_SUCCESS] ' + sum.toString () + ' static ' + type + ' tests passed.';
            dump ('[INFO]' + successMessage);
        }
        return true; // required in c#
    }

    async runStaticResponseTests (exchangeName = undefined, test = undefined) {
        //  -----------------------------------------------------------------------------
        //  --- Init of mockResponses tests functions------------------------------------
        //  -----------------------------------------------------------------------------
        await this.runStaticTests ('response', exchangeName, test);
        return true;
    }

    async runBrokerIdTests () {
        //  -----------------------------------------------------------------------------
        //  --- Init of brokerId tests functions-----------------------------------------
        //  -----------------------------------------------------------------------------
        const promises = [
            this.testBinance (),
            this.testOkx (),
            this.testCryptocom (),
            this.testBybit (),
            this.testKucoin (),
            this.testKucoinfutures (),
            this.testBitget (),
            this.testMexc (),
            this.testHtx (),
            this.testWoo (),
            this.testBitmart (),
            this.testCoinex (),
            this.testBingx (),
            this.testPhemex (),
            this.testBlofin (),
            this.testHyperliquid (),
            this.testCoinbaseinternational (),
            this.testCoinbaseAdvanced (),
            this.testWoofiPro (),
            this.testOxfun (),
            this.testXT (),
            this.testVertex (),
            this.testParadex (),
            this.testHashkey (),
            this.testCoincatch (),
            this.testDefx ()
        ];
        await Promise.all (promises);
        const successMessage = '[' + this.lang + '][TEST_SUCCESS] brokerId tests passed.';
        dump ('[INFO]' + successMessage);
        exitScript (0);
        return true;
    }

    async testBinance () {
        const exchange = this.initOfflineExchange ('binance');
        const spotId = 'x-R4BD3S82';
        let spotOrderRequest = undefined;
        try {
            await exchange.createOrder ('BTC/USDT', 'limit', 'buy', 1, 20000);
        } catch (e) {
            spotOrderRequest = this.urlencodedToDict (exchange.last_request_body);
        }
        const clientOrderId = spotOrderRequest['newClientOrderId'];
        const spotIdString = spotId.toString ();
        assert (clientOrderId.startsWith (spotIdString), 'binance - spot clientOrderId: ' + clientOrderId + ' does not start with spotId' + spotIdString);
        const swapId = 'x-xcKtGhcu';
        let swapOrderRequest = undefined;
        try {
            await exchange.createOrder ('BTC/USDT:USDT', 'limit', 'buy', 1, 20000);
        } catch (e) {
            swapOrderRequest = this.urlencodedToDict (exchange.last_request_body);
        }
        let swapInverseOrderRequest = undefined;
        try {
            await exchange.createOrder ('BTC/USD:BTC', 'limit', 'buy', 1, 20000);
        } catch (e) {
            swapInverseOrderRequest = this.urlencodedToDict (exchange.last_request_body);
        }
        const clientOrderIdSwap = swapOrderRequest['newClientOrderId'];
        const swapIdString = swapId.toString ();
        assert (clientOrderIdSwap.startsWith (swapIdString), 'binance - swap clientOrderId: ' + clientOrderIdSwap + ' does not start with swapId' + swapIdString);
        const clientOrderIdInverse = swapInverseOrderRequest['newClientOrderId'];
        assert (clientOrderIdInverse.startsWith (swapIdString), 'binance - swap clientOrderIdInverse: ' + clientOrderIdInverse + ' does not start with swapId' + swapIdString);
        if (!isSync ()) {
            await close (exchange);
        }
        return true;
    }

    async testOkx () {
        const exchange = this.initOfflineExchange ('okx');
        const id = 'e847386590ce4dBC';
        let spotOrderRequest = undefined;
        try {
            await exchange.createOrder ('BTC/USDT', 'limit', 'buy', 1, 20000);
        } catch (e) {
            spotOrderRequest = jsonParse (exchange.last_request_body);
        }
        const clientOrderId = spotOrderRequest[0]['clOrdId']; // returns order inside array
        const idString = id.toString ();
        assert (clientOrderId.startsWith (idString), 'okx - spot clientOrderId: ' + clientOrderId + ' does not start with id: ' + idString);
        const spotTag = spotOrderRequest[0]['tag'];
        assert (spotTag === id, 'okx - id: ' + id + ' different from spot tag: ' + spotTag);
        let swapOrderRequest = undefined;
        try {
            await exchange.createOrder ('BTC/USDT:USDT', 'limit', 'buy', 1, 20000);
        } catch (e) {
            swapOrderRequest = jsonParse (exchange.last_request_body);
        }
        const clientOrderIdSwap = swapOrderRequest[0]['clOrdId'];
        assert (clientOrderIdSwap.startsWith (idString), 'okx - swap clientOrderId: ' + clientOrderIdSwap + ' does not start with id: ' + idString);
        const swapTag = swapOrderRequest[0]['tag'];
        assert (swapTag === id, 'okx - id: ' + id + ' different from swap tag: ' + swapTag);
        if (!isSync ()) {
            await close (exchange);
        }
        return true;
    }

    async testCryptocom () {
        const exchange = this.initOfflineExchange ('cryptocom');
        const id = 'CCXT';
        await exchange.loadMarkets ();
        let request = undefined;
        try {
            await exchange.createOrder ('BTC/USDT', 'limit', 'buy', 1, 20000);
        } catch (e) {
            request = jsonParse (exchange.last_request_body);
        }
        const brokerId = request['params']['broker_id'];
        assert (brokerId === id, 'cryptocom - id: ' + id + ' different from  broker_id: ' + brokerId);
        if (!isSync ()) {
            await close (exchange);
        }
        return true;
    }

    async testBybit () {
        const exchange = this.initOfflineExchange ('bybit');
        let reqHeaders = undefined;
        const id = 'CCXT';
        assert (exchange.options['brokerId'] === id, 'id not in options');
        try {
            await exchange.createOrder ('BTC/USDT', 'limit', 'buy', 1, 20000);
        } catch (e) {
            // we expect an error here, we're only interested in the headers
            reqHeaders = exchange.last_request_headers;
        }
        assert (reqHeaders['Referer'] === id, 'bybit - id: ' + id + ' not in headers.');
        if (!isSync ()) {
            await close (exchange);
        }
        return true;
    }

    async testKucoin () {
        const exchange = this.initOfflineExchange ('kucoin');
        let reqHeaders = undefined;
        const spotId =  exchange.options['partner']['spot']['id'];
        const spotKey =  exchange.options['partner']['spot']['key'];
        assert (spotId === 'ccxt', 'kucoin - id: ' + spotId + ' not in options');
        assert (spotKey === '9e58cc35-5b5e-4133-92ec-166e3f077cb8', 'kucoin - key: ' + spotKey + ' not in options.');
        try {
            await exchange.createOrder ('BTC/USDT', 'limit', 'buy', 1, 20000);
        } catch (e) {
            // we expect an error here, we're only interested in the headers
            reqHeaders = exchange.last_request_headers;
        }
        const id = 'ccxt';
        assert (reqHeaders['KC-API-PARTNER'] === id, 'kucoin - id: ' + id + ' not in headers.');
        if (!isSync ()) {
            await close (exchange);
        }
        return true;
    }

    async testKucoinfutures () {
        const exchange = this.initOfflineExchange ('kucoinfutures');
        let reqHeaders = undefined;
        const id = 'ccxtfutures';
        const futureId = exchange.options['partner']['future']['id'];
        const futureKey = exchange.options['partner']['future']['key'];
        assert (futureId === id, 'kucoinfutures - id: ' + futureId + ' not in options.');
        assert (futureKey === '1b327198-f30c-4f14-a0ac-918871282f15', 'kucoinfutures - key: ' + futureKey + ' not in options.');
        try {
            await exchange.createOrder ('BTC/USDT:USDT', 'limit', 'buy', 1, 20000);
        } catch (e) {
            reqHeaders = exchange.last_request_headers;
        }
        assert (reqHeaders['KC-API-PARTNER'] === id, 'kucoinfutures - id: ' + id + ' not in headers.');
        if (!isSync ()) {
            await close (exchange);
        }
        return true;
    }

    async testBitget () {
        const exchange = this.initOfflineExchange ('bitget');
        let reqHeaders = undefined;
        const id = 'p4sve';
        assert (exchange.options['broker'] === id, 'bitget - id: ' + id + ' not in options');
        try {
            await exchange.createOrder ('BTC/USDT', 'limit', 'buy', 1, 20000);
        } catch (e) {
            reqHeaders = exchange.last_request_headers;
        }
        assert (reqHeaders['X-CHANNEL-API-CODE'] === id, 'bitget - id: ' + id + ' not in headers.');
        if (!isSync ()) {
            await close (exchange);
        }
        return true;
    }

    async testMexc () {
        const exchange = this.initOfflineExchange ('mexc');
        let reqHeaders = undefined;
        const id = 'CCXT';
        assert (exchange.options['broker'] === id, 'mexc - id: ' + id + ' not in options');
        await exchange.loadMarkets ();
        try {
            await exchange.createOrder ('BTC/USDT', 'limit', 'buy', 1, 20000);
        } catch (e) {
            reqHeaders = exchange.last_request_headers;
        }
        assert (reqHeaders['source'] === id, 'mexc - id: ' + id + ' not in headers.');
        if (!isSync ()) {
            await close (exchange);
        }
        return true;
    }

    async testHtx () {
        const exchange = this.initOfflineExchange ('htx');
        // spot test
        const id = 'AA03022abc';
        let spotOrderRequest = undefined;
        try {
            await exchange.createOrder ('BTC/USDT', 'limit', 'buy', 1, 20000);
        } catch (e) {
            spotOrderRequest = jsonParse (exchange.last_request_body);
        }
        const clientOrderId = spotOrderRequest['client-order-id'];
        const idString = id.toString ();
        assert (clientOrderId.startsWith (idString), 'htx - spot clientOrderId ' + clientOrderId + ' does not start with id: ' + idString);
        // swap test
        let swapOrderRequest = undefined;
        try {
            await exchange.createOrder ('BTC/USDT:USDT', 'limit', 'buy', 1, 20000);
        } catch (e) {
            swapOrderRequest = jsonParse (exchange.last_request_body);
        }
        let swapInverseOrderRequest = undefined;
        try {
            await exchange.createOrder ('BTC/USD:BTC', 'limit', 'buy', 1, 20000);
        } catch (e) {
            swapInverseOrderRequest = jsonParse (exchange.last_request_body);
        }
        const clientOrderIdSwap = swapOrderRequest['channel_code'];
        assert (clientOrderIdSwap.startsWith (idString), 'htx - swap channel_code ' + clientOrderIdSwap + ' does not start with id: ' + idString);
        const clientOrderIdInverse = swapInverseOrderRequest['channel_code'];
        assert (clientOrderIdInverse.startsWith (idString), 'htx - swap inverse channel_code ' + clientOrderIdInverse + ' does not start with id: ' + idString);
        if (!isSync ()) {
            await close (exchange);
        }
        return true;
    }

    async testWoo () {
        const exchange = this.initOfflineExchange ('woo');
        // spot test
        const id = 'bc830de7-50f3-460b-9ee0-f430f83f9dad';
        let spotOrderRequest = undefined;
        try {
            await exchange.createOrder ('BTC/USDT', 'limit', 'buy', 1, 20000);
        } catch (e) {
            spotOrderRequest = this.urlencodedToDict (exchange.last_request_body);
        }
        const brokerId = spotOrderRequest['broker_id'];
        const idString = id.toString ();
        assert (brokerId.startsWith (idString), 'woo - broker_id: ' + brokerId + ' does not start with id: ' + idString);
        // swap test
        let stopOrderRequest = undefined;
        try {
            await exchange.createOrder ('BTC/USDT:USDT', 'limit', 'buy', 1, 20000, { 'stopPrice': 30000 });
        } catch (e) {
            stopOrderRequest = jsonParse (exchange.last_request_body);
        }
        const clientOrderIdStop = stopOrderRequest['brokerId'];
        assert (clientOrderIdStop.startsWith (idString), 'woo - brokerId: ' + clientOrderIdStop + ' does not start with id: ' + idString);
        if (!isSync ()) {
            await close (exchange);
        }
        return true;
    }

    async testBitmart () {
        const exchange = this.initOfflineExchange ('bitmart');
        let reqHeaders = undefined;
        const id = 'CCXTxBitmart000';
        assert (exchange.options['brokerId'] === id, 'bitmart - id: ' + id + ' not in options');
        await exchange.loadMarkets ();
        try {
            await exchange.createOrder ('BTC/USDT', 'limit', 'buy', 1, 20000);
        } catch (e) {
            reqHeaders = exchange.last_request_headers;
        }
        assert (reqHeaders['X-BM-BROKER-ID'] === id, 'bitmart - id: ' + id + ' not in headers');
        if (!isSync ()) {
            await close (exchange);
        }
        return true;
    }

    async testCoinex () {
        const exchange = this.initOfflineExchange ('coinex');
        const id = 'x-167673045';
        assert (exchange.options['brokerId'] === id, 'coinex - id: ' + id + ' not in options');
        let spotOrderRequest = undefined;
        try {
            await exchange.createOrder ('BTC/USDT', 'limit', 'buy', 1, 20000);
        } catch (e) {
            spotOrderRequest = jsonParse (exchange.last_request_body);
        }
        const clientOrderId = spotOrderRequest['client_id'];
        const idString = id.toString ();
        assert (clientOrderId.startsWith (idString), 'coinex - clientOrderId: ' + clientOrderId + ' does not start with id: ' + idString);
        if (!isSync ()) {
            await close (exchange);
        }
        return true;
    }

    async testBingx () {
        const exchange = this.initOfflineExchange ('bingx');
        let reqHeaders = undefined;
        const id = 'CCXT';
        assert (exchange.options['broker'] === id, 'bingx - id: ' + id + ' not in options');
        try {
            await exchange.createOrder ('BTC/USDT', 'limit', 'buy', 1, 20000);
        } catch (e) {
            // we expect an error here, we're only interested in the headers
            reqHeaders = exchange.last_request_headers;
        }
        assert (reqHeaders['X-SOURCE-KEY'] === id, 'bingx - id: ' + id + ' not in headers.');
        if (!isSync ()) {
            await close (exchange);
        }
        return true;
    }

    async testPhemex () {
        const exchange = this.initOfflineExchange ('phemex');
        const id = 'CCXT123456';
        let request = undefined;
        try {
            await exchange.createOrder ('BTC/USDT', 'limit', 'buy', 1, 20000);
        } catch (e) {
            request = jsonParse (exchange.last_request_body);
        }
        const clientOrderId = request['clOrdID'];
        const idString = id.toString ();
        assert (clientOrderId.startsWith (idString), 'phemex - clOrdID: ' + clientOrderId + ' does not start with id: ' + idString);
        if (!isSync ()) {
            await close (exchange);
        }
        return true;
    }

    async testBlofin () {
        const exchange = this.initOfflineExchange ('blofin');
        const id = 'ec6dd3a7dd982d0b';
        let request = undefined;
        try {
            await exchange.createOrder ('LTC/USDT:USDT', 'market', 'buy', 1);
        } catch (e) {
            request = jsonParse (exchange.last_request_body);
        }
        const brokerId = request['brokerId'];
        const idString = id.toString ();
        assert (brokerId.startsWith (idString), 'blofin - brokerId: ' + brokerId + ' does not start with id: ' + idString);
        if (!isSync ()) {
            await close (exchange);
        }
        return true;
    }

    async testHyperliquid () {
        const exchange = this.initOfflineExchange ('hyperliquid');
        const id = '1';
        let request = undefined;
        try {
            await exchange.createOrder ('SOL/USDC:USDC', 'limit', 'buy', 1, 100);
        } catch (e) {
            request = jsonParse (exchange.last_request_body);
        }
        const brokerId = (request['action']['brokerCode']).toString ();
        assert (brokerId === id, 'hyperliquid - brokerId: ' + brokerId + ' does not start with id: ' + id);
        if (!isSync ()) {
            await close (exchange);
        }
        return true;
    }

    async testCoinbaseinternational () {
        const exchange = this.initOfflineExchange ('coinbaseinternational');
        exchange.options['portfolio'] = 'random';
        const id = 'nfqkvdjp';
        assert (exchange.options['brokerId'] === id, 'id not in options');
        let request = undefined;
        try {
            await exchange.createOrder ('BTC/USDC:USDC', 'limit', 'buy', 1, 20000);
        } catch (e) {
            request = jsonParse (exchange.last_request_body);
        }
        const clientOrderId = request['client_order_id'];
        assert (clientOrderId.startsWith (id.toString ()), 'clientOrderId does not start with id');
        if (!isSync ()) {
            await close (exchange);
        }
        return true;
    }

    async testCoinbaseAdvanced () {
        const exchange = this.initOfflineExchange ('coinbase');
        const id = 'ccxt';
        assert (exchange.options['brokerId'] === id, 'id not in options');
        let request = undefined;
        try {
            await exchange.createOrder ('BTC/USDC', 'limit', 'buy', 1, 20000);
        } catch (e) {
            request = jsonParse (exchange.last_request_body);
        }
        const clientOrderId = request['client_order_id'];
        assert (clientOrderId.startsWith (id.toString ()), 'clientOrderId does not start with id');
        if (!isSync ()) {
            await close (exchange);
        }
        return true;
    }

    async testWoofiPro () {
        const exchange = this.initOfflineExchange ('woofipro');
        exchange.secret = 'secretsecretsecretsecretsecretsecretsecrets';
        const id = 'CCXT';
        await exchange.loadMarkets ();
        let request = undefined;
        try {
            await exchange.createOrder ('BTC/USDC:USDC', 'limit', 'buy', 1, 20000);
        } catch (e) {
            request = jsonParse (exchange.last_request_body);
        }
        const brokerId = request['order_tag'];
        assert (brokerId === id, 'woofipro - id: ' + id + ' different from  broker_id: ' + brokerId);
        if (!isSync ()) {
            await close (exchange);
        }
        return true;
    }

    async testOxfun () {
        const exchange = this.initOfflineExchange ('oxfun');
        exchange.secret = 'secretsecretsecretsecretsecretsecretsecrets';
        const id = 1000;
        await exchange.loadMarkets ();
        let request = undefined;
        try {
            await exchange.createOrder ('BTC/USD:OX', 'limit', 'buy', 1, 20000);
        } catch (e) {
            request = jsonParse (exchange.last_request_body);
        }
        const orders = request['orders'];
        const first = orders[0];
        const brokerId = first['source'];
        assert (brokerId === id, 'oxfun - id: ' + id.toString () + ' different from  broker_id: ' + brokerId.toString ());
        return true;
    }

    async testXT () {
        const exchange = this.initOfflineExchange ('xt');
        const id = 'CCXT';
        let spotOrderRequest = undefined;
        try {
            await exchange.createOrder ('BTC/USDT', 'limit', 'buy', 1, 20000);
        } catch (e) {
            spotOrderRequest = jsonParse (exchange.last_request_body);
        }
        const spotMedia = spotOrderRequest['media'];
        assert (spotMedia === id, 'xt - id: ' + id + ' different from swap tag: ' + spotMedia);
        let swapOrderRequest = undefined;
        try {
            await exchange.createOrder ('BTC/USDT:USDT', 'limit', 'buy', 1, 20000);
        } catch (e) {
            swapOrderRequest = jsonParse (exchange.last_request_body);
        }
        const swapMedia = swapOrderRequest['clientMedia'];
        assert (swapMedia === id, 'xt - id: ' + id + ' different from swap tag: ' + swapMedia);
        if (!isSync ()) {
            await close (exchange);
        }
        return true;
    }

    async testVertex () {
        const exchange = this.initOfflineExchange ('vertex');
        exchange.walletAddress = '0xc751489d24a33172541ea451bc253d7a9e98c781';
        exchange.privateKey = 'c33b1eb4b53108bf52e10f636d8c1236c04c33a712357ba3543ab45f48a5cb0b';
        exchange.options['v1contracts'] = { "chain_id":"42161", "endpoint_addr":"0xbbee07b3e8121227afcfe1e2b82772246226128e", "book_addrs":[ "0x0000000000000000000000000000000000000000", "0x70e5911371472e406f1291c621d1c8f207764d73", "0xf03f457a30e598d5020164a339727ef40f2b8fbc", "0x1c6281a78aa0ed88949c319cba5f0f0de2ce8353", "0xfe653438a1a4a7f56e727509c341d60a7b54fa91", "0xb6304e9a6ca241376a5fc9294daa8fca65ddcdcd", "0x01ec802ae0ab1b2cc4f028b9fe6eb954aef06ed1", "0x0000000000000000000000000000000000000000", "0x9c52d5c4df5a68955ad088a781b4ab364a861e9e", "0x0000000000000000000000000000000000000000", "0x2a3bcda1bb3ef649f3571c96c597c3d2b25edc79", "0x0000000000000000000000000000000000000000", "0x0492ff9807f82856781488015ef7aa5526c0edd6", "0x0000000000000000000000000000000000000000", "0xea884c82418ebc21cd080b8f40ecc4d06a6a6883", "0x0000000000000000000000000000000000000000", "0x5ecf68f983253a818ca8c17a56a4f2fb48d6ec6b", "0x0000000000000000000000000000000000000000", "0xba3f57a977f099905531f7c2f294aad7b56ed254", "0x0000000000000000000000000000000000000000", "0x0ac8c26d207d0c6aabb3644fea18f530c4d6fc8e", "0x0000000000000000000000000000000000000000", "0x8bd80ad7630b3864bed66cf28f548143ea43dc3b", "0x0000000000000000000000000000000000000000", "0x045391227fc4b2cdd27b95f066864225afc9314e", "0x0000000000000000000000000000000000000000", "0x7d512bef2e6cfd7e7f5f6b2f8027e3728eb7b6c3", "0x0000000000000000000000000000000000000000", "0x678a6c5003b56b5e9a81559e9a0df880407c796f", "0x0000000000000000000000000000000000000000", "0x14b5a17208fa98843cc602b3f74e31c95ded3567", "0xe442a89a07b3888ab10579fbb2824aeceff3a282", "0x0000000000000000000000000000000000000000", "0x0000000000000000000000000000000000000000", "0xac28ac205275d7c2d6877bea8657cebe04fd9ae9", "0x0000000000000000000000000000000000000000", "0xed811409bfea901e75cb19ba347c08a154e860c9", "0x0000000000000000000000000000000000000000", "0x0f7afcb1612b305626cff84f84e4169ba2d0f12c", "0x0000000000000000000000000000000000000000", "0xe4b8d903db2ce2d3891ef04cfc3ac56330c1b0c3", "0x5f44362bad629846b7455ad9d36bbc3759a3ef62", "0x0000000000000000000000000000000000000000", "0x0000000000000000000000000000000000000000", "0xa64e04ed4b223a71e524dc7ebb7f28e422ccfdde", "0x0000000000000000000000000000000000000000", "0x2ee573caab73c1d8cf0ca6bd3589b67de79628a4", "0x0000000000000000000000000000000000000000", "0x01bb96883a8a478d4410387d4aaf11067edc2c74", "0x0000000000000000000000000000000000000000", "0xe7ed0c559d905436a867cddf07e06921d572363c", "0x0000000000000000000000000000000000000000", "0xa94f9e3433c92a5cd1925494811a67b1943557d9", "0x0000000000000000000000000000000000000000", "0xa63de7f89ba1270b85f3dcc193ff1a1390a7c7c7", "0x0000000000000000000000000000000000000000", "0xc8b0b37dffe3a711a076dc86dd617cc203f36121", "0x0000000000000000000000000000000000000000", "0x646df48947ff785fe609969ff634e7be9d1c34cd", "0x0000000000000000000000000000000000000000", "0x42582b404b0bec4a266631a0e178840b107a0c69", "0x0000000000000000000000000000000000000000", "0x36a94bc3edb1b629d1413091e22dc65fa050f17f", "0x0000000000000000000000000000000000000000", "0xb398d00b5a336f0ad33cfb352fd7646171cec442", "0x0000000000000000000000000000000000000000", "0xb4bc3b00de98e1c0498699379f6607b1f00bd5a1", "0x0000000000000000000000000000000000000000", "0xfe8b7baf68952bac2c04f386223d2013c1b4c601", "0x0000000000000000000000000000000000000000", "0x9c8764ec71f175c97c6c2fd558eb6546fcdbea32", "0x0000000000000000000000000000000000000000", "0x94d31188982c8eccf243e555b22dc57de1dba4e1", "0x0000000000000000000000000000000000000000", "0x407c5e2fadd7555be927c028bc358daa907c797a", "0x0000000000000000000000000000000000000000", "0x7e97da2dbbbdd7fb313cf9dc0581ac7cec999c70", "0x0000000000000000000000000000000000000000", "0x7f8d2662f64dd468c423805f98a6579ad59b28fa", "0x0000000000000000000000000000000000000000", "0x3398adf63fed17cbadd6080a1fb771e6a2a55958", "0x0000000000000000000000000000000000000000", "0xba8910a1d7ab62129729047d453091a1e6356170", "0x0000000000000000000000000000000000000000", "0xdc054bce222fe725da0f17abcef38253bd8bb745", "0x0000000000000000000000000000000000000000", "0xca21693467d0a5ea9e10a5a7c5044b9b3837e694", "0x0000000000000000000000000000000000000000", "0xe0b02de2139256dbae55cf350094b882fbe629ea", "0x0000000000000000000000000000000000000000", "0x02c38368a6f53858aab5a3a8d91d73eb59edf9b9", "0x0000000000000000000000000000000000000000", "0x0000000000000000000000000000000000000000", "0x0000000000000000000000000000000000000000", "0x0000000000000000000000000000000000000000", "0x0000000000000000000000000000000000000000", "0xfe8c4778843c3cb047ffe7c0c0154a724c05cab9", "0x0000000000000000000000000000000000000000", "0xe2e88862d9b7379e21c82fc4aec8d71bddbcdb4b", "0x0000000000000000000000000000000000000000", "0xbbaff9e73b30f9cea5c01481f12de75050947fd6", "0x0000000000000000000000000000000000000000", "0xa20f6f381fe0fec5a1035d37ebf8890726377ab9", "0x0000000000000000000000000000000000000000", "0xbad68032d012bf35d3a2a177b242e86684027ed0", "0x0000000000000000000000000000000000000000", "0x0e61ca37f0c67e8a8794e45e264970a2a23a513c", "0x0000000000000000000000000000000000000000", "0xa77b7048e378c5270b15918449ededf87c3a3db3", "0x0000000000000000000000000000000000000000", "0x15afca1e6f02b556fa6551021b3493a1e4a7f44f" ] };
        const id = 5930043274845996;
        await exchange.loadMarkets ();
        let request = undefined;
        try {
            await exchange.createOrder ('BTC/USDC:USDC', 'limit', 'buy', 1, 20000);
        } catch (e) {
            request = jsonParse (exchange.last_request_body);
        }
        const order = request['place_order'];
        const brokerId = order['id'];
        assert (brokerId === id, 'vertex - id: ' + id.toString () + ' different from  broker_id: ' + brokerId.toString ());
        if (!isSync ()) {
            await close (exchange);
        }
        return true;
    }

    async testParadex () {
        const exchange = this.initOfflineExchange ('paradex');
        exchange.walletAddress = '0xc751489d24a33172541ea451bc253d7a9e98c781';
        exchange.privateKey = 'c33b1eb4b53108bf52e10f636d8c1236c04c33a712357ba3543ab45f48a5cb0b';
        exchange.options['authToken'] = 'token';
        exchange.options['systemConfig'] =
        { "starknet_gateway_url":"https://potc-testnet-sepolia.starknet.io", "starknet_fullnode_rpc_url":"https://pathfinder.api.testnet.paradex.trade/rpc/v0_7", "starknet_chain_id":"PRIVATE_SN_POTC_SEPOLIA", "block_explorer_url":"https://voyager.testnet.paradex.trade/", "paraclear_address":"0x286003f7c7bfc3f94e8f0af48b48302e7aee2fb13c23b141479ba00832ef2c6", "paraclear_decimals":8, "paraclear_account_proxy_hash":"0x3530cc4759d78042f1b543bf797f5f3d647cde0388c33734cf91b7f7b9314a9", "paraclear_account_hash":"0x41cb0280ebadaa75f996d8d92c6f265f6d040bb3ba442e5f86a554f1765244e", "oracle_address":"0x2c6a867917ef858d6b193a0ff9e62b46d0dc760366920d631715d58baeaca1f", "bridged_tokens":[ { "name":"TEST USDC", "symbol":"USDC", "decimals":6, "l1_token_address":"0x29A873159D5e14AcBd63913D4A7E2df04570c666", "l1_bridge_address":"0x8586e05adc0C35aa11609023d4Ae6075Cb813b4C", "l2_token_address":"0x6f373b346561036d98ea10fb3e60d2f459c872b1933b50b21fe6ef4fda3b75e", "l2_bridge_address":"0x46e9237f5408b5f899e72125dd69bd55485a287aaf24663d3ebe00d237fc7ef" } ], "l1_core_contract_address":"0x582CC5d9b509391232cd544cDF9da036e55833Af", "l1_operator_address":"0x11bACdFbBcd3Febe5e8CEAa75E0Ef6444d9B45FB", "l1_chain_id":"11155111", "liquidation_fee":"0.2" };
        let reqHeaders = undefined;
        const id = 'CCXT';
        assert (exchange.options['broker'] === id, 'paradex - id: ' + id + ' not in options');
        await exchange.loadMarkets ();
        try {
            await exchange.createOrder ('BTC/USD:USDC', 'limit', 'buy', 1, 20000);
        } catch (e) {
            reqHeaders = exchange.last_request_headers;
        }
        assert (reqHeaders['PARADEX-PARTNER'] === id, 'paradex - id: ' + id + ' not in headers');
        if (!isSync ()) {
            await close (exchange);
        }
        return true;
    }

    async testHashkey () {
        const exchange = this.initOfflineExchange ('hashkey');
        let reqHeaders = undefined;
        const id = "10000700011";
        try {
            await exchange.createOrder ('BTC/USDT', 'limit', 'buy', 1, 20000);
        } catch (e) {
            // we expect an error here, we're only interested in the headers
            reqHeaders = exchange.last_request_headers;
        }
        assert (reqHeaders['INPUT-SOURCE'] === id, 'hashkey - id: ' + id + ' not in headers.');
        if (!isSync ()) {
            await close (exchange);
        }
        return true;
    }

    async testCoincatch () {
        const exchange = this.initOfflineExchange ('coincatch');
        let reqHeaders = undefined;
        const id = "47cfy";
        try {
            await exchange.createOrder ('BTC/USDT', 'limit', 'buy', 1, 20000);
        } catch (e) {
            // we expect an error here, we're only interested in the headers
            reqHeaders = exchange.last_request_headers;
        }
        assert (reqHeaders['X-CHANNEL-API-CODE'] === id, 'coincatch - id: ' + id + ' not in headers.');
        if (!isSync ()) {
            await close (exchange);
        }
        return true;
    }


    async testDefx () {
        const exchange = this.initOfflineExchange ('defx');
        let reqHeaders = undefined;
        try {
            await exchange.createOrder ('DOGE/USDC:USDC', 'limit', 'buy', 100, 1);
        } catch (e) {
            // we expect an error here, we're only interested in the headers
            reqHeaders = exchange.last_request_headers;
        }
        const id = 'ccxt';
        assert (reqHeaders['X-DEFX-SOURCE'] === id, 'defx - id: ' + id + ' not in headers.');
        if (!isSync ()) {
            await close (exchange);
        }
        return true;
    }
}

export default testMainClass;<|MERGE_RESOLUTION|>--- conflicted
+++ resolved
@@ -1243,14 +1243,8 @@
     initOfflineExchange (exchangeName: string) {
         const markets = this.loadMarketsFromFile (exchangeName);
         const currencies = this.loadCurrenciesFromFile (exchangeName);
-<<<<<<< HEAD
-        const exchange = initExchange (exchangeName, { 'markets': markets, 'currencies': currencies, 'enableRateLimit': false, 'rateLimit': 1, 'httpProxy': 'http://fake:8080', 'httpsProxy': 'http://fake:8080', 'apiKey': 'key', 'secret': 'secretsecret', 'password': 'password', 'walletAddress': 'wallet', 'privateKey': '0xff3bdd43534543d421f05aec535965b5050ad6ac15345435345435453495e771', 'uid': 'uid', 'token': 'token', 'accountId':'accountId', 'accounts': [ { 'id': 'myAccount', 'code': 'USDT' }, { 'id': 'myAccount', 'code': 'USDC' } ], 'options': { 'enableUnifiedAccount': true, 'enableUnifiedMargin': false, 'accessToken': 'token', 'expires': 999999999999999, 'leverageBrackets': {}}});
-        // not working in python if assigned  in the config dict
-        exchange.currencies = currencies;
-=======
         const exchange = initExchange (exchangeName, { 'markets': markets, 'currencies': currencies, 'enableRateLimit': false, 'rateLimit': 1, 'httpProxy': 'http://fake:8080', 'httpsProxy': 'http://fake:8080', 'apiKey': 'key', 'secret': 'secretsecret', 'password': 'password', 'walletAddress': 'wallet', 'privateKey': '0xff3bdd43534543d421f05aec535965b5050ad6ac15345435345435453495e771', 'uid': 'uid', 'token': 'token', 'login': 'login', 'accountId':'accountId', 'accounts': [ { 'id': 'myAccount', 'code': 'USDT' }, { 'id': 'myAccount', 'code': 'USDC' } ], 'options': { 'enableUnifiedAccount': true, 'enableUnifiedMargin': false, 'accessToken': 'token', 'expires': 999999999999999, 'leverageBrackets': {}}});
         exchange.currencies = currencies; // not working in python if assigned  in the config dict
->>>>>>> 8f2cf557
         return exchange;
     }
 
