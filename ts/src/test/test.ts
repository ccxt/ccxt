// ----------------------------------------------------------------------------
/* eslint-disable max-classes-per-file */
import fs from 'fs';
import { fileURLToPath, pathToFileURL } from 'url';
import assert from 'assert';
import ccxt, { Exchange } from '../../ccxt.js';
import errorsHierarchy from '../base/errorHierarchy.js';
import { unCamelCase } from '../base/functions/string.js';

// js specific codes //
const DIR_NAME = fileURLToPath (new URL ('.', import.meta.url));
process.on ('uncaughtException', (e) => {
    throw new Error (exceptionMessage (e));
    // process.exit (1);
});
process.on ('unhandledRejection', (e: any) => {
    if (e.message.includes ('connection closed by remote server')) {
        // because of unbeknown reason, this error is happening somewhere in the middle of WS tests, and it's not caught by the try/catch block. so temporarily ignore it
        return;
    }
    throw new Error (exceptionMessage (e));
    // process.exit (1);
});

const AuthenticationError = ccxt.AuthenticationError;
const NotSupported = ccxt.NotSupported;
const NetworkError = ccxt.NetworkError;
const ExchangeError = ccxt.ExchangeError;
const ProxyError = ccxt.ProxyError;
const ExchangeNotAvailable = ccxt.ExchangeNotAvailable;
const OperationFailed = ccxt.OperationFailed;
const OnMaintenance = ccxt.OnMaintenance;

const [ processPath, , exchangeIdFromArgv = null, exchangeSymbol = undefined ] = process.argv.filter ((x) => !x.startsWith ('--'));
const sanitizedSymnol = exchangeSymbol !== undefined && exchangeSymbol.includes ('/') ? exchangeSymbol : undefined;
// non-transpiled part, but shared names among langs
function getCliArgValue (arg) {
    return process.argv.includes (arg) || false;
}

const proxyTestFileName = 'proxies';
class baseMainTestClass {
    lang = 'JS';
    isSynchronous = false;
    idTests = false;
    requestTestsFailed = false;
    responseTestsFailed = false;
    requestTests = false;
    wsTests = false;
    responseTests = false;
    staticTests = false;
    info = false;
    verbose = false;
    debug = false;
    privateTest = false;
    privateTestOnly = false;
    loadKeys = false;
    sandbox = false;
    skippedMethods = {};
    checkedPublicTests = {};
    testFiles = {};
    publicTests = {};
    newLine = '\n';
    rootDir = DIR_NAME + '/../../../';
    rootDirForSkips = DIR_NAME + '/../../../';
    onlySpecificTests = [];
    envVars = process.env;
    proxyTestFileName = proxyTestFileName;
    ext = import.meta.url.split ('.')[1];
}
// const rootDir = DIR_NAME + '/../../../';
// const rootDirForSkips = DIR_NAME + '/../../../';
// const envVars = process.env;
const LOG_CHARS_LENGTH = 10000;
const ext = import.meta.url.split ('.')[1];

function dump (...args) {
    console.log (...args);
}

function jsonParse (elem) {
    return JSON.parse (elem);
}

function jsonStringify (elem) {
    return JSON.stringify (elem,  (k, v) => (v === undefined ? null : v)); // preserve undefined values and convert them to null
}

function convertAscii (input)
{
    return input; // stub for c#
}

function getTestName (str) {
    return str;
}

function ioFileExists (path) {
    return fs.existsSync (path);
}

function ioFileRead (path, decode = true) {
    const content = fs.readFileSync (path, 'utf8');
    return decode ? JSON.parse (content) : content;
}

function ioDirRead (path) {
    const files = fs.readdirSync (path);
    return files;
}

async function callMethod (testFiles, methodName, exchange, skippedProperties, args) {
    // used for calling methods from test files
    return await testFiles[methodName] (exchange, skippedProperties, ...args);
}

async function callExchangeMethodDynamically (exchange: Exchange, methodName: string, args) {
    // used for calling actual exchange methods
    return await exchange[methodName] (...args);
}

async function callOverridenMethod (exchange, methodName, args) {
    // needed in PHP here is just a bridge
    return await callExchangeMethodDynamically (exchange, methodName, args);
}

function exceptionMessage (exc) {
    return '[' + exc.constructor.name + '] ' + exc.stack.slice (0, LOG_CHARS_LENGTH);
}

function exitScript (code = 0) {
    process.exit (code);
}

function getExchangeProp (exchange, prop, defaultValue = undefined) {
    return (prop in exchange) ? exchange[prop] : defaultValue;
}

function setExchangeProp (exchange, prop, value) {
    exchange[prop] = value;
    exchange[unCamelCase (prop)] = value;
}

function initExchange (exchangeId, args, isWs = false): Exchange {
    if (isWs) {
        return new (ccxt.pro)[exchangeId] (args);
    }
    return new (ccxt)[exchangeId] (args);
}

async function importTestFile (filePath) {
    // eslint-disable-next-line global-require, import/no-dynamic-require, no-path-concat
    return (await import (pathToFileURL (filePath + '.js') as any) as any)['default'];
}

async function getTestFiles (properties, ws = false) {
    const path = ws ? DIR_NAME + '../pro/test/' : DIR_NAME;
    // exchange tests
    const tests = {};
    const finalPropList = properties.concat ([ proxyTestFileName ]);
    for (let i = 0; i < finalPropList.length; i++) {
        const name = finalPropList[i];
        const filePathWoExt = path + 'Exchange/test.' + name;
        if (ioFileExists (filePathWoExt + '.' + ext)) {
            // eslint-disable-next-line global-require, import/no-dynamic-require, no-path-concat
            tests[name] = await importTestFile (filePathWoExt);
        }
    }
    // errors tests
    const errorHierarchyKeys = Object.keys (errorsHierarchy);
    for (let i = 0; i < errorHierarchyKeys.length; i++) {
        const name = errorHierarchyKeys[i];
        const filePathWoExt = path + '/base/errors/test.' + name;
        if (ioFileExists (filePathWoExt + '.' + ext)) {
            // eslint-disable-next-line global-require, import/no-dynamic-require, no-path-concat
            tests[name] = await importTestFile (filePathWoExt);
        }
    }
    return tests;
}

function setFetchResponse (exchange: Exchange, mockResponse) {
    exchange.fetch = async (url, method = 'GET', headers = undefined, body = undefined) => mockResponse;
    return exchange;
}

function isNullValue (value) {
    return value === null;
}

async function close (exchange: Exchange) {
    await exchange.close ();
}

// *********************************
// ***** AUTO-TRANSPILER-START *****

export default class testMainClass extends baseMainTestClass {
    parseCliArgs () {
        this.responseTests = getCliArgValue ('--responseTests');
        this.idTests = getCliArgValue ('--idTests');
        this.requestTests = getCliArgValue ('--requestTests');
        this.info = getCliArgValue ('--info');
        this.verbose = getCliArgValue ('--verbose');
        this.debug = getCliArgValue ('--debug');
        this.privateTest = getCliArgValue ('--private');
        this.privateTestOnly = getCliArgValue ('--privateOnly');
        this.sandbox = getCliArgValue ('--sandbox');
        this.loadKeys = getCliArgValue ('--loadKeys');
        this.wsTests = getCliArgValue ('--ws');
    }

    async init (exchangeId, symbolArgv) {
        this.parseCliArgs ();

        if (this.responseTests) {
            await this.runStaticResponseTests (exchangeId, symbolArgv);
            return;
        }
        if (this.requestTests) {
            await this.runStaticRequestTests (exchangeId, symbolArgv); // symbol here is the testname
            return;
        }
        if (this.idTests) {
            await this.runBrokerIdTests ();
            return;
        }
        const symbolStr = symbolArgv !== undefined ? symbolArgv : 'all';
        dump (this.newLine + '' + this.newLine + '' + '[INFO] TESTING ', this.ext, { 'exchange': exchangeId, 'symbol': symbolStr, 'isWs': this.wsTests }, this.newLine);
        const exchangeArgs = {
            'verbose': this.verbose,
            'debug': this.debug,
            'enableRateLimit': true,
            'timeout': 30000,
        };
        const exchange = initExchange (exchangeId, exchangeArgs, this.wsTests);
        await this.importFiles (exchange);
        assert (Object.keys (this.testFiles).length > 0, 'Test files were not loaded'); // ensure test files are found & filled
        this.expandSettings (exchange);
        const symbol = this.checkIfSpecificTestIsChosen (symbolArgv);
        await this.startTest (exchange, symbol);
        exitScript (0); // needed to be explicitly finished for WS tests
    }

    checkIfSpecificTestIsChosen (symbolArgv) {
        if (symbolArgv !== undefined) {
            const testFileNames = Object.keys (this.testFiles);
            const possibleMethodNames = symbolArgv.split (','); // i.e. `test.ts binance fetchBalance,fetchDeposits`
            if (possibleMethodNames.length >= 1) {
                for (let i = 0; i < testFileNames.length; i++) {
                    const testFileName = testFileNames[i];
                    for (let j = 0; j < possibleMethodNames.length; j++) {
                        const methodName = possibleMethodNames[j];
                        if (testFileName === methodName) {
                            this.onlySpecificTests.push (testFileName);
                        }
                    }
                }
            }
            // if method names were found, then remove them from symbolArgv
            if (this.onlySpecificTests.length > 0) {
                return undefined;
            }
        }
        return symbolArgv;
    }

    async importFiles (exchange: Exchange) {
        const properties = Object.keys (exchange.has);
        properties.push ('loadMarkets');
        this.testFiles = await getTestFiles (properties, this.wsTests);
    }

    loadCredentialsFromEnv (exchange: Exchange) {
        const exchangeId = exchange.id;
        const reqCreds = getExchangeProp (exchange, 're' + 'quiredCredentials'); // dont glue the r-e-q-u-i-r-e phrase, because leads to messed up transpilation
        const objkeys = Object.keys (reqCreds);
        for (let i = 0; i < objkeys.length; i++) {
            const credential = objkeys[i];
            const isRequired = reqCreds[credential];
            if (isRequired && getExchangeProp (exchange, credential) === undefined) {
                const fullKey = exchangeId + '_' + credential;
                const credentialEnvName = fullKey.toUpperCase (); // example: KRAKEN_APIKEY
                const credentialValue = (credentialEnvName in this.envVars) ? this.envVars[credentialEnvName] : undefined;
                if (credentialValue) {
                    setExchangeProp (exchange, credential, credentialValue);
                }
            }
        }
    }

    expandSettings (exchange: Exchange) {
        const exchangeId = exchange.id;
        const keysGlobal = this.rootDir + 'keys.json';
        const keysLocal = this.rootDir + 'keys.local.json';
        const keysGlobalExists = ioFileExists (keysGlobal);
        const keysLocalExists = ioFileExists (keysLocal);
        const globalSettings = keysGlobalExists ? ioFileRead (keysGlobal) : {};
        const localSettings = keysLocalExists ? ioFileRead (keysLocal) : {};
        const allSettings = exchange.deepExtend (globalSettings, localSettings);
        const exchangeSettings = exchange.safeValue (allSettings, exchangeId, {});
        if (exchangeSettings) {
            const settingKeys = Object.keys (exchangeSettings);
            for (let i = 0; i < settingKeys.length; i++) {
                const key = settingKeys[i];
                if (exchangeSettings[key]) {
                    let finalValue = undefined;
                    if (typeof exchangeSettings[key] === 'object') {
                        const existing = getExchangeProp (exchange, key, {});
                        finalValue = exchange.deepExtend (existing, exchangeSettings[key]);
                    } else {
                        finalValue = exchangeSettings[key];
                    }
                    setExchangeProp (exchange, key, finalValue);
                }
            }
        }
        // credentials
        this.loadCredentialsFromEnv (exchange);
        // skipped tests
        const skippedFile = this.rootDirForSkips + 'skip-tests.json';
        const skippedSettings = ioFileRead (skippedFile);
        const skippedSettingsForExchange = exchange.safeValue (skippedSettings, exchangeId, {});
        // others
        const timeout = exchange.safeValue (skippedSettingsForExchange, 'timeout');
        if (timeout !== undefined) {
            exchange.timeout = exchange.parseToInt (timeout);
        }
        exchange.httpProxy = exchange.safeString (skippedSettingsForExchange, 'httpProxy');
        exchange.httpsProxy = exchange.safeString (skippedSettingsForExchange, 'httpsProxy');
        exchange.wsProxy = exchange.safeString (skippedSettingsForExchange, 'wsProxy');
        exchange.wssProxy = exchange.safeString (skippedSettingsForExchange, 'wssProxy');
        this.skippedMethods = exchange.safeValue (skippedSettingsForExchange, 'skipMethods', {});
        this.checkedPublicTests = {};
    }

    addPadding (message: string, size) {
        // has to be transpilable
        let res = '';
        const messageLength = message.length; // avoid php transpilation issue
        const missingSpace = size - messageLength - 0; // - 0 is added just to trick transpile to treat the .length as a string for php
        if (missingSpace > 0) {
            for (let i = 0; i < missingSpace; i++) {
                res += ' ';
            }
        }
        return message + res;
    }

    exchangeHint (exchange, market = undefined) {
        let marketType = exchange.safeString2 (exchange.options, 'defaultType', 'type', '');
        let marketSubType = exchange.safeString2 (exchange.options, 'defaultSubType', 'subType');
        if (market !== undefined) {
            marketType = market['type'];
            if (market['linear']) {
                marketSubType = 'linear';
            } else if (market['inverse']) {
                marketSubType = 'inverse';
            } else if (exchange.safeValue (market, 'quanto') === true) {
                marketSubType = 'quanto';
            }
        }
        const isWs = ('ws' in exchange.has);
        const wsFlag = isWs ? '(WS)' : '';
        let result = exchange.id + ' ' + wsFlag + ' ' + marketType;
        if (marketSubType !== undefined) {
            result = result + ' [subType: ' + marketSubType + '] ';
        }
        return result;
    }

    async testMethod (methodName: string, exchange: any, args: any[], isPublic: boolean) {
        // todo: temporary skip for php
        if (methodName.indexOf ('OrderBook') >= 0 && this.ext === 'php') {
            return;
        }
        const isLoadMarkets = (methodName === 'loadMarkets');
        const isFetchCurrencies = (methodName === 'fetchCurrencies');
        const isProxyTest = (methodName === this.proxyTestFileName);
        // if this is a private test, and the implementation was already tested in public, then no need to re-test it in private test (exception is fetchCurrencies, because our approach in base exchange)
        if (!isPublic && (methodName in this.checkedPublicTests) && !isFetchCurrencies) {
            return;
        }
        let skipMessage = undefined;
        const supportedByExchange = (methodName in exchange.has) && exchange.has[methodName];
        if (!isLoadMarkets && (this.onlySpecificTests.length > 0 && !exchange.inArray (methodName, this.onlySpecificTests))) {
            skipMessage = '[INFO] IGNORED_TEST';
        } else if (!isLoadMarkets && !supportedByExchange && !isProxyTest) {
            skipMessage = '[INFO] UNSUPPORTED_TEST'; // keep it aligned with the longest message
        } else if ((methodName in this.skippedMethods) && (typeof this.skippedMethods[methodName] === 'string')) {
            skipMessage = '[INFO] SKIPPED_TEST';
        } else if (!(methodName in this.testFiles)) {
            skipMessage = '[INFO] UNIMPLEMENTED_TEST';
        }
        // exceptionally for `loadMarkets` call, we call it before it's even checked for "skip" as we need it to be called anyway (but can skip "test.loadMarket" for it)
        if (isLoadMarkets) {
            await exchange.loadMarkets (true);
        }
        if (skipMessage) {
            if (this.info) {
                dump (this.addPadding (skipMessage, 25), this.exchangeHint (exchange), methodName);
            }
            return;
        }
        if (this.info) {
            const argsStringified = '(' + args.join (',') + ')';
            dump (this.addPadding ('[INFO] TESTING', 25), this.exchangeHint (exchange), methodName, argsStringified);
        }
        const skippedProperties = exchange.safeValue (this.skippedMethods, methodName, {});
        await callMethod (this.testFiles, methodName, exchange, skippedProperties, args);
        // if it was passed successfully, add to the list of successfull tests
        if (isPublic) {
            this.checkedPublicTests[methodName] = true;
        }
        return;
    }

    async testSafe (methodName, exchange, args = [], isPublic = false) {
        // `testSafe` method does not throw an exception, instead mutes it. The reason we
        // mute the thrown exceptions here is because we don't want to stop the whole
        // tests queue if any single test-method fails. Instead, they are echoed with
        // formatted message "[TEST_FAILURE] ..." and that output is then regex-matched by
        // run-tests.js, so the exceptions are still printed out to console from there.
        const maxRetries = 3;
        const argsStringified = exchange.json (args); // args.join() breaks when we provide a list of symbols | "args.toString()" breaks bcz of "array to string conversion"
        for (let i = 0; i < maxRetries; i++) {
            try {
                await this.testMethod (methodName, exchange, args, isPublic);
                return true;
            }
            catch (e) {
                const isLoadMarkets = (methodName === 'loadMarkets');
                const isAuthError = (e instanceof AuthenticationError);
                const isNotSupported = (e instanceof NotSupported);
                const isOperationFailed = (e instanceof OperationFailed); // includes "DDoSProtection", "RateLimitExceeded", "RequestTimeout", "ExchangeNotAvailable", "OperationFailed", "InvalidNonce", ...
                if (isOperationFailed) {
                    // if last retry was gone with same `tempFailure` error, then let's eventually return false
                    if (i === maxRetries - 1) {
                        let shouldFail = false;
                        // we do not mute specifically "ExchangeNotAvailable" exception, because it might be a hint about a change in API engine (but its subtype "OnMaintenance" can be muted)
                        if ((e instanceof ExchangeNotAvailable) && !(e instanceof OnMaintenance)) {
                            shouldFail = true;
                        }
                        // if it's `loadMarkets` call (which is main request), then don't return the test as passed, because it's mandatory and we should fail the test
                        else if (isLoadMarkets) {
                            shouldFail = true;
                        }
                        else {
                            shouldFail = false;
                        }
                        // final step
                        if (shouldFail) {
                            dump ('[TEST_FAILURE]', 'Method could not be tested due to a repeated Network/Availability issues', ' | ', this.exchangeHint (exchange), methodName, argsStringified, exceptionMessage (e));
                            return false;
                        } else {
                            dump ('[TEST_WARNING]', 'Method could not be tested due to a repeated Network/Availability issues', ' | ', this.exchangeHint (exchange), methodName, argsStringified, exceptionMessage (e));
                            return true;
                        }
                    }
                    else {
                        // wait and retry again
                        // (increase wait time on every retry)
                        await exchange.sleep (i * 1000);
                        continue;
                    }
                }
                // if it's not temporary failure, then ...
                else {
                    // if it's loadMarkets, then fail test, because it's mandatory for tests
                    if (isLoadMarkets) {
                        dump ('[TEST_FAILURE]', 'Exchange can not load markets', exceptionMessage (e), this.exchangeHint (exchange), methodName, argsStringified);
                        return false;
                    }
                    // if the specific arguments to the test method throws "NotSupported" exception
                    // then let's don't fail the test
                    if (isNotSupported) {
                        if (this.info) {
                            dump ('[INFO] NOT_SUPPORTED', exceptionMessage (e), this.exchangeHint (exchange), methodName, argsStringified);
                        }
                        return true;
                    }
                    // If public test faces authentication error, we don't break (see comments under `testSafe` method)
                    if (isPublic && isAuthError) {
                        if (this.info) {
                            dump ('[INFO]', 'Authentication problem for public method', exceptionMessage (e), this.exchangeHint (exchange), methodName, argsStringified);
                        }
                        return true;
                    }
                    // in rest of the cases, fail the test
                    else {
                        dump ('[TEST_FAILURE]', exceptionMessage (e), this.exchangeHint (exchange), methodName, argsStringified);
                        return false;
                    }
                }
            }
        }
        return true;
    }

    async runPublicTests (exchange, symbol) {
        let tests = {
            'fetchCurrencies': [],
            'fetchTicker': [ symbol ],
            'fetchTickers': [ symbol ],
            'fetchOHLCV': [ symbol ],
            'fetchTrades': [ symbol ],
            'fetchOrderBook': [ symbol ],
            'fetchL2OrderBook': [ symbol ],
            'fetchOrderBooks': [],
            'fetchBidsAsks': [],
            'fetchStatus': [],
            'fetchTime': [],
        };
        if (this.wsTests) {
            tests = {
                // @ts-ignore
                'watchOHLCV': [ symbol ],
                'watchTicker': [ symbol ],
                'watchOrderBook': [ symbol ],
                'watchTrades': [ symbol ],
            };
        }
        const market = exchange.market (symbol);
        const isSpot = market['spot'];
        if (!this.wsTests) {
            if (isSpot) {
                tests['fetchCurrencies'] = [];
            } else {
                tests['fetchFundingRates'] = [ symbol ];
                tests['fetchFundingRate'] = [ symbol ];
                tests['fetchFundingRateHistory'] = [ symbol ];
                tests['fetchIndexOHLCV'] = [ symbol ];
                tests['fetchMarkOHLCV'] = [ symbol ];
                tests['fetchPremiumIndexOHLCV'] = [ symbol ];
            }
        }
        this.publicTests = tests;
        await this.runTests (exchange, tests, true);
    }

    async runTests (exchange: any, tests: any, isPublicTest:boolean) {
        const testNames = Object.keys (tests);
        const promises = [];
        for (let i = 0; i < testNames.length; i++) {
            const testName = testNames[i];
            const testArgs = tests[testName];
            promises.push (this.testSafe (testName, exchange, testArgs, isPublicTest));
        }
        // todo - not yet ready in other langs too
        // promises.push (testThrottle ());
        const results = await Promise.all (promises);
        // now count which test-methods retuned `false` from "testSafe" and dump that info below
        const failedMethods = [];
        for (let i = 0; i < testNames.length; i++) {
            const testName = testNames[i];
            const testReturnedValue = results[i];
            if (!testReturnedValue) {
                failedMethods.push (testName);
            }
        }
        const testPrefixString = isPublicTest ? 'PUBLIC_TESTS' : 'PRIVATE_TESTS';
        if (failedMethods.length) {
            const errorsString = failedMethods.join (', ');
            dump ('[TEST_FAILURE]', this.exchangeHint (exchange), testPrefixString, 'Failed methods : ' + errorsString);
        }
        if (this.info) {
            dump (this.addPadding ('[INFO] END ' + testPrefixString + ' ' + this.exchangeHint (exchange), 25));
        }
    }

    async loadExchange (exchange) {
        const result = await this.testSafe ('loadMarkets', exchange, [], true);
        if (!result) {
            return false;
        }
        const symbols = [
            'BTC/CNY',
            'BTC/USD',
            'BTC/USDT',
            'BTC/EUR',
            'BTC/ETH',
            'ETH/BTC',
            'BTC/JPY',
            'ETH/EUR',
            'ETH/JPY',
            'ETH/CNY',
            'ETH/USD',
            'LTC/CNY',
            'DASH/BTC',
            'DOGE/BTC',
            'BTC/AUD',
            'BTC/PLN',
            'USD/SLL',
            'BTC/RUB',
            'BTC/UAH',
            'LTC/BTC',
            'EUR/USD',
        ];
        const resultSymbols = [];
        const exchangeSpecificSymbols = exchange.symbols;
        for (let i = 0; i < exchangeSpecificSymbols.length; i++) {
            const symbol = exchangeSpecificSymbols[i];
            if (exchange.inArray (symbol, symbols)) {
                resultSymbols.push (symbol);
            }
        }
        let resultMsg = '';
        const resultLength = resultSymbols.length;
        const exchangeSymbolsLength = exchange.symbols.length;
        if (resultLength > 0) {
            if (exchangeSymbolsLength > resultLength) {
                resultMsg = resultSymbols.join (', ') + ' + more...';
            } else {
                resultMsg = resultSymbols.join (', ');
            }
        }
        dump ('[INFO:MAIN] Exchange loaded', exchangeSymbolsLength, 'symbols', resultMsg);
        return true;
    }

    getTestSymbol (exchange, isSpot, symbols) {
        let symbol = undefined;
        for (let i = 0; i < symbols.length; i++) {
            const s = symbols[i];
            const market = exchange.safeValue (exchange.markets, s);
            if (market !== undefined) {
                const active = exchange.safeValue (market, 'active');
                if (active || (active === undefined)) {
                    symbol = s;
                    break;
                }
            }
        }
        return symbol;
    }

    getExchangeCode (exchange, codes = undefined) {
        if (codes === undefined) {
            codes = [ 'BTC', 'ETH', 'XRP', 'LTC', 'BCH', 'EOS', 'BNB', 'BSV', 'USDT' ];
        }
        const code = codes[0];
        for (let i = 0; i < codes.length; i++) {
            if (codes[i] in exchange.currencies) {
                return codes[i];
            }
        }
        return code;
    }

    getMarketsFromExchange (exchange, spot = true) {
        const res = {};
        const markets = exchange.markets;
        const keys = Object.keys (markets);
        for (let i = 0; i < keys.length; i++) {
            const key = keys[i];
            const market = markets[key];
            if (spot && market['spot']) {
                res[market['symbol']] = market;
            } else if (!spot && !market['spot']) {
                res[market['symbol']] = market;
            }
        }
        return res;
    }

    getValidSymbol (exchange, spot = true) {
        const currentTypeMarkets = this.getMarketsFromExchange (exchange, spot);
        const codes = [
            'BTC',
            'ETH',
            'XRP',
            'LTC',
            'BCH',
            'EOS',
            'BNB',
            'BSV',
            'USDT',
            'ATOM',
            'BAT',
            'BTG',
            'DASH',
            'DOGE',
            'ETC',
            'IOTA',
            'LSK',
            'MKR',
            'NEO',
            'PAX',
            'QTUM',
            'TRX',
            'TUSD',
            'USD',
            'USDC',
            'WAVES',
            'XEM',
            'XMR',
            'ZEC',
            'ZRX',
        ];
        const spotSymbols = [
            'BTC/USD',
            'BTC/USDT',
            'BTC/CNY',
            'BTC/EUR',
            'BTC/ETH',
            'ETH/BTC',
            'ETH/USD',
            'ETH/USDT',
            'BTC/JPY',
            'LTC/BTC',
            'ZRX/WETH',
            'EUR/USD',
        ];
        const swapSymbols = [
            'BTC/USDT:USDT',
            'BTC/USD:USD',
            'ETH/USDT:USDT',
            'ETH/USD:USD',
            'LTC/USDT:USDT',
            'DOGE/USDT:USDT',
            'ADA/USDT:USDT',
            'BTC/USD:BTC',
            'ETH/USD:ETH',
        ];
        const targetSymbols = spot ? spotSymbols : swapSymbols;
        let symbol = this.getTestSymbol (exchange, spot, targetSymbols);
        // if symbols wasn't found from above hardcoded list, then try to locate any symbol which has our target hardcoded 'base' code
        if (symbol === undefined) {
            for (let i = 0; i < codes.length; i++) {
                const currentCode = codes[i];
                const marketsArrayForCurrentCode = exchange.filterBy (currentTypeMarkets, 'base', currentCode);
                const indexedMkts = exchange.indexBy (marketsArrayForCurrentCode, 'symbol');
                const symbolsArrayForCurrentCode = Object.keys (indexedMkts);
                const symbolsLength = symbolsArrayForCurrentCode.length;
                if (symbolsLength) {
                    symbol = this.getTestSymbol (exchange, spot, symbolsArrayForCurrentCode);
                    break;
                }
            }
        }
        // if there wasn't found any symbol with our hardcoded 'base' code, then just try to find symbols that are 'active'
        if (symbol === undefined) {
            const activeMarkets = exchange.filterBy (currentTypeMarkets, 'active', true);
            const activeSymbols = [];
            for (let i = 0; i < activeMarkets.length; i++) {
                activeSymbols.push (activeMarkets[i]['symbol']);
            }
            symbol = this.getTestSymbol (exchange, spot, activeSymbols);
        }
        if (symbol === undefined) {
            const values = Object.values (currentTypeMarkets);
            const valuesLength = values.length;
            if (valuesLength > 0) {
                const first = values[0];
                if (first !== undefined) {
                    symbol = first['symbol'];
                }
            }
        }
        return symbol;
    }

    async testExchange (exchange, providedSymbol = undefined) {
        let spotSymbol = undefined;
        let swapSymbol = undefined;
        if (providedSymbol !== undefined) {
            const market = exchange.market (providedSymbol);
            if (market['spot']) {
                spotSymbol = providedSymbol;
            } else {
                swapSymbol = providedSymbol;
            }
        } else {
            if (exchange.has['spot']) {
                spotSymbol = this.getValidSymbol (exchange, true);
            }
            if (exchange.has['swap']) {
                swapSymbol = this.getValidSymbol (exchange, false);
            }
        }
        if (spotSymbol !== undefined) {
            dump ('[INFO:MAIN] Selected SPOT SYMBOL:', spotSymbol);
        }
        if (swapSymbol !== undefined) {
            dump ('[INFO:MAIN] Selected SWAP SYMBOL:', swapSymbol);
        }
        if (!this.privateTestOnly) {
            // note, spot & swap tests should run sequentially, because of conflicting `exchange.options['type']` setting
            if (exchange.has['spot'] && spotSymbol !== undefined) {
                if (this.info) {
                    dump ('[INFO] ### SPOT TESTS ###');
                }
                exchange.options['type'] = 'spot';
                await this.runPublicTests (exchange, spotSymbol);
            }
            if (exchange.has['swap'] && swapSymbol !== undefined) {
                if (this.info) {
                    dump ('[INFO] ### SWAP TESTS ###');
                }
                exchange.options['type'] = 'swap';
                await this.runPublicTests (exchange, swapSymbol);
            }
        }
        if (this.privateTest || this.privateTestOnly) {
            if (exchange.has['spot'] && spotSymbol !== undefined) {
                exchange.options['defaultType'] = 'spot';
                await this.runPrivateTests (exchange, spotSymbol);
            }
            if (exchange.has['swap'] && swapSymbol !== undefined) {
                exchange.options['defaultType'] = 'swap';
                await this.runPrivateTests (exchange, swapSymbol);
            }
        }
    }

    async runPrivateTests (exchange, symbol) {
        if (!exchange.checkRequiredCredentials (false)) {
            dump ('[INFO] Skipping private tests', 'Keys not found');
            return;
        }
        const code = this.getExchangeCode (exchange);
        // if (exchange.extendedTest) {
        //     await test ('InvalidNonce', exchange, symbol);
        //     await test ('OrderNotFound', exchange, symbol);
        //     await test ('InvalidOrder', exchange, symbol);
        //     await test ('InsufficientFunds', exchange, symbol, balance); // danger zone - won't execute with non-empty balance
        // }
        let tests = {
            'signIn': [ ],
            'fetchBalance': [ ],
            'fetchAccounts': [ ],
            'fetchTransactionFees': [ ],
            'fetchTradingFees': [ ],
            'fetchStatus': [ ],
            'fetchOrders': [ symbol ],
            'fetchOpenOrders': [ symbol ],
            'fetchClosedOrders': [ symbol ],
            'fetchMyTrades': [ symbol ],
            'fetchLeverageTiers': [ [ symbol ] ],
            'fetchLedger': [ code ],
            'fetchTransactions': [ code ],
            'fetchDeposits': [ code ],
            'fetchWithdrawals': [ code ],
            'fetchBorrowInterest': [ code, symbol ],
            // 'addMargin': [ ],
            // 'reduceMargin': [ ],
            // 'setMargin': [ ],
            // 'setMarginMode': [ ],
            // 'setLeverage': [ ],
            'cancelAllOrders': [ symbol ],
            // 'cancelOrder': [ ],
            // 'cancelOrders': [ ],
            'fetchCanceledOrders': [ symbol ],
            // 'fetchClosedOrder': [ ],
            // 'fetchOpenOrder': [ ],
            // 'fetchOrder': [ ],
            // 'fetchOrderTrades': [ ],
            'fetchPosition': [ symbol ],
            'fetchDeposit': [ code ],
            'createDepositAddress': [ code ],
            'fetchDepositAddress': [ code ],
            'fetchDepositAddresses': [ code ],
            'fetchDepositAddressesByNetwork': [ code ],
            // 'editOrder': [ ],
            'fetchBorrowRateHistory': [ code ],
            'fetchLedgerEntry': [ code ],
            // 'fetchWithdrawal': [ ],
            // 'transfer': [ ],
            // 'withdraw': [ ],
        };
        if (this.wsTests) {
            tests = {
                // @ts-ignore
                'watchBalance': [ code ],
                'watchMyTrades': [ symbol ],
                'watchOrders': [ symbol ],
                'watchPosition': [ symbol ],
                'watchPositions': [ symbol ],
            };
        }
        const market = exchange.market (symbol);
        const isSpot = market['spot'];
        if (!this.wsTests) {
            if (isSpot) {
                tests['fetchCurrencies'] = [ ];
            } else {
                // derivatives only
                tests['fetchPositions'] = [ symbol ]; // this test fetches all positions for 1 symbol
                tests['fetchPosition'] = [ symbol ];
                tests['fetchPositionRisk'] = [ symbol ];
                tests['setPositionMode'] = [ symbol ];
                tests['setMarginMode'] = [ symbol ];
                tests['fetchOpenInterestHistory'] = [ symbol ];
                tests['fetchFundingRateHistory'] = [ symbol ];
                tests['fetchFundingHistory'] = [ symbol ];
            }
        }
        // const combinedTests = exchange.deepExtend (this.publicTests, privateTests);
        await this.runTests (exchange, tests, false);
    }

    async testProxies (exchange) {
        // these tests should be synchronously executed, because of conflicting nature of proxy settings
        const proxyTestName = this.proxyTestFileName;
        // todo: temporary skip for sync py
        if (this.ext === 'py' && this.isSynchronous) {
            return;
        }
        // try proxy several times
        const maxRetries = 3;
        let exception = undefined;
        for (let j = 0; j < maxRetries; j++) {
            try {
                await this.testMethod (proxyTestName, exchange, [], true);
                break; // if successfull, then break
            } catch (e) {
                exception = e;
            }
        }
        // if exception was set, then throw it
        if (exception) {
            const errorMessage = '[TEST_FAILURE] Failed ' + proxyTestName + ' : ' + exceptionMessage (exception);
            throw new ExchangeError (errorMessage.toString ()); // toString is a c# requirement for now
        }
    }

    async startTest (exchange, symbol) {
        // we do not need to test aliases
        if (exchange.alias) {
            return;
        }
        if (this.sandbox || getExchangeProp (exchange, 'sandbox')) {
            exchange.setSandboxMode (true);
        }
        // because of python-async, we need proper `.close()` handling
        try {
            const result = await this.loadExchange (exchange);
            if (!result) {
                await close (exchange);
                return;
            }
            // if (exchange.id === 'binance') {
            //     // we test proxies functionality just for one random exchange on each build, because proxy functionality is not exchange-specific, instead it's all done from base methods, so just one working sample would mean it works for all ccxt exchanges
            //     // await this.testProxies (exchange);
            // }
            await this.testExchange (exchange, symbol);
            await close (exchange);
        } catch (e) {
            await close (exchange);
            throw e;
        }
    }

    assertStaticError (cond:boolean, message: string, calculatedOutput, storedOutput) {
        //  -----------------------------------------------------------------------------
        //  --- Init of static tests functions------------------------------------------
        //  -----------------------------------------------------------------------------
        const calculatedString = jsonStringify (calculatedOutput);
        const outputString = jsonStringify (storedOutput);
        const errorMessage = message + ' expected ' + outputString + ' received: ' + calculatedString;
        assert (cond, errorMessage);
    }

    loadMarketsFromFile (id: string) {
        // load markets from file
        // to make this test as fast as possible
        // and basically independent from the exchange
        // so we can run it offline
        const filename = this.rootDir + './ts/src/test/static/markets/' + id + '.json';
        const content = ioFileRead (filename);
        return content;
    }

    loadCurrenciesFromFile (id: string) {
        const filename = this.rootDir + './ts/src/test/static/currencies/' + id + '.json';
        const content = ioFileRead (filename);
        return content;
    }

    loadStaticData (folder: string, targetExchange: string = undefined) {
        const result = {};
        if (targetExchange) {
            // read a single exchange
            result[targetExchange] = ioFileRead (folder + targetExchange + '.json');
            return result;
        }
        const files = ioDirRead (folder);
        for (let i = 0; i < files.length; i++) {
            const file = files[i];
            const exchangeName = file.replace ('.json', '');
            const content = ioFileRead (folder + file);
            result[exchangeName] = content;
        }
        return result;
    }

    removeHostnamefromUrl (url: string) {
        if (url === undefined) {
            return undefined;
        }
        const urlParts = url.split ('/');
        let res = '';
        for (let i = 0; i < urlParts.length; i++) {
            if (i > 2) {
                const current = urlParts[i];
                if (current.indexOf ('?') > -1) {
                    // handle urls like this: /v1/account/accounts?AccessK
                    const currentParts = current.split ('?');
                    res += '/';
                    res += currentParts[0];
                    break;
                }
                res += '/';
                res += current;
            }
        }
        return res;
    }

    urlencodedToDict (url: string) {
        const result = {};
        const parts = url.split ('&');
        for (let i = 0; i < parts.length; i++) {
            const part = parts[i];
            const keyValue = part.split ('=');
            const keysLength = keyValue.length;
            if (keysLength !== 2) {
                continue;
            }
            const key = keyValue[0];
            let value = keyValue[1];
            if ((value !== undefined) && ((value.startsWith ('[')) || (value.startsWith ('{')))) {
                // some exchanges might return something like this: timestamp=1699382693405&batchOrders=[{\"symbol\":\"LTCUSDT\",\"side\":\"BUY\",\"newClientOrderI
                value = jsonParse (value);
            }
            result[key] = value;
        }
        return result;
    }

    assertNewAndStoredOutput (exchange: Exchange, skipKeys: string[], newOutput, storedOutput, strictTypeCheck = true) {
        if (isNullValue (newOutput) && isNullValue (storedOutput)) {
            return true;
            // c# requirement
        }
        if (!newOutput && !storedOutput) {
            return true;
            // c# requirement
        }
        if ((typeof storedOutput === 'object') && (typeof newOutput === 'object')) {
            const storedOutputKeys = Object.keys (storedOutput);
            const newOutputKeys = Object.keys (newOutput);
            const storedKeysLength = storedOutputKeys.length;
            const newKeysLength = newOutputKeys.length;
            this.assertStaticError (storedKeysLength === newKeysLength, 'output length mismatch', storedOutput, newOutput);
            // iterate over the keys
            for (let i = 0; i < storedOutputKeys.length; i++) {
                const key = storedOutputKeys[i];
                if (exchange.inArray (key, skipKeys)) {
                    continue;
                }
                if (!(exchange.inArray (key, newOutputKeys))) {
                    this.assertStaticError (false, 'output key missing: ' + key, storedOutput, newOutput);
                }
                const storedValue = storedOutput[key];
                const newValue = newOutput[key];
                this.assertNewAndStoredOutput (exchange, skipKeys, newValue, storedValue, strictTypeCheck);
            }
        } else if (Array.isArray (storedOutput) && (Array.isArray (newOutput))) {
            const storedArrayLength = storedOutput.length;
            const newArrayLength = newOutput.length;
            this.assertStaticError (storedArrayLength === newArrayLength, 'output length mismatch', storedOutput, newOutput);
            for (let i = 0; i < storedOutput.length; i++) {
                const storedItem = storedOutput[i];
                const newItem = newOutput[i];
                this.assertNewAndStoredOutput (exchange, skipKeys, newItem, storedItem, strictTypeCheck);
            }
        } else {
            // built-in types like strings, numbers, booleans
            const sanitizedNewOutput = (!newOutput) ? undefined : newOutput; // we store undefined as nulls in the json file so we need to convert it back
            const sanitizedStoredOutput = (!storedOutput) ? undefined : storedOutput;
            const newOutputString = sanitizedNewOutput ? sanitizedNewOutput.toString () : "undefined";
            const storedOutputString = sanitizedStoredOutput ? sanitizedStoredOutput.toString () : "undefined";
            const messageError = 'output value mismatch:' + newOutputString + ' != ' + storedOutputString;
            if (strictTypeCheck && (this.lang !== 'C#')) { // in c# types are different, so we can't do strict type check
                // upon building the request we want strict type check to make sure all the types are correct
                // when comparing the response we want to allow some flexibility, because a 50.0 can be equal to 50 after saving it to the json file
                this.assertStaticError (sanitizedNewOutput === sanitizedStoredOutput, messageError, storedOutput, newOutput);
            } else {
                const isBoolean = (typeof sanitizedNewOutput === 'boolean') || (typeof sanitizedStoredOutput === 'boolean');
                const isString = (typeof sanitizedNewOutput === 'string') || (typeof sanitizedStoredOutput === 'string');
                const isUndefined = (sanitizedNewOutput === undefined) || (sanitizedStoredOutput === undefined); // undefined is a perfetly valid value
                if (isBoolean || isString || isUndefined)  {
                    if (this.lang === 'C#') {
                        // tmp c# number comparsion
                        let isNumber = false;
                        try {
                            exchange.parseToNumeric (sanitizedNewOutput);
                            isNumber = true;
                        } catch (e) {
                            // if we can't parse it to number, then it's not a number
                            isNumber = false;
                        }
                        if (isNumber) {
                            this.assertStaticError (exchange.parseToNumeric (sanitizedNewOutput) === exchange.parseToNumeric (sanitizedStoredOutput), messageError, storedOutput, newOutput);
                            return true;
                        } else {
                            this.assertStaticError (convertAscii (newOutputString) === convertAscii (storedOutputString), messageError, storedOutput, newOutput);
                            return true;
                        }
                    } else {
                        this.assertStaticError (convertAscii (newOutputString) === convertAscii (storedOutputString), messageError, storedOutput, newOutput);
                        return true;
                    }
                } else {
                    if (this.lang === "C#") { // tmp fix, stil failing with the "1.0" != "1" error
                        const stringifiedNewOutput = exchange.numberToString (sanitizedNewOutput);
                        const stringifiedStoredOutput = exchange.numberToString (sanitizedStoredOutput);
                        this.assertStaticError (stringifiedNewOutput.toString () === stringifiedStoredOutput.toString (), messageError, storedOutput, newOutput);
                    } else {
                        const numericNewOutput =  exchange.parseToNumeric (newOutputString);
                        const numericStoredOutput = exchange.parseToNumeric (storedOutputString);
                        this.assertStaticError (numericNewOutput === numericStoredOutput, messageError, storedOutput, newOutput);
                    }
                }
            }
        }
        return true; // c# requ
    }

    assertStaticRequestOutput (exchange, type: string, skipKeys: string[], storedUrl: string, requestUrl: string, storedOutput, newOutput) {
        if (storedUrl !== requestUrl) {
            // remove the host part from the url
            const firstPath = this.removeHostnamefromUrl (storedUrl);
            const secondPath = this.removeHostnamefromUrl (requestUrl);
            this.assertStaticError (firstPath === secondPath, 'url mismatch', firstPath, secondPath);
        }
        // body (aka storedOutput and newOutput) is not defined and information is in the url
        // example: "https://open-api.bingx.com/openApi/spot/v1/trade/order?quoteOrderQty=5&side=BUY&symbol=LTC-USDT&timestamp=1698777135343&type=MARKET&signature=d55a7e4f7f9dbe56c4004c9f3ab340869d3cb004e2f0b5b861e5fbd1762fd9a0
        if ((storedOutput === undefined) && (newOutput === undefined)) {
            if ((storedUrl !== undefined) && (requestUrl !== undefined)) {
                const storedUrlParts = storedUrl.split ('?');
                const newUrlParts = requestUrl.split ('?');
                const storedUrlQuery = exchange.safeValue (storedUrlParts, 1);
                const newUrlQuery = exchange.safeValue (newUrlParts, 1);
                if ((storedUrlQuery === undefined) && (newUrlQuery === undefined)) {
                    // might be a get request without any query parameters
                    // example: https://api.gateio.ws/api/v4/delivery/usdt/positions
                    return;
                }
                const storedUrlParams = this.urlencodedToDict (storedUrlQuery);
                const newUrlParams = this.urlencodedToDict (newUrlQuery);
                this.assertNewAndStoredOutput (exchange, skipKeys, newUrlParams, storedUrlParams);
                return;
            }
        // body is defined
        }
        if (type === 'json' && (storedOutput !== undefined) && (newOutput !== undefined)) {
            if (typeof storedOutput === 'string') {
                storedOutput = jsonParse (storedOutput);
            }
            if (typeof newOutput === 'string') {
                newOutput = jsonParse (newOutput);
            }
        } else if (type === 'urlencoded' && (storedOutput !== undefined) && (newOutput !== undefined)) {
            storedOutput = this.urlencodedToDict (storedOutput);
            newOutput = this.urlencodedToDict (newOutput);
        } else if (type === 'both') {
            if (storedOutput.startsWith ('{') || storedOutput.startsWith ('[')) {
                storedOutput = jsonParse (storedOutput);
                newOutput = jsonParse (newOutput);
            } else {
                storedOutput = this.urlencodedToDict (storedOutput);
                newOutput = this.urlencodedToDict (newOutput);

            }
        }
        this.assertNewAndStoredOutput (exchange, skipKeys, newOutput, storedOutput);
    }

    assertStaticResponseOutput (exchange: Exchange, skipKeys: string[], computedResult, storedResult) {
        this.assertNewAndStoredOutput (exchange, skipKeys, computedResult, storedResult, false);
    }

    sanitizeDataInput (input) {
        // remove nulls and replace with unefined instead
        if (input === undefined) {
            return undefined;
        }
        const newInput = [];
        for (let i = 0; i < input.length; i++) {
            const current = input[i];
            if (isNullValue (current)) {
                newInput.push (undefined);
            } else {
                newInput.push (current);
            }
        }
        return newInput;
    }

    async testMethodStatically (exchange, method: string, data: object, type: string, skipKeys: string[]) {
        let output = undefined;
        let requestUrl = undefined;
        try {
            await callExchangeMethodDynamically (exchange, method, this.sanitizeDataInput (data['input']));
        } catch (e) {
            if (!(e instanceof ProxyError)) {
                // if it's not a BadRequest, it means our request was not created succesfully
                // so we might have an error in the request creation
                throw e;
            }
            output = exchange.last_request_body;
            requestUrl = exchange.last_request_url;
        }
        try {
            const callOutput = exchange.safeValue (data, 'output');
            this.assertStaticRequestOutput (exchange, type, skipKeys, data['url'], requestUrl, callOutput, output);
        }
        catch (e) {
            this.requestTestsFailed = true;
            const errorMessage = '[' + this.lang + '][STATIC_REQUEST_TEST_FAILURE]' + '[' + this.exchangeHint (exchange) + ']' + '[' + method + ']' + '[' + data['description'] + ']' + e.toString ();
            dump ('[TEST_FAILURE]' + errorMessage);
        }
    }

    async testResponseStatically (exchange, method: string, skipKeys: string[], data: object) {
        const expectedResult = exchange.safeValue (data, 'parsedResponse');
        const mockedExchange = setFetchResponse (exchange, data['httpResponse']);
        try {
            const unifiedResult = await callExchangeMethodDynamically (exchange, method, this.sanitizeDataInput (data['input']));
            this.assertStaticResponseOutput (mockedExchange, skipKeys, unifiedResult, expectedResult);
        }
        catch (e) {
            this.requestTestsFailed = true;
            const errorMessage = '[' + this.lang + '][STATIC_RESPONSE_TEST_FAILURE]' + '[' + this.exchangeHint (exchange) + ']' + '[' + method + ']' + '[' + data['description'] + ']' + e.toString ();
            dump ('[TEST_FAILURE]' + errorMessage);
        }
        setFetchResponse (exchange, undefined); // reset state
    }

    initOfflineExchange (exchangeName: string) {
        const markets = this.loadMarketsFromFile (exchangeName);
        const currencies = this.loadCurrenciesFromFile (exchangeName);
        const exchange = initExchange (exchangeName, { 'markets': markets, 'enableRateLimit': false, 'rateLimit': 1, 'httpProxy': 'http://fake:8080', 'httpsProxy': 'http://fake:8080', 'apiKey': 'key', 'secret': 'secretsecret', 'password': 'password', 'walletAddress': 'wallet', 'uid': 'uid', 'accounts': [ { 'id': 'myAccount' } ], 'options': { 'enableUnifiedAccount': true, 'enableUnifiedMargin': false, 'accessToken': 'token', 'expires': 999999999999999, 'leverageBrackets': {}}});
        exchange.currencies = currencies; // not working in python if assigned  in the config dict
        return exchange;
    }

    async testExchangeRequestStatically (exchangeName: string, exchangeData: object, testName: string = undefined) {
        // instantiate the exchange and make sure that we sink the requests to avoid an actual request
        const exchange = this.initOfflineExchange (exchangeName);
        const methods = exchange.safeValue (exchangeData, 'methods', {});
        const methodsNames = Object.keys (methods);
        for (let i = 0; i < methodsNames.length; i++) {
            const method = methodsNames[i];
            const results = methods[method];
            for (let j = 0; j < results.length; j++) {
                const result = results[j];
                const description = exchange.safeValue (result, 'description');
                if ((testName !== undefined) && (testName !== description)) {
                    continue;
                }
                const type = exchange.safeString (exchangeData, 'outputType');
                const skipKeys = exchange.safeValue (exchangeData, 'skipKeys', []);
                await this.testMethodStatically (exchange, method, result, type, skipKeys);
            }
        }
        await close (exchange);
        return true; // in c# methods that will be used with promiseAll need to return something
    }

    async testExchangeResponseStatically (exchangeName: string, exchangeData: object, testName: string = undefined) {
        const exchange = this.initOfflineExchange (exchangeName);
        const methods = exchange.safeValue (exchangeData, 'methods', {});
        const options = exchange.safeValue (exchangeData, 'options', {});
        exchange.options = exchange.deepExtend (exchange.options, options); // custom options to be used in the tests
        const methodsNames = Object.keys (methods);
        for (let i = 0; i < methodsNames.length; i++) {
            const method = methodsNames[i];
            const results = methods[method];
            for (let j = 0; j < results.length; j++) {
                const result = results[j];
                const description = exchange.safeValue (result, 'description');
                if ((testName !== undefined) && (testName !== description)) {
                    continue;
                }
                const skipKeys = exchange.safeValue (exchangeData, 'skipKeys', []);
                await this.testResponseStatically (exchange, method, skipKeys, result);
            }
        }
        await close (exchange);
        return true; // in c# methods that will be used with promiseAll need to return something
    }

    getNumberOfTestsFromExchange (exchange, exchangeData: object) {
        let sum = 0;
        const methods = exchangeData['methods'];
        const methodsNames = Object.keys (methods);
        for (let i = 0; i < methodsNames.length; i++) {
            const method = methodsNames[i];
            const results = methods[method];
            const resultsLength = results.length;
            sum = exchange.sum (sum, resultsLength);
        }
        return sum;
    }

    async runStaticRequestTests (targetExchange: string = undefined, testName: string = undefined) {
        await this.runStaticTests ('request', targetExchange, testName);
    }

    async runStaticTests (type: string, targetExchange: string = undefined, testName: string = undefined) {
        const folder = this.rootDir + './ts/src/test/static/' + type + '/';
        const staticData = this.loadStaticData (folder, targetExchange);
        const exchanges = Object.keys (staticData);
        const exchange = initExchange ('Exchange', {}); // tmp to do the calculations until we have the ast-transpiler transpiling this code
        const promises = [];
        let sum = 0;
        if (targetExchange) {
            dump ("[INFO:MAIN] Exchange to test: " + targetExchange);
        }
        if (testName) {
            dump ("[INFO:MAIN] Testing only: " + testName);
        }
        for (let i = 0; i < exchanges.length; i++) {
            const exchangeName = exchanges[i];
            const exchangeData = staticData[exchangeName];
            const numberOfTests = this.getNumberOfTestsFromExchange (exchange, exchangeData);
            sum = exchange.sum (sum, numberOfTests);
            if (type === 'request') {
                promises.push (this.testExchangeRequestStatically (exchangeName, exchangeData, testName));
            } else {
                promises.push (this.testExchangeResponseStatically (exchangeName, exchangeData, testName));
            }
        }
        await Promise.all (promises);
        if (this.requestTestsFailed || this.responseTestsFailed) {
            exitScript (1);
        } else {
            const successMessage = '[' + this.lang + '][TEST_SUCCESS] ' + sum.toString () + ' static ' + type + ' tests passed.';
            dump ('[INFO]' + successMessage);
            exitScript (0);
        }
    }

    async runStaticResponseTests (exchangeName = undefined, test = undefined) {
        //  -----------------------------------------------------------------------------
        //  --- Init of mockResponses tests functions------------------------------------
        //  -----------------------------------------------------------------------------
        await this.runStaticTests ('response', exchangeName, test);
    }

    async runBrokerIdTests () {
        //  -----------------------------------------------------------------------------
        //  --- Init of brokerId tests functions-----------------------------------------
        //  -----------------------------------------------------------------------------
        const promises = [
            this.testBinance (),
            this.testOkx (),
            this.testCryptocom (),
            this.testBybit (),
            this.testKucoin (),
            this.testKucoinfutures (),
            this.testBitget (),
            this.testMexc (),
            this.testHuobi (),
            this.testWoo (),
            this.testBitmart (),
            this.testCoinex (),
            this.testBingx ()
        ];
        await Promise.all (promises);
        const successMessage = '[' + this.lang + '][TEST_SUCCESS] brokerId tests passed.';
        dump ('[INFO]' + successMessage);
        exitScript (0);
    }

    async testBinance () {
        const exchange = this.initOfflineExchange ('binance');
        const spotId = 'x-R4BD3S82';
        let spotOrderRequest = undefined;
        try {
            await exchange.createOrder ('BTC/USDT', 'limit', 'buy', 1, 20000);
        } catch (e) {
            spotOrderRequest = this.urlencodedToDict (exchange.last_request_body);
        }
        const clientOrderId = spotOrderRequest['newClientOrderId'];
        assert (clientOrderId.startsWith (spotId.toString ()), 'spot clientOrderId does not start with spotId');
        const swapId = 'x-xcKtGhcu';
        let swapOrderRequest = undefined;
        try {
            await exchange.createOrder ('BTC/USDT:USDT', 'limit', 'buy', 1, 20000);
        } catch (e) {
            swapOrderRequest = this.urlencodedToDict (exchange.last_request_body);
        }
        let swapInverseOrderRequest = undefined;
        try {
            await exchange.createOrder ('BTC/USD:BTC', 'limit', 'buy', 1, 20000);
        } catch (e) {
            swapInverseOrderRequest = this.urlencodedToDict (exchange.last_request_body);
        }
        const clientOrderIdSpot = swapOrderRequest['newClientOrderId'];
        assert (clientOrderIdSpot.startsWith (swapId.toString ()), 'swap clientOrderId does not start with swapId');
        const clientOrderIdInverse = swapInverseOrderRequest['newClientOrderId'];
<<<<<<< HEAD
        assert (clientOrderIdInverse.startsWith (swapId.toString ()), 'swap clientOrderIdInverse does not start with swapId');
        await close (exchange);
        return true;
=======
        assert (clientOrderIdInverse.startsWith (swapId), 'swap clientOrderIdInverse does not start with swapId');
        await close (exchange);
>>>>>>> 290cd9f3
    }

    async testOkx () {
        const exchange = this.initOfflineExchange ('okx');
        const id = 'e847386590ce4dBC';
        let spotOrderRequest = undefined;
        try {
            await exchange.createOrder ('BTC/USDT', 'limit', 'buy', 1, 20000);
        } catch (e) {
            spotOrderRequest = jsonParse (exchange.last_request_body);
        }
        const clientOrderId = spotOrderRequest[0]['clOrdId']; // returns order inside array
        assert (clientOrderId.startsWith (id.toString ()), 'spot clientOrderId does not start with id');
        assert (spotOrderRequest[0]['tag'] === id, 'id different from spot tag');
        let swapOrderRequest = undefined;
        try {
            await exchange.createOrder ('BTC/USDT:USDT', 'limit', 'buy', 1, 20000);
        } catch (e) {
            swapOrderRequest = jsonParse (exchange.last_request_body);
        }
        const clientOrderIdSpot = swapOrderRequest[0]['clOrdId'];
        assert (clientOrderIdSpot.startsWith (id.toString ()), 'swap clientOrderId does not start with id');
        assert (swapOrderRequest[0]['tag'] === id, 'id different from swap tag');
        await close (exchange);
<<<<<<< HEAD
        return true;
=======
>>>>>>> 290cd9f3
    }

    async testCryptocom () {
        const exchange = this.initOfflineExchange ('cryptocom');
        const id = 'CCXT';
        await exchange.loadMarkets ();
        let request = undefined;
        try {
            await exchange.createOrder ('BTC/USDT', 'limit', 'buy', 1, 20000);
        } catch (e) {
            request = jsonParse (exchange.last_request_body);
        }
        assert (request['params']['broker_id'] === id, 'id different from  broker_id');
        await close (exchange);
<<<<<<< HEAD
        return true;
=======
>>>>>>> 290cd9f3
    }

    async testBybit () {
        const exchange = this.initOfflineExchange ('bybit');
        let reqHeaders = undefined;
        const id = 'CCXT';
        assert (exchange.options['brokerId'] === id, 'id not in options');
        try {
            await exchange.createOrder ('BTC/USDT', 'limit', 'buy', 1, 20000);
        } catch (e) {
            // we expect an error here, we're only interested in the headers
            reqHeaders = exchange.last_request_headers;
        }
        assert (reqHeaders['Referer'] === id, 'id not in headers');
        await close (exchange);
<<<<<<< HEAD
        return true;
=======
>>>>>>> 290cd9f3
    }

    async testKucoin () {
        const exchange = this.initOfflineExchange ('kucoin');
        let reqHeaders = undefined;
        assert (exchange.options['partner']['spot']['id'] === 'ccxt', 'id not in options');
        assert (exchange.options['partner']['spot']['key'] === '9e58cc35-5b5e-4133-92ec-166e3f077cb8', 'key not in options');
        try {
            await exchange.createOrder ('BTC/USDT', 'limit', 'buy', 1, 20000);
        } catch (e) {
            // we expect an error here, we're only interested in the headers
            reqHeaders = exchange.last_request_headers;
        }
        const id = 'ccxt';
        assert (reqHeaders['KC-API-PARTNER'] === id, 'id not in headers');
        await close (exchange);
<<<<<<< HEAD
        return true;
=======
>>>>>>> 290cd9f3
    }

    async testKucoinfutures () {
        const exchange = this.initOfflineExchange ('kucoinfutures');
        let reqHeaders = undefined;
        const id = 'ccxtfutures';
        assert (exchange.options['partner']['future']['id'] === id, 'id not in options');
        assert (exchange.options['partner']['future']['key'] === '1b327198-f30c-4f14-a0ac-918871282f15', 'key not in options');
        try {
            await exchange.createOrder ('BTC/USDT:USDT', 'limit', 'buy', 1, 20000);
        } catch (e) {
            reqHeaders = exchange.last_request_headers;
        }
        assert (reqHeaders['KC-API-PARTNER'] === id, 'id not in headers');
        await close (exchange);
        return true;
    }

    async testBitget () {
        const exchange = this.initOfflineExchange ('bitget');
        let reqHeaders = undefined;
        const id = 'p4sve';
        assert (exchange.options['broker'] === id, 'id not in options');
        try {
            await exchange.createOrder ('BTC/USDT', 'limit', 'buy', 1, 20000);
        } catch (e) {
            reqHeaders = exchange.last_request_headers;
        }
        assert (reqHeaders['X-CHANNEL-API-CODE'] === id, 'id not in headers');
        await close (exchange);
<<<<<<< HEAD
        return true;
=======
>>>>>>> 290cd9f3
    }

    async testMexc () {
        const exchange = this.initOfflineExchange ('mexc');
        let reqHeaders = undefined;
        const id = 'CCXT';
        assert (exchange.options['broker'] === id, 'id not in options');
        await exchange.loadMarkets ();
        try {
            await exchange.createOrder ('BTC/USDT', 'limit', 'buy', 1, 20000);
        } catch (e) {
            reqHeaders = exchange.last_request_headers;
        }
        assert (reqHeaders['source'] === id, 'id not in headers');
        await close (exchange);
<<<<<<< HEAD
        return true;
=======
>>>>>>> 290cd9f3
    }

    async testHuobi () {
        const exchange = this.initOfflineExchange ('huobi');
        // spot test
        const id = 'AA03022abc';
        let spotOrderRequest = undefined;
        try {
            await exchange.createOrder ('BTC/USDT', 'limit', 'buy', 1, 20000);
        } catch (e) {
            spotOrderRequest = jsonParse (exchange.last_request_body);
        }
        const clientOrderId = spotOrderRequest['client-order-id'];
        assert (clientOrderId.startsWith (id.toString ()), 'spot clientOrderId does not start with id');
        // swap test
        let swapOrderRequest = undefined;
        try {
            await exchange.createOrder ('BTC/USDT:USDT', 'limit', 'buy', 1, 20000);
        } catch (e) {
            swapOrderRequest = jsonParse (exchange.last_request_body);
        }
        let swapInverseOrderRequest = undefined;
        try {
            await exchange.createOrder ('BTC/USD:BTC', 'limit', 'buy', 1, 20000);
        } catch (e) {
            swapInverseOrderRequest = jsonParse (exchange.last_request_body);
        }
        const clientOrderIdSpot = swapOrderRequest['channel_code'];
        assert (clientOrderIdSpot.startsWith (id.toString ()), 'swap channel_code does not start with id');
        const clientOrderIdInverse = swapInverseOrderRequest['channel_code'];
<<<<<<< HEAD
        assert (clientOrderIdInverse.startsWith (id.toString ()), 'swap inverse channel_code does not start with id');
        await close (exchange);
        return true;
=======
        assert (clientOrderIdInverse.startsWith (id), 'swap inverse channel_code does not start with id');
        await close (exchange);
>>>>>>> 290cd9f3
    }

    async testWoo () {
        const exchange = this.initOfflineExchange ('woo');
        // spot test
        const id = 'bc830de7-50f3-460b-9ee0-f430f83f9dad';
        let spotOrderRequest = undefined;
        try {
            await exchange.createOrder ('BTC/USDT', 'limit', 'buy', 1, 20000);
        } catch (e) {
            spotOrderRequest = this.urlencodedToDict (exchange.last_request_body);
        }
        const brokerId = spotOrderRequest['broker_id'];
        assert (brokerId.startsWith (id.toString ()), 'broker_id does not start with id');
        // swap test
        let stopOrderRequest = undefined;
        try {
            await exchange.createOrder ('BTC/USDT:USDT', 'limit', 'buy', 1, 20000, { 'stopPrice': 30000 });
        } catch (e) {
            stopOrderRequest = jsonParse (exchange.last_request_body);
        }
        const clientOrderIdSpot = stopOrderRequest['brokerId'];
<<<<<<< HEAD
        assert (clientOrderIdSpot.startsWith (id.toString ()), 'brokerId does not start with id');
        await close (exchange);
        return true;
=======
        assert (clientOrderIdSpot.startsWith (id), 'brokerId does not start with id');
        await close (exchange);
>>>>>>> 290cd9f3
    }

    async testBitmart () {
        const exchange = this.initOfflineExchange ('bitmart');
        let reqHeaders = undefined;
        const id = 'CCXTxBitmart000';
        assert (exchange.options['brokerId'] === id, 'id not in options');
        await exchange.loadMarkets ();
        try {
            await exchange.createOrder ('BTC/USDT', 'limit', 'buy', 1, 20000);
        } catch (e) {
            reqHeaders = exchange.last_request_headers;
        }
        assert (reqHeaders['X-BM-BROKER-ID'] === id, 'id not in headers');
        await close (exchange);
<<<<<<< HEAD
        return true;
=======
>>>>>>> 290cd9f3
    }

    async testCoinex () {
        const exchange = this.initOfflineExchange ('coinex');
        const id = 'x-167673045';
        assert (exchange.options['brokerId'] === id, 'id not in options');
        let spotOrderRequest = undefined;
        try {
            await exchange.createOrder ('BTC/USDT', 'limit', 'buy', 1, 20000);
        } catch (e) {
            spotOrderRequest = jsonParse (exchange.last_request_body);
        }
        const clientOrderId = spotOrderRequest['client_id'];
        assert (clientOrderId.startsWith (id.toString ()), 'clientOrderId does not start with id');
        await close (exchange);
        return true;
    }

    async testBingx () {
        const exchange = this.initOfflineExchange ('bingx');
        let reqHeaders = undefined;
        const id = 'CCXT';
        assert (exchange.options['broker'] === id, 'id not in options');
        try {
            await exchange.createOrder ('BTC/USDT', 'limit', 'buy', 1, 20000);
        } catch (e) {
            // we expect an error here, we're only interested in the headers
            reqHeaders = exchange.last_request_headers;
        }
        assert (reqHeaders['X-SOURCE-KEY'] === id, 'id not in headers');
        await close (exchange);
    }
}
// ***** AUTO-TRANSPILER-END *****
// *******************************
(new testMainClass ()).init (exchangeIdFromArgv, sanitizedSymnol);<|MERGE_RESOLUTION|>--- conflicted
+++ resolved
@@ -1403,14 +1403,9 @@
         const clientOrderIdSpot = swapOrderRequest['newClientOrderId'];
         assert (clientOrderIdSpot.startsWith (swapId.toString ()), 'swap clientOrderId does not start with swapId');
         const clientOrderIdInverse = swapInverseOrderRequest['newClientOrderId'];
-<<<<<<< HEAD
         assert (clientOrderIdInverse.startsWith (swapId.toString ()), 'swap clientOrderIdInverse does not start with swapId');
         await close (exchange);
         return true;
-=======
-        assert (clientOrderIdInverse.startsWith (swapId), 'swap clientOrderIdInverse does not start with swapId');
-        await close (exchange);
->>>>>>> 290cd9f3
     }
 
     async testOkx () {
@@ -1435,10 +1430,7 @@
         assert (clientOrderIdSpot.startsWith (id.toString ()), 'swap clientOrderId does not start with id');
         assert (swapOrderRequest[0]['tag'] === id, 'id different from swap tag');
         await close (exchange);
-<<<<<<< HEAD
         return true;
-=======
->>>>>>> 290cd9f3
     }
 
     async testCryptocom () {
@@ -1453,10 +1445,7 @@
         }
         assert (request['params']['broker_id'] === id, 'id different from  broker_id');
         await close (exchange);
-<<<<<<< HEAD
         return true;
-=======
->>>>>>> 290cd9f3
     }
 
     async testBybit () {
@@ -1472,10 +1461,7 @@
         }
         assert (reqHeaders['Referer'] === id, 'id not in headers');
         await close (exchange);
-<<<<<<< HEAD
         return true;
-=======
->>>>>>> 290cd9f3
     }
 
     async testKucoin () {
@@ -1492,10 +1478,7 @@
         const id = 'ccxt';
         assert (reqHeaders['KC-API-PARTNER'] === id, 'id not in headers');
         await close (exchange);
-<<<<<<< HEAD
         return true;
-=======
->>>>>>> 290cd9f3
     }
 
     async testKucoinfutures () {
@@ -1526,10 +1509,7 @@
         }
         assert (reqHeaders['X-CHANNEL-API-CODE'] === id, 'id not in headers');
         await close (exchange);
-<<<<<<< HEAD
         return true;
-=======
->>>>>>> 290cd9f3
     }
 
     async testMexc () {
@@ -1545,10 +1525,7 @@
         }
         assert (reqHeaders['source'] === id, 'id not in headers');
         await close (exchange);
-<<<<<<< HEAD
         return true;
-=======
->>>>>>> 290cd9f3
     }
 
     async testHuobi () {
@@ -1579,14 +1556,9 @@
         const clientOrderIdSpot = swapOrderRequest['channel_code'];
         assert (clientOrderIdSpot.startsWith (id.toString ()), 'swap channel_code does not start with id');
         const clientOrderIdInverse = swapInverseOrderRequest['channel_code'];
-<<<<<<< HEAD
         assert (clientOrderIdInverse.startsWith (id.toString ()), 'swap inverse channel_code does not start with id');
         await close (exchange);
         return true;
-=======
-        assert (clientOrderIdInverse.startsWith (id), 'swap inverse channel_code does not start with id');
-        await close (exchange);
->>>>>>> 290cd9f3
     }
 
     async testWoo () {
@@ -1609,14 +1581,9 @@
             stopOrderRequest = jsonParse (exchange.last_request_body);
         }
         const clientOrderIdSpot = stopOrderRequest['brokerId'];
-<<<<<<< HEAD
         assert (clientOrderIdSpot.startsWith (id.toString ()), 'brokerId does not start with id');
         await close (exchange);
         return true;
-=======
-        assert (clientOrderIdSpot.startsWith (id), 'brokerId does not start with id');
-        await close (exchange);
->>>>>>> 290cd9f3
     }
 
     async testBitmart () {
@@ -1632,10 +1599,7 @@
         }
         assert (reqHeaders['X-BM-BROKER-ID'] === id, 'id not in headers');
         await close (exchange);
-<<<<<<< HEAD
         return true;
-=======
->>>>>>> 290cd9f3
     }
 
     async testCoinex () {
