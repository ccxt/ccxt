--- conflicted
+++ resolved
@@ -26,11 +26,8 @@
 const DDoSProtection = ccxt.DDoSProtection;
 const OnMaintenance = ccxt.OnMaintenance;
 const RequestTimeout = ccxt.RequestTimeout;
-<<<<<<< HEAD
 const ExchangeError = ccxt.ExchangeError;
-=======
 const NotSupported = ccxt.NotSupported;
->>>>>>> 20672f42
 
 // non-transpiled part, but shared names among langs
 class baseMainTestClass {
@@ -360,16 +357,12 @@
                     }
                 } else {
                     // if not a temporary connectivity issue, then mark test as failed (no need to re-try)
-<<<<<<< HEAD
-                    dump ('[TEST_FAILURE]', exceptionMessage (e), this.exchangeTitle (exchange), methodName, argsStringified);
-=======
                     if (isNotSupported) {
-                        dump ('[NOT_SUPPORTED]', exchange.id, methodName, argsStringified);
+                        dump ('[NOT_SUPPORTED]', this.exchangeTitle (exchange), methodName, argsStringified);
                         return true; // why consider not supported as a failed test?
                     } else {
-                        dump ('[TEST_FAILURE]', exceptionMessage (e), exchange.id, methodName, argsStringified);
+                        dump ('[TEST_FAILURE]', exceptionMessage (e), this.exchangeTitle (exchange), methodName, argsStringified);
                     }
->>>>>>> 20672f42
                 }
                 return false;
             }
@@ -767,12 +760,8 @@
         }
         const errorsCnt = errors.length; // PHP transpile count($errors)
         if (errorsCnt > 0) {
-<<<<<<< HEAD
-            throw new ExchangeError ('[TEST_FAILURE]' + 'Failed private tests' + this.exchangeTitle (exchange) + ' [' + market['type'] + '] ' + errors.join (', '));
-=======
             // throw new Error ('Failed private tests [' + market['type'] + ']: ' + errors.join (', '));
-            dump ('[TEST_FAILURE]', 'Failed private tests [' + market['type'] + ']: ' + errors.join (', '));
->>>>>>> 20672f42
+            dump ('[TEST_FAILURE]', 'Failed private tests [' + this.exchangeTitle (exchange) + ']: ' + errors.join (', '));
         } else {
             if (this.info) {
                 dump (this.addPadding ('[INFO:PRIVATE_TESTS_DONE]', 25), this.exchangeTitle (exchange));
@@ -964,7 +953,7 @@
         }
         catch (e) {
             this.staticTestsFailed = true;
-            const errorMessage = '[' + this.lang + '][STATIC_TEST_FAILURE]' + '[' + exchange.id + ']' + '[' + method + ']' + '[' + data['description'] + ']' + e.toString ();
+            const errorMessage = '[' + this.lang + '][STATIC_TEST_FAILURE]' + '[' + this.exchangeTitle (exchange) + ']' + '[' + method + ']' + '[' + data['description'] + ']' + e.toString ();
             dump (errorMessage);
         }
     }
