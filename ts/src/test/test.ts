// ----------------------------------------------------------------------------
/* eslint-disable max-classes-per-file */
import fs, { readFile } from 'fs';
import { fileURLToPath, pathToFileURL } from 'url';
import assert from 'assert';
import ccxt, { Exchange } from '../../ccxt.js';
import errorsHierarchy from '../base/errorHierarchy.js';


// js specific codes //
const DIR_NAME = fileURLToPath (new URL ('.', import.meta.url));
process.on ('uncaughtException', (e) => {
    throw new Error (exceptionMessage (e));
    // process.exit (1);
});
process.on ('unhandledRejection', (e: any) => {
    throw new Error (exceptionMessage (e));
    // process.exit (1);
});
const [ processPath, , exchangeIdFromArgv = null, exchangeSymbol = undefined ] = process.argv.filter ((x) => !x.startsWith ('--'));
const AuthenticationError = ccxt.AuthenticationError;
const NotSupported = ccxt.NotSupported;
const NetworkError = ccxt.NetworkError;
const ExchangeNotAvailable = ccxt.ExchangeNotAvailable;
const OperationFailed = ccxt.OperationFailed;
const OnMaintenance = ccxt.OnMaintenance;

// non-transpiled part, but shared names among langs
class baseMainTestClass {
    lang = 'JS';
    idTests = false;
    requestTestsFailed = false;
    responseTestsFailed = false;
    requestTests = false;
    responseTests = false;
    staticTests = false;
    info = false;
    verbose = false;
    debug = false;
    privateTest = false;
    privateTestOnly = false;
    sandbox = false;
    skippedMethods = {};
    checkedPublicTests = {};
    testFiles = {};
    publicTests = {};
    rootDir = DIR_NAME + '/../../../';
    rootDirForSkips = DIR_NAME + '/../../../';
    onlySpecificTests = [];
    envVars = process.env;
    ext = import.meta.url.split ('.')[1];
}
// const rootDir = DIR_NAME + '/../../../';
// const rootDirForSkips = DIR_NAME + '/../../../';
// const envVars = process.env;
const LOG_CHARS_LENGTH = 10000;
const ext = import.meta.url.split ('.')[1];

function dump (...args) {
    console.log (...args);
}

function jsonParse (elem) {
    return JSON.parse (elem);
}

function jsonStringify (elem) {
    return JSON.stringify (elem,  (k, v) => (v === undefined ? null : v)); // preserve undefined values and convert them to null
}

function getCliArgValue (arg) {
    return process.argv.includes (arg) || false;
}

function getTestName (str) {
    return str;
}

function ioFileExists (path) {
    return fs.existsSync (path);
}

function ioFileRead (path, decode = true) {
    const content = fs.readFileSync (path, 'utf8');
    return decode ? JSON.parse (content) : content;
}

function ioDirRead (path) {
    const files = fs.readdirSync (path);
    return files;
}

async function callMethod (testFiles, methodName, exchange, skippedProperties, args) {
    // used for calling methods from test files
    return await testFiles[methodName] (exchange, skippedProperties, ...args);
}

async function callExchangeMethodDynamically (exchange: Exchange, methodName: string, args) {
    // used for calling actual exchange methods
    return await exchange[methodName] (...args);
}

async function callOverridenMethod (exchange, methodName, args) {
    // needed in PHP here is just a bridge
    return await callExchangeMethodDynamically (exchange, methodName, args);
}

function exceptionMessage (exc) {
    return '[' + exc.constructor.name + '] ' + exc.stack.slice (0, LOG_CHARS_LENGTH);
}

function exitScript (code = 0) {
    process.exit (code);
}

function getExchangeProp (exchange, prop, defaultValue = undefined) {
    return (prop in exchange) ? exchange[prop] : defaultValue;
}

function setExchangeProp (exchange, prop, value) {
    exchange[prop] = value;
}

function initExchange (exchangeId, args): Exchange {
    return new (ccxt)[exchangeId] (args);
}

async function importTestFile (filePath) {
    // eslint-disable-next-line global-require, import/no-dynamic-require, no-path-concat
    return (await import (pathToFileURL (filePath + '.js') as any) as any)['default'];
}

async function setTestFiles (holderClass, properties) {
    // exchange tests
    for (let i = 0; i < properties.length; i++) {
        const name = properties[i];
        const filePathWoExt = DIR_NAME + '/Exchange/test.' + name;
        if (ioFileExists (filePathWoExt + '.' + ext)) {
            // eslint-disable-next-line global-require, import/no-dynamic-require, no-path-concat
            holderClass.testFiles[name] = await importTestFile (filePathWoExt);
        }
    }
    // errors tests
    const errorHierarchyKeys = Object.keys (errorsHierarchy);
    for (let i = 0; i < errorHierarchyKeys.length; i++) {
        const name = errorHierarchyKeys[i];
        const filePathWoExt = DIR_NAME + '/base/errors/test.' + name;
        if (ioFileExists (filePathWoExt + '.' + ext)) {
            // eslint-disable-next-line global-require, import/no-dynamic-require, no-path-concat
            holderClass.testFiles[name] = await importTestFile (filePathWoExt);
        }
    }
}

function setFetchResponse (exchange: Exchange, mockResponse) {
    exchange.fetch = async (url, method = 'GET', headers = undefined, body = undefined) => mockResponse;
    return exchange;
}

function isNullValue (value) {
    return value === null;
}

async function close (exchange) {
    // stub
}

// *********************************
// ***** AUTO-TRANSPILER-START *****

export default class testMainClass extends baseMainTestClass {
    parseCliArgs () {
        this.responseTests = getCliArgValue ('--responseTests');
        this.idTests = getCliArgValue ('--idTests');
        this.requestTests = getCliArgValue ('--requestTests');
        this.info = getCliArgValue ('--info');
        this.verbose = getCliArgValue ('--verbose');
        this.debug = getCliArgValue ('--debug');
        this.privateTest = getCliArgValue ('--private');
        this.privateTestOnly = getCliArgValue ('--privateOnly');
        this.sandbox = getCliArgValue ('--sandbox');
    }

    async init (exchangeId, symbolArgv) {
        this.parseCliArgs ();

        if (this.responseTests) {
            await this.runStaticResponseTests (exchangeId, symbolArgv);
            return;
        }
        if (this.requestTests) {
            await this.runStaticRequestTests (exchangeId, symbolArgv); // symbol here is the testname
            return;
        }
        if (this.idTests) {
            await this.runBrokerIdTests ();
            return;
        }
        const symbolStr = symbolArgv !== undefined ? symbolArgv : 'all';
        dump ('\nTESTING ', this.ext, { 'exchange': exchangeId, 'symbol': symbolStr }, '\n');
        const exchangeArgs = {
            'verbose': this.verbose,
            'debug': this.debug,
            'enableRateLimit': true,
            'timeout': 30000,
        };
        const exchange = initExchange (exchangeId, exchangeArgs);
        await this.importFiles (exchange);
        this.expandSettings (exchange);
        symbolArgv = this.checkIfSpecificTestIsChosen (symbolArgv);
        await this.startTest (exchange, symbolArgv);
    }

<<<<<<< HEAD
    checkIfSpecificTestIsChosen () {
        const methodNames = Object.keys (this.testFiles);
        for (let i = 0; i < methodNames.length; i++) {
            const methodName = methodNames[i];
            if (getCliArgValue ('--' + methodName)) {
                this.onlySpecificTest = methodName;
                break;
=======
    checkIfSpecificTestIsChosen (symbolArgv) {
        const testFileNames = Object.keys (this.testFiles);
        const methodNames = symbolArgv.split (','); // i.e. `test.ts binance fetchBalance,fetchDeposits`
        if (methodNames.length > 1) {
            for (let i = 0; i < testFileNames.length; i++) {
                const testFileName = testFileNames[i];
                for (let j = 0; j < methodNames.length; j++) {
                    const methodName = methodNames[j];
                    if (testFileName === methodName) {
                        this.onlySpecificTests.push (testFileName);
                    }
                }
>>>>>>> 1bc5065f
            }
        }
        // if method names were found, then remove them from symbolArgv
        if (this.onlySpecificTests.length > 0) {
            symbolArgv = undefined;
        }
        return symbolArgv;
    }

    async importFiles (exchange) {
        // exchange tests
        this.testFiles = {};
        const properties = Object.keys (exchange.has);
        properties.push ('loadMarkets');
        await setTestFiles (this, properties);
    }

    expandSettings (exchange) {
        const exchangeId = exchange.id;
        const keysGlobal = this.rootDir + 'keys.json';
        const keysLocal = this.rootDir + 'keys.local.json';
        const keysGlobalExists = ioFileExists (keysGlobal);
        const keysLocalExists = ioFileExists (keysLocal);
        const globalSettings = keysGlobalExists ? ioFileRead (keysGlobal) : {};
        const localSettings = keysLocalExists ? ioFileRead (keysLocal) : {};
        const allSettings = exchange.deepExtend (globalSettings, localSettings);
        const exchangeSettings = exchange.safeValue (allSettings, exchangeId, {});
        if (exchangeSettings) {
            const settingKeys = Object.keys (exchangeSettings);
            for (let i = 0; i < settingKeys.length; i++) {
                const key = settingKeys[i];
                if (exchangeSettings[key]) {
                    let finalValue = undefined;
                    if (typeof exchangeSettings[key] === 'object') {
                        const existing = getExchangeProp (exchange, key, {});
                        finalValue = exchange.deepExtend (existing, exchangeSettings[key]);
                    } else {
                        finalValue = exchangeSettings[key];
                    }
                    setExchangeProp (exchange, key, finalValue);
                }
            }
        }
        // credentials
        const reqCreds = getExchangeProp (exchange, 're' + 'quiredCredentials'); // dont glue the r-e-q-u-i-r-e phrase, because leads to messed up transpilation
        const objkeys = Object.keys (reqCreds);
        for (let i = 0; i < objkeys.length; i++) {
            const credential = objkeys[i];
            const isRequired = reqCreds[credential];
            if (isRequired && getExchangeProp (exchange, credential) === undefined) {
                const fullKey = exchangeId + '_' + credential;
                const credentialEnvName = fullKey.toUpperCase (); // example: KRAKEN_APIKEY
                const credentialValue = (credentialEnvName in this.envVars) ? this.envVars[credentialEnvName] : undefined;
                if (credentialValue) {
                    setExchangeProp (exchange, credential, credentialValue);
                }
            }
        }
        // skipped tests
        const skippedFile = this.rootDirForSkips + 'skip-tests.json';
        const skippedSettings = ioFileRead (skippedFile);
        const skippedSettingsForExchange = exchange.safeValue (skippedSettings, exchangeId, {});
        // others
        const timeout = exchange.safeValue (skippedSettingsForExchange, 'timeout');
        if (timeout !== undefined) {
            exchange.timeout = timeout;
        }
        exchange.httpsProxy = exchange.safeString (skippedSettingsForExchange, 'httpsProxy');
        this.skippedMethods = exchange.safeValue (skippedSettingsForExchange, 'skipMethods', {});
        this.checkedPublicTests = {};
    }

    addPadding (message: string, size) {
        // has to be transpilable
        let res = '';
        const messageLength = message.length; // avoid php transpilation issue
        const missingSpace = size - messageLength - 0; // - 0 is added just to trick transpile to treat the .length as a string for php
        if (missingSpace > 0) {
            for (let i = 0; i < missingSpace; i++) {
                res += ' ';
            }
        }
        return message + res;
    }

    async testMethod (methodName, exchange, args, isPublic) {
        const isLoadMarkets = (methodName === 'loadMarkets');
        const methodNameInTest = getTestName (methodName);
        // if this is a private test, and the implementation was already tested in public, then no need to re-test it in private test (exception is fetchCurrencies, because our approach in base exchange)
        if (!isPublic && (methodNameInTest in this.checkedPublicTests) && (methodName !== 'fetchCurrencies')) {
            return;
        }
        let skipMessage = undefined;
        if (!isLoadMarkets && (!(methodName in exchange.has) || !exchange.has[methodName])) {
            skipMessage = '[INFO:UNSUPPORTED_TEST]'; // keep it aligned with the longest message
        } else if ((methodName in this.skippedMethods) && (typeof this.skippedMethods[methodName] === 'string')) {
            skipMessage = '[INFO:SKIPPED_TEST]';
        } else if (this.onlySpecificTests.length > 0 && !exchange.inArray (methodNameInTest, this.onlySpecificTests)) {
            skipMessage = '[INFO:IGNORED_TEST]';
        } else if (!(methodNameInTest in this.testFiles)) {
            skipMessage = '[INFO:UNIMPLEMENTED_TEST]';
        }
        // exceptionally for `loadMarkets` call, we call it before it's even checked for "skip" as we need it to be called anyway (but can skip "test.loadMarket" for it)
        if (isLoadMarkets) {
            await exchange.loadMarkets (true);
        }
        if (skipMessage) {
            if (this.info) {
                dump (this.addPadding (skipMessage, 25), exchange.id, methodNameInTest);
            }
            return;
        }
        if (this.info) {
            const argsStringified = '(' + args.join (',') + ')';
            dump (this.addPadding ('[INFO:TESTING]', 25), exchange.id, methodNameInTest, argsStringified);
        }
        const skippedProperties = exchange.safeValue (this.skippedMethods, methodName, {});
        await callMethod (this.testFiles, methodNameInTest, exchange, skippedProperties, args);
        // if it was passed successfully, add to the list of successfull tests
        if (isPublic) {
            this.checkedPublicTests[methodNameInTest] = true;
        }
    }

    async testSafe (methodName, exchange, args = [], isPublic = false) {
        // `testSafe` method does not throw an exception, instead mutes it.
        // The reason we mute the thrown exceptions here is because if this test is part
        // of "runPublicTests", then we don't want to stop the whole test if any single
        // test-method fails. For example, if "fetchOrderBook" public test fails, we still
        // want to run "fetchTickers" and other methods. However, independently this fact,
        // from those test-methods we still echo-out (console.log/print...) the exception
        // messages with specific formatted message "[TEST_FAILURE] ..." and that output is
        // then regex-parsed by run-tests.js, so the exceptions are still printed out to
        // console from there. So, even if some public tests fail, the script will continue
        // doing other things (testing other spot/swap or private tests ...)
        const maxRetries = 3;
        const argsStringified = exchange.json (args); // args.join() breaks when we provide a list of symbols | "args.toString()" breaks bcz of "array to string conversion"
        for (let i = 0; i < maxRetries; i++) {
            try {
                await this.testMethod (methodName, exchange, args, isPublic);
                return true;
            } catch (e) {
                const isAuthError = (e instanceof AuthenticationError);
                const isNotSupported = (e instanceof NotSupported);
                const isNetworkError = (e instanceof NetworkError); // includes "DDoSProtection", "RateLimitExceeded", "RequestTimeout", "ExchangeNotAvailable", "isOperationFailed", "InvalidNonce", ...
                const isExchangeNotAvailable = (e instanceof ExchangeNotAvailable);
                const isOnMaintenance = (e instanceof OnMaintenance);
                const tempFailure = isNetworkError && (!isExchangeNotAvailable || isOnMaintenance); // we do not mute specifically "ExchangeNotAvailable" excetpion (but its subtype "OnMaintenance" can be muted)
                if (tempFailure) {
                    // if last retry was gone with same `tempFailure` error, then let's eventually return false
                    if (i === maxRetries - 1) {
                        dump ('[TEST_WARNING]', 'Method could not be tested due to a repeated Network/Availability issues', ' | ', exchange.id, methodName, argsStringified);
                    } else {
                        // wait and retry again
                        await exchange.sleep (i * 1000); // increase wait seconds on every retry
                        continue;
                    }
                } else if (e instanceof OnMaintenance) {
                    // in case of maintenance, skip exchange (don't fail the test)
                    dump ('[TEST_WARNING] Exchange is on maintenance', exchange.id);
                }
                // If public test faces authentication error, we don't break (see comments under `testSafe` method)
                else if (isPublic && isAuthError) {
                    // in case of loadMarkets, it means that "tester" (developer or travis) does not have correct authentication, so it does not have a point to proceed at all
                    if (methodName === 'loadMarkets') {
                        dump ('[TEST_WARNING]', 'Exchange can not be tested, because of authentication problems during loadMarkets', exceptionMessage (e), exchange.id, methodName, argsStringified);
                    }
                    if (this.info) {
                        dump ('[TEST_WARNING]', 'Authentication problem for public method', exceptionMessage (e), exchange.id, methodName, argsStringified);
                    }
                } else {
                    // if not a temporary connectivity issue, then mark test as failed (no need to re-try)
                    if (isNotSupported) {
                        dump ('[NOT_SUPPORTED]', exchange.id, methodName, argsStringified);
                        return true; // why consider not supported as a failed test?
                    } else {
                        dump ('[TEST_FAILURE]', exceptionMessage (e), exchange.id, methodName, argsStringified);
                    }
                }
                return false;
            }
        }
    }

    async runPublicTests (exchange, symbol) {
        const tests = {
            'fetchCurrencies': [],
            'fetchTicker': [ symbol ],
            'fetchTickers': [ symbol ],
            'fetchOHLCV': [ symbol ],
            'fetchTrades': [ symbol ],
            'fetchOrderBook': [ symbol ],
            'fetchL2OrderBook': [ symbol ],
            'fetchOrderBooks': [],
            'fetchBidsAsks': [],
            'fetchStatus': [],
            'fetchTime': [],
        };
        const market = exchange.market (symbol);
        const isSpot = market['spot'];
        if (isSpot) {
            tests['fetchCurrencies'] = [];
        } else {
            tests['fetchFundingRates'] = [ symbol ];
            tests['fetchFundingRate'] = [ symbol ];
            tests['fetchFundingRateHistory'] = [ symbol ];
            tests['fetchIndexOHLCV'] = [ symbol ];
            tests['fetchMarkOHLCV'] = [ symbol ];
            tests['fetchPremiumIndexOHLCV'] = [ symbol ];
        }
        this.publicTests = tests;
        const testNames = Object.keys (tests);
        const promises = [];
        for (let i = 0; i < testNames.length; i++) {
            const testName = testNames[i];
            const testArgs = tests[testName];
            promises.push (this.testSafe (testName, exchange, testArgs, true));
        }
        // todo - not yet ready in other langs too
        // promises.push (testThrottle ());
        const results = await Promise.all (promises);
        // now count which test-methods retuned `false` from "testSafe" and dump that info below
        if (this.info) {
            const errors = [];
            for (let i = 0; i < testNames.length; i++) {
                if (!results[i]) {
                    errors.push (testNames[i]);
                }
            }
            // we don't throw exception for public-tests, see comments under 'testSafe' method
            let errorsInMessage = '';
            if (errors.length) {
                const failedMsg = errors.join (', ');
                errorsInMessage = ' | Failed methods : ' + failedMsg;
            }
            const messageContent = '[INFO:PUBLIC_TESTS_END] ' + market['type'] + errorsInMessage;
            const messageWithPadding = this.addPadding (messageContent, 25);
            dump (messageWithPadding, exchange.id);
        }
    }

    async loadExchange (exchange) {
        const result = await this.testSafe ('loadMarkets', exchange, [], true);
        if (!result) {
            return false;
        }
        const symbols = [
            'BTC/CNY',
            'BTC/USD',
            'BTC/USDT',
            'BTC/EUR',
            'BTC/ETH',
            'ETH/BTC',
            'BTC/JPY',
            'ETH/EUR',
            'ETH/JPY',
            'ETH/CNY',
            'ETH/USD',
            'LTC/CNY',
            'DASH/BTC',
            'DOGE/BTC',
            'BTC/AUD',
            'BTC/PLN',
            'USD/SLL',
            'BTC/RUB',
            'BTC/UAH',
            'LTC/BTC',
            'EUR/USD',
        ];
        const resultSymbols = [];
        const exchangeSpecificSymbols = exchange.symbols;
        for (let i = 0; i < exchangeSpecificSymbols.length; i++) {
            const symbol = exchangeSpecificSymbols[i];
            if (exchange.inArray (symbol, symbols)) {
                resultSymbols.push (symbol);
            }
        }
        let resultMsg = '';
        const resultLength = resultSymbols.length;
        const exchangeSymbolsLength = exchange.symbols.length;
        if (resultLength > 0) {
            if (exchangeSymbolsLength > resultLength) {
                resultMsg = resultSymbols.join (', ') + ' + more...';
            } else {
                resultMsg = resultSymbols.join (', ');
            }
        }
        dump ('Exchange loaded', exchangeSymbolsLength, 'symbols', resultMsg);
        return true;
    }

    getTestSymbol (exchange, isSpot, symbols) {
        let symbol = undefined;
        for (let i = 0; i < symbols.length; i++) {
            const s = symbols[i];
            const market = exchange.safeValue (exchange.markets, s);
            if (market !== undefined) {
                const active = exchange.safeValue (market, 'active');
                if (active || (active === undefined)) {
                    symbol = s;
                    break;
                }
            }
        }
        return symbol;
    }

    getExchangeCode (exchange, codes = undefined) {
        if (codes === undefined) {
            codes = [ 'BTC', 'ETH', 'XRP', 'LTC', 'BCH', 'EOS', 'BNB', 'BSV', 'USDT' ];
        }
        const code = codes[0];
        for (let i = 0; i < codes.length; i++) {
            if (codes[i] in exchange.currencies) {
                return codes[i];
            }
        }
        return code;
    }

    getMarketsFromExchange (exchange, spot = true) {
        const res = {};
        const markets = exchange.markets;
        const keys = Object.keys (markets);
        for (let i = 0; i < keys.length; i++) {
            const key = keys[i];
            const market = markets[key];
            if (spot && market['spot']) {
                res[market['symbol']] = market;
            } else if (!spot && !market['spot']) {
                res[market['symbol']] = market;
            }
        }
        return res;
    }

    getValidSymbol (exchange, spot = true) {
        const currentTypeMarkets = this.getMarketsFromExchange (exchange, spot);
        const codes = [
            'BTC',
            'ETH',
            'XRP',
            'LTC',
            'BCH',
            'EOS',
            'BNB',
            'BSV',
            'USDT',
            'ATOM',
            'BAT',
            'BTG',
            'DASH',
            'DOGE',
            'ETC',
            'IOTA',
            'LSK',
            'MKR',
            'NEO',
            'PAX',
            'QTUM',
            'TRX',
            'TUSD',
            'USD',
            'USDC',
            'WAVES',
            'XEM',
            'XMR',
            'ZEC',
            'ZRX',
        ];
        const spotSymbols = [
            'BTC/USD',
            'BTC/USDT',
            'BTC/CNY',
            'BTC/EUR',
            'BTC/ETH',
            'ETH/BTC',
            'ETH/USD',
            'ETH/USDT',
            'BTC/JPY',
            'LTC/BTC',
            'ZRX/WETH',
            'EUR/USD',
        ];
        const swapSymbols = [
            'BTC/USDT:USDT',
            'BTC/USD:USD',
            'ETH/USDT:USDT',
            'ETH/USD:USD',
            'LTC/USDT:USDT',
            'DOGE/USDT:USDT',
            'ADA/USDT:USDT',
            'BTC/USD:BTC',
            'ETH/USD:ETH',
        ];
        const targetSymbols = spot ? spotSymbols : swapSymbols;
        let symbol = this.getTestSymbol (exchange, spot, targetSymbols);
        // if symbols wasn't found from above hardcoded list, then try to locate any symbol which has our target hardcoded 'base' code
        if (symbol === undefined) {
            for (let i = 0; i < codes.length; i++) {
                const currentCode = codes[i];
                const marketsArrayForCurrentCode = exchange.filterBy (currentTypeMarkets, 'base', currentCode);
                const indexedMkts = exchange.indexBy (marketsArrayForCurrentCode, 'symbol');
                const symbolsArrayForCurrentCode = Object.keys (indexedMkts);
                const symbolsLength = symbolsArrayForCurrentCode.length;
                if (symbolsLength) {
                    symbol = this.getTestSymbol (exchange, spot, symbolsArrayForCurrentCode);
                    break;
                }
            }
        }
        // if there wasn't found any symbol with our hardcoded 'base' code, then just try to find symbols that are 'active'
        if (symbol === undefined) {
            const activeMarkets = exchange.filterBy (currentTypeMarkets, 'active', true);
            const activeSymbols = [];
            for (let i = 0; i < activeMarkets.length; i++) {
                activeSymbols.push (activeMarkets[i]['symbol']);
            }
            symbol = this.getTestSymbol (exchange, spot, activeSymbols);
        }
        if (symbol === undefined) {
            const values = Object.values (currentTypeMarkets);
            const valuesLength = values.length;
            if (valuesLength > 0) {
                const first = values[0];
                if (first !== undefined) {
                    symbol = first['symbol'];
                }
            }
        }
        return symbol;
    }

    async testExchange (exchange, providedSymbol = undefined) {
        let spotSymbol = undefined;
        let swapSymbol = undefined;
        if (providedSymbol !== undefined) {
            const market = exchange.market (providedSymbol);
            if (market['spot']) {
                spotSymbol = providedSymbol;
            } else {
                swapSymbol = providedSymbol;
            }
        } else {
            if (exchange.has['spot']) {
                spotSymbol = this.getValidSymbol (exchange, true);
            }
            if (exchange.has['swap']) {
                swapSymbol = this.getValidSymbol (exchange, false);
            }
        }
        if (spotSymbol !== undefined) {
            dump ('Selected SPOT SYMBOL:', spotSymbol);
        }
        if (swapSymbol !== undefined) {
            dump ('Selected SWAP SYMBOL:', swapSymbol);
        }
        if (!this.privateTestOnly) {
            if (exchange.has['spot'] && spotSymbol !== undefined) {
                if (this.info) {
                    dump ('[INFO:SPOT TESTS]');
                }
                exchange.options['type'] = 'spot';
                await this.runPublicTests (exchange, spotSymbol);
            }
            if (exchange.has['swap'] && swapSymbol !== undefined) {
                if (this.info) {
                    dump ('[INFO:SWAP TESTS]');
                }
                exchange.options['type'] = 'swap';
                await this.runPublicTests (exchange, swapSymbol);
            }
        }
        if (this.privateTest || this.privateTestOnly) {
            if (exchange.has['spot'] && spotSymbol !== undefined) {
                exchange.options['defaultType'] = 'spot';
                await this.runPrivateTests (exchange, spotSymbol);
            }
            if (exchange.has['swap'] && swapSymbol !== undefined) {
                exchange.options['defaultType'] = 'swap';
                await this.runPrivateTests (exchange, swapSymbol);
            }
        }
    }

    async runPrivateTests (exchange, symbol) {
        if (!exchange.checkRequiredCredentials (false)) {
            dump ('[Skipping private tests]', 'Keys not found');
            return;
        }
        const code = this.getExchangeCode (exchange);
        // if (exchange.extendedTest) {
        //     await test ('InvalidNonce', exchange, symbol);
        //     await test ('OrderNotFound', exchange, symbol);
        //     await test ('InvalidOrder', exchange, symbol);
        //     await test ('InsufficientFunds', exchange, symbol, balance); // danger zone - won't execute with non-empty balance
        // }
        const tests = {
            'signIn': [ ],
            'fetchBalance': [ ],
            'fetchAccounts': [ ],
            'fetchTransactionFees': [ ],
            'fetchTradingFees': [ ],
            'fetchStatus': [ ],
            'fetchOrders': [ symbol ],
            'fetchOpenOrders': [ symbol ],
            'fetchClosedOrders': [ symbol ],
            'fetchMyTrades': [ symbol ],
            'fetchLeverageTiers': [ [ symbol ] ],
            'fetchLedger': [ code ],
            'fetchTransactions': [ code ],
            'fetchDeposits': [ code ],
            'fetchWithdrawals': [ code ],
            'fetchBorrowInterest': [ code, symbol ],
            // 'addMargin': [ ],
            // 'reduceMargin': [ ],
            // 'setMargin': [ ],
            // 'setMarginMode': [ ],
            // 'setLeverage': [ ],
            'cancelAllOrders': [ symbol ],
            // 'cancelOrder': [ ],
            // 'cancelOrders': [ ],
            'fetchCanceledOrders': [ symbol ],
            // 'fetchClosedOrder': [ ],
            // 'fetchOpenOrder': [ ],
            // 'fetchOrder': [ ],
            // 'fetchOrderTrades': [ ],
            'fetchPosition': [ symbol ],
            'fetchDeposit': [ code ],
            'createDepositAddress': [ code ],
            'fetchDepositAddress': [ code ],
            'fetchDepositAddresses': [ code ],
            'fetchDepositAddressesByNetwork': [ code ],
            // 'editOrder': [ ],
            'fetchBorrowRateHistory': [ code ],
            'fetchLedgerEntry': [ code ],
            // 'fetchWithdrawal': [ ],
            // 'transfer': [ ],
            // 'withdraw': [ ],
        };
        if (getCliArgValue ('--createOrder')) {
            tests['createOrder'] = [ symbol ];
        }
        const market = exchange.market (symbol);
        const isSpot = market['spot'];
        if (isSpot) {
            tests['fetchCurrencies'] = [ ];
        } else {
            // derivatives only
            tests['fetchPositions'] = [ symbol ]; // this test fetches all positions for 1 symbol
            tests['fetchPosition'] = [ symbol ];
            tests['fetchPositionRisk'] = [ symbol ];
            tests['setPositionMode'] = [ symbol ];
            tests['setMarginMode'] = [ symbol ];
            tests['fetchOpenInterestHistory'] = [ symbol ];
            tests['fetchFundingRateHistory'] = [ symbol ];
            tests['fetchFundingHistory'] = [ symbol ];
        }
        const combinedPublicPrivateTests = exchange.deepExtend (this.publicTests, tests);
        const testNames = Object.keys (combinedPublicPrivateTests);
        const promises = [];
        for (let i = 0; i < testNames.length; i++) {
            const testName = testNames[i];
            const testArgs = combinedPublicPrivateTests[testName];
            promises.push (this.testSafe (testName, exchange, testArgs, false));
        }
        const results = await Promise.all (promises);
        const errors = [];
        for (let i = 0; i < testNames.length; i++) {
            const testName = testNames[i];
            const success = results[i];
            if (!success) {
                errors.push (testName);
            }
        }
        const errorsCnt = errors.length; // PHP transpile count($errors)
        if (errorsCnt > 0) {
            // throw new Error ('Failed private tests [' + market['type'] + ']: ' + errors.join (', '));
            dump ('[TEST_FAILURE]', 'Failed private tests [' + market['type'] + ']: ' + errors.join (', '));
        } else {
            if (this.info) {
                dump (this.addPadding ('[INFO:PRIVATE_TESTS_DONE]', 25), exchange.id, market['type']);
            }
        }
    }

    async startTest (exchange, symbol) {
        // we do not need to test aliases
        if (exchange.alias) {
            return;
        }
        if (this.sandbox || getExchangeProp (exchange, 'sandbox')) {
            exchange.setSandboxMode (true);
        }
        // because of python-async, we need proper `.close()` handling
        try {
            const result = await this.loadExchange (exchange);
            if (!result) {
                await close (exchange);
                return;
            }
            await this.testExchange (exchange, symbol);
            await close (exchange);
        } catch (e) {
            await close (exchange);
            throw e;
        }
    }

    assertStaticError (cond:boolean, message: string, calculatedOutput, storedOutput) {
        //  -----------------------------------------------------------------------------
        //  --- Init of static tests functions------------------------------------------
        //  -----------------------------------------------------------------------------
        const calculatedString = jsonStringify (calculatedOutput);
        const outputString = jsonStringify (storedOutput);
        const errorMessage = message + ' expected ' + outputString + ' received: ' + calculatedString;
        assert (cond, errorMessage);
    }

    loadMarketsFromFile (id: string) {
        // load markets from file
        // to make this test as fast as possible
        // and basically independent from the exchange
        // so we can run it offline
        const filename = this.rootDir + './ts/src/test/static/markets/' + id + '.json';
        const content = ioFileRead (filename);
        return content;
    }

    loadCurrenciesFromFile (id: string) {
        const filename = this.rootDir + './ts/src/test/static/currencies/' + id + '.json';
        const content = ioFileRead (filename);
        return content;
    }

    loadStaticData (folder: string, targetExchange: string = undefined) {
        const result = {};
        if (targetExchange) {
            // read a single exchange
            result[targetExchange] = ioFileRead (folder + targetExchange + '.json');
            return result;
        }
        const files = ioDirRead (folder);
        for (let i = 0; i < files.length; i++) {
            const file = files[i];
            const exchangeName = file.replace ('.json', '');
            const content = ioFileRead (folder + file);
            result[exchangeName] = content;
        }
        return result;
    }

    removeHostnamefromUrl (url: string) {
        if (url === undefined) {
            return undefined;
        }
        const urlParts = url.split ('/');
        let res = '';
        for (let i = 0; i < urlParts.length; i++) {
            if (i > 2) {
                const current = urlParts[i];
                if (current.indexOf ('?') > -1) {
                    // handle urls like this: /v1/account/accounts?AccessK
                    const currentParts = current.split ('?');
                    res += '/';
                    res += currentParts[0];
                    break;
                }
                res += '/';
                res += current;
            }
        }
        return res;
    }

    urlencodedToDict (url: string) {
        const result = {};
        const parts = url.split ('&');
        for (let i = 0; i < parts.length; i++) {
            const part = parts[i];
            const keyValue = part.split ('=');
            const keysLength = keyValue.length;
            if (keysLength !== 2) {
                continue;
            }
            const key = keyValue[0];
            let value = keyValue[1];
            if ((value !== undefined) && ((value.startsWith ('[')) || (value.startsWith ('{')))) {
                // some exchanges might return something like this: timestamp=1699382693405&batchOrders=[{\"symbol\":\"LTCUSDT\",\"side\":\"BUY\",\"newClientOrderI
                value = jsonParse (value);
            }
            result[key] = value;
        }
        return result;
    }

    assertNewAndStoredOutput (exchange: Exchange, skipKeys: string[], newOutput, storedOutput, strictTypeCheck = true) {
        if (isNullValue (newOutput) && isNullValue (storedOutput)) {
            return;
        }
        if (!newOutput && !storedOutput) {
            return;
        }
        if ((typeof storedOutput === 'object') && (typeof newOutput === 'object')) {
            const storedOutputKeys = Object.keys (storedOutput);
            const newOutputKeys = Object.keys (newOutput);
            const storedKeysLength = storedOutputKeys.length;
            const newKeysLength = newOutputKeys.length;
            this.assertStaticError (storedKeysLength === newKeysLength, 'output length mismatch', storedOutput, newOutput);
            // iterate over the keys
            for (let i = 0; i < storedOutputKeys.length; i++) {
                const key = storedOutputKeys[i];
                if (exchange.inArray (key, skipKeys)) {
                    continue;
                }
                if (!(exchange.inArray (key, newOutputKeys))) {
                    this.assertStaticError (false, 'output key missing: ' + key, storedOutput, newOutput);
                }
                const storedValue = storedOutput[key];
                const newValue = newOutput[key];
                this.assertNewAndStoredOutput (exchange, skipKeys, newValue, storedValue, strictTypeCheck);
            }
        } else if (Array.isArray (storedOutput) && (Array.isArray (newOutput))) {
            const storedArrayLength = storedOutput.length;
            const newArrayLength = newOutput.length;
            this.assertStaticError (storedArrayLength === newArrayLength, 'output length mismatch', storedOutput, newOutput);
            for (let i = 0; i < storedOutput.length; i++) {
                const storedItem = storedOutput[i];
                const newItem = newOutput[i];
                this.assertNewAndStoredOutput (exchange, skipKeys, newItem, storedItem, strictTypeCheck);
            }
        } else {
            // built-in types like strings, numbers, booleans
            const sanitizedNewOutput = (!newOutput) ? undefined : newOutput; // we store undefined as nulls in the json file so we need to convert it back
            const sanitizedStoredOutput = (!storedOutput) ? undefined : storedOutput;
            const newOutputString = sanitizedNewOutput ? sanitizedNewOutput.toString () : "undefined";
            const storedOutputString = sanitizedStoredOutput ? sanitizedStoredOutput.toString () : "undefined";
            const messageError = 'output value mismatch:' + newOutputString + ' != ' + storedOutputString;
            if (strictTypeCheck) {
                // upon building the request we want strict type check to make sure all the types are correct
                // when comparing the response we want to allow some flexibility, because a 50.0 can be equal to 50 after saving it to the json file
                this.assertStaticError (sanitizedNewOutput === sanitizedStoredOutput, messageError, storedOutput, newOutput);
            } else {
                const isBoolean = (typeof sanitizedNewOutput === 'boolean') || (typeof sanitizedStoredOutput === 'boolean');
                const isString = (typeof sanitizedNewOutput === 'string') || (typeof sanitizedStoredOutput === 'string');
                const isUndefined = (sanitizedNewOutput === undefined) || (sanitizedStoredOutput === undefined); // undefined is a perfetly valid value
                if (isBoolean || isString || isUndefined)  {
                    this.assertStaticError (newOutputString === storedOutputString, messageError, storedOutput, newOutput);
                } else {
                    const numericNewOutput =  exchange.parseToNumeric (newOutputString);
                    const numericStoredOutput = exchange.parseToNumeric (storedOutputString);
                    this.assertStaticError (numericNewOutput === numericStoredOutput, messageError, storedOutput, newOutput);
                }
            }
        }
    }

    assertStaticRequestOutput (exchange, type: string, skipKeys: string[], storedUrl: string, requestUrl: string, storedOutput, newOutput) {
        if (storedUrl !== requestUrl) {
            // remove the host part from the url
            const firstPath = this.removeHostnamefromUrl (storedUrl);
            const secondPath = this.removeHostnamefromUrl (requestUrl);
            this.assertStaticError (firstPath === secondPath, 'url mismatch', firstPath, secondPath);
        }
        // body (aka storedOutput and newOutput) is not defined and information is in the url
        // example: "https://open-api.bingx.com/openApi/spot/v1/trade/order?quoteOrderQty=5&side=BUY&symbol=LTC-USDT&timestamp=1698777135343&type=MARKET&signature=d55a7e4f7f9dbe56c4004c9f3ab340869d3cb004e2f0b5b861e5fbd1762fd9a0
        if ((storedOutput === undefined) && (newOutput === undefined)) {
            if ((storedUrl !== undefined) && (requestUrl !== undefined)) {
                const storedUrlParts = storedUrl.split ('?');
                const newUrlParts = requestUrl.split ('?');
                const storedUrlQuery = exchange.safeValue (storedUrlParts, 1);
                const newUrlQuery = exchange.safeValue (newUrlParts, 1);
                if ((storedUrlQuery === undefined) && (newUrlQuery === undefined)) {
                    // might be a get request without any query parameters
                    // example: https://api.gateio.ws/api/v4/delivery/usdt/positions
                    return;
                }
                const storedUrlParams = this.urlencodedToDict (storedUrlQuery);
                const newUrlParams = this.urlencodedToDict (newUrlQuery);
                this.assertNewAndStoredOutput (exchange, skipKeys, newUrlParams, storedUrlParams);
                return;
            }
        // body is defined
        }
        if (type === 'json') {
            if (typeof storedOutput === 'string') {
                storedOutput = jsonParse (storedOutput);
            }
            if (typeof newOutput === 'string') {
                newOutput = jsonParse (newOutput);
            }
        } else if (type === 'urlencoded') {
            storedOutput = this.urlencodedToDict (storedOutput);
            newOutput = this.urlencodedToDict (newOutput);
        } else if (type === 'both') {
            if (storedOutput.startsWith ('{') || storedOutput.startsWith ('[')) {
                storedOutput = jsonParse (storedOutput);
                newOutput = jsonParse (newOutput);
            } else {
                storedOutput = this.urlencodedToDict (storedOutput);
                newOutput = this.urlencodedToDict (newOutput);

            }
        }
        this.assertNewAndStoredOutput (exchange, skipKeys, newOutput, storedOutput);
    }

    assertStaticResponseOutput (exchange: Exchange, skipKeys: string[], computedResult, storedResult) {
        this.assertNewAndStoredOutput (exchange, skipKeys, computedResult, storedResult, false);
    }

    sanitizeDataInput (input) {
        // remove nulls and replace with unefined instead
        if (input === undefined) {
            return undefined;
        }
        const newInput = [];
        for (let i = 0; i < input.length; i++) {
            const current = input[i];
            if (isNullValue (current)) {
                newInput.push (undefined);
            } else {
                newInput.push (current);
            }
        }
        return newInput;
    }

    async testMethodStatically (exchange, method: string, data: object, type: string, skipKeys: string[]) {
        let output = undefined;
        let requestUrl = undefined;
        try {
            await callExchangeMethodDynamically (exchange, method, this.sanitizeDataInput (data['input']));
        } catch (e) {
            if (!(e instanceof NetworkError)) {
                // if it's not a network error, it means our request was not created succesfully
                // so we might have an error in the request creation
                throw e;
            }
            output = exchange.last_request_body;
            requestUrl = exchange.last_request_url;
        }
        try {
            const callOutput = exchange.safeValue (data, 'output');
            this.assertStaticRequestOutput (exchange, type, skipKeys, data['url'], requestUrl, callOutput, output);
        }
        catch (e) {
            this.requestTestsFailed = true;
            const errorMessage = '[' + this.lang + '][STATIC_REQUEST_TEST_FAILURE]' + '[' + exchange.id + ']' + '[' + method + ']' + '[' + data['description'] + ']' + e.toString ();
            dump (errorMessage);
        }
    }

    async testResponseStatically (exchange, method: string, skipKeys: string[], data: object) {
        const expectedResult = exchange.safeValue (data, 'parsedResponse');
        const mockedExchange = setFetchResponse (exchange, data['httpResponse']);
        try {
            const unifiedResult = await callExchangeMethodDynamically (exchange, method, this.sanitizeDataInput (data['input']));
            this.assertStaticResponseOutput (mockedExchange, skipKeys, unifiedResult, expectedResult);
        }
        catch (e) {
            this.requestTestsFailed = true;
            const errorMessage = '[' + this.lang + '][STATIC_RESPONSE_TEST_FAILURE]' + '[' + exchange.id + ']' + '[' + method + ']' + '[' + data['description'] + ']' + e.toString ();
            dump (errorMessage);
        }
        setFetchResponse (exchange, undefined); // reset state
    }

    initOfflineExchange (exchangeName: string) {
        const markets = this.loadMarketsFromFile (exchangeName);
        const currencies = this.loadCurrenciesFromFile (exchangeName);
        const exchange = initExchange (exchangeName, { 'markets': markets, 'enableRateLimit': false, 'rateLimit': 1, 'httpsProxy': 'http://fake:8080', 'apiKey': 'key', 'secret': 'secretsecret', 'password': 'password', 'uid': 'uid', 'accounts': [ { 'id': 'myAccount' } ], 'options': { 'enableUnifiedAccount': true, 'enableUnifiedMargin': false, 'accessToken': 'token', 'expires': 999999999999999, 'leverageBrackets': {}}});
        exchange.currencies = currencies; // not working in python if assigned  in the config dict
        return exchange;
    }

    async testExchangeRequestStatically (exchangeName: string, exchangeData: object, testName: string = undefined) {
        // instantiate the exchange and make sure that we sink the requests to avoid an actual request
        const exchange = this.initOfflineExchange (exchangeName);
        const methods = exchange.safeValue (exchangeData, 'methods', {});
        const methodsNames = Object.keys (methods);
        for (let i = 0; i < methodsNames.length; i++) {
            const method = methodsNames[i];
            const results = methods[method];
            for (let j = 0; j < results.length; j++) {
                const result = results[j];
                const description = exchange.safeValue (result, 'description');
                if ((testName !== undefined) && (testName !== description)) {
                    continue;
                }
                const type = exchange.safeString (exchangeData, 'outputType');
                const skipKeys = exchange.safeValue (exchangeData, 'skipKeys', []);
                await this.testMethodStatically (exchange, method, result, type, skipKeys);
            }
        }
        await close (exchange);
    }

    async testExchangeResponseStatically (exchangeName: string, exchangeData: object, testName: string = undefined) {
        const exchange = this.initOfflineExchange (exchangeName);
        const methods = exchange.safeValue (exchangeData, 'methods', {});
        const options = exchange.safeValue (exchangeData, 'options', {});
        exchange.options = exchange.deepExtend (exchange.options, options); // custom options to be used in the tests
        const methodsNames = Object.keys (methods);
        for (let i = 0; i < methodsNames.length; i++) {
            const method = methodsNames[i];
            const results = methods[method];
            for (let j = 0; j < results.length; j++) {
                const result = results[j];
                const description = exchange.safeValue (result, 'description');
                if ((testName !== undefined) && (testName !== description)) {
                    continue;
                }
                const skipKeys = exchange.safeValue (exchangeData, 'skipKeys', []);
                await this.testResponseStatically (exchange, method, skipKeys, result);
            }
        }
        await close (exchange);
    }

    getNumberOfTestsFromExchange (exchange, exchangeData: object) {
        let sum = 0;
        const methods = exchangeData['methods'];
        const methodsNames = Object.keys (methods);
        for (let i = 0; i < methodsNames.length; i++) {
            const method = methodsNames[i];
            const results = methods[method];
            const resultsLength = results.length;
            sum = exchange.sum (sum, resultsLength);
        }
        return sum;
    }

    async runStaticRequestTests (targetExchange: string = undefined, testName: string = undefined) {
        await this.runStaticTests ('request', targetExchange, testName);
    }

    async runStaticTests (type: string, targetExchange: string = undefined, testName: string = undefined) {
        const folder = this.rootDir + './ts/src/test/static/' + type + '/';
        const staticData = this.loadStaticData (folder, targetExchange);
        const exchanges = Object.keys (staticData);
        const exchange = initExchange ('Exchange', {}); // tmp to do the calculations until we have the ast-transpiler transpiling this code
        const promises = [];
        let sum = 0;
        if (targetExchange) {
            dump ("Exchange to test: " + targetExchange);
        }
        if (testName) {
            dump ("Testing only: " + testName);
        }
        for (let i = 0; i < exchanges.length; i++) {
            const exchangeName = exchanges[i];
            const exchangeData = staticData[exchangeName];
            const numberOfTests = this.getNumberOfTestsFromExchange (exchange, exchangeData);
            sum = exchange.sum (sum, numberOfTests);
            if (type === 'request') {
                promises.push (this.testExchangeRequestStatically (exchangeName, exchangeData, testName));
            } else {
                promises.push (this.testExchangeResponseStatically (exchangeName, exchangeData, testName));
            }
        }
        await Promise.all (promises);
        if (this.requestTestsFailed || this.responseTestsFailed) {
            exitScript (1);
        } else {
            const successMessage = '[' + this.lang + '][TEST_SUCCESS] ' + sum.toString () + ' static ' + type + ' tests passed.';
            dump (successMessage);
            exitScript (0);
        }
    }

    async runStaticResponseTests (exchangeName = undefined, test = undefined) {
        //  -----------------------------------------------------------------------------
        //  --- Init of mockResponses tests functions------------------------------------
        //  -----------------------------------------------------------------------------
        await this.runStaticTests ('response', exchangeName, test);
    }

    async runBrokerIdTests () {
        //  -----------------------------------------------------------------------------
        //  --- Init of brokerId tests functions-----------------------------------------
        //  -----------------------------------------------------------------------------
        const promises = [
            this.testBinance (),
            this.testOkx (),
            this.testCryptocom (),
            this.testBybit (),
            this.testKucoin (),
            this.testKucoinfutures (),
            this.testBitget (),
            this.testMexc (),
            this.testHuobi (),
            this.testWoo (),
            this.testBitmart (),
            this.testCoinex ()
        ];
        await Promise.all (promises);
        const successMessage = '[' + this.lang + '][TEST_SUCCESS] brokerId tests passed.';
        dump (successMessage);
        exitScript (0);
    }

    async testBinance () {
        const binance = this.initOfflineExchange ('binance');
        const spotId = 'x-R4BD3S82';
        let spotOrderRequest = undefined;
        try {
            await binance.createOrder ('BTC/USDT', 'limit', 'buy', 1, 20000);
        } catch (e) {
            spotOrderRequest = this.urlencodedToDict (binance.last_request_body);
        }
        const clientOrderId = spotOrderRequest['newClientOrderId'];
        assert (clientOrderId.startsWith (spotId), 'spot clientOrderId does not start with spotId');
        const swapId = 'x-xcKtGhcu';
        let swapOrderRequest = undefined;
        try {
            await binance.createOrder ('BTC/USDT:USDT', 'limit', 'buy', 1, 20000);
        } catch (e) {
            swapOrderRequest = this.urlencodedToDict (binance.last_request_body);
        }
        let swapInverseOrderRequest = undefined;
        try {
            await binance.createOrder ('BTC/USD:BTC', 'limit', 'buy', 1, 20000);
        } catch (e) {
            swapInverseOrderRequest = this.urlencodedToDict (binance.last_request_body);
        }
        const clientOrderIdSpot = swapOrderRequest['newClientOrderId'];
        assert (clientOrderIdSpot.startsWith (swapId), 'swap clientOrderId does not start with swapId');
        const clientOrderIdInverse = swapInverseOrderRequest['newClientOrderId'];
        assert (clientOrderIdInverse.startsWith (swapId), 'swap clientOrderIdInverse does not start with swapId');
        await close (binance);
    }

    async testOkx () {
        const okx = this.initOfflineExchange ('okx');
        const id = 'e847386590ce4dBC';
        let spotOrderRequest = undefined;
        try {
            await okx.createOrder ('BTC/USDT', 'limit', 'buy', 1, 20000);
        } catch (e) {
            spotOrderRequest = jsonParse (okx.last_request_body);
        }
        const clientOrderId = spotOrderRequest[0]['clOrdId']; // returns order inside array
        assert (clientOrderId.startsWith (id), 'spot clientOrderId does not start with id');
        assert (spotOrderRequest[0]['tag'] === id, 'id different from spot tag');
        let swapOrderRequest = undefined;
        try {
            await okx.createOrder ('BTC/USDT:USDT', 'limit', 'buy', 1, 20000);
        } catch (e) {
            swapOrderRequest = jsonParse (okx.last_request_body);
        }
        const clientOrderIdSpot = swapOrderRequest[0]['clOrdId'];
        assert (clientOrderIdSpot.startsWith (id), 'swap clientOrderId does not start with id');
        assert (swapOrderRequest[0]['tag'] === id, 'id different from swap tag');
        await close (okx);
    }

    async testCryptocom () {
        const cryptocom = this.initOfflineExchange ('cryptocom');
        const id = 'CCXT';
        await cryptocom.loadMarkets ();
        let request = undefined;
        try {
            await cryptocom.createOrder ('BTC/USDT', 'limit', 'buy', 1, 20000);
        } catch (e) {
            request = jsonParse (cryptocom.last_request_body);
        }
        assert (request['params']['broker_id'] === id, 'id different from  broker_id');
        await close (cryptocom);
    }

    async testBybit () {
        const bybit = this.initOfflineExchange ('bybit');
        let reqHeaders = undefined;
        const id = 'CCXT';
        assert (bybit.options['brokerId'] === id, 'id not in options');
        try {
            await bybit.createOrder ('BTC/USDT', 'limit', 'buy', 1, 20000);
        } catch (e) {
            // we expect an error here, we're only interested in the headers
            reqHeaders = bybit.last_request_headers;
        }
        assert (reqHeaders['Referer'] === id, 'id not in headers');
        await close (bybit);
    }

    async testKucoin () {
        const kucoin = this.initOfflineExchange ('kucoin');
        let reqHeaders = undefined;
        assert (kucoin.options['partner']['spot']['id'] === 'ccxt', 'id not in options');
        assert (kucoin.options['partner']['spot']['key'] === '9e58cc35-5b5e-4133-92ec-166e3f077cb8', 'key not in options');
        try {
            await kucoin.createOrder ('BTC/USDT', 'limit', 'buy', 1, 20000);
        } catch (e) {
            // we expect an error here, we're only interested in the headers
            reqHeaders = kucoin.last_request_headers;
        }
        const id = 'ccxt';
        assert (reqHeaders['KC-API-PARTNER'] === id, 'id not in headers');
        await close (kucoin);
    }

    async testKucoinfutures () {
        const kucoin = this.initOfflineExchange ('kucoinfutures');
        let reqHeaders = undefined;
        const id = 'ccxtfutures';
        assert (kucoin.options['partner']['future']['id'] === id, 'id not in options');
        assert (kucoin.options['partner']['future']['key'] === '1b327198-f30c-4f14-a0ac-918871282f15', 'key not in options');
        try {
            await kucoin.createOrder ('BTC/USDT:USDT', 'limit', 'buy', 1, 20000);
        } catch (e) {
            reqHeaders = kucoin.last_request_headers;
        }
        assert (reqHeaders['KC-API-PARTNER'] === id, 'id not in headers');
        await close (kucoin);
    }

    async testBitget () {
        const bitget = this.initOfflineExchange ('bitget');
        let reqHeaders = undefined;
        const id = 'p4sve';
        assert (bitget.options['broker'] === id, 'id not in options');
        try {
            await bitget.createOrder ('BTC/USDT', 'limit', 'buy', 1, 20000);
        } catch (e) {
            reqHeaders = bitget.last_request_headers;
        }
        assert (reqHeaders['X-CHANNEL-API-CODE'] === id, 'id not in headers');
        await close (bitget);
    }

    async testMexc () {
        const mexc = this.initOfflineExchange ('mexc');
        let reqHeaders = undefined;
        const id = 'CCXT';
        assert (mexc.options['broker'] === id, 'id not in options');
        await mexc.loadMarkets ();
        try {
            await mexc.createOrder ('BTC/USDT', 'limit', 'buy', 1, 20000);
        } catch (e) {
            reqHeaders = mexc.last_request_headers;
        }
        assert (reqHeaders['source'] === id, 'id not in headers');
        await close (mexc);
    }

    async testHuobi () {
        const huobi = this.initOfflineExchange ('huobi');
        // spot test
        const id = 'AA03022abc';
        let spotOrderRequest = undefined;
        try {
            await huobi.createOrder ('BTC/USDT', 'limit', 'buy', 1, 20000);
        } catch (e) {
            spotOrderRequest = jsonParse (huobi.last_request_body);
        }
        const clientOrderId = spotOrderRequest['client-order-id'];
        assert (clientOrderId.startsWith (id), 'spot clientOrderId does not start with id');
        // swap test
        let swapOrderRequest = undefined;
        try {
            await huobi.createOrder ('BTC/USDT:USDT', 'limit', 'buy', 1, 20000);
        } catch (e) {
            swapOrderRequest = jsonParse (huobi.last_request_body);
        }
        let swapInverseOrderRequest = undefined;
        try {
            await huobi.createOrder ('BTC/USD:BTC', 'limit', 'buy', 1, 20000);
        } catch (e) {
            swapInverseOrderRequest = jsonParse (huobi.last_request_body);
        }
        const clientOrderIdSpot = swapOrderRequest['channel_code'];
        assert (clientOrderIdSpot.startsWith (id), 'swap channel_code does not start with id');
        const clientOrderIdInverse = swapInverseOrderRequest['channel_code'];
        assert (clientOrderIdInverse.startsWith (id), 'swap inverse channel_code does not start with id');
        await close (huobi);
    }

    async testWoo () {
        const woo = this.initOfflineExchange ('woo');
        // spot test
        const id = 'bc830de7-50f3-460b-9ee0-f430f83f9dad';
        let spotOrderRequest = undefined;
        try {
            await woo.createOrder ('BTC/USDT', 'limit', 'buy', 1, 20000);
        } catch (e) {
            spotOrderRequest = this.urlencodedToDict (woo.last_request_body);
        }
        const brokerId = spotOrderRequest['broker_id'];
        assert (brokerId.startsWith (id), 'broker_id does not start with id');
        // swap test
        let stopOrderRequest = undefined;
        try {
            await woo.createOrder ('BTC/USDT:USDT', 'limit', 'buy', 1, 20000, { 'stopPrice': 30000 });
        } catch (e) {
            stopOrderRequest = jsonParse (woo.last_request_body);
        }
        const clientOrderIdSpot = stopOrderRequest['brokerId'];
        assert (clientOrderIdSpot.startsWith (id), 'brokerId does not start with id');
        await close (woo);
    }

    async testBitmart () {
        const bitmart = this.initOfflineExchange ('bitmart');
        let reqHeaders = undefined;
        const id = 'CCXTxBitmart000';
        assert (bitmart.options['brokerId'] === id, 'id not in options');
        await bitmart.loadMarkets ();
        try {
            await bitmart.createOrder ('BTC/USDT', 'limit', 'buy', 1, 20000);
        } catch (e) {
            reqHeaders = bitmart.last_request_headers;
        }
        assert (reqHeaders['X-BM-BROKER-ID'] === id, 'id not in headers');
        await close (bitmart);
    }

    async testCoinex () {
        const exchange = this.initOfflineExchange ('coinex');
        const id = 'x-167673045';
        assert (exchange.options['brokerId'] === id, 'id not in options');
        let spotOrderRequest = undefined;
        try {
            await exchange.createOrder ('BTC/USDT', 'limit', 'buy', 1, 20000);
        } catch (e) {
            spotOrderRequest = jsonParse (exchange.last_request_body);
        }
        const clientOrderId = spotOrderRequest['client_id'];
        assert (clientOrderId.startsWith (id), 'clientOrderId does not start with id');
        await close (exchange);
    }
}
// ***** AUTO-TRANSPILER-END *****
// *******************************
(new testMainClass ()).init (exchangeIdFromArgv, exchangeSymbol);<|MERGE_RESOLUTION|>--- conflicted
+++ resolved
@@ -211,15 +211,6 @@
         await this.startTest (exchange, symbolArgv);
     }
 
-<<<<<<< HEAD
-    checkIfSpecificTestIsChosen () {
-        const methodNames = Object.keys (this.testFiles);
-        for (let i = 0; i < methodNames.length; i++) {
-            const methodName = methodNames[i];
-            if (getCliArgValue ('--' + methodName)) {
-                this.onlySpecificTest = methodName;
-                break;
-=======
     checkIfSpecificTestIsChosen (symbolArgv) {
         const testFileNames = Object.keys (this.testFiles);
         const methodNames = symbolArgv.split (','); // i.e. `test.ts binance fetchBalance,fetchDeposits`
@@ -232,7 +223,6 @@
                         this.onlySpecificTests.push (testFileName);
                     }
                 }
->>>>>>> 1bc5065f
             }
         }
         // if method names were found, then remove them from symbolArgv
