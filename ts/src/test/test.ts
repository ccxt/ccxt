--- conflicted
+++ resolved
@@ -230,14 +230,9 @@
             await this.runBrokerIdTests ();
             return;
         }
-<<<<<<< HEAD
-        const symbolStr = symbolArgv !== undefined ? symbolArgv : 'all';=======
-        dump (this.newLine + '' + this.newLine + '' + '[INFO] TESTING ', this.ext, { 'exchange': exchangeId, 'symbol': symbolStr, 'isWs': this.wsTests }, this.newLine);
-=======
         const symbolStr = symbolArgv !== undefined ? symbolArgv : 'all';
         const exchangeObject = { 'exchange': exchangeId, 'symbol': symbolStr, 'isWs': this.wsTests };
         dump (this.newLine + '' + this.newLine + '' + '[INFO] TESTING ', this.ext, jsonStringify (exchangeObject), this.newLine);
->>>>>>> 6fbf8b7a
         const exchangeArgs = {
             'verbose': this.verbose,
             'debug': this.debug,
