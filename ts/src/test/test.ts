// ----------------------------------------------------------------------------

import fs from 'fs';
import { fileURLToPath, pathToFileURL } from 'url';
import ccxt from '../../ccxt.js';
import errorsHierarchy from '../base/errorHierarchy.js';


// js specific codes //
const __dirname = fileURLToPath (new URL ('.', import.meta.url));
process.on ('uncaughtException', (e) => {
    console.log (e, e.stack); process.exit (1);
});
process.on ('unhandledRejection', (e: any) => {
    console.log (e, e.stack); process.exit (1);
});
const [ processPath, , exchangeId = null, exchangeSymbol = undefined ] = process.argv.filter ((x) => !x.startsWith ('--'));
const AuthenticationError = ccxt.AuthenticationError;
const RateLimitExceeded = ccxt.RateLimitExceeded;
const ExchangeNotAvailable = ccxt.ExchangeNotAvailable;
const NetworkError = ccxt.NetworkError;
const DDoSProtection = ccxt.DDoSProtection;
const OnMaintenance = ccxt.OnMaintenance;
const RequestTimeout = ccxt.RequestTimeout;

// non-transpiled part, but shared names among langs
class baseMainTestClass {
    info = false;
    verbose = false;
    debug = false;
    privateTest = false;
    privateTestOnly = false;
    loadKeys = false;
    sandbox = false;
    skippedMethods = {};
    checkedPublicTests = {};
    testFiles = {};
    publicTests = {};
}
const rootDir = __dirname + '/../../../';
const rootDirForSkips = __dirname + '/../../../';
const envVars = process.env;
const ext = import.meta.url.split ('.')[1];

function dump (...args) {
    console.log (...args);
}

function getCliArgValue (arg) {
    return process.argv.includes (arg) || false;
}

function getTestName (str) {
    return str;
}

function ioFileExists (path) {
    return fs.existsSync (path);
}

function ioFileRead (path, decode = true) {
    const content = fs.readFileSync (path, 'utf8');
    return decode ? JSON.parse (content) : content;
}

async function callMethod (testFiles, methodName, exchange, skippedProperties, args) {
    return await testFiles[methodName] (exchange, skippedProperties, ...args);
}

function exceptionMessage (exc) {
    return '[' + exc.constructor.name + '] ' + exc.message.slice (0, 500);
}

function exitScript () {
    process.exit (0);
}

function getExchangeProp (exchange, prop, defaultValue = undefined) {
    return (prop in exchange) ? exchange[prop] : defaultValue;
}

function setExchangeProp (exchange, prop, value) {
    exchange[prop] = value;
}

function initExchange (exchangeId, args) {
    return new (ccxt)[exchangeId] (args);
}

async function importTestFile (filePath) {
    // eslint-disable-next-line global-require, import/no-dynamic-require, no-path-concat
    return (await import (pathToFileURL (filePath + '.js') as any) as any)['default'];
}

async function setTestFiles (holderClass, properties) {
    // exchange tests
    for (let i = 0; i < properties.length; i++) {
        const name = properties[i];
        const filePathWoExt = __dirname + '/Exchange/test.' + name;
        if (ioFileExists (filePathWoExt + '.' + ext)) {
            // eslint-disable-next-line global-require, import/no-dynamic-require, no-path-concat
            holderClass.testFiles[name] = await importTestFile (filePathWoExt);
        }
    }
    // errors tests
    const errorHierarchyKeys = Object.keys (errorsHierarchy);
    for (let i = 0; i < errorHierarchyKeys.length; i++) {
        const name = errorHierarchyKeys[i];
        const filePathWoExt = __dirname + '/base/errors/test.' + name;
        if (ioFileExists (filePathWoExt + '.' + ext)) {
            // eslint-disable-next-line global-require, import/no-dynamic-require, no-path-concat
            holderClass.testFiles[name] = await importTestFile (filePathWoExt);
        }
    }
}

async function close (exchange) {
    // stub
}

// *********************************
// ***** AUTO-TRANSPILER-START *****

export default class testMainClass extends baseMainTestClass {
    parseCliArgs () {
        this.info = getCliArgValue ('--info');
        this.verbose = getCliArgValue ('--verbose');
        this.debug = getCliArgValue ('--debug');
        this.privateTest = getCliArgValue ('--private');
        this.privateTestOnly = getCliArgValue ('--privateOnly');
        this.sandbox = getCliArgValue ('--sandbox');
        this.loadKeys = getCliArgValue ('--loadKeys');
    }

    async init (exchangeId, symbol) {
        this.parseCliArgs ();
        const symbolStr = symbol !== undefined ? symbol : 'all';
<<<<<<< HEAD
        const testingString = "\nTesting (" + ext + ") Exchange: " + exchangeId + ' Symbol:' + symbolStr + "\n";
        console.log (testingString);
=======
        dump ('\nTESTING ', ext, { 'exchange': exchangeId, 'symbol': symbolStr }, '\n');
>>>>>>> 1c14edc2
        const exchangeArgs = {
            'verbose': this.verbose,
            'debug': this.debug,
            'enableRateLimit': true,
            'timeout': 30000,
        };
        const exchange = initExchange (exchangeId, exchangeArgs);
        await this.importFiles (exchange);
        this.expandSettings (exchange, symbol);
        await this.startTest (exchange, symbol);
    }

    async importFiles (exchange) {
        // exchange tests
        this.testFiles = {};
        const properties = Object.keys (exchange.has);
        properties.push ('loadMarkets');
        await setTestFiles (this, properties);
    }

    expandSettings (exchange, symbol) {
        const exchangeId = exchange.id;
        const keysGlobal = rootDir + 'keys.json';
        const keysLocal = rootDir + 'keys.local.json';
        const keysGlobalExists = ioFileExists (keysGlobal);
        const keysLocalExists = ioFileExists (keysLocal);
        const globalSettings = keysGlobalExists ? ioFileRead (keysGlobal) : {};
        const localSettings = keysLocalExists ? ioFileRead (keysLocal) : {};
        const allSettings = exchange.deepExtend (globalSettings, localSettings);
        const exchangeSettings = exchange.safeValue (allSettings, exchangeId, {});
        if (exchangeSettings) {
            const settingKeys = Object.keys (exchangeSettings);
            for (let i = 0; i < settingKeys.length; i++) {
                const key = settingKeys[i];
                if (exchangeSettings[key]) {
                    let finalValue = undefined;
                    if (typeof exchangeSettings[key] === 'object') {
                        const existing = getExchangeProp (exchange, key, {});
                        finalValue = exchange.deepExtend (existing, exchangeSettings[key]);
                    } else {
                        finalValue = exchangeSettings[key];
                    }
                    setExchangeProp (exchange, key, finalValue);
                }
            }
        }
        // credentials
        if (this.loadKeys) {
            const reqCreds = getExchangeProp (exchange, 're' + 'quiredCredentials'); // dont glue the r-e-q-u-i-r-e phrase, because leads to messed up transpilation
            const objkeys = Object.keys (reqCreds);
            for (let i = 0; i < objkeys.length; i++) {
                const credential = objkeys[i];
                const isRequired = reqCreds[credential];
                if (isRequired && getExchangeProp (exchange, credential) === undefined) {
                    const fullKey = exchangeId + '_' + credential;
                    const credentialEnvName = fullKey.toUpperCase (); // example: KRAKEN_APIKEY
                    const credentialValue = (credentialEnvName in envVars) ? envVars[credentialEnvName] : undefined;
                    if (credentialValue) {
                        setExchangeProp (exchange, credential, credentialValue);
                    }
                }
            }
        }
        // skipped tests
        const skippedFile = rootDirForSkips + 'skip-tests.json';
        const skippedSettings = ioFileRead (skippedFile);
        const skippedSettingsForExchange = exchange.safeValue (skippedSettings, exchangeId, {});
        // others
        const timeout = exchange.safeValue (skippedSettingsForExchange, 'timeout');
        if (timeout !== undefined) {
            exchange.timeout = exchange.parseToInt (timeout);
        }
        exchange.httpsProxy = exchange.safeString (skippedSettingsForExchange, 'httpsProxy');
        this.skippedMethods = exchange.safeValue (skippedSettingsForExchange, 'skipMethods', {});
        this.checkedPublicTests = {};
    }

    addPadding (message: string, size) {
        // has to be transpilable
        let res = '';
        const missingSpace = size - message.length - 0; // - 0 is added just to trick transpile to treat the .length as a string for php
        if (missingSpace > 0) {
            for (let i = 0; i < missingSpace; i++) {
                res += ' ';
            }
        }
        return message + res;
    }

    async testMethod (methodName, exchange, args, isPublic) {
        const isLoadMarkets = (methodName === 'loadMarkets');
        const methodNameInTest = getTestName (methodName);
        // if this is a private test, and the implementation was already tested in public, then no need to re-test it in private test (exception is fetchCurrencies, because our approach in base exchange)
        if (!isPublic && (methodNameInTest in this.checkedPublicTests) && (methodName !== 'fetchCurrencies')) {
            return undefined;
        }
        let skipMessage = undefined;
        if (!isLoadMarkets && (!(methodName in exchange.has) || !exchange.has[methodName])) {
            skipMessage = '[INFO:UNSUPPORTED_TEST]'; // keep it aligned with the longest message
        } else if ((methodName in this.skippedMethods) && (typeof this.skippedMethods[methodName] === 'string')) {
            skipMessage = '[INFO:SKIPPED_TEST]';
        } else if (!(methodNameInTest in this.testFiles)) {
            skipMessage = '[INFO:UNIMPLEMENTED_TEST]';
        }
<<<<<<< HEAD
        const argsStringified = '(' + args.join (',') + ')';
        try {
            // exceptionally for `loadMarkets` call, we call it before it's even checked for "skip" as we need it to be called anyway (but can skip "test.loadMarket" for it)
            if (isLoadMarkets) {
                await exchange.loadMarkets ();
            }
            if (skipMessage) {
                if (this.info) {
                    dump (this.addPadding (skipMessage, 25), exchange.id, methodNameInTest);
                }
                return undefined;
            }
=======
        // exceptionally for `loadMarkets` call, we call it before it's even checked for "skip" as we need it to be called anyway (but can skip "test.loadMarket" for it)
        if (isLoadMarkets) {
            await exchange.loadMarkets (true);
        }
        if (skipMessage) {
>>>>>>> 1c14edc2
            if (this.info) {
                dump (this.addPadding (skipMessage, 25), exchange.id, methodNameInTest);
            }
            return;
        }
        if (this.info) {
            const argsStringified = '(' + args.join (',') + ')';
            dump (this.addPadding ('[INFO:TESTING]', 25), exchange.id, methodNameInTest, argsStringified);
        }
        const skippedProperties = exchange.safeValue (this.skippedMethods, methodName, {});
        await callMethod (this.testFiles, methodNameInTest, exchange, skippedProperties, args);
        if (isPublic) {
            this.checkedPublicTests[methodNameInTest] = true;
        }
        return undefined;
    }

    async testSafe (methodName, exchange, args = [], isPublic = false) {
        // `testSafe` method does not throw an exception, instead mutes it.
        // The reason we mute the thrown exceptions here is because if this test is part
        // of "runPublicTests", then we don't want to stop the whole test if any single
        // test-method fails. For example, if "fetchOrderBook" public test fails, we still
        // want to run "fetchTickers" and other methods. However, independently this fact,
        // from those test-methods we still echo-out (console.log/print...) the exception
        // messages with specific formatted message "[TEST_FAILURE] ..." and that output is
        // then regex-parsed by run-tests.js, so the exceptions are still printed out to
        // console from there. So, even if some public tests fail, the script will continue
        // doing other things (testing other spot/swap or private tests ...)
        const maxRetries = 3;
        const argsStringified = '(' + args.join (',') + ')';
        for (let i = 0; i < maxRetries; i++) {
            try {
                await this.testMethod (methodName, exchange, args, isPublic);
                return true;
            } catch (e) {
                const isAuthError = (e instanceof AuthenticationError);
                const isRateLimitExceeded = (e instanceof RateLimitExceeded);
                const isNetworkError = (e instanceof NetworkError);
                const isDDoSProtection = (e instanceof DDoSProtection);
                const isRequestTimeout = (e instanceof RequestTimeout);
                const tempFailure = (isRateLimitExceeded || isNetworkError || isDDoSProtection || isRequestTimeout);
                if (tempFailure) {
                    // if last retry was gone with same `tempFailure` error, then let's eventually return false
                    if (i === maxRetries - 1) {
                        dump ('[TEST_WARNING]', 'Method could not be tested due to a repeated Network/Availability issues', ' | ', exchange.id, methodName, argsStringified);
                    } else {
                        // wait and retry again
                        await exchange.sleep (i * 1000); // increase wait seconds on every retry
                        continue;
                    }
                } else if (e instanceof OnMaintenance) {
                    // in case of maintenance, skip exchange (don't fail the test)
                    dump ('[TEST_WARNING] Exchange is on maintenance', exchange.id);
                }
                // If public test faces authentication error, we don't break (see comments under `testSafe` method)
                else if (isPublic && isAuthError) {
                    if (this.info) {
                        dump ('[TEST_WARNING]', 'Authentication problem for public method', exceptionMessage (e), exchange.id, methodName, argsStringified);
                    }
                } else {
                    // if not a temporary connectivity issue, then mark test as failed (no need to re-try)
                    dump ('[TEST_FAILURE]', exceptionMessage (e), exchange.id, methodName, argsStringified);
                }
                return false;
            }
        }
        return true;
    }

    async runPublicTests (exchange, symbol) {
        const tests = {
            'fetchCurrencies': [],
            'fetchTicker': [ symbol ],
            'fetchTickers': [ symbol ],
            'fetchOHLCV': [ symbol ],
            'fetchTrades': [ symbol ],
            'fetchOrderBook': [ symbol ],
            'fetchL2OrderBook': [ symbol ],
            'fetchOrderBooks': [],
            'fetchBidsAsks': [],
            'fetchStatus': [],
            'fetchTime': [],
        };
        const market = exchange.market (symbol);
        const isSpot = market['spot'];
        if (isSpot) {
            tests['fetchCurrencies'] = [];
        } else {
            tests['fetchFundingRates'] = [ symbol ];
            tests['fetchFundingRate'] = [ symbol ];
            tests['fetchFundingRateHistory'] = [ symbol ];
            tests['fetchIndexOHLCV'] = [ symbol ];
            tests['fetchMarkOHLCV'] = [ symbol ];
            tests['fetchPremiumIndexOHLCV'] = [ symbol ];
        }
        this.publicTests = tests;
        const testNames = Object.keys (tests);
        const promises = [];
        for (let i = 0; i < testNames.length; i++) {
            const testName = testNames[i];
            const testArgs = tests[testName];
            promises.push (this.testSafe (testName, exchange, testArgs, true));
        }
        // todo - not yet ready in other langs too
        // promises.push (testThrottle ());
        const results = await Promise.all (promises);
        // now count which test-methods retuned `false` from "testSafe" and dump that info below
        if (this.info) {
            const errors = [];
            for (let i = 0; i < testNames.length; i++) {
                if (!results[i]) {
                    errors.push (testNames[i]);
                }
            }
            // we don't throw exception for public-tests, see comments under 'testSafe' method
            let failedMsg = '';
            if (errors.length) {
                failedMsg = ' | Failed methods: ' + errors.join (', ');
            }
            dump (this.addPadding ('[INFO:PUBLIC_TESTS_END] ' + market['type'] + failedMsg, 25), exchange.id);
        }
    }

    async loadExchange (exchange) {
        const result = await this.testSafe ('loadMarkets', exchange, [], true);
        if (!result) {
            return false;
        }
        const symbols = [
            'BTC/CNY',
            'BTC/USD',
            'BTC/USDT',
            'BTC/EUR',
            'BTC/ETH',
            'ETH/BTC',
            'BTC/JPY',
            'ETH/EUR',
            'ETH/JPY',
            'ETH/CNY',
            'ETH/USD',
            'LTC/CNY',
            'DASH/BTC',
            'DOGE/BTC',
            'BTC/AUD',
            'BTC/PLN',
            'USD/SLL',
            'BTC/RUB',
            'BTC/UAH',
            'LTC/BTC',
            'EUR/USD',
        ];
        const resultSymbols = [];
        const exchangeSpecificSymbols = exchange.symbols;
        for (let i = 0; i < exchangeSpecificSymbols.length; i++) {
            const symbol = exchangeSpecificSymbols[i];
            if (exchange.inArray (symbol, symbols)) {
                resultSymbols.push (symbol);
            }
        }
        let resultMsg = '';
        const resultLength = resultSymbols.length;
        const exchangeSymbolsLength = exchange.symbols.length;
        if (resultLength > 0) {
            if (exchangeSymbolsLength > resultLength) {
                resultMsg = resultSymbols.join (', ') + ' + more...';
            } else {
                resultMsg = resultSymbols.join (', ');
            }
        }
        dump ('Exchange loaded', exchangeSymbolsLength, 'symbols', resultMsg);
        return true;
    }

    getTestSymbol (exchange, isSpot, symbols) {
        let symbol = undefined;
        for (let i = 0; i < symbols.length; i++) {
            const s = symbols[i];
            const market = exchange.safeValue (exchange.markets, s);
            if (market !== undefined) {
                const active = exchange.safeValue (market, 'active');
                if (active || (active === undefined)) {
                    symbol = s;
                    break;
                }
            }
        }
        return symbol;
    }

    getExchangeCode (exchange, codes = undefined) {
        if (codes === undefined) {
            codes = [ 'BTC', 'ETH', 'XRP', 'LTC', 'BCH', 'EOS', 'BNB', 'BSV', 'USDT' ];
        }
        const code = codes[0];
        for (let i = 0; i < codes.length; i++) {
            if (codes[i] in exchange.currencies) {
                return codes[i];
            }
        }
        return code;
    }

    getMarketsFromExchange (exchange, spot = true) {
        const res = {};
        const markets = exchange.markets;
        const keys = Object.keys (markets);
        for (let i = 0; i < keys.length; i++) {
            const key = keys[i];
            const market = markets[key];
            if (spot && market['spot']) {
                res[market['symbol']] = market;
            } else if (!spot && !market['spot']) {
                res[market['symbol']] = market;
            }
        }
        return res;
    }

    getValidSymbol (exchange, spot = true) {
        const currentTypeMarkets = this.getMarketsFromExchange (exchange, spot);
        const codes = [
            'BTC',
            'ETH',
            'XRP',
            'LTC',
            'BCH',
            'EOS',
            'BNB',
            'BSV',
            'USDT',
            'ATOM',
            'BAT',
            'BTG',
            'DASH',
            'DOGE',
            'ETC',
            'IOTA',
            'LSK',
            'MKR',
            'NEO',
            'PAX',
            'QTUM',
            'TRX',
            'TUSD',
            'USD',
            'USDC',
            'WAVES',
            'XEM',
            'XMR',
            'ZEC',
            'ZRX',
        ];
        const spotSymbols = [
            'BTC/USD',
            'BTC/USDT',
            'BTC/CNY',
            'BTC/EUR',
            'BTC/ETH',
            'ETH/BTC',
            'ETH/USD',
            'ETH/USDT',
            'BTC/JPY',
            'LTC/BTC',
            'ZRX/WETH',
            'EUR/USD',
        ];
        const swapSymbols = [
            'BTC/USDT:USDT',
            'BTC/USD:USD',
            'ETH/USDT:USDT',
            'ETH/USD:USD',
            'LTC/USDT:USDT',
            'DOGE/USDT:USDT',
            'ADA/USDT:USDT',
            'BTC/USD:BTC',
            'ETH/USD:ETH',
        ];
        const targetSymbols = spot ? spotSymbols : swapSymbols;
        let symbol = this.getTestSymbol (exchange, spot, targetSymbols);
        // if symbols wasn't found from above hardcoded list, then try to locate any symbol which has our target hardcoded 'base' code
        if (symbol === undefined) {
            for (let i = 0; i < codes.length; i++) {
                const currentCode = codes[i];
                const marketsArrayForCurrentCode = exchange.filterBy (currentTypeMarkets, 'base', currentCode);
                const indexedMkts = exchange.indexBy (marketsArrayForCurrentCode, 'symbol');
                const symbolsArrayForCurrentCode = Object.keys (indexedMkts);
                const symbolsLength = symbolsArrayForCurrentCode.length;
                if (symbolsLength) {
                    symbol = this.getTestSymbol (exchange, spot, symbolsArrayForCurrentCode);
                    break;
                }
            }
        }
        // if there wasn't found any symbol with our hardcoded 'base' code, then just try to find symbols that are 'active'
        if (symbol === undefined) {
            const activeMarkets = exchange.filterBy (currentTypeMarkets, 'active', true);
            const activeSymbols = [];
            for (let i = 0; i < activeMarkets.length; i++) {
                activeSymbols.push (activeMarkets[i]['symbol']);
            }
            symbol = this.getTestSymbol (exchange, spot, activeSymbols);
        }
        if (symbol === undefined) {
            const values = Object.values (currentTypeMarkets);
            const valuesLength = values.length;
            if (valuesLength > 0) {
                const first = values[0];
                if (first !== undefined) {
                    symbol = first['symbol'];
                }
            }
        }
        return symbol;
    }

    async testExchange (exchange, providedSymbol = undefined) {
        let spotSymbol = undefined;
        let swapSymbol = undefined;
        if (providedSymbol !== undefined) {
            const market = exchange.market (providedSymbol);
            if (market['spot']) {
                spotSymbol = providedSymbol;
            } else {
                swapSymbol = providedSymbol;
            }
        } else {
            if (exchange.has['spot']) {
                spotSymbol = this.getValidSymbol (exchange, true);
            }
            if (exchange.has['swap']) {
                swapSymbol = this.getValidSymbol (exchange, false);
            }
        }
        if (spotSymbol !== undefined) {
            dump ('Selected SPOT SYMBOL:', spotSymbol);
        }
        if (swapSymbol !== undefined) {
            dump ('Selected SWAP SYMBOL:', swapSymbol);
        }
        if (!this.privateTestOnly) {
            if (exchange.has['spot'] && spotSymbol !== undefined) {
                if (this.info) {
                    dump ('[INFO:SPOT TESTS]');
                }
                exchange.options['type'] = 'spot';
                await this.runPublicTests (exchange, spotSymbol);
            }
            if (exchange.has['swap'] && swapSymbol !== undefined) {
                if (this.info) {
                    dump ('[INFO:SWAP TESTS]');
                }
                exchange.options['type'] = 'swap';
                await this.runPublicTests (exchange, swapSymbol);
            }
        }
        if (this.privateTest || this.privateTestOnly) {
            if (exchange.has['spot'] && spotSymbol !== undefined) {
                exchange.options['defaultType'] = 'spot';
                await this.runPrivateTests (exchange, spotSymbol);
            }
            if (exchange.has['swap'] && swapSymbol !== undefined) {
                exchange.options['defaultType'] = 'swap';
                await this.runPrivateTests (exchange, swapSymbol);
            }
        }
    }

    async runPrivateTests (exchange, symbol) {
        if (!exchange.checkRequiredCredentials (false)) {
            dump ('[Skipping private tests]', 'Keys not found');
            return;
        }
        const code = this.getExchangeCode (exchange);
        // if (exchange.extendedTest) {
        //     await test ('InvalidNonce', exchange, symbol);
        //     await test ('OrderNotFound', exchange, symbol);
        //     await test ('InvalidOrder', exchange, symbol);
        //     await test ('InsufficientFunds', exchange, symbol, balance); // danger zone - won't execute with non-empty balance
        // }
        const tests = {
            'signIn': [ ],
            'fetchBalance': [ ],
            'fetchAccounts': [ ],
            'fetchTransactionFees': [ ],
            'fetchTradingFees': [ ],
            'fetchStatus': [ ],
            'fetchOrders': [ symbol ],
            'fetchOpenOrders': [ symbol ],
            'fetchClosedOrders': [ symbol ],
            'fetchMyTrades': [ symbol ],
            'fetchLeverageTiers': [ [ symbol ] ],
            'fetchLedger': [ code ],
            'fetchTransactions': [ code ],
            'fetchDeposits': [ code ],
            'fetchWithdrawals': [ code ],
            'fetchBorrowRates': [ code ],
            'fetchBorrowRate': [ code ],
            'fetchBorrowInterest': [ code, symbol ],
            // 'addMargin': [ ],
            // 'reduceMargin': [ ],
            // 'setMargin': [ ],
            // 'setMarginMode': [ ],
            // 'setLeverage': [ ],
            'cancelAllOrders': [ symbol ],
            // 'cancelOrder': [ ],
            // 'cancelOrders': [ ],
            'fetchCanceledOrders': [ symbol ],
            // 'fetchClosedOrder': [ ],
            // 'fetchOpenOrder': [ ],
            // 'fetchOrder': [ ],
            // 'fetchOrderTrades': [ ],
            'fetchPosition': [ symbol ],
            'fetchDeposit': [ code ],
            'createDepositAddress': [ code ],
            'fetchDepositAddress': [ code ],
            'fetchDepositAddresses': [ code ],
            'fetchDepositAddressesByNetwork': [ code ],
            // 'editOrder': [ ],
            'fetchBorrowRateHistory': [ code ],
            'fetchBorrowRatesPerSymbol': [ ],
            'fetchLedgerEntry': [ code ],
            // 'fetchWithdrawal': [ ],
            // 'transfer': [ ],
            // 'withdraw': [ ],
        };
        const market = exchange.market (symbol);
        const isSpot = market['spot'];
        if (isSpot) {
            tests['fetchCurrencies'] = [ symbol ];
        } else {
            // derivatives only
            tests['fetchPositions'] = [ symbol ]; // this test fetches all positions for 1 symbol
            tests['fetchPosition'] = [ symbol ];
            tests['fetchPositionRisk'] = [ symbol ];
            tests['setPositionMode'] = [ symbol ];
            tests['setMarginMode'] = [ symbol ];
            tests['fetchOpenInterestHistory'] = [ symbol ];
            tests['fetchFundingRateHistory'] = [ symbol ];
            tests['fetchFundingHistory'] = [ symbol ];
        }
        const combinedPublicPrivateTests = exchange.deepExtend (this.publicTests, tests);
        const testNames = Object.keys (combinedPublicPrivateTests);
        const promises = [];
        for (let i = 0; i < testNames.length; i++) {
            const testName = testNames[i];
            const testArgs = combinedPublicPrivateTests[testName];
            promises.push (this.testSafe (testName, exchange, testArgs, false));
        }
        const results = await Promise.all (promises);
        const errors = [];
        for (let i = 0; i < testNames.length; i++) {
            const testName = testNames[i];
            const success = results[i];
            if (!success) {
                errors.push (testName);
            }
        }
        const errorsCnt = errors.length; // PHP transpile count($errors)
        if (errorsCnt > 0) {
            throw new Error ('Failed private tests [' + market['type'] + ']: ' + errors.join (', '));
        } else {
            if (this.info) {
                dump (this.addPadding ('[INFO:PRIVATE_TESTS_DONE]', 25), exchange.id);
            }
        }
    }

    async startTest (exchange, symbol) {
        // we don't need to test aliases
        if (exchange.alias) {
            return;
        }
        if (this.sandbox || getExchangeProp (exchange, 'sandbox')) {
            exchange.setSandboxMode (true);
        }
        // because of python-async, we need proper `.close()` handling
        try {
            const result = await this.loadExchange (exchange);
            if (!result) {
                await close (exchange);
                return;
            }
            await this.testExchange (exchange, symbol);
            await close (exchange);
        } catch (e) {
            await close (exchange);
            throw e;
        }
    }
}
// ***** AUTO-TRANSPILER-END *****
// *******************************
(new testMainClass ()).init (exchangeId, exchangeSymbol);<|MERGE_RESOLUTION|>--- conflicted
+++ resolved
@@ -135,12 +135,7 @@
     async init (exchangeId, symbol) {
         this.parseCliArgs ();
         const symbolStr = symbol !== undefined ? symbol : 'all';
-<<<<<<< HEAD
-        const testingString = "\nTesting (" + ext + ") Exchange: " + exchangeId + ' Symbol:' + symbolStr + "\n";
-        console.log (testingString);
-=======
         dump ('\nTESTING ', ext, { 'exchange': exchangeId, 'symbol': symbolStr }, '\n');
->>>>>>> 1c14edc2
         const exchangeArgs = {
             'verbose': this.verbose,
             'debug': this.debug,
@@ -245,26 +240,11 @@
         } else if (!(methodNameInTest in this.testFiles)) {
             skipMessage = '[INFO:UNIMPLEMENTED_TEST]';
         }
-<<<<<<< HEAD
-        const argsStringified = '(' + args.join (',') + ')';
-        try {
-            // exceptionally for `loadMarkets` call, we call it before it's even checked for "skip" as we need it to be called anyway (but can skip "test.loadMarket" for it)
-            if (isLoadMarkets) {
-                await exchange.loadMarkets ();
-            }
-            if (skipMessage) {
-                if (this.info) {
-                    dump (this.addPadding (skipMessage, 25), exchange.id, methodNameInTest);
-                }
-                return undefined;
-            }
-=======
         // exceptionally for `loadMarkets` call, we call it before it's even checked for "skip" as we need it to be called anyway (but can skip "test.loadMarket" for it)
         if (isLoadMarkets) {
             await exchange.loadMarkets (true);
         }
         if (skipMessage) {
->>>>>>> 1c14edc2
             if (this.info) {
                 dump (this.addPadding (skipMessage, 25), exchange.id, methodNameInTest);
             }
