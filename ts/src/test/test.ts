// ----------------------------------------------------------------------------

import fs from 'fs';
import assert from 'assert';
import { Agent } from 'https';
import HttpsProxyAgent from 'https-proxy-agent';
import { fileURLToPath, pathToFileURL } from 'url';
import ccxt from '../../ccxt.js';
import errorsHierarchy from '../base/errorHierarchy.js';


// js specific codes //
const __dirname = fileURLToPath (new URL ('.', import.meta.url));
process.on ('uncaughtException', (e) => {
    console.log (e, e.stack); process.exit (1);
});
process.on ('unhandledRejection', (e: any) => {
    console.log (e, e.stack); process.exit (1);
});
const [ processPath, , exchangeId = null, exchangeSymbol = undefined ] = process.argv.filter ((x) => !x.startsWith ('--'));
const AuthenticationError = ccxt.AuthenticationError;

// non-transpiled part, but shared names among langs
class baseMainTestClass {
    info = false;
    verbose = false;
    debug = false;
    privateTest = false;
    privateTestOnly = false;
    sandbox = false;
    skippedMethods = {};
    checkedPublicTests = {};
    testFiles = {};
    publicTests = {};
}
const rootDir = __dirname + '/../../../';
const envVars = process.env;
const ext = import.meta.url.split ('.')[1];
const httpsAgent = new Agent ({ 'ecdhCurve': 'auto' });

function dump (...args) {
    console.log (...args);
}

function getCliArgValue (arg) {
    return process.argv.includes (arg) || false;
}

function getTestName (str) {
    return str;
}

function ioFileExists (path) {
    return fs.existsSync (path);
}

function ioFileRead (path, decode = true) {
    const content = fs.readFileSync (path, 'utf8');
    return decode ? JSON.parse (content) : content;
}

async function callMethod (testFiles, methodName, exchange, args) {
    return await testFiles[methodName] (exchange, ...args);
}

function exceptionMessage (exc) {
    return '[' + exc.constructor.name + '] ' + exc.message.slice (0, 500);
}

function addProxy (exchange, httpProxy) {
    // add real proxy agent
    exchange.agent = HttpsProxyAgent (httpProxy);
}

function exitScript () {
    process.exit (0);
}

function getExchangeProp (exchange, prop, defaultValue = undefined) {
    return (prop in exchange) ? exchange[prop] : defaultValue;
}

function setExchangeProp (exchange, prop, value) {
    exchange[prop] = value;
}

function initExchange (exchangeId, args) {
    return new (ccxt)[exchangeId] (args);
}

async function importTestFile (filePath) {
    // eslint-disable-next-line global-require, import/no-dynamic-require, no-path-concat
    return (await import (pathToFileURL (filePath + '.js') as any) as any)['default'];
}

async function setTestFiles (holderClass, properties) {
    // exchange tests
    for (let i = 0; i < properties.length; i++) {
        const name = properties[i];
        const filePathWoExt = __dirname + '/Exchange/test.' + name;
        if (ioFileExists (filePathWoExt + '.' + ext)) {
            // eslint-disable-next-line global-require, import/no-dynamic-require, no-path-concat
            holderClass.testFiles[name] = await importTestFile (filePathWoExt);
        }
    }
    // errors tests
    const errorHierarchyKeys = Object.keys (errorsHierarchy);
    for (let i = 0; i < errorHierarchyKeys.length; i++) {
        const name = errorHierarchyKeys[i];
        const filePathWoExt = __dirname + '/base/errors/test.' + name;
        if (ioFileExists (filePathWoExt + '.' + ext)) {
            // eslint-disable-next-line global-require, import/no-dynamic-require, no-path-concat
            holderClass.testFiles[name] = await importTestFile (filePathWoExt);
        }
    }
}

async function close (exchange) {
    // stub
}

// *********************************
// ***** AUTO-TRANSPILER-START *****

export default class testMainClass extends baseMainTestClass {
    parseCliArgs () {
        this.info = getCliArgValue ('--info');
        this.verbose = getCliArgValue ('--verbose');
        this.debug = getCliArgValue ('--debug');
        this.privateTest = getCliArgValue ('--private');
        this.privateTestOnly = getCliArgValue ('--privateOnly');
        this.sandbox = getCliArgValue ('--sandbox');
    }

    async init (exchangeId, symbol) {
        this.parseCliArgs ();
        const symbolStr = symbol !== undefined ? symbol : 'all';
        console.log ('\nTESTING ', ext, { 'exchange': exchangeId, 'symbol': symbolStr }, '\n');
        const exchangeArgs = {
            'verbose': this.verbose,
            'debug': this.debug,
            'httpsAgent': httpsAgent,
            'enableRateLimit': true,
            'timeout': 20000,
        };
        const exchange = initExchange (exchangeId, exchangeArgs);
        await this.importFiles (exchange);
        this.expandSettings (exchange, symbol);
        await this.startTest (exchange, symbol);
        await close (exchange);
    }

    async importFiles (exchange) {
        // exchange tests
        this.testFiles = {};
        const properties = Object.keys (exchange.has);
        properties.push ('loadMarkets');
        await setTestFiles (this, properties);
    }

    expandSettings (exchange, symbol) {
        const exchangeId = exchange.id;
        const keysGlobal = rootDir + 'keys.json';
        const keysLocal = rootDir + 'keys.local.json';
        const keysGlobalExists = ioFileExists (keysGlobal);
        const keysLocalExists = ioFileExists (keysLocal);
        const globalSettings = keysGlobalExists ? ioFileRead (keysGlobal) : {};
        const localSettings = keysLocalExists ? ioFileRead (keysLocal) : {};
        const allSettings = exchange.deepExtend (globalSettings, localSettings);
        const exchangeSettings = exchange.safeValue (allSettings, exchangeId, {});
        if (exchangeSettings) {
            const settingKeys = Object.keys (exchangeSettings);
            for (let i = 0; i < settingKeys.length; i++) {
                const key = settingKeys[i];
                if (exchangeSettings[key]) {
                    const existing = getExchangeProp (exchange, key, {});
                    setExchangeProp (exchange, key, exchange.deepExtend (existing, exchangeSettings[key]));
                }
            }
            // support simple proxy
            const proxy = getExchangeProp (exchange, 'httpProxy');
            if (proxy) {
                addProxy (exchange, proxy);
            }
        }
        // credentials
        const reqCreds = getExchangeProp (exchange, 're' + 'quiredCredentials'); // dont glue the r-e-q-u-i-r-e phrase, because leads to messed up transpilation
        const objkeys = Object.keys (reqCreds);
        for (let i = 0; i < objkeys.length; i++) {
            const credential = objkeys[i];
            const isRequired = reqCreds[credential];
            if (isRequired && getExchangeProp (exchange, credential) === undefined) {
                const fullKey = exchangeId + '_' + credential;
                const credentialEnvName = fullKey.toUpperCase (); // example: KRAKEN_APIKEY
                const credentialValue = (credentialEnvName in envVars) ? envVars[credentialEnvName] : undefined;
                if (credentialValue) {
                    setExchangeProp (exchange, credential, credentialValue);
                }
            }
        }
        // skipped tests
        const skippedFile = rootDir + 'skip-tests.json';
        const skippedSettings = ioFileRead (skippedFile);
        const skippedSettingsForExchange = exchange.safeValue (skippedSettings, exchangeId, {});
        // others
        const skipReason = exchange.safeValue (skippedSettingsForExchange, 'skip');
        if (skipReason !== undefined) {
            dump ('[SKIPPED] exchange', exchangeId, skipReason);
            exitScript ();
        }
        if (exchange.alias) {
            dump ('[SKIPPED] Alias exchange. ', 'exchange', exchangeId, 'symbol', symbol);
            exitScript ();
        }
        //
        this.skippedMethods = exchange.safeValue (skippedSettingsForExchange, 'skipMethods', {});
        this.checkedPublicTests = {};
    }

<<<<<<< HEAD
    padEnd (message: string, size) {
=======
    addPadding (message, size) {
>>>>>>> 559ea075
        // has to be transpilable
        let res = '';
        const missingSpace = size - message.length - 0; // - 0 is added just to trick transpile to treat the .length as a string for php
        if (missingSpace > 0) {
            for (let i = 0; i < missingSpace; i++) {
                res += ' ';
            }
        }
        return message + res;
    }

    async testMethod (methodName, exchange, args, isPublic) {
        const methodNameInTest = getTestName (methodName);
        // if this is a private test, and the implementation was already tested in public, then no need to re-test it in private test (exception is fetchCurrencies, because our approach in exchange)
        if (!isPublic && (methodNameInTest in this.checkedPublicTests) && (methodName !== 'fetchCurrencies')) {
            return undefined;
        }
        let skipMessage = undefined;
        const isFetchOhlcvEmulated = (methodName === 'fetchOHLCV' && exchange.has['fetchOHLCV'] === 'emulated'); // todo: remove emulation from base
        if ((methodName !== 'loadMarkets') && (!(methodName in exchange.has) || !exchange.has[methodName]) || isFetchOhlcvEmulated) {
            skipMessage = '[INFO:UNSUPPORTED_TEST]'; // keep it aligned with the longest message
        } else if (methodName in this.skippedMethods) {
            skipMessage = '[INFO:SKIPPED_TEST]';
        } else if (!(methodNameInTest in this.testFiles)) {
            skipMessage = '[INFO:UNIMPLEMENTED_TEST]';
        }
        if (skipMessage) {
            if (this.info) {
                dump (this.addPadding (skipMessage, 25), exchange.id, methodNameInTest);
            }
            return undefined;
        }
        const argsStringified = '(' + args.join (',') + ')';
        if (this.info) {
            dump (this.addPadding ('[INFO:TESTING]', 25), exchange.id, methodNameInTest, argsStringified);
        }
        let result = null;
        try {
            result = await callMethod (this.testFiles, methodNameInTest, exchange, args);
            if (isPublic) {
                this.checkedPublicTests[methodNameInTest] = true;
            }
        } catch (e) {
            const isAuthError = (e instanceof AuthenticationError);
            if (!(isPublic && isAuthError)) {
                dump ('ERROR:', exceptionMessage (e), ' | Exception from: ', exchange.id, methodNameInTest, argsStringified);
                throw e;
            }
        }
        return result;
    }

    async testSafe (methodName, exchange, args, isPublic) {
        try {
            await this.testMethod (methodName, exchange, args, isPublic);
            return true;
        } catch (e) {
            return false;
        }
    }

    async runPublicTests (exchange, symbol) {
        const tests = {
            'loadMarkets': [],
            'fetchCurrencies': [],
            'fetchTicker': [ symbol ],
            'fetchTickers': [ symbol ],
            'fetchOHLCV': [ symbol ],
            'fetchTrades': [ symbol ],
            'fetchOrderBook': [ symbol ],
            'fetchL2OrderBook': [ symbol ],
            'fetchOrderBooks': [],
            'fetchBidsAsks': [],
            'fetchStatus': [],
            'fetchTime': [],
        };
        const market = exchange.market (symbol);
        const isSpot = market['spot'];
        if (isSpot) {
            tests['fetchCurrencies'] = [];
        } else {
            tests['fetchFundingRates'] = [ symbol ];
            tests['fetchFundingRate'] = [ symbol ];
            tests['fetchFundingRateHistory'] = [ symbol ];
            tests['fetchIndexOHLCV'] = [ symbol ];
            tests['fetchMarkOHLCV'] = [ symbol ];
            tests['fetchPremiumIndexOHLCV'] = [ symbol ];
        }
        this.publicTests = tests;
        const testNames = Object.keys (tests);
        const promises = [];
        for (let i = 0; i < testNames.length; i++) {
            const testName = testNames[i];
            const testArgs = tests[testName];
            promises.push (this.testSafe (testName, exchange, testArgs, true));
        }
        // todo - not yet ready in other langs too
        // promises.push (testThrottle ());
        await Promise.all (promises);
        if (this.info) {
            dump (this.addPadding ('[INFO:PUBLIC_TESTS_DONE]', 25), exchange.id);
        }
    }

    async loadExchange (exchange) {
        await exchange.loadMarkets ();
        assert (typeof exchange.markets === 'object', '.markets is not an object');
        assert (Array.isArray (exchange.symbols), '.symbols is not an array');
        const symbolsLength = exchange.symbols.length;
        const marketKeys = Object.keys (exchange.markets);
        const marketKeysLength = marketKeys.length;
        assert (symbolsLength > 0, '.symbols count <= 0 (less than or equal to zero)');
        assert (marketKeysLength > 0, '.markets objects keys length <= 0 (less than or equal to zero)');
        assert (symbolsLength === marketKeysLength, 'number of .symbols is not equal to the number of .markets');
        const symbols = [
            'BTC/CNY',
            'BTC/USD',
            'BTC/USDT',
            'BTC/EUR',
            'BTC/ETH',
            'ETH/BTC',
            'BTC/JPY',
            'ETH/EUR',
            'ETH/JPY',
            'ETH/CNY',
            'ETH/USD',
            'LTC/CNY',
            'DASH/BTC',
            'DOGE/BTC',
            'BTC/AUD',
            'BTC/PLN',
            'USD/SLL',
            'BTC/RUB',
            'BTC/UAH',
            'LTC/BTC',
            'EUR/USD',
        ];
        const resultSymbols = [];
        const exchangeSpecificSymbols = exchange.symbols;
        for (let i = 0; i < exchangeSpecificSymbols.length; i++) {
            const symbol = exchangeSpecificSymbols[i];
            if (exchange.inArray (symbol, symbols)) {
                resultSymbols.push (symbol);
            }
        }
        let resultMsg = '';
        const resultLength = resultSymbols.length;
        const exchangeSymbolsLength = exchange.symbols.length;
        if (resultLength > 0) {
            if (exchangeSymbolsLength > resultLength) {
                resultMsg = resultSymbols.join (', ') + ' + more...';
            } else {
                resultMsg = resultSymbols.join (', ');
            }
        }
        dump ('Exchange loaded', exchangeSymbolsLength, 'symbols', resultMsg);
    }

    getTestSymbol (exchange, isSpot, symbols) {
        let symbol = undefined;
        for (let i = 0; i < symbols.length; i++) {
            const s = symbols[i];
            const market = exchange.safeValue (exchange.markets, s);
            if (market !== undefined) {
                const active = exchange.safeValue (market, 'active');
                if (active || (active === undefined)) {
                    symbol = s;
                    break;
                }
            }
        }
        return symbol;
    }

    getExchangeCode (exchange, codes = undefined) {
        if (codes === undefined) {
            codes = [ 'BTC', 'ETH', 'XRP', 'LTC', 'BCH', 'EOS', 'BNB', 'BSV', 'USDT' ];
        }
        const code = codes[0];
        for (let i = 0; i < codes.length; i++) {
            if (codes[i] in exchange.currencies) {
                return codes[i];
            }
        }
        return code;
    }

    getMarketsFromExchange (exchange, spot = true) {
        const res = {};
        const markets = exchange.markets;
        const keys = Object.keys (markets);
        for (let i = 0; i < keys.length; i++) {
            const key = keys[i];
            const market = markets[key];
            if (spot && market['spot']) {
                res[market['symbol']] = market;
            } else if (!spot && !market['spot']) {
                res[market['symbol']] = market;
            }
        }
        return res;
    }

    getValidSymbol (exchange, spot = true) {
        const currentTypeMarkets = this.getMarketsFromExchange (exchange, spot);
        const codes = [
            'BTC',
            'ETH',
            'XRP',
            'LTC',
            'BCH',
            'EOS',
            'BNB',
            'BSV',
            'USDT',
            'ATOM',
            'BAT',
            'BTG',
            'DASH',
            'DOGE',
            'ETC',
            'IOTA',
            'LSK',
            'MKR',
            'NEO',
            'PAX',
            'QTUM',
            'TRX',
            'TUSD',
            'USD',
            'USDC',
            'WAVES',
            'XEM',
            'XMR',
            'ZEC',
            'ZRX',
        ];
        const spotSymbols = [
            'BTC/USD',
            'BTC/USDT',
            'BTC/CNY',
            'BTC/EUR',
            'BTC/ETH',
            'ETH/BTC',
            'ETH/USD',
            'ETH/USDT',
            'BTC/JPY',
            'LTC/BTC',
            'ZRX/WETH',
            'EUR/USD',
        ];
        const swapSymbols = [
            'BTC/USDT:USDT',
            'BTC/USD:USD',
            'ETH/USDT:USDT',
            'ETH/USD:USD',
            'LTC/USDT:USDT',
            'DOGE/USDT:USDT',
            'ADA/USDT:USDT',
            'BTC/USD:BTC',
            'ETH/USD:ETH',
        ];
        const targetSymbols = spot ? spotSymbols : swapSymbols;
        let symbol = this.getTestSymbol (exchange, spot, targetSymbols);
        // if symbols wasn't found from above hardcoded list, then try to locate any symbol which has our target hardcoded 'base' code
        if (symbol === undefined) {
            for (let i = 0; i < codes.length; i++) {
                const currentCode = codes[i];
                const marketsArrayForCurrentCode = exchange.filterBy (currentTypeMarkets, 'base', currentCode);
                const indexedMkts = exchange.indexBy (marketsArrayForCurrentCode, 'symbol');
                const symbolsArrayForCurrentCode = Object.keys (indexedMkts);
                const symbolsLength = symbolsArrayForCurrentCode.length;
                if (symbolsLength) {
                    symbol = this.getTestSymbol (exchange, spot, symbolsArrayForCurrentCode);
                    break;
                }
            }
        }
        // if there wasn't found any symbol with our hardcoded 'base' code, then just try to find symbols that are 'active'
        if (symbol === undefined) {
            const activeMarkets = exchange.filterBy (currentTypeMarkets, 'active', true);
            const activeSymbols = Object.keys (activeMarkets);
            symbol = this.getTestSymbol (exchange, spot, activeSymbols);
        }
        if (symbol === undefined) {
            const values = Object.values (currentTypeMarkets);
            const first = values[0];
            if (first !== undefined) {
                symbol = first['symbol'];
            }
        }
        return symbol;
    }

    async testExchange (exchange, providedSymbol = undefined) {
        let spotSymbol = undefined;
        let swapSymbol = undefined;
        if (providedSymbol !== undefined) {
            const market = exchange.market (providedSymbol);
            if (market['spot']) {
                spotSymbol = providedSymbol;
            } else {
                swapSymbol = providedSymbol;
            }
        } else {
            if (exchange.has['spot']) {
                spotSymbol = this.getValidSymbol (exchange, true);
            }
            if (exchange.has['swap']) {
                swapSymbol = this.getValidSymbol (exchange, false);
            }
        }
        if (spotSymbol !== undefined) {
            dump ('Selected SPOT SYMBOL:', spotSymbol);
        }
        if (swapSymbol !== undefined) {
            dump ('Selected SWAP SYMBOL:', swapSymbol);
        }
        if (!this.privateTestOnly) {
            if (exchange.has['spot'] && spotSymbol !== undefined) {
                if (this.info) {
                    dump ('[INFO:SPOT TESTS]');
                }
                exchange.options['type'] = 'spot';
                await this.runPublicTests (exchange, spotSymbol);
            }
            if (exchange.has['swap'] && swapSymbol !== undefined) {
                if (this.info) {
                    dump ('[INFO:SWAP TESTS]');
                }
                exchange.options['type'] = 'swap';
                await this.runPublicTests (exchange, swapSymbol);
            }
        }
        if (this.privateTest || this.privateTestOnly) {
            if (exchange.has['spot'] && spotSymbol !== undefined) {
                exchange.options['defaultType'] = 'spot';
                await this.runPrivateTests (exchange, spotSymbol);
            }
            if (exchange.has['swap'] && swapSymbol !== undefined) {
                exchange.options['defaultType'] = 'swap';
                await this.runPrivateTests (exchange, swapSymbol);
            }
        }
    }

    async runPrivateTests (exchange, symbol) {
        if (!exchange.checkRequiredCredentials (false)) {
            dump ('[Skipping private tests]', 'Keys not found');
            return;
        }
        const code = this.getExchangeCode (exchange);
        // if (exchange.extendedTest) {
        //     await test ('InvalidNonce', exchange, symbol);
        //     await test ('OrderNotFound', exchange, symbol);
        //     await test ('InvalidOrder', exchange, symbol);
        //     await test ('InsufficientFunds', exchange, symbol, balance); // danger zone - won't execute with non-empty balance
        // }
        const tests = {
            'signIn': [ exchange ],
            'fetchBalance': [ exchange ],
            'fetchAccounts': [ exchange ],
            'fetchTransactionFees': [ exchange ],
            'fetchTradingFees': [ exchange ],
            'fetchStatus': [ exchange ],
            'fetchOrders': [ exchange, symbol ],
            'fetchOpenOrders': [ exchange, symbol ],
            'fetchClosedOrders': [ exchange, symbol ],
            'fetchMyTrades': [ exchange, symbol ],
            'fetchLeverageTiers': [ exchange, symbol ],
            'fetchLedger': [ exchange, code ],
            'fetchTransactions': [ exchange, code ],
            'fetchDeposits': [ exchange, code ],
            'fetchWithdrawals': [ exchange, code ],
            'fetchBorrowRates': [ exchange, code ],
            'fetchBorrowRate': [ exchange, code ],
            'fetchBorrowInterest': [ exchange, code, symbol ],
            'addMargin': [ exchange, symbol ],
            'reduceMargin': [ exchange, symbol ],
            'setMargin': [ exchange, symbol ],
            'setMarginMode': [ exchange, symbol ],
            'setLeverage': [ exchange, symbol ],
            'cancelAllOrders': [ exchange, symbol ],
            'cancelOrder': [ exchange, symbol ],
            'cancelOrders': [ exchange, symbol ],
            'fetchCanceledOrders': [ exchange, symbol ],
            'fetchClosedOrder': [ exchange, symbol ],
            'fetchOpenOrder': [ exchange, symbol ],
            'fetchOrder': [ exchange, symbol ],
            'fetchOrderTrades': [ exchange, symbol ],
            'fetchPosition': [ exchange, symbol ],
            'fetchDeposit': [ exchange, code ],
            'createDepositAddress': [ exchange, code ],
            'fetchDepositAddress': [ exchange, code ],
            'fetchDepositAddresses': [ exchange, code ],
            'fetchDepositAddressesByNetwork': [ exchange, code ],
            'editOrder': [ exchange, symbol ],
            'fetchBorrowRateHistory': [ exchange, symbol ],
            'fetchBorrowRatesPerSymbol': [ exchange, symbol ],
            'fetchLedgerEntry': [ exchange, code ],
            'fetchWithdrawal': [ exchange, code ],
            'transfer': [ exchange, code ],
            'withdraw': [ exchange, code ],
        };
        const market = exchange.market (symbol);
        const isSpot = market['spot'];
        if (isSpot) {
            tests['fetchCurrencies'] = [ exchange, symbol ];
        } else {
            // derivatives only
            tests['fetchPositions'] = [ exchange, [ symbol ] ];
            tests['fetchPosition'] = [ exchange, symbol ];
            tests['fetchPositionRisk'] = [ exchange, symbol ];
            tests['setPositionMode'] = [ exchange, symbol ];
            tests['setMarginMode'] = [ exchange, symbol ];
            tests['fetchOpenInterestHistory'] = [ exchange, symbol ];
            tests['fetchFundingRateHistory'] = [ exchange, symbol ];
            tests['fetchFundingHistory'] = [ exchange, symbol ];
        }
        const combinedPublicPrivateTests = exchange.deepExtend (this.publicTests, tests);
        const testNames = Object.keys (combinedPublicPrivateTests);
        const promises = [];
        for (let i = 0; i < testNames.length; i++) {
            const testName = testNames[i];
            const testArgs = combinedPublicPrivateTests[testName];
            promises.push (this.testSafe (testName, exchange, testArgs, false));
        }
        const results = await Promise.all (promises);
        const errors = [];
        for (let i = 0; i < testNames.length; i++) {
            const testName = testNames[i];
            const success = results[i];
            if (!success) {
                errors.push (testName);
            }
        }
        if (errors.length > 0) {
            throw new Error ('Failed private tests [' + market['type'] + ']: ' + errors.join (', '));
        } else {
            if (this.info) {
                dump (this.addPadding ('[INFO:PRIVATE_TESTS_DONE]', 25), exchange.id);
            }
        }
    }

    async startTest (exchange, symbol) {
        // we don't need to test aliases
        if (exchange.alias) {
            return;
        }
        if (this.sandbox || getExchangeProp (exchange, 'sandbox')) {
            exchange.setSandboxMode (true);
        }
        await this.loadExchange (exchange);
        await this.testExchange (exchange, symbol);
    }
}
// ***** AUTO-TRANSPILER-END *****
// *******************************
(new testMainClass ()).init (exchangeId, exchangeSymbol);<|MERGE_RESOLUTION|>--- conflicted
+++ resolved
@@ -217,11 +217,7 @@
         this.checkedPublicTests = {};
     }
 
-<<<<<<< HEAD
-    padEnd (message: string, size) {
-=======
-    addPadding (message, size) {
->>>>>>> 559ea075
+    addPadding (message: string, size) {
         // has to be transpilable
         let res = '';
         const missingSpace = size - message.length - 0; // - 0 is added just to trick transpile to treat the .length as a string for php
