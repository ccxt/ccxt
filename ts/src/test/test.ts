--- conflicted
+++ resolved
@@ -224,7 +224,7 @@
             await this.runBrokerIdTests ();
             return;
         }
-        const symbolStr = symbolArgv !== undefined ? symbolArgv : 'all';
+        const symbolStr = symbolArgv !== undefined ? symbolArgv : 'all';=======
         dump (this.newLine + '' + this.newLine + '' + '[INFO] TESTING ', this.ext, { 'exchange': exchangeId, 'symbol': symbolStr, 'isWs': this.wsTests }, this.newLine);
         const exchangeArgs = {
             'verbose': this.verbose,
@@ -244,21 +244,12 @@
     checkIfSpecificTestIsChosen (symbolArgv) {
         if (symbolArgv !== undefined) {
             const testFileNames = Object.keys (this.testFiles);
-<<<<<<< HEAD
-            const methodNames = symbolArgv.split (','); // i.e. `test.ts binance fetchBalance,fetchDeposits`
-            if (methodNames.length > 1) {
-                for (let i = 0; i < testFileNames.length; i++) {
-                    const testFileName = testFileNames[i];
-                    for (let j = 0; j < methodNames.length; j++) {
-                        const methodName = methodNames[j];
-=======
             const possibleMethodNames = symbolArgv.split (','); // i.e. `test.ts binance fetchBalance,fetchDeposits`
             if (possibleMethodNames.length >= 1) {
                 for (let i = 0; i < testFileNames.length; i++) {
                     const testFileName = testFileNames[i];
                     for (let j = 0; j < possibleMethodNames.length; j++) {
                         const methodName = possibleMethodNames[j];
->>>>>>> f0305503
                         if (testFileName === methodName) {
                             this.onlySpecificTests.push (testFileName);
                         }
@@ -267,11 +258,7 @@
             }
             // if method names were found, then remove them from symbolArgv
             if (this.onlySpecificTests.length > 0) {
-<<<<<<< HEAD
-                symbolArgv = undefined;
-=======
                 return undefined;
->>>>>>> f0305503
             }
         }
         return symbolArgv;
@@ -881,11 +868,8 @@
             // 'fetchWithdrawal': [ ],
             // 'transfer': [ ],
             // 'withdraw': [ ],
+            'createOrder' = [ symbol ],
         };
-<<<<<<< HEAD
-        if (getCliArgValue ('--createOrder')) {
-            tests['createOrder'] = [ symbol ];
-=======
         if (this.wsTests) {
             tests = {
                 // @ts-ignore
@@ -895,7 +879,6 @@
                 'watchPosition': [ symbol ],
                 'watchPositions': [ symbol ],
             };
->>>>>>> f0305503
         }
         const market = exchange.market (symbol);
         const isSpot = market['spot'];
@@ -914,15 +897,6 @@
                 tests['fetchFundingHistory'] = [ symbol ];
             }
         }
-<<<<<<< HEAD
-        const errorsCnt = errors.length; // PHP transpile count($errors)
-        if (errorsCnt > 0) {
-            // throw new Error ('Failed private tests [' + market['type'] + ']: ' + errors.join (', '));
-            dump ('[TEST_FAILURE]', 'Failed private tests [' + market['type'] + ']: ' + errors.join (', '));
-        } else {
-            if (this.info) {
-                dump (this.addPadding ('[INFO:PRIVATE_TESTS_DONE]', 25), exchange.id, market['type']);
-=======
         // const combinedTests = exchange.deepExtend (this.publicTests, privateTests);
         await this.runTests (exchange, tests, false);
     }
@@ -943,7 +917,6 @@
                 break; // if successfull, then break
             } catch (e) {
                 exception = e;
->>>>>>> f0305503
             }
         }
         // if exception was set, then throw it
