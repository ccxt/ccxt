// ----------------------------------------------------------------------------
/* eslint-disable max-classes-per-file */
import fs from 'fs';
import { fileURLToPath, pathToFileURL } from 'url';
import assert from 'assert';
import ccxt, { Exchange } from '../../ccxt.js';
import errorsHierarchy from '../base/errorHierarchy.js';
import { unCamelCase } from '../base/functions/string.js';

// js specific codes //
const DIR_NAME = fileURLToPath (new URL ('.', import.meta.url));
process.on ('uncaughtException', (e) => {
    throw new Error (exceptionMessage (e));
    // process.exit (1);
});
process.on ('unhandledRejection', (e: any) => {
    if (e.message.includes ('connection closed by remote server')) {
        // because of unbeknown reason, this error is happening somewhere in the middle of WS tests, and it's not caught by the try/catch block. so temporarily ignore it
        return;
    }
    throw new Error (exceptionMessage (e));
    // process.exit (1);
});

const AuthenticationError = ccxt.AuthenticationError;
const NotSupported = ccxt.NotSupported;
const NetworkError = ccxt.NetworkError;
const ExchangeError = ccxt.ExchangeError;
const ProxyError = ccxt.ProxyError;
const ExchangeNotAvailable = ccxt.ExchangeNotAvailable;
const OperationFailed = ccxt.OperationFailed;
const OnMaintenance = ccxt.OnMaintenance;

const [ processPath, , exchangeIdFromArgv = null, exchangeSymbol = undefined ] = process.argv.filter ((x) => !x.startsWith ('--'));
const sanitizedSymnol = exchangeSymbol !== undefined && exchangeSymbol.includes ('/') ? exchangeSymbol : undefined;
// non-transpiled part, but shared names among langs
function getCliArgValue (arg) {
    return process.argv.includes (arg) || false;
}

const proxyTestFileName = 'proxies';
class baseMainTestClass {
    lang = 'JS';
    isSynchronous = false;
    idTests = false;
    requestTestsFailed = false;
    responseTestsFailed = false;
    requestTests = false;
    wsTests = false;
    responseTests = false;
    staticTests = false;
    info = false;
    verbose = false;
    debug = false;
    privateTest = false;
    privateTestOnly = false;
    loadKeys = false;
    sandbox = false;
    skippedMethods = {};
    checkedPublicTests = {};
    testFiles = {};
    publicTests = {};
    newLine = '\n';
    rootDir = DIR_NAME + '/../../../';
    rootDirForSkips = DIR_NAME + '/../../../';
    onlySpecificTests = [];
    envVars = process.env;
    proxyTestFileName = proxyTestFileName;
    ext = import.meta.url.split ('.')[1];
}
// const rootDir = DIR_NAME + '/../../../';
// const rootDirForSkips = DIR_NAME + '/../../../';
// const envVars = process.env;
const LOG_CHARS_LENGTH = 10000;
const ext = import.meta.url.split ('.')[1];

function dump (...args) {
    console.log (...args);
}

function jsonParse (elem) {
    return JSON.parse (elem);
}

function jsonStringify (elem) {
    return JSON.stringify (elem,  (k, v) => (v === undefined ? null : v)); // preserve undefined values and convert them to null
}

function convertAscii (input)
{
    return input; // stub for c#
}

function getTestName (str) {
    return str;
}

function ioFileExists (path) {
    return fs.existsSync (path);
}

function ioFileRead (path, decode = true) {
    const content = fs.readFileSync (path, 'utf8');
    return decode ? JSON.parse (content) : content;
}

function ioDirRead (path) {
    const files = fs.readdirSync (path);
    return files;
}

async function callMethod (testFiles, methodName, exchange, skippedProperties, args) {
    // used for calling methods from test files
    return await testFiles[methodName] (exchange, skippedProperties, ...args);
}

async function callExchangeMethodDynamically (exchange: Exchange, methodName: string, args) {
    // used for calling actual exchange methods
    return await exchange[methodName] (...args);
}

async function callOverridenMethod (exchange, methodName, args) {
    // needed in PHP here is just a bridge
    return await callExchangeMethodDynamically (exchange, methodName, args);
}

function exceptionMessage (exc) {
    return '[' + exc.constructor.name + '] ' + exc.stack.slice (0, LOG_CHARS_LENGTH);
}

function exitScript (code = 0) {
    process.exit (code);
}

function getExchangeProp (exchange, prop, defaultValue = undefined) {
    return (prop in exchange) ? exchange[prop] : defaultValue;
}

function setExchangeProp (exchange, prop, value) {
    exchange[prop] = value;
    exchange[unCamelCase (prop)] = value;
}

function initExchange (exchangeId, args, isWs = false): Exchange {
    if (isWs) {
        return new (ccxt.pro)[exchangeId] (args);
    }
    return new (ccxt)[exchangeId] (args);
}

async function importTestFile (filePath) {
    // eslint-disable-next-line global-require, import/no-dynamic-require, no-path-concat
    return (await import (pathToFileURL (filePath + '.js') as any) as any)['default'];
}

async function getTestFiles (properties, ws = false) {
    const path = ws ? DIR_NAME + '../pro/test/' : DIR_NAME;
    // exchange tests
    const tests = {};
    const finalPropList = properties.concat ([ proxyTestFileName ]);
    for (let i = 0; i < finalPropList.length; i++) {
        const name = finalPropList[i];
        const filePathWoExt = path + 'Exchange/test.' + name;
        if (ioFileExists (filePathWoExt + '.' + ext)) {
            // eslint-disable-next-line global-require, import/no-dynamic-require, no-path-concat
            tests[name] = await importTestFile (filePathWoExt);
        }
    }
    // errors tests
    const errorHierarchyKeys = Object.keys (errorsHierarchy);
    for (let i = 0; i < errorHierarchyKeys.length; i++) {
        const name = errorHierarchyKeys[i];
        const filePathWoExt = path + '/base/errors/test.' + name;
        if (ioFileExists (filePathWoExt + '.' + ext)) {
            // eslint-disable-next-line global-require, import/no-dynamic-require, no-path-concat
            tests[name] = await importTestFile (filePathWoExt);
        }
    }
    return tests;
}

function setFetchResponse (exchange: Exchange, mockResponse) {
    exchange.fetch = async (url, method = 'GET', headers = undefined, body = undefined) => mockResponse;
    return exchange;
}

function isNullValue (value) {
    return value === null;
}

async function close (exchange: Exchange) {
    await exchange.close ();
}

// *********************************
// ***** AUTO-TRANSPILER-START *****

export default class testMainClass extends baseMainTestClass {
    parseCliArgs () {
        this.responseTests = getCliArgValue ('--responseTests');
        this.idTests = getCliArgValue ('--idTests');
        this.requestTests = getCliArgValue ('--requestTests');
        this.info = getCliArgValue ('--info');
        this.verbose = getCliArgValue ('--verbose');
        this.debug = getCliArgValue ('--debug');
        this.privateTest = getCliArgValue ('--private');
        this.privateTestOnly = getCliArgValue ('--privateOnly');
        this.sandbox = getCliArgValue ('--sandbox');
        this.loadKeys = getCliArgValue ('--loadKeys');
        this.wsTests = getCliArgValue ('--ws');
    }

    async init (exchangeId, symbolArgv) {
        this.parseCliArgs ();

        if (this.responseTests) {
            await this.runStaticResponseTests (exchangeId, symbolArgv);
            return;
        }
        if (this.requestTests) {
            await this.runStaticRequestTests (exchangeId, symbolArgv); // symbol here is the testname
            return;
        }
        if (this.idTests) {
            await this.runBrokerIdTests ();
            return;
        }
        const symbolStr = symbolArgv !== undefined ? symbolArgv : 'all';
        dump (this.newLine + '' + this.newLine + '' + '[INFO] TESTING ', this.ext, { 'exchange': exchangeId, 'symbol': symbolStr, 'isWs': this.wsTests }, this.newLine);
        const exchangeArgs = {
            'verbose': this.verbose,
            'debug': this.debug,
            'enableRateLimit': true,
            'timeout': 30000,
        };
        const exchange = initExchange (exchangeId, exchangeArgs, this.wsTests);
        await this.importFiles (exchange);
        assert (Object.keys (this.testFiles).length > 0, 'Test files were not loaded'); // ensure test files are found & filled
        this.expandSettings (exchange);
        const symbol = this.checkIfSpecificTestIsChosen (symbolArgv);
        await this.startTest (exchange, symbol);
        exitScript (0); // needed to be explicitly finished for WS tests
    }

    checkIfSpecificTestIsChosen (symbolArgv) {
        if (symbolArgv !== undefined) {
            const testFileNames = Object.keys (this.testFiles);
            const possibleMethodNames = symbolArgv.split (','); // i.e. `test.ts binance fetchBalance,fetchDeposits`
            if (possibleMethodNames.length >= 1) {
                for (let i = 0; i < testFileNames.length; i++) {
                    const testFileName = testFileNames[i];
                    for (let j = 0; j < possibleMethodNames.length; j++) {
                        const methodName = possibleMethodNames[j];
                        if (testFileName === methodName) {
                            this.onlySpecificTests.push (testFileName);
                        }
                    }
                }
            }
            // if method names were found, then remove them from symbolArgv
            if (this.onlySpecificTests.length > 0) {
                return undefined;
            }
        }
        return symbolArgv;
    }

    async importFiles (exchange: Exchange) {
        const properties = Object.keys (exchange.has);
        properties.push ('loadMarkets');
        this.testFiles = await getTestFiles (properties, this.wsTests);
    }

    loadCredentialsFromEnv (exchange: Exchange) {
        const exchangeId = exchange.id;
        const reqCreds = getExchangeProp (exchange, 're' + 'quiredCredentials'); // dont glue the r-e-q-u-i-r-e phrase, because leads to messed up transpilation
        const objkeys = Object.keys (reqCreds);
        for (let i = 0; i < objkeys.length; i++) {
            const credential = objkeys[i];
            const isRequired = reqCreds[credential];
            if (isRequired && getExchangeProp (exchange, credential) === undefined) {
                const fullKey = exchangeId + '_' + credential;
                const credentialEnvName = fullKey.toUpperCase (); // example: KRAKEN_APIKEY
                const credentialValue = (credentialEnvName in this.envVars) ? this.envVars[credentialEnvName] : undefined;
                if (credentialValue) {
                    setExchangeProp (exchange, credential, credentialValue);
                }
            }
        }
    }

    expandSettings (exchange: Exchange) {
        const exchangeId = exchange.id;
        const keysGlobal = this.rootDir + 'keys.json';
        const keysLocal = this.rootDir + 'keys.local.json';
        const keysGlobalExists = ioFileExists (keysGlobal);
        const keysLocalExists = ioFileExists (keysLocal);
        const globalSettings = keysGlobalExists ? ioFileRead (keysGlobal) : {};
        const localSettings = keysLocalExists ? ioFileRead (keysLocal) : {};
        const allSettings = exchange.deepExtend (globalSettings, localSettings);
        const exchangeSettings = exchange.safeValue (allSettings, exchangeId, {});
        if (exchangeSettings) {
            const settingKeys = Object.keys (exchangeSettings);
            for (let i = 0; i < settingKeys.length; i++) {
                const key = settingKeys[i];
                if (exchangeSettings[key]) {
                    let finalValue = undefined;
                    if (typeof exchangeSettings[key] === 'object') {
                        const existing = getExchangeProp (exchange, key, {});
                        finalValue = exchange.deepExtend (existing, exchangeSettings[key]);
                    } else {
                        finalValue = exchangeSettings[key];
                    }
                    setExchangeProp (exchange, key, finalValue);
                }
            }
        }
        // credentials
        this.loadCredentialsFromEnv (exchange);
        // skipped tests
        const skippedFile = this.rootDirForSkips + 'skip-tests.json';
        const skippedSettings = ioFileRead (skippedFile);
        const skippedSettingsForExchange = exchange.safeValue (skippedSettings, exchangeId, {});
        // others
        const timeout = exchange.safeValue (skippedSettingsForExchange, 'timeout');
        if (timeout !== undefined) {
            exchange.timeout = exchange.parseToInt (timeout);
        }
        if (getCliArgValue ('--useProxy')) {
            exchange.httpProxy = exchange.safeString (skippedSettingsForExchange, 'httpProxy');
            exchange.httpsProxy = exchange.safeString (skippedSettingsForExchange, 'httpsProxy');
            exchange.wsProxy = exchange.safeString (skippedSettingsForExchange, 'wsProxy');
            exchange.wssProxy = exchange.safeString (skippedSettingsForExchange, 'wssProxy');
        }
        this.skippedMethods = exchange.safeValue (skippedSettingsForExchange, 'skipMethods', {});
        this.checkedPublicTests = {};
    }

    addPadding (message: string, size) {
        // has to be transpilable
        let res = '';
        const messageLength = message.length; // avoid php transpilation issue
        const missingSpace = size - messageLength - 0; // - 0 is added just to trick transpile to treat the .length as a string for php
        if (missingSpace > 0) {
            for (let i = 0; i < missingSpace; i++) {
                res += ' ';
            }
        }
        return message + res;
    }

    exchangeHint (exchange, market = undefined) {
        let marketType = exchange.safeString2 (exchange.options, 'defaultType', 'type', '');
        let marketSubType = exchange.safeString2 (exchange.options, 'defaultSubType', 'subType');
        if (market !== undefined) {
            marketType = market['type'];
            if (market['linear']) {
                marketSubType = 'linear';
            } else if (market['inverse']) {
                marketSubType = 'inverse';
            } else if (exchange.safeValue (market, 'quanto') === true) {
                marketSubType = 'quanto';
            }
        }
        const isWs = ('ws' in exchange.has);
        const wsFlag = isWs ? '(WS)' : '';
        let result = exchange.id + ' ' + wsFlag + ' ' + marketType;
        if (marketSubType !== undefined) {
            result = result + ' [subType: ' + marketSubType + '] ';
        }
        return result;
    }

    async testMethod (methodName: string, exchange: any, args: any[], isPublic: boolean) {
        // todo: temporary skip for php
        if (methodName.indexOf ('OrderBook') >= 0 && this.ext === 'php') {
            return;
        }
        const isLoadMarkets = (methodName === 'loadMarkets');
        const isFetchCurrencies = (methodName === 'fetchCurrencies');
        const isProxyTest = (methodName === this.proxyTestFileName);
        // if this is a private test, and the implementation was already tested in public, then no need to re-test it in private test (exception is fetchCurrencies, because our approach in base exchange)
        if (!isPublic && (methodName in this.checkedPublicTests) && !isFetchCurrencies) {
            return;
        }
        let skipMessage = undefined;
        const supportedByExchange = (methodName in exchange.has) && exchange.has[methodName];
        if (!isLoadMarkets && (this.onlySpecificTests.length > 0 && !exchange.inArray (methodName, this.onlySpecificTests))) {
            skipMessage = '[INFO] IGNORED_TEST';
        } else if (!isLoadMarkets && !supportedByExchange && !isProxyTest) {
            skipMessage = '[INFO] UNSUPPORTED_TEST'; // keep it aligned with the longest message
        } else if ((methodName in this.skippedMethods) && (typeof this.skippedMethods[methodName] === 'string')) {
            skipMessage = '[INFO] SKIPPED_TEST';
        } else if (!(methodName in this.testFiles)) {
            skipMessage = '[INFO] UNIMPLEMENTED_TEST';
        }
        // exceptionally for `loadMarkets` call, we call it before it's even checked for "skip" as we need it to be called anyway (but can skip "test.loadMarket" for it)
        if (isLoadMarkets) {
            await exchange.loadMarkets (true);
        }
        if (skipMessage) {
            if (this.info) {
                dump (this.addPadding (skipMessage, 25), this.exchangeHint (exchange), methodName);
            }
            return;
        }
        if (this.info) {
            const argsStringified = '(' + args.join (',') + ')';
            dump (this.addPadding ('[INFO] TESTING', 25), this.exchangeHint (exchange), methodName, argsStringified);
        }
        const skippedProperties = exchange.safeValue (this.skippedMethods, methodName, {});
        await callMethod (this.testFiles, methodName, exchange, skippedProperties, args);
        // if it was passed successfully, add to the list of successfull tests
        if (isPublic) {
            this.checkedPublicTests[methodName] = true;
        }
        return;
    }

    async testSafe (methodName, exchange, args = [], isPublic = false) {
        // `testSafe` method does not throw an exception, instead mutes it. The reason we
        // mute the thrown exceptions here is because we don't want to stop the whole
        // tests queue if any single test-method fails. Instead, they are echoed with
        // formatted message "[TEST_FAILURE] ..." and that output is then regex-matched by
        // run-tests.js, so the exceptions are still printed out to console from there.
        const maxRetries = 3;
        const argsStringified = exchange.json (args); // args.join() breaks when we provide a list of symbols | "args.toString()" breaks bcz of "array to string conversion"
        for (let i = 0; i < maxRetries; i++) {
            try {
                await this.testMethod (methodName, exchange, args, isPublic);
                return true;
            }
            catch (e) {
                const isLoadMarkets = (methodName === 'loadMarkets');
                const isAuthError = (e instanceof AuthenticationError);
                const isNotSupported = (e instanceof NotSupported);
                const isOperationFailed = (e instanceof OperationFailed); // includes "DDoSProtection", "RateLimitExceeded", "RequestTimeout", "ExchangeNotAvailable", "OperationFailed", "InvalidNonce", ...
                if (isOperationFailed) {
                    // if last retry was gone with same `tempFailure` error, then let's eventually return false
                    if (i === maxRetries - 1) {
                        let shouldFail = false;
                        // we do not mute specifically "ExchangeNotAvailable" exception, because it might be a hint about a change in API engine (but its subtype "OnMaintenance" can be muted)
                        if ((e instanceof ExchangeNotAvailable) && !(e instanceof OnMaintenance)) {
                            shouldFail = true;
                        }
                        // if it's `loadMarkets` call (which is main request), then don't return the test as passed, because it's mandatory and we should fail the test
                        else if (isLoadMarkets) {
                            shouldFail = true;
                        }
                        else {
                            shouldFail = false;
                        }
                        // final step
                        if (shouldFail) {
                            dump ('[TEST_FAILURE]', 'Method could not be tested due to a repeated Network/Availability issues', ' | ', this.exchangeHint (exchange), methodName, argsStringified, exceptionMessage (e));
                            return false;
                        } else {
                            dump ('[TEST_WARNING]', 'Method could not be tested due to a repeated Network/Availability issues', ' | ', this.exchangeHint (exchange), methodName, argsStringified, exceptionMessage (e));
                            return true;
                        }
                    }
                    else {
                        // wait and retry again
                        // (increase wait time on every retry)
                        await exchange.sleep (i * 1000);
                        continue;
                    }
                }
                // if it's not temporary failure, then ...
                else {
                    // if it's loadMarkets, then fail test, because it's mandatory for tests
                    if (isLoadMarkets) {
                        dump ('[TEST_FAILURE]', 'Exchange can not load markets', exceptionMessage (e), this.exchangeHint (exchange), methodName, argsStringified);
                        return false;
                    }
                    // if the specific arguments to the test method throws "NotSupported" exception
                    // then let's don't fail the test
                    if (isNotSupported) {
                        if (this.info) {
                            dump ('[INFO] NOT_SUPPORTED', exceptionMessage (e), this.exchangeHint (exchange), methodName, argsStringified);
                        }
                        return true;
                    }
                    // If public test faces authentication error, we don't break (see comments under `testSafe` method)
                    if (isPublic && isAuthError) {
                        if (this.info) {
                            dump ('[INFO]', 'Authentication problem for public method', exceptionMessage (e), this.exchangeHint (exchange), methodName, argsStringified);
                        }
                        return true;
                    }
                    // in rest of the cases, fail the test
                    else {
                        dump ('[TEST_FAILURE]', exceptionMessage (e), this.exchangeHint (exchange), methodName, argsStringified);
                        return false;
                    }
                }
            }
        }
        return true;
    }

    async runPublicTests (exchange, symbol) {
        let tests = {
            'fetchCurrencies': [],
            'fetchTicker': [ symbol ],
            'fetchTickers': [ symbol ],
            'fetchLastPrices': [ symbol ],
            'fetchOHLCV': [ symbol ],
            'fetchTrades': [ symbol ],
            'fetchOrderBook': [ symbol ],
            'fetchL2OrderBook': [ symbol ],
            'fetchOrderBooks': [],
            'fetchBidsAsks': [],
            'fetchStatus': [],
            'fetchTime': [],
        };
        if (this.wsTests) {
            tests = {
                // @ts-ignore
                'watchOHLCV': [ symbol ],
                'watchTicker': [ symbol ],
                'watchOrderBook': [ symbol ],
                'watchTrades': [ symbol ],
            };
        }
        const market = exchange.market (symbol);
        const isSpot = market['spot'];
        if (!this.wsTests) {
            if (isSpot) {
                tests['fetchCurrencies'] = [];
            } else {
                tests['fetchFundingRates'] = [ symbol ];
                tests['fetchFundingRate'] = [ symbol ];
                tests['fetchFundingRateHistory'] = [ symbol ];
                tests['fetchIndexOHLCV'] = [ symbol ];
                tests['fetchMarkOHLCV'] = [ symbol ];
                tests['fetchPremiumIndexOHLCV'] = [ symbol ];
            }
        }
        this.publicTests = tests;
        await this.runTests (exchange, tests, true);
    }

    async runTests (exchange: any, tests: any, isPublicTest:boolean) {
        const testNames = Object.keys (tests);
        const promises = [];
        for (let i = 0; i < testNames.length; i++) {
            const testName = testNames[i];
            const testArgs = tests[testName];
            promises.push (this.testSafe (testName, exchange, testArgs, isPublicTest));
        }
        // todo - not yet ready in other langs too
        // promises.push (testThrottle ());
        const results = await Promise.all (promises);
        // now count which test-methods retuned `false` from "testSafe" and dump that info below
        const failedMethods = [];
        for (let i = 0; i < testNames.length; i++) {
            const testName = testNames[i];
            const testReturnedValue = results[i];
            if (!testReturnedValue) {
                failedMethods.push (testName);
            }
        }
        const testPrefixString = isPublicTest ? 'PUBLIC_TESTS' : 'PRIVATE_TESTS';
        if (failedMethods.length) {
            const errorsString = failedMethods.join (', ');
            dump ('[TEST_FAILURE]', this.exchangeHint (exchange), testPrefixString, 'Failed methods : ' + errorsString);
        }
        if (this.info) {
            dump (this.addPadding ('[INFO] END ' + testPrefixString + ' ' + this.exchangeHint (exchange), 25));
        }
    }

    async loadExchange (exchange) {
        const result = await this.testSafe ('loadMarkets', exchange, [], true);
        if (!result) {
            return false;
        }
        const symbols = [
            'BTC/CNY',
            'BTC/USD',
            'BTC/USDT',
            'BTC/EUR',
            'BTC/ETH',
            'ETH/BTC',
            'BTC/JPY',
            'ETH/EUR',
            'ETH/JPY',
            'ETH/CNY',
            'ETH/USD',
            'LTC/CNY',
            'DASH/BTC',
            'DOGE/BTC',
            'BTC/AUD',
            'BTC/PLN',
            'USD/SLL',
            'BTC/RUB',
            'BTC/UAH',
            'LTC/BTC',
            'EUR/USD',
        ];
        const resultSymbols = [];
        const exchangeSpecificSymbols = exchange.symbols;
        for (let i = 0; i < exchangeSpecificSymbols.length; i++) {
            const symbol = exchangeSpecificSymbols[i];
            if (exchange.inArray (symbol, symbols)) {
                resultSymbols.push (symbol);
            }
        }
        let resultMsg = '';
        const resultLength = resultSymbols.length;
        const exchangeSymbolsLength = exchange.symbols.length;
        if (resultLength > 0) {
            if (exchangeSymbolsLength > resultLength) {
                resultMsg = resultSymbols.join (', ') + ' + more...';
            } else {
                resultMsg = resultSymbols.join (', ');
            }
        }
        dump ('[INFO:MAIN] Exchange loaded', exchangeSymbolsLength, 'symbols', resultMsg);
        return true;
    }

    getTestSymbol (exchange, isSpot, symbols) {
        let symbol = undefined;
        for (let i = 0; i < symbols.length; i++) {
            const s = symbols[i];
            const market = exchange.safeValue (exchange.markets, s);
            if (market !== undefined) {
                const active = exchange.safeValue (market, 'active');
                if (active || (active === undefined)) {
                    symbol = s;
                    break;
                }
            }
        }
        return symbol;
    }

    getExchangeCode (exchange, codes = undefined) {
        if (codes === undefined) {
            codes = [ 'BTC', 'ETH', 'XRP', 'LTC', 'BCH', 'EOS', 'BNB', 'BSV', 'USDT' ];
        }
        const code = codes[0];
        for (let i = 0; i < codes.length; i++) {
            if (codes[i] in exchange.currencies) {
                return codes[i];
            }
        }
        return code;
    }

    getMarketsFromExchange (exchange, spot = true) {
        const res = {};
        const markets = exchange.markets;
        const keys = Object.keys (markets);
        for (let i = 0; i < keys.length; i++) {
            const key = keys[i];
            const market = markets[key];
            if (spot && market['spot']) {
                res[market['symbol']] = market;
            } else if (!spot && !market['spot']) {
                res[market['symbol']] = market;
            }
        }
        return res;
    }

    getValidSymbol (exchange, spot = true) {
        const currentTypeMarkets = this.getMarketsFromExchange (exchange, spot);
        const codes = [
            'BTC',
            'ETH',
            'XRP',
            'LTC',
            'BCH',
            'EOS',
            'BNB',
            'BSV',
            'USDT',
            'ATOM',
            'BAT',
            'BTG',
            'DASH',
            'DOGE',
            'ETC',
            'IOTA',
            'LSK',
            'MKR',
            'NEO',
            'PAX',
            'QTUM',
            'TRX',
            'TUSD',
            'USD',
            'USDC',
            'WAVES',
            'XEM',
            'XMR',
            'ZEC',
            'ZRX',
        ];
        const spotSymbols = [
            'BTC/USD',
            'BTC/USDT',
            'BTC/CNY',
            'BTC/EUR',
            'BTC/ETH',
            'ETH/BTC',
            'ETH/USD',
            'ETH/USDT',
            'BTC/JPY',
            'LTC/BTC',
            'ZRX/WETH',
            'EUR/USD',
        ];
        const swapSymbols = [
            'BTC/USDT:USDT',
            'BTC/USD:USD',
            'ETH/USDT:USDT',
            'ETH/USD:USD',
            'LTC/USDT:USDT',
            'DOGE/USDT:USDT',
            'ADA/USDT:USDT',
            'BTC/USD:BTC',
            'ETH/USD:ETH',
        ];
        const targetSymbols = spot ? spotSymbols : swapSymbols;
        let symbol = this.getTestSymbol (exchange, spot, targetSymbols);
        // if symbols wasn't found from above hardcoded list, then try to locate any symbol which has our target hardcoded 'base' code
        if (symbol === undefined) {
            for (let i = 0; i < codes.length; i++) {
                const currentCode = codes[i];
                const marketsArrayForCurrentCode = exchange.filterBy (currentTypeMarkets, 'base', currentCode);
                const indexedMkts = exchange.indexBy (marketsArrayForCurrentCode, 'symbol');
                const symbolsArrayForCurrentCode = Object.keys (indexedMkts);
                const symbolsLength = symbolsArrayForCurrentCode.length;
                if (symbolsLength) {
                    symbol = this.getTestSymbol (exchange, spot, symbolsArrayForCurrentCode);
                    break;
                }
            }
        }
        // if there wasn't found any symbol with our hardcoded 'base' code, then just try to find symbols that are 'active'
        if (symbol === undefined) {
            const activeMarkets = exchange.filterBy (currentTypeMarkets, 'active', true);
            const activeSymbols = [];
            for (let i = 0; i < activeMarkets.length; i++) {
                activeSymbols.push (activeMarkets[i]['symbol']);
            }
            symbol = this.getTestSymbol (exchange, spot, activeSymbols);
        }
        if (symbol === undefined) {
            const values = Object.values (currentTypeMarkets);
            const valuesLength = values.length;
            if (valuesLength > 0) {
                const first = values[0];
                if (first !== undefined) {
                    symbol = first['symbol'];
                }
            }
        }
        return symbol;
    }

    async testExchange (exchange, providedSymbol = undefined) {
        let spotSymbol = undefined;
        let swapSymbol = undefined;
        if (providedSymbol !== undefined) {
            const market = exchange.market (providedSymbol);
            if (market['spot']) {
                spotSymbol = providedSymbol;
            } else {
                swapSymbol = providedSymbol;
            }
        } else {
            if (exchange.has['spot']) {
                spotSymbol = this.getValidSymbol (exchange, true);
            }
            if (exchange.has['swap']) {
                swapSymbol = this.getValidSymbol (exchange, false);
            }
        }
        if (spotSymbol !== undefined) {
            dump ('[INFO:MAIN] Selected SPOT SYMBOL:', spotSymbol);
        }
        if (swapSymbol !== undefined) {
            dump ('[INFO:MAIN] Selected SWAP SYMBOL:', swapSymbol);
        }
        if (!this.privateTestOnly) {
            // note, spot & swap tests should run sequentially, because of conflicting `exchange.options['type']` setting
            if (exchange.has['spot'] && spotSymbol !== undefined) {
                if (this.info) {
                    dump ('[INFO] ### SPOT TESTS ###');
                }
                exchange.options['type'] = 'spot';
                await this.runPublicTests (exchange, spotSymbol);
            }
            if (exchange.has['swap'] && swapSymbol !== undefined) {
                if (this.info) {
                    dump ('[INFO] ### SWAP TESTS ###');
                }
                exchange.options['type'] = 'swap';
                await this.runPublicTests (exchange, swapSymbol);
            }
        }
        if (this.privateTest || this.privateTestOnly) {
            if (exchange.has['spot'] && spotSymbol !== undefined) {
                exchange.options['defaultType'] = 'spot';
                await this.runPrivateTests (exchange, spotSymbol);
            }
            if (exchange.has['swap'] && swapSymbol !== undefined) {
                exchange.options['defaultType'] = 'swap';
                await this.runPrivateTests (exchange, swapSymbol);
            }
        }
    }

    async runPrivateTests (exchange, symbol) {
        if (!exchange.checkRequiredCredentials (false)) {
            dump ('[INFO] Skipping private tests', 'Keys not found');
            return;
        }
        const code = this.getExchangeCode (exchange);
        // if (exchange.extendedTest) {
        //     await test ('InvalidNonce', exchange, symbol);
        //     await test ('OrderNotFound', exchange, symbol);
        //     await test ('InvalidOrder', exchange, symbol);
        //     await test ('InsufficientFunds', exchange, symbol, balance); // danger zone - won't execute with non-empty balance
        // }
        let tests = {
            'signIn': [ ],
            'fetchBalance': [ ],
            'fetchAccounts': [ ],
            'fetchTransactionFees': [ ],
            'fetchTradingFees': [ ],
            'fetchStatus': [ ],
            'fetchOrders': [ symbol ],
            'fetchOpenOrders': [ symbol ],
            'fetchClosedOrders': [ symbol ],
            'fetchMyTrades': [ symbol ],
            'fetchLeverageTiers': [ [ symbol ] ],
            'fetchLedger': [ code ],
            'fetchTransactions': [ code ],
            'fetchDeposits': [ code ],
            'fetchWithdrawals': [ code ],
            'fetchBorrowInterest': [ code, symbol ],
            // 'addMargin': [ ],
            // 'reduceMargin': [ ],
            // 'setMargin': [ ],
            // 'setMarginMode': [ ],
            // 'setLeverage': [ ],
            'cancelAllOrders': [ symbol ],
            // 'cancelOrder': [ ],
            // 'cancelOrders': [ ],
            'fetchCanceledOrders': [ symbol ],
            // 'fetchClosedOrder': [ ],
            // 'fetchOpenOrder': [ ],
            // 'fetchOrder': [ ],
            // 'fetchOrderTrades': [ ],
            'fetchPosition': [ symbol ],
            'fetchDeposit': [ code ],
            'createDepositAddress': [ code ],
            'fetchDepositAddress': [ code ],
            'fetchDepositAddresses': [ code ],
            'fetchDepositAddressesByNetwork': [ code ],
            // 'editOrder': [ ],
            'fetchBorrowRateHistory': [ code ],
            'fetchLedgerEntry': [ code ],
            // 'fetchWithdrawal': [ ],
            // 'transfer': [ ],
            // 'withdraw': [ ],
        };
        if (this.wsTests) {
            tests = {
                // @ts-ignore
                'watchBalance': [ code ],
                'watchMyTrades': [ symbol ],
                'watchOrders': [ symbol ],
                'watchPosition': [ symbol ],
                'watchPositions': [ symbol ],
            };
        }
        const market = exchange.market (symbol);
        const isSpot = market['spot'];
        if (!this.wsTests) {
            if (isSpot) {
                tests['fetchCurrencies'] = [ ];
            } else {
                // derivatives only
                tests['fetchPositions'] = [ symbol ]; // this test fetches all positions for 1 symbol
                tests['fetchPosition'] = [ symbol ];
                tests['fetchPositionRisk'] = [ symbol ];
                tests['setPositionMode'] = [ symbol ];
                tests['setMarginMode'] = [ symbol ];
                tests['fetchOpenInterestHistory'] = [ symbol ];
                tests['fetchFundingRateHistory'] = [ symbol ];
                tests['fetchFundingHistory'] = [ symbol ];
            }
        }
        // const combinedTests = exchange.deepExtend (this.publicTests, privateTests);
        await this.runTests (exchange, tests, false);
    }

    async testProxies (exchange) {
        // these tests should be synchronously executed, because of conflicting nature of proxy settings
        const proxyTestName = this.proxyTestFileName;
        // todo: temporary skip for sync py
        if (this.ext === 'py' && this.isSynchronous) {
            return;
        }
        // try proxy several times
        const maxRetries = 3;
        let exception = undefined;
        for (let j = 0; j < maxRetries; j++) {
            try {
                await this.testMethod (proxyTestName, exchange, [], true);
                break; // if successfull, then break
            } catch (e) {
                exception = e;
            }
        }
        // if exception was set, then throw it
        if (exception) {
            const errorMessage = '[TEST_FAILURE] Failed ' + proxyTestName + ' : ' + exceptionMessage (exception);
            throw new ExchangeError (errorMessage.toString ()); // toString is a c# requirement for now
        }
    }

    async startTest (exchange, symbol) {
        // we do not need to test aliases
        if (exchange.alias) {
            return;
        }
        if (this.sandbox || getExchangeProp (exchange, 'sandbox')) {
            exchange.setSandboxMode (true);
        }
        // because of python-async, we need proper `.close()` handling
        try {
            const result = await this.loadExchange (exchange);
            if (!result) {
                await close (exchange);
                return;
            }
            // if (exchange.id === 'binance') {
            //     // we test proxies functionality just for one random exchange on each build, because proxy functionality is not exchange-specific, instead it's all done from base methods, so just one working sample would mean it works for all ccxt exchanges
            //     // await this.testProxies (exchange);
            // }
            await this.testExchange (exchange, symbol);
            await close (exchange);
        } catch (e) {
            await close (exchange);
            throw e;
        }
    }

    assertStaticError (cond:boolean, message: string, calculatedOutput, storedOutput, key = undefined) {
        //  -----------------------------------------------------------------------------
        //  --- Init of static tests functions------------------------------------------
        //  -----------------------------------------------------------------------------
        const calculatedString = jsonStringify (calculatedOutput);
        const outputString = jsonStringify (storedOutput);
        let errorMessage = message + ' expected ' + outputString + ' received: ' + calculatedString;
        if (key !== undefined) {
            errorMessage = ' | ' + key + ' | ' + 'computed value: ' + outputString + ' stored value: ' + calculatedString;
        }
        assert (cond, errorMessage);
    }

    loadMarketsFromFile (id: string) {
        // load markets from file
        // to make this test as fast as possible
        // and basically independent from the exchange
        // so we can run it offline
        const filename = this.rootDir + './ts/src/test/static/markets/' + id + '.json';
        const content = ioFileRead (filename);
        return content;
    }

    loadCurrenciesFromFile (id: string) {
        const filename = this.rootDir + './ts/src/test/static/currencies/' + id + '.json';
        const content = ioFileRead (filename);
        return content;
    }

    loadStaticData (folder: string, targetExchange: string = undefined) {
        const result = {};
        if (targetExchange) {
            // read a single exchange
            const path = folder + targetExchange + '.json';
            if (!ioFileExists (path)) {
                dump ('[WARN] tests not found: ' + path);
                return undefined;
            }
            result[targetExchange] = ioFileRead (path);
            return result;
        }
        const files = ioDirRead (folder);
        for (let i = 0; i < files.length; i++) {
            const file = files[i];
            const exchangeName = file.replace ('.json', '');
            const content = ioFileRead (folder + file);
            result[exchangeName] = content;
        }
        return result;
    }

    removeHostnamefromUrl (url: string) {
        if (url === undefined) {
            return undefined;
        }
        const urlParts = url.split ('/');
        let res = '';
        for (let i = 0; i < urlParts.length; i++) {
            if (i > 2) {
                const current = urlParts[i];
                if (current.indexOf ('?') > -1) {
                    // handle urls like this: /v1/account/accounts?AccessK
                    const currentParts = current.split ('?');
                    res += '/';
                    res += currentParts[0];
                    break;
                }
                res += '/';
                res += current;
            }
        }
        return res;
    }

    urlencodedToDict (url: string) {
        const result = {};
        const parts = url.split ('&');
        for (let i = 0; i < parts.length; i++) {
            const part = parts[i];
            const keyValue = part.split ('=');
            const keysLength = keyValue.length;
            if (keysLength !== 2) {
                continue;
            }
            const key = keyValue[0];
            let value = keyValue[1];
            if ((value !== undefined) && ((value.startsWith ('[')) || (value.startsWith ('{')))) {
                // some exchanges might return something like this: timestamp=1699382693405&batchOrders=[{\"symbol\":\"LTCUSDT\",\"side\":\"BUY\",\"newClientOrderI
                value = jsonParse (value);
            }
            result[key] = value;
        }
        return result;
    }

    assertNewAndStoredOutput (exchange: Exchange, skipKeys: string[], newOutput, storedOutput, strictTypeCheck = true, assertingKey = undefined) {
        if (isNullValue (newOutput) && isNullValue (storedOutput)) {
            return true;
            // c# requirement
        }
        if (!newOutput && !storedOutput) {
            return true;
            // c# requirement
        }
        if ((typeof storedOutput === 'object') && (typeof newOutput === 'object')) {
            const storedOutputKeys = Object.keys (storedOutput);
            const newOutputKeys = Object.keys (newOutput);
            const storedKeysLength = storedOutputKeys.length;
            const newKeysLength = newOutputKeys.length;
            this.assertStaticError (storedKeysLength === newKeysLength, 'output length mismatch', storedOutput, newOutput);
            // iterate over the keys
            for (let i = 0; i < storedOutputKeys.length; i++) {
                const key = storedOutputKeys[i];
                if (exchange.inArray (key, skipKeys)) {
                    continue;
                }
                if (!(exchange.inArray (key, newOutputKeys))) {
                    this.assertStaticError (false, 'output key missing: ' + key, storedOutput, newOutput);
                }
                const storedValue = storedOutput[key];
                const newValue = newOutput[key];
                this.assertNewAndStoredOutput (exchange, skipKeys, newValue, storedValue, strictTypeCheck, key);
            }
        } else if (Array.isArray (storedOutput) && (Array.isArray (newOutput))) {
            const storedArrayLength = storedOutput.length;
            const newArrayLength = newOutput.length;
            this.assertStaticError (storedArrayLength === newArrayLength, 'output length mismatch', storedOutput, newOutput);
            for (let i = 0; i < storedOutput.length; i++) {
                const storedItem = storedOutput[i];
                const newItem = newOutput[i];
                this.assertNewAndStoredOutput (exchange, skipKeys, newItem, storedItem, strictTypeCheck);
            }
        } else {
            // built-in types like strings, numbers, booleans
            const sanitizedNewOutput = (!newOutput) ? undefined : newOutput; // we store undefined as nulls in the json file so we need to convert it back
            const sanitizedStoredOutput = (!storedOutput) ? undefined : storedOutput;
            const newOutputString = sanitizedNewOutput ? sanitizedNewOutput.toString () : "undefined";
            const storedOutputString = sanitizedStoredOutput ? sanitizedStoredOutput.toString () : "undefined";
            const messageError = 'output value mismatch:' + newOutputString + ' != ' + storedOutputString;
            if (strictTypeCheck && (this.lang !== 'C#')) { // in c# types are different, so we can't do strict type check
                // upon building the request we want strict type check to make sure all the types are correct
                // when comparing the response we want to allow some flexibility, because a 50.0 can be equal to 50 after saving it to the json file
                this.assertStaticError (sanitizedNewOutput === sanitizedStoredOutput, messageError, storedOutput, newOutput, assertingKey);
            } else {
                const isBoolean = (typeof sanitizedNewOutput === 'boolean') || (typeof sanitizedStoredOutput === 'boolean');
                const isString = (typeof sanitizedNewOutput === 'string') || (typeof sanitizedStoredOutput === 'string');
                const isUndefined = (sanitizedNewOutput === undefined) || (sanitizedStoredOutput === undefined); // undefined is a perfetly valid value
                if (isBoolean || isString || isUndefined)  {
<<<<<<< HEAD
                    if (this.lang === 'C#') {
                        // tmp c# number comparsion
                        let isNumber = false;
                        try {
                            exchange.parseToNumeric (sanitizedNewOutput);
                            isNumber = true;
                        } catch (e) {
                            // if we can't parse it to number, then it's not a number
                            isNumber = false;
                        }
                        if (isNumber) {
                            this.assertStaticError (exchange.parseToNumeric (sanitizedNewOutput) === exchange.parseToNumeric (sanitizedStoredOutput), messageError, storedOutput, newOutput);
                            return true;
                        } else {
                            this.assertStaticError (convertAscii (newOutputString) === convertAscii (storedOutputString), messageError, storedOutput, newOutput);
                            return true;
                        }
                    } else {
                        this.assertStaticError (convertAscii (newOutputString) === convertAscii (storedOutputString), messageError, storedOutput, newOutput);
                        return true;
                    }
                } else {
                    if (this.lang === "C#") { // tmp fix, stil failing with the "1.0" != "1" error
                        const stringifiedNewOutput = exchange.numberToString (sanitizedNewOutput);
                        const stringifiedStoredOutput = exchange.numberToString (sanitizedStoredOutput);
                        this.assertStaticError (stringifiedNewOutput.toString () === stringifiedStoredOutput.toString (), messageError, storedOutput, newOutput);
                    } else {
                        const numericNewOutput =  exchange.parseToNumeric (newOutputString);
                        const numericStoredOutput = exchange.parseToNumeric (storedOutputString);
                        this.assertStaticError (numericNewOutput === numericStoredOutput, messageError, storedOutput, newOutput);
                    }
=======
                    this.assertStaticError (newOutputString === storedOutputString, messageError, storedOutput, newOutput, assertingKey);
                } else {
                    const numericNewOutput =  exchange.parseToNumeric (newOutputString);
                    const numericStoredOutput = exchange.parseToNumeric (storedOutputString);
                    this.assertStaticError (numericNewOutput === numericStoredOutput, messageError, storedOutput, newOutput, assertingKey);
>>>>>>> 7ef2a1bc
                }
            }
        }
        return true; // c# requ
    }

    assertStaticRequestOutput (exchange, type: string, skipKeys: string[], storedUrl: string, requestUrl: string, storedOutput, newOutput) {
        if (storedUrl !== requestUrl) {
            // remove the host part from the url
            const firstPath = this.removeHostnamefromUrl (storedUrl);
            const secondPath = this.removeHostnamefromUrl (requestUrl);
            this.assertStaticError (firstPath === secondPath, 'url mismatch', firstPath, secondPath);
        }
        // body (aka storedOutput and newOutput) is not defined and information is in the url
        // example: "https://open-api.bingx.com/openApi/spot/v1/trade/order?quoteOrderQty=5&side=BUY&symbol=LTC-USDT&timestamp=1698777135343&type=MARKET&signature=d55a7e4f7f9dbe56c4004c9f3ab340869d3cb004e2f0b5b861e5fbd1762fd9a0
        if ((storedOutput === undefined) && (newOutput === undefined)) {
            if ((storedUrl !== undefined) && (requestUrl !== undefined)) {
                const storedUrlParts = storedUrl.split ('?');
                const newUrlParts = requestUrl.split ('?');
                const storedUrlQuery = exchange.safeValue (storedUrlParts, 1);
                const newUrlQuery = exchange.safeValue (newUrlParts, 1);
                if ((storedUrlQuery === undefined) && (newUrlQuery === undefined)) {
                    // might be a get request without any query parameters
                    // example: https://api.gateio.ws/api/v4/delivery/usdt/positions
                    return;
                }
                const storedUrlParams = this.urlencodedToDict (storedUrlQuery);
                const newUrlParams = this.urlencodedToDict (newUrlQuery);
                this.assertNewAndStoredOutput (exchange, skipKeys, newUrlParams, storedUrlParams);
                return;
            }
        // body is defined
        }
        if (type === 'json' && (storedOutput !== undefined) && (newOutput !== undefined)) {
            if (typeof storedOutput === 'string') {
                storedOutput = jsonParse (storedOutput);
            }
            if (typeof newOutput === 'string') {
                newOutput = jsonParse (newOutput);
            }
        } else if (type === 'urlencoded' && (storedOutput !== undefined) && (newOutput !== undefined)) {
            storedOutput = this.urlencodedToDict (storedOutput);
            newOutput = this.urlencodedToDict (newOutput);
        } else if (type === 'both') {
            if (storedOutput.startsWith ('{') || storedOutput.startsWith ('[')) {
                storedOutput = jsonParse (storedOutput);
                newOutput = jsonParse (newOutput);
            } else {
                storedOutput = this.urlencodedToDict (storedOutput);
                newOutput = this.urlencodedToDict (newOutput);

            }
        }
        this.assertNewAndStoredOutput (exchange, skipKeys, newOutput, storedOutput);
    }

    assertStaticResponseOutput (exchange: Exchange, skipKeys: string[], computedResult, storedResult) {
        this.assertNewAndStoredOutput (exchange, skipKeys, computedResult, storedResult, false);
    }

    sanitizeDataInput (input) {
        // remove nulls and replace with unefined instead
        if (input === undefined) {
            return undefined;
        }
        const newInput = [];
        for (let i = 0; i < input.length; i++) {
            const current = input[i];
            if (isNullValue (current)) {
                newInput.push (undefined);
            } else {
                newInput.push (current);
            }
        }
        return newInput;
    }

    async testMethodStatically (exchange, method: string, data: object, type: string, skipKeys: string[]) {
        let output = undefined;
        let requestUrl = undefined;
        try {
            await callExchangeMethodDynamically (exchange, method, this.sanitizeDataInput (data['input']));
        } catch (e) {
            if (!(e instanceof ProxyError)) {
                // if it's not a BadRequest, it means our request was not created succesfully
                // so we might have an error in the request creation
                throw e;
            }
            output = exchange.last_request_body;
            requestUrl = exchange.last_request_url;
        }
        try {
            const callOutput = exchange.safeValue (data, 'output');
            this.assertStaticRequestOutput (exchange, type, skipKeys, data['url'], requestUrl, callOutput, output);
        }
        catch (e) {
            this.requestTestsFailed = true;
            const errorMessage = '[' + this.lang + '][STATIC_REQUEST_TEST_FAILURE]' + '[' + this.exchangeHint (exchange) + ']' + '[' + method + ']' + '[' + data['description'] + ']' + e.toString ();
            dump ('[TEST_FAILURE]' + errorMessage);
        }
    }

    async testResponseStatically (exchange, method: string, skipKeys: string[], data: object) {
        const expectedResult = exchange.safeValue (data, 'parsedResponse');
        const mockedExchange = setFetchResponse (exchange, data['httpResponse']);
        try {
            const unifiedResult = await callExchangeMethodDynamically (exchange, method, this.sanitizeDataInput (data['input']));
            this.assertStaticResponseOutput (mockedExchange, skipKeys, unifiedResult, expectedResult);
        }
        catch (e) {
            this.requestTestsFailed = true;
            const errorMessage = '[' + this.lang + '][STATIC_RESPONSE_TEST_FAILURE]' + '[' + this.exchangeHint (exchange) + ']' + '[' + method + ']' + '[' + data['description'] + ']' + e.toString ();
            dump ('[TEST_FAILURE]' + errorMessage);
        }
        setFetchResponse (exchange, undefined); // reset state
    }

    initOfflineExchange (exchangeName: string) {
        const markets = this.loadMarketsFromFile (exchangeName);
        const currencies = this.loadCurrenciesFromFile (exchangeName);
        const exchange = initExchange (exchangeName, { 'markets': markets, 'enableRateLimit': false, 'rateLimit': 1, 'httpProxy': 'http://fake:8080', 'httpsProxy': 'http://fake:8080', 'apiKey': 'key', 'secret': 'secretsecret', 'password': 'password', 'walletAddress': 'wallet', 'uid': 'uid', 'accounts': [ { 'id': 'myAccount', 'code': 'USDT' }, { 'id': 'myAccount', 'code': 'USDC' } ], 'options': { 'enableUnifiedAccount': true, 'enableUnifiedMargin': false, 'accessToken': 'token', 'expires': 999999999999999, 'leverageBrackets': {}}});
        exchange.currencies = currencies; // not working in python if assigned  in the config dict
        return exchange;
    }

    async testExchangeRequestStatically (exchangeName: string, exchangeData: object, testName: string = undefined) {
        // instantiate the exchange and make sure that we sink the requests to avoid an actual request
        const exchange = this.initOfflineExchange (exchangeName);
        const methods = exchange.safeValue (exchangeData, 'methods', {});
        const methodsNames = Object.keys (methods);
        for (let i = 0; i < methodsNames.length; i++) {
            const method = methodsNames[i];
            const results = methods[method];
            for (let j = 0; j < results.length; j++) {
                const result = results[j];
                const description = exchange.safeValue (result, 'description');
                if ((testName !== undefined) && (testName !== description)) {
                    continue;
                }
                const isDisabled = exchange.safeValue (result, 'disabled', false);
                if (isDisabled) {
                    continue;
                }
                const type = exchange.safeString (exchangeData, 'outputType');
                const skipKeys = exchange.safeValue (exchangeData, 'skipKeys', []);
                await this.testMethodStatically (exchange, method, result, type, skipKeys);
            }
        }
        await close (exchange);
        return true; // in c# methods that will be used with promiseAll need to return something
    }

    async testExchangeResponseStatically (exchangeName: string, exchangeData: object, testName: string = undefined) {
        const exchange = this.initOfflineExchange (exchangeName);
        const methods = exchange.safeValue (exchangeData, 'methods', {});
        const options = exchange.safeValue (exchangeData, 'options', {});
        exchange.options = exchange.deepExtend (exchange.options, options); // custom options to be used in the tests
        const methodsNames = Object.keys (methods);
        for (let i = 0; i < methodsNames.length; i++) {
            const method = methodsNames[i];
            const results = methods[method];
            for (let j = 0; j < results.length; j++) {
                const result = results[j];
                const description = exchange.safeValue (result, 'description');
                const isDisabled = exchange.safeValue (result, 'disabled', false);
                if (isDisabled) {
                    continue;
                }
<<<<<<< HEAD
                const isDisabledCSharp = exchange.safeValue (result, 'disabledCSharp', false);
                if (isDisabledCSharp && (this.lang === 'C#')) {
=======
                const isDisabledPHP = exchange.safeValue (result, 'disabledPHP', false);
                if (isDisabledPHP && (this.ext === 'php')) {
>>>>>>> 7ef2a1bc
                    continue;
                }
                if ((testName !== undefined) && (testName !== description)) {
                    continue;
                }
                const skipKeys = exchange.safeValue (exchangeData, 'skipKeys', []);
                await this.testResponseStatically (exchange, method, skipKeys, result);
            }
        }
        await close (exchange);
        return true; // in c# methods that will be used with promiseAll need to return something
    }

    getNumberOfTestsFromExchange (exchange, exchangeData: object) {
        let sum = 0;
        const methods = exchangeData['methods'];
        const methodsNames = Object.keys (methods);
        for (let i = 0; i < methodsNames.length; i++) {
            const method = methodsNames[i];
            const results = methods[method];
            const resultsLength = results.length;
            sum = exchange.sum (sum, resultsLength);
        }
        return sum;
    }

    async runStaticRequestTests (targetExchange: string = undefined, testName: string = undefined) {
        await this.runStaticTests ('request', targetExchange, testName);
    }

    async runStaticTests (type: string, targetExchange: string = undefined, testName: string = undefined) {
        const folder = this.rootDir + './ts/src/test/static/' + type + '/';
        const staticData = this.loadStaticData (folder, targetExchange);
        if (staticData === undefined) {
            return;
        }
        const exchanges = Object.keys (staticData);
        const exchange = initExchange ('Exchange', {}); // tmp to do the calculations until we have the ast-transpiler transpiling this code
        const promises = [];
        let sum = 0;
        if (targetExchange) {
            dump ("[INFO:MAIN] Exchange to test: " + targetExchange);
        }
        if (testName) {
            dump ("[INFO:MAIN] Testing only: " + testName);
        }
        for (let i = 0; i < exchanges.length; i++) {
            const exchangeName = exchanges[i];
            const exchangeData = staticData[exchangeName];
            const numberOfTests = this.getNumberOfTestsFromExchange (exchange, exchangeData);
            sum = exchange.sum (sum, numberOfTests);
            if (type === 'request') {
                promises.push (this.testExchangeRequestStatically (exchangeName, exchangeData, testName));
            } else {
                promises.push (this.testExchangeResponseStatically (exchangeName, exchangeData, testName));
            }
        }
        await Promise.all (promises);
        if (this.requestTestsFailed || this.responseTestsFailed) {
            exitScript (1);
        } else {
            const successMessage = '[' + this.lang + '][TEST_SUCCESS] ' + sum.toString () + ' static ' + type + ' tests passed.';
            dump ('[INFO]' + successMessage);
            exitScript (0);
        }
    }

    async runStaticResponseTests (exchangeName = undefined, test = undefined) {
        //  -----------------------------------------------------------------------------
        //  --- Init of mockResponses tests functions------------------------------------
        //  -----------------------------------------------------------------------------
        await this.runStaticTests ('response', exchangeName, test);
    }

    async runBrokerIdTests () {
        //  -----------------------------------------------------------------------------
        //  --- Init of brokerId tests functions-----------------------------------------
        //  -----------------------------------------------------------------------------
        const promises = [
            this.testBinance (),
            this.testOkx (),
            this.testCryptocom (),
            this.testBybit (),
            this.testKucoin (),
            this.testKucoinfutures (),
            this.testBitget (),
            this.testMexc (),
            this.testHtx (),
            this.testWoo (),
            this.testBitmart (),
            this.testCoinex (),
            this.testBingx (),
            this.testPhemex (),
        ];
        await Promise.all (promises);
        const successMessage = '[' + this.lang + '][TEST_SUCCESS] brokerId tests passed.';
        dump ('[INFO]' + successMessage);
        exitScript (0);
    }

    async testBinance () {
        const exchange = this.initOfflineExchange ('binance');
        const spotId = 'x-R4BD3S82';
        let spotOrderRequest = undefined;
        try {
            await exchange.createOrder ('BTC/USDT', 'limit', 'buy', 1, 20000);
        } catch (e) {
            spotOrderRequest = this.urlencodedToDict (exchange.last_request_body);
        }
        const clientOrderId = spotOrderRequest['newClientOrderId'];
        assert (clientOrderId.startsWith (spotId.toString ()), 'spot clientOrderId does not start with spotId');
        const swapId = 'x-xcKtGhcu';
        let swapOrderRequest = undefined;
        try {
            await exchange.createOrder ('BTC/USDT:USDT', 'limit', 'buy', 1, 20000);
        } catch (e) {
            swapOrderRequest = this.urlencodedToDict (exchange.last_request_body);
        }
        let swapInverseOrderRequest = undefined;
        try {
            await exchange.createOrder ('BTC/USD:BTC', 'limit', 'buy', 1, 20000);
        } catch (e) {
            swapInverseOrderRequest = this.urlencodedToDict (exchange.last_request_body);
        }
        const clientOrderIdSpot = swapOrderRequest['newClientOrderId'];
        assert (clientOrderIdSpot.startsWith (swapId.toString ()), 'swap clientOrderId does not start with swapId');
        const clientOrderIdInverse = swapInverseOrderRequest['newClientOrderId'];
        assert (clientOrderIdInverse.startsWith (swapId.toString ()), 'swap clientOrderIdInverse does not start with swapId');
        await close (exchange);
        return true;
    }

    async testOkx () {
        const exchange = this.initOfflineExchange ('okx');
        const id = 'e847386590ce4dBC';
        let spotOrderRequest = undefined;
        try {
            await exchange.createOrder ('BTC/USDT', 'limit', 'buy', 1, 20000);
        } catch (e) {
            spotOrderRequest = jsonParse (exchange.last_request_body);
        }
        const clientOrderId = spotOrderRequest[0]['clOrdId']; // returns order inside array
        assert (clientOrderId.startsWith (id.toString ()), 'spot clientOrderId does not start with id');
        assert (spotOrderRequest[0]['tag'] === id, 'id different from spot tag');
        let swapOrderRequest = undefined;
        try {
            await exchange.createOrder ('BTC/USDT:USDT', 'limit', 'buy', 1, 20000);
        } catch (e) {
            swapOrderRequest = jsonParse (exchange.last_request_body);
        }
        const clientOrderIdSpot = swapOrderRequest[0]['clOrdId'];
        assert (clientOrderIdSpot.startsWith (id.toString ()), 'swap clientOrderId does not start with id');
        assert (swapOrderRequest[0]['tag'] === id, 'id different from swap tag');
        await close (exchange);
        return true;
    }

    async testCryptocom () {
        const exchange = this.initOfflineExchange ('cryptocom');
        const id = 'CCXT';
        await exchange.loadMarkets ();
        let request = undefined;
        try {
            await exchange.createOrder ('BTC/USDT', 'limit', 'buy', 1, 20000);
        } catch (e) {
            request = jsonParse (exchange.last_request_body);
        }
        assert (request['params']['broker_id'] === id, 'id different from  broker_id');
        await close (exchange);
        return true;
    }

    async testBybit () {
        const exchange = this.initOfflineExchange ('bybit');
        let reqHeaders = undefined;
        const id = 'CCXT';
        assert (exchange.options['brokerId'] === id, 'id not in options');
        try {
            await exchange.createOrder ('BTC/USDT', 'limit', 'buy', 1, 20000);
        } catch (e) {
            // we expect an error here, we're only interested in the headers
            reqHeaders = exchange.last_request_headers;
        }
        assert (reqHeaders['Referer'] === id, 'id not in headers');
        await close (exchange);
        return true;
    }

    async testKucoin () {
        const exchange = this.initOfflineExchange ('kucoin');
        let reqHeaders = undefined;
        assert (exchange.options['partner']['spot']['id'] === 'ccxt', 'id not in options');
        assert (exchange.options['partner']['spot']['key'] === '9e58cc35-5b5e-4133-92ec-166e3f077cb8', 'key not in options');
        try {
            await exchange.createOrder ('BTC/USDT', 'limit', 'buy', 1, 20000);
        } catch (e) {
            // we expect an error here, we're only interested in the headers
            reqHeaders = exchange.last_request_headers;
        }
        const id = 'ccxt';
        assert (reqHeaders['KC-API-PARTNER'] === id, 'id not in headers');
        await close (exchange);
        return true;
    }

    async testKucoinfutures () {
        const exchange = this.initOfflineExchange ('kucoinfutures');
        let reqHeaders = undefined;
        const id = 'ccxtfutures';
        assert (exchange.options['partner']['future']['id'] === id, 'id not in options');
        assert (exchange.options['partner']['future']['key'] === '1b327198-f30c-4f14-a0ac-918871282f15', 'key not in options');
        try {
            await exchange.createOrder ('BTC/USDT:USDT', 'limit', 'buy', 1, 20000);
        } catch (e) {
            reqHeaders = exchange.last_request_headers;
        }
        assert (reqHeaders['KC-API-PARTNER'] === id, 'id not in headers');
        await close (exchange);
        return true;
    }

    async testBitget () {
        const exchange = this.initOfflineExchange ('bitget');
        let reqHeaders = undefined;
        const id = 'p4sve';
        assert (exchange.options['broker'] === id, 'id not in options');
        try {
            await exchange.createOrder ('BTC/USDT', 'limit', 'buy', 1, 20000);
        } catch (e) {
            reqHeaders = exchange.last_request_headers;
        }
        assert (reqHeaders['X-CHANNEL-API-CODE'] === id, 'id not in headers');
        await close (exchange);
        return true;
    }

    async testMexc () {
        const exchange = this.initOfflineExchange ('mexc');
        let reqHeaders = undefined;
        const id = 'CCXT';
        assert (exchange.options['broker'] === id, 'id not in options');
        await exchange.loadMarkets ();
        try {
            await exchange.createOrder ('BTC/USDT', 'limit', 'buy', 1, 20000);
        } catch (e) {
            reqHeaders = exchange.last_request_headers;
        }
        assert (reqHeaders['source'] === id, 'id not in headers');
        await close (exchange);
        return true;
    }

    async testHtx () {
        const exchange = this.initOfflineExchange ('htx');
        // spot test
        const id = 'AA03022abc';
        let spotOrderRequest = undefined;
        try {
            await exchange.createOrder ('BTC/USDT', 'limit', 'buy', 1, 20000);
        } catch (e) {
            spotOrderRequest = jsonParse (exchange.last_request_body);
        }
        const clientOrderId = spotOrderRequest['client-order-id'];
        assert (clientOrderId.startsWith (id.toString ()), 'spot clientOrderId does not start with id');
        // swap test
        let swapOrderRequest = undefined;
        try {
            await exchange.createOrder ('BTC/USDT:USDT', 'limit', 'buy', 1, 20000);
        } catch (e) {
            swapOrderRequest = jsonParse (exchange.last_request_body);
        }
        let swapInverseOrderRequest = undefined;
        try {
            await exchange.createOrder ('BTC/USD:BTC', 'limit', 'buy', 1, 20000);
        } catch (e) {
            swapInverseOrderRequest = jsonParse (exchange.last_request_body);
        }
        const clientOrderIdSpot = swapOrderRequest['channel_code'];
        assert (clientOrderIdSpot.startsWith (id.toString ()), 'swap channel_code does not start with id');
        const clientOrderIdInverse = swapInverseOrderRequest['channel_code'];
        assert (clientOrderIdInverse.startsWith (id.toString ()), 'swap inverse channel_code does not start with id');
        await close (exchange);
        return true;
    }

    async testWoo () {
        const exchange = this.initOfflineExchange ('woo');
        // spot test
        const id = 'bc830de7-50f3-460b-9ee0-f430f83f9dad';
        let spotOrderRequest = undefined;
        try {
            await exchange.createOrder ('BTC/USDT', 'limit', 'buy', 1, 20000);
        } catch (e) {
            spotOrderRequest = this.urlencodedToDict (exchange.last_request_body);
        }
        const brokerId = spotOrderRequest['broker_id'];
        assert (brokerId.startsWith (id.toString ()), 'broker_id does not start with id');
        // swap test
        let stopOrderRequest = undefined;
        try {
            await exchange.createOrder ('BTC/USDT:USDT', 'limit', 'buy', 1, 20000, { 'stopPrice': 30000 });
        } catch (e) {
            stopOrderRequest = jsonParse (exchange.last_request_body);
        }
        const clientOrderIdSpot = stopOrderRequest['brokerId'];
        assert (clientOrderIdSpot.startsWith (id.toString ()), 'brokerId does not start with id');
        await close (exchange);
        return true;
    }

    async testBitmart () {
        const exchange = this.initOfflineExchange ('bitmart');
        let reqHeaders = undefined;
        const id = 'CCXTxBitmart000';
        assert (exchange.options['brokerId'] === id, 'id not in options');
        await exchange.loadMarkets ();
        try {
            await exchange.createOrder ('BTC/USDT', 'limit', 'buy', 1, 20000);
        } catch (e) {
            reqHeaders = exchange.last_request_headers;
        }
        assert (reqHeaders['X-BM-BROKER-ID'] === id, 'id not in headers');
        await close (exchange);
        return true;
    }

    async testCoinex () {
        const exchange = this.initOfflineExchange ('coinex');
        const id = 'x-167673045';
        assert (exchange.options['brokerId'] === id, 'id not in options');
        let spotOrderRequest = undefined;
        try {
            await exchange.createOrder ('BTC/USDT', 'limit', 'buy', 1, 20000);
        } catch (e) {
            spotOrderRequest = jsonParse (exchange.last_request_body);
        }
        const clientOrderId = spotOrderRequest['client_id'];
        assert (clientOrderId.startsWith (id.toString ()), 'clientOrderId does not start with id');
        await close (exchange);
        return true;
    }

    async testBingx () {
        const exchange = this.initOfflineExchange ('bingx');
        let reqHeaders = undefined;
        const id = 'CCXT';
        assert (exchange.options['broker'] === id, 'id not in options');
        try {
            await exchange.createOrder ('BTC/USDT', 'limit', 'buy', 1, 20000);
        } catch (e) {
            // we expect an error here, we're only interested in the headers
            reqHeaders = exchange.last_request_headers;
        }
        assert (reqHeaders['X-SOURCE-KEY'] === id, 'id not in headers');
        await close (exchange);
    }

    async testPhemex () {
        const exchange = this.initOfflineExchange ('phemex');
        const id = 'CCXT123456';
        let request = undefined;
        try {
            await exchange.createOrder ('BTC/USDT', 'limit', 'buy', 1, 20000);
        } catch (e) {
            request = jsonParse (exchange.last_request_body);
        }
        const clientOrderId = request['clOrdID'];
        assert (clientOrderId.startsWith (id.toString ()), 'clOrdID does not start with id');
        await close (exchange);
    }
}
// ***** AUTO-TRANSPILER-END *****
// *******************************
(new testMainClass ()).init (exchangeIdFromArgv, sanitizedSymnol);<|MERGE_RESOLUTION|>--- conflicted
+++ resolved
@@ -1102,7 +1102,6 @@
                 const isString = (typeof sanitizedNewOutput === 'string') || (typeof sanitizedStoredOutput === 'string');
                 const isUndefined = (sanitizedNewOutput === undefined) || (sanitizedStoredOutput === undefined); // undefined is a perfetly valid value
                 if (isBoolean || isString || isUndefined)  {
-<<<<<<< HEAD
                     if (this.lang === 'C#') {
                         // tmp c# number comparsion
                         let isNumber = false;
@@ -1114,33 +1113,26 @@
                             isNumber = false;
                         }
                         if (isNumber) {
-                            this.assertStaticError (exchange.parseToNumeric (sanitizedNewOutput) === exchange.parseToNumeric (sanitizedStoredOutput), messageError, storedOutput, newOutput);
+                            this.assertStaticError (exchange.parseToNumeric (sanitizedNewOutput) === exchange.parseToNumeric (sanitizedStoredOutput), messageError, storedOutput, newOutput, assertingKey);
                             return true;
                         } else {
-                            this.assertStaticError (convertAscii (newOutputString) === convertAscii (storedOutputString), messageError, storedOutput, newOutput);
+                            this.assertStaticError (convertAscii (newOutputString) === convertAscii (storedOutputString), messageError, storedOutput, newOutput, assertingKey);
                             return true;
                         }
                     } else {
-                        this.assertStaticError (convertAscii (newOutputString) === convertAscii (storedOutputString), messageError, storedOutput, newOutput);
+                        this.assertStaticError (convertAscii (newOutputString) === convertAscii (storedOutputString), messageError, storedOutput, newOutput, assertingKey);
                         return true;
                     }
                 } else {
                     if (this.lang === "C#") { // tmp fix, stil failing with the "1.0" != "1" error
                         const stringifiedNewOutput = exchange.numberToString (sanitizedNewOutput);
                         const stringifiedStoredOutput = exchange.numberToString (sanitizedStoredOutput);
-                        this.assertStaticError (stringifiedNewOutput.toString () === stringifiedStoredOutput.toString (), messageError, storedOutput, newOutput);
+                        this.assertStaticError (stringifiedNewOutput.toString () === stringifiedStoredOutput.toString (), messageError, storedOutput, newOutput, assertingKey);
                     } else {
                         const numericNewOutput =  exchange.parseToNumeric (newOutputString);
                         const numericStoredOutput = exchange.parseToNumeric (storedOutputString);
-                        this.assertStaticError (numericNewOutput === numericStoredOutput, messageError, storedOutput, newOutput);
+                        this.assertStaticError (numericNewOutput === numericStoredOutput, messageError, storedOutput, newOutput, assertingKey);
                     }
-=======
-                    this.assertStaticError (newOutputString === storedOutputString, messageError, storedOutput, newOutput, assertingKey);
-                } else {
-                    const numericNewOutput =  exchange.parseToNumeric (newOutputString);
-                    const numericStoredOutput = exchange.parseToNumeric (storedOutputString);
-                    this.assertStaticError (numericNewOutput === numericStoredOutput, messageError, storedOutput, newOutput, assertingKey);
->>>>>>> 7ef2a1bc
                 }
             }
         }
@@ -1309,13 +1301,12 @@
                 if (isDisabled) {
                     continue;
                 }
-<<<<<<< HEAD
                 const isDisabledCSharp = exchange.safeValue (result, 'disabledCSharp', false);
                 if (isDisabledCSharp && (this.lang === 'C#')) {
-=======
+                    continue;
+                }
                 const isDisabledPHP = exchange.safeValue (result, 'disabledPHP', false);
-                if (isDisabledPHP && (this.ext === 'php')) {
->>>>>>> 7ef2a1bc
+                if (isDisabledPHP && (this.lang === 'PHP')) {
                     continue;
                 }
                 if ((testName !== undefined) && (testName !== description)) {
