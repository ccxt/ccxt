// ----------------------------------------------------------------------------
/* eslint-disable max-classes-per-file */
import fs from 'fs';
import { fileURLToPath, pathToFileURL } from 'url';
import assert from 'assert';
import ccxt, { Exchange } from '../../ccxt.js';
import errorsHierarchy from '../base/errorHierarchy.js';
import { unCamelCase } from '../base/functions/string.js';

// js specific codes //
const DIR_NAME = fileURLToPath (new URL ('.', import.meta.url));
process.on ('uncaughtException', (e) => {
    throw new Error (exceptionMessage (e));
    // process.exit (1);
});
process.on ('unhandledRejection', (e: any) => {
    if (e.message.includes ('connection closed by remote server')) {
        // because of unbeknown reason, this error is happening somewhere in the middle of WS tests, and it's not caught by the try/catch block. so temporarily ignore it
        return;
    }
    throw new Error (exceptionMessage (e));
    // process.exit (1);
});

const AuthenticationError = ccxt.AuthenticationError;
const NotSupported = ccxt.NotSupported;
const NetworkError = ccxt.NetworkError;
const ExchangeError = ccxt.ExchangeError;
const ProxyError = ccxt.ProxyError;
const ExchangeNotAvailable = ccxt.ExchangeNotAvailable;
const OperationFailed = ccxt.OperationFailed;
const OnMaintenance = ccxt.OnMaintenance;

const [ processPath, , exchangeIdFromArgv = null, exchangeSymbol = undefined ] = process.argv.filter ((x) => !x.startsWith ('--'));
const sanitizedSymnol = exchangeSymbol !== undefined && exchangeSymbol.includes ('/') ? exchangeSymbol : undefined;
// non-transpiled part, but shared names among langs
function getCliArgValue (arg) {
    return process.argv.includes (arg) || false;
}

const proxyTestFileName = 'proxies';
class baseMainTestClass {
    lang = 'JS';
    isSynchronous = false;
    idTests = false;
    requestTestsFailed = false;
    responseTestsFailed = false;
    requestTests = false;
    wsTests = false;
    responseTests = false;
    staticTests = false;
    info = false;
    verbose = false;
    debug = false;
    privateTest = false;
    privateTestOnly = false;
    loadKeys = false;
    sandbox = false;
    skippedMethods = {};
    checkedPublicTests = {};
    testFiles = {};
    publicTests = {};
    newLine = '\n';
    rootDir = DIR_NAME + '/../../../';
    rootDirForSkips = DIR_NAME + '/../../../';
    onlySpecificTests = [];
    envVars = process.env;
    proxyTestFileName = proxyTestFileName;
    ext = import.meta.url.split ('.')[1];
}
// const rootDir = DIR_NAME + '/../../../';
// const rootDirForSkips = DIR_NAME + '/../../../';
// const envVars = process.env;
const LOG_CHARS_LENGTH = 10000;
const ext = import.meta.url.split ('.')[1];

function dump (...args) {
    console.log (...args);
}

function jsonParse (elem) {
    return JSON.parse (elem);
}

function jsonStringify (elem) {
    return JSON.stringify (elem,  (k, v) => (v === undefined ? null : v)); // preserve undefined values and convert them to null
}

<<<<<<< HEAD
function convertAscii (input)
{
    return input; // stub for c#
}

function getCliArgValue (arg) {
    return process.argv.includes (arg) || false;
}
=======
>>>>>>> 54061ab9

function getTestName (str) {
    return str;
}

function ioFileExists (path) {
    return fs.existsSync (path);
}

function ioFileRead (path, decode = true) {
    const content = fs.readFileSync (path, 'utf8');
    return decode ? JSON.parse (content) : content;
}

function ioDirRead (path) {
    const files = fs.readdirSync (path);
    return files;
}

async function callMethod (testFiles, methodName, exchange, skippedProperties, args) {
    // used for calling methods from test files
    return await testFiles[methodName] (exchange, skippedProperties, ...args);
}

async function callExchangeMethodDynamically (exchange: Exchange, methodName: string, args) {
    // used for calling actual exchange methods
    return await exchange[methodName] (...args);
}

async function callOverridenMethod (exchange, methodName, args) {
    // needed in PHP here is just a bridge
    return await callExchangeMethodDynamically (exchange, methodName, args);
}

function exceptionMessage (exc) {
    return '[' + exc.constructor.name + '] ' + exc.stack.slice (0, LOG_CHARS_LENGTH);
}

function exitScript (code = 0) {
    process.exit (code);
}

function getExchangeProp (exchange, prop, defaultValue = undefined) {
    return (prop in exchange) ? exchange[prop] : defaultValue;
}

function setExchangeProp (exchange, prop, value) {
    exchange[prop] = value;
    exchange[unCamelCase (prop)] = value;
}

function initExchange (exchangeId, args, isWs = false): Exchange {
    if (isWs) {
        return new (ccxt.pro)[exchangeId] (args);
    }
    return new (ccxt)[exchangeId] (args);
}

async function importTestFile (filePath) {
    // eslint-disable-next-line global-require, import/no-dynamic-require, no-path-concat
    return (await import (pathToFileURL (filePath + '.js') as any) as any)['default'];
}

async function getTestFiles (properties, ws = false) {
    const path = ws ? DIR_NAME + '../pro/test/' : DIR_NAME;
    // exchange tests
    const tests = {};
    const finalPropList = properties.concat ([ proxyTestFileName ]);
    for (let i = 0; i < finalPropList.length; i++) {
        const name = finalPropList[i];
        const filePathWoExt = path + 'Exchange/test.' + name;
        if (ioFileExists (filePathWoExt + '.' + ext)) {
            // eslint-disable-next-line global-require, import/no-dynamic-require, no-path-concat
            tests[name] = await importTestFile (filePathWoExt);
        }
    }
    // errors tests
    const errorHierarchyKeys = Object.keys (errorsHierarchy);
    for (let i = 0; i < errorHierarchyKeys.length; i++) {
        const name = errorHierarchyKeys[i];
        const filePathWoExt = path + '/base/errors/test.' + name;
        if (ioFileExists (filePathWoExt + '.' + ext)) {
            // eslint-disable-next-line global-require, import/no-dynamic-require, no-path-concat
            tests[name] = await importTestFile (filePathWoExt);
        }
    }
    return tests;
}

function setFetchResponse (exchange: Exchange, mockResponse) {
    exchange.fetch = async (url, method = 'GET', headers = undefined, body = undefined) => mockResponse;
    return exchange;
}

function isNullValue (value) {
    return value === null;
}

async function close (exchange: Exchange) {
    await exchange.close ();
}

// *********************************
// ***** AUTO-TRANSPILER-START *****

export default class testMainClass extends baseMainTestClass {
    parseCliArgs () {
        this.responseTests = getCliArgValue ('--responseTests');
        this.idTests = getCliArgValue ('--idTests');
        this.requestTests = getCliArgValue ('--requestTests');
        this.info = getCliArgValue ('--info');
        this.verbose = getCliArgValue ('--verbose');
        this.debug = getCliArgValue ('--debug');
        this.privateTest = getCliArgValue ('--private');
        this.privateTestOnly = getCliArgValue ('--privateOnly');
        this.sandbox = getCliArgValue ('--sandbox');
<<<<<<< HEAD
        this.loadKeys = getCliArgValue ('--loadKeys');
=======
        this.wsTests = getCliArgValue ('--ws');
>>>>>>> 54061ab9
    }

    async init (exchangeId, symbolArgv) {
        this.parseCliArgs ();

        if (this.responseTests) {
            await this.runStaticResponseTests (exchangeId, symbolArgv);
            return;
        }
        if (this.requestTests) {
            await this.runStaticRequestTests (exchangeId, symbolArgv); // symbol here is the testname
            return;
        }
        if (this.idTests) {
            await this.runBrokerIdTests ();
            return;
        }
        const symbolStr = symbolArgv !== undefined ? symbolArgv : 'all';
        dump (this.newLine + '' + this.newLine + '' + '[INFO] TESTING ', this.ext, { 'exchange': exchangeId, 'symbol': symbolStr, 'isWs': this.wsTests }, this.newLine);
        const exchangeArgs = {
            'verbose': this.verbose,
            'debug': this.debug,
            'enableRateLimit': true,
            'timeout': 30000,
        };
        const exchange = initExchange (exchangeId, exchangeArgs, this.wsTests);
        await this.importFiles (exchange);
        assert (Object.keys (this.testFiles).length > 0, 'Test files were not loaded'); // ensure test files are found & filled
        this.expandSettings (exchange);
        const symbolOrUndefined = this.checkIfSpecificTestIsChosen (symbolArgv);
        await this.startTest (exchange, symbolOrUndefined);
        exitScript (0); // needed to be explicitly finished for WS tests
    }

    checkIfSpecificTestIsChosen (symbolArgv) {
        if (symbolArgv !== undefined) {
            const testFileNames = Object.keys (this.testFiles);
            const possibleMethodNames = symbolArgv.split (','); // i.e. `test.ts binance fetchBalance,fetchDeposits`
            if (possibleMethodNames.length >= 1) {
                for (let i = 0; i < testFileNames.length; i++) {
                    const testFileName = testFileNames[i];
                    for (let j = 0; j < possibleMethodNames.length; j++) {
                        const methodName = possibleMethodNames[j];
                        if (testFileName === methodName) {
                            this.onlySpecificTests.push (testFileName);
                        }
                    }
                }
            }
            // if method names were found, then remove them from symbolArgv
            if (this.onlySpecificTests.length > 0) {
                return undefined;
            }
        }
        return symbolArgv;
    }

    async importFiles (exchange: Exchange) {
        const properties = Object.keys (exchange.has);
        properties.push ('loadMarkets');
        this.testFiles = await getTestFiles (properties, this.wsTests);
    }

    loadCredentialsFromEnv (exchange: Exchange) {
        const exchangeId = exchange.id;
        const reqCreds = getExchangeProp (exchange, 're' + 'quiredCredentials'); // dont glue the r-e-q-u-i-r-e phrase, because leads to messed up transpilation
        const objkeys = Object.keys (reqCreds);
        for (let i = 0; i < objkeys.length; i++) {
            const credential = objkeys[i];
            const isRequired = reqCreds[credential];
            if (isRequired && getExchangeProp (exchange, credential) === undefined) {
                const fullKey = exchangeId + '_' + credential;
                const credentialEnvName = fullKey.toUpperCase (); // example: KRAKEN_APIKEY
                const credentialValue = (credentialEnvName in this.envVars) ? this.envVars[credentialEnvName] : undefined;
                if (credentialValue) {
                    setExchangeProp (exchange, credential, credentialValue);
                }
            }
        }
    }

    expandSettings (exchange: Exchange) {
        const exchangeId = exchange.id;
        const keysGlobal = this.rootDir + 'keys.json';
        const keysLocal = this.rootDir + 'keys.local.json';
        const keysGlobalExists = ioFileExists (keysGlobal);
        const keysLocalExists = ioFileExists (keysLocal);
        const globalSettings = keysGlobalExists ? ioFileRead (keysGlobal) : {};
        const localSettings = keysLocalExists ? ioFileRead (keysLocal) : {};
        const allSettings = exchange.deepExtend (globalSettings, localSettings);
        const exchangeSettings = exchange.safeValue (allSettings, exchangeId, {});
        if (exchangeSettings) {
            const settingKeys = Object.keys (exchangeSettings);
            for (let i = 0; i < settingKeys.length; i++) {
                const key = settingKeys[i];
                if (exchangeSettings[key]) {
                    let finalValue = undefined;
                    if (typeof exchangeSettings[key] === 'object') {
                        const existing = getExchangeProp (exchange, key, {});
                        finalValue = exchange.deepExtend (existing, exchangeSettings[key]);
                    } else {
                        finalValue = exchangeSettings[key];
                    }
                    setExchangeProp (exchange, key, finalValue);
                }
            }
        }
        // credentials
        this.loadCredentialsFromEnv (exchange);
        // skipped tests
        const skippedFile = this.rootDirForSkips + 'skip-tests.json';
        const skippedSettings = ioFileRead (skippedFile);
        const skippedSettingsForExchange = exchange.safeValue (skippedSettings, exchangeId, {});
        // others
        const timeout = exchange.safeValue (skippedSettingsForExchange, 'timeout');
        if (timeout !== undefined) {
            exchange.timeout = exchange.parseToInt (timeout);
        }
        exchange.httpProxy = exchange.safeString (skippedSettingsForExchange, 'httpProxy');
        exchange.httpsProxy = exchange.safeString (skippedSettingsForExchange, 'httpsProxy');
        exchange.wsProxy = exchange.safeString (skippedSettingsForExchange, 'wsProxy');
        exchange.wssProxy = exchange.safeString (skippedSettingsForExchange, 'wssProxy');
        this.skippedMethods = exchange.safeValue (skippedSettingsForExchange, 'skipMethods', {});
        this.checkedPublicTests = {};
    }

    addPadding (message: string, size) {
        // has to be transpilable
        let res = '';
        const messageLength = message.length; // avoid php transpilation issue
        const missingSpace = size - messageLength - 0; // - 0 is added just to trick transpile to treat the .length as a string for php
        if (missingSpace > 0) {
            for (let i = 0; i < missingSpace; i++) {
                res += ' ';
            }
        }
        return message + res;
    }

    exchangeHint (exchange, market = undefined) {
        let marketType = exchange.safeString2 (exchange.options, 'defaultType', 'type', '');
        let marketSubType = exchange.safeString2 (exchange.options, 'defaultSubType', 'subType');
        if (market !== undefined) {
            marketType = market['type'];
            if (market['linear']) {
                marketSubType = 'linear';
            } else if (market['inverse']) {
                marketSubType = 'inverse';
            } else if (exchange.safeValue (market, 'quanto') === true) {
                marketSubType = 'quanto';
            }
        }
        const isWs = ('ws' in exchange.has);
        const wsFlag = isWs ? '(WS)' : '';
        let result = exchange.id + ' ' + wsFlag + ' ' + marketType;
        if (marketSubType !== undefined) {
            result = result + ' [subType: ' + marketSubType + '] ';
        }
        return result;
    }

    async testMethod (methodName: string, exchange: any, args: any[], isPublic: boolean) {
        // todo: temporary skip for php
        if (methodName.indexOf ('OrderBook') >= 0 && this.ext === 'php') {
            return;
        }
        const isLoadMarkets = (methodName === 'loadMarkets');
        const isFetchCurrencies = (methodName === 'fetchCurrencies');
        const isProxyTest = (methodName === this.proxyTestFileName);
        // if this is a private test, and the implementation was already tested in public, then no need to re-test it in private test (exception is fetchCurrencies, because our approach in base exchange)
<<<<<<< HEAD
        if (!isPublic && (methodNameInTest in this.checkedPublicTests) && (methodName !== 'fetchCurrencies')) {
            return undefined;
=======
        if (!isPublic && (methodName in this.checkedPublicTests) && !isFetchCurrencies) {
            return;
>>>>>>> 54061ab9
        }
        let skipMessage = undefined;
        const supportedByExchange = (methodName in exchange.has) && exchange.has[methodName];
        if (!isLoadMarkets && (this.onlySpecificTests.length > 0 && !exchange.inArray (methodName, this.onlySpecificTests))) {
            skipMessage = '[INFO] IGNORED_TEST';
        } else if (!isLoadMarkets && !supportedByExchange && !isProxyTest) {
            skipMessage = '[INFO] UNSUPPORTED_TEST'; // keep it aligned with the longest message
        } else if ((methodName in this.skippedMethods) && (typeof this.skippedMethods[methodName] === 'string')) {
            skipMessage = '[INFO] SKIPPED_TEST';
        } else if (!(methodName in this.testFiles)) {
            skipMessage = '[INFO] UNIMPLEMENTED_TEST';
        }
        // exceptionally for `loadMarkets` call, we call it before it's even checked for "skip" as we need it to be called anyway (but can skip "test.loadMarket" for it)
        if (isLoadMarkets) {
            await exchange.loadMarkets (true);
        }
        if (skipMessage) {
            if (this.info) {
                dump (this.addPadding (skipMessage, 25), this.exchangeHint (exchange), methodName);
            }
            return undefined;
        }
        if (this.info) {
            const argsStringified = '(' + args.join (',') + ')';
            dump (this.addPadding ('[INFO] TESTING', 25), this.exchangeHint (exchange), methodName, argsStringified);
        }
        const skippedProperties = exchange.safeValue (this.skippedMethods, methodName, {});
        await callMethod (this.testFiles, methodName, exchange, skippedProperties, args);
        // if it was passed successfully, add to the list of successfull tests
        if (isPublic) {
            this.checkedPublicTests[methodName] = true;
        }
        return undefined;
    }

    async testSafe (methodName, exchange, args = [], isPublic = false) {
        // `testSafe` method does not throw an exception, instead mutes it. The reason we
        // mute the thrown exceptions here is because we don't want to stop the whole
        // tests queue if any single test-method fails. Instead, they are echoed with
        // formatted message "[TEST_FAILURE] ..." and that output is then regex-matched by
        // run-tests.js, so the exceptions are still printed out to console from there.
        const maxRetries = 3;
        const argsStringified = exchange.json (args); // args.join() breaks when we provide a list of symbols | "args.toString()" breaks bcz of "array to string conversion"
        for (let i = 0; i < maxRetries; i++) {
            try {
                await this.testMethod (methodName, exchange, args, isPublic);
                return true;
            }
            catch (e) {
                const isLoadMarkets = (methodName === 'loadMarkets');
                const isAuthError = (e instanceof AuthenticationError);
                const isNotSupported = (e instanceof NotSupported);
                const isOperationFailed = (e instanceof OperationFailed); // includes "DDoSProtection", "RateLimitExceeded", "RequestTimeout", "ExchangeNotAvailable", "OperationFailed", "InvalidNonce", ...
                if (isOperationFailed) {
                    // if last retry was gone with same `tempFailure` error, then let's eventually return false
                    if (i === maxRetries - 1) {
                        let shouldFail = false;
                        // we do not mute specifically "ExchangeNotAvailable" exception, because it might be a hint about a change in API engine (but its subtype "OnMaintenance" can be muted)
                        if ((e instanceof ExchangeNotAvailable) && !(e instanceof OnMaintenance)) {
                            shouldFail = true;
                        }
                        // if it's `loadMarkets` call (which is main request), then don't return the test as passed, because it's mandatory and we should fail the test
                        else if (isLoadMarkets) {
                            shouldFail = true;
                        }
                        else {
                            shouldFail = false;
                        }
                        // final step
                        if (shouldFail) {
                            dump ('[TEST_FAILURE]', 'Method could not be tested due to a repeated Network/Availability issues', ' | ', this.exchangeHint (exchange), methodName, argsStringified, exceptionMessage (e));
                            return false;
                        } else {
                            dump ('[TEST_WARNING]', 'Method could not be tested due to a repeated Network/Availability issues', ' | ', this.exchangeHint (exchange), methodName, argsStringified, exceptionMessage (e));
                            return true;
                        }
                    }
                    else {
                        // wait and retry again
                        // (increase wait time on every retry)
                        await exchange.sleep (i * 1000);
                        continue;
                    }
                }
                // if it's not temporary failure, then ...
                else {
                    // if it's loadMarkets, then fail test, because it's mandatory for tests
                    if (isLoadMarkets) {
                        dump ('[TEST_FAILURE]', 'Exchange can not load markets', exceptionMessage (e), this.exchangeHint (exchange), methodName, argsStringified);
                        return false;
                    }
                    // if the specific arguments to the test method throws "NotSupported" exception
                    // then let's don't fail the test
                    if (isNotSupported) {
                        if (this.info) {
                            dump ('[INFO] NOT_SUPPORTED', exceptionMessage (e), this.exchangeHint (exchange), methodName, argsStringified);
                        }
                        return true;
                    }
                    // If public test faces authentication error, we don't break (see comments under `testSafe` method)
                    if (isPublic && isAuthError) {
                        if (this.info) {
                            dump ('[INFO]', 'Authentication problem for public method', exceptionMessage (e), this.exchangeHint (exchange), methodName, argsStringified);
                        }
                        return true;
                    }
                    // in rest of the cases, fail the test
                    else {
                        dump ('[TEST_FAILURE]', exceptionMessage (e), this.exchangeHint (exchange), methodName, argsStringified);
                        return false;
                    }
                }
            }
        }
        return true;
    }

    async runPublicTests (exchange, symbol) {
        let tests = {
            'fetchCurrencies': [],
            'fetchTicker': [ symbol ],
            'fetchTickers': [ symbol ],
            'fetchOHLCV': [ symbol ],
            'fetchTrades': [ symbol ],
            'fetchOrderBook': [ symbol ],
            'fetchL2OrderBook': [ symbol ],
            'fetchOrderBooks': [],
            'fetchBidsAsks': [],
            'fetchStatus': [],
            'fetchTime': [],
        };
        if (this.wsTests) {
            tests = {
                // @ts-ignore
                'watchOHLCV': [ symbol ],
                'watchTicker': [ symbol ],
                'watchOrderBook': [ symbol ],
                'watchTrades': [ symbol ],
            };
        }
        const market = exchange.market (symbol);
        const isSpot = market['spot'];
        if (!this.wsTests) {
            if (isSpot) {
                tests['fetchCurrencies'] = [];
            } else {
                tests['fetchFundingRates'] = [ symbol ];
                tests['fetchFundingRate'] = [ symbol ];
                tests['fetchFundingRateHistory'] = [ symbol ];
                tests['fetchIndexOHLCV'] = [ symbol ];
                tests['fetchMarkOHLCV'] = [ symbol ];
                tests['fetchPremiumIndexOHLCV'] = [ symbol ];
            }
        }
        this.publicTests = tests;
        await this.displayTestResults (exchange, tests, true);
    }

    async displayTestResults (exchange: any, tests: any, isPublicTest:boolean) {
        const testNames = Object.keys (tests);
        const promises = [];
        for (let i = 0; i < testNames.length; i++) {
            const testName = testNames[i];
            const testArgs = tests[testName];
            promises.push (this.testSafe (testName, exchange, testArgs, isPublicTest));
        }
        // todo - not yet ready in other langs too
        // promises.push (testThrottle ());
        const results = await Promise.all (promises);
        // now count which test-methods retuned `false` from "testSafe" and dump that info below
        const failedMethods = [];
        for (let i = 0; i < testNames.length; i++) {
            const testName = testNames[i];
            const testReturnedValue = results[i];
            if (!testReturnedValue) {
                failedMethods.push (testName);
            }
        }
        const testPrefixString = isPublicTest ? 'PUBLIC_TESTS' : 'PRIVATE_TESTS';
        if (failedMethods.length) {
            const errorsString = failedMethods.join (', ');
            dump ('[TEST_FAILURE]', this.exchangeHint (exchange), testPrefixString, 'Failed methods : ' + errorsString);
        }
        if (this.info) {
            dump (this.addPadding ('[INFO] END ' + testPrefixString + ' ' + this.exchangeHint (exchange), 25));
        }
    }

    async loadExchange (exchange) {
        const result = await this.testSafe ('loadMarkets', exchange, [], true);
        if (!result) {
            return false;
        }
        const symbols = [
            'BTC/CNY',
            'BTC/USD',
            'BTC/USDT',
            'BTC/EUR',
            'BTC/ETH',
            'ETH/BTC',
            'BTC/JPY',
            'ETH/EUR',
            'ETH/JPY',
            'ETH/CNY',
            'ETH/USD',
            'LTC/CNY',
            'DASH/BTC',
            'DOGE/BTC',
            'BTC/AUD',
            'BTC/PLN',
            'USD/SLL',
            'BTC/RUB',
            'BTC/UAH',
            'LTC/BTC',
            'EUR/USD',
        ];
        const resultSymbols = [];
        const exchangeSpecificSymbols = exchange.symbols;
        for (let i = 0; i < exchangeSpecificSymbols.length; i++) {
            const symbol = exchangeSpecificSymbols[i];
            if (exchange.inArray (symbol, symbols)) {
                resultSymbols.push (symbol);
            }
        }
        let resultMsg = '';
        const resultLength = resultSymbols.length;
        const exchangeSymbolsLength = exchange.symbols.length;
        if (resultLength > 0) {
            if (exchangeSymbolsLength > resultLength) {
                resultMsg = resultSymbols.join (', ') + ' + more...';
            } else {
                resultMsg = resultSymbols.join (', ');
            }
        }
        dump ('[INFO:MAIN] Exchange loaded', exchangeSymbolsLength, 'symbols', resultMsg);
        return true;
    }

    getTestSymbol (exchange, isSpot, symbols) {
        let symbol = undefined;
        for (let i = 0; i < symbols.length; i++) {
            const s = symbols[i];
            const market = exchange.safeValue (exchange.markets, s);
            if (market !== undefined) {
                const active = exchange.safeValue (market, 'active');
                if (active || (active === undefined)) {
                    symbol = s;
                    break;
                }
            }
        }
        return symbol;
    }

    getExchangeCode (exchange, codes = undefined) {
        if (codes === undefined) {
            codes = [ 'BTC', 'ETH', 'XRP', 'LTC', 'BCH', 'EOS', 'BNB', 'BSV', 'USDT' ];
        }
        const code = codes[0];
        for (let i = 0; i < codes.length; i++) {
            if (codes[i] in exchange.currencies) {
                return codes[i];
            }
        }
        return code;
    }

    getMarketsFromExchange (exchange, spot = true) {
        const res = {};
        const markets = exchange.markets;
        const keys = Object.keys (markets);
        for (let i = 0; i < keys.length; i++) {
            const key = keys[i];
            const market = markets[key];
            if (spot && market['spot']) {
                res[market['symbol']] = market;
            } else if (!spot && !market['spot']) {
                res[market['symbol']] = market;
            }
        }
        return res;
    }

    getValidSymbol (exchange, spot = true) {
        const currentTypeMarkets = this.getMarketsFromExchange (exchange, spot);
        const codes = [
            'BTC',
            'ETH',
            'XRP',
            'LTC',
            'BCH',
            'EOS',
            'BNB',
            'BSV',
            'USDT',
            'ATOM',
            'BAT',
            'BTG',
            'DASH',
            'DOGE',
            'ETC',
            'IOTA',
            'LSK',
            'MKR',
            'NEO',
            'PAX',
            'QTUM',
            'TRX',
            'TUSD',
            'USD',
            'USDC',
            'WAVES',
            'XEM',
            'XMR',
            'ZEC',
            'ZRX',
        ];
        const spotSymbols = [
            'BTC/USD',
            'BTC/USDT',
            'BTC/CNY',
            'BTC/EUR',
            'BTC/ETH',
            'ETH/BTC',
            'ETH/USD',
            'ETH/USDT',
            'BTC/JPY',
            'LTC/BTC',
            'ZRX/WETH',
            'EUR/USD',
        ];
        const swapSymbols = [
            'BTC/USDT:USDT',
            'BTC/USD:USD',
            'ETH/USDT:USDT',
            'ETH/USD:USD',
            'LTC/USDT:USDT',
            'DOGE/USDT:USDT',
            'ADA/USDT:USDT',
            'BTC/USD:BTC',
            'ETH/USD:ETH',
        ];
        const targetSymbols = spot ? spotSymbols : swapSymbols;
        let symbol = this.getTestSymbol (exchange, spot, targetSymbols);
        // if symbols wasn't found from above hardcoded list, then try to locate any symbol which has our target hardcoded 'base' code
        if (symbol === undefined) {
            for (let i = 0; i < codes.length; i++) {
                const currentCode = codes[i];
                const marketsArrayForCurrentCode = exchange.filterBy (currentTypeMarkets, 'base', currentCode);
                const indexedMkts = exchange.indexBy (marketsArrayForCurrentCode, 'symbol');
                const symbolsArrayForCurrentCode = Object.keys (indexedMkts);
                const symbolsLength = symbolsArrayForCurrentCode.length;
                if (symbolsLength) {
                    symbol = this.getTestSymbol (exchange, spot, symbolsArrayForCurrentCode);
                    break;
                }
            }
        }
        // if there wasn't found any symbol with our hardcoded 'base' code, then just try to find symbols that are 'active'
        if (symbol === undefined) {
            const activeMarkets = exchange.filterBy (currentTypeMarkets, 'active', true);
            const activeSymbols = [];
            for (let i = 0; i < activeMarkets.length; i++) {
                activeSymbols.push (activeMarkets[i]['symbol']);
            }
            symbol = this.getTestSymbol (exchange, spot, activeSymbols);
        }
        if (symbol === undefined) {
            const values = Object.values (currentTypeMarkets);
            const valuesLength = values.length;
            if (valuesLength > 0) {
                const first = values[0];
                if (first !== undefined) {
                    symbol = first['symbol'];
                }
            }
        }
        return symbol;
    }

    async testExchange (exchange, providedSymbol = undefined) {
        let spotSymbol = undefined;
        let swapSymbol = undefined;
        if (providedSymbol !== undefined) {
            const market = exchange.market (providedSymbol);
            if (market['spot']) {
                spotSymbol = providedSymbol;
            } else {
                swapSymbol = providedSymbol;
            }
        } else {
            if (exchange.has['spot']) {
                spotSymbol = this.getValidSymbol (exchange, true);
            }
            if (exchange.has['swap']) {
                swapSymbol = this.getValidSymbol (exchange, false);
            }
        }
        if (spotSymbol !== undefined) {
            dump ('[INFO:MAIN] Selected SPOT SYMBOL:', spotSymbol);
        }
        if (swapSymbol !== undefined) {
            dump ('[INFO:MAIN] Selected SWAP SYMBOL:', swapSymbol);
        }
        if (!this.privateTestOnly) {
            // note, spot & swap tests should run sequentially, because of conflicting `exchange.options['type']` setting
            if (exchange.has['spot'] && spotSymbol !== undefined) {
                if (this.info) {
                    dump ('[INFO] ### SPOT TESTS ###');
                }
                exchange.options['type'] = 'spot';
                await this.runPublicTests (exchange, spotSymbol);
            }
            if (exchange.has['swap'] && swapSymbol !== undefined) {
                if (this.info) {
                    dump ('[INFO] ### SWAP TESTS ###');
                }
                exchange.options['type'] = 'swap';
                await this.runPublicTests (exchange, swapSymbol);
            }
        }
        if (this.privateTest || this.privateTestOnly) {
            if (exchange.has['spot'] && spotSymbol !== undefined) {
                exchange.options['defaultType'] = 'spot';
                await this.runPrivateTests (exchange, spotSymbol);
            }
            if (exchange.has['swap'] && swapSymbol !== undefined) {
                exchange.options['defaultType'] = 'swap';
                await this.runPrivateTests (exchange, swapSymbol);
            }
        }
    }

    async runPrivateTests (exchange, symbol) {
        if (!exchange.checkRequiredCredentials (false)) {
            dump ('[INFO] Skipping private tests', 'Keys not found');
            return;
        }
        const code = this.getExchangeCode (exchange);
        // if (exchange.extendedTest) {
        //     await test ('InvalidNonce', exchange, symbol);
        //     await test ('OrderNotFound', exchange, symbol);
        //     await test ('InvalidOrder', exchange, symbol);
        //     await test ('InsufficientFunds', exchange, symbol, balance); // danger zone - won't execute with non-empty balance
        // }
        let tests = {
            'signIn': [ ],
            'fetchBalance': [ ],
            'fetchAccounts': [ ],
            'fetchTransactionFees': [ ],
            'fetchTradingFees': [ ],
            'fetchStatus': [ ],
            'fetchOrders': [ symbol ],
            'fetchOpenOrders': [ symbol ],
            'fetchClosedOrders': [ symbol ],
            'fetchMyTrades': [ symbol ],
            'fetchLeverageTiers': [ [ symbol ] ],
            'fetchLedger': [ code ],
            'fetchTransactions': [ code ],
            'fetchDeposits': [ code ],
            'fetchWithdrawals': [ code ],
            'fetchBorrowInterest': [ code, symbol ],
            // 'addMargin': [ ],
            // 'reduceMargin': [ ],
            // 'setMargin': [ ],
            // 'setMarginMode': [ ],
            // 'setLeverage': [ ],
            'cancelAllOrders': [ symbol ],
            // 'cancelOrder': [ ],
            // 'cancelOrders': [ ],
            'fetchCanceledOrders': [ symbol ],
            // 'fetchClosedOrder': [ ],
            // 'fetchOpenOrder': [ ],
            // 'fetchOrder': [ ],
            // 'fetchOrderTrades': [ ],
            'fetchPosition': [ symbol ],
            'fetchDeposit': [ code ],
            'createDepositAddress': [ code ],
            'fetchDepositAddress': [ code ],
            'fetchDepositAddresses': [ code ],
            'fetchDepositAddressesByNetwork': [ code ],
            // 'editOrder': [ ],
            'fetchBorrowRateHistory': [ code ],
            'fetchLedgerEntry': [ code ],
            // 'fetchWithdrawal': [ ],
            // 'transfer': [ ],
            // 'withdraw': [ ],
        };
        if (this.wsTests) {
            tests = {
                // @ts-ignore
                'watchBalance': [ code ],
                'watchMyTrades': [ symbol ],
                'watchOrders': [ symbol ],
                'watchPosition': [ symbol ],
                'watchPositions': [ symbol ],
            };
        }
        const market = exchange.market (symbol);
        const isSpot = market['spot'];
        if (!this.wsTests) {
            if (isSpot) {
                tests['fetchCurrencies'] = [ ];
            } else {
                // derivatives only
                tests['fetchPositions'] = [ symbol ]; // this test fetches all positions for 1 symbol
                tests['fetchPosition'] = [ symbol ];
                tests['fetchPositionRisk'] = [ symbol ];
                tests['setPositionMode'] = [ symbol ];
                tests['setMarginMode'] = [ symbol ];
                tests['fetchOpenInterestHistory'] = [ symbol ];
                tests['fetchFundingRateHistory'] = [ symbol ];
                tests['fetchFundingHistory'] = [ symbol ];
            }
        }
        // const combinedTests = exchange.deepExtend (this.publicTests, privateTests);
        await this.displayTestResults (exchange, tests, false);
    }

    async testProxies (exchange) {
        // these tests should be synchronously executed, because of conflicting nature of proxy settings
        const proxyTestName = this.proxyTestFileName;
        // todo: temporary skip for sync py
        if (this.ext === 'py' && this.isSynchronous) {
            return;
        }
        // try proxy several times
        const maxRetries = 3;
        let exception = undefined;
        for (let j = 0; j < maxRetries; j++) {
            try {
                await this.testMethod (proxyTestName, exchange, [], true);
                break; // if successfull, then break
            } catch (e) {
                exception = e;
            }
        }
        // if exception was set, then throw it
        if (exception) {
            throw new ExchangeError ('[TEST_FAILURE] Failed ' + proxyTestName + ' : ' + exceptionMessage (exception));
        }
    }

    async startTest (exchange, symbol) {
        // we do not need to test aliases
        if (exchange.alias) {
            return;
        }
        if (this.sandbox || getExchangeProp (exchange, 'sandbox')) {
            exchange.setSandboxMode (true);
        }
        // because of python-async, we need proper `.close()` handling
        try {
            const result = await this.loadExchange (exchange);
            if (!result) {
                await close (exchange);
                return;
            }
            if (exchange.id === 'binance') {
                // we test proxies functionality just for one random exchange on each build, because proxy functionality is not exchange-specific, instead it's all done from base methods, so just one working sample would mean it works for all ccxt exchanges
                await this.testProxies (exchange);
            }
            await this.testExchange (exchange, symbol);
            await close (exchange);
        } catch (e) {
            await close (exchange);
            throw e;
        }
    }

    assertStaticError (cond:boolean, message: string, calculatedOutput, storedOutput) {
        //  -----------------------------------------------------------------------------
        //  --- Init of static tests functions------------------------------------------
        //  -----------------------------------------------------------------------------
        const calculatedString = jsonStringify (calculatedOutput);
        const outputString = jsonStringify (storedOutput);
        const errorMessage = message + ' expected ' + outputString + ' received: ' + calculatedString;
        assert (cond, errorMessage);
    }

    loadMarketsFromFile (id: string) {
        // load markets from file
        // to make this test as fast as possible
        // and basically independent from the exchange
        // so we can run it offline
        const filename = this.rootDir + './ts/src/test/static/markets/' + id + '.json';
        const content = ioFileRead (filename);
        return content;
    }

    loadCurrenciesFromFile (id: string) {
        const filename = this.rootDir + './ts/src/test/static/currencies/' + id + '.json';
        const content = ioFileRead (filename);
        return content;
    }

    loadStaticData (folder: string, targetExchange: string = undefined) {
        const result = {};
        if (targetExchange) {
            // read a single exchange
            result[targetExchange] = ioFileRead (folder + targetExchange + '.json');
            return result;
        }
        const files = ioDirRead (folder);
        for (let i = 0; i < files.length; i++) {
            const file = files[i];
            const exchangeName = file.replace ('.json', '');
            const content = ioFileRead (folder + file);
            result[exchangeName] = content;
        }
        return result;
    }

    removeHostnamefromUrl (url: string) {
        if (url === undefined) {
            return undefined;
        }
        const urlParts = url.split ('/');
        let res = '';
        for (let i = 0; i < urlParts.length; i++) {
            if (i > 2) {
                const current = urlParts[i];
                if (current.indexOf ('?') > -1) {
                    // handle urls like this: /v1/account/accounts?AccessK
                    const currentParts = current.split ('?');
                    res += '/';
                    res += currentParts[0];
                    break;
                }
                res += '/';
                res += current;
            }
        }
        return res;
    }

    urlencodedToDict (url: string) {
        const result = {};
        const parts = url.split ('&');
        for (let i = 0; i < parts.length; i++) {
            const part = parts[i];
            const keyValue = part.split ('=');
            const keysLength = keyValue.length;
            if (keysLength !== 2) {
                continue;
            }
            const key = keyValue[0];
            let value = keyValue[1];
            if ((value !== undefined) && ((value.startsWith ('[')) || (value.startsWith ('{')))) {
                // some exchanges might return something like this: timestamp=1699382693405&batchOrders=[{\"symbol\":\"LTCUSDT\",\"side\":\"BUY\",\"newClientOrderI
                value = jsonParse (value);
            }
            result[key] = value;
        }
        return result;
    }

    assertNewAndStoredOutput (exchange: Exchange, skipKeys: string[], newOutput, storedOutput, strictTypeCheck = true) {
        if (isNullValue (newOutput) && isNullValue (storedOutput)) {
            return true;
            // c# requirement
        }
        if (!newOutput && !storedOutput) {
            return true;
            // c# requirement
        }
        if ((typeof storedOutput === 'object') && (typeof newOutput === 'object')) {
            const storedOutputKeys = Object.keys (storedOutput);
            const newOutputKeys = Object.keys (newOutput);
            const storedKeysLength = storedOutputKeys.length;
            const newKeysLength = newOutputKeys.length;
            this.assertStaticError (storedKeysLength === newKeysLength, 'output length mismatch', storedOutput, newOutput);
            // iterate over the keys
            for (let i = 0; i < storedOutputKeys.length; i++) {
                const key = storedOutputKeys[i];
                if (exchange.inArray (key, skipKeys)) {
                    continue;
                }
                if (!(exchange.inArray (key, newOutputKeys))) {
                    this.assertStaticError (false, 'output key missing: ' + key, storedOutput, newOutput);
                }
                const storedValue = storedOutput[key];
                const newValue = newOutput[key];
                this.assertNewAndStoredOutput (exchange, skipKeys, newValue, storedValue, strictTypeCheck);
            }
        } else if (Array.isArray (storedOutput) && (Array.isArray (newOutput))) {
            const storedArrayLength = storedOutput.length;
            const newArrayLength = newOutput.length;
            this.assertStaticError (storedArrayLength === newArrayLength, 'output length mismatch', storedOutput, newOutput);
            for (let i = 0; i < storedOutput.length; i++) {
                const storedItem = storedOutput[i];
                const newItem = newOutput[i];
                this.assertNewAndStoredOutput (exchange, skipKeys, newItem, storedItem, strictTypeCheck);
            }
        } else {
            // built-in types like strings, numbers, booleans
            const sanitizedNewOutput = (!newOutput) ? undefined : newOutput; // we store undefined as nulls in the json file so we need to convert it back
            const sanitizedStoredOutput = (!storedOutput) ? undefined : storedOutput;
            const newOutputString = sanitizedNewOutput ? sanitizedNewOutput.toString () : "undefined";
            const storedOutputString = sanitizedStoredOutput ? sanitizedStoredOutput.toString () : "undefined";
            const messageError = 'output value mismatch:' + newOutputString + ' != ' + storedOutputString;
            if (strictTypeCheck && (this.lang !== 'C#')) { // in c# types are different, so we can't do strict type check
                // upon building the request we want strict type check to make sure all the types are correct
                // when comparing the response we want to allow some flexibility, because a 50.0 can be equal to 50 after saving it to the json file
                this.assertStaticError (sanitizedNewOutput === sanitizedStoredOutput, messageError, storedOutput, newOutput);
            } else {
                const isBoolean = (typeof sanitizedNewOutput === 'boolean') || (typeof sanitizedStoredOutput === 'boolean');
                const isString = (typeof sanitizedNewOutput === 'string') || (typeof sanitizedStoredOutput === 'string');
                const isUndefined = (sanitizedNewOutput === undefined) || (sanitizedStoredOutput === undefined); // undefined is a perfetly valid value
                if (isBoolean || isString || isUndefined)  {
                    if (this.lang === 'C#') {
                        // tmp c# number comparsion
                        let isNumber = false;
                        try {
                            exchange.parseToNumeric (sanitizedNewOutput);
                            isNumber = true;
                        } catch (e) {
                            // if we can't parse it to number, then it's not a number
                            isNumber = false;
                        }
                        if (isNumber) {
                            this.assertStaticError (exchange.parseToNumeric (sanitizedNewOutput) === exchange.parseToNumeric (sanitizedStoredOutput), messageError, storedOutput, newOutput);
                            return true;
                        } else {
                            this.assertStaticError (convertAscii (newOutputString) === convertAscii (storedOutputString), messageError, storedOutput, newOutput);
                            return true;
                        }
                    } else {
                        this.assertStaticError (convertAscii (newOutputString) === convertAscii (storedOutputString), messageError, storedOutput, newOutput);
                        return true;
                    }
                } else {
                    if (this.lang === "C#") { // tmp fix, stil failing with the "1.0" != "1" error
                        const stringifiedNewOutput = exchange.numberToString (sanitizedNewOutput);
                        const stringifiedStoredOutput = exchange.numberToString (sanitizedStoredOutput);
                        this.assertStaticError (stringifiedNewOutput.toString () === stringifiedStoredOutput.toString (), messageError, storedOutput, newOutput);
                    } else {
                        const numericNewOutput =  exchange.parseToNumeric (newOutputString);
                        const numericStoredOutput = exchange.parseToNumeric (storedOutputString);
                        this.assertStaticError (numericNewOutput === numericStoredOutput, messageError, storedOutput, newOutput);
                    }
                }
            }
        }
        return true; // c# requ
    }

    assertStaticRequestOutput (exchange, type: string, skipKeys: string[], storedUrl: string, requestUrl: string, storedOutput, newOutput) {
        if (storedUrl !== requestUrl) {
            // remove the host part from the url
            const firstPath = this.removeHostnamefromUrl (storedUrl);
            const secondPath = this.removeHostnamefromUrl (requestUrl);
            this.assertStaticError (firstPath === secondPath, 'url mismatch', firstPath, secondPath);
        }
        // body (aka storedOutput and newOutput) is not defined and information is in the url
        // example: "https://open-api.bingx.com/openApi/spot/v1/trade/order?quoteOrderQty=5&side=BUY&symbol=LTC-USDT&timestamp=1698777135343&type=MARKET&signature=d55a7e4f7f9dbe56c4004c9f3ab340869d3cb004e2f0b5b861e5fbd1762fd9a0
        if ((storedOutput === undefined) && (newOutput === undefined)) {
            if ((storedUrl !== undefined) && (requestUrl !== undefined)) {
                const storedUrlParts = storedUrl.split ('?');
                const newUrlParts = requestUrl.split ('?');
                const storedUrlQuery = exchange.safeValue (storedUrlParts, 1);
                const newUrlQuery = exchange.safeValue (newUrlParts, 1);
                if ((storedUrlQuery === undefined) && (newUrlQuery === undefined)) {
                    // might be a get request without any query parameters
                    // example: https://api.gateio.ws/api/v4/delivery/usdt/positions
                    return;
                }
                const storedUrlParams = this.urlencodedToDict (storedUrlQuery);
                const newUrlParams = this.urlencodedToDict (newUrlQuery);
                this.assertNewAndStoredOutput (exchange, skipKeys, newUrlParams, storedUrlParams);
                return;
            }
        // body is defined
        }
        if (type === 'json' && (storedOutput !== undefined) && (newOutput !== undefined)) {
            if (typeof storedOutput === 'string') {
                storedOutput = jsonParse (storedOutput);
            }
            if (typeof newOutput === 'string') {
                newOutput = jsonParse (newOutput);
            }
        } else if (type === 'urlencoded' && (storedOutput !== undefined) && (newOutput !== undefined)) {
            storedOutput = this.urlencodedToDict (storedOutput);
            newOutput = this.urlencodedToDict (newOutput);
        } else if (type === 'both') {
            if (storedOutput.startsWith ('{') || storedOutput.startsWith ('[')) {
                storedOutput = jsonParse (storedOutput);
                newOutput = jsonParse (newOutput);
            } else {
                storedOutput = this.urlencodedToDict (storedOutput);
                newOutput = this.urlencodedToDict (newOutput);

            }
        }
        this.assertNewAndStoredOutput (exchange, skipKeys, newOutput, storedOutput);
    }

    assertStaticResponseOutput (exchange: Exchange, skipKeys: string[], computedResult, storedResult) {
        this.assertNewAndStoredOutput (exchange, skipKeys, computedResult, storedResult, false);
    }

    sanitizeDataInput (input) {
        // remove nulls and replace with unefined instead
        if (input === undefined) {
            return undefined;
        }
        const newInput = [];
        for (let i = 0; i < input.length; i++) {
            const current = input[i];
            if (isNullValue (current)) {
                newInput.push (undefined);
            } else {
                newInput.push (current);
            }
        }
        return newInput;
    }

    async testMethodStatically (exchange, method: string, data: object, type: string, skipKeys: string[]) {
        let output = undefined;
        let requestUrl = undefined;
        try {
            await callExchangeMethodDynamically (exchange, method, this.sanitizeDataInput (data['input']));
        } catch (e) {
            if (!(e instanceof ProxyError)) {
                // if it's not a BadRequest, it means our request was not created succesfully
                // so we might have an error in the request creation
                throw e;
            }
            output = exchange.last_request_body;
            requestUrl = exchange.last_request_url;
        }
        try {
            const callOutput = exchange.safeValue (data, 'output');
            this.assertStaticRequestOutput (exchange, type, skipKeys, data['url'], requestUrl, callOutput, output);
        }
        catch (e) {
            this.requestTestsFailed = true;
            const errorMessage = '[' + this.lang + '][STATIC_REQUEST_TEST_FAILURE]' + '[' + this.exchangeHint (exchange) + ']' + '[' + method + ']' + '[' + data['description'] + ']' + e.toString ();
            dump ('[TEST_FAILURE]' + errorMessage);
        }
    }

    async testResponseStatically (exchange, method: string, skipKeys: string[], data: object) {
        const expectedResult = exchange.safeValue (data, 'parsedResponse');
        const mockedExchange = setFetchResponse (exchange, data['httpResponse']);
        try {
            const unifiedResult = await callExchangeMethodDynamically (exchange, method, this.sanitizeDataInput (data['input']));
            this.assertStaticResponseOutput (mockedExchange, skipKeys, unifiedResult, expectedResult);
        }
        catch (e) {
            this.requestTestsFailed = true;
            const errorMessage = '[' + this.lang + '][STATIC_RESPONSE_TEST_FAILURE]' + '[' + this.exchangeHint (exchange) + ']' + '[' + method + ']' + '[' + data['description'] + ']' + e.toString ();
            dump ('[TEST_FAILURE]' + errorMessage);
        }
        setFetchResponse (exchange, undefined); // reset state
    }

    initOfflineExchange (exchangeName: string) {
        const markets = this.loadMarketsFromFile (exchangeName);
        const currencies = this.loadCurrenciesFromFile (exchangeName);
        const exchange = initExchange (exchangeName, { 'markets': markets, 'enableRateLimit': false, 'rateLimit': 1, 'httpProxy': 'http://fake:8080', 'httpsProxy': 'http://fake:8080', 'apiKey': 'key', 'secret': 'secretsecret', 'password': 'password', 'walletAddress': 'wallet', 'uid': 'uid', 'accounts': [ { 'id': 'myAccount' } ], 'options': { 'enableUnifiedAccount': true, 'enableUnifiedMargin': false, 'accessToken': 'token', 'expires': 999999999999999, 'leverageBrackets': {}}});
        exchange.currencies = currencies; // not working in python if assigned  in the config dict
        return exchange;
    }

    async testExchangeRequestStatically (exchangeName: string, exchangeData: object, testName: string = undefined) {
        // instantiate the exchange and make sure that we sink the requests to avoid an actual request
        const exchange = this.initOfflineExchange (exchangeName);
        const methods = exchange.safeValue (exchangeData, 'methods', {});
        const methodsNames = Object.keys (methods);
        for (let i = 0; i < methodsNames.length; i++) {
            const method = methodsNames[i];
            const results = methods[method];
            for (let j = 0; j < results.length; j++) {
                const result = results[j];
                const description = exchange.safeValue (result, 'description');
                if ((testName !== undefined) && (testName !== description)) {
                    continue;
                }
                const type = exchange.safeString (exchangeData, 'outputType');
                const skipKeys = exchange.safeValue (exchangeData, 'skipKeys', []);
                await this.testMethodStatically (exchange, method, result, type, skipKeys);
            }
        }
        await close (exchange);
        return true; // in c# methods that will be used with promiseAll need to return something
    }

    async testExchangeResponseStatically (exchangeName: string, exchangeData: object, testName: string = undefined) {
        const exchange = this.initOfflineExchange (exchangeName);
        const methods = exchange.safeValue (exchangeData, 'methods', {});
        const options = exchange.safeValue (exchangeData, 'options', {});
        exchange.options = exchange.deepExtend (exchange.options, options); // custom options to be used in the tests
        const methodsNames = Object.keys (methods);
        for (let i = 0; i < methodsNames.length; i++) {
            const method = methodsNames[i];
            const results = methods[method];
            for (let j = 0; j < results.length; j++) {
                const result = results[j];
                const description = exchange.safeValue (result, 'description');
                if ((testName !== undefined) && (testName !== description)) {
                    continue;
                }
                const skipKeys = exchange.safeValue (exchangeData, 'skipKeys', []);
                await this.testResponseStatically (exchange, method, skipKeys, result);
            }
        }
        await close (exchange);
        return true; // in c# methods that will be used with promiseAll need to return something
    }

    getNumberOfTestsFromExchange (exchange, exchangeData: object) {
        let sum = 0;
        const methods = exchangeData['methods'];
        const methodsNames = Object.keys (methods);
        for (let i = 0; i < methodsNames.length; i++) {
            const method = methodsNames[i];
            const results = methods[method];
            const resultsLength = results.length;
            sum = exchange.sum (sum, resultsLength);
        }
        return sum;
    }

    async runStaticRequestTests (targetExchange: string = undefined, testName: string = undefined) {
        await this.runStaticTests ('request', targetExchange, testName);
    }

    async runStaticTests (type: string, targetExchange: string = undefined, testName: string = undefined) {
        const folder = this.rootDir + './ts/src/test/static/' + type + '/';
        const staticData = this.loadStaticData (folder, targetExchange);
        const exchanges = Object.keys (staticData);
        const exchange = initExchange ('Exchange', {}); // tmp to do the calculations until we have the ast-transpiler transpiling this code
        const promises = [];
        let sum = 0;
        if (targetExchange) {
            dump ("[INFO:MAIN] Exchange to test: " + targetExchange);
        }
        if (testName) {
            dump ("[INFO:MAIN] Testing only: " + testName);
        }
        for (let i = 0; i < exchanges.length; i++) {
            const exchangeName = exchanges[i];
            const exchangeData = staticData[exchangeName];
            const numberOfTests = this.getNumberOfTestsFromExchange (exchange, exchangeData);
            sum = exchange.sum (sum, numberOfTests);
            if (type === 'request') {
                promises.push (this.testExchangeRequestStatically (exchangeName, exchangeData, testName));
            } else {
                promises.push (this.testExchangeResponseStatically (exchangeName, exchangeData, testName));
            }
        }
        await Promise.all (promises);
        if (this.requestTestsFailed || this.responseTestsFailed) {
            exitScript (1);
        } else {
            const successMessage = '[' + this.lang + '][TEST_SUCCESS] ' + sum.toString () + ' static ' + type + ' tests passed.';
            dump ('[INFO]' + successMessage);
            exitScript (0);
        }
    }

    async runStaticResponseTests (exchangeName = undefined, test = undefined) {
        //  -----------------------------------------------------------------------------
        //  --- Init of mockResponses tests functions------------------------------------
        //  -----------------------------------------------------------------------------
        await this.runStaticTests ('response', exchangeName, test);
    }

    async runBrokerIdTests () {
        //  -----------------------------------------------------------------------------
        //  --- Init of brokerId tests functions-----------------------------------------
        //  -----------------------------------------------------------------------------
        const promises = [
            this.testBinance (),
            this.testOkx (),
            this.testCryptocom (),
            this.testBybit (),
            this.testKucoin (),
            this.testKucoinfutures (),
            this.testBitget (),
            this.testMexc (),
            this.testHuobi (),
            this.testWoo (),
            this.testBitmart (),
            this.testCoinex ()
        ];
        await Promise.all (promises);
        const successMessage = '[' + this.lang + '][TEST_SUCCESS] brokerId tests passed.';
        dump ('[INFO]' + successMessage);
        exitScript (0);
    }

    async testBinance () {
        const exchange = this.initOfflineExchange ('binance');
        const spotId = 'x-R4BD3S82';
        let spotOrderRequest = undefined;
        try {
            await exchange.createOrder ('BTC/USDT', 'limit', 'buy', 1, 20000);
        } catch (e) {
            spotOrderRequest = this.urlencodedToDict (exchange.last_request_body);
        }
        const clientOrderId = spotOrderRequest['newClientOrderId'];
        assert (clientOrderId.startsWith (spotId.toString ()), 'spot clientOrderId does not start with spotId');
        const swapId = 'x-xcKtGhcu';
        let swapOrderRequest = undefined;
        try {
            await exchange.createOrder ('BTC/USDT:USDT', 'limit', 'buy', 1, 20000);
        } catch (e) {
            swapOrderRequest = this.urlencodedToDict (exchange.last_request_body);
        }
        let swapInverseOrderRequest = undefined;
        try {
            await exchange.createOrder ('BTC/USD:BTC', 'limit', 'buy', 1, 20000);
        } catch (e) {
            swapInverseOrderRequest = this.urlencodedToDict (exchange.last_request_body);
        }
        const clientOrderIdSpot = swapOrderRequest['newClientOrderId'];
        assert (clientOrderIdSpot.startsWith (swapId.toString ()), 'swap clientOrderId does not start with swapId');
        const clientOrderIdInverse = swapInverseOrderRequest['newClientOrderId'];
        assert (clientOrderIdInverse.startsWith (swapId.toString ()), 'swap clientOrderIdInverse does not start with swapId');
        await close (exchange);
        return true;
    }

    async testOkx () {
        const exchange = this.initOfflineExchange ('okx');
        const id = 'e847386590ce4dBC';
        let spotOrderRequest = undefined;
        try {
            await exchange.createOrder ('BTC/USDT', 'limit', 'buy', 1, 20000);
        } catch (e) {
            spotOrderRequest = jsonParse (exchange.last_request_body);
        }
        const clientOrderId = spotOrderRequest[0]['clOrdId']; // returns order inside array
        assert (clientOrderId.startsWith (id.toString ()), 'spot clientOrderId does not start with id');
        assert (spotOrderRequest[0]['tag'] === id, 'id different from spot tag');
        let swapOrderRequest = undefined;
        try {
            await exchange.createOrder ('BTC/USDT:USDT', 'limit', 'buy', 1, 20000);
        } catch (e) {
            swapOrderRequest = jsonParse (exchange.last_request_body);
        }
        const clientOrderIdSpot = swapOrderRequest[0]['clOrdId'];
        assert (clientOrderIdSpot.startsWith (id.toString ()), 'swap clientOrderId does not start with id');
        assert (swapOrderRequest[0]['tag'] === id, 'id different from swap tag');
        await close (exchange);
        return true;
    }

    async testCryptocom () {
        const exchange = this.initOfflineExchange ('cryptocom');
        const id = 'CCXT';
        await exchange.loadMarkets ();
        let request = undefined;
        try {
            await exchange.createOrder ('BTC/USDT', 'limit', 'buy', 1, 20000);
        } catch (e) {
            request = jsonParse (exchange.last_request_body);
        }
        assert (request['params']['broker_id'] === id, 'id different from  broker_id');
        await close (exchange);
        return true;
    }

    async testBybit () {
        const exchange = this.initOfflineExchange ('bybit');
        let reqHeaders = undefined;
        const id = 'CCXT';
        assert (exchange.options['brokerId'] === id, 'id not in options');
        try {
            await exchange.createOrder ('BTC/USDT', 'limit', 'buy', 1, 20000);
        } catch (e) {
            // we expect an error here, we're only interested in the headers
            reqHeaders = exchange.last_request_headers;
        }
        assert (reqHeaders['Referer'] === id, 'id not in headers');
        await close (exchange);
        return true;
    }

    async testKucoin () {
        const exchange = this.initOfflineExchange ('kucoin');
        let reqHeaders = undefined;
        assert (exchange.options['partner']['spot']['id'] === 'ccxt', 'id not in options');
        assert (exchange.options['partner']['spot']['key'] === '9e58cc35-5b5e-4133-92ec-166e3f077cb8', 'key not in options');
        try {
            await exchange.createOrder ('BTC/USDT', 'limit', 'buy', 1, 20000);
        } catch (e) {
            // we expect an error here, we're only interested in the headers
            reqHeaders = exchange.last_request_headers;
        }
        const id = 'ccxt';
        assert (reqHeaders['KC-API-PARTNER'] === id, 'id not in headers');
        await close (exchange);
        return true;
    }

    async testKucoinfutures () {
        const exchange = this.initOfflineExchange ('kucoinfutures');
        let reqHeaders = undefined;
        const id = 'ccxtfutures';
        assert (exchange.options['partner']['future']['id'] === id, 'id not in options');
        assert (exchange.options['partner']['future']['key'] === '1b327198-f30c-4f14-a0ac-918871282f15', 'key not in options');
        try {
            await exchange.createOrder ('BTC/USDT:USDT', 'limit', 'buy', 1, 20000);
        } catch (e) {
            reqHeaders = exchange.last_request_headers;
        }
        assert (reqHeaders['KC-API-PARTNER'] === id, 'id not in headers');
        await close (exchange);
        return true;
    }

    async testBitget () {
        const exchange = this.initOfflineExchange ('bitget');
        let reqHeaders = undefined;
        const id = 'p4sve';
        assert (exchange.options['broker'] === id, 'id not in options');
        try {
            await exchange.createOrder ('BTC/USDT', 'limit', 'buy', 1, 20000);
        } catch (e) {
            reqHeaders = exchange.last_request_headers;
        }
        assert (reqHeaders['X-CHANNEL-API-CODE'] === id, 'id not in headers');
        await close (exchange);
        return true;
    }

    async testMexc () {
        const exchange = this.initOfflineExchange ('mexc');
        let reqHeaders = undefined;
        const id = 'CCXT';
        assert (exchange.options['broker'] === id, 'id not in options');
        await exchange.loadMarkets ();
        try {
            await exchange.createOrder ('BTC/USDT', 'limit', 'buy', 1, 20000);
        } catch (e) {
            reqHeaders = exchange.last_request_headers;
        }
        assert (reqHeaders['source'] === id, 'id not in headers');
        await close (exchange);
        return true;
    }

    async testHuobi () {
        const exchange = this.initOfflineExchange ('huobi');
        // spot test
        const id = 'AA03022abc';
        let spotOrderRequest = undefined;
        try {
            await exchange.createOrder ('BTC/USDT', 'limit', 'buy', 1, 20000);
        } catch (e) {
            spotOrderRequest = jsonParse (exchange.last_request_body);
        }
        const clientOrderId = spotOrderRequest['client-order-id'];
        assert (clientOrderId.startsWith (id.toString ()), 'spot clientOrderId does not start with id');
        // swap test
        let swapOrderRequest = undefined;
        try {
            await exchange.createOrder ('BTC/USDT:USDT', 'limit', 'buy', 1, 20000);
        } catch (e) {
            swapOrderRequest = jsonParse (exchange.last_request_body);
        }
        let swapInverseOrderRequest = undefined;
        try {
            await exchange.createOrder ('BTC/USD:BTC', 'limit', 'buy', 1, 20000);
        } catch (e) {
            swapInverseOrderRequest = jsonParse (exchange.last_request_body);
        }
        const clientOrderIdSpot = swapOrderRequest['channel_code'];
        assert (clientOrderIdSpot.startsWith (id.toString ()), 'swap channel_code does not start with id');
        const clientOrderIdInverse = swapInverseOrderRequest['channel_code'];
        assert (clientOrderIdInverse.startsWith (id.toString ()), 'swap inverse channel_code does not start with id');
        await close (exchange);
        return true;
    }

    async testWoo () {
        const exchange = this.initOfflineExchange ('woo');
        // spot test
        const id = 'bc830de7-50f3-460b-9ee0-f430f83f9dad';
        let spotOrderRequest = undefined;
        try {
            await exchange.createOrder ('BTC/USDT', 'limit', 'buy', 1, 20000);
        } catch (e) {
            spotOrderRequest = this.urlencodedToDict (exchange.last_request_body);
        }
        const brokerId = spotOrderRequest['broker_id'];
        assert (brokerId.startsWith (id.toString ()), 'broker_id does not start with id');
        // swap test
        let stopOrderRequest = undefined;
        try {
            await exchange.createOrder ('BTC/USDT:USDT', 'limit', 'buy', 1, 20000, { 'stopPrice': 30000 });
        } catch (e) {
            stopOrderRequest = jsonParse (exchange.last_request_body);
        }
        const clientOrderIdSpot = stopOrderRequest['brokerId'];
        assert (clientOrderIdSpot.startsWith (id.toString ()), 'brokerId does not start with id');
        await close (exchange);
        return true;
    }

    async testBitmart () {
        const exchange = this.initOfflineExchange ('bitmart');
        let reqHeaders = undefined;
        const id = 'CCXTxBitmart000';
        assert (exchange.options['brokerId'] === id, 'id not in options');
        await exchange.loadMarkets ();
        try {
            await exchange.createOrder ('BTC/USDT', 'limit', 'buy', 1, 20000);
        } catch (e) {
            reqHeaders = exchange.last_request_headers;
        }
        assert (reqHeaders['X-BM-BROKER-ID'] === id, 'id not in headers');
        await close (exchange);
        return true;
    }

    async testCoinex () {
        const exchange = this.initOfflineExchange ('coinex');
        const id = 'x-167673045';
        assert (exchange.options['brokerId'] === id, 'id not in options');
        let spotOrderRequest = undefined;
        try {
            await exchange.createOrder ('BTC/USDT', 'limit', 'buy', 1, 20000);
        } catch (e) {
            spotOrderRequest = jsonParse (exchange.last_request_body);
        }
        const clientOrderId = spotOrderRequest['client_id'];
        assert (clientOrderId.startsWith (id.toString ()), 'clientOrderId does not start with id');
        await close (exchange);
        return true;
    }
}
// ***** AUTO-TRANSPILER-END *****
// *******************************
(new testMainClass ()).init (exchangeIdFromArgv, sanitizedSymnol);<|MERGE_RESOLUTION|>--- conflicted
+++ resolved
@@ -86,17 +86,10 @@
     return JSON.stringify (elem,  (k, v) => (v === undefined ? null : v)); // preserve undefined values and convert them to null
 }
 
-<<<<<<< HEAD
 function convertAscii (input)
 {
     return input; // stub for c#
 }
-
-function getCliArgValue (arg) {
-    return process.argv.includes (arg) || false;
-}
-=======
->>>>>>> 54061ab9
 
 function getTestName (str) {
     return str;
@@ -213,11 +206,8 @@
         this.privateTest = getCliArgValue ('--private');
         this.privateTestOnly = getCliArgValue ('--privateOnly');
         this.sandbox = getCliArgValue ('--sandbox');
-<<<<<<< HEAD
         this.loadKeys = getCliArgValue ('--loadKeys');
-=======
         this.wsTests = getCliArgValue ('--ws');
->>>>>>> 54061ab9
     }
 
     async init (exchangeId, symbolArgv) {
@@ -388,13 +378,8 @@
         const isFetchCurrencies = (methodName === 'fetchCurrencies');
         const isProxyTest = (methodName === this.proxyTestFileName);
         // if this is a private test, and the implementation was already tested in public, then no need to re-test it in private test (exception is fetchCurrencies, because our approach in base exchange)
-<<<<<<< HEAD
-        if (!isPublic && (methodNameInTest in this.checkedPublicTests) && (methodName !== 'fetchCurrencies')) {
-            return undefined;
-=======
         if (!isPublic && (methodName in this.checkedPublicTests) && !isFetchCurrencies) {
             return;
->>>>>>> 54061ab9
         }
         let skipMessage = undefined;
         const supportedByExchange = (methodName in exchange.has) && exchange.has[methodName];
