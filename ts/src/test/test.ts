// ----------------------------------------------------------------------------
/* eslint-disable max-classes-per-file */
import fs, { readFile } from 'fs';
import { fileURLToPath, pathToFileURL } from 'url';
import assert from 'assert';
import ccxt, { Exchange } from '../../ccxt.js';
import errorsHierarchy from '../base/errorHierarchy.js';


// js specific codes //
const DIR_NAME = fileURLToPath (new URL ('.', import.meta.url));
process.on ('uncaughtException', (e) => {
    throw new Error (exceptionMessage (e));
    // process.exit (1);
});
process.on ('unhandledRejection', (e: any) => {
    throw new Error (exceptionMessage (e));
    // process.exit (1);
});
const [ processPath, , exchangeIdFromArgv = null, exchangeSymbol = undefined ] = process.argv.filter ((x) => !x.startsWith ('--'));
const AuthenticationError = ccxt.AuthenticationError;
const NotSupported = ccxt.NotSupported;
const NetworkError = ccxt.NetworkError;
const ExchangeNotAvailable = ccxt.ExchangeNotAvailable;
const OperationFailed = ccxt.OperationFailed;
const OnMaintenance = ccxt.OnMaintenance;

// non-transpiled part, but shared names among langs
const proxyTestFileName = 'proxies';
class baseMainTestClass {
    lang = 'JS';
    idTests = false;
    requestTestsFailed = false;
    responseTestsFailed = false;
    requestTests = false;
    responseTests = false;
    staticTests = false;
    info = false;
    verbose = false;
    debug = false;
    privateTest = false;
    privateTestOnly = false;
    loadKeys = false;
    sandbox = false;
    skippedMethods = {};
    checkedPublicTests = {};
    testFiles = {};
    publicTests = {};
    rootDir = DIR_NAME + '/../../../';
    rootDirForSkips = DIR_NAME + '/../../../';
    onlySpecificTests = [];
    envVars = process.env;
    proxyTestFileName = proxyTestFileName;
    ext = import.meta.url.split ('.')[1];
}
// const rootDir = DIR_NAME + '/../../../';
// const rootDirForSkips = DIR_NAME + '/../../../';
// const envVars = process.env;
const LOG_CHARS_LENGTH = 10000;
const ext = import.meta.url.split ('.')[1];

function dump (...args) {
    console.log (...args);
}

function jsonParse (elem) {
    return JSON.parse (elem);
}

function jsonStringify (elem) {
    return JSON.stringify (elem,  (k, v) => (v === undefined ? null : v)); // preserve undefined values and convert them to null
}

function convertAscii (input)
{
    return input; // stub for c#
}

function getCliArgValue (arg) {
    return process.argv.includes (arg) || false;
}

function getTestName (str) {
    return str;
}

function ioFileExists (path) {
    return fs.existsSync (path);
}

function ioFileRead (path, decode = true) {
    const content = fs.readFileSync (path, 'utf8');
    return decode ? JSON.parse (content) : content;
}

function ioDirRead (path) {
    const files = fs.readdirSync (path);
    return files;
}

async function callMethod (testFiles, methodName, exchange, skippedProperties, args) {
    // used for calling methods from test files
    return await testFiles[methodName] (exchange, skippedProperties, ...args);
}

async function callExchangeMethodDynamically (exchange: Exchange, methodName: string, args) {
    // used for calling actual exchange methods
    return await exchange[methodName] (...args);
}

async function callOverridenMethod (exchange, methodName, args) {
    // needed in PHP here is just a bridge
    return await callExchangeMethodDynamically (exchange, methodName, args);
}

function exceptionMessage (exc) {
    return '[' + exc.constructor.name + '] ' + exc.stack.slice (0, LOG_CHARS_LENGTH);
}

function exitScript (code = 0) {
    process.exit (code);
}

function getExchangeProp (exchange, prop, defaultValue = undefined) {
    return (prop in exchange) ? exchange[prop] : defaultValue;
}

function setExchangeProp (exchange, prop, value) {
    exchange[prop] = value;
}

function initExchange (exchangeId, args): Exchange {
    return new (ccxt)[exchangeId] (args);
}

async function importTestFile (filePath) {
    // eslint-disable-next-line global-require, import/no-dynamic-require, no-path-concat
    return (await import (pathToFileURL (filePath + '.js') as any) as any)['default'];
}

async function setTestFiles (holderClass, properties) {
    // exchange tests
    const finalPropList = properties.concat ([ proxyTestFileName ]);
    for (let i = 0; i < finalPropList.length; i++) {
        const name = finalPropList[i];
        const filePathWoExt = DIR_NAME + '/Exchange/test.' + name;
        if (ioFileExists (filePathWoExt + '.' + ext)) {
            // eslint-disable-next-line global-require, import/no-dynamic-require, no-path-concat
            holderClass.testFiles[name] = await importTestFile (filePathWoExt);
        }
    }
    // errors tests
    const errorHierarchyKeys = Object.keys (errorsHierarchy);
    for (let i = 0; i < errorHierarchyKeys.length; i++) {
        const name = errorHierarchyKeys[i];
        const filePathWoExt = DIR_NAME + '/base/errors/test.' + name;
        if (ioFileExists (filePathWoExt + '.' + ext)) {
            // eslint-disable-next-line global-require, import/no-dynamic-require, no-path-concat
            holderClass.testFiles[name] = await importTestFile (filePathWoExt);
        }
    }
}

function setFetchResponse (exchange: Exchange, mockResponse) {
    exchange.fetch = async (url, method = 'GET', headers = undefined, body = undefined) => mockResponse;
    return exchange;
}

function isNullValue (value) {
    return value === null;
}

async function close (exchange) {
    // stub
}

// *********************************
// ***** AUTO-TRANSPILER-START *****

export default class testMainClass extends baseMainTestClass {
    parseCliArgs () {
        this.responseTests = getCliArgValue ('--responseTests');
        this.idTests = getCliArgValue ('--idTests');
        this.requestTests = getCliArgValue ('--requestTests');
        this.info = getCliArgValue ('--info');
        this.verbose = getCliArgValue ('--verbose');
        this.debug = getCliArgValue ('--debug');
        this.privateTest = getCliArgValue ('--private');
        this.privateTestOnly = getCliArgValue ('--privateOnly');
        this.sandbox = getCliArgValue ('--sandbox');
        this.loadKeys = getCliArgValue ('--loadKeys');
    }

    async init (exchangeId, symbolArgv) {
        this.parseCliArgs ();

        if (this.responseTests) {
<<<<<<< HEAD
            await this.runStaticResponseTests (exchangeId, symbol);
            return undefined;
        }
        if (this.requestTests) {
            await this.runStaticRequestTests (exchangeId, symbol); // symbol here is the testname
            return undefined;
=======
            await this.runStaticResponseTests (exchangeId, symbolArgv);
            return;
        }
        if (this.requestTests) {
            await this.runStaticRequestTests (exchangeId, symbolArgv); // symbol here is the testname
            return;
>>>>>>> 0bff2166
        }
        if (this.idTests) {
            await this.runBrokerIdTests ();
            return undefined;
        }
        const symbolStr = symbolArgv !== undefined ? symbolArgv : 'all';
        dump ('\nTESTING ', this.ext, { 'exchange': exchangeId, 'symbol': symbolStr }, '\n');
        const exchangeArgs = {
            'verbose': this.verbose,
            'debug': this.debug,
            'enableRateLimit': true,
            'timeout': 30000,
        };
        const exchange = initExchange (exchangeId, exchangeArgs);
        await this.importFiles (exchange);
<<<<<<< HEAD
        this.expandSettings (exchange, symbol);
        await this.startTest (exchange, symbol);
        return undefined; // c# requirement
=======
        this.expandSettings (exchange);
        const symbolOrUndefined = this.checkIfSpecificTestIsChosen (symbolArgv);
        await this.startTest (exchange, symbolOrUndefined);
    }

    checkIfSpecificTestIsChosen (symbolArgv) {
        if (symbolArgv !== undefined) {
            const testFileNames = Object.keys (this.testFiles);
            const possibleMethodNames = symbolArgv.split (','); // i.e. `test.ts binance fetchBalance,fetchDeposits`
            if (possibleMethodNames.length >= 1) {
                for (let i = 0; i < testFileNames.length; i++) {
                    const testFileName = testFileNames[i];
                    for (let j = 0; j < possibleMethodNames.length; j++) {
                        const methodName = possibleMethodNames[j];
                        if (testFileName === methodName) {
                            this.onlySpecificTests.push (testFileName);
                        }
                    }
                }
            }
            // if method names were found, then remove them from symbolArgv
            if (this.onlySpecificTests.length > 0) {
                return undefined;
            }
        }
        return symbolArgv;
>>>>>>> 0bff2166
    }

    async importFiles (exchange) {
        // exchange tests
        this.testFiles = {};
        const properties = Object.keys (exchange.has);
        properties.push ('loadMarkets');
        await setTestFiles (this, properties);
    }

    expandSettings (exchange) {
        const exchangeId = exchange.id;
        const keysGlobal = this.rootDir + 'keys.json';
        const keysLocal = this.rootDir + 'keys.local.json';
        const keysGlobalExists = ioFileExists (keysGlobal);
        const keysLocalExists = ioFileExists (keysLocal);
        const globalSettings = keysGlobalExists ? ioFileRead (keysGlobal) : {};
        const localSettings = keysLocalExists ? ioFileRead (keysLocal) : {};
        const allSettings = exchange.deepExtend (globalSettings, localSettings);
        const exchangeSettings = exchange.safeValue (allSettings, exchangeId, {});
        if (exchangeSettings) {
            const settingKeys = Object.keys (exchangeSettings);
            for (let i = 0; i < settingKeys.length; i++) {
                const key = settingKeys[i];
                if (exchangeSettings[key]) {
                    let finalValue = undefined;
                    if (typeof exchangeSettings[key] === 'object') {
                        const existing = getExchangeProp (exchange, key, {});
                        finalValue = exchange.deepExtend (existing, exchangeSettings[key]);
                    } else {
                        finalValue = exchangeSettings[key];
                    }
                    setExchangeProp (exchange, key, finalValue);
                }
            }
        }
        // credentials
        const reqCreds = getExchangeProp (exchange, 're' + 'quiredCredentials'); // dont glue the r-e-q-u-i-r-e phrase, because leads to messed up transpilation
        const objkeys = Object.keys (reqCreds);
        for (let i = 0; i < objkeys.length; i++) {
            const credential = objkeys[i];
            const isRequired = reqCreds[credential];
            if (isRequired && getExchangeProp (exchange, credential) === undefined) {
                const fullKey = exchangeId + '_' + credential;
                const credentialEnvName = fullKey.toUpperCase (); // example: KRAKEN_APIKEY
                const credentialValue = (credentialEnvName in this.envVars) ? this.envVars[credentialEnvName] : undefined;
                if (credentialValue) {
                    setExchangeProp (exchange, credential, credentialValue);
                }
            }
        }
        // skipped tests
        const skippedFile = this.rootDirForSkips + 'skip-tests.json';
        const skippedSettings = ioFileRead (skippedFile);
        const skippedSettingsForExchange = exchange.safeValue (skippedSettings, exchangeId, {});
        // others
        const timeout = exchange.safeValue (skippedSettingsForExchange, 'timeout');
        if (timeout !== undefined) {
            exchange.timeout = exchange.parseToInt (timeout);
        }
        exchange.httpProxy = exchange.safeString (skippedSettingsForExchange, 'httpProxy');
        exchange.httpsProxy = exchange.safeString (skippedSettingsForExchange, 'httpsProxy');
        this.skippedMethods = exchange.safeValue (skippedSettingsForExchange, 'skipMethods', {});
        this.checkedPublicTests = {};
    }

    addPadding (message: string, size) {
        // has to be transpilable
        let res = '';
        const messageLength = message.length; // avoid php transpilation issue
        const missingSpace = size - messageLength - 0; // - 0 is added just to trick transpile to treat the .length as a string for php
        if (missingSpace > 0) {
            for (let i = 0; i < missingSpace; i++) {
                res += ' ';
            }
        }
        return message + res;
    }

    async testMethod (methodName, exchange, args, isPublic) {
        const isLoadMarkets = (methodName === 'loadMarkets');
        const methodNameInTest = getTestName (methodName);
        // if this is a private test, and the implementation was already tested in public, then no need to re-test it in private test (exception is fetchCurrencies, because our approach in base exchange)
        if (!isPublic && (methodNameInTest in this.checkedPublicTests) && (methodName !== 'fetchCurrencies')) {
            return undefined;
        }
        let skipMessage = undefined;
        const isProxyTest = methodName === this.proxyTestFileName;
        const supportedByExchange = (methodName in exchange.has) && exchange.has[methodName];
        if (!isLoadMarkets && (this.onlySpecificTests.length > 0 && !exchange.inArray (methodNameInTest, this.onlySpecificTests))) {
            skipMessage = '[INFO:IGNORED_TEST]';
        } else if (!isLoadMarkets && !supportedByExchange && !isProxyTest) {
            skipMessage = '[INFO:UNSUPPORTED_TEST]'; // keep it aligned with the longest message
        } else if ((methodName in this.skippedMethods) && (typeof this.skippedMethods[methodName] === 'string')) {
            skipMessage = '[INFO:SKIPPED_TEST]';
        } else if (!(methodNameInTest in this.testFiles)) {
            skipMessage = '[INFO:UNIMPLEMENTED_TEST]';
        }
        // exceptionally for `loadMarkets` call, we call it before it's even checked for "skip" as we need it to be called anyway (but can skip "test.loadMarket" for it)
        if (isLoadMarkets) {
            await exchange.loadMarkets (true);
        }
        if (skipMessage) {
            if (this.info) {
                dump (this.addPadding (skipMessage, 25), exchange.id, methodNameInTest);
            }
            return undefined;
        }
        if (this.info) {
            const argsStringified = '(' + args.join (',') + ')';
            dump (this.addPadding ('[INFO:TESTING]', 25), exchange.id, methodNameInTest, argsStringified);
        }
        const skippedProperties = exchange.safeValue (this.skippedMethods, methodName, {});
        await callMethod (this.testFiles, methodNameInTest, exchange, skippedProperties, args);
        // if it was passed successfully, add to the list of successfull tests
        if (isPublic) {
            this.checkedPublicTests[methodNameInTest] = true;
        }
        return undefined;
    }

    async testSafe (methodName, exchange, args = [], isPublic = false) {
        // `testSafe` method does not throw an exception, instead mutes it.
        // The reason we mute the thrown exceptions here is because if this test is part
        // of "runPublicTests", then we don't want to stop the whole test if any single
        // test-method fails. For example, if "fetchOrderBook" public test fails, we still
        // want to run "fetchTickers" and other methods. However, independently this fact,
        // from those test-methods we still echo-out (console.log/print...) the exception
        // messages with specific formatted message "[TEST_FAILURE] ..." and that output is
        // then regex-parsed by run-tests.js, so the exceptions are still printed out to
        // console from there. So, even if some public tests fail, the script will continue
        // doing other things (testing other spot/swap or private tests ...)
        const maxRetries = 3;
        const argsStringified = exchange.json (args); // args.join() breaks when we provide a list of symbols | "args.toString()" breaks bcz of "array to string conversion"
        for (let i = 0; i < maxRetries; i++) {
            try {
                await this.testMethod (methodName, exchange, args, isPublic);
                return true;
            } catch (e) {
                const isAuthError = (e instanceof AuthenticationError);
                const isNotSupported = (e instanceof NotSupported);
                const isNetworkError = (e instanceof NetworkError); // includes "DDoSProtection", "RateLimitExceeded", "RequestTimeout", "ExchangeNotAvailable", "isOperationFailed", "InvalidNonce", ...
                const isExchangeNotAvailable = (e instanceof ExchangeNotAvailable);
                const isOnMaintenance = (e instanceof OnMaintenance);
                const tempFailure = isNetworkError && (!isExchangeNotAvailable || isOnMaintenance); // we do not mute specifically "ExchangeNotAvailable" excetpion (but its subtype "OnMaintenance" can be muted)
                if (tempFailure) {
                    // if last retry was gone with same `tempFailure` error, then let's eventually return false
                    if (i === maxRetries - 1) {
                        dump ('[TEST_WARNING]', 'Method could not be tested due to a repeated Network/Availability issues', ' | ', exchange.id, methodName, argsStringified);
                    } else {
                        // wait and retry again
                        await exchange.sleep (i * 1000); // increase wait seconds on every retry
                        continue;
                    }
                } else if (e instanceof OnMaintenance) {
                    // in case of maintenance, skip exchange (don't fail the test)
                    dump ('[TEST_WARNING] Exchange is on maintenance', exchange.id);
                }
                // If public test faces authentication error, we don't break (see comments under `testSafe` method)
                else if (isPublic && isAuthError) {
                    // in case of loadMarkets, it means that "tester" (developer or travis) does not have correct authentication, so it does not have a point to proceed at all
                    if (methodName === 'loadMarkets') {
                        dump ('[TEST_WARNING]', 'Exchange can not be tested, because of authentication problems during loadMarkets', exceptionMessage (e), exchange.id, methodName, argsStringified);
                    }
                    if (this.info) {
                        dump ('[TEST_WARNING]', 'Authentication problem for public method', exceptionMessage (e), exchange.id, methodName, argsStringified);
                    }
                } else {
                    // if not a temporary connectivity issue, then mark test as failed (no need to re-try)
                    if (isNotSupported) {
                        dump ('[NOT_SUPPORTED]', exchange.id, methodName, argsStringified);
                        return true; // why consider not supported as a failed test?
                    } else {
                        dump ('[TEST_FAILURE]', exceptionMessage (e), exchange.id, methodName, argsStringified);
                    }
                }
                return false;
            }
        }
        return true;
    }

    async runPublicTests (exchange, symbol) {
        const tests = {
            'fetchCurrencies': [],
            'fetchTicker': [ symbol ],
            'fetchTickers': [ symbol ],
            'fetchOHLCV': [ symbol ],
            'fetchTrades': [ symbol ],
            'fetchOrderBook': [ symbol ],
            'fetchL2OrderBook': [ symbol ],
            'fetchOrderBooks': [],
            'fetchBidsAsks': [],
            'fetchStatus': [],
            'fetchTime': [],
        };
        const market = exchange.market (symbol);
        const isSpot = market['spot'];
        if (isSpot) {
            tests['fetchCurrencies'] = [];
        } else {
            tests['fetchFundingRates'] = [ symbol ];
            tests['fetchFundingRate'] = [ symbol ];
            tests['fetchFundingRateHistory'] = [ symbol ];
            tests['fetchIndexOHLCV'] = [ symbol ];
            tests['fetchMarkOHLCV'] = [ symbol ];
            tests['fetchPremiumIndexOHLCV'] = [ symbol ];
        }
        this.publicTests = tests;
        const testNames = Object.keys (tests);
        const promises = [];
        for (let i = 0; i < testNames.length; i++) {
            const testName = testNames[i];
            const testArgs = tests[testName];
            promises.push (this.testSafe (testName, exchange, testArgs, true));
        }
        // todo - not yet ready in other langs too
        // promises.push (testThrottle ());
        const results = await Promise.all (promises);
        // now count which test-methods retuned `false` from "testSafe" and dump that info below
        if (this.info) {
            const errors = [];
            for (let i = 0; i < testNames.length; i++) {
                if (!results[i]) {
                    errors.push (testNames[i]);
                }
            }
            // we don't throw exception for public-tests, see comments under 'testSafe' method
            let errorsInMessage = '';
            if (errors.length) {
                const failedMsg = errors.join (', ');
                errorsInMessage = ' | Failed methods : ' + failedMsg;
            }
            const messageContent = '[INFO:PUBLIC_TESTS_END] ' + market['type'] + errorsInMessage;
            const messageWithPadding = this.addPadding (messageContent, 25);
            dump (messageWithPadding, exchange.id);
        }
    }

    async loadExchange (exchange) {
        const result = await this.testSafe ('loadMarkets', exchange, [], true);
        if (!result) {
            return false;
        }
        const symbols = [
            'BTC/CNY',
            'BTC/USD',
            'BTC/USDT',
            'BTC/EUR',
            'BTC/ETH',
            'ETH/BTC',
            'BTC/JPY',
            'ETH/EUR',
            'ETH/JPY',
            'ETH/CNY',
            'ETH/USD',
            'LTC/CNY',
            'DASH/BTC',
            'DOGE/BTC',
            'BTC/AUD',
            'BTC/PLN',
            'USD/SLL',
            'BTC/RUB',
            'BTC/UAH',
            'LTC/BTC',
            'EUR/USD',
        ];
        const resultSymbols = [];
        const exchangeSpecificSymbols = exchange.symbols;
        for (let i = 0; i < exchangeSpecificSymbols.length; i++) {
            const symbol = exchangeSpecificSymbols[i];
            if (exchange.inArray (symbol, symbols)) {
                resultSymbols.push (symbol);
            }
        }
        let resultMsg = '';
        const resultLength = resultSymbols.length;
        const exchangeSymbolsLength = exchange.symbols.length;
        if (resultLength > 0) {
            if (exchangeSymbolsLength > resultLength) {
                resultMsg = resultSymbols.join (', ') + ' + more...';
            } else {
                resultMsg = resultSymbols.join (', ');
            }
        }
        dump ('Exchange loaded', exchangeSymbolsLength, 'symbols', resultMsg);
        return true;
    }

    getTestSymbol (exchange, isSpot, symbols) {
        let symbol = undefined;
        for (let i = 0; i < symbols.length; i++) {
            const s = symbols[i];
            const market = exchange.safeValue (exchange.markets, s);
            if (market !== undefined) {
                const active = exchange.safeValue (market, 'active');
                if (active || (active === undefined)) {
                    symbol = s;
                    break;
                }
            }
        }
        return symbol;
    }

    getExchangeCode (exchange, codes = undefined) {
        if (codes === undefined) {
            codes = [ 'BTC', 'ETH', 'XRP', 'LTC', 'BCH', 'EOS', 'BNB', 'BSV', 'USDT' ];
        }
        const code = codes[0];
        for (let i = 0; i < codes.length; i++) {
            if (codes[i] in exchange.currencies) {
                return codes[i];
            }
        }
        return code;
    }

    getMarketsFromExchange (exchange, spot = true) {
        const res = {};
        const markets = exchange.markets;
        const keys = Object.keys (markets);
        for (let i = 0; i < keys.length; i++) {
            const key = keys[i];
            const market = markets[key];
            if (spot && market['spot']) {
                res[market['symbol']] = market;
            } else if (!spot && !market['spot']) {
                res[market['symbol']] = market;
            }
        }
        return res;
    }

    getValidSymbol (exchange, spot = true) {
        const currentTypeMarkets = this.getMarketsFromExchange (exchange, spot);
        const codes = [
            'BTC',
            'ETH',
            'XRP',
            'LTC',
            'BCH',
            'EOS',
            'BNB',
            'BSV',
            'USDT',
            'ATOM',
            'BAT',
            'BTG',
            'DASH',
            'DOGE',
            'ETC',
            'IOTA',
            'LSK',
            'MKR',
            'NEO',
            'PAX',
            'QTUM',
            'TRX',
            'TUSD',
            'USD',
            'USDC',
            'WAVES',
            'XEM',
            'XMR',
            'ZEC',
            'ZRX',
        ];
        const spotSymbols = [
            'BTC/USD',
            'BTC/USDT',
            'BTC/CNY',
            'BTC/EUR',
            'BTC/ETH',
            'ETH/BTC',
            'ETH/USD',
            'ETH/USDT',
            'BTC/JPY',
            'LTC/BTC',
            'ZRX/WETH',
            'EUR/USD',
        ];
        const swapSymbols = [
            'BTC/USDT:USDT',
            'BTC/USD:USD',
            'ETH/USDT:USDT',
            'ETH/USD:USD',
            'LTC/USDT:USDT',
            'DOGE/USDT:USDT',
            'ADA/USDT:USDT',
            'BTC/USD:BTC',
            'ETH/USD:ETH',
        ];
        const targetSymbols = spot ? spotSymbols : swapSymbols;
        let symbol = this.getTestSymbol (exchange, spot, targetSymbols);
        // if symbols wasn't found from above hardcoded list, then try to locate any symbol which has our target hardcoded 'base' code
        if (symbol === undefined) {
            for (let i = 0; i < codes.length; i++) {
                const currentCode = codes[i];
                const marketsArrayForCurrentCode = exchange.filterBy (currentTypeMarkets, 'base', currentCode);
                const indexedMkts = exchange.indexBy (marketsArrayForCurrentCode, 'symbol');
                const symbolsArrayForCurrentCode = Object.keys (indexedMkts);
                const symbolsLength = symbolsArrayForCurrentCode.length;
                if (symbolsLength) {
                    symbol = this.getTestSymbol (exchange, spot, symbolsArrayForCurrentCode);
                    break;
                }
            }
        }
        // if there wasn't found any symbol with our hardcoded 'base' code, then just try to find symbols that are 'active'
        if (symbol === undefined) {
            const activeMarkets = exchange.filterBy (currentTypeMarkets, 'active', true);
            const activeSymbols = [];
            for (let i = 0; i < activeMarkets.length; i++) {
                activeSymbols.push (activeMarkets[i]['symbol']);
            }
            symbol = this.getTestSymbol (exchange, spot, activeSymbols);
        }
        if (symbol === undefined) {
            const values = Object.values (currentTypeMarkets);
            const valuesLength = values.length;
            if (valuesLength > 0) {
                const first = values[0];
                if (first !== undefined) {
                    symbol = first['symbol'];
                }
            }
        }
        return symbol;
    }

    async testExchange (exchange, providedSymbol = undefined) {
        let spotSymbol = undefined;
        let swapSymbol = undefined;
        if (providedSymbol !== undefined) {
            const market = exchange.market (providedSymbol);
            if (market['spot']) {
                spotSymbol = providedSymbol;
            } else {
                swapSymbol = providedSymbol;
            }
        } else {
            if (exchange.has['spot']) {
                spotSymbol = this.getValidSymbol (exchange, true);
            }
            if (exchange.has['swap']) {
                swapSymbol = this.getValidSymbol (exchange, false);
            }
        }
        if (spotSymbol !== undefined) {
            dump ('Selected SPOT SYMBOL:', spotSymbol);
        }
        if (swapSymbol !== undefined) {
            dump ('Selected SWAP SYMBOL:', swapSymbol);
        }
        if (!this.privateTestOnly) {
            if (exchange.has['spot'] && spotSymbol !== undefined) {
                if (this.info) {
                    dump ('[INFO: ### SPOT TESTS ###]');
                }
                exchange.options['type'] = 'spot';
                await this.runPublicTests (exchange, spotSymbol);
            }
            if (exchange.has['swap'] && swapSymbol !== undefined) {
                if (this.info) {
                    dump ('[INFO: ### SWAP TESTS ###]');
                }
                exchange.options['type'] = 'swap';
                await this.runPublicTests (exchange, swapSymbol);
            }
        }
        if (this.privateTest || this.privateTestOnly) {
            if (exchange.has['spot'] && spotSymbol !== undefined) {
                exchange.options['defaultType'] = 'spot';
                await this.runPrivateTests (exchange, spotSymbol);
            }
            if (exchange.has['swap'] && swapSymbol !== undefined) {
                exchange.options['defaultType'] = 'swap';
                await this.runPrivateTests (exchange, swapSymbol);
            }
        }
    }

    async runPrivateTests (exchange, symbol) {
        if (!exchange.checkRequiredCredentials (false)) {
            dump ('[Skipping private tests]', 'Keys not found');
            return;
        }
        const code = this.getExchangeCode (exchange);
        // if (exchange.extendedTest) {
        //     await test ('InvalidNonce', exchange, symbol);
        //     await test ('OrderNotFound', exchange, symbol);
        //     await test ('InvalidOrder', exchange, symbol);
        //     await test ('InsufficientFunds', exchange, symbol, balance); // danger zone - won't execute with non-empty balance
        // }
        const tests = {
            'signIn': [ ],
            'fetchBalance': [ ],
            'fetchAccounts': [ ],
            'fetchTransactionFees': [ ],
            'fetchTradingFees': [ ],
            'fetchStatus': [ ],
            'fetchOrders': [ symbol ],
            'fetchOpenOrders': [ symbol ],
            'fetchClosedOrders': [ symbol ],
            'fetchMyTrades': [ symbol ],
            'fetchLeverageTiers': [ [ symbol ] ],
            'fetchLedger': [ code ],
            'fetchTransactions': [ code ],
            'fetchDeposits': [ code ],
            'fetchWithdrawals': [ code ],
            'fetchBorrowInterest': [ code, symbol ],
            // 'addMargin': [ ],
            // 'reduceMargin': [ ],
            // 'setMargin': [ ],
            // 'setMarginMode': [ ],
            // 'setLeverage': [ ],
            'cancelAllOrders': [ symbol ],
            // 'cancelOrder': [ ],
            // 'cancelOrders': [ ],
            'fetchCanceledOrders': [ symbol ],
            // 'fetchClosedOrder': [ ],
            // 'fetchOpenOrder': [ ],
            // 'fetchOrder': [ ],
            // 'fetchOrderTrades': [ ],
            'fetchPosition': [ symbol ],
            'fetchDeposit': [ code ],
            'createDepositAddress': [ code ],
            'fetchDepositAddress': [ code ],
            'fetchDepositAddresses': [ code ],
            'fetchDepositAddressesByNetwork': [ code ],
            // 'editOrder': [ ],
            'fetchBorrowRateHistory': [ code ],
            'fetchLedgerEntry': [ code ],
            // 'fetchWithdrawal': [ ],
            // 'transfer': [ ],
            // 'withdraw': [ ],
        };
        const market = exchange.market (symbol);
        const isSpot = market['spot'];
        if (isSpot) {
            tests['fetchCurrencies'] = [ ];
        } else {
            // derivatives only
            tests['fetchPositions'] = [ symbol ]; // this test fetches all positions for 1 symbol
            tests['fetchPosition'] = [ symbol ];
            tests['fetchPositionRisk'] = [ symbol ];
            tests['setPositionMode'] = [ symbol ];
            tests['setMarginMode'] = [ symbol ];
            tests['fetchOpenInterestHistory'] = [ symbol ];
            tests['fetchFundingRateHistory'] = [ symbol ];
            tests['fetchFundingHistory'] = [ symbol ];
        }
        const combinedPublicPrivateTests = exchange.deepExtend (this.publicTests, tests);
        const testNames = Object.keys (combinedPublicPrivateTests);
        const promises = [];
        for (let i = 0; i < testNames.length; i++) {
            const testName = testNames[i];
            const testArgs = combinedPublicPrivateTests[testName];
            promises.push (this.testSafe (testName, exchange, testArgs, false));
        }
        const results = await Promise.all (promises);
        const errors = [];
        for (let i = 0; i < testNames.length; i++) {
            const testName = testNames[i];
            const success = results[i];
            if (!success) {
                errors.push (testName);
            }
        }
        const errorsCnt = errors.length; // PHP transpile count($errors)
        if (errorsCnt > 0) {
            // throw new Error ('Failed private tests [' + market['type'] + ']: ' + errors.join (', '));
            dump ('[TEST_FAILURE]', 'Failed private tests [' + market['type'] + ']: ' + errors.join (', '));
        } else {
            if (this.info) {
                dump (this.addPadding ('[INFO:PRIVATE_TESTS_DONE]', 25), exchange.id);
            }
        }
    }

    async testProxies (exchange) {
        // these tests should be synchronously executed, because of conflicting nature of proxy settings
        const proxyTestName = this.proxyTestFileName;
        if (this.info) {
            dump (this.addPadding ('[INFO:TESTING]', 25), exchange.id, proxyTestName);
        }
        // try proxy several times
        const maxRetries = 3;
        let exception = undefined;
        for (let j = 0; j < maxRetries; j++) {
            try {
                await this.testMethod (proxyTestName, exchange, [], true);
                break; // if successfull, then break
            } catch (e) {
                exception = e;
            }
        }
        // if exception was set, then throw it
        if (exception) {
            throw new Error ('[TEST_FAILURE] Failed ' + proxyTestName + ' : ' + exceptionMessage (exception));
        }
    }

    async startTest (exchange, symbol) {
        // we do not need to test aliases
        if (exchange.alias) {
            return;
        }
        if (this.sandbox || getExchangeProp (exchange, 'sandbox')) {
            exchange.setSandboxMode (true);
        }
        // because of python-async, we need proper `.close()` handling
        try {
            const result = await this.loadExchange (exchange);
            if (!result) {
                await close (exchange);
                return;
            }
            if (exchange.id === 'binance') {
                // we test proxies functionality just for one random exchange on each build, because proxy functionality is not exchange-specific, instead it's all done from base methods, so just one working sample would mean it works for all ccxt exchanges
                await this.testProxies (exchange);
            }
            await this.testExchange (exchange, symbol);
            await close (exchange);
        } catch (e) {
            await close (exchange);
            throw e;
        }
    }

    assertStaticError (cond:boolean, message: string, calculatedOutput, storedOutput) {
        //  -----------------------------------------------------------------------------
        //  --- Init of static tests functions------------------------------------------
        //  -----------------------------------------------------------------------------
        const calculatedString = jsonStringify (calculatedOutput);
        const outputString = jsonStringify (storedOutput);
        const errorMessage = message + ' expected ' + outputString + ' received: ' + calculatedString;
        assert (cond, errorMessage);
    }

    loadMarketsFromFile (id: string) {
        // load markets from file
        // to make this test as fast as possible
        // and basically independent from the exchange
        // so we can run it offline
        const filename = this.rootDir + './ts/src/test/static/markets/' + id + '.json';
        const content = ioFileRead (filename);
        return content;
    }

    loadCurrenciesFromFile (id: string) {
        const filename = this.rootDir + './ts/src/test/static/currencies/' + id + '.json';
        const content = ioFileRead (filename);
        return content;
    }

    loadStaticData (folder: string, targetExchange: string = undefined) {
        const result = {};
        if (targetExchange) {
            // read a single exchange
            result[targetExchange] = ioFileRead (folder + targetExchange + '.json');
            return result;
        }
        const files = ioDirRead (folder);
        for (let i = 0; i < files.length; i++) {
            const file = files[i];
            const exchangeName = file.replace ('.json', '');
            const content = ioFileRead (folder + file);
            result[exchangeName] = content;
        }
        return result;
    }

    removeHostnamefromUrl (url: string) {
        if (url === undefined) {
            return undefined;
        }
        const urlParts = url.split ('/');
        let res = '';
        for (let i = 0; i < urlParts.length; i++) {
            if (i > 2) {
                const current = urlParts[i];
                if (current.indexOf ('?') > -1) {
                    // handle urls like this: /v1/account/accounts?AccessK
                    const currentParts = current.split ('?');
                    res += '/';
                    res += currentParts[0];
                    break;
                }
                res += '/';
                res += current;
            }
        }
        return res;
    }

    urlencodedToDict (url: string) {
        const result = {};
        const parts = url.split ('&');
        for (let i = 0; i < parts.length; i++) {
            const part = parts[i];
            const keyValue = part.split ('=');
            const keysLength = keyValue.length;
            if (keysLength !== 2) {
                continue;
            }
            const key = keyValue[0];
            let value = keyValue[1];
            if ((value !== undefined) && ((value.startsWith ('[')) || (value.startsWith ('{')))) {
                // some exchanges might return something like this: timestamp=1699382693405&batchOrders=[{\"symbol\":\"LTCUSDT\",\"side\":\"BUY\",\"newClientOrderI
                value = jsonParse (value);
            }
            result[key] = value;
        }
        return result;
    }

    assertNewAndStoredOutput (exchange: Exchange, skipKeys: string[], newOutput, storedOutput, strictTypeCheck = true) {
        if (isNullValue (newOutput) && isNullValue (storedOutput)) {
            return true;
            // c# requirement
        }
        if (!newOutput && !storedOutput) {
            return true;
            // c# requirement
        }
        if ((typeof storedOutput === 'object') && (typeof newOutput === 'object')) {
            const storedOutputKeys = Object.keys (storedOutput);
            const newOutputKeys = Object.keys (newOutput);
            const storedKeysLength = storedOutputKeys.length;
            const newKeysLength = newOutputKeys.length;
            this.assertStaticError (storedKeysLength === newKeysLength, 'output length mismatch', storedOutput, newOutput);
            // iterate over the keys
            for (let i = 0; i < storedOutputKeys.length; i++) {
                const key = storedOutputKeys[i];
                if (exchange.inArray (key, skipKeys)) {
                    continue;
                }
                if (!(exchange.inArray (key, newOutputKeys))) {
                    this.assertStaticError (false, 'output key missing: ' + key, storedOutput, newOutput);
                }
                const storedValue = storedOutput[key];
                const newValue = newOutput[key];
                this.assertNewAndStoredOutput (exchange, skipKeys, newValue, storedValue, strictTypeCheck);
            }
        } else if (Array.isArray (storedOutput) && (Array.isArray (newOutput))) {
            const storedArrayLength = storedOutput.length;
            const newArrayLength = newOutput.length;
            this.assertStaticError (storedArrayLength === newArrayLength, 'output length mismatch', storedOutput, newOutput);
            for (let i = 0; i < storedOutput.length; i++) {
                const storedItem = storedOutput[i];
                const newItem = newOutput[i];
                this.assertNewAndStoredOutput (exchange, skipKeys, newItem, storedItem, strictTypeCheck);
            }
        } else {
            // built-in types like strings, numbers, booleans
            const sanitizedNewOutput = (!newOutput) ? undefined : newOutput; // we store undefined as nulls in the json file so we need to convert it back
            const sanitizedStoredOutput = (!storedOutput) ? undefined : storedOutput;
            const newOutputString = sanitizedNewOutput ? sanitizedNewOutput.toString () : "undefined";
            const storedOutputString = sanitizedStoredOutput ? sanitizedStoredOutput.toString () : "undefined";
            const messageError = 'output value mismatch:' + newOutputString + ' != ' + storedOutputString;
            if (strictTypeCheck && (this.lang !== 'C#')) { // in c# types are different, so we can't do strict type check
                // upon building the request we want strict type check to make sure all the types are correct
                // when comparing the response we want to allow some flexibility, because a 50.0 can be equal to 50 after saving it to the json file
                this.assertStaticError (sanitizedNewOutput === sanitizedStoredOutput, messageError, storedOutput, newOutput);
            } else {
                const isBoolean = (typeof sanitizedNewOutput === 'boolean') || (typeof sanitizedStoredOutput === 'boolean');
                const isString = (typeof sanitizedNewOutput === 'string') || (typeof sanitizedStoredOutput === 'string');
                const isUndefined = (sanitizedNewOutput === undefined) || (sanitizedStoredOutput === undefined); // undefined is a perfetly valid value
                if (isBoolean || isString || isUndefined)  {
                    if (this.lang === 'C#') {
                        // tmp c# number comparsion
                        let isNumber = false;
                        try {
                            exchange.parseToNumeric (sanitizedNewOutput);
                            isNumber = true;
                        } catch (e) {
                            // if we can't parse it to number, then it's not a number
                            isNumber = false;
                        }
                        if (isNumber) {
                            this.assertStaticError (exchange.parseToNumeric (sanitizedNewOutput) === exchange.parseToNumeric (sanitizedStoredOutput), messageError, storedOutput, newOutput);
                            return true;
                        } else {
                            this.assertStaticError (convertAscii (newOutputString) === convertAscii (storedOutputString), messageError, storedOutput, newOutput);
                            return true;
                        }
                    } else {
                        this.assertStaticError (convertAscii (newOutputString) === convertAscii (storedOutputString), messageError, storedOutput, newOutput);
                        return true;
                    }
                } else {
                    if (this.lang === "C#") { // tmp fix, stil failing with the "1.0" != "1" error
                        const stringifiedNewOutput = exchange.numberToString (sanitizedNewOutput);
                        const stringifiedStoredOutput = exchange.numberToString (sanitizedStoredOutput);
                        this.assertStaticError (stringifiedNewOutput.toString () === stringifiedStoredOutput.toString (), messageError, storedOutput, newOutput);
                    } else {
                        const numericNewOutput =  exchange.parseToNumeric (newOutputString);
                        const numericStoredOutput = exchange.parseToNumeric (storedOutputString);
                        this.assertStaticError (numericNewOutput === numericStoredOutput, messageError, storedOutput, newOutput);
                    }
                }
            }
        }
        return true; // c# requ
    }

    assertStaticRequestOutput (exchange, type: string, skipKeys: string[], storedUrl: string, requestUrl: string, storedOutput, newOutput) {
        if (storedUrl !== requestUrl) {
            // remove the host part from the url
            const firstPath = this.removeHostnamefromUrl (storedUrl);
            const secondPath = this.removeHostnamefromUrl (requestUrl);
            this.assertStaticError (firstPath === secondPath, 'url mismatch', firstPath, secondPath);
        }
        // body (aka storedOutput and newOutput) is not defined and information is in the url
        // example: "https://open-api.bingx.com/openApi/spot/v1/trade/order?quoteOrderQty=5&side=BUY&symbol=LTC-USDT&timestamp=1698777135343&type=MARKET&signature=d55a7e4f7f9dbe56c4004c9f3ab340869d3cb004e2f0b5b861e5fbd1762fd9a0
        if ((storedOutput === undefined) && (newOutput === undefined)) {
            if ((storedUrl !== undefined) && (requestUrl !== undefined)) {
                const storedUrlParts = storedUrl.split ('?');
                const newUrlParts = requestUrl.split ('?');
                const storedUrlQuery = exchange.safeValue (storedUrlParts, 1);
                const newUrlQuery = exchange.safeValue (newUrlParts, 1);
                if ((storedUrlQuery === undefined) && (newUrlQuery === undefined)) {
                    // might be a get request without any query parameters
                    // example: https://api.gateio.ws/api/v4/delivery/usdt/positions
                    return;
                }
                const storedUrlParams = this.urlencodedToDict (storedUrlQuery);
                const newUrlParams = this.urlencodedToDict (newUrlQuery);
                this.assertNewAndStoredOutput (exchange, skipKeys, newUrlParams, storedUrlParams);
                return;
            }
        // body is defined
        }
        if (type === 'json' && (storedOutput !== undefined) && (newOutput !== undefined)) {
            if (typeof storedOutput === 'string') {
                storedOutput = jsonParse (storedOutput);
            }
            if (typeof newOutput === 'string') {
                newOutput = jsonParse (newOutput);
            }
        } else if (type === 'urlencoded' && (storedOutput !== undefined) && (newOutput !== undefined)) {
            storedOutput = this.urlencodedToDict (storedOutput);
            newOutput = this.urlencodedToDict (newOutput);
        } else if (type === 'both') {
            if (storedOutput.startsWith ('{') || storedOutput.startsWith ('[')) {
                storedOutput = jsonParse (storedOutput);
                newOutput = jsonParse (newOutput);
            } else {
                storedOutput = this.urlencodedToDict (storedOutput);
                newOutput = this.urlencodedToDict (newOutput);

            }
        }
        this.assertNewAndStoredOutput (exchange, skipKeys, newOutput, storedOutput);
    }

    assertStaticResponseOutput (exchange: Exchange, skipKeys: string[], computedResult, storedResult) {
        this.assertNewAndStoredOutput (exchange, skipKeys, computedResult, storedResult, false);
    }

    sanitizeDataInput (input) {
        // remove nulls and replace with unefined instead
        if (input === undefined) {
            return undefined;
        }
        const newInput = [];
        for (let i = 0; i < input.length; i++) {
            const current = input[i];
            if (isNullValue (current)) {
                newInput.push (undefined);
            } else {
                newInput.push (current);
            }
        }
        return newInput;
    }

    async testMethodStatically (exchange, method: string, data: object, type: string, skipKeys: string[]) {
        let output = undefined;
        let requestUrl = undefined;
        try {
            await callExchangeMethodDynamically (exchange, method, this.sanitizeDataInput (data['input']));
        } catch (e) {
            if (!(e instanceof NetworkError)) {
                // if it's not a network error, it means our request was not created succesfully
                // so we might have an error in the request creation
                throw e;
            }
            output = exchange.last_request_body;
            requestUrl = exchange.last_request_url;
        }
        try {
            const callOutput = exchange.safeValue (data, 'output');
            this.assertStaticRequestOutput (exchange, type, skipKeys, data['url'], requestUrl, callOutput, output);
        }
        catch (e) {
            this.requestTestsFailed = true;
            const errorMessage = '[' + this.lang + '][STATIC_REQUEST_TEST_FAILURE]' + '[' + exchange.id + ']' + '[' + method + ']' + '[' + data['description'] + ']' + e.toString ();
            dump (errorMessage);
        }
    }

    async testResponseStatically (exchange, method: string, skipKeys: string[], data: object) {
        const expectedResult = exchange.safeValue (data, 'parsedResponse');
        const mockedExchange = setFetchResponse (exchange, data['httpResponse']);
        try {
            const unifiedResult = await callExchangeMethodDynamically (exchange, method, this.sanitizeDataInput (data['input']));
            this.assertStaticResponseOutput (mockedExchange, skipKeys, unifiedResult, expectedResult);
        }
        catch (e) {
            this.requestTestsFailed = true;
            const errorMessage = '[' + this.lang + '][STATIC_RESPONSE_TEST_FAILURE]' + '[' + exchange.id + ']' + '[' + method + ']' + '[' + data['description'] + ']' + e.toString ();
            dump (errorMessage);
        }
        setFetchResponse (exchange, undefined); // reset state
    }

    initOfflineExchange (exchangeName: string) {
        const markets = this.loadMarketsFromFile (exchangeName);
        const currencies = this.loadCurrenciesFromFile (exchangeName);
        const exchange = initExchange (exchangeName, { 'markets': markets, 'enableRateLimit': false, 'rateLimit': 1, 'httpsProxy': 'http://fake:8080', 'apiKey': 'key', 'secret': 'secretsecret', 'password': 'password', 'uid': 'uid', 'accounts': [ { 'id': 'myAccount' } ], 'options': { 'enableUnifiedAccount': true, 'enableUnifiedMargin': false, 'accessToken': 'token', 'expires': 999999999999999, 'leverageBrackets': {}}});
        exchange.currencies = currencies; // not working in python if assigned  in the config dict
        return exchange;
    }

    async testExchangeRequestStatically (exchangeName: string, exchangeData: object, testName: string = undefined) {
        // instantiate the exchange and make sure that we sink the requests to avoid an actual request
        const exchange = this.initOfflineExchange (exchangeName);
        const methods = exchange.safeValue (exchangeData, 'methods', {});
        const methodsNames = Object.keys (methods);
        for (let i = 0; i < methodsNames.length; i++) {
            const method = methodsNames[i];
            const results = methods[method];
            for (let j = 0; j < results.length; j++) {
                const result = results[j];
                const description = exchange.safeValue (result, 'description');
                if ((testName !== undefined) && (testName !== description)) {
                    continue;
                }
                const type = exchange.safeString (exchangeData, 'outputType');
                const skipKeys = exchange.safeValue (exchangeData, 'skipKeys', []);
                await this.testMethodStatically (exchange, method, result, type, skipKeys);
            }
        }
        await close (exchange);
        return true; // in c# methods that will be used with promiseAll need to return something
    }

    async testExchangeResponseStatically (exchangeName: string, exchangeData: object, testName: string = undefined) {
        const exchange = this.initOfflineExchange (exchangeName);
        const methods = exchange.safeValue (exchangeData, 'methods', {});
        const options = exchange.safeValue (exchangeData, 'options', {});
        exchange.options = exchange.deepExtend (exchange.options, options); // custom options to be used in the tests
        const methodsNames = Object.keys (methods);
        for (let i = 0; i < methodsNames.length; i++) {
            const method = methodsNames[i];
            const results = methods[method];
            for (let j = 0; j < results.length; j++) {
                const result = results[j];
                const description = exchange.safeValue (result, 'description');
                if ((testName !== undefined) && (testName !== description)) {
                    continue;
                }
                const skipKeys = exchange.safeValue (exchangeData, 'skipKeys', []);
                await this.testResponseStatically (exchange, method, skipKeys, result);
            }
        }
        await close (exchange);
        return true; // in c# methods that will be used with promiseAll need to return something
    }

    getNumberOfTestsFromExchange (exchange, exchangeData: object) {
        let sum = 0;
        const methods = exchangeData['methods'];
        const methodsNames = Object.keys (methods);
        for (let i = 0; i < methodsNames.length; i++) {
            const method = methodsNames[i];
            const results = methods[method];
            const resultsLength = results.length;
            sum = exchange.sum (sum, resultsLength);
        }
        return sum;
    }

    async runStaticRequestTests (targetExchange: string = undefined, testName: string = undefined) {
        await this.runStaticTests ('request', targetExchange, testName);
    }

    async runStaticTests (type: string, targetExchange: string = undefined, testName: string = undefined) {
        const folder = this.rootDir + './ts/src/test/static/' + type + '/';
        const staticData = this.loadStaticData (folder, targetExchange);
        const exchanges = Object.keys (staticData);
        const exchange = initExchange ('Exchange', {}); // tmp to do the calculations until we have the ast-transpiler transpiling this code
        const promises = [];
        let sum = 0;
        if (targetExchange) {
            dump ("Exchange to test: " + targetExchange);
        }
        if (testName) {
            dump ("Testing only: " + testName);
        }
        for (let i = 0; i < exchanges.length; i++) {
            const exchangeName = exchanges[i];
            const exchangeData = staticData[exchangeName];
            const numberOfTests = this.getNumberOfTestsFromExchange (exchange, exchangeData);
            sum = exchange.sum (sum, numberOfTests);
            if (type === 'request') {
                promises.push (this.testExchangeRequestStatically (exchangeName, exchangeData, testName));
            } else {
                promises.push (this.testExchangeResponseStatically (exchangeName, exchangeData, testName));
            }
        }
        await Promise.all (promises);
        if (this.requestTestsFailed || this.responseTestsFailed) {
            exitScript (1);
        } else {
            const successMessage = '[' + this.lang + '][TEST_SUCCESS] ' + sum.toString () + ' static ' + type + ' tests passed.';
            dump (successMessage);
            exitScript (0);
        }
    }

    async runStaticResponseTests (exchangeName = undefined, test = undefined) {
        //  -----------------------------------------------------------------------------
        //  --- Init of mockResponses tests functions------------------------------------
        //  -----------------------------------------------------------------------------
        await this.runStaticTests ('response', exchangeName, test);
    }

    async runBrokerIdTests () {
        //  -----------------------------------------------------------------------------
        //  --- Init of brokerId tests functions-----------------------------------------
        //  -----------------------------------------------------------------------------
        const promises = [
            this.testBinance (),
            this.testOkx (),
            this.testCryptocom (),
            this.testBybit (),
            this.testKucoin (),
            this.testKucoinfutures (),
            this.testBitget (),
            this.testMexc (),
            this.testHuobi (),
            this.testWoo (),
            this.testBitmart (),
            this.testCoinex ()
        ];
        await Promise.all (promises);
        const successMessage = '[' + this.lang + '][TEST_SUCCESS] brokerId tests passed.';
        dump (successMessage);
        exitScript (0);
    }

    async testBinance () {
        const exchange = this.initOfflineExchange ('binance');
        const spotId = 'x-R4BD3S82';
        let spotOrderRequest = undefined;
        try {
            await exchange.createOrder ('BTC/USDT', 'limit', 'buy', 1, 20000);
        } catch (e) {
            spotOrderRequest = this.urlencodedToDict (exchange.last_request_body);
        }
        const clientOrderId = spotOrderRequest['newClientOrderId'];
        assert (clientOrderId.startsWith (spotId.toString ()), 'spot clientOrderId does not start with spotId');
        const swapId = 'x-xcKtGhcu';
        let swapOrderRequest = undefined;
        try {
            await exchange.createOrder ('BTC/USDT:USDT', 'limit', 'buy', 1, 20000);
        } catch (e) {
            swapOrderRequest = this.urlencodedToDict (exchange.last_request_body);
        }
        let swapInverseOrderRequest = undefined;
        try {
            await exchange.createOrder ('BTC/USD:BTC', 'limit', 'buy', 1, 20000);
        } catch (e) {
            swapInverseOrderRequest = this.urlencodedToDict (exchange.last_request_body);
        }
        const clientOrderIdSpot = swapOrderRequest['newClientOrderId'];
        assert (clientOrderIdSpot.startsWith (swapId.toString ()), 'swap clientOrderId does not start with swapId');
        const clientOrderIdInverse = swapInverseOrderRequest['newClientOrderId'];
        assert (clientOrderIdInverse.startsWith (swapId.toString ()), 'swap clientOrderIdInverse does not start with swapId');
        await close (exchange);
        return true;
    }

    async testOkx () {
        const exchange = this.initOfflineExchange ('okx');
        const id = 'e847386590ce4dBC';
        let spotOrderRequest = undefined;
        try {
            await exchange.createOrder ('BTC/USDT', 'limit', 'buy', 1, 20000);
        } catch (e) {
            spotOrderRequest = jsonParse (exchange.last_request_body);
        }
        const clientOrderId = spotOrderRequest[0]['clOrdId']; // returns order inside array
        assert (clientOrderId.startsWith (id.toString ()), 'spot clientOrderId does not start with id');
        assert (spotOrderRequest[0]['tag'] === id, 'id different from spot tag');
        let swapOrderRequest = undefined;
        try {
            await exchange.createOrder ('BTC/USDT:USDT', 'limit', 'buy', 1, 20000);
        } catch (e) {
            swapOrderRequest = jsonParse (exchange.last_request_body);
        }
        const clientOrderIdSpot = swapOrderRequest[0]['clOrdId'];
        assert (clientOrderIdSpot.startsWith (id.toString ()), 'swap clientOrderId does not start with id');
        assert (swapOrderRequest[0]['tag'] === id, 'id different from swap tag');
        await close (exchange);
        return true;
    }

    async testCryptocom () {
        const exchange = this.initOfflineExchange ('cryptocom');
        const id = 'CCXT';
        await exchange.loadMarkets ();
        let request = undefined;
        try {
            await exchange.createOrder ('BTC/USDT', 'limit', 'buy', 1, 20000);
        } catch (e) {
            request = jsonParse (exchange.last_request_body);
        }
        assert (request['params']['broker_id'] === id, 'id different from  broker_id');
        await close (exchange);
        return true;
    }

    async testBybit () {
        const exchange = this.initOfflineExchange ('bybit');
        let reqHeaders = undefined;
        const id = 'CCXT';
        assert (exchange.options['brokerId'] === id, 'id not in options');
        try {
            await exchange.createOrder ('BTC/USDT', 'limit', 'buy', 1, 20000);
        } catch (e) {
            // we expect an error here, we're only interested in the headers
            reqHeaders = exchange.last_request_headers;
        }
        assert (reqHeaders['Referer'] === id, 'id not in headers');
        await close (exchange);
        return true;
    }

    async testKucoin () {
        const exchange = this.initOfflineExchange ('kucoin');
        let reqHeaders = undefined;
        assert (exchange.options['partner']['spot']['id'] === 'ccxt', 'id not in options');
        assert (exchange.options['partner']['spot']['key'] === '9e58cc35-5b5e-4133-92ec-166e3f077cb8', 'key not in options');
        try {
            await exchange.createOrder ('BTC/USDT', 'limit', 'buy', 1, 20000);
        } catch (e) {
            // we expect an error here, we're only interested in the headers
            reqHeaders = exchange.last_request_headers;
        }
        const id = 'ccxt';
        assert (reqHeaders['KC-API-PARTNER'] === id, 'id not in headers');
        await close (exchange);
        return true;
    }

    async testKucoinfutures () {
        const exchange = this.initOfflineExchange ('kucoinfutures');
        let reqHeaders = undefined;
        const id = 'ccxtfutures';
        assert (exchange.options['partner']['future']['id'] === id, 'id not in options');
        assert (exchange.options['partner']['future']['key'] === '1b327198-f30c-4f14-a0ac-918871282f15', 'key not in options');
        try {
            await exchange.createOrder ('BTC/USDT:USDT', 'limit', 'buy', 1, 20000);
        } catch (e) {
            reqHeaders = exchange.last_request_headers;
        }
        assert (reqHeaders['KC-API-PARTNER'] === id, 'id not in headers');
        await close (exchange);
        return true;
    }

    async testBitget () {
        const exchange = this.initOfflineExchange ('bitget');
        let reqHeaders = undefined;
        const id = 'p4sve';
        assert (exchange.options['broker'] === id, 'id not in options');
        try {
            await exchange.createOrder ('BTC/USDT', 'limit', 'buy', 1, 20000);
        } catch (e) {
            reqHeaders = exchange.last_request_headers;
        }
        assert (reqHeaders['X-CHANNEL-API-CODE'] === id, 'id not in headers');
        await close (exchange);
        return true;
    }

    async testMexc () {
        const exchange = this.initOfflineExchange ('mexc');
        let reqHeaders = undefined;
        const id = 'CCXT';
        assert (exchange.options['broker'] === id, 'id not in options');
        await exchange.loadMarkets ();
        try {
            await exchange.createOrder ('BTC/USDT', 'limit', 'buy', 1, 20000);
        } catch (e) {
            reqHeaders = exchange.last_request_headers;
        }
        assert (reqHeaders['source'] === id, 'id not in headers');
        await close (exchange);
        return true;
    }

    async testHuobi () {
        const exchange = this.initOfflineExchange ('huobi');
        // spot test
        const id = 'AA03022abc';
        let spotOrderRequest = undefined;
        try {
            await exchange.createOrder ('BTC/USDT', 'limit', 'buy', 1, 20000);
        } catch (e) {
            spotOrderRequest = jsonParse (exchange.last_request_body);
        }
        const clientOrderId = spotOrderRequest['client-order-id'];
        assert (clientOrderId.startsWith (id.toString ()), 'spot clientOrderId does not start with id');
        // swap test
        let swapOrderRequest = undefined;
        try {
            await exchange.createOrder ('BTC/USDT:USDT', 'limit', 'buy', 1, 20000);
        } catch (e) {
            swapOrderRequest = jsonParse (exchange.last_request_body);
        }
        let swapInverseOrderRequest = undefined;
        try {
            await exchange.createOrder ('BTC/USD:BTC', 'limit', 'buy', 1, 20000);
        } catch (e) {
            swapInverseOrderRequest = jsonParse (exchange.last_request_body);
        }
        const clientOrderIdSpot = swapOrderRequest['channel_code'];
        assert (clientOrderIdSpot.startsWith (id.toString ()), 'swap channel_code does not start with id');
        const clientOrderIdInverse = swapInverseOrderRequest['channel_code'];
        assert (clientOrderIdInverse.startsWith (id.toString ()), 'swap inverse channel_code does not start with id');
        await close (exchange);
        return true;
    }

    async testWoo () {
        const exchange = this.initOfflineExchange ('woo');
        // spot test
        const id = 'bc830de7-50f3-460b-9ee0-f430f83f9dad';
        let spotOrderRequest = undefined;
        try {
            await exchange.createOrder ('BTC/USDT', 'limit', 'buy', 1, 20000);
        } catch (e) {
            spotOrderRequest = this.urlencodedToDict (exchange.last_request_body);
        }
        const brokerId = spotOrderRequest['broker_id'];
        assert (brokerId.startsWith (id.toString ()), 'broker_id does not start with id');
        // swap test
        let stopOrderRequest = undefined;
        try {
            await exchange.createOrder ('BTC/USDT:USDT', 'limit', 'buy', 1, 20000, { 'stopPrice': 30000 });
        } catch (e) {
            stopOrderRequest = jsonParse (exchange.last_request_body);
        }
        const clientOrderIdSpot = stopOrderRequest['brokerId'];
        assert (clientOrderIdSpot.startsWith (id.toString ()), 'brokerId does not start with id');
        await close (exchange);
        return true;
    }

    async testBitmart () {
        const exchange = this.initOfflineExchange ('bitmart');
        let reqHeaders = undefined;
        const id = 'CCXTxBitmart000';
        assert (exchange.options['brokerId'] === id, 'id not in options');
        await exchange.loadMarkets ();
        try {
            await exchange.createOrder ('BTC/USDT', 'limit', 'buy', 1, 20000);
        } catch (e) {
            reqHeaders = exchange.last_request_headers;
        }
        assert (reqHeaders['X-BM-BROKER-ID'] === id, 'id not in headers');
        await close (exchange);
        return true;
    }

    async testCoinex () {
        const exchange = this.initOfflineExchange ('coinex');
        const id = 'x-167673045';
        assert (exchange.options['brokerId'] === id, 'id not in options');
        let spotOrderRequest = undefined;
        try {
            await exchange.createOrder ('BTC/USDT', 'limit', 'buy', 1, 20000);
        } catch (e) {
            spotOrderRequest = jsonParse (exchange.last_request_body);
        }
        const clientOrderId = spotOrderRequest['client_id'];
        assert (clientOrderId.startsWith (id.toString ()), 'clientOrderId does not start with id');
        await close (exchange);
        return true;
    }
}
// ***** AUTO-TRANSPILER-END *****
// *******************************
(new testMainClass ()).init (exchangeIdFromArgv, exchangeSymbol);<|MERGE_RESOLUTION|>--- conflicted
+++ resolved
@@ -195,25 +195,16 @@
         this.parseCliArgs ();
 
         if (this.responseTests) {
-<<<<<<< HEAD
-            await this.runStaticResponseTests (exchangeId, symbol);
-            return undefined;
-        }
-        if (this.requestTests) {
-            await this.runStaticRequestTests (exchangeId, symbol); // symbol here is the testname
-            return undefined;
-=======
             await this.runStaticResponseTests (exchangeId, symbolArgv);
             return;
         }
         if (this.requestTests) {
             await this.runStaticRequestTests (exchangeId, symbolArgv); // symbol here is the testname
             return;
->>>>>>> 0bff2166
         }
         if (this.idTests) {
             await this.runBrokerIdTests ();
-            return undefined;
+            return;
         }
         const symbolStr = symbolArgv !== undefined ? symbolArgv : 'all';
         dump ('\nTESTING ', this.ext, { 'exchange': exchangeId, 'symbol': symbolStr }, '\n');
@@ -225,11 +216,6 @@
         };
         const exchange = initExchange (exchangeId, exchangeArgs);
         await this.importFiles (exchange);
-<<<<<<< HEAD
-        this.expandSettings (exchange, symbol);
-        await this.startTest (exchange, symbol);
-        return undefined; // c# requirement
-=======
         this.expandSettings (exchange);
         const symbolOrUndefined = this.checkIfSpecificTestIsChosen (symbolArgv);
         await this.startTest (exchange, symbolOrUndefined);
@@ -256,7 +242,6 @@
             }
         }
         return symbolArgv;
->>>>>>> 0bff2166
     }
 
     async importFiles (exchange) {
