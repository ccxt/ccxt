--- conflicted
+++ resolved
@@ -1515,11 +1515,8 @@
             this.testCoinbaseinternational (),
             this.testCoinbaseAdvanced (),
             this.testWoofiPro (),
-<<<<<<< HEAD
-            this.testOxfun ()
-=======
+            this.testOxfun (),
             this.testXT ()
->>>>>>> 31f76a03
         ];
         await Promise.all (promises);
         const successMessage = '[' + this.lang + '][TEST_SUCCESS] brokerId tests passed.';
@@ -1891,7 +1888,6 @@
         return true;
     }
 
-<<<<<<< HEAD
     async testOxfun () {
         const exchange = this.initOfflineExchange ('oxfun');
         exchange.secret = 'secretsecretsecretsecretsecretsecretsecrets';
@@ -1907,7 +1903,9 @@
         const first = orders[0];
         const brokerId = first['source'];
         assert (brokerId === id, 'oxfun - id: ' + id.toString () + ' different from  broker_id: ' + brokerId.toString ());
-=======
+        return true;
+    }
+
     async testXT () {
         const exchange = this.initOfflineExchange ('xt');
         const id = 'CCXT';
@@ -1927,7 +1925,6 @@
         }
         const swapMedia = swapOrderRequest['clientMedia'];
         assert (swapMedia === id, 'xt - id: ' + id + ' different from swap tag: ' + swapMedia);
->>>>>>> 31f76a03
         await close (exchange);
         return true;
     }
