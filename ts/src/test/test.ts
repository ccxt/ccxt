--- conflicted
+++ resolved
@@ -184,11 +184,6 @@
 
     async init (exchangeId, symbol) {
         this.parseCliArgs ();
-<<<<<<< HEAD
-        if (this.staticTests) {
-            await this.runStaticTests (exchangeId, symbol); // symbol here is the testname
-            return undefined;
-=======
 
         if (this.responseTests) {
             await this.runStaticResponseTests (exchangeId, symbol);
@@ -197,7 +192,6 @@
         if (this.requestTests) {
             await this.runStaticRequestTests (exchangeId, symbol); // symbol here is the testname
             return;
->>>>>>> 055794d8
         }
         if (this.idTests) {
             await this.runBrokerIdTests ();
@@ -253,21 +247,6 @@
             }
         }
         // credentials
-<<<<<<< HEAD
-        if (this.loadKeys) {
-            const reqCreds = getExchangeProp (exchange, 're' + 'quiredCredentials'); // dont glue the r-e-q-u-i-r-e phrase, because leads to messed up transpilation
-            const objkeys = Object.keys (reqCreds);
-            for (let i = 0; i < objkeys.length; i++) {
-                const credential = objkeys[i];
-                const isRequired = reqCreds[credential];
-                if (isRequired && getExchangeProp (exchange, credential) === undefined) {
-                    const fullKey = exchangeId + '_' + credential;
-                    const credentialEnvName = fullKey.toUpperCase (); // example: KRAKEN_APIKEY
-                    const credentialValue = (credentialEnvName in envVars) ? envVars[credentialEnvName] : undefined;
-                    if (credentialValue) {
-                        setExchangeProp (exchange, credential, credentialValue);
-                    }
-=======
         const reqCreds = getExchangeProp (exchange, 're' + 'quiredCredentials'); // dont glue the r-e-q-u-i-r-e phrase, because leads to messed up transpilation
         const objkeys = Object.keys (reqCreds);
         for (let i = 0; i < objkeys.length; i++) {
@@ -279,7 +258,6 @@
                 const credentialValue = (credentialEnvName in this.envVars) ? this.envVars[credentialEnvName] : undefined;
                 if (credentialValue) {
                     setExchangeProp (exchange, credential, credentialValue);
->>>>>>> 055794d8
                 }
             }
         }
@@ -1082,7 +1060,7 @@
         setFetchResponse (exchange, undefined); // reset state
     }
 
-    initOfflineExchange (exchangeName: string): Exchange {
+    initOfflineExchange (exchangeName: string) {
         const markets = this.loadMarketsFromFile (exchangeName);
         const currencies = this.loadCurrenciesFromFile (exchangeName);
         const exchange = initExchange (exchangeName, { 'markets': markets, 'enableRateLimit': false, 'rateLimit': 1, 'httpsProxy': 'http://fake:8080', 'apiKey': 'key', 'secret': 'secretsecret', 'password': 'password', 'uid': 'uid', 'accounts': [ { 'id': 'myAccount' } ], 'options': { 'enableUnifiedAccount': true, 'enableUnifiedMargin': false, 'accessToken': 'token', 'expires': 999999999999999, 'leverageBrackets': {}}});
