// ----------------------------------------------------------------------------
/* eslint-disable max-classes-per-file */
import fs from 'fs';
import { fileURLToPath, pathToFileURL } from 'url';
import assert from 'assert';
import ccxt, { Exchange } from '../../ccxt.js';
import errorsHierarchy from '../base/errorHierarchy.js';
import { unCamelCase } from '../base/functions/string.js';

// js specific codes //
const DIR_NAME = fileURLToPath (new URL ('.', import.meta.url));
process.on ('uncaughtException', (e) => {
    throw new Error (exceptionMessage (e));
    // process.exit (1);
});
process.on ('unhandledRejection', (e: any) => {
    if (e.message.includes ('connection closed by remote server')) {
        // because of unbeknown reason, this error is happening somewhere in the middle of WS tests, and it's not caught by the try/catch block. so temporarily ignore it
        return;
    }
    throw new Error (exceptionMessage (e));
    // process.exit (1);
});

const AuthenticationError = ccxt.AuthenticationError;
const NotSupported = ccxt.NotSupported;
const NetworkError = ccxt.NetworkError;
const ExchangeError = ccxt.ExchangeError;
const ProxyError = ccxt.ProxyError;
const ExchangeNotAvailable = ccxt.ExchangeNotAvailable;
const OperationFailed = ccxt.OperationFailed;
const OnMaintenance = ccxt.OnMaintenance;

<<<<<<< HEAD
const argv = process.argv.slice (2); // remove first two arguments (which is process and script path "js/src/test/test.js")
function findArgv (args_array, needle = '', match = true) {
    return args_array.filter ((x) => (x.includes (needle) ? match : !match));
}
const filetered_args = findArgv (argv, '--', false);


const symbol_args   = findArgv (filetered_args, '/', true);
const method_args   = findArgv (filetered_args, '()', true);
const exchange_args = findArgv (findArgv (filetered_args, '/', false), '()', false);
const argvSymbol   = symbol_args.length ? symbol_args[0] : undefined;
const argvMethod   = method_args.length ? method_args[0] : undefined;
const argvExchange = exchange_args.length ? exchange_args[0] : undefined;

=======
const [ processPath, , exchangeIdFromArgv = null, exchangeSymbol = undefined ] = process.argv.filter ((x) => !x.startsWith ('--'));
// const sanitizedSymnol = exchangeSymbol !== undefined && exchangeSymbol.includes ('/') ? exchangeSymbol : undefined;
>>>>>>> 6507f2e7
// non-transpiled part, but shared names among langs
function getCliArgValue (arg) {
    return process.argv.includes (arg) || false;
}

const proxyTestFileName = 'proxies';
class baseMainTestClass {
    lang = 'JS';
    isSynchronous = false;
    idTests = false;
    requestTestsFailed = false;
    responseTestsFailed = false;
    requestTests = false;
    wsTests = false;
    responseTests = false;
    staticTests = false;
    info = false;
    verbose = false;
    debug = false;
    privateTest = false;
    privateTestOnly = false;
    loadKeys = false;
    sandbox = false;
    skippedMethods = {};
    checkedPublicTests = {};
    testFiles = {};
    publicTests = {};
    newLine = '\n';
    rootDir = DIR_NAME + '/../../../';
    rootDirForSkips = DIR_NAME + '/../../../';
    onlySpecificTests = [];
    envVars = process.env;
    proxyTestFileName = proxyTestFileName;
    ext = import.meta.url.split ('.')[1];
}
// const rootDir = DIR_NAME + '/../../../';
// const rootDirForSkips = DIR_NAME + '/../../../';
// const envVars = process.env;
const LOG_CHARS_LENGTH = 10000;
const ext = import.meta.url.split ('.')[1];

function dump (...args) {
    console.log (...args);
}

function jsonParse (elem) {
    return JSON.parse (elem);
}

function jsonStringify (elem) {
    return JSON.stringify (elem,  (k, v) => (v === undefined ? null : v)); // preserve undefined values and convert them to null
}

function convertAscii (input)
{
    return input; // stub for c#
}

function getTestName (str) {
    return str;
}

function ioFileExists (path) {
    return fs.existsSync (path);
}

function ioFileRead (path, decode = true) {
    const content = fs.readFileSync (path, 'utf8');
    return decode ? JSON.parse (content) : content;
}

function ioDirRead (path) {
    const files = fs.readdirSync (path);
    return files;
}

async function callMethod (testFiles, methodName, exchange, skippedProperties, args) {
    // used for calling methods from test files
    return await testFiles[methodName] (exchange, skippedProperties, ...args);
}

async function callExchangeMethodDynamically (exchange: Exchange, methodName: string, args) {
    // used for calling actual exchange methods
    return await exchange[methodName] (...args);
}

async function callOverridenMethod (exchange, methodName, args) {
    // needed in PHP here is just a bridge
    return await callExchangeMethodDynamically (exchange, methodName, args);
}

function exceptionMessage (exc) {
    return '[' + exc.constructor.name + '] ' + exc.stack.slice (0, LOG_CHARS_LENGTH);
}

function exitScript (code = 0) {
    process.exit (code);
}

function getExchangeProp (exchange, prop, defaultValue = undefined) {
    return (prop in exchange) ? exchange[prop] : defaultValue;
}

function setExchangeProp (exchange, prop, value) {
    exchange[prop] = value;
    exchange[unCamelCase (prop)] = value;
}

function initExchange (exchangeId, args, isWs = false): Exchange {
    if (isWs) {
        return new (ccxt.pro)[exchangeId] (args);
    }
    return new (ccxt)[exchangeId] (args);
}

async function importTestFile (filePath) {
    // eslint-disable-next-line global-require, import/no-dynamic-require, no-path-concat
    return (await import (pathToFileURL (filePath + '.js') as any) as any)['default'];
}

async function getTestFiles (properties, ws = false) {
    const path = ws ? DIR_NAME + '../pro/test/' : DIR_NAME;
    // exchange tests
    const tests = {};
    const finalPropList = properties.concat ([ proxyTestFileName ]);
    for (let i = 0; i < finalPropList.length; i++) {
        const name = finalPropList[i];
        const filePathWoExt = path + 'Exchange/test.' + name;
        if (ioFileExists (filePathWoExt + '.' + ext)) {
            // eslint-disable-next-line global-require, import/no-dynamic-require, no-path-concat
            tests[name] = await importTestFile (filePathWoExt);
        }
    }
    // errors tests
    const errorHierarchyKeys = Object.keys (errorsHierarchy);
    for (let i = 0; i < errorHierarchyKeys.length; i++) {
        const name = errorHierarchyKeys[i];
        const filePathWoExt = path + '/base/errors/test.' + name;
        if (ioFileExists (filePathWoExt + '.' + ext)) {
            // eslint-disable-next-line global-require, import/no-dynamic-require, no-path-concat
            tests[name] = await importTestFile (filePathWoExt);
        }
    }
    return tests;
}

function setFetchResponse (exchange: Exchange, mockResponse) {
    exchange.fetch = async (url, method = 'GET', headers = undefined, body = undefined) => mockResponse;
    return exchange;
}

function isNullValue (value) {
    return value === null;
}

async function close (exchange: Exchange) {
    await exchange.close ();
}

// *********************************
// ***** AUTO-TRANSPILER-START *****

export default class testMainClass extends baseMainTestClass {
    parseCliArgs () {
        this.responseTests = getCliArgValue ('--responseTests');
        this.idTests = getCliArgValue ('--idTests');
        this.requestTests = getCliArgValue ('--requestTests');
        this.info = getCliArgValue ('--info');
        this.verbose = getCliArgValue ('--verbose');
        this.debug = getCliArgValue ('--debug');
        this.privateTest = getCliArgValue ('--private');
        this.privateTestOnly = getCliArgValue ('--privateOnly');
        this.sandbox = getCliArgValue ('--sandbox');
        this.loadKeys = getCliArgValue ('--loadKeys');
        this.wsTests = getCliArgValue ('--ws');
    }

    async init (exchangeId, symbolArgv, methodArgv) {
        this.parseCliArgs ();

        if (this.requestTests && this.responseTests) {
            await this.runStaticRequestTests (exchangeId, symbolArgv);
            await this.runStaticResponseTests (exchangeId, symbolArgv);
            return;
        }
        if (this.responseTests) {
            await this.runStaticResponseTests (exchangeId, symbolArgv);
            return;
        }
        if (this.requestTests) {
            await this.runStaticRequestTests (exchangeId, symbolArgv); // symbol here is the testname
            return;
        }
        if (this.idTests) {
            await this.runBrokerIdTests ();
            return;
        }
<<<<<<< HEAD
        dump (this.newLine + '' + this.newLine + '' + '[INFO] TESTING ', this.ext, { 'exchange': exchangeId, 'symbol': symbolArgv, 'method': methodArgv, 'isWs': this.wsTests }, this.newLine);
=======
        const symbolStr = symbolArgv !== undefined ? symbolArgv : 'all';
        const exchangeObject = { 'exchange': exchangeId, 'symbol': symbolStr, 'isWs': this.wsTests };
        dump (this.newLine + '' + this.newLine + '' + '[INFO] TESTING ', this.ext, jsonStringify (exchangeObject), this.newLine);
>>>>>>> 6507f2e7
        const exchangeArgs = {
            'verbose': this.verbose,
            'debug': this.debug,
            'enableRateLimit': true,
            'timeout': 30000,
        };
        const exchange = initExchange (exchangeId, exchangeArgs, this.wsTests);
        if (exchange.alias) {
            exitScript (0);
        }
        await this.importFiles (exchange);
        assert (Object.keys (this.testFiles).length > 0, 'Test files were not loaded'); // ensure test files are found & filled
        this.expandSettings (exchange);
        this.checkIfSpecificTestIsChosen (methodArgv);
        await this.startTest (exchange, symbolArgv);
        exitScript (0); // needed to be explicitly finished for WS tests
    }

    checkIfSpecificTestIsChosen (methodArgv) {
        if (methodArgv !== undefined) {
            const testFileNames = Object.keys (this.testFiles);
            const possibleMethodNames = methodArgv.split (','); // i.e. `test.ts binance fetchBalance,fetchDeposits`
            if (possibleMethodNames.length >= 1) {
                for (let i = 0; i < testFileNames.length; i++) {
                    const testFileName = testFileNames[i];
                    for (let j = 0; j < possibleMethodNames.length; j++) {
                        let methodName = possibleMethodNames[j];
                        methodName = methodName.replace ('()', '');
                        if (testFileName === methodName) {
                            this.onlySpecificTests.push (testFileName);
                        }
                    }
                }
            }
            // if method names were found, then remove them from symbolArgv
            if (this.onlySpecificTests.length > 0) {
                return undefined;
            }
        }
        return methodArgv;
    }

    async importFiles (exchange: Exchange) {
        const properties = Object.keys (exchange.has);
        properties.push ('loadMarkets');
        this.testFiles = await getTestFiles (properties, this.wsTests);
    }

    loadCredentialsFromEnv (exchange: Exchange) {
        const exchangeId = exchange.id;
        const reqCreds = getExchangeProp (exchange, 're' + 'quiredCredentials'); // dont glue the r-e-q-u-i-r-e phrase, because leads to messed up transpilation
        const objkeys = Object.keys (reqCreds);
        for (let i = 0; i < objkeys.length; i++) {
            const credential = objkeys[i];
            const isRequired = reqCreds[credential];
            if (isRequired && getExchangeProp (exchange, credential) === undefined) {
                const fullKey = exchangeId + '_' + credential;
                const credentialEnvName = fullKey.toUpperCase (); // example: KRAKEN_APIKEY
                const credentialValue = (credentialEnvName in this.envVars) ? this.envVars[credentialEnvName] : undefined;
                if (credentialValue) {
                    setExchangeProp (exchange, credential, credentialValue);
                }
            }
        }
    }

    expandSettings (exchange: Exchange) {
        const exchangeId = exchange.id;
        const keysGlobal = this.rootDir + 'keys.json';
        const keysLocal = this.rootDir + 'keys.local.json';
        const keysGlobalExists = ioFileExists (keysGlobal);
        const keysLocalExists = ioFileExists (keysLocal);
        const globalSettings = keysGlobalExists ? ioFileRead (keysGlobal) : {};
        const localSettings = keysLocalExists ? ioFileRead (keysLocal) : {};
        const allSettings = exchange.deepExtend (globalSettings, localSettings);
        const exchangeSettings = exchange.safeValue (allSettings, exchangeId, {});
        if (exchangeSettings) {
            const settingKeys = Object.keys (exchangeSettings);
            for (let i = 0; i < settingKeys.length; i++) {
                const key = settingKeys[i];
                if (exchangeSettings[key]) {
                    let finalValue = undefined;
                    if (typeof exchangeSettings[key] === 'object') {
                        const existing = getExchangeProp (exchange, key, {});
                        finalValue = exchange.deepExtend (existing, exchangeSettings[key]);
                    } else {
                        finalValue = exchangeSettings[key];
                    }
                    setExchangeProp (exchange, key, finalValue);
                }
            }
        }
        // credentials
        if (this.loadKeys) {
            this.loadCredentialsFromEnv (exchange);
        }
        // skipped tests
        const skippedFile = this.rootDirForSkips + 'skip-tests.json';
        const skippedSettings = ioFileRead (skippedFile);
        const skippedSettingsForExchange = exchange.safeValue (skippedSettings, exchangeId, {});
        // others
        const timeout = exchange.safeValue (skippedSettingsForExchange, 'timeout');
        if (timeout !== undefined) {
            exchange.timeout = exchange.parseToInt (timeout);
        }
        if (getCliArgValue ('--useProxy')) {
            exchange.httpProxy = exchange.safeString (skippedSettingsForExchange, 'httpProxy');
            exchange.httpsProxy = exchange.safeString (skippedSettingsForExchange, 'httpsProxy');
            exchange.wsProxy = exchange.safeString (skippedSettingsForExchange, 'wsProxy');
            exchange.wssProxy = exchange.safeString (skippedSettingsForExchange, 'wssProxy');
        }
        this.skippedMethods = exchange.safeValue (skippedSettingsForExchange, 'skipMethods', {});
        this.checkedPublicTests = {};
    }

    addPadding (message: string, size) {
        // has to be transpilable
        let res = '';
        const messageLength = message.length; // avoid php transpilation issue
        const missingSpace = size - messageLength - 0; // - 0 is added just to trick transpile to treat the .length as a string for php
        if (missingSpace > 0) {
            for (let i = 0; i < missingSpace; i++) {
                res += ' ';
            }
        }
        return message + res;
    }

    exchangeHint (exchange, market = undefined) {
        let marketType = exchange.safeString2 (exchange.options, 'defaultType', 'type', '');
        let marketSubType = exchange.safeString2 (exchange.options, 'defaultSubType', 'subType');
        if (market !== undefined) {
            marketType = market['type'];
            if (market['linear']) {
                marketSubType = 'linear';
            } else if (market['inverse']) {
                marketSubType = 'inverse';
            } else if (exchange.safeValue (market, 'quanto') === true) {
                marketSubType = 'quanto';
            }
        }
        const isWs = ('ws' in exchange.has);
        const wsFlag = isWs ? '(WS)' : '';
        let result = exchange.id + ' ' + wsFlag + ' ' + marketType;
        if (marketSubType !== undefined) {
            result = result + ' [subType: ' + marketSubType + '] ';
        }
        return result;
    }

    async testMethod (methodName: string, exchange: any, args: any[], isPublic: boolean) {
        // todo: temporary skip for php
        if (methodName.indexOf ('OrderBook') >= 0 && this.ext === 'php') {
            return;
        }
        const isLoadMarkets = (methodName === 'loadMarkets');
        const isFetchCurrencies = (methodName === 'fetchCurrencies');
        const isProxyTest = (methodName === this.proxyTestFileName);
        // if this is a private test, and the implementation was already tested in public, then no need to re-test it in private test (exception is fetchCurrencies, because our approach in base exchange)
        if (!isPublic && (methodName in this.checkedPublicTests) && !isFetchCurrencies) {
            return;
        }
        let skipMessage = undefined;
        const supportedByExchange = (methodName in exchange.has) && exchange.has[methodName];
        if (!isLoadMarkets && (this.onlySpecificTests.length > 0 && !exchange.inArray (methodName, this.onlySpecificTests))) {
            skipMessage = '[INFO] IGNORED_TEST';
        } else if (!isLoadMarkets && !supportedByExchange && !isProxyTest) {
            skipMessage = '[INFO] UNSUPPORTED_TEST'; // keep it aligned with the longest message
        } else if ((methodName in this.skippedMethods) && (typeof this.skippedMethods[methodName] === 'string')) {
            skipMessage = '[INFO] SKIPPED_TEST';
        } else if (!(methodName in this.testFiles)) {
            skipMessage = '[INFO] UNIMPLEMENTED_TEST';
        }
        // exceptionally for `loadMarkets` call, we call it before it's even checked for "skip" as we need it to be called anyway (but can skip "test.loadMarket" for it)
        if (isLoadMarkets) {
            await exchange.loadMarkets (true);
        }
        if (skipMessage) {
            if (this.info) {
                dump (this.addPadding (skipMessage, 25), this.exchangeHint (exchange), methodName);
            }
            return;
        }
        if (this.info) {
            const argsStringified = '(' + args.join (',') + ')';
            dump (this.addPadding ('[INFO] TESTING', 25), this.exchangeHint (exchange), methodName, argsStringified);
        }
        const skippedProperties = exchange.safeValue (this.skippedMethods, methodName, {});
        await callMethod (this.testFiles, methodName, exchange, skippedProperties, args);
        // if it was passed successfully, add to the list of successfull tests
        if (isPublic) {
            this.checkedPublicTests[methodName] = true;
        }
        return;
    }

    async testSafe (methodName, exchange, args = [], isPublic = false) {
        // `testSafe` method does not throw an exception, instead mutes it. The reason we
        // mute the thrown exceptions here is because we don't want to stop the whole
        // tests queue if any single test-method fails. Instead, they are echoed with
        // formatted message "[TEST_FAILURE] ..." and that output is then regex-matched by
        // run-tests.js, so the exceptions are still printed out to console from there.
        const maxRetries = 3;
        const argsStringified = exchange.json (args); // args.join() breaks when we provide a list of symbols | "args.toString()" breaks bcz of "array to string conversion"
        for (let i = 0; i < maxRetries; i++) {
            try {
                await this.testMethod (methodName, exchange, args, isPublic);
                return true;
            }
            catch (e) {
                const isLoadMarkets = (methodName === 'loadMarkets');
                const isAuthError = (e instanceof AuthenticationError);
                const isNotSupported = (e instanceof NotSupported);
                const isOperationFailed = (e instanceof OperationFailed); // includes "DDoSProtection", "RateLimitExceeded", "RequestTimeout", "ExchangeNotAvailable", "OperationFailed", "InvalidNonce", ...
                if (isOperationFailed) {
                    // if last retry was gone with same `tempFailure` error, then let's eventually return false
                    if (i === maxRetries - 1) {
                        let shouldFail = false;
                        // we do not mute specifically "ExchangeNotAvailable" exception, because it might be a hint about a change in API engine (but its subtype "OnMaintenance" can be muted)
                        if ((e instanceof ExchangeNotAvailable) && !(e instanceof OnMaintenance)) {
                            shouldFail = true;
                        }
                        // if it's `loadMarkets` call (which is main request), then don't return the test as passed, because it's mandatory and we should fail the test
                        else if (isLoadMarkets) {
                            shouldFail = true;
                        }
                        else {
                            shouldFail = false;
                        }
                        // final step
                        if (shouldFail) {
                            dump ('[TEST_FAILURE]', 'Method could not be tested due to a repeated Network/Availability issues', ' | ', this.exchangeHint (exchange), methodName, argsStringified, exceptionMessage (e));
                            return false;
                        } else {
                            dump ('[TEST_WARNING]', 'Method could not be tested due to a repeated Network/Availability issues', ' | ', this.exchangeHint (exchange), methodName, argsStringified, exceptionMessage (e));
                            return true;
                        }
                    }
                    else {
                        // wait and retry again
                        // (increase wait time on every retry)
                        await exchange.sleep (i * 1000);
                        continue;
                    }
                }
                // if it's not temporary failure, then ...
                else {
                    // if it's loadMarkets, then fail test, because it's mandatory for tests
                    if (isLoadMarkets) {
                        dump ('[TEST_FAILURE]', 'Exchange can not load markets', exceptionMessage (e), this.exchangeHint (exchange), methodName, argsStringified);
                        return false;
                    }
                    // if the specific arguments to the test method throws "NotSupported" exception
                    // then let's don't fail the test
                    if (isNotSupported) {
                        if (this.info) {
                            dump ('[INFO] NOT_SUPPORTED', exceptionMessage (e), this.exchangeHint (exchange), methodName, argsStringified);
                        }
                        return true;
                    }
                    // If public test faces authentication error, we don't break (see comments under `testSafe` method)
                    if (isPublic && isAuthError) {
                        if (this.info) {
                            dump ('[INFO]', 'Authentication problem for public method', exceptionMessage (e), this.exchangeHint (exchange), methodName, argsStringified);
                        }
                        return true;
                    }
                    // in rest of the cases, fail the test
                    else {
                        dump ('[TEST_FAILURE]', exceptionMessage (e), this.exchangeHint (exchange), methodName, argsStringified);
                        return false;
                    }
                }
            }
        }
        return true;
    }

    async runPublicTests (exchange, symbol) {
        let tests = {
            'fetchCurrencies': [],
            'fetchTicker': [ symbol ],
            'fetchTickers': [ symbol ],
            'fetchLastPrices': [ symbol ],
            'fetchOHLCV': [ symbol ],
            'fetchTrades': [ symbol ],
            'fetchOrderBook': [ symbol ],
            'fetchL2OrderBook': [ symbol ],
            'fetchOrderBooks': [],
            'fetchBidsAsks': [],
            'fetchStatus': [],
            'fetchTime': [],
        };
        if (this.wsTests) {
            tests = {
                // @ts-ignore
                'watchOHLCV': [ symbol ],
                'watchTicker': [ symbol ],
                'watchTickers': [ symbol ],
                'watchOrderBook': [ symbol ],
                'watchTrades': [ symbol ],
            };
        }
        const market = exchange.market (symbol);
        const isSpot = market['spot'];
        if (!this.wsTests) {
            if (isSpot) {
                tests['fetchCurrencies'] = [];
            } else {
                tests['fetchFundingRates'] = [ symbol ];
                tests['fetchFundingRate'] = [ symbol ];
                tests['fetchFundingRateHistory'] = [ symbol ];
                tests['fetchIndexOHLCV'] = [ symbol ];
                tests['fetchMarkOHLCV'] = [ symbol ];
                tests['fetchPremiumIndexOHLCV'] = [ symbol ];
            }
        }
        this.publicTests = tests;
        await this.runTests (exchange, tests, true);
    }

    async runTests (exchange: any, tests: any, isPublicTest:boolean) {
        const testNames = Object.keys (tests);
        const promises = [];
        for (let i = 0; i < testNames.length; i++) {
            const testName = testNames[i];
            const testArgs = tests[testName];
            promises.push (this.testSafe (testName, exchange, testArgs, isPublicTest));
        }
        // todo - not yet ready in other langs too
        // promises.push (testThrottle ());
        const results = await Promise.all (promises);
        // now count which test-methods retuned `false` from "testSafe" and dump that info below
        const failedMethods = [];
        for (let i = 0; i < testNames.length; i++) {
            const testName = testNames[i];
            const testReturnedValue = results[i];
            if (!testReturnedValue) {
                failedMethods.push (testName);
            }
        }
        const testPrefixString = isPublicTest ? 'PUBLIC_TESTS' : 'PRIVATE_TESTS';
        if (failedMethods.length) {
            const errorsString = failedMethods.join (', ');
            dump ('[TEST_FAILURE]', this.exchangeHint (exchange), testPrefixString, 'Failed methods : ' + errorsString);
        }
        if (this.info) {
            dump (this.addPadding ('[INFO] END ' + testPrefixString + ' ' + this.exchangeHint (exchange), 25));
        }
    }

    async loadExchange (exchange) {
        const result = await this.testSafe ('loadMarkets', exchange, [], true);
        if (!result) {
            return false;
        }
        const symbols = [
            'BTC/USDT',
            'BTC/USDC',
            'BTC/CNY',
            'BTC/USD',
            'BTC/EUR',
            'BTC/ETH',
            'ETH/BTC',
            'BTC/JPY',
            'ETH/EUR',
            'ETH/JPY',
            'ETH/CNY',
            'ETH/USD',
            'LTC/CNY',
            'DASH/BTC',
            'DOGE/BTC',
            'BTC/AUD',
            'BTC/PLN',
            'USD/SLL',
            'BTC/RUB',
            'BTC/UAH',
            'LTC/BTC',
            'EUR/USD',
        ];
        const resultSymbols = [];
        const exchangeSpecificSymbols = exchange.symbols;
        for (let i = 0; i < exchangeSpecificSymbols.length; i++) {
            const symbol = exchangeSpecificSymbols[i];
            if (exchange.inArray (symbol, symbols)) {
                resultSymbols.push (symbol);
            }
        }
        let resultMsg = '';
        const resultLength = resultSymbols.length;
        const exchangeSymbolsLength = exchange.symbols.length;
        if (resultLength > 0) {
            if (exchangeSymbolsLength > resultLength) {
                resultMsg = resultSymbols.join (', ') + ' + more...';
            } else {
                resultMsg = resultSymbols.join (', ');
            }
        }
        dump ('[INFO:MAIN] Exchange loaded', exchangeSymbolsLength, 'symbols', resultMsg);
        return true;
    }

    getTestSymbol (exchange, isSpot, symbols) {
        let symbol = undefined;
        for (let i = 0; i < symbols.length; i++) {
            const s = symbols[i];
            const market = exchange.safeValue (exchange.markets, s);
            if (market !== undefined) {
                const active = exchange.safeValue (market, 'active');
                if (active || (active === undefined)) {
                    symbol = s;
                    break;
                }
            }
        }
        return symbol;
    }

    getExchangeCode (exchange, codes = undefined) {
        if (codes === undefined) {
            codes = [ 'BTC', 'ETH', 'XRP', 'LTC', 'BCH', 'EOS', 'BNB', 'BSV', 'USDT' ];
        }
        const code = codes[0];
        for (let i = 0; i < codes.length; i++) {
            if (codes[i] in exchange.currencies) {
                return codes[i];
            }
        }
        return code;
    }

    getMarketsFromExchange (exchange, spot = true) {
        const res = {};
        const markets = exchange.markets;
        const keys = Object.keys (markets);
        for (let i = 0; i < keys.length; i++) {
            const key = keys[i];
            const market = markets[key];
            if (spot && market['spot']) {
                res[market['symbol']] = market;
            } else if (!spot && !market['spot']) {
                res[market['symbol']] = market;
            }
        }
        return res;
    }

    getValidSymbol (exchange, spot = true) {
        const currentTypeMarkets = this.getMarketsFromExchange (exchange, spot);
        const codes = [
            'BTC',
            'ETH',
            'XRP',
            'LTC',
            'BCH',
            'EOS',
            'BNB',
            'BSV',
            'USDT',
            'ATOM',
            'BAT',
            'BTG',
            'DASH',
            'DOGE',
            'ETC',
            'IOTA',
            'LSK',
            'MKR',
            'NEO',
            'PAX',
            'QTUM',
            'TRX',
            'TUSD',
            'USD',
            'USDC',
            'WAVES',
            'XEM',
            'XMR',
            'ZEC',
            'ZRX',
        ];
        const spotSymbols = [
            'BTC/USDT',
            'BTC/USDC',
            'BTC/USD',
            'BTC/CNY',
            'BTC/EUR',
            'BTC/ETH',
            'ETH/BTC',
            'ETH/USD',
            'ETH/USDT',
            'BTC/JPY',
            'LTC/BTC',
            'ZRX/WETH',
            'EUR/USD',
        ];
        const swapSymbols = [
            'BTC/USDT:USDT',
            'BTC/USDC:USDC',
            'BTC/USD:USD',
            'ETH/USDT:USDT',
            'ETH/USD:USD',
            'LTC/USDT:USDT',
            'DOGE/USDT:USDT',
            'ADA/USDT:USDT',
            'BTC/USD:BTC',
            'ETH/USD:ETH',
        ];
        const targetSymbols = spot ? spotSymbols : swapSymbols;
        let symbol = this.getTestSymbol (exchange, spot, targetSymbols);
        // if symbols wasn't found from above hardcoded list, then try to locate any symbol which has our target hardcoded 'base' code
        if (symbol === undefined) {
            for (let i = 0; i < codes.length; i++) {
                const currentCode = codes[i];
                const marketsArrayForCurrentCode = exchange.filterBy (currentTypeMarkets, 'base', currentCode);
                const indexedMkts = exchange.indexBy (marketsArrayForCurrentCode, 'symbol');
                const symbolsArrayForCurrentCode = Object.keys (indexedMkts);
                const symbolsLength = symbolsArrayForCurrentCode.length;
                if (symbolsLength) {
                    symbol = this.getTestSymbol (exchange, spot, symbolsArrayForCurrentCode);
                    break;
                }
            }
        }
        // if there wasn't found any symbol with our hardcoded 'base' code, then just try to find symbols that are 'active'
        if (symbol === undefined) {
            const activeMarkets = exchange.filterBy (currentTypeMarkets, 'active', true);
            const activeSymbols = [];
            for (let i = 0; i < activeMarkets.length; i++) {
                activeSymbols.push (activeMarkets[i]['symbol']);
            }
            symbol = this.getTestSymbol (exchange, spot, activeSymbols);
        }
        if (symbol === undefined) {
            const values = Object.values (currentTypeMarkets);
            const valuesLength = values.length;
            if (valuesLength > 0) {
                const first = values[0];
                if (first !== undefined) {
                    symbol = first['symbol'];
                }
            }
        }
        return symbol;
    }

    async testExchange (exchange, providedSymbol = undefined) {
        let spotSymbol = undefined;
        let swapSymbol = undefined;
        if (providedSymbol !== undefined) {
            const market = exchange.market (providedSymbol);
            if (market['spot']) {
                spotSymbol = providedSymbol;
            } else {
                swapSymbol = providedSymbol;
            }
        } else {
            if (exchange.has['spot']) {
                spotSymbol = this.getValidSymbol (exchange, true);
            }
            if (exchange.has['swap']) {
                swapSymbol = this.getValidSymbol (exchange, false);
            }
        }
        if (spotSymbol !== undefined) {
            dump ('[INFO:MAIN] Selected SPOT SYMBOL:', spotSymbol);
        }
        if (swapSymbol !== undefined) {
            dump ('[INFO:MAIN] Selected SWAP SYMBOL:', swapSymbol);
        }
        if (!this.privateTestOnly) {
            // note, spot & swap tests should run sequentially, because of conflicting `exchange.options['defaultType']` setting
            if (exchange.has['spot'] && spotSymbol !== undefined) {
                if (this.info) {
                    dump ('[INFO] ### SPOT TESTS ###');
                }
                exchange.options['defaultType'] = 'spot';
                await this.runPublicTests (exchange, spotSymbol);
            }
            if (exchange.has['swap'] && swapSymbol !== undefined) {
                if (this.info) {
                    dump ('[INFO] ### SWAP TESTS ###');
                }
                exchange.options['defaultType'] = 'swap';
                await this.runPublicTests (exchange, swapSymbol);
            }
        }
        if (this.privateTest || this.privateTestOnly) {
            if (exchange.has['spot'] && spotSymbol !== undefined) {
                exchange.options['defaultType'] = 'spot';
                await this.runPrivateTests (exchange, spotSymbol);
            }
            if (exchange.has['swap'] && swapSymbol !== undefined) {
                exchange.options['defaultType'] = 'swap';
                await this.runPrivateTests (exchange, swapSymbol);
            }
        }
    }

    async runPrivateTests (exchange, symbol) {
        if (!exchange.checkRequiredCredentials (false)) {
            dump ('[INFO] Skipping private tests', 'Keys not found');
            return;
        }
        const code = this.getExchangeCode (exchange);
        // if (exchange.deepExtendedTest) {
        //     await test ('InvalidNonce', exchange, symbol);
        //     await test ('OrderNotFound', exchange, symbol);
        //     await test ('InvalidOrder', exchange, symbol);
        //     await test ('InsufficientFunds', exchange, symbol, balance); // danger zone - won't execute with non-empty balance
        // }
        let tests = {
            'signIn': [ ],
            'fetchBalance': [ ],
            'fetchAccounts': [ ],
            'fetchTransactionFees': [ ],
            'fetchTradingFees': [ ],
            'fetchStatus': [ ],
            'fetchOrders': [ symbol ],
            'fetchOpenOrders': [ symbol ],
            'fetchClosedOrders': [ symbol ],
            'fetchMyTrades': [ symbol ],
            'fetchLeverageTiers': [ [ symbol ] ],
            'fetchLedger': [ code ],
            'fetchTransactions': [ code ],
            'fetchDeposits': [ code ],
            'fetchWithdrawals': [ code ],
            'fetchBorrowInterest': [ code, symbol ],
            // 'addMargin': [ ],
            // 'reduceMargin': [ ],
            // 'setMargin': [ ],
            // 'setMarginMode': [ ],
            // 'setLeverage': [ ],
            'cancelAllOrders': [ symbol ],
            // 'cancelOrder': [ ],
            // 'cancelOrders': [ ],
            'fetchCanceledOrders': [ symbol ],
            'fetchMarginModes': [ symbol ],
            // 'fetchClosedOrder': [ ],
            // 'fetchOpenOrder': [ ],
            // 'fetchOrder': [ ],
            // 'fetchOrderTrades': [ ],
            'fetchPosition': [ symbol ],
            'fetchDeposit': [ code ],
            'createDepositAddress': [ code ],
            'fetchDepositAddress': [ code ],
            'fetchDepositAddresses': [ code ],
            'fetchDepositAddressesByNetwork': [ code ],
            // 'editOrder': [ ],
            'fetchBorrowRateHistory': [ code ],
            'fetchLedgerEntry': [ code ],
            // 'fetchWithdrawal': [ ],
            // 'transfer': [ ],
            // 'withdraw': [ ],
        };
        if (this.wsTests) {
            tests = {
                // @ts-ignore
                'watchBalance': [ code ],
                'watchMyTrades': [ symbol ],
                'watchOrders': [ symbol ],
                'watchPosition': [ symbol ],
                'watchPositions': [ symbol ],
            };
        }
        const market = exchange.market (symbol);
        const isSpot = market['spot'];
        if (!this.wsTests) {
            if (isSpot) {
                tests['fetchCurrencies'] = [ ];
            } else {
                // derivatives only
                tests['fetchPositions'] = [ symbol ]; // this test fetches all positions for 1 symbol
                tests['fetchPosition'] = [ symbol ];
                tests['fetchPositionRisk'] = [ symbol ];
                tests['setPositionMode'] = [ symbol ];
                tests['setMarginMode'] = [ symbol ];
                tests['fetchOpenInterestHistory'] = [ symbol ];
                tests['fetchFundingRateHistory'] = [ symbol ];
                tests['fetchFundingHistory'] = [ symbol ];
            }
        }
        // const combinedTests = exchange.deepExtend (this.publicTests, privateTests);
        await this.runTests (exchange, tests, false);
    }

    async testProxies (exchange) {
        // these tests should be synchronously executed, because of conflicting nature of proxy settings
        const proxyTestName = this.proxyTestFileName;
        // todo: temporary skip for sync py
        if (this.ext === 'py' && this.isSynchronous) {
            return;
        }
        // try proxy several times
        const maxRetries = 3;
        let exception = undefined;
        for (let j = 0; j < maxRetries; j++) {
            try {
                await this.testMethod (proxyTestName, exchange, [], true);
                break; // if successfull, then break
            } catch (e) {
                exception = e;
            }
        }
        // if exception was set, then throw it
        if (exception) {
            const errorMessage = '[TEST_FAILURE] Failed ' + proxyTestName + ' : ' + exceptionMessage (exception);
            throw new ExchangeError (errorMessage.toString ()); // toString is a c# requirement for now
        }
    }

    async startTest (exchange, symbol) {
        // we do not need to test aliases
        if (exchange.alias) {
            return;
        }
        if (this.sandbox || getExchangeProp (exchange, 'sandbox')) {
            exchange.setSandboxMode (true);
        }
        // because of python-async, we need proper `.close()` handling
        try {
            const result = await this.loadExchange (exchange);
            if (!result) {
                await close (exchange);
                return;
            }
            // if (exchange.id === 'binance') {
            //     // we test proxies functionality just for one random exchange on each build, because proxy functionality is not exchange-specific, instead it's all done from base methods, so just one working sample would mean it works for all ccxt exchanges
            //     // await this.testProxies (exchange);
            // }
            await this.testExchange (exchange, symbol);
            await close (exchange);
        } catch (e) {
            await close (exchange);
            throw e;
        }
    }

    assertStaticError (cond:boolean, message: string, calculatedOutput, storedOutput, key = undefined) {
        //  -----------------------------------------------------------------------------
        //  --- Init of static tests functions------------------------------------------
        //  -----------------------------------------------------------------------------
        const calculatedString = jsonStringify (calculatedOutput);
        const storedString = jsonStringify (storedOutput);
        let errorMessage = message + ' computed ' + storedString + ' stored: ' + calculatedString;
        if (key !== undefined) {
            errorMessage = ' | ' + key + ' | ' + 'computed value: ' + storedString + ' stored value: ' + calculatedString;
        }
        assert (cond, errorMessage);
    }

    loadMarketsFromFile (id: string) {
        // load markets from file
        // to make this test as fast as possible
        // and basically independent from the exchange
        // so we can run it offline
        const filename = this.rootDir + './ts/src/test/static/markets/' + id + '.json';
        const content = ioFileRead (filename);
        return content;
    }

    loadCurrenciesFromFile (id: string) {
        const filename = this.rootDir + './ts/src/test/static/currencies/' + id + '.json';
        const content = ioFileRead (filename);
        return content;
    }

    loadStaticData (folder: string, targetExchange: string = undefined) {
        const result = {};
        if (targetExchange) {
            // read a single exchange
            const path = folder + targetExchange + '.json';
            if (!ioFileExists (path)) {
                dump ('[WARN] tests not found: ' + path);
                return undefined;
            }
            result[targetExchange] = ioFileRead (path);
            return result;
        }
        const files = ioDirRead (folder);
        for (let i = 0; i < files.length; i++) {
            const file = files[i];
            const exchangeName = file.replace ('.json', '');
            const content = ioFileRead (folder + file);
            result[exchangeName] = content;
        }
        return result;
    }

    removeHostnamefromUrl (url: string) {
        if (url === undefined) {
            return undefined;
        }
        const urlParts = url.split ('/');
        let res = '';
        for (let i = 0; i < urlParts.length; i++) {
            if (i > 2) {
                const current = urlParts[i];
                if (current.indexOf ('?') > -1) {
                    // handle urls like this: /v1/account/accounts?AccessK
                    const currentParts = current.split ('?');
                    res += '/';
                    res += currentParts[0];
                    break;
                }
                res += '/';
                res += current;
            }
        }
        return res;
    }

    urlencodedToDict (url: string) {
        const result = {};
        const parts = url.split ('&');
        for (let i = 0; i < parts.length; i++) {
            const part = parts[i];
            const keyValue = part.split ('=');
            const keysLength = keyValue.length;
            if (keysLength !== 2) {
                continue;
            }
            const key = keyValue[0];
            let value = keyValue[1];
            if ((value !== undefined) && ((value.startsWith ('[')) || (value.startsWith ('{')))) {
                // some exchanges might return something like this: timestamp=1699382693405&batchOrders=[{\"symbol\":\"LTCUSDT\",\"side\":\"BUY\",\"newClientOrderI
                value = jsonParse (value);
            }
            result[key] = value;
        }
        return result;
    }

    assertNewAndStoredOutput (exchange: Exchange, skipKeys: string[], newOutput, storedOutput, strictTypeCheck = true, assertingKey = undefined) {
        if (isNullValue (newOutput) && isNullValue (storedOutput)) {
            return true;
            // c# requirement
        }
        if (!newOutput && !storedOutput) {
            return true;
            // c# requirement
        }
        if ((typeof storedOutput === 'object') && (typeof newOutput === 'object')) {
            const storedOutputKeys = Object.keys (storedOutput);
            const newOutputKeys = Object.keys (newOutput);
            const storedKeysLength = storedOutputKeys.length;
            const newKeysLength = newOutputKeys.length;
            this.assertStaticError (storedKeysLength === newKeysLength, 'output length mismatch', storedOutput, newOutput);
            // iterate over the keys
            for (let i = 0; i < storedOutputKeys.length; i++) {
                const key = storedOutputKeys[i];
                if (exchange.inArray (key, skipKeys)) {
                    continue;
                }
                if (!(exchange.inArray (key, newOutputKeys))) {
                    this.assertStaticError (false, 'output key missing: ' + key, storedOutput, newOutput);
                }
                const storedValue = storedOutput[key];
                const newValue = newOutput[key];
                this.assertNewAndStoredOutput (exchange, skipKeys, newValue, storedValue, strictTypeCheck, key);
            }
        } else if (Array.isArray (storedOutput) && (Array.isArray (newOutput))) {
            const storedArrayLength = storedOutput.length;
            const newArrayLength = newOutput.length;
            this.assertStaticError (storedArrayLength === newArrayLength, 'output length mismatch', storedOutput, newOutput);
            for (let i = 0; i < storedOutput.length; i++) {
                const storedItem = storedOutput[i];
                const newItem = newOutput[i];
                this.assertNewAndStoredOutput (exchange, skipKeys, newItem, storedItem, strictTypeCheck);
            }
        } else {
            // built-in types like strings, numbers, booleans
            const sanitizedNewOutput = (!newOutput) ? undefined : newOutput; // we store undefined as nulls in the json file so we need to convert it back
            const sanitizedStoredOutput = (!storedOutput) ? undefined : storedOutput;
            const newOutputString = sanitizedNewOutput ? sanitizedNewOutput.toString () : "undefined";
            const storedOutputString = sanitizedStoredOutput ? sanitizedStoredOutput.toString () : "undefined";
            const messageError = 'output value mismatch:' + newOutputString + ' != ' + storedOutputString;
            if (strictTypeCheck && (this.lang !== 'C#')) { // in c# types are different, so we can't do strict type check
                // upon building the request we want strict type check to make sure all the types are correct
                // when comparing the response we want to allow some flexibility, because a 50.0 can be equal to 50 after saving it to the json file
                this.assertStaticError (sanitizedNewOutput === sanitizedStoredOutput, messageError, storedOutput, newOutput, assertingKey);
            } else {
                const isBoolean = (typeof sanitizedNewOutput === 'boolean') || (typeof sanitizedStoredOutput === 'boolean');
                const isString = (typeof sanitizedNewOutput === 'string') || (typeof sanitizedStoredOutput === 'string');
                const isUndefined = (sanitizedNewOutput === undefined) || (sanitizedStoredOutput === undefined); // undefined is a perfetly valid value
                if (isBoolean || isString || isUndefined)  {
                    if (this.lang === 'C#') {
                        // tmp c# number comparsion
                        let isNumber = false;
                        try {
                            exchange.parseToNumeric (sanitizedNewOutput);
                            isNumber = true;
                        } catch (e) {
                            // if we can't parse it to number, then it's not a number
                            isNumber = false;
                        }
                        if (isNumber) {
                            this.assertStaticError (exchange.parseToNumeric (sanitizedNewOutput) === exchange.parseToNumeric (sanitizedStoredOutput), messageError, storedOutput, newOutput, assertingKey);
                            return true;
                        } else {
                            this.assertStaticError (convertAscii (newOutputString) === convertAscii (storedOutputString), messageError, storedOutput, newOutput, assertingKey);
                            return true;
                        }
                    } else {
                        this.assertStaticError (convertAscii (newOutputString) === convertAscii (storedOutputString), messageError, storedOutput, newOutput, assertingKey);
                        return true;
                    }
                } else {
                    if (this.lang === "C#") { // tmp fix, stil failing with the "1.0" != "1" error
                        const stringifiedNewOutput = exchange.numberToString (sanitizedNewOutput);
                        const stringifiedStoredOutput = exchange.numberToString (sanitizedStoredOutput);
                        this.assertStaticError (stringifiedNewOutput.toString () === stringifiedStoredOutput.toString (), messageError, storedOutput, newOutput, assertingKey);
                    } else {
                        const numericNewOutput =  exchange.parseToNumeric (newOutputString);
                        const numericStoredOutput = exchange.parseToNumeric (storedOutputString);
                        this.assertStaticError (numericNewOutput === numericStoredOutput, messageError, storedOutput, newOutput, assertingKey);
                    }
                }
            }
        }
        return true; // c# requ
    }

    assertStaticRequestOutput (exchange, type: string, skipKeys: string[], storedUrl: string, requestUrl: string, storedOutput, newOutput) {
        if (storedUrl !== requestUrl) {
            // remove the host part from the url
            const firstPath = this.removeHostnamefromUrl (storedUrl);
            const secondPath = this.removeHostnamefromUrl (requestUrl);
            this.assertStaticError (firstPath === secondPath, 'url mismatch', firstPath, secondPath);
        }
        // body (aka storedOutput and newOutput) is not defined and information is in the url
        // example: "https://open-api.bingx.com/openApi/spot/v1/trade/order?quoteOrderQty=5&side=BUY&symbol=LTC-USDT&timestamp=1698777135343&type=MARKET&signature=d55a7e4f7f9dbe56c4004c9f3ab340869d3cb004e2f0b5b861e5fbd1762fd9a0
        if ((storedOutput === undefined) && (newOutput === undefined)) {
            if ((storedUrl !== undefined) && (requestUrl !== undefined)) {
                const storedUrlParts = storedUrl.split ('?');
                const newUrlParts = requestUrl.split ('?');
                const storedUrlQuery = exchange.safeValue (storedUrlParts, 1);
                const newUrlQuery = exchange.safeValue (newUrlParts, 1);
                if ((storedUrlQuery === undefined) && (newUrlQuery === undefined)) {
                    // might be a get request without any query parameters
                    // example: https://api.gateio.ws/api/v4/delivery/usdt/positions
                    return;
                }
                const storedUrlParams = this.urlencodedToDict (storedUrlQuery);
                const newUrlParams = this.urlencodedToDict (newUrlQuery);
                this.assertNewAndStoredOutput (exchange, skipKeys, newUrlParams, storedUrlParams);
                return;
            }
        // body is defined
        }
        if (type === 'json' && (storedOutput !== undefined) && (newOutput !== undefined)) {
            if (typeof storedOutput === 'string') {
                storedOutput = jsonParse (storedOutput);
            }
            if (typeof newOutput === 'string') {
                newOutput = jsonParse (newOutput);
            }
        } else if (type === 'urlencoded' && (storedOutput !== undefined) && (newOutput !== undefined)) {
            storedOutput = this.urlencodedToDict (storedOutput);
            newOutput = this.urlencodedToDict (newOutput);
        } else if (type === 'both') {
            if (storedOutput.startsWith ('{') || storedOutput.startsWith ('[')) {
                storedOutput = jsonParse (storedOutput);
                newOutput = jsonParse (newOutput);
            } else {
                storedOutput = this.urlencodedToDict (storedOutput);
                newOutput = this.urlencodedToDict (newOutput);

            }
        }
        this.assertNewAndStoredOutput (exchange, skipKeys, newOutput, storedOutput);
    }

    assertStaticResponseOutput (exchange: Exchange, skipKeys: string[], computedResult, storedResult) {
        this.assertNewAndStoredOutput (exchange, skipKeys, computedResult, storedResult, false);
    }

    sanitizeDataInput (input) {
        // remove nulls and replace with unefined instead
        if (input === undefined) {
            return undefined;
        }
        const newInput = [];
        for (let i = 0; i < input.length; i++) {
            const current = input[i];
            if (isNullValue (current)) {
                newInput.push (undefined);
            } else {
                newInput.push (current);
            }
        }
        return newInput;
    }

    async testMethodStatically (exchange, method: string, data: object, type: string, skipKeys: string[]) {
        let output = undefined;
        let requestUrl = undefined;
        try {
            await callExchangeMethodDynamically (exchange, method, this.sanitizeDataInput (data['input']));
        } catch (e) {
            if (!(e instanceof ProxyError)) {
                // if it's not a BadRequest, it means our request was not created succesfully
                // so we might have an error in the request creation
                throw e;
            }
            output = exchange.last_request_body;
            requestUrl = exchange.last_request_url;
        }
        try {
            const callOutput = exchange.safeValue (data, 'output');
            this.assertStaticRequestOutput (exchange, type, skipKeys, data['url'], requestUrl, callOutput, output);
        }
        catch (e) {
            this.requestTestsFailed = true;
            const errorMessage = '[' + this.lang + '][STATIC_REQUEST_TEST_FAILURE]' + '[' + this.exchangeHint (exchange) + ']' + '[' + method + ']' + '[' + data['description'] + ']' + e.toString ();
            dump ('[TEST_FAILURE]' + errorMessage);
        }
    }

    async testResponseStatically (exchange, method: string, skipKeys: string[], data: object) {
        const expectedResult = exchange.safeValue (data, 'parsedResponse');
        const mockedExchange = setFetchResponse (exchange, data['httpResponse']);
        try {
            const unifiedResult = await callExchangeMethodDynamically (exchange, method, this.sanitizeDataInput (data['input']));
            this.assertStaticResponseOutput (mockedExchange, skipKeys, unifiedResult, expectedResult);
        }
        catch (e) {
            this.requestTestsFailed = true;
            const errorMessage = '[' + this.lang + '][STATIC_RESPONSE_TEST_FAILURE]' + '[' + this.exchangeHint (exchange) + ']' + '[' + method + ']' + '[' + data['description'] + ']' + e.toString ();
            dump ('[TEST_FAILURE]' + errorMessage);
        }
        setFetchResponse (exchange, undefined); // reset state
    }

    initOfflineExchange (exchangeName: string) {
        const markets = this.loadMarketsFromFile (exchangeName);
        const currencies = this.loadCurrenciesFromFile (exchangeName);
        const exchange = initExchange (exchangeName, { 'markets': markets, 'currencies': currencies, 'enableRateLimit': false, 'rateLimit': 1, 'httpProxy': 'http://fake:8080', 'httpsProxy': 'http://fake:8080', 'apiKey': 'key', 'secret': 'secretsecret', 'password': 'password', 'walletAddress': 'wallet', 'privateKey': '0xff3bdd43534543d421f05aec535965b5050ad6ac15345435345435453495e771', 'uid': 'uid', 'token': 'token', 'accounts': [ { 'id': 'myAccount', 'code': 'USDT' }, { 'id': 'myAccount', 'code': 'USDC' } ], 'options': { 'enableUnifiedAccount': true, 'enableUnifiedMargin': false, 'accessToken': 'token', 'expires': 999999999999999, 'leverageBrackets': {}}});
        exchange.currencies = currencies; // not working in python if assigned  in the config dict
        return exchange;
    }

    async testExchangeRequestStatically (exchangeName: string, exchangeData: object, testName: string = undefined) {
        // instantiate the exchange and make sure that we sink the requests to avoid an actual request
        const exchange = this.initOfflineExchange (exchangeName);
        const methods = exchange.safeValue (exchangeData, 'methods', {});
        const methodsNames = Object.keys (methods);
        for (let i = 0; i < methodsNames.length; i++) {
            const method = methodsNames[i];
            const results = methods[method];
            for (let j = 0; j < results.length; j++) {
                const result = results[j];
                const oldExchangeOptions = exchange.options; // snapshot options;
                const testExchangeOptions = exchange.safeValue (result, 'options', {});
                exchange.options = exchange.deepExtend (oldExchangeOptions, testExchangeOptions); // custom options to be used in the tests
                const description = exchange.safeValue (result, 'description');
                if ((testName !== undefined) && (testName !== description)) {
                    continue;
                }
                const isDisabled = exchange.safeBool (result, 'disabled', false);
                if (isDisabled) {
                    continue;
                }
                const type = exchange.safeString (exchangeData, 'outputType');
                const skipKeys = exchange.safeValue (exchangeData, 'skipKeys', []);
                await this.testMethodStatically (exchange, method, result, type, skipKeys);
                // reset options
                exchange.options = exchange.deepExtend (oldExchangeOptions, {});
            }
        }
        await close (exchange);
        return true; // in c# methods that will be used with promiseAll need to return something
    }

    async testExchangeResponseStatically (exchangeName: string, exchangeData: object, testName: string = undefined) {
        const exchange = this.initOfflineExchange (exchangeName);
        const methods = exchange.safeValue (exchangeData, 'methods', {});
        const options = exchange.safeValue (exchangeData, 'options', {});
        exchange.options = exchange.deepExtend (exchange.options, options); // custom options to be used in the tests
        const methodsNames = Object.keys (methods);
        for (let i = 0; i < methodsNames.length; i++) {
            const method = methodsNames[i];
            const results = methods[method];
            for (let j = 0; j < results.length; j++) {
                const result = results[j];
                const description = exchange.safeValue (result, 'description');
                const oldExchangeOptions = exchange.options; // snapshot options;
                const testExchangeOptions = exchange.safeValue (result, 'options', {});
                exchange.options = exchange.deepExtend (oldExchangeOptions, testExchangeOptions); // custom options to be used in the tests
                const isDisabled = exchange.safeBool (result, 'disabled', false);
                if (isDisabled) {
                    continue;
                }
                const isDisabledCSharp = exchange.safeBool (result, 'disabledCS', false);
                if (isDisabledCSharp && (this.lang === 'C#')) {
                    continue;
                }
                const isDisabledPHP = exchange.safeBool (result, 'disabledPHP', false);
                if (isDisabledPHP && (this.lang === 'PHP')) {
                    continue;
                }
                if ((testName !== undefined) && (testName !== description)) {
                    continue;
                }
                const skipKeys = exchange.safeValue (exchangeData, 'skipKeys', []);
                await this.testResponseStatically (exchange, method, skipKeys, result);
                // reset options
                exchange.options = exchange.deepExtend (oldExchangeOptions, {});
            }
        }
        await close (exchange);
        return true; // in c# methods that will be used with promiseAll need to return something
    }

    getNumberOfTestsFromExchange (exchange, exchangeData: object, testName: string = undefined) {
        if (testName !== undefined) {
            return 1;
        }
        let sum = 0;
        const methods = exchangeData['methods'];
        const methodsNames = Object.keys (methods);
        for (let i = 0; i < methodsNames.length; i++) {
            const method = methodsNames[i];
            const results = methods[method];
            const resultsLength = results.length;
            sum = exchange.sum (sum, resultsLength);
        }
        return sum;
    }

    async runStaticRequestTests (targetExchange: string = undefined, testName: string = undefined) {
        await this.runStaticTests ('request', targetExchange, testName);
    }

    async runStaticTests (type: string, targetExchange: string = undefined, testName: string = undefined) {
        const folder = this.rootDir + './ts/src/test/static/' + type + '/';
        const staticData = this.loadStaticData (folder, targetExchange);
        if (staticData === undefined) {
            return;
        }
        const exchanges = Object.keys (staticData);
        const exchange = initExchange ('Exchange', {}); // tmp to do the calculations until we have the ast-transpiler transpiling this code
        const promises = [];
        let sum = 0;
        if (targetExchange) {
            dump ("[INFO:MAIN] Exchange to test: " + targetExchange);
        }
        if (testName) {
            dump ("[INFO:MAIN] Testing only: " + testName);
        }
        for (let i = 0; i < exchanges.length; i++) {
            const exchangeName = exchanges[i];
            const exchangeData = staticData[exchangeName];
            const numberOfTests = this.getNumberOfTestsFromExchange (exchange, exchangeData, testName);
            sum = exchange.sum (sum, numberOfTests);
            if (type === 'request') {
                promises.push (this.testExchangeRequestStatically (exchangeName, exchangeData, testName));
            } else {
                promises.push (this.testExchangeResponseStatically (exchangeName, exchangeData, testName));
            }
        }
        await Promise.all (promises);
        if (this.requestTestsFailed || this.responseTestsFailed) {
            exitScript (1);
        } else {
            const successMessage = '[' + this.lang + '][TEST_SUCCESS] ' + sum.toString () + ' static ' + type + ' tests passed.';
            dump ('[INFO]' + successMessage);
        }
    }

    async runStaticResponseTests (exchangeName = undefined, test = undefined) {
        //  -----------------------------------------------------------------------------
        //  --- Init of mockResponses tests functions------------------------------------
        //  -----------------------------------------------------------------------------
        await this.runStaticTests ('response', exchangeName, test);
    }

    async runBrokerIdTests () {
        //  -----------------------------------------------------------------------------
        //  --- Init of brokerId tests functions-----------------------------------------
        //  -----------------------------------------------------------------------------
        const promises = [
            this.testBinance (),
            this.testOkx (),
            this.testCryptocom (),
            this.testBybit (),
            this.testKucoin (),
            this.testKucoinfutures (),
            this.testBitget (),
            this.testMexc (),
            this.testHtx (),
            this.testWoo (),
            this.testBitmart (),
            this.testCoinex (),
            this.testBingx (),
            this.testPhemex (),
            this.testBlofin (),
            this.testHyperliquid (),
        ];
        await Promise.all (promises);
        const successMessage = '[' + this.lang + '][TEST_SUCCESS] brokerId tests passed.';
        dump ('[INFO]' + successMessage);
        exitScript (0);
    }

    async testBinance () {
        const exchange = this.initOfflineExchange ('binance');
        const spotId = 'x-R4BD3S82';
        let spotOrderRequest = undefined;
        try {
            await exchange.createOrder ('BTC/USDT', 'limit', 'buy', 1, 20000);
        } catch (e) {
            spotOrderRequest = this.urlencodedToDict (exchange.last_request_body);
        }
        const clientOrderId = spotOrderRequest['newClientOrderId'];
        assert (clientOrderId.startsWith (spotId.toString ()), 'spot clientOrderId does not start with spotId');
        const swapId = 'x-xcKtGhcu';
        let swapOrderRequest = undefined;
        try {
            await exchange.createOrder ('BTC/USDT:USDT', 'limit', 'buy', 1, 20000);
        } catch (e) {
            swapOrderRequest = this.urlencodedToDict (exchange.last_request_body);
        }
        let swapInverseOrderRequest = undefined;
        try {
            await exchange.createOrder ('BTC/USD:BTC', 'limit', 'buy', 1, 20000);
        } catch (e) {
            swapInverseOrderRequest = this.urlencodedToDict (exchange.last_request_body);
        }
        const clientOrderIdSpot = swapOrderRequest['newClientOrderId'];
        assert (clientOrderIdSpot.startsWith (swapId.toString ()), 'swap clientOrderId does not start with swapId');
        const clientOrderIdInverse = swapInverseOrderRequest['newClientOrderId'];
        assert (clientOrderIdInverse.startsWith (swapId.toString ()), 'swap clientOrderIdInverse does not start with swapId');
        await close (exchange);
        return true;
    }

    async testOkx () {
        const exchange = this.initOfflineExchange ('okx');
        const id = 'e847386590ce4dBC';
        let spotOrderRequest = undefined;
        try {
            await exchange.createOrder ('BTC/USDT', 'limit', 'buy', 1, 20000);
        } catch (e) {
            spotOrderRequest = jsonParse (exchange.last_request_body);
        }
        const clientOrderId = spotOrderRequest[0]['clOrdId']; // returns order inside array
        assert (clientOrderId.startsWith (id.toString ()), 'spot clientOrderId does not start with id');
        assert (spotOrderRequest[0]['tag'] === id, 'id different from spot tag');
        let swapOrderRequest = undefined;
        try {
            await exchange.createOrder ('BTC/USDT:USDT', 'limit', 'buy', 1, 20000);
        } catch (e) {
            swapOrderRequest = jsonParse (exchange.last_request_body);
        }
        const clientOrderIdSpot = swapOrderRequest[0]['clOrdId'];
        assert (clientOrderIdSpot.startsWith (id.toString ()), 'swap clientOrderId does not start with id');
        assert (swapOrderRequest[0]['tag'] === id, 'id different from swap tag');
        await close (exchange);
        return true;
    }

    async testCryptocom () {
        const exchange = this.initOfflineExchange ('cryptocom');
        const id = 'CCXT';
        await exchange.loadMarkets ();
        let request = undefined;
        try {
            await exchange.createOrder ('BTC/USDT', 'limit', 'buy', 1, 20000);
        } catch (e) {
            request = jsonParse (exchange.last_request_body);
        }
        assert (request['params']['broker_id'] === id, 'id different from  broker_id');
        await close (exchange);
        return true;
    }

    async testBybit () {
        const exchange = this.initOfflineExchange ('bybit');
        let reqHeaders = undefined;
        const id = 'CCXT';
        assert (exchange.options['brokerId'] === id, 'id not in options');
        try {
            await exchange.createOrder ('BTC/USDT', 'limit', 'buy', 1, 20000);
        } catch (e) {
            // we expect an error here, we're only interested in the headers
            reqHeaders = exchange.last_request_headers;
        }
        assert (reqHeaders['Referer'] === id, 'id not in headers');
        await close (exchange);
        return true;
    }

    async testKucoin () {
        const exchange = this.initOfflineExchange ('kucoin');
        let reqHeaders = undefined;
        assert (exchange.options['partner']['spot']['id'] === 'ccxt', 'id not in options');
        assert (exchange.options['partner']['spot']['key'] === '9e58cc35-5b5e-4133-92ec-166e3f077cb8', 'key not in options');
        try {
            await exchange.createOrder ('BTC/USDT', 'limit', 'buy', 1, 20000);
        } catch (e) {
            // we expect an error here, we're only interested in the headers
            reqHeaders = exchange.last_request_headers;
        }
        const id = 'ccxt';
        assert (reqHeaders['KC-API-PARTNER'] === id, 'id not in headers');
        await close (exchange);
        return true;
    }

    async testKucoinfutures () {
        const exchange = this.initOfflineExchange ('kucoinfutures');
        let reqHeaders = undefined;
        const id = 'ccxtfutures';
        assert (exchange.options['partner']['future']['id'] === id, 'id not in options');
        assert (exchange.options['partner']['future']['key'] === '1b327198-f30c-4f14-a0ac-918871282f15', 'key not in options');
        try {
            await exchange.createOrder ('BTC/USDT:USDT', 'limit', 'buy', 1, 20000);
        } catch (e) {
            reqHeaders = exchange.last_request_headers;
        }
        assert (reqHeaders['KC-API-PARTNER'] === id, 'id not in headers');
        await close (exchange);
        return true;
    }

    async testBitget () {
        const exchange = this.initOfflineExchange ('bitget');
        let reqHeaders = undefined;
        const id = 'p4sve';
        assert (exchange.options['broker'] === id, 'id not in options');
        try {
            await exchange.createOrder ('BTC/USDT', 'limit', 'buy', 1, 20000);
        } catch (e) {
            reqHeaders = exchange.last_request_headers;
        }
        assert (reqHeaders['X-CHANNEL-API-CODE'] === id, 'id not in headers');
        await close (exchange);
        return true;
    }

    async testMexc () {
        const exchange = this.initOfflineExchange ('mexc');
        let reqHeaders = undefined;
        const id = 'CCXT';
        assert (exchange.options['broker'] === id, 'id not in options');
        await exchange.loadMarkets ();
        try {
            await exchange.createOrder ('BTC/USDT', 'limit', 'buy', 1, 20000);
        } catch (e) {
            reqHeaders = exchange.last_request_headers;
        }
        assert (reqHeaders['source'] === id, 'id not in headers');
        await close (exchange);
        return true;
    }

    async testHtx () {
        const exchange = this.initOfflineExchange ('htx');
        // spot test
        const id = 'AA03022abc';
        let spotOrderRequest = undefined;
        try {
            await exchange.createOrder ('BTC/USDT', 'limit', 'buy', 1, 20000);
        } catch (e) {
            spotOrderRequest = jsonParse (exchange.last_request_body);
        }
        const clientOrderId = spotOrderRequest['client-order-id'];
        assert (clientOrderId.startsWith (id.toString ()), 'spot clientOrderId does not start with id');
        // swap test
        let swapOrderRequest = undefined;
        try {
            await exchange.createOrder ('BTC/USDT:USDT', 'limit', 'buy', 1, 20000);
        } catch (e) {
            swapOrderRequest = jsonParse (exchange.last_request_body);
        }
        let swapInverseOrderRequest = undefined;
        try {
            await exchange.createOrder ('BTC/USD:BTC', 'limit', 'buy', 1, 20000);
        } catch (e) {
            swapInverseOrderRequest = jsonParse (exchange.last_request_body);
        }
        const clientOrderIdSpot = swapOrderRequest['channel_code'];
        assert (clientOrderIdSpot.startsWith (id.toString ()), 'swap channel_code does not start with id');
        const clientOrderIdInverse = swapInverseOrderRequest['channel_code'];
        assert (clientOrderIdInverse.startsWith (id.toString ()), 'swap inverse channel_code does not start with id');
        await close (exchange);
        return true;
    }

    async testWoo () {
        const exchange = this.initOfflineExchange ('woo');
        // spot test
        const id = 'bc830de7-50f3-460b-9ee0-f430f83f9dad';
        let spotOrderRequest = undefined;
        try {
            await exchange.createOrder ('BTC/USDT', 'limit', 'buy', 1, 20000);
        } catch (e) {
            spotOrderRequest = this.urlencodedToDict (exchange.last_request_body);
        }
        const brokerId = spotOrderRequest['broker_id'];
        assert (brokerId.startsWith (id.toString ()), 'broker_id does not start with id');
        // swap test
        let stopOrderRequest = undefined;
        try {
            await exchange.createOrder ('BTC/USDT:USDT', 'limit', 'buy', 1, 20000, { 'stopPrice': 30000 });
        } catch (e) {
            stopOrderRequest = jsonParse (exchange.last_request_body);
        }
        const clientOrderIdSpot = stopOrderRequest['brokerId'];
        assert (clientOrderIdSpot.startsWith (id.toString ()), 'brokerId does not start with id');
        await close (exchange);
        return true;
    }

    async testBitmart () {
        const exchange = this.initOfflineExchange ('bitmart');
        let reqHeaders = undefined;
        const id = 'CCXTxBitmart000';
        assert (exchange.options['brokerId'] === id, 'id not in options');
        await exchange.loadMarkets ();
        try {
            await exchange.createOrder ('BTC/USDT', 'limit', 'buy', 1, 20000);
        } catch (e) {
            reqHeaders = exchange.last_request_headers;
        }
        assert (reqHeaders['X-BM-BROKER-ID'] === id, 'id not in headers');
        await close (exchange);
        return true;
    }

    async testCoinex () {
        const exchange = this.initOfflineExchange ('coinex');
        const id = 'x-167673045';
        assert (exchange.options['brokerId'] === id, 'id not in options');
        let spotOrderRequest = undefined;
        try {
            await exchange.createOrder ('BTC/USDT', 'limit', 'buy', 1, 20000);
        } catch (e) {
            spotOrderRequest = jsonParse (exchange.last_request_body);
        }
        const clientOrderId = spotOrderRequest['client_id'];
        assert (clientOrderId.startsWith (id.toString ()), 'clientOrderId does not start with id');
        await close (exchange);
        return true;
    }

    async testBingx () {
        const exchange = this.initOfflineExchange ('bingx');
        let reqHeaders = undefined;
        const id = 'CCXT';
        assert (exchange.options['broker'] === id, 'id not in options');
        try {
            await exchange.createOrder ('BTC/USDT', 'limit', 'buy', 1, 20000);
        } catch (e) {
            // we expect an error here, we're only interested in the headers
            reqHeaders = exchange.last_request_headers;
        }
        assert (reqHeaders['X-SOURCE-KEY'] === id, 'id not in headers');
        await close (exchange);
    }

    async testPhemex () {
        const exchange = this.initOfflineExchange ('phemex');
        const id = 'CCXT123456';
        let request = undefined;
        try {
            await exchange.createOrder ('BTC/USDT', 'limit', 'buy', 1, 20000);
        } catch (e) {
            request = jsonParse (exchange.last_request_body);
        }
        const clientOrderId = request['clOrdID'];
        assert (clientOrderId.startsWith (id.toString ()), 'clOrdID does not start with id');
        await close (exchange);
    }

    async testBlofin () {
        const exchange = this.initOfflineExchange ('blofin');
        const id = 'ec6dd3a7dd982d0b';
        let request = undefined;
        try {
            await exchange.createOrder ('LTC/USDT:USDT', 'market', 'buy', 1);
        } catch (e) {
            request = jsonParse (exchange.last_request_body);
        }
        const brokerId = request['brokerId'];
        assert (brokerId.startsWith (id.toString ()), 'brokerId does not start with id');
        await close (exchange);
    }

    async testHyperliquid () {
        const exchange = this.initOfflineExchange ('hyperliquid');
        const id = '1';
        let request = undefined;
        try {
            await exchange.createOrder ('SOL/USDC:USDC', 'limit', 'buy', 1, 100);
        } catch (e) {
            request = jsonParse (exchange.last_request_body);
        }
        const brokerId = (request['action']['brokerCode']).toString ();
        assert (brokerId === id, 'brokerId does not start with id');
        await close (exchange);
    }
}
// ***** AUTO-TRANSPILER-END *****
// *******************************
<<<<<<< HEAD
(new testMainClass ()).init (argvExchange, argvSymbol, argvMethod);
=======
(new testMainClass ()).init (exchangeIdFromArgv, exchangeSymbol);
>>>>>>> 6507f2e7
<|MERGE_RESOLUTION|>--- conflicted
+++ resolved
@@ -31,7 +31,6 @@
 const OperationFailed = ccxt.OperationFailed;
 const OnMaintenance = ccxt.OnMaintenance;
 
-<<<<<<< HEAD
 const argv = process.argv.slice (2); // remove first two arguments (which is process and script path "js/src/test/test.js")
 function findArgv (args_array, needle = '', match = true) {
     return args_array.filter ((x) => (x.includes (needle) ? match : !match));
@@ -46,10 +45,6 @@
 const argvMethod   = method_args.length ? method_args[0] : undefined;
 const argvExchange = exchange_args.length ? exchange_args[0] : undefined;
 
-=======
-const [ processPath, , exchangeIdFromArgv = null, exchangeSymbol = undefined ] = process.argv.filter ((x) => !x.startsWith ('--'));
-// const sanitizedSymnol = exchangeSymbol !== undefined && exchangeSymbol.includes ('/') ? exchangeSymbol : undefined;
->>>>>>> 6507f2e7
 // non-transpiled part, but shared names among langs
 function getCliArgValue (arg) {
     return process.argv.includes (arg) || false;
@@ -247,13 +242,7 @@
             await this.runBrokerIdTests ();
             return;
         }
-<<<<<<< HEAD
         dump (this.newLine + '' + this.newLine + '' + '[INFO] TESTING ', this.ext, { 'exchange': exchangeId, 'symbol': symbolArgv, 'method': methodArgv, 'isWs': this.wsTests }, this.newLine);
-=======
-        const symbolStr = symbolArgv !== undefined ? symbolArgv : 'all';
-        const exchangeObject = { 'exchange': exchangeId, 'symbol': symbolStr, 'isWs': this.wsTests };
-        dump (this.newLine + '' + this.newLine + '' + '[INFO] TESTING ', this.ext, jsonStringify (exchangeObject), this.newLine);
->>>>>>> 6507f2e7
         const exchangeArgs = {
             'verbose': this.verbose,
             'debug': this.debug,
@@ -1760,8 +1749,4 @@
 }
 // ***** AUTO-TRANSPILER-END *****
 // *******************************
-<<<<<<< HEAD
-(new testMainClass ()).init (argvExchange, argvSymbol, argvMethod);
-=======
-(new testMainClass ()).init (exchangeIdFromArgv, exchangeSymbol);
->>>>>>> 6507f2e7
+(new testMainClass ()).init (argvExchange, argvSymbol, argvMethod);