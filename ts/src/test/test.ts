// ----------------------------------------------------------------------------
/* eslint-disable max-classes-per-file */
import fs, { readFile } from 'fs';
import { fileURLToPath, pathToFileURL } from 'url';
import assert from 'assert';
import ccxt, { Exchange } from '../../ccxt.js';
import errorsHierarchy from '../base/errorHierarchy.js';


// js specific codes //
const DIR_NAME = fileURLToPath (new URL ('.', import.meta.url));
process.on ('uncaughtException', (e) => {
    throw new Error (exceptionMessage (e));
    // process.exit (1);
});
process.on ('unhandledRejection', (e: any) => {
    throw new Error (exceptionMessage (e));
    // process.exit (1);
});
const [ processPath, , exchangeIdFromArgv = null, exchangeSymbol = undefined ] = process.argv.filter ((x) => !x.startsWith ('--'));
const AuthenticationError = ccxt.AuthenticationError;
const NotSupported = ccxt.NotSupported;
const NetworkError = ccxt.NetworkError;
const ExchangeNotAvailable = ccxt.ExchangeNotAvailable;
const OperationFailed = ccxt.OperationFailed;
const OnMaintenance = ccxt.OnMaintenance;

// non-transpiled part, but shared names among langs
const proxyTestFileName = 'proxies';
class baseMainTestClass {
    lang = 'JS';
    idTests = false;
    requestTestsFailed = false;
    responseTestsFailed = false;
    requestTests = false;
    responseTests = false;
    staticTests = false;
    info = false;
    verbose = false;
    debug = false;
    privateTest = false;
    privateTestOnly = false;
    sandbox = false;
    skippedMethods = {};
    checkedPublicTests = {};
    testFiles = {};
    publicTests = {};
<<<<<<< HEAD
    isProTests = false;
=======
    rootDir = DIR_NAME + '/../../../';
    rootDirForSkips = DIR_NAME + '/../../../';
    envVars = process.env;
    proxyTestFileName = proxyTestFileName;
    ext = import.meta.url.split ('.')[1];
>>>>>>> e768ec12
}
// const rootDir = DIR_NAME + '/../../../';
// const rootDirForSkips = DIR_NAME + '/../../../';
// const envVars = process.env;
const LOG_CHARS_LENGTH = 10000;
const ext = import.meta.url.split ('.')[1];

function dump (...args) {
    console.log (...args);
}

function jsonParse (elem) {
    return JSON.parse (elem);
}

function jsonStringify (elem) {
    return JSON.stringify (elem,  (k, v) => (v === undefined ? null : v)); // preserve undefined values and convert them to null
}

function getCliArgValue (arg) {
    return process.argv.includes (arg) || false;
}

const isProTests = getCliArgValue ('--pro');

function getTestName (str) {
    return str;
}

function ioFileExists (path) {
    return fs.existsSync (path);
}

function ioFileRead (path, decode = true) {
    const content = fs.readFileSync (path, 'utf8');
    return decode ? JSON.parse (content) : content;
}

function ioDirRead (path) {
    const files = fs.readdirSync (path);
    return files;
}

async function callMethod (testFiles, methodName, exchange, skippedProperties, args) {
    // used for calling methods from test files
    return await testFiles[methodName] (exchange, skippedProperties, ...args);
}

async function callExchangeMethodDynamically (exchange: Exchange, methodName: string, args) {
    // used for calling actual exchange methods
    return await exchange[methodName] (...args);
}

async function callOverridenMethod (exchange, methodName, args) {
    // needed in PHP here is just a bridge
    return await callExchangeMethodDynamically (exchange, methodName, args);
}

function exceptionMessage (exc) {
    return '[' + exc.constructor.name + '] ' + exc.stack.slice (0, LOG_CHARS_LENGTH);
}

function exitScript (code = 0) {
    process.exit (code);
}

function getExchangeProp (exchange, prop, defaultValue = undefined) {
    return (prop in exchange) ? exchange[prop] : defaultValue;
}

function setExchangeProp (exchange, prop, value) {
    exchange[prop] = value;
}

function initExchange (exchangeId, args): Exchange {
    return new (ccxt)[exchangeId] (args);
}

async function importTestFile (filePath) {
    // eslint-disable-next-line global-require, import/no-dynamic-require, no-path-concat
    return (await import (pathToFileURL (filePath + '.js') as any) as any)['default'];
}

async function setTestFiles (holderClass, properties) {
    const pathRestOrPro = isProTests ? __dirname + '/../pro/' : __dirname;
    // exchange tests
<<<<<<< HEAD
    for (let i = 0; i < properties.length; i++) {
        const name = properties[i];
        const filePathWoExt = pathRestOrPro + '/Exchange/test.' + name;
=======
    const finalPropList = properties.concat ([ proxyTestFileName ]);
    for (let i = 0; i < finalPropList.length; i++) {
        const name = finalPropList[i];
        const filePathWoExt = DIR_NAME + '/Exchange/test.' + name;
>>>>>>> e768ec12
        if (ioFileExists (filePathWoExt + '.' + ext)) {
            // eslint-disable-next-line global-require, import/no-dynamic-require, no-path-concat
            holderClass.testFiles[name] = await importTestFile (filePathWoExt);
        }
    }
    // errors tests
    const errorHierarchyKeys = Object.keys (errorsHierarchy);
    for (let i = 0; i < errorHierarchyKeys.length; i++) {
        const name = errorHierarchyKeys[i];
<<<<<<< HEAD
        const filePathWoExt = pathRestOrPro + '/base/errors/test.' + name;
=======
        const filePathWoExt = DIR_NAME + '/base/errors/test.' + name;
>>>>>>> e768ec12
        if (ioFileExists (filePathWoExt + '.' + ext)) {
            // eslint-disable-next-line global-require, import/no-dynamic-require, no-path-concat
            holderClass.testFiles[name] = await importTestFile (filePathWoExt);
        }
    }
}

function setFetchResponse (exchange: Exchange, mockResponse) {
    exchange.fetch = async (url, method = 'GET', headers = undefined, body = undefined) => mockResponse;
    return exchange;
}

function isNullValue (value) {
    return value === null;
}

async function close (exchange) {
    // stub
}

// *********************************
// ***** AUTO-TRANSPILER-START *****

export default class testMainClass extends baseMainTestClass {
    parseCliArgs () {
        this.responseTests = getCliArgValue ('--responseTests');
        this.idTests = getCliArgValue ('--idTests');
        this.requestTests = getCliArgValue ('--requestTests');
        this.info = getCliArgValue ('--info');
        this.verbose = getCliArgValue ('--verbose');
        this.debug = getCliArgValue ('--debug');
        this.privateTest = getCliArgValue ('--private');
        this.privateTestOnly = getCliArgValue ('--privateOnly');
        this.sandbox = getCliArgValue ('--sandbox');
    }

    async init (exchangeId, symbol) {
        this.parseCliArgs ();

        if (this.responseTests) {
            await this.runStaticResponseTests (exchangeId, symbol);
            return;
        }
        if (this.requestTests) {
            await this.runStaticRequestTests (exchangeId, symbol); // symbol here is the testname
            return;
        }
        if (this.idTests) {
            await this.runBrokerIdTests ();
            return;
        }
        const symbolStr = symbol !== undefined ? symbol : 'all';
        dump ('\nTESTING ', this.ext, { 'exchange': exchangeId, 'symbol': symbolStr }, '\n');
        const exchangeArgs = {
            'verbose': this.verbose,
            'debug': this.debug,
            'enableRateLimit': true,
            'timeout': 30000,
        };
        const exchange = initExchange (exchangeId, exchangeArgs);
        await this.importFiles (exchange);
        this.expandSettings (exchange, symbol);
        await this.startTest (exchange, symbol);
    }

    async importFiles (exchange) {
        // exchange tests
        this.testFiles = {};
        const properties = Object.keys (exchange.has);
        properties.push ('loadMarkets');
        await setTestFiles (this, properties);
    }

    expandSettings (exchange, symbol) {
        const exchangeId = exchange.id;
        const keysGlobal = this.rootDir + 'keys.json';
        const keysLocal = this.rootDir + 'keys.local.json';
        const keysGlobalExists = ioFileExists (keysGlobal);
        const keysLocalExists = ioFileExists (keysLocal);
        const globalSettings = keysGlobalExists ? ioFileRead (keysGlobal) : {};
        const localSettings = keysLocalExists ? ioFileRead (keysLocal) : {};
        const allSettings = exchange.deepExtend (globalSettings, localSettings);
        const exchangeSettings = exchange.safeValue (allSettings, exchangeId, {});
        if (exchangeSettings) {
            const settingKeys = Object.keys (exchangeSettings);
            for (let i = 0; i < settingKeys.length; i++) {
                const key = settingKeys[i];
                if (exchangeSettings[key]) {
                    let finalValue = undefined;
                    if (typeof exchangeSettings[key] === 'object') {
                        const existing = getExchangeProp (exchange, key, {});
                        finalValue = exchange.deepExtend (existing, exchangeSettings[key]);
                    } else {
                        finalValue = exchangeSettings[key];
                    }
                    setExchangeProp (exchange, key, finalValue);
                }
            }
        }
        // credentials
        const reqCreds = getExchangeProp (exchange, 're' + 'quiredCredentials'); // dont glue the r-e-q-u-i-r-e phrase, because leads to messed up transpilation
        const objkeys = Object.keys (reqCreds);
        for (let i = 0; i < objkeys.length; i++) {
            const credential = objkeys[i];
            const isRequired = reqCreds[credential];
            if (isRequired && getExchangeProp (exchange, credential) === undefined) {
                const fullKey = exchangeId + '_' + credential;
                const credentialEnvName = fullKey.toUpperCase (); // example: KRAKEN_APIKEY
                const credentialValue = (credentialEnvName in this.envVars) ? this.envVars[credentialEnvName] : undefined;
                if (credentialValue) {
                    setExchangeProp (exchange, credential, credentialValue);
                }
            }
        }
        // skipped tests
        const skippedFile = this.rootDirForSkips + 'skip-tests.json';
        const skippedSettings = ioFileRead (skippedFile);
        const skippedSettingsForExchange = exchange.safeValue (skippedSettings, exchangeId, {});
        // others
        const timeout = exchange.safeValue (skippedSettingsForExchange, 'timeout');
        if (timeout !== undefined) {
            exchange.timeout = timeout;
        }
        exchange.httpProxy = exchange.safeString (skippedSettingsForExchange, 'httpProxy');
        exchange.httpsProxy = exchange.safeString (skippedSettingsForExchange, 'httpsProxy');
        this.skippedMethods = exchange.safeValue (skippedSettingsForExchange, 'skipMethods', {});
        this.checkedPublicTests = {};
    }

    addPadding (message: string, size) {
        // has to be transpilable
        let res = '';
        const messageLength = message.length; // avoid php transpilation issue
        const missingSpace = size - messageLength - 0; // - 0 is added just to trick transpile to treat the .length as a string for php
        if (missingSpace > 0) {
            for (let i = 0; i < missingSpace; i++) {
                res += ' ';
            }
        }
        return message + res;
    }

    async testMethod (methodName, exchange, args, isPublic) {
        const isLoadMarkets = (methodName === 'loadMarkets');
        const methodNameInTest = getTestName (methodName);
        // if this is a private test, and the implementation was already tested in public, then no need to re-test it in private test (exception is fetchCurrencies, because our approach in base exchange)
        if (!isPublic && (methodNameInTest in this.checkedPublicTests) && (methodName !== 'fetchCurrencies')) {
            return;
        }
        let skipMessage = undefined;
        const isProxyTest = methodName === this.proxyTestFileName;
        const supportedByExchange = (methodName in exchange.has) && exchange.has[methodName];
        if (!isLoadMarkets && !supportedByExchange && !isProxyTest) {
            skipMessage = '[INFO:UNSUPPORTED_TEST]'; // keep it aligned with the longest message
        } else if ((methodName in this.skippedMethods) && (typeof this.skippedMethods[methodName] === 'string')) {
            skipMessage = '[INFO:SKIPPED_TEST]';
        } else if (!(methodNameInTest in this.testFiles)) {
            skipMessage = '[INFO:UNIMPLEMENTED_TEST]';
        }
        // exceptionally for `loadMarkets` call, we call it before it's even checked for "skip" as we need it to be called anyway (but can skip "test.loadMarket" for it)
        if (isLoadMarkets) {
            await exchange.loadMarkets (true);
        }
        if (skipMessage) {
            if (this.info) {
                dump (this.addPadding (skipMessage, 25), exchange.id, methodNameInTest);
            }
            return;
        }
        if (this.info) {
            const argsStringified = '(' + args.join (',') + ')';
            dump (this.addPadding ('[INFO:TESTING]', 25), exchange.id, methodNameInTest, argsStringified);
        }
        const skippedProperties = exchange.safeValue (this.skippedMethods, methodName, {});
        await callMethod (this.testFiles, methodNameInTest, exchange, skippedProperties, args);
        // if it was passed successfully, add to the list of successfull tests
        if (isPublic) {
            this.checkedPublicTests[methodNameInTest] = true;
        }
    }

    async testSafe (methodName, exchange, args = [], isPublic = false) {
        // `testSafe` method does not throw an exception, instead mutes it.
        // The reason we mute the thrown exceptions here is because if this test is part
        // of "runPublicTests", then we don't want to stop the whole test if any single
        // test-method fails. For example, if "fetchOrderBook" public test fails, we still
        // want to run "fetchTickers" and other methods. However, independently this fact,
        // from those test-methods we still echo-out (console.log/print...) the exception
        // messages with specific formatted message "[TEST_FAILURE] ..." and that output is
        // then regex-parsed by run-tests.js, so the exceptions are still printed out to
        // console from there. So, even if some public tests fail, the script will continue
        // doing other things (testing other spot/swap or private tests ...)
        const maxRetries = 3;
        const argsStringified = exchange.json (args); // args.join() breaks when we provide a list of symbols | "args.toString()" breaks bcz of "array to string conversion"
        for (let i = 0; i < maxRetries; i++) {
            try {
                await this.testMethod (methodName, exchange, args, isPublic);
                return true;
            } catch (e) {
                const isAuthError = (e instanceof AuthenticationError);
                const isNotSupported = (e instanceof NotSupported);
                const isNetworkError = (e instanceof NetworkError); // includes "DDoSProtection", "RateLimitExceeded", "RequestTimeout", "ExchangeNotAvailable", "isOperationFailed", "InvalidNonce", ...
                const isExchangeNotAvailable = (e instanceof ExchangeNotAvailable);
                const isOnMaintenance = (e instanceof OnMaintenance);
                const tempFailure = isNetworkError && (!isExchangeNotAvailable || isOnMaintenance); // we do not mute specifically "ExchangeNotAvailable" excetpion (but its subtype "OnMaintenance" can be muted)
                if (tempFailure) {
                    // if last retry was gone with same `tempFailure` error, then let's eventually return false
                    if (i === maxRetries - 1) {
                        dump ('[TEST_WARNING]', 'Method could not be tested due to a repeated Network/Availability issues', ' | ', exchange.id, methodName, argsStringified);
                    } else {
                        // wait and retry again
                        await exchange.sleep (i * 1000); // increase wait seconds on every retry
                        continue;
                    }
                } else if (e instanceof OnMaintenance) {
                    // in case of maintenance, skip exchange (don't fail the test)
                    dump ('[TEST_WARNING] Exchange is on maintenance', exchange.id);
                }
                // If public test faces authentication error, we don't break (see comments under `testSafe` method)
                else if (isPublic && isAuthError) {
                    // in case of loadMarkets, it means that "tester" (developer or travis) does not have correct authentication, so it does not have a point to proceed at all
                    if (methodName === 'loadMarkets') {
                        dump ('[TEST_WARNING]', 'Exchange can not be tested, because of authentication problems during loadMarkets', exceptionMessage (e), exchange.id, methodName, argsStringified);
                    }
                    if (this.info) {
                        dump ('[TEST_WARNING]', 'Authentication problem for public method', exceptionMessage (e), exchange.id, methodName, argsStringified);
                    }
                } else {
                    // if not a temporary connectivity issue, then mark test as failed (no need to re-try)
                    if (isNotSupported) {
                        dump ('[NOT_SUPPORTED]', exchange.id, methodName, argsStringified);
                        return true; // why consider not supported as a failed test?
                    } else {
                        dump ('[TEST_FAILURE]', exceptionMessage (e), exchange.id, methodName, argsStringified);
                    }
                }
                return false;
            }
        }
    }

    async runPublicTests (exchange, symbol) {
        const tests = {
            'fetchCurrencies': [],
            'fetchTicker': [ symbol ],
            'fetchTickers': [ symbol ],
            'fetchOHLCV': [ symbol ],
            'fetchTrades': [ symbol ],
            'fetchOrderBook': [ symbol ],
            'fetchL2OrderBook': [ symbol ],
            'fetchOrderBooks': [],
            'fetchBidsAsks': [],
            'fetchStatus': [],
            'fetchTime': [],
        };
        const market = exchange.market (symbol);
        const isSpot = market['spot'];
        if (isSpot) {
            tests['fetchCurrencies'] = [];
        } else {
            tests['fetchFundingRates'] = [ symbol ];
            tests['fetchFundingRate'] = [ symbol ];
            tests['fetchFundingRateHistory'] = [ symbol ];
            tests['fetchIndexOHLCV'] = [ symbol ];
            tests['fetchMarkOHLCV'] = [ symbol ];
            tests['fetchPremiumIndexOHLCV'] = [ symbol ];
        }
        this.publicTests = tests;
        const testNames = Object.keys (tests);
        const promises = [];
        for (let i = 0; i < testNames.length; i++) {
            const testName = testNames[i];
            const testArgs = tests[testName];
            promises.push (this.testSafe (testName, exchange, testArgs, true));
        }
        // todo - not yet ready in other langs too
        // promises.push (testThrottle ());
        const results = await Promise.all (promises);
        // now count which test-methods retuned `false` from "testSafe" and dump that info below
        if (this.info) {
            const errors = [];
            for (let i = 0; i < testNames.length; i++) {
                if (!results[i]) {
                    errors.push (testNames[i]);
                }
            }
            // we don't throw exception for public-tests, see comments under 'testSafe' method
            let errorsInMessage = '';
            if (errors) {
                const failedMsg = errors.join (', ');
                errorsInMessage = ' | Failed methods : ' + failedMsg;
            }
            const messageContent = '[INFO:PUBLIC_TESTS_END] ' + market['type'] + errorsInMessage;
            const messageWithPadding = this.addPadding (messageContent, 25);
            dump (messageWithPadding, exchange.id);
        }
    }

    async loadExchange (exchange) {
        const result = await this.testSafe ('loadMarkets', exchange, [], true);
        if (!result) {
            return false;
        }
        const symbols = [
            'BTC/CNY',
            'BTC/USD',
            'BTC/USDT',
            'BTC/EUR',
            'BTC/ETH',
            'ETH/BTC',
            'BTC/JPY',
            'ETH/EUR',
            'ETH/JPY',
            'ETH/CNY',
            'ETH/USD',
            'LTC/CNY',
            'DASH/BTC',
            'DOGE/BTC',
            'BTC/AUD',
            'BTC/PLN',
            'USD/SLL',
            'BTC/RUB',
            'BTC/UAH',
            'LTC/BTC',
            'EUR/USD',
        ];
        const resultSymbols = [];
        const exchangeSpecificSymbols = exchange.symbols;
        for (let i = 0; i < exchangeSpecificSymbols.length; i++) {
            const symbol = exchangeSpecificSymbols[i];
            if (exchange.inArray (symbol, symbols)) {
                resultSymbols.push (symbol);
            }
        }
        let resultMsg = '';
        const resultLength = resultSymbols.length;
        const exchangeSymbolsLength = exchange.symbols.length;
        if (resultLength > 0) {
            if (exchangeSymbolsLength > resultLength) {
                resultMsg = resultSymbols.join (', ') + ' + more...';
            } else {
                resultMsg = resultSymbols.join (', ');
            }
        }
        dump ('Exchange loaded', exchangeSymbolsLength, 'symbols', resultMsg);
        return true;
    }

    getTestSymbol (exchange, isSpot, symbols) {
        let symbol = undefined;
        for (let i = 0; i < symbols.length; i++) {
            const s = symbols[i];
            const market = exchange.safeValue (exchange.markets, s);
            if (market !== undefined) {
                const active = exchange.safeValue (market, 'active');
                if (active || (active === undefined)) {
                    symbol = s;
                    break;
                }
            }
        }
        return symbol;
    }

    getExchangeCode (exchange, codes = undefined) {
        if (codes === undefined) {
            codes = [ 'BTC', 'ETH', 'XRP', 'LTC', 'BCH', 'EOS', 'BNB', 'BSV', 'USDT' ];
        }
        const code = codes[0];
        for (let i = 0; i < codes.length; i++) {
            if (codes[i] in exchange.currencies) {
                return codes[i];
            }
        }
        return code;
    }

    getMarketsFromExchange (exchange, spot = true) {
        const res = {};
        const markets = exchange.markets;
        const keys = Object.keys (markets);
        for (let i = 0; i < keys.length; i++) {
            const key = keys[i];
            const market = markets[key];
            if (spot && market['spot']) {
                res[market['symbol']] = market;
            } else if (!spot && !market['spot']) {
                res[market['symbol']] = market;
            }
        }
        return res;
    }

    getValidSymbol (exchange, spot = true) {
        const currentTypeMarkets = this.getMarketsFromExchange (exchange, spot);
        const codes = [
            'BTC',
            'ETH',
            'XRP',
            'LTC',
            'BCH',
            'EOS',
            'BNB',
            'BSV',
            'USDT',
            'ATOM',
            'BAT',
            'BTG',
            'DASH',
            'DOGE',
            'ETC',
            'IOTA',
            'LSK',
            'MKR',
            'NEO',
            'PAX',
            'QTUM',
            'TRX',
            'TUSD',
            'USD',
            'USDC',
            'WAVES',
            'XEM',
            'XMR',
            'ZEC',
            'ZRX',
        ];
        const spotSymbols = [
            'BTC/USD',
            'BTC/USDT',
            'BTC/CNY',
            'BTC/EUR',
            'BTC/ETH',
            'ETH/BTC',
            'ETH/USD',
            'ETH/USDT',
            'BTC/JPY',
            'LTC/BTC',
            'ZRX/WETH',
            'EUR/USD',
        ];
        const swapSymbols = [
            'BTC/USDT:USDT',
            'BTC/USD:USD',
            'ETH/USDT:USDT',
            'ETH/USD:USD',
            'LTC/USDT:USDT',
            'DOGE/USDT:USDT',
            'ADA/USDT:USDT',
            'BTC/USD:BTC',
            'ETH/USD:ETH',
        ];
        const targetSymbols = spot ? spotSymbols : swapSymbols;
        let symbol = this.getTestSymbol (exchange, spot, targetSymbols);
        // if symbols wasn't found from above hardcoded list, then try to locate any symbol which has our target hardcoded 'base' code
        if (symbol === undefined) {
            for (let i = 0; i < codes.length; i++) {
                const currentCode = codes[i];
                const marketsArrayForCurrentCode = exchange.filterBy (currentTypeMarkets, 'base', currentCode);
                const indexedMkts = exchange.indexBy (marketsArrayForCurrentCode, 'symbol');
                const symbolsArrayForCurrentCode = Object.keys (indexedMkts);
                const symbolsLength = symbolsArrayForCurrentCode.length;
                if (symbolsLength) {
                    symbol = this.getTestSymbol (exchange, spot, symbolsArrayForCurrentCode);
                    break;
                }
            }
        }
        // if there wasn't found any symbol with our hardcoded 'base' code, then just try to find symbols that are 'active'
        if (symbol === undefined) {
            const activeMarkets = exchange.filterBy (currentTypeMarkets, 'active', true);
            const activeSymbols = [];
            for (let i = 0; i < activeMarkets.length; i++) {
                activeSymbols.push (activeMarkets[i]['symbol']);
            }
            symbol = this.getTestSymbol (exchange, spot, activeSymbols);
        }
        if (symbol === undefined) {
            const values = Object.values (currentTypeMarkets);
            const valuesLength = values.length;
            if (valuesLength > 0) {
                const first = values[0];
                if (first !== undefined) {
                    symbol = first['symbol'];
                }
            }
        }
        return symbol;
    }

    async testExchange (exchange, providedSymbol = undefined) {
        let spotSymbol = undefined;
        let swapSymbol = undefined;
        if (providedSymbol !== undefined) {
            const market = exchange.market (providedSymbol);
            if (market['spot']) {
                spotSymbol = providedSymbol;
            } else {
                swapSymbol = providedSymbol;
            }
        } else {
            if (exchange.has['spot']) {
                spotSymbol = this.getValidSymbol (exchange, true);
            }
            if (exchange.has['swap']) {
                swapSymbol = this.getValidSymbol (exchange, false);
            }
        }
        if (spotSymbol !== undefined) {
            dump ('Selected SPOT SYMBOL:', spotSymbol);
        }
        if (swapSymbol !== undefined) {
            dump ('Selected SWAP SYMBOL:', swapSymbol);
        }
        if (!this.privateTestOnly) {
            if (exchange.has['spot'] && spotSymbol !== undefined) {
                if (this.info) {
                    dump ('[INFO:SPOT TESTS]');
                }
                exchange.options['type'] = 'spot';
                await this.runPublicTests (exchange, spotSymbol);
            }
            if (exchange.has['swap'] && swapSymbol !== undefined) {
                if (this.info) {
                    dump ('[INFO:SWAP TESTS]');
                }
                exchange.options['type'] = 'swap';
                await this.runPublicTests (exchange, swapSymbol);
            }
        }
        if (this.privateTest || this.privateTestOnly) {
            if (exchange.has['spot'] && spotSymbol !== undefined) {
                exchange.options['defaultType'] = 'spot';
                await this.runPrivateTests (exchange, spotSymbol);
            }
            if (exchange.has['swap'] && swapSymbol !== undefined) {
                exchange.options['defaultType'] = 'swap';
                await this.runPrivateTests (exchange, swapSymbol);
            }
        }
    }

    async runPrivateTests (exchange, symbol) {
        if (!exchange.checkRequiredCredentials (false)) {
            dump ('[Skipping private tests]', 'Keys not found');
            return;
        }
        const code = this.getExchangeCode (exchange);
        // if (exchange.extendedTest) {
        //     await test ('InvalidNonce', exchange, symbol);
        //     await test ('OrderNotFound', exchange, symbol);
        //     await test ('InvalidOrder', exchange, symbol);
        //     await test ('InsufficientFunds', exchange, symbol, balance); // danger zone - won't execute with non-empty balance
        // }
        const tests = {
            'signIn': [ ],
            'fetchBalance': [ ],
            'fetchAccounts': [ ],
            'fetchTransactionFees': [ ],
            'fetchTradingFees': [ ],
            'fetchStatus': [ ],
            'fetchOrders': [ symbol ],
            'fetchOpenOrders': [ symbol ],
            'fetchClosedOrders': [ symbol ],
            'fetchMyTrades': [ symbol ],
            'fetchLeverageTiers': [ [ symbol ] ],
            'fetchLedger': [ code ],
            'fetchTransactions': [ code ],
            'fetchDeposits': [ code ],
            'fetchWithdrawals': [ code ],
            'fetchBorrowInterest': [ code, symbol ],
            // 'addMargin': [ ],
            // 'reduceMargin': [ ],
            // 'setMargin': [ ],
            // 'setMarginMode': [ ],
            // 'setLeverage': [ ],
            'cancelAllOrders': [ symbol ],
            // 'cancelOrder': [ ],
            // 'cancelOrders': [ ],
            'fetchCanceledOrders': [ symbol ],
            // 'fetchClosedOrder': [ ],
            // 'fetchOpenOrder': [ ],
            // 'fetchOrder': [ ],
            // 'fetchOrderTrades': [ ],
            'fetchPosition': [ symbol ],
            'fetchDeposit': [ code ],
            'createDepositAddress': [ code ],
            'fetchDepositAddress': [ code ],
            'fetchDepositAddresses': [ code ],
            'fetchDepositAddressesByNetwork': [ code ],
            // 'editOrder': [ ],
            'fetchBorrowRateHistory': [ code ],
            'fetchLedgerEntry': [ code ],
            // 'fetchWithdrawal': [ ],
            // 'transfer': [ ],
            // 'withdraw': [ ],
        };
        const market = exchange.market (symbol);
        const isSpot = market['spot'];
        if (isSpot) {
            tests['fetchCurrencies'] = [ ];
        } else {
            // derivatives only
            tests['fetchPositions'] = [ symbol ]; // this test fetches all positions for 1 symbol
            tests['fetchPosition'] = [ symbol ];
            tests['fetchPositionRisk'] = [ symbol ];
            tests['setPositionMode'] = [ symbol ];
            tests['setMarginMode'] = [ symbol ];
            tests['fetchOpenInterestHistory'] = [ symbol ];
            tests['fetchFundingRateHistory'] = [ symbol ];
            tests['fetchFundingHistory'] = [ symbol ];
        }
        const combinedPublicPrivateTests = exchange.deepExtend (this.publicTests, tests);
        const testNames = Object.keys (combinedPublicPrivateTests);
        const promises = [];
        for (let i = 0; i < testNames.length; i++) {
            const testName = testNames[i];
            const testArgs = combinedPublicPrivateTests[testName];
            promises.push (this.testSafe (testName, exchange, testArgs, false));
        }
        const results = await Promise.all (promises);
        const errors = [];
        for (let i = 0; i < testNames.length; i++) {
            const testName = testNames[i];
            const success = results[i];
            if (!success) {
                errors.push (testName);
            }
        }
        const errorsCnt = errors.length; // PHP transpile count($errors)
        if (errorsCnt > 0) {
            // throw new Error ('Failed private tests [' + market['type'] + ']: ' + errors.join (', '));
            dump ('[TEST_FAILURE]', 'Failed private tests [' + market['type'] + ']: ' + errors.join (', '));
        } else {
            if (this.info) {
                dump (this.addPadding ('[INFO:PRIVATE_TESTS_DONE]', 25), exchange.id);
            }
        }
    }

    async testProxies (exchange) {
        // these tests should be synchronously executed, because of conflicting nature of proxy settings
        const proxyTestName = this.proxyTestFileName;
        if (this.info) {
            dump (this.addPadding ('[INFO:TESTING]', 25), exchange.id, proxyTestName);
        }
        // try proxy several times
        const maxRetries = 3;
        let exception = undefined;
        for (let j = 0; j < maxRetries; j++) {
            try {
                await this.testMethod (proxyTestName, exchange, [], true);
                break; // if successfull, then break
            } catch (e) {
                exception = e;
            }
        }
        // if exception was set, then throw it
        if (exception) {
            throw new Error ('[TEST_FAILURE] Failed ' + proxyTestName + ' : ' + exceptionMessage (exception));
        }
    }

    async startTest (exchange, symbol) {
        // we do not need to test aliases
        if (exchange.alias) {
            return;
        }
        if (this.sandbox || getExchangeProp (exchange, 'sandbox')) {
            exchange.setSandboxMode (true);
        }
        // because of python-async, we need proper `.close()` handling
        try {
            const result = await this.loadExchange (exchange);
            if (!result) {
                await close (exchange);
                return;
            }
            if (exchange.id === 'binance') {
                // we test proxies functionality just for one random exchange on each build, because proxy functionality is not exchange-specific, instead it's all done from base methods, so just one working sample would mean it works for all ccxt exchanges
                await this.testProxies (exchange);
            }
            await this.testExchange (exchange, symbol);
            await close (exchange);
        } catch (e) {
            await close (exchange);
            throw e;
        }
    }

    assertStaticError (cond:boolean, message: string, calculatedOutput, storedOutput) {
        //  -----------------------------------------------------------------------------
        //  --- Init of static tests functions------------------------------------------
        //  -----------------------------------------------------------------------------
        const calculatedString = jsonStringify (calculatedOutput);
        const outputString = jsonStringify (storedOutput);
        const errorMessage = message + ' expected ' + outputString + ' received: ' + calculatedString;
        assert (cond, errorMessage);
    }

    loadMarketsFromFile (id: string) {
        // load markets from file
        // to make this test as fast as possible
        // and basically independent from the exchange
        // so we can run it offline
        const filename = this.rootDir + './ts/src/test/static/markets/' + id + '.json';
        const content = ioFileRead (filename);
        return content;
    }

    loadCurrenciesFromFile (id: string) {
        const filename = this.rootDir + './ts/src/test/static/currencies/' + id + '.json';
        const content = ioFileRead (filename);
        return content;
    }

    loadStaticData (folder: string, targetExchange: string = undefined) {
        const result = {};
        if (targetExchange) {
            // read a single exchange
            result[targetExchange] = ioFileRead (folder + targetExchange + '.json');
            return result;
        }
        const files = ioDirRead (folder);
        for (let i = 0; i < files.length; i++) {
            const file = files[i];
            const exchangeName = file.replace ('.json', '');
            const content = ioFileRead (folder + file);
            result[exchangeName] = content;
        }
        return result;
    }

    removeHostnamefromUrl (url: string) {
        if (url === undefined) {
            return undefined;
        }
        const urlParts = url.split ('/');
        let res = '';
        for (let i = 0; i < urlParts.length; i++) {
            if (i > 2) {
                const current = urlParts[i];
                if (current.indexOf ('?') > -1) {
                    // handle urls like this: /v1/account/accounts?AccessK
                    const currentParts = current.split ('?');
                    res += '/';
                    res += currentParts[0];
                    break;
                }
                res += '/';
                res += current;
            }
        }
        return res;
    }

    urlencodedToDict (url: string) {
        const result = {};
        const parts = url.split ('&');
        for (let i = 0; i < parts.length; i++) {
            const part = parts[i];
            const keyValue = part.split ('=');
            const keysLength = keyValue.length;
            if (keysLength !== 2) {
                continue;
            }
            const key = keyValue[0];
            let value = keyValue[1];
            if ((value !== undefined) && ((value.startsWith ('[')) || (value.startsWith ('{')))) {
                // some exchanges might return something like this: timestamp=1699382693405&batchOrders=[{\"symbol\":\"LTCUSDT\",\"side\":\"BUY\",\"newClientOrderI
                value = jsonParse (value);
            }
            result[key] = value;
        }
        return result;
    }

    assertNewAndStoredOutput (exchange: Exchange, skipKeys: string[], newOutput, storedOutput, strictTypeCheck = true) {
        if (isNullValue (newOutput) && isNullValue (storedOutput)) {
            return;
        }
        if (!newOutput && !storedOutput) {
            return;
        }
        if ((typeof storedOutput === 'object') && (typeof newOutput === 'object')) {
            const storedOutputKeys = Object.keys (storedOutput);
            const newOutputKeys = Object.keys (newOutput);
            const storedKeysLength = storedOutputKeys.length;
            const newKeysLength = newOutputKeys.length;
            this.assertStaticError (storedKeysLength === newKeysLength, 'output length mismatch', storedOutput, newOutput);
            // iterate over the keys
            for (let i = 0; i < storedOutputKeys.length; i++) {
                const key = storedOutputKeys[i];
                if (exchange.inArray (key, skipKeys)) {
                    continue;
                }
                if (!(exchange.inArray (key, newOutputKeys))) {
                    this.assertStaticError (false, 'output key missing: ' + key, storedOutput, newOutput);
                }
                const storedValue = storedOutput[key];
                const newValue = newOutput[key];
                this.assertNewAndStoredOutput (exchange, skipKeys, newValue, storedValue, strictTypeCheck);
            }
        } else if (Array.isArray (storedOutput) && (Array.isArray (newOutput))) {
            const storedArrayLength = storedOutput.length;
            const newArrayLength = newOutput.length;
            this.assertStaticError (storedArrayLength === newArrayLength, 'output length mismatch', storedOutput, newOutput);
            for (let i = 0; i < storedOutput.length; i++) {
                const storedItem = storedOutput[i];
                const newItem = newOutput[i];
                this.assertNewAndStoredOutput (exchange, skipKeys, newItem, storedItem, strictTypeCheck);
            }
        } else {
            // built-in types like strings, numbers, booleans
            const sanitizedNewOutput = (!newOutput) ? undefined : newOutput; // we store undefined as nulls in the json file so we need to convert it back
            const sanitizedStoredOutput = (!storedOutput) ? undefined : storedOutput;
            const newOutputString = sanitizedNewOutput ? sanitizedNewOutput.toString () : "undefined";
            const storedOutputString = sanitizedStoredOutput ? sanitizedStoredOutput.toString () : "undefined";
            const messageError = 'output value mismatch:' + newOutputString + ' != ' + storedOutputString;
            if (strictTypeCheck) {
                // upon building the request we want strict type check to make sure all the types are correct
                // when comparing the response we want to allow some flexibility, because a 50.0 can be equal to 50 after saving it to the json file
                this.assertStaticError (sanitizedNewOutput === sanitizedStoredOutput, messageError, storedOutput, newOutput);
            } else {
                const isBoolean = (typeof sanitizedNewOutput === 'boolean') || (typeof sanitizedStoredOutput === 'boolean');
                const isString = (typeof sanitizedNewOutput === 'string') || (typeof sanitizedStoredOutput === 'string');
                const isUndefined = (sanitizedNewOutput === undefined) || (sanitizedStoredOutput === undefined); // undefined is a perfetly valid value
                if (isBoolean || isString || isUndefined)  {
                    this.assertStaticError (newOutputString === storedOutputString, messageError, storedOutput, newOutput);
                } else {
                    const numericNewOutput =  exchange.parseToNumeric (newOutputString);
                    const numericStoredOutput = exchange.parseToNumeric (storedOutputString);
                    this.assertStaticError (numericNewOutput === numericStoredOutput, messageError, storedOutput, newOutput);
                }
            }
        }
    }

    assertStaticRequestOutput (exchange, type: string, skipKeys: string[], storedUrl: string, requestUrl: string, storedOutput, newOutput) {
        if (storedUrl !== requestUrl) {
            // remove the host part from the url
            const firstPath = this.removeHostnamefromUrl (storedUrl);
            const secondPath = this.removeHostnamefromUrl (requestUrl);
            this.assertStaticError (firstPath === secondPath, 'url mismatch', firstPath, secondPath);
        }
        // body (aka storedOutput and newOutput) is not defined and information is in the url
        // example: "https://open-api.bingx.com/openApi/spot/v1/trade/order?quoteOrderQty=5&side=BUY&symbol=LTC-USDT&timestamp=1698777135343&type=MARKET&signature=d55a7e4f7f9dbe56c4004c9f3ab340869d3cb004e2f0b5b861e5fbd1762fd9a0
        if ((storedOutput === undefined) && (newOutput === undefined)) {
            if ((storedUrl !== undefined) && (requestUrl !== undefined)) {
                const storedUrlParts = storedUrl.split ('?');
                const newUrlParts = requestUrl.split ('?');
                const storedUrlQuery = exchange.safeValue (storedUrlParts, 1);
                const newUrlQuery = exchange.safeValue (newUrlParts, 1);
                if ((storedUrlQuery === undefined) && (newUrlQuery === undefined)) {
                    // might be a get request without any query parameters
                    // example: https://api.gateio.ws/api/v4/delivery/usdt/positions
                    return;
                }
                const storedUrlParams = this.urlencodedToDict (storedUrlQuery);
                const newUrlParams = this.urlencodedToDict (newUrlQuery);
                this.assertNewAndStoredOutput (exchange, skipKeys, newUrlParams, storedUrlParams);
                return;
            }
        // body is defined
        }
        if (type === 'json') {
            if (typeof storedOutput === 'string') {
                storedOutput = jsonParse (storedOutput);
            }
            if (typeof newOutput === 'string') {
                newOutput = jsonParse (newOutput);
            }
        } else if (type === 'urlencoded') {
            storedOutput = this.urlencodedToDict (storedOutput);
            newOutput = this.urlencodedToDict (newOutput);
        } else if (type === 'both') {
            if (storedOutput.startsWith ('{') || storedOutput.startsWith ('[')) {
                storedOutput = jsonParse (storedOutput);
                newOutput = jsonParse (newOutput);
            } else {
                storedOutput = this.urlencodedToDict (storedOutput);
                newOutput = this.urlencodedToDict (newOutput);

            }
        }
        this.assertNewAndStoredOutput (exchange, skipKeys, newOutput, storedOutput);
    }

    assertStaticResponseOutput (exchange: Exchange, skipKeys: string[], computedResult, storedResult) {
        this.assertNewAndStoredOutput (exchange, skipKeys, computedResult, storedResult, false);
    }

    sanitizeDataInput (input) {
        // remove nulls and replace with unefined instead
        if (input === undefined) {
            return undefined;
        }
        const newInput = [];
        for (let i = 0; i < input.length; i++) {
            const current = input[i];
            if (isNullValue (current)) {
                newInput.push (undefined);
            } else {
                newInput.push (current);
            }
        }
        return newInput;
    }

    async testMethodStatically (exchange, method: string, data: object, type: string, skipKeys: string[]) {
        let output = undefined;
        let requestUrl = undefined;
        try {
            await callExchangeMethodDynamically (exchange, method, this.sanitizeDataInput (data['input']));
        } catch (e) {
            if (!(e instanceof NetworkError)) {
                // if it's not a network error, it means our request was not created succesfully
                // so we might have an error in the request creation
                throw e;
            }
            output = exchange.last_request_body;
            requestUrl = exchange.last_request_url;
        }
        try {
            const callOutput = exchange.safeValue (data, 'output');
            this.assertStaticRequestOutput (exchange, type, skipKeys, data['url'], requestUrl, callOutput, output);
        }
        catch (e) {
            this.requestTestsFailed = true;
            const errorMessage = '[' + this.lang + '][STATIC_REQUEST_TEST_FAILURE]' + '[' + exchange.id + ']' + '[' + method + ']' + '[' + data['description'] + ']' + e.toString ();
            dump (errorMessage);
        }
    }

    async testResponseStatically (exchange, method: string, skipKeys: string[], data: object) {
        const expectedResult = exchange.safeValue (data, 'parsedResponse');
        const mockedExchange = setFetchResponse (exchange, data['httpResponse']);
        try {
            const unifiedResult = await callExchangeMethodDynamically (exchange, method, this.sanitizeDataInput (data['input']));
            this.assertStaticResponseOutput (mockedExchange, skipKeys, unifiedResult, expectedResult);
        }
        catch (e) {
            this.requestTestsFailed = true;
            const errorMessage = '[' + this.lang + '][STATIC_RESPONSE_TEST_FAILURE]' + '[' + exchange.id + ']' + '[' + method + ']' + '[' + data['description'] + ']' + e.toString ();
            dump (errorMessage);
        }
        setFetchResponse (exchange, undefined); // reset state
    }

    initOfflineExchange (exchangeName: string) {
        const markets = this.loadMarketsFromFile (exchangeName);
        const currencies = this.loadCurrenciesFromFile (exchangeName);
        const exchange = initExchange (exchangeName, { 'markets': markets, 'enableRateLimit': false, 'rateLimit': 1, 'httpsProxy': 'http://fake:8080', 'apiKey': 'key', 'secret': 'secretsecret', 'password': 'password', 'uid': 'uid', 'accounts': [ { 'id': 'myAccount' } ], 'options': { 'enableUnifiedAccount': true, 'enableUnifiedMargin': false, 'accessToken': 'token', 'expires': 999999999999999, 'leverageBrackets': {}}});
        exchange.currencies = currencies; // not working in python if assigned  in the config dict
        return exchange;
    }

    async testExchangeRequestStatically (exchangeName: string, exchangeData: object, testName: string = undefined) {
        // instantiate the exchange and make sure that we sink the requests to avoid an actual request
        const exchange = this.initOfflineExchange (exchangeName);
        const methods = exchange.safeValue (exchangeData, 'methods', {});
        const methodsNames = Object.keys (methods);
        for (let i = 0; i < methodsNames.length; i++) {
            const method = methodsNames[i];
            const results = methods[method];
            for (let j = 0; j < results.length; j++) {
                const result = results[j];
                const description = exchange.safeValue (result, 'description');
                if ((testName !== undefined) && (testName !== description)) {
                    continue;
                }
                const type = exchange.safeString (exchangeData, 'outputType');
                const skipKeys = exchange.safeValue (exchangeData, 'skipKeys', []);
                await this.testMethodStatically (exchange, method, result, type, skipKeys);
            }
        }
        await close (exchange);
    }

    async testExchangeResponseStatically (exchangeName: string, exchangeData: object, testName: string = undefined) {
        const exchange = this.initOfflineExchange (exchangeName);
        const methods = exchange.safeValue (exchangeData, 'methods', {});
        const options = exchange.safeValue (exchangeData, 'options', {});
        exchange.options = exchange.deepExtend (exchange.options, options); // custom options to be used in the tests
        const methodsNames = Object.keys (methods);
        for (let i = 0; i < methodsNames.length; i++) {
            const method = methodsNames[i];
            const results = methods[method];
            for (let j = 0; j < results.length; j++) {
                const result = results[j];
                const description = exchange.safeValue (result, 'description');
                if ((testName !== undefined) && (testName !== description)) {
                    continue;
                }
                const skipKeys = exchange.safeValue (exchangeData, 'skipKeys', []);
                await this.testResponseStatically (exchange, method, skipKeys, result);
            }
        }
        await close (exchange);
    }

    getNumberOfTestsFromExchange (exchange, exchangeData: object) {
        let sum = 0;
        const methods = exchangeData['methods'];
        const methodsNames = Object.keys (methods);
        for (let i = 0; i < methodsNames.length; i++) {
            const method = methodsNames[i];
            const results = methods[method];
            const resultsLength = results.length;
            sum = exchange.sum (sum, resultsLength);
        }
        return sum;
    }

    async runStaticRequestTests (targetExchange: string = undefined, testName: string = undefined) {
        await this.runStaticTests ('request', targetExchange, testName);
    }

    async runStaticTests (type: string, targetExchange: string = undefined, testName: string = undefined) {
        const folder = this.rootDir + './ts/src/test/static/' + type + '/';
        const staticData = this.loadStaticData (folder, targetExchange);
        const exchanges = Object.keys (staticData);
        const exchange = initExchange ('Exchange', {}); // tmp to do the calculations until we have the ast-transpiler transpiling this code
        const promises = [];
        let sum = 0;
        if (targetExchange) {
            dump ("Exchange to test: " + targetExchange);
        }
        if (testName) {
            dump ("Testing only: " + testName);
        }
        for (let i = 0; i < exchanges.length; i++) {
            const exchangeName = exchanges[i];
            const exchangeData = staticData[exchangeName];
            const numberOfTests = this.getNumberOfTestsFromExchange (exchange, exchangeData);
            sum = exchange.sum (sum, numberOfTests);
            if (type === 'request') {
                promises.push (this.testExchangeRequestStatically (exchangeName, exchangeData, testName));
            } else {
                promises.push (this.testExchangeResponseStatically (exchangeName, exchangeData, testName));
            }
        }
        await Promise.all (promises);
        if (this.requestTestsFailed || this.responseTestsFailed) {
            exitScript (1);
        } else {
            const successMessage = '[' + this.lang + '][TEST_SUCCESS] ' + sum.toString () + ' static ' + type + ' tests passed.';
            dump (successMessage);
            exitScript (0);
        }
    }

    async runStaticResponseTests (exchangeName = undefined, test = undefined) {
        //  -----------------------------------------------------------------------------
        //  --- Init of mockResponses tests functions------------------------------------
        //  -----------------------------------------------------------------------------
        await this.runStaticTests ('response', exchangeName, test);
    }

    async runBrokerIdTests () {
        //  -----------------------------------------------------------------------------
        //  --- Init of brokerId tests functions-----------------------------------------
        //  -----------------------------------------------------------------------------
        const promises = [
            this.testBinance (),
            this.testOkx (),
            this.testCryptocom (),
            this.testBybit (),
            this.testKucoin (),
            this.testKucoinfutures (),
            this.testBitget (),
            this.testMexc (),
            this.testHuobi (),
            this.testWoo (),
            this.testBitmart (),
            this.testCoinex ()
        ];
        await Promise.all (promises);
        const successMessage = '[' + this.lang + '][TEST_SUCCESS] brokerId tests passed.';
        dump (successMessage);
        exitScript (0);
    }

    async testBinance () {
        const binance = this.initOfflineExchange ('binance');
        const spotId = 'x-R4BD3S82';
        let spotOrderRequest = undefined;
        try {
            await binance.createOrder ('BTC/USDT', 'limit', 'buy', 1, 20000);
        } catch (e) {
            spotOrderRequest = this.urlencodedToDict (binance.last_request_body);
        }
        const clientOrderId = spotOrderRequest['newClientOrderId'];
        assert (clientOrderId.startsWith (spotId), 'spot clientOrderId does not start with spotId');
        const swapId = 'x-xcKtGhcu';
        let swapOrderRequest = undefined;
        try {
            await binance.createOrder ('BTC/USDT:USDT', 'limit', 'buy', 1, 20000);
        } catch (e) {
            swapOrderRequest = this.urlencodedToDict (binance.last_request_body);
        }
        let swapInverseOrderRequest = undefined;
        try {
            await binance.createOrder ('BTC/USD:BTC', 'limit', 'buy', 1, 20000);
        } catch (e) {
            swapInverseOrderRequest = this.urlencodedToDict (binance.last_request_body);
        }
        const clientOrderIdSpot = swapOrderRequest['newClientOrderId'];
        assert (clientOrderIdSpot.startsWith (swapId), 'swap clientOrderId does not start with swapId');
        const clientOrderIdInverse = swapInverseOrderRequest['newClientOrderId'];
        assert (clientOrderIdInverse.startsWith (swapId), 'swap clientOrderIdInverse does not start with swapId');
        await close (binance);
    }

    async testOkx () {
        const okx = this.initOfflineExchange ('okx');
        const id = 'e847386590ce4dBC';
        let spotOrderRequest = undefined;
        try {
            await okx.createOrder ('BTC/USDT', 'limit', 'buy', 1, 20000);
        } catch (e) {
            spotOrderRequest = jsonParse (okx.last_request_body);
        }
        const clientOrderId = spotOrderRequest[0]['clOrdId']; // returns order inside array
        assert (clientOrderId.startsWith (id), 'spot clientOrderId does not start with id');
        assert (spotOrderRequest[0]['tag'] === id, 'id different from spot tag');
        let swapOrderRequest = undefined;
        try {
            await okx.createOrder ('BTC/USDT:USDT', 'limit', 'buy', 1, 20000);
        } catch (e) {
            swapOrderRequest = jsonParse (okx.last_request_body);
        }
        const clientOrderIdSpot = swapOrderRequest[0]['clOrdId'];
        assert (clientOrderIdSpot.startsWith (id), 'swap clientOrderId does not start with id');
        assert (swapOrderRequest[0]['tag'] === id, 'id different from swap tag');
        await close (okx);
    }

    async testCryptocom () {
        const cryptocom = this.initOfflineExchange ('cryptocom');
        const id = 'CCXT';
        await cryptocom.loadMarkets ();
        let request = undefined;
        try {
            await cryptocom.createOrder ('BTC/USDT', 'limit', 'buy', 1, 20000);
        } catch (e) {
            request = jsonParse (cryptocom.last_request_body);
        }
        assert (request['params']['broker_id'] === id, 'id different from  broker_id');
        await close (cryptocom);
    }

    async testBybit () {
        const bybit = this.initOfflineExchange ('bybit');
        let reqHeaders = undefined;
        const id = 'CCXT';
        assert (bybit.options['brokerId'] === id, 'id not in options');
        try {
            await bybit.createOrder ('BTC/USDT', 'limit', 'buy', 1, 20000);
        } catch (e) {
            // we expect an error here, we're only interested in the headers
            reqHeaders = bybit.last_request_headers;
        }
        assert (reqHeaders['Referer'] === id, 'id not in headers');
        await close (bybit);
    }

    async testKucoin () {
        const kucoin = this.initOfflineExchange ('kucoin');
        let reqHeaders = undefined;
        assert (kucoin.options['partner']['spot']['id'] === 'ccxt', 'id not in options');
        assert (kucoin.options['partner']['spot']['key'] === '9e58cc35-5b5e-4133-92ec-166e3f077cb8', 'key not in options');
        try {
            await kucoin.createOrder ('BTC/USDT', 'limit', 'buy', 1, 20000);
        } catch (e) {
            // we expect an error here, we're only interested in the headers
            reqHeaders = kucoin.last_request_headers;
        }
        const id = 'ccxt';
        assert (reqHeaders['KC-API-PARTNER'] === id, 'id not in headers');
        await close (kucoin);
    }

    async testKucoinfutures () {
        const kucoin = this.initOfflineExchange ('kucoinfutures');
        let reqHeaders = undefined;
        const id = 'ccxtfutures';
        assert (kucoin.options['partner']['future']['id'] === id, 'id not in options');
        assert (kucoin.options['partner']['future']['key'] === '1b327198-f30c-4f14-a0ac-918871282f15', 'key not in options');
        try {
            await kucoin.createOrder ('BTC/USDT:USDT', 'limit', 'buy', 1, 20000);
        } catch (e) {
            reqHeaders = kucoin.last_request_headers;
        }
        assert (reqHeaders['KC-API-PARTNER'] === id, 'id not in headers');
        await close (kucoin);
    }

    async testBitget () {
        const bitget = this.initOfflineExchange ('bitget');
        let reqHeaders = undefined;
        const id = 'p4sve';
        assert (bitget.options['broker'] === id, 'id not in options');
        try {
            await bitget.createOrder ('BTC/USDT', 'limit', 'buy', 1, 20000);
        } catch (e) {
            reqHeaders = bitget.last_request_headers;
        }
        assert (reqHeaders['X-CHANNEL-API-CODE'] === id, 'id not in headers');
        await close (bitget);
    }

    async testMexc () {
        const mexc = this.initOfflineExchange ('mexc');
        let reqHeaders = undefined;
        const id = 'CCXT';
        assert (mexc.options['broker'] === id, 'id not in options');
        await mexc.loadMarkets ();
        try {
            await mexc.createOrder ('BTC/USDT', 'limit', 'buy', 1, 20000);
        } catch (e) {
            reqHeaders = mexc.last_request_headers;
        }
        assert (reqHeaders['source'] === id, 'id not in headers');
        await close (mexc);
    }

    async testHuobi () {
        const huobi = this.initOfflineExchange ('huobi');
        // spot test
        const id = 'AA03022abc';
        let spotOrderRequest = undefined;
        try {
            await huobi.createOrder ('BTC/USDT', 'limit', 'buy', 1, 20000);
        } catch (e) {
            spotOrderRequest = jsonParse (huobi.last_request_body);
        }
        const clientOrderId = spotOrderRequest['client-order-id'];
        assert (clientOrderId.startsWith (id), 'spot clientOrderId does not start with id');
        // swap test
        let swapOrderRequest = undefined;
        try {
            await huobi.createOrder ('BTC/USDT:USDT', 'limit', 'buy', 1, 20000);
        } catch (e) {
            swapOrderRequest = jsonParse (huobi.last_request_body);
        }
        let swapInverseOrderRequest = undefined;
        try {
            await huobi.createOrder ('BTC/USD:BTC', 'limit', 'buy', 1, 20000);
        } catch (e) {
            swapInverseOrderRequest = jsonParse (huobi.last_request_body);
        }
        const clientOrderIdSpot = swapOrderRequest['channel_code'];
        assert (clientOrderIdSpot.startsWith (id), 'swap channel_code does not start with id');
        const clientOrderIdInverse = swapInverseOrderRequest['channel_code'];
        assert (clientOrderIdInverse.startsWith (id), 'swap inverse channel_code does not start with id');
        await close (huobi);
    }

    async testWoo () {
        const woo = this.initOfflineExchange ('woo');
        // spot test
        const id = 'bc830de7-50f3-460b-9ee0-f430f83f9dad';
        let spotOrderRequest = undefined;
        try {
            await woo.createOrder ('BTC/USDT', 'limit', 'buy', 1, 20000);
        } catch (e) {
            spotOrderRequest = this.urlencodedToDict (woo.last_request_body);
        }
        const brokerId = spotOrderRequest['broker_id'];
        assert (brokerId.startsWith (id), 'broker_id does not start with id');
        // swap test
        let stopOrderRequest = undefined;
        try {
            await woo.createOrder ('BTC/USDT:USDT', 'limit', 'buy', 1, 20000, { 'stopPrice': 30000 });
        } catch (e) {
            stopOrderRequest = jsonParse (woo.last_request_body);
        }
        const clientOrderIdSpot = stopOrderRequest['brokerId'];
        assert (clientOrderIdSpot.startsWith (id), 'brokerId does not start with id');
        await close (woo);
    }

    async testBitmart () {
        const bitmart = this.initOfflineExchange ('bitmart');
        let reqHeaders = undefined;
        const id = 'CCXTxBitmart000';
        assert (bitmart.options['brokerId'] === id, 'id not in options');
        await bitmart.loadMarkets ();
        try {
            await bitmart.createOrder ('BTC/USDT', 'limit', 'buy', 1, 20000);
        } catch (e) {
            reqHeaders = bitmart.last_request_headers;
        }
        assert (reqHeaders['X-BM-BROKER-ID'] === id, 'id not in headers');
        await close (bitmart);
    }

    async testCoinex () {
        const exchange = this.initOfflineExchange ('coinex');
        const id = 'x-167673045';
        assert (exchange.options['brokerId'] === id, 'id not in options');
        let spotOrderRequest = undefined;
        try {
            await exchange.createOrder ('BTC/USDT', 'limit', 'buy', 1, 20000);
        } catch (e) {
            spotOrderRequest = jsonParse (exchange.last_request_body);
        }
        const clientOrderId = spotOrderRequest['client_id'];
        assert (clientOrderId.startsWith (id), 'clientOrderId does not start with id');
        await close (exchange);
    }
}
// ***** AUTO-TRANSPILER-END *****
// *******************************
(new testMainClass ()).init (exchangeIdFromArgv, exchangeSymbol);<|MERGE_RESOLUTION|>--- conflicted
+++ resolved
@@ -45,15 +45,12 @@
     checkedPublicTests = {};
     testFiles = {};
     publicTests = {};
-<<<<<<< HEAD
     isProTests = false;
-=======
     rootDir = DIR_NAME + '/../../../';
     rootDirForSkips = DIR_NAME + '/../../../';
     envVars = process.env;
     proxyTestFileName = proxyTestFileName;
     ext = import.meta.url.split ('.')[1];
->>>>>>> e768ec12
 }
 // const rootDir = DIR_NAME + '/../../../';
 // const rootDirForSkips = DIR_NAME + '/../../../';
@@ -138,18 +135,12 @@
 }
 
 async function setTestFiles (holderClass, properties) {
-    const pathRestOrPro = isProTests ? __dirname + '/../pro/' : __dirname;
+    const pathRestOrPro = isProTests ? DIR_NAME + '/../pro/' : DIR_NAME;
     // exchange tests
-<<<<<<< HEAD
-    for (let i = 0; i < properties.length; i++) {
-        const name = properties[i];
-        const filePathWoExt = pathRestOrPro + '/Exchange/test.' + name;
-=======
     const finalPropList = properties.concat ([ proxyTestFileName ]);
     for (let i = 0; i < finalPropList.length; i++) {
         const name = finalPropList[i];
-        const filePathWoExt = DIR_NAME + '/Exchange/test.' + name;
->>>>>>> e768ec12
+        const filePathWoExt = pathRestOrPro + '/Exchange/test.' + name;
         if (ioFileExists (filePathWoExt + '.' + ext)) {
             // eslint-disable-next-line global-require, import/no-dynamic-require, no-path-concat
             holderClass.testFiles[name] = await importTestFile (filePathWoExt);
@@ -159,11 +150,7 @@
     const errorHierarchyKeys = Object.keys (errorsHierarchy);
     for (let i = 0; i < errorHierarchyKeys.length; i++) {
         const name = errorHierarchyKeys[i];
-<<<<<<< HEAD
         const filePathWoExt = pathRestOrPro + '/base/errors/test.' + name;
-=======
-        const filePathWoExt = DIR_NAME + '/base/errors/test.' + name;
->>>>>>> e768ec12
         if (ioFileExists (filePathWoExt + '.' + ext)) {
             // eslint-disable-next-line global-require, import/no-dynamic-require, no-path-concat
             holderClass.testFiles[name] = await importTestFile (filePathWoExt);
