--- conflicted
+++ resolved
@@ -1,11 +1,7 @@
 
 import testTradingFee from './base/test.tradingFee.js';
 
-<<<<<<< HEAD
-async function test (exchange) {
-=======
 async function testFetchTradingFees (exchange) {
->>>>>>> db7cd4f0
     const method = 'fetchTradingFees';
     const fees = await exchange.fetchTradingFees ();
     const symbols = Object.keys (fees);
@@ -13,23 +9,6 @@
         const symbol = symbols[i];
         testTradingFee (exchange, method, symbol, fees[symbol]);
     }
-<<<<<<< HEAD
-    if (exchange.has[method]) {
-        const fees = await exchange[method] ();
-        const symbols = Object.keys (fees);
-        for (let i = 0; i < symbols.length; i++) {
-            const symbol = symbols[i];
-            testTradingFee (symbol, fees[symbol]);
-        }
-        return fees;
-    } else {
-        console.log (method + '() is not supported');
-    }
 }
 
-export default test;
-=======
-}
-
-export default testFetchTradingFees;
->>>>>>> db7cd4f0
+export default testFetchTradingFees;