--- conflicted
+++ resolved
@@ -2,15 +2,7 @@
 import assert from 'assert';
 import testTicker from './base/test.ticker.js';
 
-<<<<<<< HEAD
-import testTicker from './test.ticker.js';
-
-// ----------------------------------------------------------------------------
-
-async function test (exchange, symbol) {
-=======
 async function testFetchTickers (exchange, symbol) {
->>>>>>> db7cd4f0
     const method = 'fetchTickers';
     // log ('fetching all tickers at once...')
     let tickers = undefined;
@@ -29,8 +21,4 @@
     }
 }
 
-<<<<<<< HEAD
-export default test;
-=======
-export default testFetchTickers;
->>>>>>> db7cd4f0
+export default testFetchTickers;