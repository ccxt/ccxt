--- conflicted
+++ resolved
@@ -2,11 +2,7 @@
 import assert from 'assert';
 import testLeverageTier from './base/test.leverageTier.js';
 
-<<<<<<< HEAD
-async function test (exchange, symbol) {
-=======
 async function testFetchLeverageTiers (exchange, symbol) {
->>>>>>> db7cd4f0
     const method = 'fetchLeverageTiers';
     const tiers = await exchange.fetchLeverageTiers (symbol);
     // const format = {
@@ -28,8 +24,4 @@
     }
 }
 
-<<<<<<< HEAD
-export default test;
-=======
-export default testFetchLeverageTiers;
->>>>>>> db7cd4f0
+export default testFetchLeverageTiers;