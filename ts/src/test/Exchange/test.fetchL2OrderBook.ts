--- conflicted
+++ resolved
@@ -2,24 +2,6 @@
 import assert from 'assert';
 import testOrderBook from './base/test.orderBook.js';
 
-<<<<<<< HEAD
-import testOrderBook from './test.orderbook.js';
-
-// ----------------------------------------------------------------------------
-
-async function test (exchange, symbol) {
-    const method = 'fetchL2OrderBook';
-    if (exchange.has[method]) {
-        const orderbook = await exchange[method] (symbol);
-        testOrderBook (exchange, orderbook, method, symbol);
-        return orderbook;
-    } else {
-        console.log (method + '() is not supported');
-    }
-}
-
-export default test;
-=======
 async function testFetchL2OrderBook (exchange, symbol) {
     const method = 'fetchL2OrderBook';
     const orderBook = await exchange.fetchL2OrderBook (symbol);
@@ -27,5 +9,4 @@
     testOrderBook (exchange, method, orderBook, symbol);
 }
 
-export default testFetchL2OrderBook;
->>>>>>> db7cd4f0
+export default testFetchL2OrderBook;