
import assert from 'assert';
import testMarket from './base/test.market.js';

<<<<<<< HEAD
import testMarket from './test.market.js';

// ----------------------------------------------------------------------------

async function test (exchange) {
=======
async function testFetchMarkets (exchange) {
>>>>>>> db7cd4f0
    const method = 'fetchMarkets';
    const markets = await exchange.fetchMarkets ();
    assert (typeof markets === 'object', exchange.id + ' ' + method + ' must return an object. ' + exchange.json (markets));
    const marketValues = Object.values (markets);
    for (let i = 0; i < marketValues.length; i++) {
        testMarket (exchange, method, marketValues[i]);
    }
<<<<<<< HEAD
    if (exchange.has[method]) {
        // log ('fetching markets...')
        const markets = await exchange[method] ();
        Object.values (markets).forEach ((market) => testMarket (exchange, market, method));
        return markets;
    } else {
        console.log (method + '() is not supported');
    }
}

export default test;
=======
}

export default testFetchMarkets;
>>>>>>> db7cd4f0
<|MERGE_RESOLUTION|>--- conflicted
+++ resolved
@@ -2,15 +2,7 @@
 import assert from 'assert';
 import testMarket from './base/test.market.js';
 
-<<<<<<< HEAD
-import testMarket from './test.market.js';
-
-// ----------------------------------------------------------------------------
-
-async function test (exchange) {
-=======
 async function testFetchMarkets (exchange) {
->>>>>>> db7cd4f0
     const method = 'fetchMarkets';
     const markets = await exchange.fetchMarkets ();
     assert (typeof markets === 'object', exchange.id + ' ' + method + ' must return an object. ' + exchange.json (markets));
@@ -18,20 +10,6 @@
     for (let i = 0; i < marketValues.length; i++) {
         testMarket (exchange, method, marketValues[i]);
     }
-<<<<<<< HEAD
-    if (exchange.has[method]) {
-        // log ('fetching markets...')
-        const markets = await exchange[method] ();
-        Object.values (markets).forEach ((market) => testMarket (exchange, market, method));
-        return markets;
-    } else {
-        console.log (method + '() is not supported');
-    }
 }
 
-export default test;
-=======
-}
-
-export default testFetchMarkets;
->>>>>>> db7cd4f0
+export default testFetchMarkets;