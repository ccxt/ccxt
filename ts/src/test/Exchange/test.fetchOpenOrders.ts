--- conflicted
+++ resolved
@@ -3,11 +3,7 @@
 import testSharedMethods from './base/test.sharedMethods.js';
 import testOrder from './base/test.order.js';
 
-<<<<<<< HEAD
-async function test (exchange, symbol) {
-=======
 async function testFetchOpenOrders (exchange, symbol) {
->>>>>>> db7cd4f0
     const method = 'fetchOpenOrders';
     const orders = await exchange.fetchOpenOrders (symbol);
     assert (Array.isArray (orders), exchange.id + ' ' + method + ' must return an array, returned ' + exchange.json (orders));
@@ -17,13 +13,7 @@
         testOrder (exchange, method, order, symbol, now);
         assert (order['status'] === 'open', exchange.id + ' ' + method + ' ' + symbol + ' returned an order with status ' + order['status'] + ' (expected "open")');
     }
-<<<<<<< HEAD
-}
-
-export default test;
-=======
     testSharedMethods.assertTimestampOrder (exchange, method, symbol, orders);
 }
 
-export default testFetchOpenOrders;
->>>>>>> db7cd4f0
+export default testFetchOpenOrders;