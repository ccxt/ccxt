--- conflicted
+++ resolved
@@ -3,26 +3,14 @@
 import testFundingRateHistory from './base/test.fundingRateHistory.js';
 import testSharedMethods from './base/test.sharedMethods.js';
 
-<<<<<<< HEAD
-// ----------------------------------------------------------------------------
-
-async function test (exchange, symbol) {
-=======
 async function testFetchFundingRateHistory (exchange, symbol) {
->>>>>>> db7cd4f0
     const method = 'fetchFundingRateHistory';
     const fundingRatesHistory = await exchange.fetchFundingRateHistory (symbol);
     assert (Array.isArray (fundingRatesHistory), exchange.id + ' ' + method + ' ' + symbol + ' must return an array, returned ' + exchange.json (fundingRatesHistory));
     for (let i = 0; i < fundingRatesHistory.length; i++) {
         testFundingRateHistory (exchange, method, fundingRatesHistory[i], symbol);
     }
-<<<<<<< HEAD
-}
-
-export default test;
-=======
     testSharedMethods.assertTimestampOrder (exchange, method, symbol, fundingRatesHistory);
 }
 
-export default testFetchFundingRateHistory;
->>>>>>> db7cd4f0
+export default testFetchFundingRateHistory;