
import assert from 'assert';
import testOHLCV from './base/test.ohlcv.js';

<<<<<<< HEAD
import testOHLCV from './test.ohlcv.js';

// ----------------------------------------------------------------------------

async function test (exchange, symbol) {
=======
async function testFetchOHLCV (exchange, symbol) {
>>>>>>> db7cd4f0
    const method = 'fetchOHLCV';
    const timeframeKeys = Object.keys (exchange.timeframes);
    assert (timeframeKeys.length > 0, exchange.id + ' ' + method + ' - no timeframes found');
    // prefer 1m timeframe if available, otherwise return the first one
    let chosenTimeframeKey = '1m';
    if (!exchange.inArray (chosenTimeframeKey, timeframeKeys)) {
        chosenTimeframeKey = timeframeKeys[0];
    }
<<<<<<< HEAD
    if (exchange.has[method]) {
        const exchangeHasOneMinuteTimeframe = exchange.timeframes && ('1m' in exchange.timeframes);
        const timeframe = exchangeHasOneMinuteTimeframe ? '1m' : Object.keys (exchange.timeframes || { '1d': '1d' })[0];
        const limit = 10;
        const duration = exchange.parseTimeframe (timeframe);
        const since = exchange.milliseconds () - duration * limit * 1000 - 1000;
        const ohlcvs = await exchange[method] (symbol, timeframe, since, limit);
        const now = Date.now ();
        for (let i = 0; i < ohlcvs.length; i++) {
            const ohlcv = ohlcvs[i];
            testOHLCV (exchange, ohlcv, symbol, now);
        }
        console.log (symbol, 'fetched', Object.keys (ohlcvs).length, 'OHLCVs');
        return ohlcvs;
    } else {
        console.log (method + '() is not supported');
    }
}

export default test;
=======
    const limit = 10;
    const duration = exchange.parseTimeframe (chosenTimeframeKey);
    const since = exchange.milliseconds () - duration * limit * 1000 - 1000;
    const ohlcvs = await exchange.fetchOHLCV (symbol, chosenTimeframeKey, since, limit);
    assert (Array.isArray (ohlcvs), exchange.id + ' ' + method + ' must return an array, returned ' + exchange.json (ohlcvs));
    const now = exchange.milliseconds ();
    for (let i = 0; i < ohlcvs.length; i++) {
        testOHLCV (exchange, method, ohlcvs[i], symbol, now);
    }
    // todo: sorted timestamps check
}

export default testFetchOHLCV;
>>>>>>> db7cd4f0
<|MERGE_RESOLUTION|>--- conflicted
+++ resolved
@@ -2,15 +2,7 @@
 import assert from 'assert';
 import testOHLCV from './base/test.ohlcv.js';
 
-<<<<<<< HEAD
-import testOHLCV from './test.ohlcv.js';
-
-// ----------------------------------------------------------------------------
-
-async function test (exchange, symbol) {
-=======
 async function testFetchOHLCV (exchange, symbol) {
->>>>>>> db7cd4f0
     const method = 'fetchOHLCV';
     const timeframeKeys = Object.keys (exchange.timeframes);
     assert (timeframeKeys.length > 0, exchange.id + ' ' + method + ' - no timeframes found');
@@ -19,28 +11,6 @@
     if (!exchange.inArray (chosenTimeframeKey, timeframeKeys)) {
         chosenTimeframeKey = timeframeKeys[0];
     }
-<<<<<<< HEAD
-    if (exchange.has[method]) {
-        const exchangeHasOneMinuteTimeframe = exchange.timeframes && ('1m' in exchange.timeframes);
-        const timeframe = exchangeHasOneMinuteTimeframe ? '1m' : Object.keys (exchange.timeframes || { '1d': '1d' })[0];
-        const limit = 10;
-        const duration = exchange.parseTimeframe (timeframe);
-        const since = exchange.milliseconds () - duration * limit * 1000 - 1000;
-        const ohlcvs = await exchange[method] (symbol, timeframe, since, limit);
-        const now = Date.now ();
-        for (let i = 0; i < ohlcvs.length; i++) {
-            const ohlcv = ohlcvs[i];
-            testOHLCV (exchange, ohlcv, symbol, now);
-        }
-        console.log (symbol, 'fetched', Object.keys (ohlcvs).length, 'OHLCVs');
-        return ohlcvs;
-    } else {
-        console.log (method + '() is not supported');
-    }
-}
-
-export default test;
-=======
     const limit = 10;
     const duration = exchange.parseTimeframe (chosenTimeframeKey);
     const since = exchange.milliseconds () - duration * limit * 1000 - 1000;
@@ -53,5 +23,4 @@
     // todo: sorted timestamps check
 }
 
-export default testFetchOHLCV;
->>>>>>> db7cd4f0
+export default testFetchOHLCV;