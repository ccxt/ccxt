
import assert from 'assert';
import testOrderBook from './base/test.orderBook.js';

async function testFetchOrderBooks (exchange, skippedProperties) {
    const method = 'fetchOrderBooks';
    const symbol = exchange.symbols[0];
    const orderBooks = await exchange.fetchOrderBooks ([ symbol ]);
    assert (typeof orderBooks === 'object', exchange.id + ' ' + method + ' must return an object. ' + exchange.json (orderBooks));
    const orderBookKeys = Object.keys (orderBooks);
    assert (orderBookKeys.length > 0, exchange.id + ' ' + method + ' returned 0 length data');
    for (let i = 0; i < orderBookKeys.length; i++) {
<<<<<<< HEAD
        const symbolInner = orderBookKeys[i];
        testOrderBook (exchange, method, orderBooks[symbolInner], symbolInner);
=======
        const symbol = orderBookKeys[i];
        testOrderBook (exchange, skippedProperties, method, orderBooks[symbol], symbol);
>>>>>>> 9a0bbfd8
    }
}

export default testFetchOrderBooks;<|MERGE_RESOLUTION|>--- conflicted
+++ resolved
@@ -10,13 +10,8 @@
     const orderBookKeys = Object.keys (orderBooks);
     assert (orderBookKeys.length > 0, exchange.id + ' ' + method + ' returned 0 length data');
     for (let i = 0; i < orderBookKeys.length; i++) {
-<<<<<<< HEAD
-        const symbolInner = orderBookKeys[i];
-        testOrderBook (exchange, method, orderBooks[symbolInner], symbolInner);
-=======
         const symbol = orderBookKeys[i];
         testOrderBook (exchange, skippedProperties, method, orderBooks[symbol], symbol);
->>>>>>> 9a0bbfd8
     }
 }
 
