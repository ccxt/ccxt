
import assert from 'assert';
import testOrderBook from './base/test.orderBook.js';

<<<<<<< HEAD
import testOrderBook from './test.orderbook.js';

// ----------------------------------------------------------------------------

async function test (exchange) {
=======
async function testFetchOrderBooks (exchange) {
>>>>>>> db7cd4f0
    const method = 'fetchOrderBooks';
    const symbol = exchange.symbols[0];
    const orderBooks = await exchange.fetchOrderBooks ([ symbol ]);
    assert (typeof orderBooks === 'object', exchange.id + ' ' + method + ' must return an object. ' + exchange.json (orderBooks));
    const orderBookKeys = Object.keys (orderBooks);
    assert (orderBookKeys.length > 0, exchange.id + ' ' + method + ' returned 0 length data');
    for (let i = 0; i < orderBookKeys.length; i++) {
        const symbol = orderBookKeys[i];
        testOrderBook (exchange, method, orderBooks[symbol], symbol);
    }
}

<<<<<<< HEAD
export default test;
=======
export default testFetchOrderBooks;
>>>>>>> db7cd4f0
<|MERGE_RESOLUTION|>--- conflicted
+++ resolved
@@ -2,15 +2,7 @@
 import assert from 'assert';
 import testOrderBook from './base/test.orderBook.js';
 
-<<<<<<< HEAD
-import testOrderBook from './test.orderbook.js';
-
-// ----------------------------------------------------------------------------
-
-async function test (exchange) {
-=======
 async function testFetchOrderBooks (exchange) {
->>>>>>> db7cd4f0
     const method = 'fetchOrderBooks';
     const symbol = exchange.symbols[0];
     const orderBooks = await exchange.fetchOrderBooks ([ symbol ]);
@@ -23,8 +15,4 @@
     }
 }
 
-<<<<<<< HEAD
-export default test;
-=======
-export default testFetchOrderBooks;
->>>>>>> db7cd4f0
+export default testFetchOrderBooks;