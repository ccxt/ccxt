
import assert from 'assert';
import testSharedMethods from './base/test.sharedMethods.js';
import testTrade from './base/test.trade.js';
import Precise from '../../base/Precise.js';


async function testFetchTrades (exchange, skippedProperties, symbol) {
    const method = 'fetchTrades';
<<<<<<< HEAD
    const trades = await exchange.fetchTrades (symbol, undefined, 12000); // lets test with unrealistically high amount
    const logText = testSharedMethods.logTemplate (exchange, method, trades);
    // check trades length (any normal exchange should be tested against this. If there are any crappy exchange that doesn't have trades, that exchange should be added into skips )
    if (!('emptyResponse' in skippedProperties)) {
        assert (trades.length > 0, 'Returned trades should not be empty' + logText);
    }
    await testFetchTrades_Structure (exchange, skippedProperties, symbol, method, trades);
    await testFetchTrades_ArrayValues (exchange, skippedProperties, symbol, method, trades);
    await testFetchTrades_Side (exchange, skippedProperties, symbol, method, trades);
}

async function testFetchTrades_Structure (exchange, skippedProperties, symbol, method, trades) {
    const logText = testSharedMethods.logTemplate (exchange, method, trades);
    assert (Array.isArray (trades), 'Returned respone is not an array' + logText);
=======
    const trades = await exchange.fetchTrades (symbol);
    testSharedMethods.assertNonEmtpyArray (exchange, skippedProperties, method, trades);
>>>>>>> d6a205dc
    const now = exchange.milliseconds ();
    for (let i = 0; i < trades.length; i++) {
        testTrade (exchange, skippedProperties, method, trades[i], symbol, now);
    }
    if (!('timestamp' in skippedProperties)) {
        testSharedMethods.assertTimestampOrder (exchange, method, symbol, trades);
    }
}

async function testFetchTrades_ArrayValues (exchange, skippedProperties, symbol, method, trades) {
    //
    // address accuracy issues: https://github.com/ccxt/ccxt/issues/18986
    //
    const sidesArray = [ 'buy', 'sell' ];
    const collectedSides = {};
    for (let i = 0; i < trades.length; i++) {
        const trade = trades[i];
        testSharedMethods.assertInArray (exchange, skippedProperties, method, trade, 'takerOrMaker', [ 'taker', undefined ]);
        testSharedMethods.assertInArray (exchange, skippedProperties, method, trade, 'side', sidesArray);
        collectedSides[trade['side']] = true;
    }
    // ensure both 'buy' & 'sell' are returned
    // (if trades are more than 50, it should be happening in most cases)
    if (trades.length >= 50) {
        if (!('side' in skippedProperties)) {
            const msg = 'side of trades are not being returned, if this error happens consistently, then it might be an implementation issue';
            for (let i = 0; i < sidesArray.length; i++) {
                const side = sidesArray[i];
                const hasSide = (side in collectedSides);
                assert (hasSide, side + ' ' + msg + testSharedMethods.logTemplate (exchange, method, trades));
            }
        }
    }
}

async function testFetchTrades_Side (exchange, skippedProperties, symbol, method, trades) {
    if (('timestamp' in skippedProperties) || ('side' in skippedProperties)) {
        return;
    }
    // Check whether side is correct. This can be found out deterministically,
    // by checking an order that has been filled with multiple trades at the
    // same time (but on different prices). The price between first and last
    // trade will definitely be directional. for example, an order with 3 fills:
    //     - 1600000000073 : ...
    //     - 1600000000111 : 0.4 ETH at 1750.40
    //     - 1600000000111 : 0.9 ETH at 1750.41
    //     - 1600000000111 : 0.33 ETH at 1750.42
    //     - 1600000000252 : ...
    // here it's definitely visible that the trades have been `buy` as it happened
    // on same timestamp and trades are increasing in price. if it was `sell` the
    // prices would have been in decreasing order. it's nearly impossible to happen
    // otherwie (if such rare event happens ever, the test can be restarted and
    // the new run would not meet such exceptional case)
    let lastTs = undefined;
    let lastPrice = undefined;
    let lastSide = undefined;
    for (let i = 0; i < trades.length; i++) {
        const trade = trades[i];
        const ts = trade['timestamp'];
        const price = exchange.safeString (trade, 'price');
        const side = trade['side'];
        //
        const isSameTs = ts === lastTs;
        lastTs = ts;
        const isSamePrice = Precise.stringEq (price, lastPrice);
        lastPrice = price;
        const isSameSide = side === lastSide;
        lastSide = side;
        //
        // we are only interested in trades, that have: same timestamp, same side but different price
        if (!isSameTs || !isSameSide || isSamePrice) {
            continue;
        }
        //
        const priceIncreasing = Precise.stringGt (price, lastPrice);
        const priceDecreasing = Precise.stringLt (price, lastPrice);
        if (priceIncreasing) {
            assert (side === 'buy', 'Side should be `buy` if price is increasing' + testSharedMethods.logTemplate (exchange, method, trade));
        } else if (priceDecreasing) {
            assert (side === 'sell', 'Side should be `sell` if price is decreasing' + testSharedMethods.logTemplate (exchange, method, trade));
        }
    }
}

export default testFetchTrades;<|MERGE_RESOLUTION|>--- conflicted
+++ resolved
@@ -7,13 +7,9 @@
 
 async function testFetchTrades (exchange, skippedProperties, symbol) {
     const method = 'fetchTrades';
-<<<<<<< HEAD
     const trades = await exchange.fetchTrades (symbol, undefined, 12000); // lets test with unrealistically high amount
     const logText = testSharedMethods.logTemplate (exchange, method, trades);
-    // check trades length (any normal exchange should be tested against this. If there are any crappy exchange that doesn't have trades, that exchange should be added into skips )
-    if (!('emptyResponse' in skippedProperties)) {
-        assert (trades.length > 0, 'Returned trades should not be empty' + logText);
-    }
+    testSharedMethods.assertNonEmtpyArray (exchange, skippedProperties, method, trades);
     await testFetchTrades_Structure (exchange, skippedProperties, symbol, method, trades);
     await testFetchTrades_ArrayValues (exchange, skippedProperties, symbol, method, trades);
     await testFetchTrades_Side (exchange, skippedProperties, symbol, method, trades);
@@ -21,11 +17,6 @@
 
 async function testFetchTrades_Structure (exchange, skippedProperties, symbol, method, trades) {
     const logText = testSharedMethods.logTemplate (exchange, method, trades);
-    assert (Array.isArray (trades), 'Returned respone is not an array' + logText);
-=======
-    const trades = await exchange.fetchTrades (symbol);
-    testSharedMethods.assertNonEmtpyArray (exchange, skippedProperties, method, trades);
->>>>>>> d6a205dc
     const now = exchange.milliseconds ();
     for (let i = 0; i < trades.length; i++) {
         testTrade (exchange, skippedProperties, method, trades[i], symbol, now);
