--- conflicted
+++ resolved
@@ -3,11 +3,7 @@
 import testOrder from './base/test.order.js';
 import testSharedMethods from './base/test.sharedMethods.js';
 
-<<<<<<< HEAD
-async function test (exchange, symbol) {
-=======
 async function testFetchClosedOrders (exchange, symbol) {
->>>>>>> db7cd4f0
     const method = 'fetchClosedOrders';
     const orders = await exchange.fetchClosedOrders (symbol);
     assert (Array.isArray (orders), exchange.id + ' ' + method + ' must return an array, returned ' + exchange.json (orders));
@@ -17,13 +13,7 @@
         testOrder (exchange, method, order, symbol, now);
         assert (exchange.inArray (order['status'], [ 'closed', 'canceled' ]), exchange.id + ' ' + method + ' ' + symbol + ' returned an order with status ' + order['status'] + ' (expected "closed" or "canceled")');
     }
-<<<<<<< HEAD
-}
-
-export default test;
-=======
     testSharedMethods.assertTimestampOrder (exchange, method, symbol, orders);
 }
 
-export default testFetchClosedOrders;
->>>>>>> db7cd4f0
+export default testFetchClosedOrders;