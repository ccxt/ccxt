
import assert from 'assert';
import testSharedMethods from './base/test.sharedMethods.js';
import testLedgerItem from './base/test.ledgerItem.js';

<<<<<<< HEAD
async function test (exchange, code) {
    let method = 'fetchLedger';
    if (exchange.has[method]) {
        const items = await exchange[method] (code);
        assert (items instanceof Array);
        console.log ('Fetched', items.length, 'ledger items');
        const now = Date.now ();
        for (let i = 0; i < items.length; i++) {
            testLedgerItem (exchange, items[i], code, now);
            if (i > 0) {
                assert (items[i].timestamp >= items[i - 1].timestamp);
            }
        }
        method = 'fetchLedgerItem';
        if (exchange.has[method]) {
            const { id } = items.pop ();
            let item = await exchange[method] (id);
            if (Array.isArray (item)) {
                item = item[0];
            }
            testLedgerItem (exchange, item, code, now);
=======
async function testFetchLedger (exchange, code) {
    const method = 'fetchLedger';
    const items = await exchange.fetchLedger (code);
    assert (Array.isArray (items), exchange.id + ' ' + method + ' ' + code + ' must return an array. ' + exchange.json (items));
    const now = exchange.milliseconds ();
    for (let i = 0; i < items.length; i++) {
        testLedgerItem (exchange, method, items[i], code, now);
    }
    testSharedMethods.assertTimestampOrder (exchange, method, code, items);
    //
    const itemMethod = 'fetchLedgerItem'; // todo: create separate testfile
    if (exchange.has[itemMethod]) {
        if (items.length >= 1) {
            const item = await exchange.fetchLedgerItem (items[0].id);
            testLedgerItem (exchange, itemMethod, item, code, now);
>>>>>>> db7cd4f0
        }
    }
}

<<<<<<< HEAD
export default test;
=======
export default testFetchLedger;
>>>>>>> db7cd4f0
<|MERGE_RESOLUTION|>--- conflicted
+++ resolved
@@ -3,29 +3,6 @@
 import testSharedMethods from './base/test.sharedMethods.js';
 import testLedgerItem from './base/test.ledgerItem.js';
 
-<<<<<<< HEAD
-async function test (exchange, code) {
-    let method = 'fetchLedger';
-    if (exchange.has[method]) {
-        const items = await exchange[method] (code);
-        assert (items instanceof Array);
-        console.log ('Fetched', items.length, 'ledger items');
-        const now = Date.now ();
-        for (let i = 0; i < items.length; i++) {
-            testLedgerItem (exchange, items[i], code, now);
-            if (i > 0) {
-                assert (items[i].timestamp >= items[i - 1].timestamp);
-            }
-        }
-        method = 'fetchLedgerItem';
-        if (exchange.has[method]) {
-            const { id } = items.pop ();
-            let item = await exchange[method] (id);
-            if (Array.isArray (item)) {
-                item = item[0];
-            }
-            testLedgerItem (exchange, item, code, now);
-=======
 async function testFetchLedger (exchange, code) {
     const method = 'fetchLedger';
     const items = await exchange.fetchLedger (code);
@@ -41,13 +18,8 @@
         if (items.length >= 1) {
             const item = await exchange.fetchLedgerItem (items[0].id);
             testLedgerItem (exchange, itemMethod, item, code, now);
->>>>>>> db7cd4f0
         }
     }
 }
 
-<<<<<<< HEAD
-export default test;
-=======
-export default testFetchLedger;
->>>>>>> db7cd4f0
+export default testFetchLedger;