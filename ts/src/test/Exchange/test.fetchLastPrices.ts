import assert from 'assert';
import { Exchange } from "../../../ccxt";
import testLastPrice from './base/test.lastPrice.js';
import testSharedMethods from './base/test.sharedMethods.js';
import { LastPrices } from '../../base/types';

async function testFetchLastPrices (exchange: Exchange, skippedProperties: object, symbol: string) {
    const method = 'fetchLastprices';
    // log ('fetching all tickers at once...')
    let response: LastPrices = undefined;
    let checkedSymbol = undefined;
    try {
        response = await exchange.fetchLastPrices ();
    } catch (e) {
        response = await exchange.fetchLastPrices ([ symbol ]);
        checkedSymbol = symbol;
    }
    assert (typeof response === 'object', exchange.id + ' ' + method + ' ' + checkedSymbol + ' must return an object. ' + exchange.json (response));
    const values = Object.values (response);
    testSharedMethods.assertNonEmtpyArray (exchange, skippedProperties, method, values, checkedSymbol);
    let atLeastOnePassed = false;
    for (let i = 0; i < values.length; i++) {
        // todo: symbol check here
        testLastPrice (exchange, skippedProperties, method, values[i], checkedSymbol);
        atLeastOnePassed = atLeastOnePassed || (exchange.safeNumber (values[i], 'price') > 0);
    }
<<<<<<< HEAD
    return true;
=======
    assert (atLeastOnePassed, exchange.id + ' ' + method + ' ' + checkedSymbol + ' at least one symbol should pass the test');
>>>>>>> 50fa476f
}

export default testFetchLastPrices;<|MERGE_RESOLUTION|>--- conflicted
+++ resolved
@@ -24,11 +24,8 @@
         testLastPrice (exchange, skippedProperties, method, values[i], checkedSymbol);
         atLeastOnePassed = atLeastOnePassed || (exchange.safeNumber (values[i], 'price') > 0);
     }
-<<<<<<< HEAD
+    assert (atLeastOnePassed, exchange.id + ' ' + method + ' ' + checkedSymbol + ' at least one symbol should pass the test');
     return true;
-=======
-    assert (atLeastOnePassed, exchange.id + ' ' + method + ' ' + checkedSymbol + ' at least one symbol should pass the test');
->>>>>>> 50fa476f
 }
 
 export default testFetchLastPrices;