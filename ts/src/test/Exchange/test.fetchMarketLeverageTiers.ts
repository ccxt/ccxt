
import assert from 'assert';
import testLeverageTier from './base/test.leverageTier.js';

<<<<<<< HEAD
async function test (exchange, symbol) {
=======
async function testFetchMarketLeverageTiers (exchange, symbol) {
>>>>>>> db7cd4f0
    const method = 'fetchMarketLeverageTiers';
    const tiers = await exchange.fetchMarketLeverageTiers (symbol);
    assert (Array.isArray (tiers), exchange.id + ' ' + method + ' ' + symbol + ' must return an array. ' + exchange.json (tiers));
    const arrayLength = tiers.length;
    assert (arrayLength >= 1, exchange.id + ' ' + method + ' ' + symbol + ' must return an array with at least one entry. ' + exchange.json (tiers));
    for (let j = 0; j < tiers.length; j++) {
        testLeverageTier (exchange, method, tiers[j]);
    }
}

<<<<<<< HEAD
export default test;
=======
export default testFetchMarketLeverageTiers;
>>>>>>> db7cd4f0
<|MERGE_RESOLUTION|>--- conflicted
+++ resolved
@@ -2,11 +2,7 @@
 import assert from 'assert';
 import testLeverageTier from './base/test.leverageTier.js';
 
-<<<<<<< HEAD
-async function test (exchange, symbol) {
-=======
 async function testFetchMarketLeverageTiers (exchange, symbol) {
->>>>>>> db7cd4f0
     const method = 'fetchMarketLeverageTiers';
     const tiers = await exchange.fetchMarketLeverageTiers (symbol);
     assert (Array.isArray (tiers), exchange.id + ' ' + method + ' ' + symbol + ' must return an array. ' + exchange.json (tiers));
@@ -17,8 +13,4 @@
     }
 }
 
-<<<<<<< HEAD
-export default test;
-=======
-export default testFetchMarketLeverageTiers;
->>>>>>> db7cd4f0
+export default testFetchMarketLeverageTiers;