--- conflicted
+++ resolved
@@ -1,23 +1,4 @@
 
-<<<<<<< HEAD
-async function test (exchange, symbol) {
-    const method = 'fetchTradingFee';
-    const skippedExchanges = [];
-    if (skippedExchanges.includes (exchange.id)) {
-        console.log (exchange.id, 'found in ignored exchanges, skipping ' + method + '...');
-        return;
-    }
-    if (exchange.has[method]) {
-        const fee = await exchange[method] (symbol);
-        testTradingFee (symbol, fee);
-        return fee;
-    } else {
-        console.log (method + '() is not supported');
-    }
-}
-
-export default test;
-=======
 import assert from 'assert';
 import testTradingFee from './base/test.tradingFee.js';
 
@@ -28,5 +9,4 @@
     testTradingFee (exchange, method, symbol, fee);
 }
 
-export default testFetchTradingFee;
->>>>>>> db7cd4f0
+export default testFetchTradingFee;