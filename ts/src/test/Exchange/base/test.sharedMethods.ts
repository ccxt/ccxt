--- conflicted
+++ resolved
@@ -24,11 +24,7 @@
     return stringVal;
 }
 
-<<<<<<< HEAD
-function assertType (exchange: Exchange, skippedProperties: string[], entry: object, key: string | number, format: object) {
-=======
-function assertType (exchange: Exchange, skippedProperties: object, entry: object, key, format) {
->>>>>>> df684843
+function assertType (exchange: Exchange, skippedProperties: object, entry: object, key: string | number, format: object) {
     if (key in skippedProperties) {
         return undefined;
     }
@@ -44,11 +40,7 @@
     return result;
 }
 
-<<<<<<< HEAD
-function assertStructure (exchange: Exchange, skippedProperties: string[], method: string, entry: object, format: any[] | object, emptyAllowedFor = []) {
-=======
-function assertStructure (exchange: Exchange, skippedProperties: object, method: string, entry: object, format, emptyAllowedFor = []) {
->>>>>>> df684843
+function assertStructure (exchange: Exchange, skippedProperties: object, method: string, entry: object, format: any[] | object, emptyAllowedFor = []) {
     const logText = logTemplate (exchange, method, entry);
     assert (entry, 'item is null/undefined' + logText);
     // get all expected & predefined keys for this specific item and ensure thos ekeys exist in parsed structure
@@ -105,11 +97,7 @@
     }
 }
 
-<<<<<<< HEAD
-function assertTimestamp (exchange: Exchange, skippedProperties: string[], method: string, entry: object, nowToCheck: any = undefined, keyNameOrIndex : string | number = 'timestamp') {
-=======
-function assertTimestamp (exchange: Exchange, skippedProperties: object, method: string, entry: object, nowToCheck: any = undefined, keyNameOrIndex : any = 'timestamp') {
->>>>>>> df684843
+function assertTimestamp (exchange: Exchange, skippedProperties: object, method: string, entry: object, nowToCheck: any = undefined, keyNameOrIndex : string | number = 'timestamp') {
     const logText = logTemplate (exchange, method, entry);
     const skipValue = exchange.safeValue (skippedProperties, keyNameOrIndex);
     if (skipValue !== undefined) {
@@ -161,11 +149,7 @@
     }
 }
 
-<<<<<<< HEAD
-function assertCurrencyCode (exchange: Exchange, skippedProperties: string[], method: string, entry: object, actualCode: Str, expectedCode: Str = undefined) {
-=======
-function assertCurrencyCode (exchange: Exchange, skippedProperties: object, method: string, entry: object, actualCode, expectedCode = undefined) {
->>>>>>> df684843
+function assertCurrencyCode (exchange: Exchange, skippedProperties: object, method: string, entry: object, actualCode: Str, expectedCode: Str = undefined) {
     if (('currency' in skippedProperties) || ('currencyIdAndCode' in skippedProperties)) {
         return;
     }
@@ -198,11 +182,7 @@
     }
 }
 
-<<<<<<< HEAD
-function assertSymbol (exchange: Exchange, skippedProperties: string[], method: string, entry: object, key: string | number, expectedSymbol: Str = undefined) {
-=======
-function assertSymbol (exchange: Exchange, skippedProperties: object, method: string, entry: object, key, expectedSymbol = undefined) {
->>>>>>> df684843
+function assertSymbol (exchange: Exchange, skippedProperties: object, method: string, entry: object, key: string | number, expectedSymbol: Str = undefined) {
     if (key in skippedProperties) {
         return;
     }
@@ -224,11 +204,7 @@
 }
 
 
-<<<<<<< HEAD
-function assertGreater (exchange: Exchange, skippedProperties: string[], method: string, entry: object, key: string | number, compareTo: string) {
-=======
-function assertGreater (exchange: Exchange, skippedProperties: object, method: string, entry: object, key, compareTo) {
->>>>>>> df684843
+function assertGreater (exchange: Exchange, skippedProperties: object, method: string, entry: object, key: string | number, compareTo: string) {
     if (key in skippedProperties) {
         return;
     }
@@ -239,11 +215,7 @@
     }
 }
 
-<<<<<<< HEAD
-function assertGreaterOrEqual (exchange: Exchange, skippedProperties: string[], method: string, entry: object, key: string | number, compareTo: string) {
-=======
-function assertGreaterOrEqual (exchange: Exchange, skippedProperties: object, method: string, entry: object, key, compareTo) {
->>>>>>> df684843
+function assertGreaterOrEqual (exchange: Exchange, skippedProperties: object, method: string, entry: object, key: string | number, compareTo: string) {
     if (key in skippedProperties) {
         return;
     }
@@ -254,11 +226,7 @@
     }
 }
 
-<<<<<<< HEAD
-function assertLess (exchange: Exchange, skippedProperties: string[], method: string, entry: object, key: string | number, compareTo: string) {
-=======
-function assertLess (exchange: Exchange, skippedProperties: object, method: string, entry: object, key, compareTo) {
->>>>>>> df684843
+function assertLess (exchange: Exchange, skippedProperties: object, method: string, entry: object, key: string | number, compareTo: string) {
     if (key in skippedProperties) {
         return;
     }
@@ -269,11 +237,7 @@
     }
 }
 
-<<<<<<< HEAD
-function assertLessOrEqual (exchange: Exchange, skippedProperties: string[], method: string, entry: object, key: string | number, compareTo: string) {
-=======
-function assertLessOrEqual (exchange: Exchange, skippedProperties: object, method: string, entry: object, key, compareTo) {
->>>>>>> df684843
+function assertLessOrEqual (exchange: Exchange, skippedProperties: object, method: string, entry: object, key: string | number, compareTo: string) {
     if (key in skippedProperties) {
         return;
     }
@@ -284,11 +248,7 @@
     }
 }
 
-<<<<<<< HEAD
-function assertEqual (exchange: Exchange, skippedProperties: string[], method: string, entry: object, key: string | number, compareTo: string) {
-=======
-function assertEqual (exchange: Exchange, skippedProperties: object, method: string, entry: object, key, compareTo) {
->>>>>>> df684843
+function assertEqual (exchange: Exchange, skippedProperties: object, method: string, entry: object, key: string | number, compareTo: string) {
     if (key in skippedProperties) {
         return;
     }
@@ -299,11 +259,7 @@
     }
 }
 
-<<<<<<< HEAD
-function assertNonEqual (exchange: Exchange, skippedProperties: string[], method: string, entry: object, key: string | number, compareTo: string) {
-=======
-function assertNonEqual (exchange: Exchange, skippedProperties: object, method: string, entry: object, key, compareTo) {
->>>>>>> df684843
+function assertNonEqual (exchange: Exchange, skippedProperties: object, method: string, entry: object, key: string | number, compareTo: string) {
     if (key in skippedProperties) {
         return;
     }
@@ -314,11 +270,7 @@
     }
 }
 
-<<<<<<< HEAD
-function assertInArray (exchange: Exchange, skippedProperties: string[], method: string, entry: object, key: string | number, expectedArray: object | any[]) {
-=======
-function assertInArray (exchange: Exchange, skippedProperties: object, method: string, entry: object, key, expectedArray) {
->>>>>>> df684843
+function assertInArray (exchange: Exchange, skippedProperties: object, method: string, entry: object, key: string | number, expectedArray: object | any[]) {
     if (key in skippedProperties) {
         return;
     }
@@ -331,11 +283,7 @@
     }
 }
 
-<<<<<<< HEAD
-function assertFeeStructure (exchange: Exchange, skippedProperties: string[], method: string, entry: object, key: string | number) {
-=======
-function assertFeeStructure (exchange: Exchange, skippedProperties: object, method: string, entry: object, key) {
->>>>>>> df684843
+function assertFeeStructure (exchange: Exchange, skippedProperties: object, method: string, entry: object, key: string | number) {
     const logText = logTemplate (exchange, method, entry);
     const keyString = stringValue (key);
     if (Number.isInteger (key)) {
@@ -370,11 +318,7 @@
     }
 }
 
-<<<<<<< HEAD
-function assertInteger (exchange: Exchange, skippedProperties: string[], method: string, entry: object, key: string | number) {
-=======
-function assertInteger (exchange: Exchange, skippedProperties: object, method: string, entry: object, key) {
->>>>>>> df684843
+function assertInteger (exchange: Exchange, skippedProperties: object, method: string, entry: object, key: string | number) {
     if (key in skippedProperties) {
         return;
     }
@@ -388,11 +332,7 @@
     }
 }
 
-<<<<<<< HEAD
-function checkPrecisionAccuracy (exchange: Exchange, skippedProperties: string[], method: string, entry: object, key: string | number) {
-=======
-function checkPrecisionAccuracy (exchange: Exchange, skippedProperties: object, method: string, entry: object, key) {
->>>>>>> df684843
+function checkPrecisionAccuracy (exchange: Exchange, skippedProperties: object, method: string, entry: object, key: string | number) {
     if (key in skippedProperties) {
         return;
     }
@@ -428,18 +368,14 @@
     return [ proxyUrl, httpProxy, httpsProxy, socksProxy ];
 }
 
-<<<<<<< HEAD
-function setProxyOptions (exchange: Exchange, skippedProperties: string[], proxyUrl: string, httpProxy: string, httpsProxy: string, socksProxy: string) {
-=======
-function setProxyOptions (exchange: Exchange, skippedProperties: object, proxyUrl, httpProxy, httpsProxy, socksProxy) {
->>>>>>> df684843
+function setProxyOptions (exchange: Exchange, skippedProperties: object, proxyUrl: string, httpProxy: string, httpsProxy: string, socksProxy: string) {
     exchange.proxyUrl = proxyUrl;
     exchange.httpProxy = httpProxy;
     exchange.httpsProxy = httpsProxy;
     exchange.socksProxy = socksProxy;
 }
 
-function assertNonEmtpyArray (exchange: Exchange, skippedProperties: string[], method: string, entry: any[] | object, hint: Str = undefined) {
+function assertNonEmtpyArray (exchange: Exchange, skippedProperties: object, method: string, entry: any[] | object, hint: Str = undefined) {
     let logText = logTemplate (exchange, method, entry);
     if (hint !== undefined) {
         logText = logText + ' ' + hint;
@@ -451,7 +387,7 @@
     assert (entry.length > 0, 'response is expected to be a non-empty array' + logText + ' (add "emptyResponse" in skip-tests.json to skip this check)');
 }
 
-function assertRoundMinuteTimestamp (exchange: Exchange, skippedProperties: string[], method: string, entry: any[] | object, key: string | number) {
+function assertRoundMinuteTimestamp (exchange: Exchange, skippedProperties: object, method: string, entry: any[] | object, key: string | number) {
     if (key in skippedProperties) {
         return;
     }
