--- conflicted
+++ resolved
@@ -682,10 +682,7 @@
     setProxyOptions,
     assertNonEmtpyArray,
     assertRoundMinuteTimestamp,
-<<<<<<< HEAD
-    assertAmountPriceCost,
-=======
     concat,
     getActiveMarkets,
->>>>>>> e288b8c1
+    assertAmountPriceCost,
 };