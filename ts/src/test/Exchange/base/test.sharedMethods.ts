/* eslint no-restricted-syntax: ["error", "FunctionExpression", "WithStatement"] */

import assert from 'assert';
import { Exchange } from "../../../../ccxt";
import Precise from '../../../base/Precise.js';
import testOrder from './test.order.js';
import { OnMaintenance, OperationFailed } from '../../../base/errors.js';
import { Str } from '../../../base/types';
import { TICK_SIZE } from '../../../base/functions/number.js';

function logTemplate (exchange: Exchange, method: string, entry: object) {
    return ' <<< ' + exchange.id + ' ' + method + ' ::: ' + exchange.json (entry) + ' >>> ';
}

function isTemporaryFailure (e: any) {
    return (e instanceof OperationFailed) && (!(e instanceof OnMaintenance));
}

function stringValue (value: any) {
    let stringVal = undefined;
    if (typeof value === 'string') {
        stringVal = value;
    } else if (value === undefined) {
        stringVal = 'undefined';
    } else {
        stringVal = value.toString ();
    }
    return stringVal;
}

function assertType (exchange: Exchange, skippedProperties: object, entry: object, key: string | number, format: object) {
    if (key in skippedProperties) {
        return undefined;
    }
    // because "typeof" string is not transpilable without === 'name', we list them manually at this moment
    const entryKeyVal = exchange.safeValue (entry, key);
    const formatKeyVal = exchange.safeValue (format, key);
    const same_string = (typeof entryKeyVal === 'string') && (typeof formatKeyVal === 'string');
    const same_numeric = (typeof entryKeyVal === 'number') && (typeof formatKeyVal === 'number');
    const same_boolean = ((entryKeyVal === true) || (entryKeyVal === false)) && ((formatKeyVal === true) || (formatKeyVal === false));
    const same_array = Array.isArray (entryKeyVal) && Array.isArray (formatKeyVal);
    const same_object = (typeof entryKeyVal === 'object') && (typeof formatKeyVal === 'object');
    const result = (entryKeyVal === undefined) || same_string || same_numeric || same_boolean || same_array || same_object;
    return result;
}

function assertStructure (exchange: Exchange, skippedProperties: object, method: string, entry: object, format: any[] | object, emptyAllowedFor = []) {
    const logText = logTemplate (exchange, method, entry);
    assert (entry, 'item is null/undefined' + logText);
    // get all expected & predefined keys for this specific item and ensure thos ekeys exist in parsed structure
    if (Array.isArray (format)) {
        assert (Array.isArray (entry), 'entry is not an array' + logText);
        const realLength = entry.length;
        const expectedLength = format.length;
        assert (realLength === expectedLength, 'entry length is not equal to expected length of ' + expectedLength.toString () + logText);
        for (let i = 0; i < format.length; i++) {
            const emptyAllowedForThisKey = exchange.inArray (i, emptyAllowedFor);
            const value = entry[i];
            if (i in skippedProperties) {
                continue;
            }
            // check when:
            // - it's not inside "allowe empty values" list
            // - it's not undefined
            if (emptyAllowedForThisKey && (value === undefined)) {
                continue;
            }
            assert (value !== undefined, i.toString () + ' index is expected to have a value' + logText);
            // because of other langs, this is needed for arrays
            const typeAssertion = assertType (exchange, skippedProperties, entry, i, format);
            assert (typeAssertion, i.toString () + ' index does not have an expected type ' + logText);
        }
    } else {
        assert (typeof entry === 'object', 'entry is not an object' + logText);
        const keys = Object.keys (format);
        for (let i = 0; i < keys.length; i++) {
            const key = keys[i];
            if (key in skippedProperties) {
                continue;
            }
            assert (key in entry, '"' + stringValue (key) + '" key is missing from structure' + logText);
            if (key in skippedProperties) {
                continue;
            }
            const emptyAllowedForThisKey = exchange.inArray (key, emptyAllowedFor);
            const value = entry[key];
            // check when:
            // - it's not inside "allowe empty values" list
            // - it's not undefined
            if (emptyAllowedForThisKey && (value === undefined)) {
                continue;
            }
            // if it was in needed keys, then it should have value.
            assert (value !== undefined, '"' + stringValue (key) + '" key is expected to have a value' + logText);
            // add exclusion for info key, as it can be any type
            if (key !== 'info') {
                const typeAssertion = assertType (exchange, skippedProperties, entry, key, format);
                assert (typeAssertion, '"' + stringValue (key) + '" key is neither undefined, neither of expected type' + logText);
            }
        }
    }
}

function assertTimestamp (exchange: Exchange, skippedProperties: object, method: string, entry: object, nowToCheck: any = undefined, keyNameOrIndex : string | number = 'timestamp') {
    const logText = logTemplate (exchange, method, entry);
    const skipValue = exchange.safeValue (skippedProperties, keyNameOrIndex);
    if (skipValue !== undefined) {
        return; // skipped
    }
    const isDateTimeObject = typeof keyNameOrIndex === 'string';
    if (isDateTimeObject) {
        assert ((keyNameOrIndex in entry), 'timestamp key "' + keyNameOrIndex + '" is missing from structure' + logText);
    } else {
        // if index was provided (mostly from fetchOHLCV) then we check if it exists, as mandatory
        assert (!(entry[keyNameOrIndex] === undefined), 'timestamp index ' + stringValue (keyNameOrIndex) + ' is undefined' + logText);
    }
    const ts = entry[keyNameOrIndex];
    if (ts !== undefined) {
        assert (typeof ts === 'number', 'timestamp is not numeric' + logText);
        assert (Number.isInteger (ts), 'timestamp should be an integer' + logText);
        const minTs = 1230940800000; // 03 Jan 2009 - first block
        const maxTs = 2147483648000; // 19 Jan 2038 - max int
        assert (ts > minTs, 'timestamp is impossible to be before ' + minTs.toString () + ' (03.01.2009)' + logText); // 03 Jan 2009 - first block
        assert (ts < maxTs, 'timestamp more than ' + maxTs.toString () + ' (19.01.2038)' + logText); // 19 Jan 2038 - int32 overflows // 7258118400000  -> Jan 1 2200
        if (nowToCheck !== undefined) {
            const maxMsOffset = 60000; // 1 min
            assert (ts < nowToCheck + maxMsOffset, 'returned item timestamp (' + exchange.iso8601 (ts) + ') is ahead of the current time (' + exchange.iso8601 (nowToCheck) + ')' + logText);
        }
    }
}

function assertTimestampAndDatetime (exchange: Exchange, skippedProperties: object, method: string, entry: object, nowToCheck: any = undefined, keyNameOrIndex : any = 'timestamp') {
    const logText = logTemplate (exchange, method, entry);
    const skipValue = exchange.safeValue (skippedProperties, keyNameOrIndex);
    if (skipValue !== undefined) {
        return;
    }
    assertTimestamp (exchange, skippedProperties, method, entry, nowToCheck, keyNameOrIndex);
    const isDateTimeObject = typeof keyNameOrIndex === 'string';
    // only in case if the entry is a dictionary, thus it must have 'timestamp' & 'datetime' string keys
    if (isDateTimeObject) {
        // we also test 'datetime' here because it's certain sibling of 'timestamp'
        assert (('datetime' in entry), '"datetime" key is missing from structure' + logText);
        const dt = entry['datetime'];
        if (dt !== undefined) {
            assert (typeof dt === 'string', '"datetime" key does not have a string value' + logText);
            // there are exceptional cases, like getting microsecond-targeted string '2022-08-08T22:03:19.014680Z', so parsed unified timestamp, which carries only 13 digits (millisecond precision) can not be stringified back to microsecond accuracy, causing the bellow assertion to fail
            //    assert (dt === exchange.iso8601 (entry['timestamp']))
            // so, we have to compare with millisecond accururacy
            const dtParsed = exchange.parse8601 (dt);
            assert (exchange.iso8601 (dtParsed) === exchange.iso8601 (entry['timestamp']), 'datetime is not iso8601 of timestamp' + logText);
        }
    }
}

function assertCurrencyCode (exchange: Exchange, skippedProperties: object, method: string, entry: object, actualCode: Str, expectedCode: Str = undefined) {
    if (('currency' in skippedProperties) || ('currencyIdAndCode' in skippedProperties)) {
        return;
    }
    const logText = logTemplate (exchange, method, entry);
    if (actualCode !== undefined) {
        assert (typeof actualCode === 'string', 'currency code should be either undefined or a string' + logText);
        assert ((actualCode in exchange.currencies), 'currency code ("' + actualCode + '") should be present in exchange.currencies' + logText);
        if (expectedCode !== undefined) {
            assert (actualCode === expectedCode, 'currency code in response ("' + stringValue (actualCode) + '") should be equal to expected code ("' + stringValue (expectedCode) + '")' + logText);
        }
    }
}

function assertValidCurrencyIdAndCode (exchange: Exchange, skippedProperties: object, method: string, entry: object, currencyId, currencyCode) {
    // this is exclusive exceptional key name to be used in `skip-tests.json`, to skip check for currency id and code
    if (('currency' in skippedProperties) || ('currencyIdAndCode' in skippedProperties)) {
        return;
    }
    const logText = logTemplate (exchange, method, entry);
    const undefinedValues = currencyId === undefined && currencyCode === undefined;
    const definedValues = currencyId !== undefined && currencyCode !== undefined;
    assert (undefinedValues || definedValues, 'currencyId and currencyCode should be either both defined or both undefined' + logText);
    if (definedValues) {
        // check by code
        const currencyByCode = exchange.currency (currencyCode);
        assert (currencyByCode['id'] === currencyId, 'currencyId "' + stringValue (currencyId) + '" does not match currency of code: "' + stringValue (currencyCode) + '"' + logText);
        // check by id
        const currencyById = exchange.safeCurrency (currencyId);
        assert (currencyById['code'] === currencyCode, 'currencyCode ' + stringValue (currencyCode) + ' does not match currency of id: ' + stringValue (currencyId) + logText);
    }
}

function assertSymbol (exchange: Exchange, skippedProperties: object, method: string, entry: object, key: string | number, expectedSymbol: Str = undefined) {
    if (key in skippedProperties) {
        return;
    }
    const logText = logTemplate (exchange, method, entry);
    const actualSymbol = exchange.safeString (entry, key);
    if (actualSymbol !== undefined) {
        assert (typeof actualSymbol === 'string', 'symbol should be either undefined or a string' + logText);
        // todo fix: temporarily we remove check "symbol in exchange.markets" from here because some exchanges & methods return symbols that are not present in exchange.markets
        // assertSymbolInMarkets (exchange, skippedProperties, method, actualSymbol);
    }
    if (expectedSymbol !== undefined) {
        assert (actualSymbol === expectedSymbol, 'symbol in response ("' + stringValue (actualSymbol) + '") should be equal to expected symbol ("' + stringValue (expectedSymbol) + '")' + logText);
    }
}

function assertSymbolInMarkets (exchange: Exchange, skippedProperties: object, method: string, symbol: string) {
    const logText = logTemplate (exchange, method, {});
    assert ((symbol in exchange.markets), 'symbol should be present in exchange.symbols' + logText);
}


function assertGreater (exchange: Exchange, skippedProperties: object, method: string, entry: object, key: string | number, compareTo: string) {
    if (key in skippedProperties) {
        return;
    }
    const logText = logTemplate (exchange, method, entry);
    const value = exchange.safeString (entry, key);
    if (value !== undefined) {
        assert (Precise.stringGt (value, compareTo), stringValue (key) + ' key (with a value of ' + stringValue (value) + ') was expected to be > ' + stringValue (compareTo) + logText);
    }
}

function assertGreaterOrEqual (exchange: Exchange, skippedProperties: object, method: string, entry: object, key: string | number, compareTo: string) {
    if (key in skippedProperties) {
        return;
    }
    const logText = logTemplate (exchange, method, entry);
    const value = exchange.safeString (entry, key);
    if (value !== undefined && compareTo !== undefined) {
        assert (Precise.stringGe (value, compareTo), stringValue (key) + ' key (with a value of ' + stringValue (value) + ') was expected to be >= ' + stringValue (compareTo) + logText);
    }
}

function assertLess (exchange: Exchange, skippedProperties: object, method: string, entry: object, key: string | number, compareTo: string) {
    if (key in skippedProperties) {
        return;
    }
    const logText = logTemplate (exchange, method, entry);
    const value = exchange.safeString (entry, key);
    if (value !== undefined && compareTo !== undefined) {
        assert (Precise.stringLt (value, compareTo), stringValue (key) + ' key (with a value of ' + stringValue (value) + ') was expected to be < ' + stringValue (compareTo) + logText);
    }
}

function assertLessOrEqual (exchange: Exchange, skippedProperties: object, method: string, entry: object, key: string | number, compareTo: string) {
    if (key in skippedProperties) {
        return;
    }
    const logText = logTemplate (exchange, method, entry);
    const value = exchange.safeString (entry, key);
    if (value !== undefined && compareTo !== undefined) {
        assert (Precise.stringLe (value, compareTo), stringValue (key) + ' key (with a value of ' + stringValue (value) + ') was expected to be <= ' + stringValue (compareTo) + logText);
    }
}

function assertEqual (exchange: Exchange, skippedProperties: object, method: string, entry: object, key: string | number, compareTo: string) {
    if (key in skippedProperties) {
        return;
    }
    const logText = logTemplate (exchange, method, entry);
    const value = exchange.safeString (entry, key);
    if (value !== undefined && compareTo !== undefined) {
        assert (Precise.stringEq (value, compareTo), stringValue (key) + ' key (with a value of ' + stringValue (value) + ') was expected to be equal to ' + stringValue (compareTo) + logText);
    }
}

function assertNonEqual (exchange: Exchange, skippedProperties: object, method: string, entry: object, key: string | number, compareTo: string) {
    if (key in skippedProperties) {
        return;
    }
    const logText = logTemplate (exchange, method, entry);
    const value = exchange.safeString (entry, key);
    if (value !== undefined) {
        assert (!Precise.stringEq (value, compareTo), stringValue (key) + ' key (with a value of ' + stringValue (value) + ') was expected not to be equal to ' + stringValue (compareTo) + logText);
    }
}

function assertInArray (exchange: Exchange, skippedProperties: object, method: string, entry: object, key: string | number, expectedArray: any[]) {
    if (key in skippedProperties) {
        return;
    }
    const logText = logTemplate (exchange, method, entry);
    const value = exchange.safeValue (entry, key);
    // todo: remove undefined check
    if (value !== undefined) {
        const stingifiedArrayValue = exchange.json (expectedArray); // don't use expectedArray.join (','), as it bugs in other languages, if values are bool, undefined or etc..
        assert (exchange.inArray (value, expectedArray), '"' + stringValue (key) + '" key (value "' + stringValue (value) + '") is not from the expected list : [' + stingifiedArrayValue + ']' + logText);
    }
}

function assertFeeStructure (exchange: Exchange, skippedProperties: object, method: string, entry: object, key: string | number) {
    const logText = logTemplate (exchange, method, entry);
    const keyString = stringValue (key);
    if (Number.isInteger (key)) {
        key = key as number;
        assert (Array.isArray (entry), 'fee container is expected to be an array' + logText);
        assert (key < entry.length, 'fee key ' + keyString + ' was expected to be present in entry' + logText);
    } else {
        assert (typeof entry === 'object', 'fee container is expected to be an object' + logText);
        assert (key in entry, 'fee key "' + key + '" was expected to be present in entry' + logText);
    }
    const feeObject = exchange.safeValue (entry, key);
    // todo: remove undefined check to make stricter
    if (feeObject !== undefined) {
        assert ('cost' in feeObject, keyString + ' fee object should contain "cost" key' + logText);
        // assertGreaterOrEqual (exchange, skippedProperties, method, feeObject, 'cost', '0'); // fee might be negative in the case of a rebate or reward
        assert ('currency' in feeObject, '"' + keyString + '" fee object should contain "currency" key' + logText);
        assertCurrencyCode (exchange, skippedProperties, method, entry, feeObject['currency']);
    }
}

function assertTimestampOrder (exchange: Exchange, method: string, codeOrSymbol: string, items: any[], ascending = true) {
    for (let i = 0; i < items.length; i++) {
        if (i > 0) {
            const currentTs = items[i - 1]['timestamp'];
            const nextTs = items[i]['timestamp'];
            if (currentTs !== undefined && nextTs !== undefined) {
                const ascendingOrDescending = ascending ? 'ascending' : 'descending';
                const comparison = ascending ? (currentTs <= nextTs) : (currentTs >= nextTs);
                assert (comparison, exchange.id + ' ' + method + ' ' + stringValue (codeOrSymbol) + ' must return a ' + ascendingOrDescending + ' sorted array of items by timestamp, but ' + currentTs.toString () + ' is opposite with its next ' + nextTs.toString () + ' ' + exchange.json (items));
            }
        }
    }
}

function assertInteger (exchange: Exchange, skippedProperties: object, method: string, entry: object, key: string | number) {
    if (key in skippedProperties) {
        return;
    }
    const logText = logTemplate (exchange, method, entry);
    if (entry !== undefined) {
        const value = exchange.safeValue (entry, key);
        if (value !== undefined) {
            const isInteger = Number.isInteger (value);
            assert (isInteger, '"' + stringValue (key) + '" key (value "' + stringValue (value) + '") is not an integer' + logText);
        }
    }
}

function checkPrecisionAccuracy (exchange: Exchange, skippedProperties: object, method: string, entry: object, key: string | number) {
    if (key in skippedProperties) {
        return;
    }
    if (exchange.isTickPrecision ()) {
        // TICK_SIZE should be above zero
        assertGreater (exchange, skippedProperties, method, entry, key, '0');
        // the below array of integers are inexistent tick-sizes (theoretically technically possible, but not in real-world cases), so their existence in our case indicates to incorrectly implemented tick-sizes, which might mistakenly be implemented with DECIMAL_PLACES, so we throw error
        const decimalNumbers = [ '2', '3', '4', '6', '7', '8', '9', '11', '12', '13', '14', '15', '16' ];
        for (let i = 0; i < decimalNumbers.length; i++) {
            const num = decimalNumbers[i];
            const numStr = num;
            assertNonEqual (exchange, skippedProperties, method, entry, key, numStr);
        }
    } else {
        assertInteger (exchange, skippedProperties, method, entry, key); // should be integer
        assertLessOrEqual (exchange, skippedProperties, method, entry, key, '18'); // should be under 18 decimals
        assertGreaterOrEqual (exchange, skippedProperties, method, entry, key, '-8'); // in real-world cases, there would not be less than that
    }
}

async function tryFetchBestBidAsk (exchange, method, symbol) {
    const logText = logTemplate (exchange, method, {});
    // find out best bid/ask price
    let bestBid = undefined;
    let bestAsk = undefined;

    let usedMethod = undefined;
    if (exchange.has['fetchOrderBook']) {
        usedMethod = 'fetchOrderBook';
        const orderbook = await exchange.fetchOrderBook (symbol);
        const bids = exchange.safeList (orderbook, 'bids');
        const asks = exchange.safeList (orderbook, 'asks');
        const bestBidArray = exchange.safeList (bids, 0);
        const bestAskArray = exchange.safeList (asks, 0);
        bestBid = exchange.safeNumber (bestBidArray, 0);
        bestAsk = exchange.safeNumber (bestAskArray, 0);
    } else if (exchange.has['fetchBidsAsks']) {
        usedMethod = 'fetchBidsAsks';
        const tickers = await exchange.fetchBidsAsks ([ symbol ]);
        const ticker = exchange.safeDict (tickers, symbol);
        bestBid = exchange.safeNumber (ticker, 'bid');
        bestAsk = exchange.safeNumber (ticker, 'ask');
    } else if (exchange.has['fetchTicker']) {
        usedMethod = 'fetchTicker';
        const ticker = await exchange.fetchTicker (symbol);
        bestBid = exchange.safeNumber (ticker, 'bid');
        bestAsk = exchange.safeNumber (ticker, 'ask');
    } else if (exchange.has['fetchTickers']) {
        usedMethod = 'fetchTickers';
        const tickers = await exchange.fetchTickers ([ symbol ]);
        const ticker = exchange.safeDict (tickers, symbol);
        bestBid = exchange.safeNumber (ticker, 'bid');
        bestAsk = exchange.safeNumber (ticker, 'ask');
    }
    //
    assert (bestBid !== undefined && bestAsk !== undefined, logText + ' ' +  exchange.id + ' could not get best bid/ask for ' + symbol + ' using ' + usedMethod + ' while testing ' + method);
    return [ bestBid, bestAsk ];
}

async function tryFetchOrder (exchange, symbol, orderId, skippedProperties) {
    let fetchedOrder = undefined;
    const originalId = orderId;
    // set 'since' to 5 minute ago for optimal results
    const sinceTime = exchange.milliseconds () - 1000 * 60 * 5;
    // iterate
    const methods_singular = [ 'fetchOrder', 'fetchOpenOrder', 'fetchClosedOrder', 'fetchCanceledOrder' ];
    for (let i = 0; i < methods_singular.length; i++) {
        const singularFetchName = methods_singular[i];
        if (exchange.has[singularFetchName]) {
            const currentOrder = await exchange[singularFetchName] (originalId, symbol);
            // if there is an id inside the order, it means the order was fetched successfully
            if (currentOrder['id'] === originalId) {
                fetchedOrder = currentOrder;
                break;
            }
        }
    }
    //
    // search through plural methods
    if (fetchedOrder === undefined) {
        const methods_plural = [ 'fetchOrders', 'fetchOpenOrders', 'fetchClosedOrders', 'fetchCanceledOrders' ];
        for (let i = 0; i < methods_plural.length; i++) {
            const pluralFetchName = methods_plural[i];
            if (exchange.has[pluralFetchName]) {
                const orders = await exchange[pluralFetchName] (symbol, sinceTime);
                let found = false;
                for (let j = 0; j < orders.length; j++) {
                    const currentOrder = orders[j];
                    if (currentOrder['id'] === originalId) {
                        fetchedOrder = currentOrder;
                        found = true;
                        break;
                    }
                }
                if (found) {
                    break;
                }
            }
        }
    }
<<<<<<< HEAD
    // test fetched order object
    if (fetchedOrder !== undefined) {
        testOrder (exchange, skippedProperties, 'createOrder', fetchedOrder, symbol, exchange.milliseconds ());
    }
=======
>>>>>>> 04a10408
    return fetchedOrder;
}

function assertOrderState (exchange, skippedProperties, method, order, assertedStatus, strictCheck) {
    // note, `strictCheck` is `true` only from "fetchOrder" cases
    const logText = logTemplate (exchange, method, order);
    const msg = 'order should be ' + assertedStatus + ', but it was not asserted' + logText;
    const filled = exchange.safeString (order, 'filled');
    const amount = exchange.safeString (order, 'amount');
    // shorthand variables
    const statusUndefined = (order['status'] === undefined);
    const statusOpen = (order['status'] === 'open');
    const statusClosed = (order['status'] === 'closed');
    const statusClanceled = (order['status'] === 'canceled');
    const filledDefined = (filled !== undefined);
    const amountDefined = (amount !== undefined);
    let condition = undefined;
    //
    // ### OPEN STATUS
    //
    // if strict check, then 'status' must be 'open' and filled amount should be less then whole order amount
    const strictOpen = statusOpen && (filledDefined && amountDefined && filled < amount);
    // if non-strict check, then accept & ignore undefined values
    const nonstrictOpen = (statusOpen || statusUndefined) && ((!filledDefined || !amountDefined) || Precise.stringLt (filled, amount));
    // check
    if (assertedStatus === 'open') {
        condition = strictCheck ? strictOpen : nonstrictOpen;
        assert (condition, msg);
        return;
    }
    //
    // ### CLOSED STATUS
    //
    // if strict check, then 'status' must be 'closed' and filled amount should be equal to the whole order amount
    const closedStrict = statusClosed && (filledDefined && amountDefined && Precise.stringEq (filled, amount));
    // if non-strict check, then accept & ignore undefined values
    const closedNonStrict = (statusClosed || statusUndefined) && ((!filledDefined || !amountDefined) || Precise.stringEq (filled, amount));
    // check
    if (assertedStatus === 'closed') {
        condition = strictCheck ? closedStrict : closedNonStrict;
        assert (condition, msg);
        return;
    }
    //
    // ### CANCELED STATUS
    //
    // if strict check, then 'status' must be 'canceled' and filled amount should be less then whole order amount
    const canceledStrict = statusClanceled && (filledDefined && amountDefined && Precise.stringLt (filled, amount));
    // if non-strict check, then accept & ignore undefined values
    const canceledNonStrict = (statusClanceled || statusUndefined) && ((!filledDefined || !amountDefined) || Precise.stringLt (filled, amount));
    // check
    if (assertedStatus === 'canceled') {
        condition = strictCheck ? canceledStrict : canceledNonStrict;
        assert (condition, msg);
        return;
    }
    //
    // ### CLOSED_or_CANCELED STATUS
    //
    if (assertedStatus === 'closed_or_canceled') {
        condition = strictCheck ? (closedStrict || canceledStrict) : (closedNonStrict || canceledNonStrict);
        assert (condition, msg);
        return;
    }
}

function removeProxyOptions (exchange: Exchange, skippedProperties: object) {
    const proxyUrl = exchange.checkProxyUrlSettings ();
    const [ httpProxy, httpsProxy, socksProxy ] = exchange.checkProxySettings ();
    // because of bug in transpiled, about `.proxyUrl` being transpiled into `.proxy_url`, we have to use this workaround
    exchange.setProperty (exchange, 'proxyUrl', undefined);
    exchange.setProperty (exchange, 'proxy_url', undefined);
    exchange.setProperty (exchange, 'httpProxy', undefined);
    exchange.setProperty (exchange, 'http_proxy', undefined);
    exchange.setProperty (exchange, 'httpsProxy', undefined);
    exchange.setProperty (exchange, 'https_proxy', undefined);
    exchange.setProperty (exchange, 'socksProxy', undefined);
    exchange.setProperty (exchange, 'socks_proxy', undefined);
    return [ proxyUrl, httpProxy, httpsProxy, socksProxy ];
}

function setProxyOptions (exchange: Exchange, skippedProperties: object, proxyUrl: string, httpProxy: string, httpsProxy: string, socksProxy: string) {
    exchange.proxyUrl = proxyUrl;
    exchange.httpProxy = httpProxy;
    exchange.httpsProxy = httpsProxy;
    exchange.socksProxy = socksProxy;
}

function assertNonEmtpyArray (exchange: Exchange, skippedProperties: object, method: string, entry: any[] | object, hint: Str = undefined) {
    let logText = logTemplate (exchange, method, entry);
    if (hint !== undefined) {
        logText = logText + ' ' + hint;
    }
    assert (Array.isArray (entry), 'response is expected to be an array' + logText);
    if (!('emptyResponse' in skippedProperties)) {
        return;
    }
    assert (entry.length > 0, 'response is expected to be a non-empty array' + logText + ' (add "emptyResponse" in skip-tests.json to skip this check)');
}

function assertRoundMinuteTimestamp (exchange: Exchange, skippedProperties: object, method: string, entry: any[] | object, key: string | number) {
    if (key in skippedProperties) {
        return;
    }
    const logText = logTemplate (exchange, method, entry);
    const ts = exchange.safeString (entry, key);
    assert (Precise.stringMod (ts, '60000') === '0', 'timestamp should be a multiple of 60 seconds (1 minute)' + logText);
}

export default {
    logTemplate,
    isTemporaryFailure,
    assertTimestamp,
    assertTimestampAndDatetime,
    assertStructure,
    assertSymbol,
    assertSymbolInMarkets,
    assertCurrencyCode,
    assertInArray,
    assertFeeStructure,
    assertTimestampOrder,
    assertGreater,
    assertGreaterOrEqual,
    assertLess,
    assertLessOrEqual,
    assertEqual,
    assertNonEqual,
    assertInteger,
    checkPrecisionAccuracy,
    tryFetchBestBidAsk,
    tryFetchOrder,
    assertOrderState,
    assertValidCurrencyIdAndCode,
    assertType,
    removeProxyOptions,
    setProxyOptions,
    assertNonEmtpyArray,
    assertRoundMinuteTimestamp,
};<|MERGE_RESOLUTION|>--- conflicted
+++ resolved
@@ -3,10 +3,8 @@
 import assert from 'assert';
 import { Exchange } from "../../../../ccxt";
 import Precise from '../../../base/Precise.js';
-import testOrder from './test.order.js';
 import { OnMaintenance, OperationFailed } from '../../../base/errors.js';
 import { Str } from '../../../base/types';
-import { TICK_SIZE } from '../../../base/functions/number.js';
 
 function logTemplate (exchange: Exchange, method: string, entry: object) {
     return ' <<< ' + exchange.id + ' ' + method + ' ::: ' + exchange.json (entry) + ' >>> ';
@@ -437,13 +435,6 @@
             }
         }
     }
-<<<<<<< HEAD
-    // test fetched order object
-    if (fetchedOrder !== undefined) {
-        testOrder (exchange, skippedProperties, 'createOrder', fetchedOrder, symbol, exchange.milliseconds ());
-    }
-=======
->>>>>>> 04a10408
     return fetchedOrder;
 }
 
