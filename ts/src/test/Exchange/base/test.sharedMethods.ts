--- conflicted
+++ resolved
@@ -3,13 +3,9 @@
 import assert from 'assert';
 import { Exchange } from "../../../../ccxt";
 import Precise from '../../../base/Precise.js';
-<<<<<<< HEAD
-import { TICK_SIZE } from '../../../base/functions/number.js';
-import { OperationFailed, OnMaintenance, ArgumentsRequired } from '../../../base/errors.js';
-=======
 import { OnMaintenance, OperationFailed } from '../../../base/errors.js';
 import { Str } from '../../../base/types';
->>>>>>> 422060a0
+import { TICK_SIZE } from '../../../base/functions/number.js';
 
 function logTemplate (exchange: Exchange, method: string, entry: object) {
     return ' <<< ' + exchange.id + ' ' + method + ' ::: ' + exchange.json (entry) + ' >>> ';
