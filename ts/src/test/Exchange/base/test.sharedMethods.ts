
import assert from 'assert';
import Precise from '../../../base/Precise.js';
import { TICK_SIZE } from '../../../base/functions/number.js';

function logTemplate (exchange, method, entry) {
    return ' <<< ' + exchange.id + ' ' + method + ' ::: ' + exchange.json (entry) + ' >>> ';
}

function isInteger (value) {
    const isNumeric = (typeof value === 'number');
    if (isNumeric) {
        return (value % 1) === 0;
    } else {
        return false;
    }
}

function stringValue (value) {
    let stringVal = undefined;
    if (typeof value === 'string') {
        stringVal = value;
    } else if (value === undefined) {
        stringVal = 'undefined';
    } else {
        stringVal = value.toString ();
    }
    return stringVal;
}

function assertType (exchange, skippedProperties, entry, key, format) {
    if (key in skippedProperties) {
        return;
    }
    // because "typeof" string is not transpilable without === 'name', we list them manually at this moment
    const entryKeyVal = exchange.safeValue (entry, key);
<<<<<<< HEAD
    if (entryKeyVal !== undefined && format !== undefined) {
        const formatKeyVal = exchange.safeValue (format, key);
        if (formatKeyVal !== undefined) {
            const same_string = (typeof entryKeyVal === 'string') && (typeof formatKeyVal === 'string');
            const same_numeric = (typeof entryKeyVal === 'number') && (typeof formatKeyVal === 'number');
            // todo: the below is correct, but is not being transpiled into python correctly: (x == False) instead of (x is False)
            // const same_boolean = ((entryKeyVal === true) || (entryKeyVal === false)) && ((formatKeyVal === true) || (formatKeyVal === false));
            const same_boolean = ((entryKeyVal || !entryKeyVal) && (formatKeyVal || !formatKeyVal));
            const same_array = Array.isArray (entryKeyVal) && Array.isArray (formatKeyVal);
            const same_object = (typeof entryKeyVal === 'object') && (typeof formatKeyVal === 'object');
            const result = same_string || same_numeric || same_boolean || same_array || same_object;
            return result;
        }
    }
    return true;
=======
    const formatKeyVal = exchange.safeValue (format, key);
    const same_string = (typeof entryKeyVal === 'string') && (typeof formatKeyVal === 'string');
    const same_numeric = (typeof entryKeyVal === 'number') && (typeof formatKeyVal === 'number');
    const same_boolean = ((entryKeyVal === true) || (entryKeyVal === false)) && ((formatKeyVal === true) || (formatKeyVal === false));
    const same_array = Array.isArray (entryKeyVal) && Array.isArray (formatKeyVal);
    const same_object = (typeof entryKeyVal === 'object') && (typeof formatKeyVal === 'object');
    const result = (entryKeyVal === undefined) || same_string || same_numeric || same_boolean || same_array || same_object;
    return result;
>>>>>>> 9a0bbfd8
}

function assertStructure (exchange, skippedProperties, method, entry, format, emptyAllowedFor = []) {
    const logText = logTemplate (exchange, method, entry);
    assert (entry, 'item is null/undefined' + logText);
    // get all expected & predefined keys for this specific item and ensure thos ekeys exist in parsed structure
    if (Array.isArray (format)) {
        assert (Array.isArray (entry), 'entry is not an array' + logText);
        const realLength = entry.length;
        const expectedLength = format.length;
        assert (realLength === expectedLength, 'entry length is not equal to expected length of ' + expectedLength.toString () + logText);
        for (let i = 0; i < format.length; i++) {
            const emptyAllowedForThisKey = exchange.inArray (i, emptyAllowedFor);
            const value = entry[i];
            // check when:
            // - it's not inside "allowe empty values" list
            // - it's not undefined
            if (emptyAllowedForThisKey && (value === undefined)) {
                continue;
            }
            assert (value !== undefined, i.toString () + ' index is expected to have a value' + logText);
            // because of other langs, this is needed for arrays
            assert (assertType (exchange, skippedProperties, entry, i, format), i.toString () + ' index does not have an expected type ' + logText);
        }
    } else {
        assert (typeof entry === 'object', 'entry is not an object' + logText);
        const keys = Object.keys (format);
        for (let i = 0; i < keys.length; i++) {
            const key = keys[i];
            if (key in skippedProperties) {
                continue;
            }
            assert (key in entry, 'key "' + stringValue (key) + '" is missing from structure' + logText);
            const emptyAllowedForThisKey = exchange.inArray (key, emptyAllowedFor);
            const value = entry[key];
            // check when:
            // - it's not inside "allowe empty values" list
            // - it's not undefined
            if (emptyAllowedForThisKey && (value === undefined)) {
                continue;
            }
            // if it was in needed keys, then it should have value.
            assert (value !== undefined, 'key "' + stringValue (key) + '" is expected to have a value' + logText);
            // add exclusion for info key, as it can be any type
            if (key !== 'info') {
                assert (assertType (exchange, skippedProperties, entry, key, format), 'key "' + stringValue (key) + '" is neither undefined, neither of expected type' + logText);
            }
        }
    }
}

function assertTimestamp (exchange, skippedProperties, method, entry, nowToCheck = undefined, keyNameOrIndex : any = 'timestamp') {
    const logText = logTemplate (exchange, method, entry);
    const skipValue = exchange.safeValue (skippedProperties, keyNameOrIndex);
    if (skipValue !== undefined) {
        return; // skipped
    }
    const isDateTimeObject = typeof keyNameOrIndex === 'string';
    if (isDateTimeObject) {
        assert ((keyNameOrIndex in entry), 'timestamp key ' + keyNameOrIndex + ' is missing from structure' + logText);
    } else {
        // if index was provided (mostly from fetchOHLCV) then we check if it exists, as mandatory
        assert (!(entry[keyNameOrIndex] === undefined), 'timestamp index ' + stringValue (keyNameOrIndex) + ' is undefined' + logText);
    }
    const ts = entry[keyNameOrIndex];
    if (ts !== undefined) {
        assert (typeof ts === 'number', 'timestamp is not numeric' + logText);
        assert (isInteger (ts), 'timestamp should be an integer' + logText);
        const minTs = 1230940800000; // 03 Jan 2009 - first block
        const maxTs = 2147483648000; // 03 Jan 2009 - first block
        assert (ts > minTs, 'timestamp is impossible to be before ' + minTs.toString () + ' (03.01.2009)' + logText); // 03 Jan 2009 - first block
        assert (ts < maxTs, 'timestamp more than ' + maxTs.toString () + ' (19.01.2038)' + logText); // 19 Jan 2038 - int32 overflows // 7258118400000  -> Jan 1 2200
        if (nowToCheck !== undefined) {
            const maxMsOffset = 60000; // 1 min
            assert (ts < nowToCheck + maxMsOffset, 'returned trade timestamp (' + exchange.iso8601 (ts) + ') is ahead of the current time (' + exchange.iso8601 (nowToCheck) + ')' + logText);
        }
    }
    // only in case if the entry is a dictionary, thus it must have 'timestamp' & 'datetime' string keys
    if (isDateTimeObject) {
        // we also test 'datetime' here because it's certain sibling of 'timestamp'
        assert (('datetime' in entry), 'datetime is missing from structure' + logText);
        const dt = entry['datetime'];
        if (dt !== undefined) {
            assert (typeof dt === 'string', 'datetime is not a string' + logText);
            assert (dt === exchange.iso8601 (entry['timestamp']), 'datetime is not iso8601 of timestamp' + logText);
        }
    }
}

function assertCurrencyCode (exchange, skippedProperties, method, entry, actualCode, expectedCode = undefined) {
    const logText = logTemplate (exchange, method, entry);
    if (actualCode !== undefined) {
        assert (typeof actualCode === 'string', 'currency code should be either undefined or a string' + logText);
        assert ((actualCode in exchange.currencies), 'currency code should be present in exchange.currencies' + logText);
        if (expectedCode !== undefined) {
            assert (actualCode === expectedCode, 'currency code in response (' + stringValue (actualCode) + ') should be equal to expected code (' + stringValue (expectedCode) + ')' + logText);
        }
    }
}

function assertValidCurrencyIdAndCode (exchange, skippedProperties, method, entry, currencyId, currencyCode) {
    // this is exclusive exceptional key name to be used in `skip-tests.json`, to skip check for currency id and code
    if ('currencyIdAndCode' in skippedProperties) {
        return;
    }
    const logText = logTemplate (exchange, method, entry);
    const undefinedValues = currencyId === undefined && currencyCode === undefined;
    const definedValues = currencyId !== undefined && currencyCode !== undefined;
    assert (undefinedValues || definedValues, 'currencyId and currencyCode should be either both defined or both undefined' + logText);
    if (definedValues) {
        // check by code
        const currencyByCode = exchange.currency (currencyCode);
        assert (currencyByCode['id'] === currencyId, 'currencyId ' + stringValue (currencyId) + ' does not match currency of code: ' + stringValue (currencyCode) + logText);
        // check by id
        const currencyById = exchange.safeCurrency (currencyId);
        assert (currencyById['code'] === currencyCode, 'currencyCode ' + stringValue (currencyCode) + ' does not match currency of id: ' + stringValue (currencyId) + logText);
    }
}

function assertSymbol (exchange, skippedProperties, method, entry, key, expectedSymbol = undefined) {
    if (key in skippedProperties) {
        return;
    }
    const logText = logTemplate (exchange, method, entry);
    const actualSymbol = exchange.safeString (entry, key);
    if (actualSymbol !== undefined) {
        assert (typeof actualSymbol === 'string', 'symbol should be either undefined or a string' + logText);
        assert ((actualSymbol in exchange.markets), 'symbol should be present in exchange.symbols' + logText);
    }
    if (expectedSymbol !== undefined) {
        assert (actualSymbol === expectedSymbol, 'symbol in response (' + stringValue (actualSymbol) + ') should be equal to expected symbol (' + stringValue (expectedSymbol) + ')' + logText);
    }
}

function assertGreater (exchange, skippedProperties, method, entry, key, compareTo) {
    if (key in skippedProperties) {
        return;
    }
    const logText = logTemplate (exchange, method, entry);
    const value = exchange.safeString (entry, key);
    if (value !== undefined) {
        assert (Precise.stringGt (value, compareTo), stringValue (key) + ' key (with a value of ' + stringValue (value) + ') was expected to be > ' + stringValue (compareTo) + logText);
    }
}

function assertGreaterOrEqual (exchange, skippedProperties, method, entry, key, compareTo) {
    if (key in skippedProperties) {
        return;
    }
    const logText = logTemplate (exchange, method, entry);
    const value = exchange.safeString (entry, key);
    if (value !== undefined) {
        assert (Precise.stringGe (value, compareTo), stringValue (key) + ' key (with a value of ' + stringValue (value) + ') was expected to be >= ' + stringValue (compareTo) + logText);
    }
}

function assertLess (exchange, skippedProperties, method, entry, key, compareTo) {
    if (key in skippedProperties) {
        return;
    }
    const logText = logTemplate (exchange, method, entry);
    const value = exchange.safeString (entry, key);
    if (value !== undefined) {
        assert (Precise.stringLt (value, compareTo), stringValue (key) + ' key (with a value of ' + stringValue (value) + ') was expected to be < ' + stringValue (compareTo) + logText);
    }
}

function assertLessOrEqual (exchange, skippedProperties, method, entry, key, compareTo) {
    if (key in skippedProperties) {
        return;
    }
    const logText = logTemplate (exchange, method, entry);
    const value = exchange.safeString (entry, key);
    if (value !== undefined) {
        assert (Precise.stringLe (value, compareTo), stringValue (key) + ' key (with a value of ' + stringValue (value) + ') was expected to be <= ' + stringValue (compareTo) + logText);
    }
}

function assertEqual (exchange, skippedProperties, method, entry, key, compareTo) {
    if (key in skippedProperties) {
        return;
    }
    const logText = logTemplate (exchange, method, entry);
    const value = exchange.safeString (entry, key);
    if (value !== undefined) {
        assert (Precise.stringEq (value, compareTo), stringValue (key) + ' key (with a value of ' + stringValue (value) + ') was expected to be equal to ' + stringValue (compareTo) + logText);
    }
}

function assertNonEqual (exchange, skippedProperties, method, entry, key, compareTo) {
    if (key in skippedProperties) {
        return;
    }
    const logText = logTemplate (exchange, method, entry);
    const value = exchange.safeString (entry, key);
    if (value !== undefined) {
<<<<<<< HEAD
        let keyStr = undefined;
        if (typeof key === 'string') {
            keyStr = key;
        } else {
            keyStr = key.toString ();
        }
        assert (exchange.inArray (value, expectedArray), keyStr + ' key (with a value of ' + value.toString () + ') was expected to be one from: [' + expectedArray.join (',') + ']' + logText);
=======
        assert (!Precise.stringEq (value, compareTo), stringValue (key) + ' key (with a value of ' + stringValue (value) + ') was expected not to be equal to ' + stringValue (compareTo) + logText);
>>>>>>> 9a0bbfd8
    }
}

function assertInArray (exchange, skippedProperties, method, entry, key, expectedArray) {
    if (key in skippedProperties) {
        return;
    }
    const logText = logTemplate (exchange, method, entry);
    const value = exchange.safeValue (entry, key);
    // todo: remove undefined check
    if (value !== undefined) {
        const stingifiedArrayValue = exchange.json (expectedArray); // don't use expectedArray.join (','), as it bugs in other languages, if values are bool, undefined or etc..
        assert (exchange.inArray (value, expectedArray), stringValue (key) + ' key (with a value of ' + stringValue (value) + ') is not from the expected list : [' + stingifiedArrayValue + ']' + logText);
    }
}

function assertFeeStructure (exchange, skippedProperties, method, entry, key) {
    const logText = logTemplate (exchange, method, entry);
    const keyString = stringValue (key);
    if (isInteger (key)) {
        assert (Array.isArray (entry), 'fee container is expected to be an array' + logText);
        assert (key < entry.length, 'fee key ' + keyString + ' was expected to be present in entry' + logText);
    } else {
        assert (typeof entry === 'object', 'fee container is expected to be an object' + logText);
        assert (key in entry, 'fee key ' + key + ' was expected to be present in entry' + logText);
    }
    const feeObject = exchange.safeValue (entry, key);
    // todo: remove undefined check to make stricter
    if (feeObject !== undefined) {
        assert ('cost' in feeObject, keyString + ' fee object should contain "cost" key' + logText);
        assertGreaterOrEqual (exchange, skippedProperties, method, feeObject, 'cost', '0');
        assert ('currency' in feeObject, keyString + ' fee object should contain "currency" key' + logText);
        assertCurrencyCode (exchange, skippedProperties, method, entry, feeObject['currency']);
    }
}

function assertTimestampOrder (exchange, method, codeOrSymbol, items, ascending = false) {
    for (let i = 0; i < items.length; i++) {
        if (i > 0) {
            const ascendingOrDescending = ascending ? 'ascending' : 'descending';
            const firstIndex = ascending ? i - 1 : i;
            const secondIndex = ascending ? i : i - 1;
            assert (items[firstIndex]['timestamp'] >= items[secondIndex]['timestamp'], exchange.id + ' ' + method + ' ' + stringValue (codeOrSymbol) + ' must return a ' + ascendingOrDescending + ' sorted array of items by timestamp. ' + exchange.json (items));
        }
    }
}

function assertInteger (exchange, skippedProperties, method, entry, key) {
    if (key in skippedProperties) {
        return;
    }
    const logText = logTemplate (exchange, method, entry);
    if (entry !== undefined) {
        const value = exchange.safeNumber (entry, key);
        if (value !== undefined) {
            assert (isInteger (value), stringValue (key) + ' key (with value ' + stringValue (value) + ') is not an integer' + logText);
        }
    }
}

function checkPrecisionAccuracy (exchange, skippedProperties, method, entry, key) {
    if (key in skippedProperties) {
        return;
    }
    const isTickSizePrecisionMode = exchange.precisionMode === TICK_SIZE;
    if (isTickSizePrecisionMode) {
        // TICK_SIZE should be above zero
        assertGreater (exchange, skippedProperties, method, entry, key, '0');
        // the below array of integers are inexistent tick-sizes (theoretically technically possible, but not in real-world cases), so their existence in our case indicates to incorrectly implemented tick-sizes, which might mistakenly be implemented with DECIMAL_PLACES, so we throw error
        const decimalNumbers = [ '2', '3', '4', '6', '7', '8', '9', '11', '12', '13', '14', '15', '16' ];
        for (let i = 0; i < decimalNumbers.length; i++) {
            const num = decimalNumbers[i];
            const numStr = num;
            assertNonEqual (exchange, skippedProperties, method, entry, key, numStr);
        }
    } else {
        assertInteger (exchange, skippedProperties, method, entry, key); // should be integer
        assertLessOrEqual (exchange, skippedProperties, method, entry, key, '18'); // should be under 18 decimals
        assertGreaterOrEqual (exchange, skippedProperties, method, entry, key, '-8'); // in real-world cases, there would not be less than that
    }
}

export default {
    logTemplate,
    assertTimestamp,
    assertStructure,
    assertSymbol,
    assertCurrencyCode,
    assertInArray,
    assertFeeStructure,
    assertTimestampOrder,
    assertGreater,
    assertGreaterOrEqual,
    assertLess,
    assertLessOrEqual,
    assertEqual,
    assertNonEqual,
    assertInteger,
    checkPrecisionAccuracy,
    assertValidCurrencyIdAndCode,
    assertType,
};<|MERGE_RESOLUTION|>--- conflicted
+++ resolved
@@ -34,23 +34,6 @@
     }
     // because "typeof" string is not transpilable without === 'name', we list them manually at this moment
     const entryKeyVal = exchange.safeValue (entry, key);
-<<<<<<< HEAD
-    if (entryKeyVal !== undefined && format !== undefined) {
-        const formatKeyVal = exchange.safeValue (format, key);
-        if (formatKeyVal !== undefined) {
-            const same_string = (typeof entryKeyVal === 'string') && (typeof formatKeyVal === 'string');
-            const same_numeric = (typeof entryKeyVal === 'number') && (typeof formatKeyVal === 'number');
-            // todo: the below is correct, but is not being transpiled into python correctly: (x == False) instead of (x is False)
-            // const same_boolean = ((entryKeyVal === true) || (entryKeyVal === false)) && ((formatKeyVal === true) || (formatKeyVal === false));
-            const same_boolean = ((entryKeyVal || !entryKeyVal) && (formatKeyVal || !formatKeyVal));
-            const same_array = Array.isArray (entryKeyVal) && Array.isArray (formatKeyVal);
-            const same_object = (typeof entryKeyVal === 'object') && (typeof formatKeyVal === 'object');
-            const result = same_string || same_numeric || same_boolean || same_array || same_object;
-            return result;
-        }
-    }
-    return true;
-=======
     const formatKeyVal = exchange.safeValue (format, key);
     const same_string = (typeof entryKeyVal === 'string') && (typeof formatKeyVal === 'string');
     const same_numeric = (typeof entryKeyVal === 'number') && (typeof formatKeyVal === 'number');
@@ -59,7 +42,6 @@
     const same_object = (typeof entryKeyVal === 'object') && (typeof formatKeyVal === 'object');
     const result = (entryKeyVal === undefined) || same_string || same_numeric || same_boolean || same_array || same_object;
     return result;
->>>>>>> 9a0bbfd8
 }
 
 function assertStructure (exchange, skippedProperties, method, entry, format, emptyAllowedFor = []) {
@@ -256,17 +238,7 @@
     const logText = logTemplate (exchange, method, entry);
     const value = exchange.safeString (entry, key);
     if (value !== undefined) {
-<<<<<<< HEAD
-        let keyStr = undefined;
-        if (typeof key === 'string') {
-            keyStr = key;
-        } else {
-            keyStr = key.toString ();
-        }
-        assert (exchange.inArray (value, expectedArray), keyStr + ' key (with a value of ' + value.toString () + ') was expected to be one from: [' + expectedArray.join (',') + ']' + logText);
-=======
         assert (!Precise.stringEq (value, compareTo), stringValue (key) + ' key (with a value of ' + stringValue (value) + ') was expected not to be equal to ' + stringValue (compareTo) + logText);
->>>>>>> 9a0bbfd8
     }
 }
 
