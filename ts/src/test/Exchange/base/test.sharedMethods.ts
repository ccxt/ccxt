<<<<<<< HEAD
/* eslint no-restricted-syntax: ["error", "FunctionExpression", "WithStatement"] */

=======
>>>>>>> ad747018
import assert from 'assert';
import { Exchange } from "../../../../ccxt";
import Precise from '../../../base/Precise.js';
<<<<<<< HEAD
import { TICK_SIZE } from '../../../base/functions/number.js';
import testOrder from './test.order.js';
import { OperationFailed, OnMaintenance, ArgumentsRequired } from '../../../base/errors.js';
=======
import { OnMaintenance, OperationFailed } from '../../../base/errors.js';
>>>>>>> ad747018

function logTemplate (exchange: Exchange, method: string, entry: object) {
    return ' <<< ' + exchange.id + ' ' + method + ' ::: ' + exchange.json (entry) + ' >>> ';
}

function isTemporaryFailure (e) {
    return (e instanceof OperationFailed) && (!(e instanceof OnMaintenance));
}

function stringValue (value) {
    let stringVal = undefined;
    if (typeof value === 'string') {
        stringVal = value;
    } else if (value === undefined) {
        stringVal = 'undefined';
    } else {
        stringVal = value.toString ();
    }
    return stringVal;
}

function assertType (exchange: Exchange, skippedProperties: object, entry: object, key, format) {
    if (key in skippedProperties) {
        return undefined;
    }
    // because "typeof" string is not transpilable without === 'name', we list them manually at this moment
    const entryKeyVal = exchange.safeValue (entry, key);
    const formatKeyVal = exchange.safeValue (format, key);
    const same_string = (typeof entryKeyVal === 'string') && (typeof formatKeyVal === 'string');
    const same_numeric = (typeof entryKeyVal === 'number') && (typeof formatKeyVal === 'number');
    const same_boolean = ((entryKeyVal === true) || (entryKeyVal === false)) && ((formatKeyVal === true) || (formatKeyVal === false));
    const same_array = Array.isArray (entryKeyVal) && Array.isArray (formatKeyVal);
    const same_object = (typeof entryKeyVal === 'object') && (typeof formatKeyVal === 'object');
    const result = (entryKeyVal === undefined) || same_string || same_numeric || same_boolean || same_array || same_object;
    return result;
}

function assertStructure (exchange: Exchange, skippedProperties: object, method: string, entry: object, format, emptyAllowedFor = []) {
    const logText = logTemplate (exchange, method, entry);
    assert (entry, 'item is null/undefined' + logText);
    // get all expected & predefined keys for this specific item and ensure thos ekeys exist in parsed structure
    if (Array.isArray (format)) {
        assert (Array.isArray (entry), 'entry is not an array' + logText);
        const realLength = entry.length;
        const expectedLength = format.length;
        assert (realLength === expectedLength, 'entry length is not equal to expected length of ' + expectedLength.toString () + logText);
        for (let i = 0; i < format.length; i++) {
            const emptyAllowedForThisKey = exchange.inArray (i, emptyAllowedFor);
            const value = entry[i];
            if (i in skippedProperties) {
                continue;
            }
            // check when:
            // - it's not inside "allowe empty values" list
            // - it's not undefined
            if (emptyAllowedForThisKey && (value === undefined)) {
                continue;
            }
            assert (value !== undefined, i.toString () + ' index is expected to have a value' + logText);
            // because of other langs, this is needed for arrays
            const typeAssertion = assertType (exchange, skippedProperties, entry, i, format);
            assert (typeAssertion, i.toString () + ' index does not have an expected type ' + logText);
        }
    } else {
        assert (typeof entry === 'object', 'entry is not an object' + logText);
        const keys = Object.keys (format);
        for (let i = 0; i < keys.length; i++) {
            const key = keys[i];
            if (key in skippedProperties) {
                continue;
            }
            assert (key in entry, '"' + stringValue (key) + '" key is missing from structure' + logText);
            if (key in skippedProperties) {
                continue;
            }
            const emptyAllowedForThisKey = exchange.inArray (key, emptyAllowedFor);
            const value = entry[key];
            // check when:
            // - it's not inside "allowe empty values" list
            // - it's not undefined
            if (emptyAllowedForThisKey && (value === undefined)) {
                continue;
            }
            // if it was in needed keys, then it should have value.
            assert (value !== undefined, '"' + stringValue (key) + '" key is expected to have a value' + logText);
            // add exclusion for info key, as it can be any type
            if (key !== 'info') {
                const typeAssertion = assertType (exchange, skippedProperties, entry, key, format);
                assert (typeAssertion, '"' + stringValue (key) + '" key is neither undefined, neither of expected type' + logText);
            }
        }
    }
}

function assertTimestamp (exchange: Exchange, skippedProperties: object, method: string, entry: object, nowToCheck: any = undefined, keyNameOrIndex : any = 'timestamp') {
    const logText = logTemplate (exchange, method, entry);
    const skipValue = exchange.safeValue (skippedProperties, keyNameOrIndex);
    if (skipValue !== undefined) {
        return; // skipped
    }
    const isDateTimeObject = typeof keyNameOrIndex === 'string';
    if (isDateTimeObject) {
        assert ((keyNameOrIndex in entry), 'timestamp key "' + keyNameOrIndex + '" is missing from structure' + logText);
    } else {
        // if index was provided (mostly from fetchOHLCV) then we check if it exists, as mandatory
        assert (!(entry[keyNameOrIndex] === undefined), 'timestamp index ' + stringValue (keyNameOrIndex) + ' is undefined' + logText);
    }
    const ts = entry[keyNameOrIndex];
    if (ts !== undefined) {
        assert (typeof ts === 'number', 'timestamp is not numeric' + logText);
        assert (Number.isInteger (ts), 'timestamp should be an integer' + logText);
        const minTs = 1230940800000; // 03 Jan 2009 - first block
        const maxTs = 2147483648000; // 19 Jan 2038 - max int
        assert (ts > minTs, 'timestamp is impossible to be before ' + minTs.toString () + ' (03.01.2009)' + logText); // 03 Jan 2009 - first block
        assert (ts < maxTs, 'timestamp more than ' + maxTs.toString () + ' (19.01.2038)' + logText); // 19 Jan 2038 - int32 overflows // 7258118400000  -> Jan 1 2200
        if (nowToCheck !== undefined) {
            const maxMsOffset = 60000; // 1 min
            assert (ts < nowToCheck + maxMsOffset, 'returned item timestamp (' + exchange.iso8601 (ts) + ') is ahead of the current time (' + exchange.iso8601 (nowToCheck) + ')' + logText);
        }
    }
}

function assertTimestampAndDatetime (exchange: Exchange, skippedProperties: object, method: string, entry: object, nowToCheck: any = undefined, keyNameOrIndex : any = 'timestamp') {
    const logText = logTemplate (exchange, method, entry);
    const skipValue = exchange.safeValue (skippedProperties, keyNameOrIndex);
    if (skipValue !== undefined) {
        return;
    }
    assertTimestamp (exchange, skippedProperties, method, entry, nowToCheck, keyNameOrIndex);
    const isDateTimeObject = typeof keyNameOrIndex === 'string';
    // only in case if the entry is a dictionary, thus it must have 'timestamp' & 'datetime' string keys
    if (isDateTimeObject) {
        // we also test 'datetime' here because it's certain sibling of 'timestamp'
        assert (('datetime' in entry), '"datetime" key is missing from structure' + logText);
        const dt = entry['datetime'];
        if (dt !== undefined) {
            assert (typeof dt === 'string', '"datetime" key does not have a string value' + logText);
            // there are exceptional cases, like getting microsecond-targeted string '2022-08-08T22:03:19.014680Z', so parsed unified timestamp, which carries only 13 digits (millisecond precision) can not be stringified back to microsecond accuracy, causing the bellow assertion to fail
            //    assert (dt === exchange.iso8601 (entry['timestamp']))
            // so, we have to compare with millisecond accururacy
            const dtParsed = exchange.parse8601 (dt);
            assert (exchange.iso8601 (dtParsed) === exchange.iso8601 (entry['timestamp']), 'datetime is not iso8601 of timestamp' + logText);
        }
    }
}

function assertCurrencyCode (exchange: Exchange, skippedProperties: object, method: string, entry: object, actualCode, expectedCode = undefined) {
    if (('currency' in skippedProperties) || ('currencyIdAndCode' in skippedProperties)) {
        return;
    }
    const logText = logTemplate (exchange, method, entry);
    if (actualCode !== undefined) {
        assert (typeof actualCode === 'string', 'currency code should be either undefined or a string' + logText);
        assert ((actualCode in exchange.currencies), 'currency code ("' + actualCode + '") should be present in exchange.currencies' + logText);
        if (expectedCode !== undefined) {
            assert (actualCode === expectedCode, 'currency code in response ("' + stringValue (actualCode) + '") should be equal to expected code ("' + stringValue (expectedCode) + '")' + logText);
        }
    }
}

function assertValidCurrencyIdAndCode (exchange: Exchange, skippedProperties: object, method: string, entry: object, currencyId, currencyCode) {
    // this is exclusive exceptional key name to be used in `skip-tests.json`, to skip check for currency id and code
    if (('currency' in skippedProperties) || ('currencyIdAndCode' in skippedProperties)) {
        return;
    }
    const logText = logTemplate (exchange, method, entry);
    const undefinedValues = currencyId === undefined && currencyCode === undefined;
    const definedValues = currencyId !== undefined && currencyCode !== undefined;
    assert (undefinedValues || definedValues, 'currencyId and currencyCode should be either both defined or both undefined' + logText);
    if (definedValues) {
        // check by code
        const currencyByCode = exchange.currency (currencyCode);
        assert (currencyByCode['id'] === currencyId, 'currencyId "' + stringValue (currencyId) + '" does not match currency of code: "' + stringValue (currencyCode) + '"' + logText);
        // check by id
        const currencyById = exchange.safeCurrency (currencyId);
        assert (currencyById['code'] === currencyCode, 'currencyCode ' + stringValue (currencyCode) + ' does not match currency of id: ' + stringValue (currencyId) + logText);
    }
}

function assertSymbol (exchange: Exchange, skippedProperties: object, method: string, entry: object, key, expectedSymbol = undefined) {
    if (key in skippedProperties) {
        return;
    }
    const logText = logTemplate (exchange, method, entry);
    const actualSymbol = exchange.safeString (entry, key);
    if (actualSymbol !== undefined) {
        assert (typeof actualSymbol === 'string', 'symbol should be either undefined or a string' + logText);
        // todo fix: temporarily we remove check "symbol in exchange.markets" from here because some exchanges & methods return symbols that are not present in exchange.markets
        // assertSymbolInMarkets (exchange, skippedProperties, method, actualSymbol);
    }
    if (expectedSymbol !== undefined) {
        assert (actualSymbol === expectedSymbol, 'symbol in response ("' + stringValue (actualSymbol) + '") should be equal to expected symbol ("' + stringValue (expectedSymbol) + '")' + logText);
    }
}

function assertSymbolInMarkets (exchange: Exchange, skippedProperties: object, method: string, symbol: string) {
    const logText = logTemplate (exchange, method, {});
    assert ((symbol in exchange.markets), 'symbol should be present in exchange.symbols' + logText);
}


function assertGreater (exchange: Exchange, skippedProperties: object, method: string, entry: object, key, compareTo) {
    if (key in skippedProperties) {
        return;
    }
    const logText = logTemplate (exchange, method, entry);
    const value = exchange.safeString (entry, key);
    if (value !== undefined) {
        assert (Precise.stringGt (value, compareTo), stringValue (key) + ' key (with a value of ' + stringValue (value) + ') was expected to be > ' + stringValue (compareTo) + logText);
    }
}

function assertGreaterOrEqual (exchange: Exchange, skippedProperties: object, method: string, entry: object, key, compareTo) {
    if (key in skippedProperties) {
        return;
    }
    const logText = logTemplate (exchange, method, entry);
    const value = exchange.safeString (entry, key);
    if (value !== undefined && compareTo !== undefined) {
        assert (Precise.stringGe (value, compareTo), stringValue (key) + ' key (with a value of ' + stringValue (value) + ') was expected to be >= ' + stringValue (compareTo) + logText);
    }
}

function assertLess (exchange: Exchange, skippedProperties: object, method: string, entry: object, key, compareTo) {
    if (key in skippedProperties) {
        return;
    }
    const logText = logTemplate (exchange, method, entry);
    const value = exchange.safeString (entry, key);
    if (value !== undefined && compareTo !== undefined) {
        assert (Precise.stringLt (value, compareTo), stringValue (key) + ' key (with a value of ' + stringValue (value) + ') was expected to be < ' + stringValue (compareTo) + logText);
    }
}

function assertLessOrEqual (exchange: Exchange, skippedProperties: object, method: string, entry: object, key, compareTo) {
    if (key in skippedProperties) {
        return;
    }
    const logText = logTemplate (exchange, method, entry);
    const value = exchange.safeString (entry, key);
    if (value !== undefined && compareTo !== undefined) {
        assert (Precise.stringLe (value, compareTo), stringValue (key) + ' key (with a value of ' + stringValue (value) + ') was expected to be <= ' + stringValue (compareTo) + logText);
    }
}

function assertEqual (exchange: Exchange, skippedProperties: object, method: string, entry: object, key, compareTo) {
    if (key in skippedProperties) {
        return;
    }
    const logText = logTemplate (exchange, method, entry);
    const value = exchange.safeString (entry, key);
    if (value !== undefined && compareTo !== undefined) {
        assert (Precise.stringEq (value, compareTo), stringValue (key) + ' key (with a value of ' + stringValue (value) + ') was expected to be equal to ' + stringValue (compareTo) + logText);
    }
}

function assertNonEqual (exchange: Exchange, skippedProperties: object, method: string, entry: object, key, compareTo) {
    if (key in skippedProperties) {
        return;
    }
    const logText = logTemplate (exchange, method, entry);
    const value = exchange.safeString (entry, key);
    if (value !== undefined) {
        assert (!Precise.stringEq (value, compareTo), stringValue (key) + ' key (with a value of ' + stringValue (value) + ') was expected not to be equal to ' + stringValue (compareTo) + logText);
    }
}

function assertInArray (exchange: Exchange, skippedProperties: object, method: string, entry: object, key, expectedArray) {
    if (key in skippedProperties) {
        return;
    }
    const logText = logTemplate (exchange, method, entry);
    const value = exchange.safeValue (entry, key);
    // todo: remove undefined check
    if (value !== undefined) {
        const stingifiedArrayValue = exchange.json (expectedArray); // don't use expectedArray.join (','), as it bugs in other languages, if values are bool, undefined or etc..
        assert (exchange.inArray (value, expectedArray), '"' + stringValue (key) + '" key (value "' + stringValue (value) + '") is not from the expected list : [' + stingifiedArrayValue + ']' + logText);
    }
}

function assertFeeStructure (exchange: Exchange, skippedProperties: object, method: string, entry: object, key) {
    const logText = logTemplate (exchange, method, entry);
    const keyString = stringValue (key);
    if (Number.isInteger (key)) {
        assert (Array.isArray (entry), 'fee container is expected to be an array' + logText);
        assert (key < entry.length, 'fee key ' + keyString + ' was expected to be present in entry' + logText);
    } else {
        assert (typeof entry === 'object', 'fee container is expected to be an object' + logText);
        assert (key in entry, 'fee key "' + key + '" was expected to be present in entry' + logText);
    }
    const feeObject = exchange.safeValue (entry, key);
    // todo: remove undefined check to make stricter
    if (feeObject !== undefined) {
        assert ('cost' in feeObject, keyString + ' fee object should contain "cost" key' + logText);
        // assertGreaterOrEqual (exchange, skippedProperties, method, feeObject, 'cost', '0'); // fee might be negative in the case of a rebate or reward
        assert ('currency' in feeObject, '"' + keyString + '" fee object should contain "currency" key' + logText);
        assertCurrencyCode (exchange, skippedProperties, method, entry, feeObject['currency']);
    }
}

function assertTimestampOrder (exchange: Exchange, method: string, codeOrSymbol: string, items, ascending = true) {
    for (let i = 0; i < items.length; i++) {
        if (i > 0) {
            const currentTs = items[i - 1]['timestamp'];
            const nextTs = items[i]['timestamp'];
            if (currentTs !== undefined && nextTs !== undefined) {
                const ascendingOrDescending = ascending ? 'ascending' : 'descending';
                const comparison = ascending ? (currentTs <= nextTs) : (currentTs >= nextTs);
                assert (comparison, exchange.id + ' ' + method + ' ' + stringValue (codeOrSymbol) + ' must return a ' + ascendingOrDescending + ' sorted array of items by timestamp, but ' + currentTs.toString () + ' is opposite with its next ' + nextTs.toString () + ' ' + exchange.json (items));
            }
        }
    }
}

function assertInteger (exchange: Exchange, skippedProperties: object, method: string, entry: object, key) {
    if (key in skippedProperties) {
        return;
    }
    const logText = logTemplate (exchange, method, entry);
    if (entry !== undefined) {
        const value = exchange.safeValue (entry, key);
        if (value !== undefined) {
            const isInteger = Number.isInteger (value);
            assert (isInteger, '"' + stringValue (key) + '" key (value "' + stringValue (value) + '") is not an integer' + logText);
        }
    }
}

function checkPrecisionAccuracy (exchange: Exchange, skippedProperties: object, method: string, entry: object, key) {
    if (key in skippedProperties) {
        return;
    }
    if (exchange.isTickPrecision ()) {
        // TICK_SIZE should be above zero
        assertGreater (exchange, skippedProperties, method, entry, key, '0');
        // the below array of integers are inexistent tick-sizes (theoretically technically possible, but not in real-world cases), so their existence in our case indicates to incorrectly implemented tick-sizes, which might mistakenly be implemented with DECIMAL_PLACES, so we throw error
        const decimalNumbers = [ '2', '3', '4', '6', '7', '8', '9', '11', '12', '13', '14', '15', '16' ];
        for (let i = 0; i < decimalNumbers.length; i++) {
            const num = decimalNumbers[i];
            const numStr = num;
            assertNonEqual (exchange, skippedProperties, method, entry, key, numStr);
        }
    } else {
        assertInteger (exchange, skippedProperties, method, entry, key); // should be integer
        assertLessOrEqual (exchange, skippedProperties, method, entry, key, '18'); // should be under 18 decimals
        assertGreaterOrEqual (exchange, skippedProperties, method, entry, key, '-8'); // in real-world cases, there would not be less than that
    }
}

<<<<<<< HEAD
async function tryFetchBestBidAsk (exchange, method, symbol) {
    const logText = logTemplate (exchange, method, {});
    // find out best bid/ask price
    let bestBid = undefined;
    let bestAsk = undefined;

    let usedMethod = undefined;
    if (exchange.has['fetchOrderBook']) {
        usedMethod = 'fetchOrderBook';
        const orderbook = await exchange.fetchOrderBook (symbol);
        const bids = exchange.safeList (orderbook, 'bids');
        const asks = exchange.safeList (orderbook, 'asks');
        const bestBidArray = exchange.safeList (bids, 0);
        const bestAskArray = exchange.safeList (asks, 0);
        bestBid = exchange.safeNumber (bestBidArray, 0);
        bestAsk = exchange.safeNumber (bestAskArray, 0);
    } else if (exchange.has['fetchBidsAsks']) {
        usedMethod = 'fetchBidsAsks';
        const tickers = await exchange.fetchBidsAsks ([ symbol ]);
        const ticker = exchange.safeDict (tickers, symbol);
        bestBid = exchange.safeNumber (ticker, 'bid');
        bestAsk = exchange.safeNumber (ticker, 'ask');
    } else if (exchange.has['fetchTicker']) {
        usedMethod = 'fetchTicker';
        const ticker = await exchange.fetchTicker (symbol);
        bestBid = exchange.safeNumber (ticker, 'bid');
        bestAsk = exchange.safeNumber (ticker, 'ask');
    } else if (exchange.has['fetchTickers']) {
        usedMethod = 'fetchTickers';
        const tickers = await exchange.fetchTickers ([ symbol ]);
        const ticker = exchange.safeDict (tickers, symbol);
        bestBid = exchange.safeNumber (ticker, 'bid');
        bestAsk = exchange.safeNumber (ticker, 'ask');
    }
    //
    assert (bestBid !== undefined && bestAsk !== undefined, logText + ' ' +  exchange.id + ' could not get best bid/ask for ' + symbol + ' using ' + usedMethod + ' while testing ' + method);
    return [ bestBid, bestAsk ];
}

async function tryFetchOrder (exchange, symbol, orderId, skippedProperties) {
    let fetchedOrder = undefined;
    const originalId = orderId;
    // set 'since' to 5 minute ago for optimal results
    const sinceTime = exchange.milliseconds () - 1000 * 60 * 5;
    // iterate
    const methods_singular = [ 'fetchOrder', 'fetchOpenOrder', 'fetchClosedOrder', 'fetchCanceledOrder' ];
    for (let i = 0; i < methods_singular.length; i++) {
        const singularFetchName = methods_singular[i];
        if (exchange.has[singularFetchName]) {
            const currentOrder = await exchange[singularFetchName] (originalId, symbol);
            // if there is an id inside the order, it means the order was fetched successfully
            if (currentOrder.id === originalId) {
                fetchedOrder = currentOrder;
                break;
            }
        }
    }
    //
    // search through plural methods
    if (fetchedOrder === undefined) {
        const methods_plural = [ 'fetchOrders', 'fetchOpenOrders', 'fetchClosedOrders', 'fetchCanceledOrders' ];
        for (let i = 0; i < methods_plural.length; i++) {
            const pluralFetchName = methods_plural[i];
            if (exchange.has[pluralFetchName]) {
                const orders = await exchange[pluralFetchName] (symbol, sinceTime);
                let found = false;
                for (let j = 0; j < orders.length; j++) {
                    const currentOrder = orders[j];
                    if (currentOrder.id === originalId) {
                        fetchedOrder = currentOrder;
                        found = true;
                        break;
                    }
                }
                if (found) {
                    break;
                }
            }
        }
    }
    // test fetched order object
    if (fetchedOrder !== undefined) {
        testOrder (exchange, skippedProperties, 'createOrder', fetchedOrder, symbol, exchange.milliseconds ());
    }
    return fetchedOrder;
}

function assertOrderState (exchange, skippedProperties, method, order, assertedStatus, strictCheck) {
    // note, `strictCheck` is `true` only from "fetchOrder" cases
    const logText = logTemplate (exchange, method, order);
    const msg = 'order should be ' + assertedStatus + ', but it was not asserted' + logText;
    const filled = exchange.safeString (order, 'filled');
    const amount = exchange.safeString (order, 'amount');
    // shorthand variables
    const statusUndefined = (order['status'] === undefined);
    const statusOpen = (order['status'] === 'open');
    const statusClosed = (order['status'] === 'closed');
    const statusClanceled = (order['status'] === 'canceled');
    const filledDefined = (filled !== undefined);
    const amountDefined = (amount !== undefined);
    let condition = undefined;
    //
    // ### OPEN STATUS
    //
    // if strict check, then 'status' must be 'open' and filled amount should be less then whole order amount
    const strictOpen = statusOpen && (filledDefined && amountDefined && filled < amount);
    // if non-strict check, then accept & ignore undefined values
    const nonstrictOpen = (statusOpen || statusUndefined) && ((!filledDefined || !amountDefined) || Precise.stringLt (filled, amount));
    // check
    if (assertedStatus === 'open') {
        condition = strictCheck ? strictOpen : nonstrictOpen;
        assert (condition, msg);
        return;
    }
    //
    // ### CLOSED STATUS
    //
    // if strict check, then 'status' must be 'closed' and filled amount should be equal to the whole order amount
    const closedStrict = statusClosed && (filledDefined && amountDefined && Precise.stringEq (filled, amount));
    // if non-strict check, then accept & ignore undefined values
    const closedNonStrict = (statusClosed || statusUndefined) && ((!filledDefined || !amountDefined) || Precise.stringEq (filled, amount));
    // check
    if (assertedStatus === 'closed') {
        condition = strictCheck ? closedStrict : closedNonStrict;
        assert (condition, msg);
        return;
    }
    //
    // ### CANCELED STATUS
    //
    // if strict check, then 'status' must be 'canceled' and filled amount should be less then whole order amount
    const canceledStrict = statusClanceled && (filledDefined && amountDefined && Precise.stringLt (filled, amount));
    // if non-strict check, then accept & ignore undefined values
    const canceledNonStrict = (statusClanceled || statusUndefined) && ((!filledDefined || !amountDefined) || Precise.stringLt (filled, amount));
    // check
    if (assertedStatus === 'canceled') {
        condition = strictCheck ? canceledStrict : canceledNonStrict;
        assert (condition, msg);
        return;
    }
    //
    // ### CLOSED_or_CANCELED STATUS
    //
    if (assertedStatus === 'closed_or_canceled') {
        condition = strictCheck ? (closedStrict || canceledStrict) : (closedNonStrict || canceledNonStrict);
        assert (condition, msg);
        return;
    }
}

function removeProxyOptions (exchange, skippedProperties) {
=======
function removeProxyOptions (exchange: Exchange, skippedProperties: object) {
>>>>>>> ad747018
    const proxyUrl = exchange.checkProxyUrlSettings ();
    const [ httpProxy, httpsProxy, socksProxy ] = exchange.checkProxySettings ();
    // because of bug in transpiled, about `.proxyUrl` being transpiled into `.proxy_url`, we have to use this workaround
    exchange.setProperty (exchange, 'proxyUrl', undefined);
    exchange.setProperty (exchange, 'proxy_url', undefined);
    exchange.setProperty (exchange, 'httpProxy', undefined);
    exchange.setProperty (exchange, 'http_proxy', undefined);
    exchange.setProperty (exchange, 'httpsProxy', undefined);
    exchange.setProperty (exchange, 'https_proxy', undefined);
    exchange.setProperty (exchange, 'socksProxy', undefined);
    exchange.setProperty (exchange, 'socks_proxy', undefined);
    return [ proxyUrl, httpProxy, httpsProxy, socksProxy ];
}

function setProxyOptions (exchange: Exchange, skippedProperties: object, proxyUrl, httpProxy, httpsProxy, socksProxy) {
    exchange.proxyUrl = proxyUrl;
    exchange.httpProxy = httpProxy;
    exchange.httpsProxy = httpsProxy;
    exchange.socksProxy = socksProxy;
}

function assertNonEmtpyArray (exchange, skippedProperties, method, entry, hint = undefined) {
    let logText = logTemplate (exchange, method, entry);
    if (hint !== undefined) {
        logText = logText + ' ' + hint;
    }
    assert (Array.isArray (entry), 'response is expected to be an array' + logText);
    if (!('emptyResponse' in skippedProperties)) {
        return;
    }
    assert (entry.length > 0, 'response is expected to be a non-empty array' + logText + ' (add "emptyResponse" in skip-tests.json to skip this check)');
}

function assertRoundMinuteTimestamp (exchange, skippedProperties, method, entry, key) {
    if (key in skippedProperties) {
        return;
    }
    const logText = logTemplate (exchange, method, entry);
    const ts = exchange.safeString (entry, key);
    assert (Precise.stringMod (ts, '60000') === '0', 'timestamp should be a multiple of 60 seconds (1 minute)' + logText);
}

export default {
    logTemplate,
    isTemporaryFailure,
    assertTimestamp,
    assertTimestampAndDatetime,
    assertStructure,
    assertSymbol,
    assertSymbolInMarkets,
    assertCurrencyCode,
    assertInArray,
    assertFeeStructure,
    assertTimestampOrder,
    assertGreater,
    assertGreaterOrEqual,
    assertLess,
    assertLessOrEqual,
    assertEqual,
    assertNonEqual,
    assertInteger,
    checkPrecisionAccuracy,
    tryFetchBestBidAsk,
    tryFetchOrder,
    assertOrderState,
    assertValidCurrencyIdAndCode,
    assertType,
    removeProxyOptions,
    setProxyOptions,
    assertNonEmtpyArray,
    assertRoundMinuteTimestamp,
};<|MERGE_RESOLUTION|>--- conflicted
+++ resolved
@@ -1,18 +1,11 @@
-<<<<<<< HEAD
 /* eslint no-restricted-syntax: ["error", "FunctionExpression", "WithStatement"] */
 
-=======
->>>>>>> ad747018
 import assert from 'assert';
 import { Exchange } from "../../../../ccxt";
 import Precise from '../../../base/Precise.js';
-<<<<<<< HEAD
 import { TICK_SIZE } from '../../../base/functions/number.js';
 import testOrder from './test.order.js';
 import { OperationFailed, OnMaintenance, ArgumentsRequired } from '../../../base/errors.js';
-=======
-import { OnMaintenance, OperationFailed } from '../../../base/errors.js';
->>>>>>> ad747018
 
 function logTemplate (exchange: Exchange, method: string, entry: object) {
     return ' <<< ' + exchange.id + ' ' + method + ' ::: ' + exchange.json (entry) + ' >>> ';
@@ -362,7 +355,6 @@
     }
 }
 
-<<<<<<< HEAD
 async function tryFetchBestBidAsk (exchange, method, symbol) {
     const logText = logTemplate (exchange, method, {});
     // find out best bid/ask price
@@ -513,10 +505,7 @@
     }
 }
 
-function removeProxyOptions (exchange, skippedProperties) {
-=======
 function removeProxyOptions (exchange: Exchange, skippedProperties: object) {
->>>>>>> ad747018
     const proxyUrl = exchange.checkProxyUrlSettings ();
     const [ httpProxy, httpsProxy, socksProxy ] = exchange.checkProxySettings ();
     // because of bug in transpiled, about `.proxyUrl` being transpiled into `.proxy_url`, we have to use this workaround
