--- conflicted
+++ resolved
@@ -1,11 +1,7 @@
 import { Currency, Exchange } from "../../../../ccxt";
 import testSharedMethods from './test.sharedMethods.js';
 
-<<<<<<< HEAD
-function testCurrency (exchange: Exchange, skippedProperties: string[], method: string, entry: Currency) {
-=======
-function testCurrency (exchange: Exchange, skippedProperties: object, method: string, entry: object) {
->>>>>>> df684843
+function testCurrency (exchange: Exchange, skippedProperties: object, method: string, entry: Currency) {
     const format = {
         'id': 'btc', // string literal for referencing within an exchange
         'code': 'BTC', // uppercase string literal of a pair of currencies
