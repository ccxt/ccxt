import assert from 'assert';
import { Exchange, OrderBook } from "../../../../ccxt";
import Precise from '../../../base/Precise.js';
import testSharedMethods from './test.sharedMethods.js';

<<<<<<< HEAD
function testOrderBook (exchange, skippedProperties, method, orderbook, symbol = undefined) {
=======
function testOrderBook (exchange: Exchange, skippedProperties: string[], method: string, orderbook: OrderBook, symbol: string) {
>>>>>>> 101fe831
    const format = {
        'symbol': 'ETH/BTC',
        'asks': [
            [ exchange.parseNumber ('1.24'), exchange.parseNumber ('0.453') ],
            [ exchange.parseNumber ('1.25'), exchange.parseNumber ('0.157') ],
        ],
        'bids': [
            [ exchange.parseNumber ('1.23'), exchange.parseNumber ('0.123') ],
            [ exchange.parseNumber ('1.22'), exchange.parseNumber ('0.543') ],
        ],
        'timestamp': 1504224000000,
        'datetime': '2017-09-01T00:00:00',
        'nonce': 134234234,
        // 'info': {},
    };
    const emptyAllowedFor = [ 'nonce' ];
    // turn into copy: https://discord.com/channels/690203284119617602/921046068555313202/1220626834887282728
    orderbook = exchange.deepExtend ({}, orderbook);
    testSharedMethods.assertStructure (exchange, skippedProperties, method, orderbook, format, emptyAllowedFor);
    testSharedMethods.assertTimestampAndDatetime (exchange, skippedProperties, method, orderbook);
    testSharedMethods.assertSymbol (exchange, skippedProperties, method, orderbook, 'symbol', symbol);
    const logText = testSharedMethods.logTemplate (exchange, method, orderbook);
    //
    if (('bid' in skippedProperties) || ('ask' in skippedProperties)) {
        return;
    }
    // todo: check non-emtpy arrays for bids/asks for toptier exchanges
    const bids = orderbook['bids'];
    const bidsLength = bids.length;
    for (let i = 0; i < bidsLength; i++) {
        const currentBidString = exchange.safeString (bids[i], 0);
        if (!('compareToNextItem' in skippedProperties)) {
            const nextI = i + 1;
            if (bidsLength > nextI) {
                const nextBidString = exchange.safeString (bids[nextI], 0);
                assert (Precise.stringGt (currentBidString, nextBidString), 'current bid should be > than the next one: ' + currentBidString + '>' + nextBidString + logText);
            }
        }
        if (!('compareToZero' in skippedProperties)) {
            // compare price & volume to zero
            testSharedMethods.assertGreater (exchange, skippedProperties, method, bids[i], 0, '0');
            testSharedMethods.assertGreater (exchange, skippedProperties, method, bids[i], 1, '0');
        }
    }
    const asks = orderbook['asks'];
    const asksLength = asks.length;
    for (let i = 0; i < asksLength; i++) {
        const currentAskString = exchange.safeString (asks[i], 0);
        if (!('compareToNextItem' in skippedProperties)) {
            const nextI = i + 1;
            if (asksLength > nextI) {
                const nextAskString = exchange.safeString (asks[nextI], 0);
                assert (Precise.stringLt (currentAskString, nextAskString), 'current ask should be < than the next one: ' + currentAskString + '<' + nextAskString + logText);
            }
        }
        if (!('compareToZero' in skippedProperties)) {
            // compare price & volume to zero
            testSharedMethods.assertGreater (exchange, skippedProperties, method, asks[i], 0, '0');
            testSharedMethods.assertGreater (exchange, skippedProperties, method, asks[i], 1, '0');
        }
    }
    if (!('spread' in skippedProperties)) {
        if (bidsLength && asksLength) {
            const firstBid = exchange.safeString (bids[0], 0);
            const firstAsk = exchange.safeString (asks[0], 0);
            // check bid-ask spread
            assert (Precise.stringLt (firstBid, firstAsk), 'bids[0][0] (' + firstAsk + ') should be < than asks[0][0] (' + firstAsk + ')' + logText);
        }
    }
}

export default testOrderBook;<|MERGE_RESOLUTION|>--- conflicted
+++ resolved
@@ -3,11 +3,7 @@
 import Precise from '../../../base/Precise.js';
 import testSharedMethods from './test.sharedMethods.js';
 
-<<<<<<< HEAD
-function testOrderBook (exchange, skippedProperties, method, orderbook, symbol = undefined) {
-=======
 function testOrderBook (exchange: Exchange, skippedProperties: string[], method: string, orderbook: OrderBook, symbol: string) {
->>>>>>> 101fe831
     const format = {
         'symbol': 'ETH/BTC',
         'asks': [
