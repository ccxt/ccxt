--- conflicted
+++ resolved
@@ -19,19 +19,11 @@
         'nonce': 134234234,
         // 'info': {},
     };
-<<<<<<< HEAD
-    const emptyNotAllowedFor = [ 'bids', 'asks' ];
-    testSharedMethods.assertStructure (exchange, method, entry, format, emptyNotAllowedFor);
-    testSharedMethods.assertTimestamp (exchange, method, entry);
-    testSharedMethods.assertSymbol (exchange, method, entry, 'symbol', symbol);
-    const logText = testSharedMethods.logTemplate (exchange, method, {}); // don't print orderbook here to avoid log pollution
-=======
     const emptyAllowedFor = [ 'symbol', 'nonce', 'datetime', 'timestamp' ]; // todo: make timestamp required
     testSharedMethods.assertStructure (exchange, skippedProperties, method, entry, format, emptyAllowedFor);
     testSharedMethods.assertTimestamp (exchange, skippedProperties, method, entry);
     testSharedMethods.assertSymbol (exchange, skippedProperties, method, entry, 'symbol', symbol);
     const logText = testSharedMethods.logTemplate (exchange, method, entry);
->>>>>>> 9a0bbfd8
     //
     const bids = entry['bids'];
     const bidsLength = bids.length;
