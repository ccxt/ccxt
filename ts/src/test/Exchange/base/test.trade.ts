--- conflicted
+++ resolved
@@ -1,11 +1,7 @@
 import { Exchange } from "../../../../ccxt";
 import testSharedMethods from './test.sharedMethods.js';
 
-<<<<<<< HEAD
 function testTrade (exchange, skippedProperties, method, entry, symbol = undefined, now = undefined) {
-=======
-function testTrade (exchange: Exchange, skippedProperties: string[], method: string, entry: object, symbol: string, now: number) {
->>>>>>> 101fe831
     const format = {
         'info': { },
         'id': '12345-67890:09876/54321', // string trade id
