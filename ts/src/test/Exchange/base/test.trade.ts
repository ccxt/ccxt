import { Exchange } from "../../../../ccxt";
import testSharedMethods from './test.sharedMethods.js';

<<<<<<< HEAD
<<<<<<< HEAD
function testTrade (exchange, skippedProperties, method, entry, symbol, now, isPublicTrade) {
=======
function testTrade (exchange: Exchange, skippedProperties: object, method: string, entry: object, symbol: string, now: number) {
>>>>>>> e0f7ad0526268457c6f919972351c81d991580ed
=======
function testTrade (exchange: Exchange, skippedProperties: object, method: string, entry: object, symbol: string, now: number, isPublicTrade: boolean) {
>>>>>>> de37bd19
    const format = {
        'info': { },
        'id': '12345-67890:09876/54321', // string trade id
        'timestamp': 1502962946216, // Unix timestamp in milliseconds
        'datetime': '2017-08-17 12:42:48.000', // ISO8601 datetime with milliseconds
        'symbol': 'ETH/BTC', // symbol
        'order': '12345-67890:09876/54321', // string order id or undefined/None/null
        'side': 'buy', // direction of the trade, 'buy' or 'sell'
        'takerOrMaker': 'taker', // string, 'taker' or 'maker'
        'price': exchange.parseNumber ('0.06917684'), // float price in quote currency
        'amount': exchange.parseNumber ('1.5'), // amount of base currency
        'cost': exchange.parseNumber ('0.10376526'), // total cost (including fees), `price * amount`
        'fees': [],
        'fee': {},
    };
    // todo: add takeOrMaker as mandatory (atm, many exchanges fail)
    const emptyAllowedFor = [ 'fees', 'fee', 'symbol', 'order', 'id', 'takerOrMaker', 'timestamp', 'datetime' ];
    testSharedMethods.assertStructure (exchange, skippedProperties, method, entry, format, emptyAllowedFor);
    testSharedMethods.assertTimestampAndDatetime (exchange, skippedProperties, method, entry, now);
    testSharedMethods.assertSymbol (exchange, skippedProperties, method, entry, 'symbol', symbol);
    //
    testSharedMethods.assertInArray (exchange, skippedProperties, method, entry, 'side', [ 'buy', 'sell' ]);
    if (isPublicTrade) {
        // for public trades (fetchTrades & watchTrades), it must be either 'taker' or undefined
        testSharedMethods.assertInArray (exchange, skippedProperties, method, entry, 'takerOrMaker', [ 'taker', undefined ]);
    } else {
        // for private trades (fetchMyTrades & watchMyTrades), it can be any
        testSharedMethods.assertInArray (exchange, skippedProperties, method, entry, 'takerOrMaker', [ 'taker', 'maker', undefined ]);
    }
    testSharedMethods.assertFeeStructure (exchange, skippedProperties, method, entry, 'fee');
    if (!('fees' in skippedProperties)) {
        // todo: remove undefined check and probably non-empty array check later
        if (entry['fees'] !== undefined) {
            for (let i = 0; i < entry['fees'].length; i++) {
                testSharedMethods.assertFeeStructure (exchange, skippedProperties, method, entry['fees'], i);
            }
        }
    }
}

export default testTrade;<|MERGE_RESOLUTION|>--- conflicted
+++ resolved
@@ -1,15 +1,7 @@
 import { Exchange } from "../../../../ccxt";
 import testSharedMethods from './test.sharedMethods.js';
 
-<<<<<<< HEAD
-<<<<<<< HEAD
-function testTrade (exchange, skippedProperties, method, entry, symbol, now, isPublicTrade) {
-=======
-function testTrade (exchange: Exchange, skippedProperties: object, method: string, entry: object, symbol: string, now: number) {
->>>>>>> e0f7ad0526268457c6f919972351c81d991580ed
-=======
 function testTrade (exchange: Exchange, skippedProperties: object, method: string, entry: object, symbol: string, now: number, isPublicTrade: boolean) {
->>>>>>> de37bd19
     const format = {
         'info': { },
         'id': '12345-67890:09876/54321', // string trade id
