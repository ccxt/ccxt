import { Exchange } from "../../../../ccxt";
import testSharedMethods from './test.sharedMethods.js';

<<<<<<< HEAD
function testTrade (exchange: Exchange, skippedProperties: string[], method: string, entry: object, symbol: string, now: number, isPublicTrade: boolean) {
=======
function testTrade (exchange: Exchange, skippedProperties: object, method: string, entry: object, symbol: string, now: number) {
>>>>>>> f035c673
    const format = {
        'info': { },
        'id': '12345-67890:09876/54321', // string trade id
        'timestamp': 1502962946216, // Unix timestamp in milliseconds
        'datetime': '2017-08-17 12:42:48.000', // ISO8601 datetime with milliseconds
        'symbol': 'ETH/BTC', // symbol
        'order': '12345-67890:09876/54321', // string order id or undefined/None/null
        'side': 'buy', // direction of the trade, 'buy' or 'sell'
        'takerOrMaker': 'taker', // string, 'taker' or 'maker'
        'price': exchange.parseNumber ('0.06917684'), // float price in quote currency
        'amount': exchange.parseNumber ('1.5'), // amount of base currency
        'cost': exchange.parseNumber ('0.10376526'), // total cost (including fees), `price * amount`
        'fees': [],
        'fee': {},
    };
    // todo: add takeOrMaker as mandatory (atm, many exchanges fail)
    const emptyAllowedFor = [ 'fees', 'fee', 'symbol', 'order', 'id', 'takerOrMaker', 'timestamp', 'datetime' ];
    testSharedMethods.assertStructure (exchange, skippedProperties, method, entry, format, emptyAllowedFor);
    testSharedMethods.assertTimestampAndDatetime (exchange, skippedProperties, method, entry, now);
    testSharedMethods.assertSymbol (exchange, skippedProperties, method, entry, 'symbol', symbol);
    //
    testSharedMethods.assertInArray (exchange, skippedProperties, method, entry, 'side', [ 'buy', 'sell' ]);
    if (isPublicTrade) {
        // for public trades (fetchTrades & watchTrades), it must be either 'taker' or undefined
        testSharedMethods.assertInArray (exchange, skippedProperties, method, entry, 'takerOrMaker', [ 'taker', undefined ]);
    } else {
        // for private trades (fetchMyTrades & watchMyTrades), it can be any
        testSharedMethods.assertInArray (exchange, skippedProperties, method, entry, 'takerOrMaker', [ 'taker', 'maker', undefined ]);
    }
    testSharedMethods.assertFeeStructure (exchange, skippedProperties, method, entry, 'fee');
    if (!('fees' in skippedProperties)) {
        // todo: remove undefined check and probably non-empty array check later
        if (entry['fees'] !== undefined) {
            for (let i = 0; i < entry['fees'].length; i++) {
                testSharedMethods.assertFeeStructure (exchange, skippedProperties, method, entry['fees'], i);
            }
        }
    }
}

export default testTrade;<|MERGE_RESOLUTION|>--- conflicted
+++ resolved
@@ -1,11 +1,7 @@
 import { Exchange } from "../../../../ccxt";
 import testSharedMethods from './test.sharedMethods.js';
 
-<<<<<<< HEAD
-function testTrade (exchange: Exchange, skippedProperties: string[], method: string, entry: object, symbol: string, now: number, isPublicTrade: boolean) {
-=======
-function testTrade (exchange: Exchange, skippedProperties: object, method: string, entry: object, symbol: string, now: number) {
->>>>>>> f035c673
+function testTrade (exchange: Exchange, skippedProperties: object, method: string, entry: object, symbol: string, now: number, isPublicTrade: boolean) {
     const format = {
         'info': { },
         'id': '12345-67890:09876/54321', // string trade id
