
<<<<<<< HEAD
async function test (exchange) {
    const method = 'fetchTransactionFees';
    const skippedExchanges = [
        'bibox', // fetchTransactionFees should be rewritten to fetchTransactionFee
        'exmo', // todo: fetchTransactionFees should be rewritten, it's a bit messy atm for quick fix
        'bkex', // todo: temporary skip
        'stex', // todo: temporary skip
        'crex24', // todo: temporary skip
    ];
    if (skippedExchanges.includes (exchange.id)) {
        console.log (exchange.id, 'found in ignored exchanges, skipping ' + method + '...');
        return;
    }
    if (exchange.has[method]) {
        const fees = await exchange[method] ();
        const length = Object.keys (fees['withdraw']).length;
        console.log ('fetched items:', length);
        return fees;
    } else {
        console.log (method + '() is not supported');
    }
}

export default test;
=======
async function testFetchTransactionFees (exchange = undefined) {
    // const method = 'fetchTransactionFees';
    // const fees = await exchange.fetchTransactionFees ();
    // const withdrawKeys = Object.keys (fees['withdraw']);
    // todo : assert each entry
    return undefined;
}

export default testFetchTransactionFees;
>>>>>>> db7cd4f0
<|MERGE_RESOLUTION|>--- conflicted
+++ resolved
@@ -1,30 +1,4 @@
 
-<<<<<<< HEAD
-async function test (exchange) {
-    const method = 'fetchTransactionFees';
-    const skippedExchanges = [
-        'bibox', // fetchTransactionFees should be rewritten to fetchTransactionFee
-        'exmo', // todo: fetchTransactionFees should be rewritten, it's a bit messy atm for quick fix
-        'bkex', // todo: temporary skip
-        'stex', // todo: temporary skip
-        'crex24', // todo: temporary skip
-    ];
-    if (skippedExchanges.includes (exchange.id)) {
-        console.log (exchange.id, 'found in ignored exchanges, skipping ' + method + '...');
-        return;
-    }
-    if (exchange.has[method]) {
-        const fees = await exchange[method] ();
-        const length = Object.keys (fees['withdraw']).length;
-        console.log ('fetched items:', length);
-        return fees;
-    } else {
-        console.log (method + '() is not supported');
-    }
-}
-
-export default test;
-=======
 async function testFetchTransactionFees (exchange = undefined) {
     // const method = 'fetchTransactionFees';
     // const fees = await exchange.fetchTransactionFees ();
@@ -33,5 +7,4 @@
     return undefined;
 }
 
-export default testFetchTransactionFees;
->>>>>>> db7cd4f0
+export default testFetchTransactionFees;