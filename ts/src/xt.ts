
//  ---------------------------------------------------------------------------

import Exchange from './abstract/xt.js';
<<<<<<< HEAD
import { Currencies, Currency, Dict, FundingHistory, FundingRateHistory, Int, LeverageTier, MarginModification, Market, Num, OHLCV, Order, OrderSide, OrderType, Str, Tickers, Transaction, TransferEntry, LedgerEntry, FundingRate, DepositAddress, LeverageTiers, Position, MarginMode, Leverage } from './base/types.js';
=======
import { Currencies, Currency, Dict, FundingHistory, FundingRateHistory, Int, LeverageTier, MarginModification, Market, Num, OHLCV, Order, OrderSide, OrderType, Str, Tickers, Transaction, TransferEntry, LedgerEntry, FundingRate, DepositAddress, LeverageTiers, Position, int } from './base/types.js';
>>>>>>> 9b39056e
import { Precise } from './base/Precise.js';
import { TICK_SIZE } from './base/functions/number.js';
import { ArgumentsRequired, AuthenticationError, BadRequest, BadSymbol, ExchangeError, InsufficientFunds, InvalidOrder, NetworkError, NotSupported, OnMaintenance, PermissionDenied, RateLimitExceeded, RequestTimeout } from './base/errors.js';
import { sha256 } from './static_dependencies/noble-hashes/sha256.js';

//  ---------------------------------------------------------------------------

/**
 * @class xt
 * @augments Exchange
 */
export default class xt extends Exchange {
    describe (): any {
        return this.deepExtend (super.describe (), {
            'id': 'xt',
            'name': 'XT',
            'countries': [ 'SC' ], // Seychelles
            // spot api ratelimits are undefined, 10/s/ip, 50/s/ip, 100/s/ip or 200/s/ip
            // futures 3 requests per second => 1000ms / (100 * 3.33) = 3.003 (get assets -> fetchMarkets & fetchCurrencies)
            // futures 10 requests per second => 1000ms / (100 * 1) = 10 (all other)
            // futures 1000 times per minute for each single IP -> Otherwise account locked for 10min
            'rateLimit': 100,
            'version': 'v4',
            'certified': false,
            'pro': true,
            'has': {
                'CORS': false,
                'spot': true,
                'margin': true,
                'swap': true,
                'future': true,
                'option': false,
                'addMargin': true,
                'borrowMargin': false,
                'cancelAllOrders': true,
                'cancelOrder': true,
                'cancelOrders': true,
                'createDepositAddress': false,
                'createMarketBuyOrderWithCost': true,
                'createMarketSellOrderWithCost': false,
                'createOrder': true,
                'createPostOnlyOrder': false,
                'createReduceOnlyOrder': true,
                'editOrder': true,
                'fetchAccounts': false,
                'fetchBalance': true,
                'fetchBidsAsks': true,
                'fetchBorrowInterest': false,
                'fetchBorrowRate': false,
                'fetchBorrowRateHistories': false,
                'fetchBorrowRateHistory': false,
                'fetchBorrowRatesPerSymbol': false,
                'fetchCanceledOrders': true,
                'fetchClosedOrders': true,
                'fetchCurrencies': true,
                'fetchDeposit': false,
                'fetchDepositAddress': true,
                'fetchDepositAddresses': false,
                'fetchDepositAddressesByNetwork': false,
                'fetchDeposits': true,
                'fetchDepositWithdrawals': false,
                'fetchDepositWithdrawFee': false,
                'fetchDepositWithdrawFees': false,
                'fetchFundingHistory': true,
                'fetchFundingInterval': true,
                'fetchFundingIntervals': false,
                'fetchFundingRate': true,
                'fetchFundingRateHistory': true,
                'fetchFundingRates': false,
                'fetchIndexOHLCV': false,
                'fetchL3OrderBook': false,
                'fetchLedger': true,
                'fetchLedgerEntry': false,
                'fetchLeverage': false,
                'fetchLeverageTiers': true,
                'fetchMarketLeverageTiers': true,
                'fetchMarkets': true,
                'fetchMarkOHLCV': false,
                'fetchMyTrades': true,
                'fetchOHLCV': true,
                'fetchOpenInterest': false,
                'fetchOpenInterestHistory': false,
                'fetchOpenOrders': true,
                'fetchOrder': true,
                'fetchOrderBook': true,
                'fetchOrderBooks': false,
                'fetchOrders': true,
                'fetchOrdersByStatus': true,
                'fetchOrderTrades': false,
                'fetchPosition': true,
                'fetchPositions': true,
                'fetchPremiumIndexOHLCV': false,
                'fetchSettlementHistory': false,
                'fetchStatus': false,
                'fetchTicker': true,
                'fetchTickers': true,
                'fetchTime': true,
                'fetchTrades': true,
                'fetchTradingFee': false,
                'fetchTradingFees': false,
                'fetchTradingLimits': false,
                'fetchTransactionFee': false,
                'fetchTransactionFees': false,
                'fetchTransactions': false,
                'fetchTransfer': false,
                'fetchTransfers': false,
                'fetchWithdrawal': false,
                'fetchWithdrawals': true,
                'fetchWithdrawalWhitelist': false,
                'reduceMargin': true,
                'repayMargin': false,
                'setLeverage': true,
                'setMargin': false,
                'setMarginMode': true,
                'setPositionMode': false,
                'signIn': false,
                'transfer': true,
                'withdraw': true,
            },
            'precisionMode': TICK_SIZE,
            'urls': {
                'logo': 'https://user-images.githubusercontent.com/14319357/232636712-466df2fc-560a-4ca4-aab2-b1d954a58e24.jpg',
                'api': {
                    'spot': 'https://sapi.xt.com',
                    'linear': 'https://fapi.xt.com',
                    'inverse': 'https://dapi.xt.com',
                    'user': 'https://api.xt.com',
                },
                'www': 'https://xt.com',
                'referral': 'https://www.xt.com/en/accounts/register?ref=9PTM9VW',
                'doc': [
                    'https://doc.xt.com/',
                    'https://github.com/xtpub/api-doc',
                ],
                'fees': 'https://www.xt.com/en/rate',
            },
            'api': {
                'public': {
                    'spot': {
                        'get': {
                            'currencies': 1,
                            'depth': 10,
                            'kline': 1,
                            'symbol': 1, // 1 for a single symbol
                            'ticker': 1, // 1 for a single symbol
                            'ticker/book': 1, // 1 for a single symbol
                            'ticker/price': 1, // 1 for a single symbol
                            'ticker/24h': 1, // 1 for a single symbol
                            'time': 1,
                            'trade/history': 1,
                            'trade/recent': 1,
                            'wallet/support/currency': 1,
                        },
                    },
                    'linear': {
                        'get': {
                            'future/market/v1/public/contract/risk-balance': 1,
                            'future/market/v1/public/contract/open-interest': 1,
                            'future/market/v1/public/leverage/bracket/detail': 1,
                            'future/market/v1/public/leverage/bracket/list': 1,
                            'future/market/v1/public/q/agg-ticker': 1,
                            'future/market/v1/public/q/agg-tickers': 1,
                            'future/market/v1/public/q/deal': 1,
                            'future/market/v1/public/q/depth': 1,
                            'future/market/v1/public/q/funding-rate': 1,
                            'future/market/v1/public/q/funding-rate-record': 1,
                            'future/market/v1/public/q/index-price': 1,
                            'future/market/v1/public/q/kline': 1,
                            'future/market/v1/public/q/mark-price': 1,
                            'future/market/v1/public/q/symbol-index-price': 1,
                            'future/market/v1/public/q/symbol-mark-price': 1,
                            'future/market/v1/public/q/ticker': 1,
                            'future/market/v1/public/q/tickers': 1,
                            'future/market/v1/public/symbol/coins': 3.33,
                            'future/market/v1/public/symbol/detail': 3.33,
                            'future/market/v1/public/symbol/list': 1,
                        },
                    },
                    'inverse': {
                        'get': {
                            'future/market/v1/public/contract/risk-balance': 1,
                            'future/market/v1/public/contract/open-interest': 1,
                            'future/market/v1/public/leverage/bracket/detail': 1,
                            'future/market/v1/public/leverage/bracket/list': 1,
                            'future/market/v1/public/q/agg-ticker': 1,
                            'future/market/v1/public/q/agg-tickers': 1,
                            'future/market/v1/public/q/deal': 1,
                            'future/market/v1/public/q/depth': 1,
                            'future/market/v1/public/q/funding-rate': 1,
                            'future/market/v1/public/q/funding-rate-record': 1,
                            'future/market/v1/public/q/index-price': 1,
                            'future/market/v1/public/q/kline': 1,
                            'future/market/v1/public/q/mark-price': 1,
                            'future/market/v1/public/q/symbol-index-price': 1,
                            'future/market/v1/public/q/symbol-mark-price': 1,
                            'future/market/v1/public/q/ticker': 1,
                            'future/market/v1/public/q/tickers': 1,
                            'future/market/v1/public/symbol/coins': 3.33,
                            'future/market/v1/public/symbol/detail': 3.33,
                            'future/market/v1/public/symbol/list': 1,
                        },
                    },
                },
                'private': {
                    'spot': {
                        'get': {
                            'balance': 1,
                            'balances': 1,
                            'batch-order': 1,
                            'deposit/address': 1,
                            'deposit/history': 1,
                            'history-order': 1,
                            'open-order': 1,
                            'order': 1,
                            'order/{orderId}': 1,
                            'trade': 1,
                            'withdraw/history': 1,
                        },
                        'post': {
                            'order': 0.2,
                            'withdraw': 10,
                            'balance/transfer': 1,
                            'balance/account/transfer': 1,
                            'ws-token': 1,
                        },
                        'delete': {
                            'batch-order': 1,
                            'open-order': 1,
                            'order/{orderId}': 1,
                        },
                        'put': {
                            'order/{orderId}': 1,
                        },
                    },
                    'linear': {
                        'get': {
                            'future/trade/v1/entrust/plan-detail': 1,
                            'future/trade/v1/entrust/plan-list': 1,
                            'future/trade/v1/entrust/plan-list-history': 1,
                            'future/trade/v1/entrust/profit-detail': 1,
                            'future/trade/v1/entrust/profit-list': 1,
                            'future/trade/v1/order/detail': 1,
                            'future/trade/v1/order/list': 1,
                            'future/trade/v1/order/list-history': 1,
                            'future/trade/v1/order/trade-list': 1,
                            'future/user/v1/account/info': 1,
                            'future/user/v1/balance/bills': 1,
                            'future/user/v1/balance/detail': 1,
                            'future/user/v1/balance/funding-rate-list': 1,
                            'future/user/v1/balance/list': 1,
                            'future/user/v1/position/adl': 1,
                            'future/user/v1/position/list': 1,
                            'future/user/v1/user/collection/list': 1,
                            'future/user/v1/user/listen-key': 1,
                        },
                        'post': {
                            'future/trade/v1/entrust/cancel-all-plan': 1,
                            'future/trade/v1/entrust/cancel-all-profit-stop': 1,
                            'future/trade/v1/entrust/cancel-plan': 1,
                            'future/trade/v1/entrust/cancel-profit-stop': 1,
                            'future/trade/v1/entrust/create-plan': 1,
                            'future/trade/v1/entrust/create-profit': 1,
                            'future/trade/v1/entrust/update-profit-stop': 1,
                            'future/trade/v1/order/cancel': 1,
                            'future/trade/v1/order/cancel-all': 1,
                            'future/trade/v1/order/create': 1,
                            'future/trade/v1/order/create-batch': 1,
                            'future/trade/v1/order/update': 1,
                            'future/user/v1/account/open': 1,
                            'future/user/v1/position/adjust-leverage': 1,
                            'future/user/v1/position/auto-margin': 1,
                            'future/user/v1/position/close-all': 1,
                            'future/user/v1/position/margin': 1,
                            'future/user/v1/user/collection/add': 1,
                            'future/user/v1/user/collection/cancel': 1,
                            'future/user/v1/position/change-type': 1,
                        },
                    },
                    'inverse': {
                        'get': {
                            'future/trade/v1/entrust/plan-detail': 1,
                            'future/trade/v1/entrust/plan-list': 1,
                            'future/trade/v1/entrust/plan-list-history': 1,
                            'future/trade/v1/entrust/profit-detail': 1,
                            'future/trade/v1/entrust/profit-list': 1,
                            'future/trade/v1/order/detail': 1,
                            'future/trade/v1/order/list': 1,
                            'future/trade/v1/order/list-history': 1,
                            'future/trade/v1/order/trade-list': 1,
                            'future/user/v1/account/info': 1,
                            'future/user/v1/balance/bills': 1,
                            'future/user/v1/balance/detail': 1,
                            'future/user/v1/balance/funding-rate-list': 1,
                            'future/user/v1/balance/list': 1,
                            'future/user/v1/position/adl': 1,
                            'future/user/v1/position/list': 1,
                            'future/user/v1/user/collection/list': 1,
                            'future/user/v1/user/listen-key': 1,
                        },
                        'post': {
                            'future/trade/v1/entrust/cancel-all-plan': 1,
                            'future/trade/v1/entrust/cancel-all-profit-stop': 1,
                            'future/trade/v1/entrust/cancel-plan': 1,
                            'future/trade/v1/entrust/cancel-profit-stop': 1,
                            'future/trade/v1/entrust/create-plan': 1,
                            'future/trade/v1/entrust/create-profit': 1,
                            'future/trade/v1/entrust/update-profit-stop': 1,
                            'future/trade/v1/order/cancel': 1,
                            'future/trade/v1/order/cancel-all': 1,
                            'future/trade/v1/order/create': 1,
                            'future/trade/v1/order/create-batch': 1,
                            'future/trade/v1/order/update': 1,
                            'future/user/v1/account/open': 1,
                            'future/user/v1/position/adjust-leverage': 1,
                            'future/user/v1/position/auto-margin': 1,
                            'future/user/v1/position/close-all': 1,
                            'future/user/v1/position/margin': 1,
                            'future/user/v1/user/collection/add': 1,
                            'future/user/v1/user/collection/cancel': 1,
                        },
                    },
                    'user': {
                        'get': {
                            'user/account': 1,
                            'user/account/api-key': 1,
                        },
                        'post': {
                            'user/account': 1,
                            'user/account/api-key': 1,
                        },
                        'put': {
                            'user/account/api-key': 1,
                        },
                        'delete': {
                            'user/account/{apikeyId}': 1,
                        },
                    },
                },
            },
            'fees': {
                'spot': {
                    'tierBased': true,
                    'percentage': true,
                    'maker': this.parseNumber ('0.002'),
                    'taker': this.parseNumber ('0.002'),
                    'tiers': {
                        'maker': [
                            [ this.parseNumber ('0'), this.parseNumber ('0.002') ],
                            [ this.parseNumber ('5000'), this.parseNumber ('0.0018') ],
                            [ this.parseNumber ('10000'), this.parseNumber ('0.0016') ],
                            [ this.parseNumber ('20000'), this.parseNumber ('0.0014') ],
                            [ this.parseNumber ('50000'), this.parseNumber ('0.0012') ],
                            [ this.parseNumber ('150000'), this.parseNumber ('0.0010') ],
                            [ this.parseNumber ('300000'), this.parseNumber ('0.0008') ],
                            [ this.parseNumber ('600000'), this.parseNumber ('0.0007') ],
                            [ this.parseNumber ('1200000'), this.parseNumber ('0.0006') ],
                            [ this.parseNumber ('2500000'), this.parseNumber ('0.0005') ],
                            [ this.parseNumber ('6000000'), this.parseNumber ('0.0004') ],
                            [ this.parseNumber ('15000000'), this.parseNumber ('0.0003') ],
                            [ this.parseNumber ('30000000'), this.parseNumber ('0.0002') ],
                        ],
                        'taker': [
                            [ this.parseNumber ('0'), this.parseNumber ('0.002') ],
                            [ this.parseNumber ('5000'), this.parseNumber ('0.0018') ],
                            [ this.parseNumber ('10000'), this.parseNumber ('0.0016') ],
                            [ this.parseNumber ('20000'), this.parseNumber ('0.0014') ],
                            [ this.parseNumber ('50000'), this.parseNumber ('0.0012') ],
                            [ this.parseNumber ('150000'), this.parseNumber ('0.0010') ],
                            [ this.parseNumber ('300000'), this.parseNumber ('0.0008') ],
                            [ this.parseNumber ('600000'), this.parseNumber ('0.0007') ],
                            [ this.parseNumber ('1200000'), this.parseNumber ('0.0006') ],
                            [ this.parseNumber ('2500000'), this.parseNumber ('0.0005') ],
                            [ this.parseNumber ('6000000'), this.parseNumber ('0.0004') ],
                            [ this.parseNumber ('15000000'), this.parseNumber ('0.0003') ],
                            [ this.parseNumber ('30000000'), this.parseNumber ('0.0002') ],
                        ],
                    },
                },
                'contract': {
                    'tierBased': true,
                    'percentage': true,
                    'maker': this.parseNumber ('0.0004'),
                    'taker': this.parseNumber ('0.0006'),
                    'tiers': {
                        'maker': [
                            [ this.parseNumber ('0'), this.parseNumber ('0.0004') ],
                            [ this.parseNumber ('200000'), this.parseNumber ('0.00038') ],
                            [ this.parseNumber ('1000000'), this.parseNumber ('0.00036') ],
                            [ this.parseNumber ('5000000'), this.parseNumber ('0.00034') ],
                            [ this.parseNumber ('10000000'), this.parseNumber ('0.00032') ],
                            [ this.parseNumber ('15000000'), this.parseNumber ('0.00028') ],
                            [ this.parseNumber ('30000000'), this.parseNumber ('0.00024') ],
                            [ this.parseNumber ('50000000'), this.parseNumber ('0.0002') ],
                            [ this.parseNumber ('100000000'), this.parseNumber ('0.00016') ],
                            [ this.parseNumber ('300000000'), this.parseNumber ('0.00012') ],
                            [ this.parseNumber ('500000000'), this.parseNumber ('0.00008') ],
                        ],
                        'taker': [
                            [ this.parseNumber ('0'), this.parseNumber ('0.0006') ],
                            [ this.parseNumber ('200000'), this.parseNumber ('0.000588') ],
                            [ this.parseNumber ('1000000'), this.parseNumber ('0.00057') ],
                            [ this.parseNumber ('5000000'), this.parseNumber ('0.00054') ],
                            [ this.parseNumber ('10000000'), this.parseNumber ('0.00051') ],
                            [ this.parseNumber ('15000000'), this.parseNumber ('0.00048') ],
                            [ this.parseNumber ('30000000'), this.parseNumber ('0.00045') ],
                            [ this.parseNumber ('50000000'), this.parseNumber ('0.00045') ],
                            [ this.parseNumber ('100000000'), this.parseNumber ('0.00036') ],
                            [ this.parseNumber ('300000000'), this.parseNumber ('0.00033') ],
                            [ this.parseNumber ('500000000'), this.parseNumber ('0.0003') ],
                        ],
                    },
                },
            },
            'exceptions': {
                'exact': {
                    '400': NetworkError, // {"returnCode":1,"msgInfo":"failure","error":{"code":"400","msg":"Connection refused: /10.0.26.71:8080"},"result":null}
                    '404': ExchangeError, // interface does not exist
                    '429': RateLimitExceeded, // The request is too frequent, please control the request rate according to the speed limit requirement
                    '500': ExchangeError, // Service exception
                    '502': ExchangeError, // Gateway exception
                    '503': OnMaintenance, // Service unavailable, please try again later
                    'AUTH_001': AuthenticationError, // missing request header xt-validate-appkey
                    'AUTH_002': AuthenticationError, // missing request header xt-validate-timestamp
                    'AUTH_003': AuthenticationError, // missing request header xt-validate-recvwindow
                    'AUTH_004': AuthenticationError, // bad request header xt-validate-recvwindow
                    'AUTH_005': AuthenticationError, // missing request header xt-validate-algorithms
                    'AUTH_006': AuthenticationError, // bad request header xt-validate-algorithms
                    'AUTH_007': AuthenticationError, // missing request header xt-validate-signature
                    'AUTH_101': AuthenticationError, // ApiKey does not exist
                    'AUTH_102': AuthenticationError, // ApiKey is not activated
                    'AUTH_103': AuthenticationError, // Signature error, {"rc":1,"mc":"AUTH_103","ma":[],"result":null}
                    'AUTH_104': AuthenticationError, // Unbound IP request
                    'AUTH_105': AuthenticationError, // outdated message
                    'AUTH_106': PermissionDenied, // Exceeded apikey permission
                    'SYMBOL_001': BadSymbol, // Symbol not exist
                    'SYMBOL_002': BadSymbol, // Symbol offline
                    'SYMBOL_003': BadSymbol, // Symbol suspend trading
                    'SYMBOL_004': BadSymbol, // Symbol country disallow trading
                    'SYMBOL_005': BadSymbol, // The symbol does not support trading via API
                    'ORDER_001': InvalidOrder, // Platform rejection
                    'ORDER_002': InsufficientFunds, // insufficient funds
                    'ORDER_003': InvalidOrder, // Trading Pair Suspended
                    'ORDER_004': InvalidOrder, // no transaction
                    'ORDER_005': InvalidOrder, // Order not exist
                    'ORDER_006': InvalidOrder, // Too many open orders
                    'ORDER_007': PermissionDenied, // The sub-account has no transaction authority
                    'ORDER_F0101': InvalidOrder, // Trigger Price Filter - Min
                    'ORDER_F0102': InvalidOrder, // Trigger Price Filter - Max
                    'ORDER_F0103': InvalidOrder, // Trigger Price Filter - Step Value
                    'ORDER_F0201': InvalidOrder, // Trigger Quantity Filter - Min
                    'ORDER_F0202': InvalidOrder, // Trigger Quantity Filter - Max
                    'ORDER_F0203': InvalidOrder, // Trigger Quantity Filter - Step Value
                    'ORDER_F0301': InvalidOrder, // Trigger QUOTE_QTY Filter - Min Value
                    'ORDER_F0401': InvalidOrder, // Trigger PROTECTION_ONLINE Filter
                    'ORDER_F0501': InvalidOrder, // Trigger PROTECTION_LIMIT Filter - Buy Max Deviation
                    'ORDER_F0502': InvalidOrder, // Trigger PROTECTION_LIMIT Filter - Sell Max Deviation
                    'ORDER_F0601': InvalidOrder, // Trigger PROTECTION_MARKET Filter
                    'COMMON_001': ExchangeError, // The user does not exist
                    'COMMON_002': ExchangeError, // System busy, please try it later
                    'COMMON_003': BadRequest, // Operation failed, please try it later
                    'CURRENCY_001': BadRequest, // Information of currency is abnormal
                    'DEPOSIT_001': BadRequest, // Deposit is not open
                    'DEPOSIT_002': PermissionDenied, // The current account security level is low, please bind any two security verifications in mobile phone/email/Google Authenticator before deposit
                    'DEPOSIT_003': BadRequest, // The format of address is incorrect, please enter again
                    'DEPOSIT_004': BadRequest, // The address is already exists, please enter again
                    'DEPOSIT_005': BadRequest, // Can not find the address of offline wallet
                    'DEPOSIT_006': BadRequest, // No deposit address, please try it later
                    'DEPOSIT_007': BadRequest, // Address is being generated, please try it later
                    'DEPOSIT_008': BadRequest, // Deposit is not available
                    'WITHDRAW_001': BadRequest, // Withdraw is not open
                    'WITHDRAW_002': BadRequest, // The withdrawal address is invalid
                    'WITHDRAW_003': PermissionDenied, // The current account security level is low, please bind any two security verifications in mobile phone/email/Google Authenticator before withdraw
                    'WITHDRAW_004': BadRequest, // The withdrawal address is not added
                    'WITHDRAW_005': BadRequest, // The withdrawal address cannot be empty
                    'WITHDRAW_006': BadRequest, // Memo cannot be empty
                    'WITHDRAW_008': PermissionDenied, // Risk control is triggered, withdraw of this currency is not currently supported
                    'WITHDRAW_009': PermissionDenied, // Withdraw failed, some assets in this withdraw are restricted by T+1 withdraw
                    'WITHDRAW_010': BadRequest, // The precision of withdrawal is invalid
                    'WITHDRAW_011': InsufficientFunds, // free balance is not enough
                    'WITHDRAW_012': PermissionDenied, // Withdraw failed, your remaining withdrawal limit today is not enough
                    'WITHDRAW_013': PermissionDenied, // Withdraw failed, your remaining withdrawal limit today is not enough, the withdrawal amount can be increased by completing a higher level of real-name authentication
                    'WITHDRAW_014': BadRequest, // This withdrawal address cannot be used in the internal transfer function, please cancel the internal transfer function before submitting
                    'WITHDRAW_015': BadRequest, // The withdrawal amount is not enough to deduct the handling fee
                    'WITHDRAW_016': BadRequest, // This withdrawal address is already exists
                    'WITHDRAW_017': BadRequest, // This withdrawal has been processed and cannot be canceled
                    'WITHDRAW_018': BadRequest, // Memo must be a number
                    'WITHDRAW_019': BadRequest, // Memo is incorrect, please enter again
                    'WITHDRAW_020': PermissionDenied, // Your withdrawal amount has reached the upper limit for today, please try it tomorrow
                    'WITHDRAW_021': PermissionDenied, // Your withdrawal amount has reached the upper limit for today, you can only withdraw up to {0} this time
                    'WITHDRAW_022': BadRequest, // Withdrawal amount must be greater than {0}
                    'WITHDRAW_023': BadRequest, // Withdrawal amount must be less than {0}
                    'WITHDRAW_024': BadRequest, // Withdraw is not supported
                    'WITHDRAW_025': BadRequest, // Please create a FIO address in the deposit page
                    'FUND_001': BadRequest, // Duplicate request (a bizId can only be requested once)
                    'FUND_002': InsufficientFunds, // Insufficient account balance
                    'FUND_003': BadRequest, // Transfer operations are not supported (for example, sub-accounts do not support financial transfers)
                    'FUND_004': ExchangeError, // Unfreeze failed
                    'FUND_005': PermissionDenied, // Transfer prohibited
                    'FUND_014': BadRequest, // The transfer-in account id and transfer-out account ID cannot be the same
                    'FUND_015': BadRequest, // From and to business types cannot be the same
                    'FUND_016': BadRequest, // Leverage transfer, symbol cannot be empty
                    'FUND_017': BadRequest, // Parameter error
                    'FUND_018': BadRequest, // Invalid freeze record
                    'FUND_019': BadRequest, // Freeze users not equal
                    'FUND_020': BadRequest, // Freeze currency are not equal
                    'FUND_021': BadRequest, // Operation not supported
                    'FUND_022': BadRequest, // Freeze record does not exist
                    'FUND_044': BadRequest, // The maximum length of the amount is 113 and cannot exceed the limit
                    'TRANSFER_001': BadRequest, // Duplicate request (a bizId can only be requested once)
                    'TRANSFER_002': InsufficientFunds, // Insufficient account balance
                    'TRANSFER_003': BadRequest, // User not registered
                    'TRANSFER_004': PermissionDenied, // The currency is not allowed to be transferred
                    'TRANSFER_005': PermissionDenied, // The user’s currency is not allowed to be transferred
                    'TRANSFER_006': PermissionDenied, // Transfer prohibited
                    'TRANSFER_007': RequestTimeout, // Request timed out
                    'TRANSFER_008': BadRequest, // Transferring to a leveraged account is abnormal
                    'TRANSFER_009': BadRequest, // Departing from a leveraged account is abnormal
                    'TRANSFER_010': PermissionDenied, // Leverage cleared, transfer prohibited
                    'TRANSFER_011': PermissionDenied, // Leverage with borrowing, transfer prohibited
                    'TRANSFER_012': PermissionDenied, // Currency transfer prohibited
                    'symbol_not_support_trading_via_api': BadSymbol, // {"returnCode":1,"msgInfo":"failure","error":{"code":"symbol_not_support_trading_via_api","msg":"The symbol does not support trading via API"},"result":null}
                    'open_order_min_nominal_value_limit': InvalidOrder, // {"returnCode":1,"msgInfo":"failure","error":{"code":"open_order_min_nominal_value_limit","msg":"Exceeds the minimum notional value of a single order"},"result":null}
                    'insufficient_balance': InsufficientFunds,
                },
                'broad': {
                    'The symbol does not support trading via API': BadSymbol, // {"returnCode":1,"msgInfo":"failure","error":{"code":"symbol_not_support_trading_via_api","msg":"The symbol does not support trading via API"},"result":null}
                    'Exceeds the minimum notional value of a single order': InvalidOrder, // {"returnCode":1,"msgInfo":"failure","error":{"code":"open_order_min_nominal_value_limit","msg":"Exceeds the minimum notional value of a single order"},"result":null}
                    'insufficient balance': InsufficientFunds,
                },
            },
            'timeframes': {
                '1m': '1m',
                '5m': '5m',
                '15m': '15m',
                '30m': '30m',
                '1h': '1h', // spot only
                '2h': '2h', // spot only
                '4h': '4h',
                '6h': '6h', // spot only
                '8h': '8h', // spot only
                '1d': '1d',
                '3d': '3d', // spot only
                '1w': '1w',
                '1M': '1M', // spot only
            },
            'commonCurrencies': {},
            'options': {
                'adjustForTimeDifference': false,
                'timeDifference': 0,
                'accountsById': {
                    'spot': 'SPOT',
                    'leverage': 'LEVER',
                    'finance': 'FINANCE',
                    'swap': 'FUTURES_U',
                    'future': 'FUTURES_U',
                    'linear': 'FUTURES_U',
                    'inverse': 'FUTURES_C',
                },
                'networks': {
                    'ERC20': 'Ethereum',
                    'TRC20': 'Tron',
                    'BEP20': 'BNB Smart Chain',
                    'BEP2': 'BNB-BEP2',
                    'ETH': 'Ethereum',
                    'TRON': 'Tron',
                    'BNB': 'BNB Smart Chain',
                    'AVAX': 'AVAX C-Chain',
                    'GAL': 'GAL(FT)',
                    'ALEO': 'ALEO(IOU)',
                    'BTC': 'Bitcoin',
                    'XT': 'XT Smart Chain',
                    'ETC': 'Ethereum Classic',
                    'MATIC': 'Polygon',
                    'LTC': 'Litecoin',
                    'BTS': 'BitShares',
                    'XRP': 'Ripple',
                    'XLM': 'Stellar Network',
                    'ADA': 'Cardano',
                    'XWC': 'XWC-XWC',
                    'DOGE': 'dogecoin',
                    'DCR': 'Decred',
                    'SC': 'Siacoin',
                    'XTZ': 'Tezos',
                    'ZEC': 'Zcash',
                    'XMR': 'Monero',
                    'LSK': 'Lisk',
                    'ATOM': 'Cosmos',
                    'ONT': 'Ontology',
                    'ALGO': 'Algorand',
                    'SOL': 'SOL-SOL',
                    'DOT': 'Polkadot',
                    'ZEN': 'Horizen',
                    'FIL': 'Filecoin',
                    'CHZ': 'chz',
                    'ICP': 'Internet Computer',
                    'KSM': 'Kusama',
                    'LUNA': 'Terra',
                    'THETA': 'Theta Token',
                    'FTM': 'Fantom',
                    'VET': 'VeChain',
                    'NEAR': 'NEAR Protocol',
                    'ONE': 'Harmony',
                    'KLAY': 'Klaytn',
                    'AR': 'Arweave',
                    'CELT': 'OKT',
                    'EGLD': 'Elrond eGold',
                    'CRO': 'CRO-CRONOS',
                    'BCH': 'Bitcoin Cash',
                    'GLMR': 'Moonbeam',
                    'LOOP': 'LOOP-LRC',
                    'REI': 'REI Network',
                    'ASTR': 'Astar Network',
                    'OP': 'OPT',
                    'MMT': 'MMT-MMT',
                    'TBC': 'TBC-TBC',
                    'OMAX': 'OMAX-OMAX CHAIN',
                    'GMMT': 'GMMT chain',
                    'ZIL': 'Zilliqa',
                },
                'networksById': {
                    'Ethereum': 'ERC20',
                    'Tron': 'TRC20',
                    'BNB Smart Chain': 'BEP20',
                    'BNB-BEP2': 'BEP2',
                    'Bitcoin': 'BTC',
                    'XT Smart Chain': 'XT',
                    'Ethereum Classic': 'ETC',
                    'Polygon': 'MATIC',
                    'Litecoin': 'LTC',
                    'BitShares': 'BTS',
                    'Ripple': 'XRP',
                    'Stellar Network': 'XLM',
                    'Cardano': 'ADA',
                    'XWC-XWC': 'XWC',
                    'dogecoin': 'DOGE',
                    'Decred': 'DCR',
                    'Siacoin': 'SC',
                    'Tezos': 'XTZ',
                    'Zcash': 'ZEC',
                    'Monero': 'XMR',
                    'Lisk': 'LSK',
                    'Cosmos': 'ATOM',
                    'Ontology': 'ONT',
                    'Algorand': 'ALGO',
                    'SOL-SOL': 'SOL',
                    'Polkadot': 'DOT',
                    'Horizen': 'ZEN',
                    'Filecoin': 'FIL',
                    'chz': 'CHZ',
                    'Internet Computer': 'ICP',
                    'Kusama': 'KSM',
                    'Terra': 'LUNA',
                    'Theta Token': 'THETA',
                    'Fantom': 'FTM',
                    'VeChain': 'VET',
                    'AVAX C-Chain': 'AVAX',
                    'NEAR Protocol': 'NEAR',
                    'Harmony': 'ONE',
                    'Klaytn': 'KLAY',
                    'Arweave': 'AR',
                    'OKT': 'CELT',
                    'Elrond eGold': 'EGLD',
                    'CRO-CRONOS': 'CRO',
                    'Bitcoin Cash': 'BCH',
                    'Moonbeam': 'GLMR',
                    'LOOP-LRC': 'LOOP',
                    'REI Network': 'REI',
                    'Astar Network': 'ASTR',
                    'GAL(FT)': 'GAL',
                    'ALEO(IOU)': 'ALEO',
                    'OPT': 'OP',
                    'MMT-MMT': 'MMT',
                    'TBC-TBC': 'TBC',
                    'OMAX-OMAX CHAIN': 'OMAX',
                    'GMMT chain': 'GMMT',
                    'Zilliqa': 'ZIL',
                },
                'createMarketBuyOrderRequiresPrice': true,
                'recvWindow': '5000', // in milliseconds, spot only
            },
            'features': {
                'default': {
                    'sandbox': false,
                    'createOrder': {
                        'marginMode': false,
                        'triggerPrice': false,
                        'triggerDirection': false,
                        'triggerPriceType': undefined,
                        'stopLossPrice': false,
                        'takeProfitPrice': false,
                        'attachedStopLossTakeProfit': undefined,
                        'timeInForce': {
                            'IOC': true,
                            'FOK': true,
                            'PO': true,
                            'GTD': false,
                        },
                        'hedged': false,
                        'trailing': false,
                        'leverage': false,
                        'marketBuyByCost': true,
                        'marketBuyRequiresPrice': false,
                        'selfTradePrevention': false,
                        'iceberg': false,
                    },
                    'createOrders': undefined,
                    'fetchMyTrades': {
                        'marginMode': true,
                        'limit': 100,
                        'daysBack': 100000, // todo
                        'untilDays': 100000, // todo
                        'marketType': true,
                        'subType': true,
                        'symbolRequired': false,
                    },
                    'fetchOrder': {
                        'marginMode': false,
                        'trigger': true, // todo TPSL kind
                        'trailing': false,
                        'marketType': true,
                        'subType': true,
                        'symbolRequired': false,
                    },
                    'fetchOpenOrders': {
                        'marginMode': true,
                        'limit': 100,
                        'trigger': true, // todo TPSL
                        'trailing': false,
                        'marketType': true,
                        'subType': true,
                        'symbolRequired': false,
                    },
                    'fetchOrders': {
                        'marginMode': true,
                        'limit': 100,
                        'daysBack': 100000, // todo
                        'untilDays': 100000, // todo
                        'trigger': true, // todo TPSL
                        'trailing': false,
                        'marketType': true,
                        'subType': true,
                        'symbolRequired': false,
                    },
                    'fetchClosedOrders': {
                        'marginMode': true,
                        'limit': 100,
                        'daysBack': 100000, // todo
                        'daysBackCanceled': 1, // todo
                        'untilDays': 100000, // todo
                        'trigger': true, // todo TPSL
                        'trailing': false,
                        'marketType': true,
                        'subType': true,
                        'symbolRequired': false,
                    },
                    'fetchOHLCV': {
                        'limit': 1000, // todo for derivatives
                    },
                },
                'spot': {
                    'extends': 'default',
                },
                'forDerivatives': {
                    'extends': 'default',
                    'createOrder': {
                        'triggerPrice': true,
                        // todo
                        'triggerPriceType': {
                            'last': true,
                            'mark': true,
                            'index': true,
                        },
                        'stopLossPrice': true,
                        'takeProfitPrice': true,
                    },
                    'fetchMyTrades': {
                        'daysBack': undefined,
                        'untilDays': undefined,
                    },
                },
                'swap': {
                    'linear': {
                        'extends': 'forDerivatives',
                    },
                    'inverse': {
                        'extends': 'forDerivatives',
                    },
                },
                'future': {
                    'linear': {
                        'extends': 'forDerivatives',
                    },
                    'inverse': {
                        'extends': 'forDerivatives',
                    },
                },
            },
        });
    }

    nonce () {
        return this.milliseconds () - this.options['timeDifference'];
    }

    /**
     * @method
     * @name xt#fetchTime
     * @description fetches the current integer timestamp in milliseconds from the xt server
     * @see https://doc.xt.com/#market1serverInfo
     * @param {object} params extra parameters specific to the xt api endpoint
     * @returns {int} the current integer timestamp in milliseconds from the xt server
     */
    async fetchTime (params = {}): Promise<Int> {
        const response = await this.publicSpotGetTime (params);
        //
        //     {
        //         "rc": 0,
        //         "mc": "SUCCESS",
        //         "ma": [],
        //         "result": {
        //             "serverTime": 1677823301643
        //         }
        //     }
        //
        const data = this.safeValue (response, 'result');
        return this.safeInteger (data, 'serverTime');
    }

    /**
     * @method
     * @name xt#fetchCurrencies
     * @description fetches all available currencies on an exchange
     * @see https://doc.xt.com/#deposit_withdrawalsupportedCurrenciesGet
     * @param {object} params extra parameters specific to the xt api endpoint
     * @returns {object} an associative dictionary of currencies
     */
    async fetchCurrencies (params = {}): Promise<Currencies> {
        const promisesRaw = [ this.publicSpotGetWalletSupportCurrency (params), this.publicSpotGetCurrencies (params) ];
        const [ chainsResponse, currenciesResponse ] = await Promise.all (promisesRaw);
        //
        // currencies
        //
        //    {
        //        "time": "1686626116145",
        //        "version": "5dbbb2f2527c22b2b2e3b47187ef13d1",
        //        "currencies": [
        //            {
        //                "id": "2",
        //                "currency": "btc",
        //                "fullName": "Bitcoin",
        //                "logo": "https://a.static-global.com/1/currency/btc.png",
        //                "cmcLink": "https://coinmarketcap.com/currencies/bitcoin/",
        //                "weight": "99999",
        //                "maxPrecision": "10",
        //                "depositStatus": "1",
        //                "withdrawStatus": "1",
        //                "convertEnabled": "1",
        //                "transferEnabled": "1",
        //                "isChainExist": "1",
        //                "plates": [152]
        //            },
        //        ],
        //    }
        //
        //
        // chains
        //
        //     {
        //         "rc": 0,
        //         "mc": "SUCCESS",
        //         "ma": [],
        //         "result": [
        //             {
        //                 "currency": "btc",
        //                 "supportChains": [
        //                     {
        //                         "chain": "Bitcoin",
        //                         "depositEnabled": true,
        //                         "withdrawEnabled": true,
        //                         "withdrawFeeAmount": 0.0009,
        //                         "withdrawMinAmount": 0.0005,
        //                         "depositFeeRate": 0
        //                     },
        //                 ]
        //             },
        //         ]
        //     }
        //
        // note: individual network's full data is available on per-currency endpoint: https://www.xt.com/sapi/v4/balance/public/currency/11
        //
        const chainsData = this.safeValue (chainsResponse, 'result', []);
        const currenciesResult = this.safeValue (currenciesResponse, 'result', []);
        const currenciesData = this.safeValue (currenciesResult, 'currencies', []);
        const chainsDataIndexed = this.indexBy (chainsData, 'currency');
        const result = {};
        for (let i = 0; i < currenciesData.length; i++) {
            const entry = currenciesData[i];
            const currencyId = this.safeString (entry, 'currency');
            const code = this.safeCurrencyCode (currencyId);
            const networkEntry = this.safeValue (chainsDataIndexed, currencyId, {});
            const rawNetworks = this.safeValue (networkEntry, 'supportChains', []);
            const networks = {};
            for (let j = 0; j < rawNetworks.length; j++) {
                const rawNetwork = rawNetworks[j];
                const networkId = this.safeString (rawNetwork, 'chain');
                const networkCode = this.networkIdToCode (networkId, code);
                networks[networkCode] = {
                    'info': rawNetwork,
                    'id': networkId,
                    'network': networkCode,
                    'name': undefined,
                    'active': undefined,
                    'fee': this.safeNumber (rawNetwork, 'withdrawFeeAmount'),
                    'precision': undefined,
                    'deposit': this.safeBool (rawNetwork, 'depositEnabled'),
                    'withdraw': this.safeBool (rawNetwork, 'withdrawEnabled'),
                    'limits': {
                        'amount': {
                            'min': undefined,
                            'max': undefined,
                        },
                        'withdraw': {
                            'min': this.safeNumber (rawNetwork, 'withdrawMinAmount'),
                            'max': undefined,
                        },
                        'deposit': {
                            'min': undefined,
                            'max': undefined,
                        },
                    },
                };
            }
            const typeRaw = this.safeString (entry, 'type');
            let type: Str = undefined;
            if (typeRaw === 'FT') {
                type = 'crypto';
            } else {
                type = 'other';
            }
            result[code] = this.safeCurrencyStructure ({
                'info': entry,
                'id': currencyId,
                'code': code,
                'name': this.safeString (entry, 'fullName'),
                'active': undefined,
                'fee': undefined,
                'precision': this.parseNumber (this.parsePrecision (this.safeString (entry, 'maxPrecision'))),
                'deposit': this.safeString (entry, 'depositStatus') === '1',
                'withdraw': this.safeString (entry, 'withdrawStatus') === '1',
                'networks': networks,
                'type': type,
                'limits': {
                    'amount': {
                        'min': undefined,
                        'max': undefined,
                    },
                    'withdraw': {
                        'min': undefined,
                        'max': undefined,
                    },
                    'deposit': {
                        'min': undefined,
                        'max': undefined,
                    },
                },
            });
        }
        return result;
    }

    /**
     * @method
     * @name xt#fetchMarkets
     * @description retrieves data on all markets for xt
     * @see https://doc.xt.com/#market2symbol
     * @see https://doc.xt.com/#futures_quotesgetSymbols
     * @param {object} params extra parameters specific to the xt api endpoint
     * @returns {object[]} an array of objects representing market data
     */
    async fetchMarkets (params = {}): Promise<Market[]> {
        if (this.options['adjustForTimeDifference']) {
            await this.loadTimeDifference ();
        }
        const promisesUnresolved = [
            this.fetchSpotMarkets (params),
            this.fetchSwapAndFutureMarkets (params),
        ];
        const promises = await Promise.all (promisesUnresolved);
        const spotMarkets = promises[0];
        const swapAndFutureMarkets = promises[1];
        return this.arrayConcat (spotMarkets, swapAndFutureMarkets);
    }

    async fetchSpotMarkets (params = {}) {
        const response = await this.publicSpotGetSymbol (params);
        //
        //     {
        //         "rc": 0,
        //         "mc": "SUCCESS",
        //         "ma": [],
        //         "result": {
        //             "time": 1677881368812,
        //             "version": "abb101d1543e54bee40687b135411ba0",
        //             "symbols": [
        //                 {
        //                     "id": 640,
        //                     "symbol": "xt_usdt",
        //                     "state": "ONLINE",
        //                     "stateTime": 1554048000000,
        //                     "tradingEnabled": true,
        //                     "openapiEnabled": true,
        //                     "nextStateTime": null,
        //                     "nextState": null,
        //                     "depthMergePrecision": 5,
        //                     "baseCurrency": "xt",
        //                     "baseCurrencyPrecision": 8,
        //                     "baseCurrencyId": 128,
        //                     "quoteCurrency": "usdt",
        //                     "quoteCurrencyPrecision": 8,
        //                     "quoteCurrencyId": 11,
        //                     "pricePrecision": 4,
        //                     "quantityPrecision": 2,
        //                     "orderTypes": ["LIMIT","MARKET"],
        //                     "timeInForces": ["GTC","IOC"],
        //                     "displayWeight": 10002,
        //                     "displayLevel": "FULL",
        //                     "plates": [],
        //                     "filters":[
        //                         {
        //                             "filter": "QUOTE_QTY",
        //                             "min": "1"
        //                         },
        //                         {
        //                             "filter": "PROTECTION_LIMIT",
        //                             "buyMaxDeviation": "0.8",
        //                             "sellMaxDeviation": "4"
        //                         },
        //                         {
        //                             "filter": "PROTECTION_MARKET",
        //                             "maxDeviation": "0.02"
        //                         }
        //                     ]
        //                 },
        //             ]
        //         }
        //     }
        //
        const data = this.safeValue (response, 'result', {});
        const symbols = this.safeValue (data, 'symbols', []);
        return this.parseMarkets (symbols);
    }

    async fetchSwapAndFutureMarkets (params = {}) {
        const markets = await Promise.all ([ this.publicLinearGetFutureMarketV1PublicSymbolList (params), this.publicInverseGetFutureMarketV1PublicSymbolList (params) ]);
        //
        //     {
        //         "returnCode": 0,
        //         "msgInfo": "success",
        //         "error": null,
        //         "result": [
        //             {
        //                 "id": 52,
        //                 "symbolGroupId": 71,
        //                 "symbol": "xt_usdt",
        //                 "pair": "xt_usdt",
        //                 "contractType": "PERPETUAL",
        //                 "productType": "perpetual",
        //                 "predictEventType": null,
        //                 "underlyingType": "U_BASED",
        //                 "contractSize": "1",
        //                 "tradeSwitch": true,
        //                 "isDisplay": true,
        //                 "isOpenApi": false,
        //                 "state": 0,
        //                 "initLeverage": 20,
        //                 "initPositionType": "CROSSED",
        //                 "baseCoin": "xt",
        //                 "quoteCoin": "usdt",
        //                 "baseCoinPrecision": 8,
        //                 "baseCoinDisplayPrecision": 4,
        //                 "quoteCoinPrecision": 8,
        //                 "quoteCoinDisplayPrecision": 4,
        //                 "quantityPrecision": 0,
        //                 "pricePrecision": 4,
        //                 "supportOrderType": "LIMIT,MARKET",
        //                 "supportTimeInForce": "GTC,FOK,IOC,GTX",
        //                 "supportEntrustType": "TAKE_PROFIT,STOP,TAKE_PROFIT_MARKET,STOP_MARKET,TRAILING_STOP_MARKET",
        //                 "supportPositionType": "CROSSED,ISOLATED",
        //                 "minQty": "1",
        //                 "minNotional": "5",
        //                 "maxNotional": "20000000",
        //                 "multiplierDown": "0.1",
        //                 "multiplierUp": "0.1",
        //                 "maxOpenOrders": 200,
        //                 "maxEntrusts": 200,
        //                 "makerFee": "0.0004",
        //                 "takerFee": "0.0006",
        //                 "liquidationFee": "0.01",
        //                 "marketTakeBound": "0.1",
        //                 "depthPrecisionMerge": 5,
        //                 "labels": ["HOT"],
        //                 "onboardDate": 1657101601000,
        //                 "enName": "XTUSDT ",
        //                 "cnName": "XTUSDT",
        //                 "minStepPrice": "0.0001",
        //                 "minPrice": null,
        //                 "maxPrice": null,
        //                 "deliveryDate": 1669879634000,
        //                 "deliveryPrice": null,
        //                 "deliveryCompletion": false,
        //                 "cnDesc": null,
        //                 "enDesc": null
        //             },
        //         ]
        //     }
        //
        const swapAndFutureMarkets = this.arrayConcat (this.safeValue (markets[0], 'result', []), this.safeValue (markets[1], 'result', []));
        return this.parseMarkets (swapAndFutureMarkets);
    }

    parseMarkets (markets) {
        const result = [];
        for (let i = 0; i < markets.length; i++) {
            result.push (this.parseMarket (markets[i]));
        }
        return result;
    }

    parseMarket (market: Dict): Market {
        //
        // spot
        //
        //     {
        //         "id": 640,
        //         "symbol": "xt_usdt",
        //         "state": "ONLINE",
        //         "stateTime": 1554048000000,
        //         "tradingEnabled": true,
        //         "openapiEnabled": true,
        //         "nextStateTime": null,
        //         "nextState": null,
        //         "depthMergePrecision": 5,
        //         "baseCurrency": "xt",
        //         "baseCurrencyPrecision": 8,
        //         "baseCurrencyId": 128,
        //         "quoteCurrency": "usdt",
        //         "quoteCurrencyPrecision": 8,
        //         "quoteCurrencyId": 11,
        //         "pricePrecision": 4,
        //         "quantityPrecision": 2,
        //         "orderTypes": ["LIMIT","MARKET"],
        //         "timeInForces": ["GTC","IOC"],
        //         "displayWeight": 10002,
        //         "displayLevel": "FULL",
        //         "plates": [],
        //         "filters":[
        //             {
        //                 "filter": "QUOTE_QTY",
        //                 "min": "1"
        //             },
        //             {
        //                 "filter": "PRICE",
        //                 "min": null,
        //                 "max": null,
        //                 "tickSize": null
        //             },
        //             {
        //                 "filter": "QUANTITY",
        //                 "min": null,
        //                 "max": null,
        //                 "tickSize": null
        //             },
        //             {
        //                 "filter": "PROTECTION_LIMIT",
        //                 "buyMaxDeviation": "0.8",
        //                 "sellMaxDeviation": "4"
        //             },
        //             {
        //                 "filter": "PROTECTION_MARKET",
        //                 "maxDeviation": "0.02"
        //             },
        //             {
        //                  "filter": "PROTECTION_ONLINE",
        //                  "durationSeconds": "300",
        //                  "maxPriceMultiple": "5"
        //             },
        //         ]
        //     }
        //
        // swap and future
        //
        //     {
        //         "id": 52,
        //         "symbolGroupId": 71,
        //         "symbol": "xt_usdt",
        //         "pair": "xt_usdt",
        //         "contractType": "PERPETUAL",
        //         "productType": "perpetual",
        //         "predictEventType": null,
        //         "underlyingType": "U_BASED",
        //         "contractSize": "1",
        //         "tradeSwitch": true,
        //         "isDisplay": true,
        //         "isOpenApi": false,
        //         "state": 0,
        //         "initLeverage": 20,
        //         "initPositionType": "CROSSED",
        //         "baseCoin": "xt",
        //         "quoteCoin": "usdt",
        //         "baseCoinPrecision": 8,
        //         "baseCoinDisplayPrecision": 4,
        //         "quoteCoinPrecision": 8,
        //         "quoteCoinDisplayPrecision": 4,
        //         "quantityPrecision": 0,
        //         "pricePrecision": 4,
        //         "supportOrderType": "LIMIT,MARKET",
        //         "supportTimeInForce": "GTC,FOK,IOC,GTX",
        //         "supportEntrustType": "TAKE_PROFIT,STOP,TAKE_PROFIT_MARKET,STOP_MARKET,TRAILING_STOP_MARKET",
        //         "supportPositionType": "CROSSED,ISOLATED",
        //         "minQty": "1",
        //         "minNotional": "5",
        //         "maxNotional": "20000000",
        //         "multiplierDown": "0.1",
        //         "multiplierUp": "0.1",
        //         "maxOpenOrders": 200,
        //         "maxEntrusts": 200,
        //         "makerFee": "0.0004",
        //         "takerFee": "0.0006",
        //         "liquidationFee": "0.01",
        //         "marketTakeBound": "0.1",
        //         "depthPrecisionMerge": 5,
        //         "labels": ["HOT"],
        //         "onboardDate": 1657101601000,
        //         "enName": "XTUSDT ",
        //         "cnName": "XTUSDT",
        //         "minStepPrice": "0.0001",
        //         "minPrice": null,
        //         "maxPrice": null,
        //         "deliveryDate": 1669879634000,
        //         "deliveryPrice": null,
        //         "deliveryCompletion": false,
        //         "cnDesc": null,
        //         "enDesc": null
        //     }
        //
        const id = this.safeString (market, 'symbol');
        const baseId = this.safeString2 (market, 'baseCurrency', 'baseCoin');
        const quoteId = this.safeString2 (market, 'quoteCurrency', 'quoteCoin');
        const base = this.safeCurrencyCode (baseId);
        const quote = this.safeCurrencyCode (quoteId);
        const state = this.safeString (market, 'state');
        let symbol = base + '/' + quote;
        const filters = this.safeValue (market, 'filters', []);
        let minAmount = undefined;
        let maxAmount = undefined;
        let minCost = undefined;
        let maxCost = undefined;
        let minPrice = undefined;
        let maxPrice = undefined;
        let amountPrecision = undefined;
        for (let i = 0; i < filters.length; i++) {
            const entry = filters[i];
            const filter = this.safeString (entry, 'filter');
            if (filter === 'QUANTITY') {
                minAmount = this.safeNumber (entry, 'min');
                maxAmount = this.safeNumber (entry, 'max');
                amountPrecision = this.safeNumber (entry, 'tickSize');
            }
            if (filter === 'QUOTE_QTY') {
                minCost = this.safeNumber (entry, 'min');
            }
            if (filter === 'PRICE') {
                minPrice = this.safeNumber (entry, 'min');
                maxPrice = this.safeNumber (entry, 'max');
            }
        }
        if (amountPrecision === undefined) {
            amountPrecision = this.parseNumber (this.parsePrecision (this.safeString (market, 'quantityPrecision')));
        }
        const underlyingType = this.safeString (market, 'underlyingType');
        let linear = undefined;
        let inverse = undefined;
        let settleId = undefined;
        let settle = undefined;
        let expiry = undefined;
        let future = false;
        let swap = false;
        let contract = false;
        let spot = true;
        let type = 'spot';
        if (underlyingType === 'U_BASED') {
            symbol = symbol + ':' + quote;
            settleId = baseId;
            settle = quote;
            linear = true;
            inverse = false;
        } else if (underlyingType === 'COIN_BASED') {
            symbol = symbol + ':' + base;
            settleId = baseId;
            settle = base;
            linear = false;
            inverse = true;
        }
        if (underlyingType !== undefined) {
            expiry = this.safeInteger (market, 'deliveryDate');
            const productType = this.safeString (market, 'productType');
            if (productType !== 'perpetual') {
                symbol = symbol + '-' + this.yymmdd (expiry);
                type = 'future';
                future = true;
            } else {
                type = 'swap';
                swap = true;
            }
            minAmount = this.safeNumber (market, 'minQty');
            minCost = this.safeNumber (market, 'minNotional');
            maxCost = this.safeNumber (market, 'maxNotional');
            minPrice = this.safeNumber (market, 'minPrice');
            maxPrice = this.safeNumber (market, 'maxPrice');
            contract = true;
            spot = false;
        }
        let isActive = false;
        if (contract) {
            isActive = this.safeValue (market, 'isOpenApi', false);
        } else {
            if ((state === 'ONLINE') && (this.safeValue (market, 'tradingEnabled')) && (this.safeValue (market, 'openapiEnabled'))) {
                isActive = true;
            }
        }
        return this.safeMarketStructure ({
            'id': id,
            'symbol': symbol,
            'base': base,
            'quote': quote,
            'settle': settle,
            'baseId': baseId,
            'quoteId': quoteId,
            'settleId': settleId,
            'type': type,
            'spot': spot,
            'margin': undefined,
            'swap': swap,
            'future': future,
            'option': false,
            'active': isActive,
            'contract': contract,
            'linear': linear,
            'inverse': inverse,
            'taker': this.safeNumber (market, 'takerFee'),
            'maker': this.safeNumber (market, 'makerFee'),
            'contractSize': this.safeNumber (market, 'contractSize'),
            'expiry': expiry,
            'expiryDatetime': this.iso8601 (expiry),
            'strike': undefined,
            'optionType': undefined,
            'precision': {
                'price': this.parseNumber (this.parsePrecision (this.safeString (market, 'pricePrecision'))),
                'amount': amountPrecision,
                'base': this.parseNumber (this.parsePrecision (this.safeString (market, 'baseCoinPrecision'))),
                'quote': this.parseNumber (this.parsePrecision (this.safeString (market, 'quoteCoinPrecision'))),
            },
            'limits': {
                'leverage': {
                    'min': this.parseNumber ('1'),
                    'max': undefined,
                },
                'amount': {
                    'min': minAmount,
                    'max': maxAmount,
                },
                'price': {
                    'min': minPrice,
                    'max': maxPrice,
                },
                'cost': {
                    'min': minCost,
                    'max': maxCost,
                },
            },
            'info': market,
        });
    }

    /**
     * @method
     * @name xt#fetchOHLCV
     * @description fetches historical candlestick data containing the open, high, low, and close price, and the volume of a market
     * @see https://doc.xt.com/#market4kline
     * @see https://doc.xt.com/#futures_quotesgetKLine
     * @param {string} symbol unified symbol of the market to fetch OHLCV data for
     * @param {string} timeframe the length of time each candle represents
     * @param {int} [since] timestamp in ms of the earliest candle to fetch
     * @param {int} [limit] the maximum amount of candles to fetch
     * @param {object} params extra parameters specific to the xt api endpoint
     * @param {int} [params.until] timestamp in ms of the latest candle to fetch
     * @param {boolean} [params.paginate] default false, when true will automatically paginate by calling this endpoint multiple times. See in the docs all the [available parameters](https://github.com/ccxt/ccxt/wiki/Manual#pagination-params)
     * @returns {int[][]} A list of candles ordered as timestamp, open, high, low, close, volume
     */
    async fetchOHLCV (symbol: string, timeframe = '1m', since: Int = undefined, limit: Int = undefined, params = {}) {
        await this.loadMarkets ();
        let paginate = false;
        [ paginate, params ] = this.handleOptionAndParams (params, 'fetchOHLCV', 'paginate', false);
        if (paginate) {
            return await this.fetchPaginatedCallDeterministic ('fetchOHLCV', symbol, since, limit, timeframe, params, 1000) as OHLCV[];
        }
        const market = this.market (symbol);
        const request = {
            'symbol': market['id'],
            'interval': this.safeString (this.timeframes, timeframe, timeframe),
        };
        if (since !== undefined) {
            request['startTime'] = since;
        }
        if (limit !== undefined) {
            request['limit'] = limit;
        } else {
            request['limit'] = 1000;
        }
        const until = this.safeInteger (params, 'until');
        params = this.omit (params, [ 'until' ]);
        if (until !== undefined) {
            request['endTime'] = until;
        }
        let response = undefined;
        if (market['linear']) {
            response = await this.publicLinearGetFutureMarketV1PublicQKline (this.extend (request, params));
        } else if (market['inverse']) {
            response = await this.publicInverseGetFutureMarketV1PublicQKline (this.extend (request, params));
        } else {
            response = await this.publicSpotGetKline (this.extend (request, params));
        }
        //
        // spot
        //
        //     {
        //         "rc": 0,
        //         "mc": "SUCCESS",
        //         "ma": [],
        //         "result": [
        //             {
        //                 "t": 1678167720000,
        //                 "o": "22467.85",
        //                 "c": "22465.87",
        //                 "h": "22468.86",
        //                 "l": "22465.21",
        //                 "q": "1.316656",
        //                 "v": "29582.73018498"
        //             },
        //         ]
        //     }
        //
        // swap and future
        //
        //     {
        //         "returnCode": 0,
        //         "msgInfo": "success",
        //         "error": null,
        //         "result": [
        //             {
        //                 "s": "btc_usdt",
        //                 "p": "btc_usdt",
        //                 "t": 1678168020000,
        //                 "o": "22450.0",
        //                 "c": "22441.5",
        //                 "h": "22450.0",
        //                 "l": "22441.5",
        //                 "a": "312931",
        //                 "v": "702461.58895"
        //             },
        //         ]
        //     }
        //
        const ohlcvs = this.safeValue (response, 'result', []);
        return this.parseOHLCVs (ohlcvs, market, timeframe, since, limit);
    }

    parseOHLCV (ohlcv, market: Market = undefined): OHLCV {
        //
        // spot
        //
        //     {
        //         "t": 1678167720000,
        //         "o": "22467.85",
        //         "c": "22465.87",
        //         "h": "22468.86",
        //         "l": "22465.21",
        //         "q": "1.316656",
        //         "v": "29582.73018498"
        //     }
        //
        // swap and future
        //
        //     {
        //         "s": "btc_usdt",
        //         "p": "btc_usdt",
        //         "t": 1678168020000,
        //         "o": "22450.0",
        //         "c": "22441.5",
        //         "h": "22450.0",
        //         "l": "22441.5",
        //         "a": "312931",
        //         "v": "702461.58895"
        //     }
        //
        const volumeIndex = (market['inverse']) ? 'v' : 'a';
        return [
            this.safeInteger (ohlcv, 't'),
            this.safeNumber (ohlcv, 'o'),
            this.safeNumber (ohlcv, 'h'),
            this.safeNumber (ohlcv, 'l'),
            this.safeNumber (ohlcv, 'c'),
            this.safeNumber2 (ohlcv, 'q', volumeIndex),
        ];
    }

    /**
     * @method
     * @name xt#fetchOrderBook
     * @see https://doc.xt.com/#market3depth
     * @see https://doc.xt.com/#futures_quotesgetDepth
     * @description fetches information on open orders with bid (buy) and ask (sell) prices, volumes and other data
     * @param {string} symbol unified market symbol to fetch the order book for
     * @param {int} [limit] the maximum amount of order book entries to return
     * @param {object} params extra parameters specific to the xt api endpoint
     * @returns {object} A dictionary of [order book structures]{@link https://docs.ccxt.com/en/latest/manual.html#order-book-structure} indexed by market symbols
     */
    async fetchOrderBook (symbol: string, limit: Int = undefined, params = {}) {
        await this.loadMarkets ();
        const market = this.market (symbol);
        const request = {
            'symbol': market['id'],
        };
        let response = undefined;
        if (market['spot']) {
            if (limit !== undefined) {
                request['limit'] = Math.min (limit, 500);
            }
            response = await this.publicSpotGetDepth (this.extend (request, params));
        } else {
            if (limit !== undefined) {
                request['level'] = Math.min (limit, 50);
            } else {
                request['level'] = 50;
            }
            if (market['linear']) {
                response = await this.publicLinearGetFutureMarketV1PublicQDepth (this.extend (request, params));
            } else if (market['inverse']) {
                response = await this.publicInverseGetFutureMarketV1PublicQDepth (this.extend (request, params));
            }
        }
        //
        // spot
        //
        //     {
        //         "rc": 0,
        //         "mc": "SUCCESS",
        //         "ma": [],
        //         "result": {
        //             "timestamp": 1678169975184,
        //             "lastUpdateId": 1675333221812,
        //             "bids": [
        //                 ["22444.51", "0.129887"],
        //                 ["22444.49", "0.114245"],
        //                 ["22444.30", "0.225956"]
        //             ],
        //             "asks": [
        //                 ["22446.19", "0.095330"],
        //                 ["22446.24", "0.224413"],
        //                 ["22446.28", "0.329095"]
        //             ]
        //         }
        //     }
        //
        // swap and future
        //
        //     {
        //         "returnCode": 0,
        //         "msgInfo": "success",
        //         "error": null,
        //         "result": {
        //             "t": 1678170311005,
        //             "s": "btc_usdt",
        //             "u": 471694545627,
        //             "b": [
        //                 ["22426", "198623"],
        //                 ["22423.5", "80295"],
        //                 ["22423", "163580"]
        //             ],
        //             "a": [
        //                 ["22427", "3417"],
        //                 ["22428.5", "43532"],
        //                 ["22429", "119"]
        //             ]
        //         }
        //     }
        //
        const orderBook = this.safeValue (response, 'result', {});
        const timestamp = this.safeInteger2 (orderBook, 'timestamp', 't');
        if (market['spot']) {
            const ob = this.parseOrderBook (orderBook, symbol, timestamp);
            ob['nonce'] = this.safeInteger (orderBook, 'lastUpdateId');
            return ob;
        }
        const swapOb = this.parseOrderBook (orderBook, symbol, timestamp, 'b', 'a');
        swapOb['nonce'] = this.safeInteger2 (orderBook, 'u', 'lastUpdateId');
        return swapOb;
    }

    /**
     * @method
     * @name xt#fetchTicker
     * @description fetches a price ticker, a statistical calculation with the information calculated over the past 24 hours for a specific market
     * @see https://doc.xt.com/#market10ticker24h
     * @see https://doc.xt.com/#futures_quotesgetAggTicker
     * @param {string} symbol unified market symbol to fetch the ticker for
     * @param {object} params extra parameters specific to the xt api endpoint
     * @returns {object} a [ticker structure]{@link https://docs.ccxt.com/en/latest/manual.html#ticker-structure}
     */
    async fetchTicker (symbol: string, params = {}) {
        await this.loadMarkets ();
        const market = this.market (symbol);
        const request = {
            'symbol': market['id'],
        };
        let response = undefined;
        if (market['linear']) {
            response = await this.publicLinearGetFutureMarketV1PublicQAggTicker (this.extend (request, params));
        } else if (market['inverse']) {
            response = await this.publicInverseGetFutureMarketV1PublicQAggTicker (this.extend (request, params));
        } else {
            response = await this.publicSpotGetTicker24h (this.extend (request, params));
        }
        //
        // spot
        //
        //     {
        //         "rc": 0,
        //         "mc": "SUCCESS",
        //         "ma": [],
        //         "result": [
        //             {
        //                 "s": "btc_usdt",
        //                 "t": 1678172693931,
        //                 "cv": "34.00",
        //                 "cr": "0.0015",
        //                 "o": "22398.05",
        //                 "l": "22323.72",
        //                 "h": "22600.50",
        //                 "c": "22432.05",
        //                 "q": "7962.256931",
        //                 "v": "178675209.47416856"
        //             }
        //         ]
        //     }
        //
        // swap and future
        //
        //     {
        //         "returnCode": 0,
        //         "msgInfo": "success",
        //         "error": null,
        //         "result": {
        //             "t": 1678172848572,
        //             "s": "btc_usdt",
        //             "c": "22415.5",
        //             "h": "22590.0",
        //             "l": "22310.0",
        //             "a": "623654031",
        //             "v": "1399166074.31675",
        //             "o": "22381.5",
        //             "r": "0.0015",
        //             "i": "22424.5",
        //             "m": "22416.5",
        //             "bp": "22415",
        //             "ap": "22415.5"
        //         }
        //     }
        //
        const ticker = this.safeValue (response, 'result');
        if (market['spot']) {
            return this.parseTicker (ticker[0], market);
        }
        return this.parseTicker (ticker, market);
    }

    /**
     * @method
     * @name xt#fetchTickers
     * @description fetches price tickers for multiple markets, statistical calculations with the information calculated over the past 24 hours each market
     * @see https://doc.xt.com/#market10ticker24h
     * @see https://doc.xt.com/#futures_quotesgetAggTickers
     * @param {string} [symbols] unified symbols of the markets to fetch the ticker for, all market tickers are returned if not assigned
     * @param {object} params extra parameters specific to the xt api endpoint
     * @returns {object} an array of [ticker structures]{@link https://docs.ccxt.com/en/latest/manual.html#ticker-structure}
     */
    async fetchTickers (symbols: string[] = undefined, params = {}): Promise<Tickers> {
        await this.loadMarkets ();
        let market = undefined;
        if (symbols !== undefined) {
            symbols = this.marketSymbols (symbols);
            market = this.market (symbols[0]);
        }
        const request = {};
        let type = undefined;
        let subType = undefined;
        let response = undefined;
        [ type, params ] = this.handleMarketTypeAndParams ('fetchTickers', market, params);
        [ subType, params ] = this.handleSubTypeAndParams ('fetchTickers', market, params);
        if (subType === 'inverse') {
            response = await this.publicInverseGetFutureMarketV1PublicQAggTickers (this.extend (request, params));
        } else if ((subType === 'linear') || (type === 'swap') || (type === 'future')) {
            response = await this.publicLinearGetFutureMarketV1PublicQAggTickers (this.extend (request, params));
        } else {
            response = await this.publicSpotGetTicker24h (this.extend (request, params));
        }
        //
        // spot
        //
        //     {
        //         "rc": 0,
        //         "mc": "SUCCESS",
        //         "ma": [],
        //         "result": [
        //             {
        //                 "s": "btc_usdt",
        //                 "t": 1678172693931,
        //                 "cv": "34.00",
        //                 "cr": "0.0015",
        //                 "o": "22398.05",
        //                 "l": "22323.72",
        //                 "h": "22600.50",
        //                 "c": "22432.05",
        //                 "q": "7962.256931",
        //                 "v": "178675209.47416856"
        //             }
        //         ]
        //     }
        //
        // swap and future
        //
        //     {
        //         "returnCode": 0,
        //         "msgInfo": "success",
        //         "error": null,
        //         "result": [
        //             {
        //                 "t": 1680738775108,
        //                 "s": "badger_usdt",
        //                 "c": "2.7176",
        //                 "h": "2.7917",
        //                 "l": "2.6818",
        //                 "a": "88332",
        //                 "v": "242286.3520",
        //                 "o": "2.7422",
        //                 "r": "-0.0089",
        //                 "i": "2.7155",
        //                 "m": "2.7161",
        //                 "bp": "2.7152",
        //                 "ap": "2.7176"
        //             },
        //         ]
        //     }
        //
        const tickers = this.safeValue (response, 'result', []);
        const result = {};
        for (let i = 0; i < tickers.length; i++) {
            const ticker = this.parseTicker (tickers[i], market);
            const symbol = ticker['symbol'];
            result[symbol] = ticker;
        }
        return this.filterByArray (result, 'symbol', symbols);
    }

    /**
     * @method
     * @name xt#fetchBidsAsks
     * @description fetches the bid and ask price and volume for multiple markets
     * @see https://doc.xt.com/#market9tickerBook
     * @param {string} [symbols] unified symbols of the markets to fetch the bids and asks for, all markets are returned if not assigned
     * @param {object} params extra parameters specific to the xt api endpoint
     * @returns {object} a dictionary of [ticker structures]{@link https://docs.ccxt.com/en/latest/manual.html#ticker-structure}
     */
    async fetchBidsAsks (symbols: string[] = undefined, params = {}) {
        await this.loadMarkets ();
        symbols = this.marketSymbols (symbols);
        const request = {};
        let market = undefined;
        if (symbols !== undefined) {
            market = this.market (symbols[0]);
        }
        let subType = undefined;
        [ subType, params ] = this.handleSubTypeAndParams ('fetchBidsAsks', market, params);
        if (subType !== undefined) {
            throw new NotSupported (this.id + ' fetchBidsAsks() is not available for swap and future markets, only spot markets are supported');
        }
        const response = await this.publicSpotGetTickerBook (this.extend (request, params));
        //
        //     {
        //         "rc": 0,
        //         "mc": "SUCCESS",
        //         "ma": [],
        //         "result": [
        //             {
        //                 "s": "kas_usdt",
        //                 "t": 1679539891853,
        //                 "ap": "0.016298",
        //                 "aq": "5119.09",
        //                 "bp": "0.016290",
        //                 "bq": "135.37"
        //             },
        //         ]
        //     }
        //
        const tickers = this.safeValue (response, 'result', []);
        return this.parseTickers (tickers, symbols);
    }

    parseTicker (ticker, market = undefined) {
        //
        // spot: fetchTicker, fetchTickers
        //
        //     {
        //         "s": "btc_usdt",
        //         "t": 1678172693931,
        //         "cv": "34.00",
        //         "cr": "0.0015",
        //         "o": "22398.05",
        //         "l": "22323.72",
        //         "h": "22600.50",
        //         "c": "22432.05",
        //         "q": "7962.256931",
        //         "v": "178675209.47416856"
        //     }
        //
        // swap and future: fetchTicker, fetchTickers
        //
        //     {
        //         "t": 1678172848572,
        //         "s": "btc_usdt",
        //         "c": "22415.5",
        //         "h": "22590.0",
        //         "l": "22310.0",
        //         "a": "623654031",
        //         "v": "1399166074.31675",
        //         "o": "22381.5",
        //         "r": "0.0015",
        //         "i": "22424.5",
        //         "m": "22416.5",
        //         "bp": "22415",
        //         "ap": "22415.5"
        //     }
        //
        // fetchBidsAsks
        //
        //     {
        //         "s": "kas_usdt",
        //         "t": 1679539891853,
        //         "ap": "0.016298",
        //         "aq": "5119.09",
        //         "bp": "0.016290",
        //         "bq": "135.37"
        //     }
        //
        const marketId = this.safeString (ticker, 's');
        let marketType = (market !== undefined) ? market['type'] : undefined;
        const hasSpotKeys = ('cv' in ticker) || ('aq' in ticker);
        if (marketType === undefined) {
            marketType = hasSpotKeys ? 'spot' : 'contract';
        }
        market = this.safeMarket (marketId, market, '_', marketType);
        const symbol = market['symbol'];
        const timestamp = this.safeInteger (ticker, 't');
        let percentage = this.safeString2 (ticker, 'cr', 'r');
        if (percentage !== undefined) {
            percentage = Precise.stringMul (percentage, '100');
        }
        return this.safeTicker ({
            'symbol': symbol,
            'timestamp': timestamp,
            'datetime': this.iso8601 (timestamp),
            'high': this.safeNumber (ticker, 'h'),
            'low': this.safeNumber (ticker, 'l'),
            'bid': this.safeNumber (ticker, 'bp'),
            'bidVolume': this.safeNumber (ticker, 'bq'),
            'ask': this.safeNumber (ticker, 'ap'),
            'askVolume': this.safeNumber (ticker, 'aq'),
            'vwap': undefined,
            'open': this.safeString (ticker, 'o'),
            'close': this.safeString (ticker, 'c'),
            'last': this.safeString (ticker, 'c'),
            'previousClose': undefined,
            'change': this.safeNumber (ticker, 'cv'),
            'percentage': this.parseNumber (percentage),
            'average': undefined,
            'baseVolume': undefined,
            'quoteVolume': this.safeNumber2 (ticker, 'a', 'v'),
            'info': ticker,
        }, market);
    }

    /**
     * @method
     * @name xt#fetchTrades
     * @description get the list of most recent trades for a particular symbol
     * @see https://doc.xt.com/#market5tradeRecent
     * @see https://doc.xt.com/#futures_quotesgetDeal
     * @param {string} symbol unified market symbol to fetch trades for
     * @param {int} [since] timestamp in ms of the earliest trade to fetch
     * @param {int} [limit] the maximum amount of trades to fetch
     * @param {object} params extra parameters specific to the xt api endpoint
     * @returns {object[]} a list of [trade structures]{@link https://docs.ccxt.com/en/latest/manual.html?#public-trades}
     */
    async fetchTrades (symbol: string, since: Int = undefined, limit: Int = undefined, params = {}) {
        await this.loadMarkets ();
        const market = this.market (symbol);
        const request = {
            'symbol': market['id'],
        };
        let response = undefined;
        if (market['spot']) {
            if (limit !== undefined) {
                request['limit'] = limit;
            }
            response = await this.publicSpotGetTradeRecent (this.extend (request, params));
        } else {
            if (limit !== undefined) {
                request['num'] = limit;
            }
            if (market['linear']) {
                response = await this.publicLinearGetFutureMarketV1PublicQDeal (this.extend (request, params));
            } else if (market['inverse']) {
                response = await this.publicInverseGetFutureMarketV1PublicQDeal (this.extend (request, params));
            }
        }
        //
        // spot
        //
        //     {
        //         "rc": 0,
        //         "mc": "SUCCESS",
        //         "ma": [],
        //         "result": [
        //             {
        //                 "i": 203530723141917063,
        //                 "t": 1678227505815,
        //                 "p": "22038.81",
        //                 "q": "0.000978",
        //                 "v": "21.55395618",
        //                 "b": true
        //             },
        //         ]
        //     }
        //
        // swap and future
        //
        //     {
        //         "returnCode": 0,
        //         "msgInfo": "success",
        //         "error": null,
        //         "result": [
        //             {
        //                 "t": 1678227683897,
        //                 "s": "btc_usdt",
        //                 "p": "22031",
        //                 "a": "1067",
        //                 "m": "BID"
        //             },
        //         ]
        //     }
        //
        const trades = this.safeValue (response, 'result', []);
        return this.parseTrades (trades, market);
    }

    /**
     * @method
     * @name xt#fetchMyTrades
     * @description fetch all trades made by the user
     * @see https://doc.xt.com/#tradetradeGet
     * @see https://doc.xt.com/#futures_ordergetTrades
     * @param {string} [symbol] unified market symbol to fetch trades for
     * @param {int} [since] timestamp in ms of the earliest trade to fetch
     * @param {int} [limit] the maximum amount of trades to fetch
     * @param {object} params extra parameters specific to the xt api endpoint
     * @returns {object[]} a list of [trade structures]{@link https://docs.ccxt.com/en/latest/manual.html?#public-trades}
     */
    async fetchMyTrades (symbol: string = undefined, since: Int = undefined, limit: Int = undefined, params = {}) {
        await this.loadMarkets ();
        const request = {};
        let market = undefined;
        if (symbol !== undefined) {
            market = this.market (symbol);
            request['symbol'] = market['id'];
        }
        if (since !== undefined) {
            request['startTime'] = since;
        }
        let type = undefined;
        let subType = undefined;
        let response = undefined;
        [ type, params ] = this.handleMarketTypeAndParams ('fetchMyTrades', market, params);
        [ subType, params ] = this.handleSubTypeAndParams ('fetchMyTrades', market, params);
        if ((subType !== undefined) || (type === 'swap') || (type === 'future')) {
            if (limit !== undefined) {
                request['size'] = limit;
            }
            if (subType === 'inverse') {
                response = await this.privateInverseGetFutureTradeV1OrderTradeList (this.extend (request, params));
            } else {
                response = await this.privateLinearGetFutureTradeV1OrderTradeList (this.extend (request, params));
            }
        } else {
            let marginMode = undefined;
            [ marginMode, params ] = this.handleMarginModeAndParams ('fetchMyTrades', params);
            const marginOrSpotRequest = (marginMode !== undefined) ? 'LEVER' : 'SPOT';
            request['bizType'] = marginOrSpotRequest;
            if (limit !== undefined) {
                request['limit'] = limit;
            }
            response = await this.privateSpotGetTrade (this.extend (request, params));
        }
        //
        // spot and margin
        //
        //     {
        //         "rc": 0,
        //         "mc": "SUCCESS",
        //         "ma": [],
        //         "result": {
        //             "hasPrev": false,
        //             "hasNext": false,
        //             "items": [
        //                 {
        //                     "symbol": "btc_usdt",
        //                     "tradeId": "206906233569974658",
        //                     "orderId": "206906233178463488",
        //                     "orderSide": "SELL",
        //                     "orderType": "MARKET",
        //                     "bizType": "SPOT",
        //                     "time": 1679032290215,
        //                     "price": "25703.46",
        //                     "quantity": "0.000099",
        //                     "quoteQty": "2.54464254",
        //                     "baseCurrency": "btc",
        //                     "quoteCurrency": "usdt",
        //                     "fee": "0.00508929",
        //                     "feeCurrency": "usdt",
        //                     "takerMaker": "TAKER"
        //                 },
        //             ]
        //         }
        //     }
        //
        // swap and future
        //
        //     {
        //         "returnCode": 0,
        //         "msgInfo": "success",
        //         "error": null,
        //         "result": {
        //             "page": 1,
        //             "ps": 10,
        //             "total": 2,
        //             "items": [
        //                 {
        //                     "orderId": "207260566170987200",
        //                     "execId": "207260566790603265",
        //                     "symbol": "btc_usdt",
        //                     "quantity": "13",
        //                     "price": "27368",
        //                     "fee": "0.02134704",
        //                     "feeCoin": "usdt",
        //                     "timestamp": 1679116769838,
        //                     "takerMaker": "TAKER"
        //                 },
        //             ]
        //         }
        //     }
        //
        const data = this.safeValue (response, 'result', {});
        const trades = this.safeValue (data, 'items', []);
        return this.parseTrades (trades, market, since, limit);
    }

    parseTrade (trade, market = undefined) {
        //
        // spot: fetchTrades
        //
        //     {
        //         "i": 203530723141917063,
        //         "t": 1678227505815,
        //         "p": "22038.81",
        //         "q": "0.000978",
        //         "v": "21.55395618",
        //         "b": true
        //     }
        //
        // spot: watchTrades
        //
        //    {
        //        s: 'btc_usdt',
        //        i: '228825383103928709',
        //        t: 1684258222702,
        //        p: '27003.65',
        //        q: '0.000796',
        //        b: true
        //    }
        //
        // spot: watchMyTrades
        //
        //    {
        //        "s": "btc_usdt",                // symbol
        //        "t": 1656043204763,             // time
        //        "i": "6316559590087251233",     // tradeId
        //        "oi": "6216559590087220004",    // orderId
        //        "p": "30000",                   // trade price
        //        "q": "3",                       // qty quantity
        //        "v": "90000"                    // volume trade amount
        //    }
        //
        // swap and future: fetchTrades
        //
        //     {
        //         "t": 1678227683897,
        //         "s": "btc_usdt",
        //         "p": "22031",
        //         "a": "1067",
        //         "m": "BID"
        //     }
        //
        // spot: fetchMyTrades
        //
        //     {
        //         "symbol": "btc_usdt",
        //         "tradeId": "206906233569974658",
        //         "orderId": "206906233178463488",
        //         "orderSide": "SELL",
        //         "orderType": "MARKET",
        //         "bizType": "SPOT",
        //         "time": 1679032290215,
        //         "price": "25703.46",
        //         "quantity": "0.000099",
        //         "quoteQty": "2.54464254",
        //         "baseCurrency": "btc",
        //         "quoteCurrency": "usdt",
        //         "fee": "0.00508929",
        //         "feeCurrency": "usdt",
        //         "takerMaker": "TAKER"
        //     }
        //
        // swap and future: fetchMyTrades
        //
        //     {
        //         "orderId": "207260566170987200",
        //         "execId": "207260566790603265",
        //         "symbol": "btc_usdt",
        //         "quantity": "13",
        //         "price": "27368",
        //         "fee": "0.02134704",
        //         "feeCoin": "usdt",
        //         "timestamp": 1679116769838,
        //         "takerMaker": "TAKER"
        //     }
        //
        // contract watchMyTrades
        //
        //    {
        //        "symbol": 'btc_usdt',
        //        "orderSide": 'SELL',
        //        "positionSide": 'LONG',
        //        "orderId": '231485367663419328',
        //        "price": '27152.7',
        //        "quantity": '33',
        //        "marginUnfrozen": '2.85318000',
        //        "timestamp": 1684892412565
        //    }
        //
        // watchMyTrades (ws, swap)
        //
        //    {
        //        'fee': '0.04080840',
        //        'isMaker': False,
        //        'marginUnfrozen': '0.75711984',
        //        'orderId': '376172779053188416',
        //        'orderSide': 'BUY',
        //        'positionSide': 'LONG',
        //        'price': '3400.70',
        //        'quantity': '2',
        //        'symbol': 'eth_usdt',
        //        'timestamp': 1719388579622
        //    }
        //
        const marketId = this.safeString2 (trade, 's', 'symbol');
        let marketType = (market !== undefined) ? market['type'] : undefined;
        const hasSpotKeys = ('b' in trade) || ('bizType' in trade) || ('oi' in trade);
        if (marketType === undefined) {
            marketType = hasSpotKeys ? 'spot' : 'contract';
        }
        market = this.safeMarket (marketId, market, '_', marketType);
        let side = undefined;
        let takerOrMaker = undefined;
        const isBuyerMaker = this.safeBool (trade, 'b');
        if (isBuyerMaker !== undefined) {
            side = isBuyerMaker ? 'sell' : 'buy';
            takerOrMaker = 'taker'; // public trades always taker
        } else {
            const takerMaker = this.safeStringLower (trade, 'takerMaker');
            if (takerMaker !== undefined) {
                takerOrMaker = takerMaker;
            } else {
                const isMaker = this.safeBool (trade, 'isMaker');
                if (isMaker !== undefined) {
                    takerOrMaker = isMaker ? 'maker' : 'taker';
                }
            }
            const orderSide = this.safeStringLower (trade, 'orderSide');
            if (orderSide !== undefined) {
                side = orderSide;
            } else {
                const bidOrAsk = this.safeString (trade, 'm');
                if (bidOrAsk !== undefined) {
                    side = (bidOrAsk === 'BID') ? 'buy' : 'sell';
                }
            }
        }
        const timestamp = this.safeIntegerN (trade, [ 't', 'time', 'timestamp' ]);
        const quantity = this.safeString2 (trade, 'q', 'quantity');
        let amount = undefined;
        if (marketType === 'spot') {
            amount = quantity;
        } else {
            if (quantity === undefined) {
                amount = Precise.stringMul (this.safeString (trade, 'a'), this.numberToString (market['contractSize']));
            } else {
                amount = Precise.stringMul (quantity, this.numberToString (market['contractSize']));
            }
        }
        return this.safeTrade ({
            'info': trade,
            'id': this.safeStringN (trade, [ 'i', 'tradeId', 'execId' ]),
            'timestamp': timestamp,
            'datetime': this.iso8601 (timestamp),
            'symbol': market['symbol'],
            'order': this.safeString2 (trade, 'orderId', 'oi'),
            'type': this.safeStringLower (trade, 'orderType'),
            'side': side,
            'takerOrMaker': takerOrMaker,
            'price': this.safeString2 (trade, 'p', 'price'),
            'amount': amount,
            'cost': undefined,
            'fee': {
                'currency': this.safeCurrencyCode (this.safeString2 (trade, 'feeCurrency', 'feeCoin')),
                'cost': this.safeString (trade, 'fee'),
            },
        }, market);
    }

    /**
     * @method
     * @name xt#fetchBalance
     * @description query for balance and get the amount of funds available for trading or funds locked in orders
     * @see https://doc.xt.com/#balancebalancesGet
     * @see https://doc.xt.com/#futures_usergetBalances
     * @param {object} params extra parameters specific to the xt api endpoint
     * @returns {object} a [balance structure]{@link https://docs.ccxt.com/en/latest/manual.html?#balance-structure}
     */
    async fetchBalance (params = {}) {
        await this.loadMarkets ();
        let type = undefined;
        let subType = undefined;
        let response = undefined;
        [ type, params ] = this.handleMarketTypeAndParams ('fetchBalance', undefined, params);
        [ subType, params ] = this.handleSubTypeAndParams ('fetchBalance', undefined, params);
        const isContractWallet = ((type === 'swap') || (type === 'future'));
        if (subType === 'inverse') {
            response = await this.privateInverseGetFutureUserV1BalanceList (params);
        } else if ((subType === 'linear') || isContractWallet) {
            response = await this.privateLinearGetFutureUserV1BalanceList (params);
        } else {
            response = await this.privateSpotGetBalances (params);
        }
        //
        // spot
        //
        //     {
        //         "rc": 0,
        //         "mc": "SUCCESS",
        //         "ma": [],
        //         "result": {
        //             "totalUsdtAmount": "31.75931133",
        //             "totalBtcAmount": "0.00115951",
        //             "assets": [
        //                 {
        //                     "currency": "usdt",
        //                     "currencyId": 11,
        //                     "frozenAmount": "0.03834082",
        //                     "availableAmount": "31.70995965",
        //                     "totalAmount": "31.74830047",
        //                     "convertBtcAmount": "0.00115911",
        //                     "convertUsdtAmount": "31.74830047"
        //                 },
        //             ]
        //         }
        //     }
        //
        // swap and future
        //
        //     {
        //         "returnCode": 0,
        //         "msgInfo": "success",
        //         "error": null,
        //         "result": [
        //             {
        //                 "coin": "usdt",
        //                 "walletBalance": "19.29849875",
        //                 "openOrderMarginFrozen": "0",
        //                 "isolatedMargin": "0.709475",
        //                 "crossedMargin": "0",
        //                 "availableBalance": "18.58902375",
        //                 "bonus": "0",
        //                 "coupon":"0"
        //             }
        //         ]
        //     }
        //
        let balances = undefined;
        if ((subType !== undefined) || isContractWallet) {
            balances = this.safeValue (response, 'result', []);
        } else {
            const data = this.safeValue (response, 'result', {});
            balances = this.safeValue (data, 'assets', []);
        }
        return this.parseBalance (balances);
    }

    parseBalance (response) {
        //
        // spot
        //
        //     {
        //         "currency": "usdt",
        //         "currencyId": 11,
        //         "frozenAmount": "0.03834082",
        //         "availableAmount": "31.70995965",
        //         "totalAmount": "31.74830047",
        //         "convertBtcAmount": "0.00115911",
        //         "convertUsdtAmount": "31.74830047"
        //     }
        //
        // swap and future
        //
        //     {
        //         "coin": "usdt",
        //         "walletBalance": "19.29849875",
        //         "openOrderMarginFrozen": "0",
        //         "isolatedMargin": "0.709475",
        //         "crossedMargin": "0",
        //         "availableBalance": "18.58902375",
        //         "bonus": "0",
        //         "coupon":"0"
        //     }
        //
        const result = { 'info': response };
        for (let i = 0; i < response.length; i++) {
            const balance = response[i];
            const currencyId = this.safeString2 (balance, 'currency', 'coin');
            const code = this.safeCurrencyCode (currencyId);
            const account = this.account ();
            const free = this.safeString2 (balance, 'availableAmount', 'availableBalance');
            let used = this.safeString (balance, 'frozenAmount');
            const total = this.safeString2 (balance, 'totalAmount', 'walletBalance');
            if (used === undefined) {
                const crossedAndIsolatedMargin = Precise.stringAdd (this.safeString (balance, 'crossedMargin'), this.safeString (balance, 'isolatedMargin'));
                used = Precise.stringAdd (this.safeString (balance, 'openOrderMarginFrozen'), crossedAndIsolatedMargin);
            }
            account['free'] = free;
            account['used'] = used;
            account['total'] = total;
            result[code] = account;
        }
        return this.safeBalance (result);
    }

    /**
     * @method
     * @name xt#createMarketBuyOrderWithCost
     * @see https://doc.xt.com/#orderorderPost
     * @description create a market buy order by providing the symbol and cost
     * @param {string} symbol unified symbol of the market to create an order in
     * @param {float} cost how much you want to trade in units of the quote currency
     * @param {object} [params] extra parameters specific to the exchange API endpoint
     * @returns {object} an [order structure]{@link https://docs.ccxt.com/#/?id=order-structure}
     */
    async createMarketBuyOrderWithCost (symbol: string, cost: number, params = {}) {
        await this.loadMarkets ();
        const market = this.market (symbol);
        if (!market['spot']) {
            throw new NotSupported (this.id + ' createMarketBuyOrderWithCost() supports spot orders only');
        }
        return await this.createOrder (symbol, 'market', 'buy', cost, 1, params);
    }

    /**
     * @method
     * @name xt#createOrder
     * @description create a trade order
     * @see https://doc.xt.com/#orderorderPost
     * @see https://doc.xt.com/#futures_ordercreate
     * @see https://doc.xt.com/#futures_entrustcreatePlan
     * @see https://doc.xt.com/#futures_entrustcreateProfit
     * @param {string} symbol unified symbol of the market to create an order in
     * @param {string} type 'market' or 'limit'
     * @param {string} side 'buy' or 'sell'
     * @param {float} amount how much you want to trade in units of the base currency
     * @param {float} [price] the price to fulfill the order, in units of the quote currency, can be ignored in market orders
     * @param {object} params extra parameters specific to the xt api endpoint
     * @param {string} [params.timeInForce] 'GTC', 'IOC', 'FOK' or 'GTX'
     * @param {string} [params.entrustType] 'TAKE_PROFIT', 'STOP', 'TAKE_PROFIT_MARKET', 'STOP_MARKET', 'TRAILING_STOP_MARKET', required if stopPrice is defined, currently isn't functioning on xt's side
     * @param {string} [params.triggerPriceType] 'INDEX_PRICE', 'MARK_PRICE', 'LATEST_PRICE', required if stopPrice is defined
     * @param {float} [params.triggerPrice] price to trigger a stop order
     * @param {float} [params.stopPrice] alias for triggerPrice
     * @param {float} [params.stopLoss] price to set a stop-loss on an open position
     * @param {float} [params.takeProfit] price to set a take-profit on an open position
     * @returns {object} an [order structure]{@link https://docs.ccxt.com/en/latest/manual.html#order-structure}
     */
    async createOrder (symbol: string, type: OrderType, side: OrderSide, amount: number, price: Num = undefined, params = {}) {
        await this.loadMarkets ();
        const market = this.market (symbol);
        symbol = market['symbol'];
        if (market['spot']) {
            return await this.createSpotOrder (symbol, type, side, amount, price, params);
        } else {
            return await this.createContractOrder (symbol, type, side, amount, price, params);
        }
    }

    async createSpotOrder (symbol: string, type, side, amount, price = undefined, params = {}) {
        await this.loadMarkets ();
        const market = this.market (symbol);
        const request = {
            'symbol': market['id'],
            'side': side.toUpperCase (),
            'type': type.toUpperCase (),
        };
        let timeInForce = undefined;
        let marginMode = undefined;
        [ marginMode, params ] = this.handleMarginModeAndParams ('createOrder', params);
        const marginOrSpotRequest = (marginMode !== undefined) ? 'LEVER' : 'SPOT';
        request['bizType'] = marginOrSpotRequest;
        if (type === 'market') {
            timeInForce = this.safeStringUpper (params, 'timeInForce', 'FOK');
            if (side === 'buy') {
                const cost = this.safeString (params, 'cost');
                params = this.omit (params, 'cost');
                const createMarketBuyOrderRequiresPrice = this.safeBool (this.options, 'createMarketBuyOrderRequiresPrice', true);
                if (createMarketBuyOrderRequiresPrice) {
                    if (price === undefined && (cost === undefined)) {
                        throw new InvalidOrder (this.id + ' createOrder() requires a price argument or cost in params for market buy orders on spot markets to calculate the total amount to spend (amount * price), alternatively set the createMarketBuyOrderRequiresPrice option to false and pass in the cost to spend into the amount parameter');
                    } else {
                        const amountString = this.numberToString (amount);
                        const priceString = this.numberToString (price);
                        let costCalculated: Str = undefined;
                        if (price !== undefined) {
                            costCalculated = Precise.stringMul (amountString, priceString);
                        } else {
                            costCalculated = cost;
                        }
                        request['quoteQty'] = this.costToPrecision (symbol, costCalculated);
                    }
                } else {
                    const amountCost = (cost !== undefined) ? cost : amount;
                    request['quoteQty'] = this.costToPrecision (symbol, amountCost);
                }
            }
        } else {
            timeInForce = this.safeStringUpper (params, 'timeInForce', 'GTC');
            request['price'] = this.priceToPrecision (symbol, price);
        }
        if ((side === 'sell') || (type === 'limit')) {
            request['quantity'] = this.amountToPrecision (symbol, amount);
        }
        request['timeInForce'] = timeInForce;
        const response = await this.privateSpotPostOrder (this.extend (request, params));
        //
        //     {
        //         "rc": 0,
        //         "mc": "SUCCESS",
        //         "ma": [],
        //         "result": {
        //             "orderId": "204371980095156544"
        //         }
        //     }
        //
        const order = this.safeValue (response, 'result', {});
        return this.parseOrder (order, market);
    }

    async createContractOrder (symbol: string, type, side, amount, price = undefined, params = {}) {
        await this.loadMarkets ();
        const market = this.market (symbol);
        const request = {
            'symbol': market['id'],
            'origQty': this.amountToPrecision (symbol, amount),
        };
        const timeInForce = this.safeStringUpper (params, 'timeInForce');
        if (timeInForce !== undefined) {
            request['timeInForce'] = timeInForce;
        }
        const reduceOnly = this.safeValue (params, 'reduceOnly', false);
        if (side === 'buy') {
            const requestType = (reduceOnly) ? 'SHORT' : 'LONG';
            request['positionSide'] = requestType;
        } else {
            const requestType = (reduceOnly) ? 'LONG' : 'SHORT';
            request['positionSide'] = requestType;
        }
        let response = undefined;
        const triggerPrice = this.safeNumber2 (params, 'triggerPrice', 'stopPrice');
        const stopLoss = this.safeNumber2 (params, 'stopLoss', 'triggerStopPrice');
        const takeProfit = this.safeNumber2 (params, 'takeProfit', 'triggerProfitPrice');
        const isTrigger = (triggerPrice !== undefined);
        const isStopLoss = (stopLoss !== undefined);
        const isTakeProfit = (takeProfit !== undefined);
        if (price !== undefined) {
            if (!(isStopLoss) && !(isTakeProfit)) {
                request['price'] = this.priceToPrecision (symbol, price);
            }
        }
        if (isTrigger) {
            request['timeInForce'] = this.safeStringUpper (params, 'timeInForce', 'GTC');
            request['triggerPriceType'] = this.safeString (params, 'triggerPriceType', 'LATEST_PRICE');
            request['orderSide'] = side.toUpperCase ();
            request['stopPrice'] = this.priceToPrecision (symbol, triggerPrice);
            const entrustType = (type === 'market') ? 'STOP_MARKET' : 'STOP';
            request['entrustType'] = entrustType;
            params = this.omit (params, 'triggerPrice');
            if (market['linear']) {
                response = await this.privateLinearPostFutureTradeV1EntrustCreatePlan (this.extend (request, params));
            } else if (market['inverse']) {
                response = await this.privateInversePostFutureTradeV1EntrustCreatePlan (this.extend (request, params));
            }
        } else if (isStopLoss || isTakeProfit) {
            if (isStopLoss) {
                request['triggerStopPrice'] = this.priceToPrecision (symbol, stopLoss);
            } else {
                request['triggerProfitPrice'] = this.priceToPrecision (symbol, takeProfit);
            }
            params = this.omit (params, [ 'stopLoss', 'takeProfit' ]);
            if (market['linear']) {
                response = await this.privateLinearPostFutureTradeV1EntrustCreateProfit (this.extend (request, params));
            } else if (market['inverse']) {
                response = await this.privateInversePostFutureTradeV1EntrustCreateProfit (this.extend (request, params));
            }
        } else {
            request['orderSide'] = side.toUpperCase ();
            request['orderType'] = type.toUpperCase ();
            if (market['linear']) {
                response = await this.privateLinearPostFutureTradeV1OrderCreate (this.extend (request, params));
            } else if (market['inverse']) {
                response = await this.privateInversePostFutureTradeV1OrderCreate (this.extend (request, params));
            }
        }
        //
        //     {
        //         "returnCode": 0,
        //         "msgInfo": "success",
        //         "error": null,
        //         "result": "206410760006650176"
        //     }
        //
        return this.parseOrder (response, market);
    }

    /**
     * @method
     * @name xt#fetchOrder
     * @description fetches information on an order made by the user
     * @see https://doc.xt.com/#orderorderGet
     * @see https://doc.xt.com/#futures_ordergetById
     * @see https://doc.xt.com/#futures_entrustgetPlanById
     * @see https://doc.xt.com/#futures_entrustgetProfitById
     * @param {string} id order id
     * @param {string} [symbol] unified symbol of the market the order was made in
     * @param {object} params extra parameters specific to the xt api endpoint
     * @param {bool} [params.trigger] if the order is a trigger order or not
     * @param {bool} [params.stopLossTakeProfit] if the order is a stop-loss or take-profit order
     * @returns {object} An [order structure]{@link https://docs.ccxt.com/en/latest/manual.html#order-structure}
     */
    async fetchOrder (id: string, symbol: string = undefined, params = {}) {
        await this.loadMarkets ();
        let market = undefined;
        if (symbol !== undefined) {
            market = this.market (symbol);
        }
        const request = {};
        let type = undefined;
        let subType = undefined;
        let response = undefined;
        [ type, params ] = this.handleMarketTypeAndParams ('fetchOrder', market, params);
        [ subType, params ] = this.handleSubTypeAndParams ('fetchOrder', market, params);
        const trigger = this.safeValue (params, 'stop');
        const stopLossTakeProfit = this.safeValue (params, 'stopLossTakeProfit');
        if (trigger) {
            request['entrustId'] = id;
        } else if (stopLossTakeProfit) {
            request['profitId'] = id;
        } else {
            request['orderId'] = id;
        }
        if (trigger) {
            params = this.omit (params, 'stop');
            if (subType === 'inverse') {
                response = await this.privateInverseGetFutureTradeV1EntrustPlanDetail (this.extend (request, params));
            } else {
                response = await this.privateLinearGetFutureTradeV1EntrustPlanDetail (this.extend (request, params));
            }
        } else if (stopLossTakeProfit) {
            params = this.omit (params, 'stopLossTakeProfit');
            if (subType === 'inverse') {
                response = await this.privateInverseGetFutureTradeV1EntrustProfitDetail (this.extend (request, params));
            } else {
                response = await this.privateLinearGetFutureTradeV1EntrustProfitDetail (this.extend (request, params));
            }
        } else if (subType === 'inverse') {
            response = await this.privateInverseGetFutureTradeV1OrderDetail (this.extend (request, params));
        } else if ((subType === 'linear') || (type === 'swap') || (type === 'future')) {
            response = await this.privateLinearGetFutureTradeV1OrderDetail (this.extend (request, params));
        } else {
            response = await this.privateSpotGetOrderOrderId (this.extend (request, params));
        }
        //
        // spot
        //
        //     {
        //         "rc": 0,
        //         "mc": "SUCCESS",
        //         "ma": [],
        //         "result": {
        //             "symbol": "btc_usdt",
        //             "orderId": "207505997850909952",
        //             "clientOrderId": null,
        //             "baseCurrency": "btc",
        //             "quoteCurrency": "usdt",
        //             "side": "BUY",
        //             "type": "LIMIT",
        //             "timeInForce": "GTC",
        //             "price": "20000.00",
        //             "origQty": "0.001000",
        //             "origQuoteQty": "20.00",
        //             "executedQty": "0.000000",
        //             "leavingQty": "0.001000",
        //             "tradeBase": "0.000000",
        //             "tradeQuote": "0.00",
        //             "avgPrice": null,
        //             "fee": null,
        //             "feeCurrency": null,
        //             "closed": false,
        //             "state": "NEW",
        //             "time": 1679175285162,
        //             "updatedTime": 1679175285255
        //         }
        //     }
        //
        // swap and future
        //
        //     {
        //         "returnCode": 0,
        //         "msgInfo": "success",
        //         "error": null,
        //         "result": {
        //             "orderId": "211451874783183936",
        //             "clientOrderId": null,
        //             "symbol": "btc_usdt",
        //             "orderType": "LIMIT",
        //             "orderSide": "BUY",
        //             "positionSide": "LONG",
        //             "timeInForce": "GTC",
        //             "closePosition": false,
        //             "price": "20000",
        //             "origQty": "10",
        //             "avgPrice": "0",
        //             "executedQty": "0",
        //             "marginFrozen": "1.34533334",
        //             "remark": null,
        //             "triggerProfitPrice": null,
        //             "triggerStopPrice": null,
        //             "sourceId": null,
        //             "sourceType": "DEFAULT",
        //             "forceClose": false,
        //             "closeProfit": null,
        //             "state": "NEW",
        //             "createdTime": 1680116055693,
        //             "updatedTime": 1680116055693
        //         }
        //     }
        //
        // trigger
        //
        //     {
        //         "returnCode": 0,
        //         "msgInfo": "success",
        //         "error": null,
        //         "result": {
        //             "entrustId": "216300248132756992",
        //             "symbol": "btc_usdt",
        //             "entrustType": "STOP",
        //             "orderSide": "SELL",
        //             "positionSide": "SHORT",
        //             "timeInForce": "GTC",
        //             "closePosition": null,
        //             "price": "20000",
        //             "origQty": "1",
        //             "stopPrice": "19000",
        //             "triggerPriceType": "LATEST_PRICE",
        //             "state": "NOT_TRIGGERED",
        //             "marketOrderLevel": null,
        //             "createdTime": 1681271998064,
        //             "updatedTime": 1681271998064,
        //             "ordinary": false
        //         }
        //     }
        //
        // stop-loss and take-profit
        //
        //     {
        //         "returnCode": 0,
        //         "msgInfo": "success",
        //         "error": null,
        //         "result": {
        //             "profitId": "216306213226230400",
        //             "symbol": "btc_usdt",
        //             "positionSide": "LONG",
        //             "origQty": "1",
        //             "triggerPriceType": "LATEST_PRICE",
        //             "triggerProfitPrice": null,
        //             "triggerStopPrice": "20000",
        //             "entryPrice": null,
        //             "positionSize": null,
        //             "isolatedMargin": null,
        //             "executedQty": null,
        //             "avgPrice": null,
        //             "positionType": "ISOLATED",
        //             "state": "NOT_TRIGGERED",
        //             "createdTime": 1681273420039
        //         }
        //     }
        //
        const order = this.safeValue (response, 'result', {});
        return this.parseOrder (order, market);
    }

    /**
     * @method
     * @name xt#fetchOrders
     * @description fetches information on multiple orders made by the user
     * @see https://doc.xt.com/#orderhistoryOrderGet
     * @see https://doc.xt.com/#futures_ordergetHistory
     * @see https://doc.xt.com/#futures_entrustgetPlanHistory
     * @param {string} [symbol] unified market symbol of the market the orders were made in
     * @param {int} [since] timestamp in ms of the earliest order
     * @param {int} [limit] the maximum number of order structures to retrieve
     * @param {object} params extra parameters specific to the xt api endpoint
     * @param {bool} [params.trigger] if the order is a trigger order or not
     * @returns {object[]} a list of [order structures]{@link https://docs.ccxt.com/en/latest/manual.html#order-structure}
     */
    async fetchOrders (symbol: string = undefined, since: Int = undefined, limit: Int = undefined, params = {}) {
        await this.loadMarkets ();
        const request = {};
        let market = undefined;
        if (symbol !== undefined) {
            market = this.market (symbol);
            request['symbol'] = market['id'];
        }
        if (since !== undefined) {
            request['startTime'] = since;
        }
        if (limit !== undefined) {
            request['limit'] = limit;
        }
        let type = undefined;
        let subType = undefined;
        let response = undefined;
        [ type, params ] = this.handleMarketTypeAndParams ('fetchOrders', market, params);
        [ subType, params ] = this.handleSubTypeAndParams ('fetchOrders', market, params);
        const trigger = this.safeValue2 (params, 'trigger', 'stop');
        if (trigger) {
            params = this.omit (params, [ 'trigger', 'stop' ]);
            if (subType === 'inverse') {
                response = await this.privateInverseGetFutureTradeV1EntrustPlanListHistory (this.extend (request, params));
            } else {
                response = await this.privateLinearGetFutureTradeV1EntrustPlanListHistory (this.extend (request, params));
            }
        } else if (subType === 'inverse') {
            response = await this.privateInverseGetFutureTradeV1OrderListHistory (this.extend (request, params));
        } else if ((subType === 'linear') || (type === 'swap') || (type === 'future')) {
            response = await this.privateLinearGetFutureTradeV1OrderListHistory (this.extend (request, params));
        } else {
            let marginMode = undefined;
            [ marginMode, params ] = this.handleMarginModeAndParams ('fetchOrders', params);
            const marginOrSpotRequest = (marginMode !== undefined) ? 'LEVER' : 'SPOT';
            request['bizType'] = marginOrSpotRequest;
            response = await this.privateSpotGetHistoryOrder (this.extend (request, params));
        }
        //
        //  spot and margin
        //
        //     {
        //         "rc": 0,
        //         "mc": "SUCCESS",
        //         "ma": [],
        //         "result": {
        //             "hasPrev": false,
        //             "hasNext": true,
        //             "items": [
        //                 {
        //                     "symbol": "btc_usdt",
        //                     "orderId": "207505997850909952",
        //                     "clientOrderId": null,
        //                     "baseCurrency": "btc",
        //                     "quoteCurrency": "usdt",
        //                     "side": "BUY",
        //                     "type": "LIMIT",
        //                     "timeInForce": "GTC",
        //                     "price": "20000.00",
        //                     "origQty": "0.001000",
        //                     "origQuoteQty": "20.00",
        //                     "executedQty": "0.000000",
        //                     "leavingQty": "0.000000",
        //                     "tradeBase": "0.000000",
        //                     "tradeQuote": "0.00",
        //                     "avgPrice": null,
        //                     "fee": null,
        //                     "feeCurrency": null,
        //                     "closed": true,
        //                     "state": "CANCELED",
        //                     "time": 1679175285162,
        //                     "updatedTime": 1679175488492
        //                 },
        //             ]
        //         }
        //     }
        //
        // swap and future
        //
        //     {
        //         "returnCode": 0,
        //         "msgInfo": "success",
        //         "error": null,
        //         "result": {
        //             "hasPrev": false,
        //             "hasNext": true,
        //             "items": [
        //                 {
        //                     "orderId": "207519546930995456",
        //                     "clientOrderId": null,
        //                     "symbol": "btc_usdt",
        //                     "orderType": "LIMIT",
        //                     "orderSide": "BUY",
        //                     "positionSide": "LONG",
        //                     "timeInForce": "GTC",
        //                     "closePosition": false,
        //                     "price": "20000",
        //                     "origQty": "100",
        //                     "avgPrice": "0",
        //                     "executedQty": "0",
        //                     "marginFrozen": "4.12",
        //                     "remark": null,
        //                     "triggerProfitPrice": null,
        //                     "triggerStopPrice": null,
        //                     "sourceId": null,
        //                     "sourceType": "DEFAULT",
        //                     "forceClose": false,
        //                     "closeProfit": null,
        //                     "state": "CANCELED",
        //                     "createdTime": 1679178515689,
        //                     "updatedTime": 1679180096172
        //                 },
        //             ]
        //         }
        //     }
        //
        // stop
        //
        //     {
        //         "returnCode": 0,
        //         "msgInfo": "success",
        //         "error": null,
        //         "result": {
        //             "hasPrev": false,
        //             "hasNext": false,
        //             "items": [
        //                 {
        //                     "entrustId": "216300248132756992",
        //                     "symbol": "btc_usdt",
        //                     "entrustType": "STOP",
        //                     "orderSide": "SELL",
        //                     "positionSide": "SHORT",
        //                     "timeInForce": "GTC",
        //                     "closePosition": null,
        //                     "price": "20000",
        //                     "origQty": "1",
        //                     "stopPrice": "19000",
        //                     "triggerPriceType": "LATEST_PRICE",
        //                     "state": "USER_REVOCATION",
        //                     "marketOrderLevel": null,
        //                     "createdTime": 1681271998064,
        //                     "updatedTime": 1681273188674,
        //                     "ordinary": false
        //                 },
        //             ]
        //         }
        //     }
        //
        const data = this.safeValue (response, 'result', {});
        const orders = this.safeValue (data, 'items', []);
        return this.parseOrders (orders, market, since, limit);
    }

    async fetchOrdersByStatus (status, symbol: string = undefined, since: Int = undefined, limit: Int = undefined, params = {}) {
        await this.loadMarkets ();
        let request = {};
        let market = undefined;
        if (symbol !== undefined) {
            market = this.market (symbol);
            request['symbol'] = market['id'];
        }
        if (limit !== undefined) {
            request['size'] = limit;
        }
        if (since !== undefined) {
            request['startTime'] = since;
        }
        let type = undefined;
        let subType = undefined;
        let response = undefined;
        [ type, params ] = this.handleMarketTypeAndParams ('fetchOrdersByStatus', market, params);
        [ subType, params ] = this.handleSubTypeAndParams ('fetchOrdersByStatus', market, params);
        const trigger = this.safeBool2 (params, 'stop', 'trigger');
        const stopLossTakeProfit = this.safeValue (params, 'stopLossTakeProfit');
        if (status === 'open') {
            if (trigger || stopLossTakeProfit) {
                request['state'] = 'NOT_TRIGGERED';
            } else if (type === 'swap') {
                request['state'] = 'UNFINISHED'; // NEW & PARTIALLY_FILLED
            }
        } else if (status === 'closed') {
            if (trigger || stopLossTakeProfit) {
                request['state'] = 'TRIGGERED';
            } else {
                request['state'] = 'FILLED';
            }
        } else if (status === 'canceled') {
            if (trigger || stopLossTakeProfit) {
                request['state'] = 'USER_REVOCATION';
            } else {
                request['state'] = 'CANCELED';
            }
        } else {
            request['state'] = status;
        }
        if (trigger || stopLossTakeProfit || (subType !== undefined) || (type === 'swap') || (type === 'future')) {
            if (since !== undefined) {
                request['startTime'] = since;
            }
            if (limit !== undefined) {
                request['size'] = limit;
            }
        }
        if (trigger) {
            params = this.omit (params, [ 'stop', 'trigger' ]);
            if (subType === 'inverse') {
                response = await this.privateInverseGetFutureTradeV1EntrustPlanList (this.extend (request, params));
            } else {
                response = await this.privateLinearGetFutureTradeV1EntrustPlanList (this.extend (request, params));
            }
        } else if (stopLossTakeProfit) {
            params = this.omit (params, 'stopLossTakeProfit');
            if (subType === 'inverse') {
                response = await this.privateInverseGetFutureTradeV1EntrustProfitList (this.extend (request, params));
            } else {
                response = await this.privateLinearGetFutureTradeV1EntrustProfitList (this.extend (request, params));
            }
        } else if ((subType !== undefined) || (type === 'swap') || (type === 'future')) {
            if (subType === 'inverse') {
                response = await this.privateInverseGetFutureTradeV1OrderList (this.extend (request, params));
            } else {
                response = await this.privateLinearGetFutureTradeV1OrderList (this.extend (request, params));
            }
        } else {
            let marginMode = undefined;
            [ marginMode, params ] = this.handleMarginModeAndParams ('fetchOrdersByStatus', params);
            const marginOrSpotRequest = (marginMode !== undefined) ? 'LEVER' : 'SPOT';
            request['bizType'] = marginOrSpotRequest;
            if (status !== 'open') {
                if (since !== undefined) {
                    request['startTime'] = since;
                }
                if (limit !== undefined) {
                    request = this.omit (request, 'size');
                    request['limit'] = limit;
                }
                response = await this.privateSpotGetHistoryOrder (this.extend (request, params));
            } else {
                response = await this.privateSpotGetOpenOrder (this.extend (request, params));
            }
        }
        //
        // spot and margin
        //
        //     {
        //         "rc": 0,
        //         "mc": "SUCCESS",
        //         "ma": [],
        //         "result": {
        //             "hasPrev": false,
        //             "hasNext": true,
        //             "items": [
        //                 {
        //                     "symbol": "btc_usdt",
        //                     "orderId": "207505997850909952",
        //                     "clientOrderId": null,
        //                     "baseCurrency": "btc",
        //                     "quoteCurrency": "usdt",
        //                     "side": "BUY",
        //                     "type": "LIMIT",
        //                     "timeInForce": "GTC",
        //                     "price": "20000.00",
        //                     "origQty": "0.001000",
        //                     "origQuoteQty": "20.00",
        //                     "executedQty": "0.000000",
        //                     "leavingQty": "0.000000",
        //                     "tradeBase": "0.000000",
        //                     "tradeQuote": "0.00",
        //                     "avgPrice": null,
        //                     "fee": null,
        //                     "feeCurrency": null,
        //                     "closed": true,
        //                     "state": "CANCELED",
        //                     "time": 1679175285162,
        //                     "updatedTime": 1679175488492
        //                 },
        //             ]
        //         }
        //     }
        //
        // spot and margin: fetchOpenOrders
        //
        //     {
        //         "rc": 0,
        //         "mc": "SUCCESS",
        //         "ma": [],
        //         "result": [
        //             {
        //                 "symbol": "eth_usdt",
        //                 "orderId": "208249323222264320",
        //                 "clientOrderId": null,
        //                 "baseCurrency": "eth",
        //                 "quoteCurrency": "usdt",
        //                 "side": "BUY",
        //                 "type": "LIMIT",
        //                 "timeInForce": "GTC",
        //                 "price": "1300.00",
        //                 "origQty": "0.0032",
        //                 "origQuoteQty": "4.16",
        //                 "executedQty": "0.0000",
        //                 "leavingQty": "0.0032",
        //                 "tradeBase": "0.0000",
        //                 "tradeQuote": "0.00",
        //                 "avgPrice": null,
        //                 "fee": null,
        //                 "feeCurrency": null,
        //                 "closed": false,
        //                 "state": "NEW",
        //                 "time": 1679352507741,
        //                 "updatedTime": 1679352507869
        //             },
        //         ]
        //     }
        //
        // swap and future
        //
        //     {
        //         "returnCode": 0,
        //         "msgInfo": "success",
        //         "error": null,
        //         "result": {
        //             "page": 1,
        //             "ps": 10,
        //             "total": 25,
        //             "items": [
        //                 {
        //                     "orderId": "207519546930995456",
        //                     "clientOrderId": null,
        //                     "symbol": "btc_usdt",
        //                     "orderType": "LIMIT",
        //                     "orderSide": "BUY",
        //                     "positionSide": "LONG",
        //                     "timeInForce": "GTC",
        //                     "closePosition": false,
        //                     "price": "20000",
        //                     "origQty": "100",
        //                     "avgPrice": "0",
        //                     "executedQty": "0",
        //                     "marginFrozen": "4.12",
        //                     "remark": null,
        //                     "triggerProfitPrice": null,
        //                     "triggerStopPrice": null,
        //                     "sourceId": null,
        //                     "sourceType": "DEFAULT",
        //                     "forceClose": false,
        //                     "closeProfit": null,
        //                     "state": "CANCELED",
        //                     "createdTime": 1679178515689,
        //                     "updatedTime": 1679180096172
        //                 },
        //             ]
        //         }
        //     }
        //
        // stop
        //
        //     {
        //         "returnCode": 0,
        //         "msgInfo": "success",
        //         "error": null,
        //         "result": {
        //             "page": 1,
        //             "ps": 3,
        //             "total": 8,
        //             "items": [
        //                 {
        //                     "entrustId": "216300248132756992",
        //                     "symbol": "btc_usdt",
        //                     "entrustType": "STOP",
        //                     "orderSide": "SELL",
        //                     "positionSide": "SHORT",
        //                     "timeInForce": "GTC",
        //                     "closePosition": null,
        //                     "price": "20000",
        //                     "origQty": "1",
        //                     "stopPrice": "19000",
        //                     "triggerPriceType": "LATEST_PRICE",
        //                     "state": "USER_REVOCATION",
        //                     "marketOrderLevel": null,
        //                     "createdTime": 1681271998064,
        //                     "updatedTime": 1681273188674,
        //                     "ordinary": false
        //                 },
        //             ]
        //         }
        //     }
        //
        // stop-loss and take-profit
        //
        //     {
        //         "returnCode": 0,
        //         "msgInfo": "success",
        //         "error": null,
        //         "result": {
        //             "page": 1,
        //             "ps": 3,
        //             "total": 2,
        //             "items": [
        //                 {
        //                     "profitId": "216306213226230400",
        //                     "symbol": "btc_usdt",
        //                     "positionSide": "LONG",
        //                     "origQty": "1",
        //                     "triggerPriceType": "LATEST_PRICE",
        //                     "triggerProfitPrice": null,
        //                     "triggerStopPrice": "20000",
        //                     "entryPrice": "0",
        //                     "positionSize": "0",
        //                     "isolatedMargin": "0",
        //                     "executedQty": "0",
        //                     "avgPrice": null,
        //                     "positionType": "ISOLATED",
        //                     "state": "USER_REVOCATION",
        //                     "createdTime": 1681273420039
        //                 },
        //             ]
        //         }
        //     }
        //
        let orders = [];
        const resultDict = this.safeDict (response, 'result');
        if (resultDict !== undefined) {
            orders = this.safeList (resultDict, 'items', []);
        } else {
            orders = this.safeList (response, 'result');
        }
        return this.parseOrders (orders, market, since, limit);
    }

    /**
     * @method
     * @name xt#fetchOpenOrders
     * @description fetch all unfilled currently open orders
     * @see https://doc.xt.com/#orderopenOrderGet
     * @see https://doc.xt.com/#futures_ordergetOrders
     * @see https://doc.xt.com/#futures_entrustgetPlan
     * @see https://doc.xt.com/#futures_entrustgetProfit
     * @param {string} [symbol] unified market symbol of the market the orders were made in
     * @param {int} [since] timestamp in ms of the earliest order
     * @param {int} [limit] the maximum number of open order structures to retrieve
     * @param {object} params extra parameters specific to the xt api endpoint
     * @param {bool} [params.trigger] if the order is a trigger order or not
     * @param {bool} [params.stopLossTakeProfit] if the order is a stop-loss or take-profit order
     * @returns {object[]} a list of [order structures]{@link https://docs.ccxt.com/en/latest/manual.html#order-structure}
     */
    async fetchOpenOrders (symbol: string = undefined, since: Int = undefined, limit: Int = undefined, params = {}) {
        return await this.fetchOrdersByStatus ('open', symbol, since, limit, params);
    }

    /**
     * @method
     * @name xt#fetchClosedOrders
     * @description fetches information on multiple closed orders made by the user
     * @see https://doc.xt.com/#orderhistoryOrderGet
     * @see https://doc.xt.com/#futures_ordergetOrders
     * @see https://doc.xt.com/#futures_entrustgetPlan
     * @see https://doc.xt.com/#futures_entrustgetProfit
     * @param {string} [symbol] unified market symbol of the market the orders were made in
     * @param {int} [since] timestamp in ms of the earliest order
     * @param {int} [limit] the maximum number of order structures to retrieve
     * @param {object} params extra parameters specific to the xt api endpoint
     * @param {bool} [params.trigger] if the order is a trigger order or not
     * @param {bool} [params.stopLossTakeProfit] if the order is a stop-loss or take-profit order
     * @returns {object[]} a list of [order structures]{@link https://docs.ccxt.com/en/latest/manual.html#order-structure}
     */
    async fetchClosedOrders (symbol: string = undefined, since: Int = undefined, limit: Int = undefined, params = {}) {
        return await this.fetchOrdersByStatus ('closed', symbol, since, limit, params);
    }

    /**
     * @method
     * @name xt#fetchCanceledOrders
     * @description fetches information on multiple canceled orders made by the user
     * @see https://doc.xt.com/#orderhistoryOrderGet
     * @see https://doc.xt.com/#futures_ordergetOrders
     * @see https://doc.xt.com/#futures_entrustgetPlan
     * @see https://doc.xt.com/#futures_entrustgetProfit
     * @param {string} [symbol] unified market symbol of the market the orders were made in
     * @param {int} [since] timestamp in ms of the earliest order
     * @param {int} [limit] the maximum number of order structures to retrieve
     * @param {object} params extra parameters specific to the xt api endpoint
     * @param {bool} [params.trigger] if the order is a trigger order or not
     * @param {bool} [params.stopLossTakeProfit] if the order is a stop-loss or take-profit order
     * @returns {object} a list of [order structures]{@link https://docs.ccxt.com/en/latest/manual.html#order-structure}
     */
    async fetchCanceledOrders (symbol: string = undefined, since: Int = undefined, limit: Int = undefined, params = {}) {
        return await this.fetchOrdersByStatus ('canceled', symbol, since, limit, params);
    }

    /**
     * @method
     * @name xt#cancelOrder
     * @description cancels an open order
     * @see https://doc.xt.com/#orderorderDel
     * @see https://doc.xt.com/#futures_ordercancel
     * @see https://doc.xt.com/#futures_entrustcancelPlan
     * @see https://doc.xt.com/#futures_entrustcancelProfit
     * @param {string} id order id
     * @param {string} [symbol] unified symbol of the market the order was made in
     * @param {object} params extra parameters specific to the xt api endpoint
     * @param {bool} [params.trigger] if the order is a trigger order or not
     * @param {bool} [params.stopLossTakeProfit] if the order is a stop-loss or take-profit order
     * @returns {object} An [order structure]{@link https://docs.ccxt.com/en/latest/manual.html#order-structure}
     */
    async cancelOrder (id: string, symbol: string = undefined, params = {}) {
        await this.loadMarkets ();
        let market = undefined;
        if (symbol !== undefined) {
            market = this.market (symbol);
        }
        const request = {};
        let type = undefined;
        let subType = undefined;
        let response = undefined;
        [ type, params ] = this.handleMarketTypeAndParams ('cancelOrder', market, params);
        [ subType, params ] = this.handleSubTypeAndParams ('cancelOrder', market, params);
        const trigger = this.safeValue2 (params, 'trigger', 'stop');
        const stopLossTakeProfit = this.safeValue (params, 'stopLossTakeProfit');
        if (trigger) {
            request['entrustId'] = id;
        } else if (stopLossTakeProfit) {
            request['profitId'] = id;
        } else {
            request['orderId'] = id;
        }
        if (trigger) {
            params = this.omit (params, [ 'trigger', 'stop' ]);
            if (subType === 'inverse') {
                response = await this.privateInversePostFutureTradeV1EntrustCancelPlan (this.extend (request, params));
            } else {
                response = await this.privateLinearPostFutureTradeV1EntrustCancelPlan (this.extend (request, params));
            }
        } else if (stopLossTakeProfit) {
            params = this.omit (params, 'stopLossTakeProfit');
            if (subType === 'inverse') {
                response = await this.privateInversePostFutureTradeV1EntrustCancelProfitStop (this.extend (request, params));
            } else {
                response = await this.privateLinearPostFutureTradeV1EntrustCancelProfitStop (this.extend (request, params));
            }
        } else if (subType === 'inverse') {
            response = await this.privateInversePostFutureTradeV1OrderCancel (this.extend (request, params));
        } else if ((subType === 'linear') || (type === 'swap') || (type === 'future')) {
            response = await this.privateLinearPostFutureTradeV1OrderCancel (this.extend (request, params));
        } else {
            response = await this.privateSpotDeleteOrderOrderId (this.extend (request, params));
        }
        //
        // spot
        //
        //     {
        //         "rc": 0,
        //         "mc": "SUCCESS",
        //         "ma": [],
        //         "result": {
        //             "cancelId": "208322474307982720"
        //         }
        //     }
        //
        // swap and future
        //
        //     {
        //         "returnCode": 0,
        //         "msgInfo": "success",
        //         "error": null,
        //         "result": "208319789679471616"
        //     }
        //
        const isContractResponse = ((subType !== undefined) || (type === 'swap') || (type === 'future'));
        const order = isContractResponse ? response : this.safeValue (response, 'result', {});
        return this.parseOrder (order, market);
    }

    /**
     * @method
     * @name xt#cancelAllOrders
     * @description cancel all open orders in a market
     * @see https://doc.xt.com/#orderopenOrderDel
     * @see https://doc.xt.com/#futures_ordercancelBatch
     * @see https://doc.xt.com/#futures_entrustcancelPlanBatch
     * @see https://doc.xt.com/#futures_entrustcancelProfitBatch
     * @param {string} [symbol] unified market symbol of the market to cancel orders in
     * @param {object} params extra parameters specific to the xt api endpoint
     * @param {bool} [params.trigger] if the order is a trigger order or not
     * @param {bool} [params.stopLossTakeProfit] if the order is a stop-loss or take-profit order
     * @returns {object[]} a list of [order structures]{@link https://docs.ccxt.com/en/latest/manual.html#order-structure}
     */
    async cancelAllOrders (symbol: string = undefined, params = {}) {
        await this.loadMarkets ();
        const request = {};
        let market = undefined;
        if (symbol !== undefined) {
            market = this.market (symbol);
            request['symbol'] = market['id'];
        }
        let type = undefined;
        let subType = undefined;
        let response = undefined;
        [ type, params ] = this.handleMarketTypeAndParams ('cancelAllOrders', market, params);
        [ subType, params ] = this.handleSubTypeAndParams ('cancelAllOrders', market, params);
        const trigger = this.safeValue2 (params, 'trigger', 'stop');
        const stopLossTakeProfit = this.safeValue (params, 'stopLossTakeProfit');
        if (trigger) {
            params = this.omit (params, [ 'trigger', 'stop' ]);
            if (subType === 'inverse') {
                response = await this.privateInversePostFutureTradeV1EntrustCancelAllPlan (this.extend (request, params));
            } else {
                response = await this.privateLinearPostFutureTradeV1EntrustCancelAllPlan (this.extend (request, params));
            }
        } else if (stopLossTakeProfit) {
            params = this.omit (params, 'stopLossTakeProfit');
            if (subType === 'inverse') {
                response = await this.privateInversePostFutureTradeV1EntrustCancelAllProfitStop (this.extend (request, params));
            } else {
                response = await this.privateLinearPostFutureTradeV1EntrustCancelAllProfitStop (this.extend (request, params));
            }
        } else if (subType === 'inverse') {
            response = await this.privateInversePostFutureTradeV1OrderCancelAll (this.extend (request, params));
        } else if ((subType === 'linear') || (type === 'swap') || (type === 'future')) {
            response = await this.privateLinearPostFutureTradeV1OrderCancelAll (this.extend (request, params));
        } else {
            let marginMode = undefined;
            [ marginMode, params ] = this.handleMarginModeAndParams ('cancelAllOrders', params);
            const marginOrSpotRequest = (marginMode !== undefined) ? 'LEVER' : 'SPOT';
            request['bizType'] = marginOrSpotRequest;
            response = await this.privateSpotDeleteOpenOrder (this.extend (request, params));
        }
        //
        // spot and margin
        //
        //     {
        //         "rc": 0,
        //         "mc": "SUCCESS",
        //         "ma": [],
        //         "result": null
        //     }
        //
        // swap and future
        //
        //     {
        //         "returnCode": 0,
        //         "msgInfo": "success",
        //         "error": null,
        //         "result": true
        //     }
        //
        return [
            this.safeOrder (response),
        ];
    }

    /**
     * @method
     * @name xt#cancelOrders
     * @description cancel multiple orders
     * @see https://doc.xt.com/#orderbatchOrderDel
     * @param {string[]} ids order ids
     * @param {string} [symbol] unified market symbol of the market to cancel orders in
     * @param {object} params extra parameters specific to the xt api endpoint
     * @returns {object[]} a list of [order structures]{@link https://docs.ccxt.com/en/latest/manual.html#order-structure}
     */
    async cancelOrders (ids: string[], symbol: string = undefined, params = {}): Promise<Order[]> {
        await this.loadMarkets ();
        const request = {
            'orderIds': ids,
        };
        let market = undefined;
        if (symbol !== undefined) {
            market = this.market (symbol);
        }
        let subType = undefined;
        [ subType, params ] = this.handleSubTypeAndParams ('cancelOrders', market, params);
        if (subType !== undefined) {
            throw new NotSupported (this.id + ' cancelOrders() does not support swap and future orders, only spot orders are accepted');
        }
        const response = await this.privateSpotDeleteBatchOrder (this.extend (request, params));
        //
        // spot
        //
        //     {
        //         "rc": 0,
        //         "mc": "SUCCESS",
        //         "ma": [],
        //         "result": null
        //     }
        //
        return [
            this.safeOrder (response),
        ];
    }

    parseOrder (order, market = undefined) {
        //
        // spot: createOrder
        //
        //     {
        //         "orderId": "204371980095156544"
        //     }
        //
        // spot: cancelOrder
        //
        //     {
        //         "cancelId": "208322474307982720"
        //     }
        //
        // swap and future: createOrder, cancelOrder, editOrder
        //
        //     {
        //         "returnCode": 0,
        //         "msgInfo": "success",
        //         "error": null,
        //         "result": "206410760006650176"
        //     }
        //
        // spot: fetchOrder, fetchOrders, fetchOpenOrders, fetchClosedOrders, fetchCanceledOrders, fetchOrdersByStatus
        //
        //     {
        //         "symbol": "btc_usdt",
        //         "orderId": "207505997850909952",
        //         "clientOrderId": null,
        //         "baseCurrency": "btc",
        //         "quoteCurrency": "usdt",
        //         "side": "BUY",
        //         "type": "LIMIT",
        //         "timeInForce": "GTC",
        //         "price": "20000.00",
        //         "origQty": "0.001000",
        //         "origQuoteQty": "20.00",
        //         "executedQty": "0.000000",
        //         "leavingQty": "0.001000",
        //         "tradeBase": "0.000000",
        //         "tradeQuote": "0.00",
        //         "avgPrice": null,
        //         "fee": null,
        //         "feeCurrency": null,
        //         "closed": false,
        //         "state": "NEW",
        //         "time": 1679175285162,
        //         "updatedTime": 1679175285255
        //     }
        //
        // swap and future: fetchOrder, fetchOrders, fetchOpenOrders, fetchClosedOrders, fetchCanceledOrders, fetchOrdersByStatus
        //
        //     {
        //         "orderId": "207519546930995456",
        //         "clientOrderId": null,
        //         "symbol": "btc_usdt",
        //         "orderType": "LIMIT",
        //         "orderSide": "BUY",
        //         "positionSide": "LONG",
        //         "timeInForce": "GTC",
        //         "closePosition": false,
        //         "price": "20000",
        //         "origQty": "100",
        //         "avgPrice": "0",
        //         "executedQty": "0",
        //         "marginFrozen": "4.12",
        //         "remark": null,
        //         "triggerProfitPrice": null,
        //         "triggerStopPrice": null,
        //         "sourceId": null,
        //         "sourceType": "DEFAULT",
        //         "forceClose": false,
        //         "closeProfit": null,
        //         "state": "CANCELED",
        //         "createdTime": 1679178515689,
        //         "updatedTime": 1679180096172
        //     }
        //
        // trigger: fetchOrder, fetchOrders, fetchOpenOrders, fetchClosedOrders, fetchCanceledOrders, fetchOrdersByStatus
        //
        //     {
        //         "entrustId": "216300248132756992",
        //         "symbol": "btc_usdt",
        //         "entrustType": "STOP",
        //         "orderSide": "SELL",
        //         "positionSide": "SHORT",
        //         "timeInForce": "GTC",
        //         "closePosition": null,
        //         "price": "20000",
        //         "origQty": "1",
        //         "stopPrice": "19000",
        //         "triggerPriceType": "LATEST_PRICE",
        //         "state": "NOT_TRIGGERED",
        //         "marketOrderLevel": null,
        //         "createdTime": 1681271998064,
        //         "updatedTime": 1681271998064,
        //         "ordinary": false
        //     }
        //
        // stop-loss and take-profit: fetchOrder, fetchOpenOrders, fetchClosedOrders, fetchCanceledOrders, fetchOrdersByStatus
        //
        //     {
        //         "profitId": "216306213226230400",
        //         "symbol": "btc_usdt",
        //         "positionSide": "LONG",
        //         "origQty": "1",
        //         "triggerPriceType": "LATEST_PRICE",
        //         "triggerProfitPrice": null,
        //         "triggerStopPrice": "20000",
        //         "entryPrice": null,
        //         "positionSize": null,
        //         "isolatedMargin": null,
        //         "executedQty": null,
        //         "avgPrice": null,
        //         "positionType": "ISOLATED",
        //         "state": "NOT_TRIGGERED",
        //         "createdTime": 1681273420039
        //     }
        //
        // spot editOrder
        //
        //     {
        //         "orderId": "484203027161892224",
        //         "modifyId": "484203544105344000",
        //         "clientModifyId": null
        //     }
        //
        const marketId = this.safeString (order, 'symbol');
        const marketType = ('result' in order) || ('positionSide' in order) ? 'contract' : 'spot';
        market = this.safeMarket (marketId, market, undefined, marketType);
        const symbol = this.safeSymbol (marketId, market, undefined, marketType);
        const timestamp = this.safeInteger2 (order, 'time', 'createdTime');
        const quantity = this.safeNumber (order, 'origQty');
        const amount = (marketType === 'spot') ? quantity : Precise.stringMul (this.numberToString (quantity), this.numberToString (market['contractSize']));
        const filledQuantity = this.safeNumber (order, 'executedQty');
        const filled = (marketType === 'spot') ? filledQuantity : Precise.stringMul (this.numberToString (filledQuantity), this.numberToString (market['contractSize']));
        const lastUpdatedTimestamp = this.safeInteger (order, 'updatedTime');
        return this.safeOrder ({
            'info': order,
            'id': this.safeStringN (order, [ 'orderId', 'result', 'cancelId', 'entrustId', 'profitId' ]),
            'clientOrderId': this.safeString2 (order, 'clientOrderId', 'clientModifyId'),
            'timestamp': timestamp,
            'datetime': this.iso8601 (timestamp),
            'lastTradeTimestamp': lastUpdatedTimestamp,
            'lastUpdateTimestamp': lastUpdatedTimestamp,
            'symbol': symbol,
            'type': this.safeStringLower2 (order, 'type', 'orderType'),
            'timeInForce': this.safeString (order, 'timeInForce'),
            'postOnly': undefined,
            'side': this.safeStringLower2 (order, 'side', 'orderSide'),
            'price': this.safeNumber (order, 'price'),
            'triggerPrice': this.safeNumber (order, 'stopPrice'),
            'stopLoss': this.safeNumber (order, 'triggerStopPrice'),
            'takeProfit': this.safeNumber (order, 'triggerProfitPrice'),
            'amount': amount,
            'filled': filled,
            'remaining': this.safeNumber (order, 'leavingQty'),
            'cost': undefined,
            'average': this.safeNumber (order, 'avgPrice'),
            'status': this.parseOrderStatus (this.safeString (order, 'state')),
            'fee': {
                'currency': this.safeCurrencyCode (this.safeString (order, 'feeCurrency')),
                'cost': this.safeNumber (order, 'fee'),
            },
            'trades': undefined,
        }, market);
    }

    parseOrderStatus (status) {
        const statuses = {
            'NEW': 'open',
            'PARTIALLY_FILLED': 'open',
            'FILLED': 'closed',
            'CANCELED': 'canceled',
            'REJECTED': 'rejected',
            'EXPIRED': 'expired',
            'UNFINISHED': 'open',
            'NOT_TRIGGERED': 'open',
            'TRIGGERING': 'open',
            'TRIGGERED': 'closed',
            'USER_REVOCATION': 'canceled',
            'PLATFORM_REVOCATION': 'rejected',
            'HISTORY': 'expired',
        };
        return this.safeString (statuses, status, status);
    }

    /**
     * @method
     * @name xt#fetchLedger
     * @description fetch the history of changes, actions done by the user or operations that altered the balance of the user
     * @see https://doc.xt.com/#futures_usergetBalanceBill
     * @param {string} [code] unified currency code
     * @param {int} [since] timestamp in ms of the earliest ledger entry
     * @param {int} [limit] max number of ledger entries to return
     * @param {object} params extra parameters specific to the xt api endpoint
     * @returns {object} a [ledger structure]{@link https://docs.ccxt.com/en/latest/manual.html#ledger-structure}
     */
    async fetchLedger (code: Str = undefined, since: Int = undefined, limit: Int = undefined, params = {}): Promise<LedgerEntry[]> {
        await this.loadMarkets ();
        const request = {};
        let currency = undefined;
        if (code !== undefined) {
            currency = this.currency (code);
        }
        if (since !== undefined) {
            request['startTime'] = since;
        }
        if (limit !== undefined) {
            request['limit'] = limit;
        }
        let type = undefined;
        let subType = undefined;
        let response = undefined;
        [ type, params ] = this.handleMarketTypeAndParams ('fetchLedger', undefined, params);
        [ subType, params ] = this.handleSubTypeAndParams ('fetchLedger', undefined, params);
        if (subType === 'inverse') {
            response = await this.privateInverseGetFutureUserV1BalanceBills (this.extend (request, params));
        } else if ((subType === 'linear') || (type === 'swap') || (type === 'future')) {
            response = await this.privateLinearGetFutureUserV1BalanceBills (this.extend (request, params));
        } else {
            throw new NotSupported (this.id + ' fetchLedger() does not support spot transactions, only swap and future wallet transactions are supported');
        }
        //
        //     {
        //         "returnCode": 0,
        //         "msgInfo": "success",
        //         "error": null,
        //         "result": {
        //             "hasPrev": false,
        //             "hasNext": false,
        //             "items": [
        //                 {
        //                     "id": "207260567109387524",
        //                     "coin": "usdt",
        //                     "symbol": "btc_usdt",
        //                     "type": "FEE",
        //                     "amount": "-0.0213",
        //                     "side": "SUB",
        //                     "afterAmount": null,
        //                     "createdTime": 1679116769914
        //                 },
        //             ]
        //         }
        //     }
        //
        const data = this.safeValue (response, 'result', {});
        const ledger = this.safeValue (data, 'items', []);
        return this.parseLedger (ledger, currency, since, limit);
    }

    parseLedgerEntry (item, currency = undefined): LedgerEntry {
        //
        //     {
        //         "id": "207260567109387524",
        //         "coin": "usdt",
        //         "symbol": "btc_usdt",
        //         "type": "FEE",
        //         "amount": "-0.0213",
        //         "side": "SUB",
        //         "afterAmount": null,
        //         "createdTime": 1679116769914
        //     }
        //
        const side = this.safeString (item, 'side');
        const direction = (side === 'ADD') ? 'in' : 'out';
        const currencyId = this.safeString (item, 'coin');
        currency = this.safeCurrency (currencyId, currency);
        const timestamp = this.safeInteger (item, 'createdTime');
        return this.safeLedgerEntry ({
            'info': item,
            'id': this.safeString (item, 'id'),
            'direction': direction,
            'account': undefined,
            'referenceId': undefined,
            'referenceAccount': undefined,
            'type': this.parseLedgerEntryType (this.safeString (item, 'type')),
            'currency': this.safeCurrencyCode (currencyId, currency),
            'amount': this.safeNumber (item, 'amount'),
            'timestamp': timestamp,
            'datetime': this.iso8601 (timestamp),
            'before': undefined,
            'after': this.safeNumber (item, 'afterAmount'),
            'status': undefined,
            'fee': {
                'currency': undefined,
                'cost': undefined,
            },
        }, currency) as LedgerEntry;
    }

    parseLedgerEntryType (type) {
        const ledgerType = {
            'EXCHANGE': 'transfer',
            'CLOSE_POSITION': 'trade',
            'TAKE_OVER': 'trade',
            'MERGE': 'trade',
            'QIANG_PING_MANAGER': 'fee',
            'FUND': 'fee',
            'FEE': 'fee',
            'ADL': 'auto-deleveraging',
        };
        return this.safeString (ledgerType, type, type);
    }

    /**
     * @method
     * @name xt#fetchDepositAddress
     * @description fetch the deposit address for a currency associated with this account
     * @see https://doc.xt.com/#deposit_withdrawaldepositAddressGet
     * @param {string} code unified currency code
     * @param {object} params extra parameters specific to the xt api endpoint
     * @param {string} params.network required network id
     * @returns {object} an [address structure]{@link https://docs.ccxt.com/en/latest/manual.html#address-structure}
     */
    async fetchDepositAddress (code: string, params = {}): Promise<DepositAddress> {
        await this.loadMarkets ();
        let networkCode = undefined;
        [ networkCode, params ] = this.handleNetworkCodeAndParams (params);
        const currency = this.currency (code);
        const networkId = this.networkCodeToId (networkCode, code);
        this.checkRequiredArgument ('fetchDepositAddress', networkId, 'network');
        const request = {
            'currency': currency['id'],
            'chain': networkId,
        };
        const response = await this.privateSpotGetDepositAddress (this.extend (request, params));
        //
        //     {
        //         "rc": 0,
        //         "mc": "SUCCESS",
        //         "ma": [],
        //         "result": {
        //             "address": "0x7f7173cf29d3846d20ca5a3aec1120b93dbd157a",
        //             "memo": ""
        //         }
        //     }
        //
        const result = this.safeValue (response, 'result', {});
        return this.parseDepositAddress (result, currency);
    }

    parseDepositAddress (depositAddress, currency = undefined): DepositAddress {
        //
        //     {
        //         "address": "0x7f7173cf29d3846d20ca5a3aec1120b93dbd157a",
        //         "memo": ""
        //     }
        //
        const address = this.safeString (depositAddress, 'address');
        this.checkAddress (address);
        return {
            'info': depositAddress,
            'currency': this.safeCurrencyCode (undefined, currency),
            'network': undefined,
            'address': address,
            'tag': this.safeString (depositAddress, 'memo'),
        } as DepositAddress;
    }

    /**
     * @method
     * @name xt#fetchDeposits
     * @description fetch all deposits made to an account
     * @see https://doc.xt.com/#deposit_withdrawalhistoryDepositGet
     * @param {string} [code] unified currency code
     * @param {int} [since] the earliest time in ms to fetch deposits for
     * @param {int} [limit] the maximum number of transaction structures to retrieve
     * @param {object} params extra parameters specific to the xt api endpoint
     * @returns {object[]} a list of [transaction structures]{@link https://docs.ccxt.com/en/latest/manual.html#transaction-structure}
     */
    async fetchDeposits (code: Str = undefined, since: Int = undefined, limit: Int = undefined, params = {}) {
        await this.loadMarkets ();
        const request = {};
        let currency = undefined;
        if (code !== undefined) {
            currency = this.currency (code);
            request['currency'] = currency['id'];
        }
        if (since !== undefined) {
            request['startTime'] = since;
        }
        if (limit !== undefined) {
            request['limit'] = limit; // default 10, max 200
        }
        const response = await this.privateSpotGetDepositHistory (this.extend (request, params));
        //
        //     {
        //         "rc": 0,
        //         "mc": "SUCCESS",
        //         "ma": [],
        //         "result": {
        //             "hasPrev": false,
        //             "hasNext": false,
        //             "items": [
        //                 {
        //                     "id": 170368702,
        //                     "currency": "usdt",
        //                     "chain": "Ethereum",
        //                     "memo": "",
        //                     "status": "SUCCESS",
        //                     "amount": "31.792528",
        //                     "confirmations": 12,
        //                     "transactionId": "0x90b8487c258b81b85e15e461b1839c49d4d8e6e9de4c1adb658cd47d4f5c5321",
        //                     "address": "0x7f7172cf29d3846d30ca5a3aec1120b92dbd150b",
        //                     "fromAddr": "0x7830c87c02e56aff27fa9ab1241711331fa86f58",
        //                     "createdTime": 1678491442000
        //                 },
        //             ]
        //         }
        //     }
        //
        const data = this.safeValue (response, 'result', {});
        const deposits = this.safeValue (data, 'items', []);
        return this.parseTransactions (deposits, currency, since, limit, params);
    }

    /**
     * @method
     * @name xt#fetchWithdrawals
     * @description fetch all withdrawals made from an account
     * @see https://doc.xt.com/#deposit_withdrawalwithdrawHistory
     * @param {string} [code] unified currency code
     * @param {int} [since] the earliest time in ms to fetch withdrawals for
     * @param {int} [limit] the maximum number of transaction structures to retrieve
     * @param {object} params extra parameters specific to the xt api endpoint
     * @returns {object[]} a list of [transaction structures]{@link https://docs.ccxt.com/en/latest/manual.html#transaction-structure}
     */
    async fetchWithdrawals (code: Str = undefined, since: Int = undefined, limit: Int = undefined, params = {}) {
        await this.loadMarkets ();
        const request = {};
        let currency = undefined;
        if (code !== undefined) {
            currency = this.currency (code);
            request['currency'] = currency['id'];
        }
        if (since !== undefined) {
            request['startTime'] = since;
        }
        if (limit !== undefined) {
            request['limit'] = limit; // default 10, max 200
        }
        const response = await this.privateSpotGetWithdrawHistory (this.extend (request, params));
        //
        //     {
        //         "rc": 0,
        //         "mc": "SUCCESS",
        //         "ma": [],
        //         "result": {
        //             "hasPrev": false,
        //             "hasNext": false,
        //             "items": [
        //                 {
        //                     "id": 950898,
        //                     "currency": "usdt",
        //                     "chain": "Tron",
        //                     "address": "TGB2vxTjiqraVZBy7YHXF8V3CSMVhQKcaf",
        //                     "memo": "",
        //                     "status": "SUCCESS",
        //                     "amount": "5",
        //                     "fee": "2",
        //                     "confirmations": 6,
        //                     "transactionId": "c36e230b879842b1d7afd19d15ee1a866e26eaa0626e367d6f545d2932a15156",
        //                     "createdTime": 1680049062000
        //                 }
        //             ]
        //         }
        //     }
        //
        const data = this.safeValue (response, 'result', {});
        const withdrawals = this.safeValue (data, 'items', []);
        return this.parseTransactions (withdrawals, currency, since, limit, params);
    }

    /**
     * @method
     * @name xt#withdraw
     * @description make a withdrawal
     * @see https://doc.xt.com/#deposit_withdrawalwithdraw
     * @param {string} code unified currency code
     * @param {float} amount the amount to withdraw
     * @param {string} address the address to withdraw to
     * @param {string} [tag]
     * @param {object} params extra parameters specific to the xt api endpoint
     * @returns {object} a [transaction structure]{@link https://docs.ccxt.com/en/latest/manual.html#transaction-structure}
     */
    async withdraw (code: string, amount: number, address: string, tag: Str = undefined, params = {}): Promise<Transaction> {
        this.checkAddress (address);
        await this.loadMarkets ();
        const currency = this.currency (code);
        [ tag, params ] = this.handleWithdrawTagAndParams (tag, params);
        let networkCode = undefined;
        [ networkCode, params ] = this.handleNetworkCodeAndParams (params);
        const networkIdsByCodes = this.safeValue (this.options, 'networks', {});
        const networkId = this.safeString2 (networkIdsByCodes, networkCode, code, code);
        const request = {
            'currency': currency['id'],
            'chain': networkId,
            'amount': this.currencyToPrecision (code, amount),
            'address': address,
        };
        if (tag !== undefined) {
            request['memo'] = tag;
        }
        const response = await this.privateSpotPostWithdraw (this.extend (request, params));
        //
        //     {
        //         "rc": 0,
        //         "mc": "SUCCESS",
        //         "ma": [],
        //         "result": {
        //             "id": 950898
        //         }
        //     }
        //
        const result = this.safeValue (response, 'result', {});
        return this.parseTransaction (result, currency);
    }

    parseTransaction (transaction: Dict, currency: Currency = undefined): Transaction {
        //
        // fetchDeposits
        //
        //     {
        //         "id": 170368702,
        //         "currency": "usdt",
        //         "chain": "Ethereum",
        //         "memo": "",
        //         "status": "SUCCESS",
        //         "amount": "31.792528",
        //         "confirmations": 12,
        //         "transactionId": "0x90b8487c258b81b85e15e461b1839c49d4d8e6e9de4c1adb658cd47d4f5c5321",
        //         "address": "0x7f7172cf29d3846d30ca5a3aec1120b92dbd150b",
        //         "fromAddr": "0x7830c87c02e56aff27fa9ab1241711331fa86f58",
        //         "createdTime": 1678491442000
        //     }
        //
        // fetchWithdrawals
        //
        //     {
        //         "id": 950898,
        //         "currency": "usdt",
        //         "chain": "Tron",
        //         "address": "TGB2vxTjiqraVZBy7YHXF8V3CSMVhQKcaf",
        //         "memo": "",
        //         "status": "SUCCESS",
        //         "amount": "5",
        //         "fee": "2",
        //         "confirmations": 6,
        //         "transactionId": "c36e230b879842b1d7afd19d15ee1a866e26eaa0626e367d6f545d2932a15156",
        //         "createdTime": 1680049062000
        //     }
        //
        // withdraw
        //
        //     {
        //         "id": 950898
        //     }
        //
        const type = ('fromAddr' in transaction) ? 'deposit' : 'withdraw';
        const timestamp = this.safeInteger (transaction, 'createdTime');
        const address = this.safeString (transaction, 'address');
        const memo = this.safeString (transaction, 'memo');
        const currencyCode = this.safeCurrencyCode (this.safeString (transaction, 'currency'), currency);
        const fee = this.safeNumber (transaction, 'fee');
        const feeCurrency = (fee !== undefined) ? currencyCode : undefined;
        const networkId = this.safeString (transaction, 'chain');
        return {
            'info': transaction,
            'id': this.safeString (transaction, 'id'),
            'txid': this.safeString (transaction, 'transactionId'),
            'timestamp': timestamp,
            'datetime': this.iso8601 (timestamp),
            'updated': undefined,
            'addressFrom': this.safeString (transaction, 'fromAddr'),
            'addressTo': address,
            'address': address,
            'tagFrom': undefined,
            'tagTo': undefined,
            'tag': memo,
            'type': type,
            'amount': this.safeNumber (transaction, 'amount'),
            'currency': currencyCode,
            'network': this.networkIdToCode (networkId, currencyCode),
            'status': this.parseTransactionStatus (this.safeString (transaction, 'status')),
            'comment': memo,
            'fee': {
                'currency': feeCurrency,
                'cost': fee,
                'rate': undefined,
            },
            'internal': undefined,
        } as Transaction;
    }

    parseTransactionStatus (status) {
        const statuses = {
            'SUBMIT': 'pending',
            'REVIEW': 'pending',
            'AUDITED': 'pending',
            'PENDING': 'pending',
            'CANCEL': 'canceled',
            'FAIL': 'failed',
            'SUCCESS': 'ok',
        };
        return this.safeString (statuses, status, status);
    }

    /**
     * @method
     * @name xt#setLeverage
     * @description set the level of leverage for a market
     * @see https://doc.xt.com/#futures_useradjustLeverage
     * @param {float} leverage the rate of leverage
     * @param {string} symbol unified market symbol
     * @param {object} params extra parameters specific to the xt api endpoint
     * @param {string} params.positionSide 'LONG' or 'SHORT'
     * @returns {object} a [leverage structure]{@link https://docs.ccxt.com/#/?id=leverage-structure}
     */
<<<<<<< HEAD
    async setLeverage (leverage: Int, symbol: string = undefined, params = {}): Promise<Leverage> {
=======
    async setLeverage (leverage: int, symbol: string = undefined, params = {}) {
>>>>>>> 9b39056e
        if (symbol === undefined) {
            throw new ArgumentsRequired (this.id + ' setLeverage() requires a symbol argument');
        }
        const positionSide = this.safeString (params, 'positionSide');
        this.checkRequiredArgument ('setLeverage', positionSide, 'positionSide', [ 'LONG', 'SHORT' ]);
        if ((leverage < 1) || (leverage > 125)) {
            throw new BadRequest (this.id + ' setLeverage() leverage should be between 1 and 125');
        }
        await this.loadMarkets ();
        const market = this.market (symbol);
        if (!(market['contract'])) {
            throw new BadSymbol (this.id + ' setLeverage() supports contract markets only');
        }
        const request = {
            'symbol': market['id'],
            'positionSide': positionSide,
            'leverage': leverage,
        };
        let subType = undefined;
        [ subType, params ] = this.handleSubTypeAndParams ('setLeverage', market, params);
        let response = undefined;
        if (subType === 'inverse') {
            response = await this.privateInversePostFutureUserV1PositionAdjustLeverage (this.extend (request, params));
        } else {
            response = await this.privateLinearPostFutureUserV1PositionAdjustLeverage (this.extend (request, params));
        }
        //
        //     {
        //         "returnCode": 0,
        //         "msgInfo": "success",
        //         "error": null,
        //         "result": null
        //     }
        //
        return this.parseLeverage (response, market);
    }

    parseLeverage (leverage: Dict, market: Market = undefined): Leverage {
        return {
            'info': leverage,
            'symbol': this.safeSymbol (undefined, market),
            'marginMode': undefined,
            'longLeverage': undefined,
            'shortLeverage': undefined,
        } as Leverage;
    }

    /**
     * @method
     * @name xt#addMargin
     * @description add margin to a position
     * @see https://doc.xt.com/#futures_useradjustMargin
     * @param {string} symbol unified market symbol
     * @param {float} amount amount of margin to add
     * @param {object} params extra parameters specific to the xt api endpoint
     * @param {string} params.positionSide 'LONG' or 'SHORT'
     * @returns {object} a [margin structure]{@link https://docs.ccxt.com/#/?id=add-margin-structure}
     */
    async addMargin (symbol: string, amount: number, params = {}) {
        return await this.modifyMarginHelper (symbol, amount, 'ADD', params);
    }

    /**
     * @method
     * @name xt#reduceMargin
     * @description remove margin from a position
     * @see https://doc.xt.com/#futures_useradjustMargin
     * @param {string} symbol unified market symbol
     * @param {float} amount the amount of margin to remove
     * @param {object} params extra parameters specific to the xt api endpoint
     * @param {string} params.positionSide 'LONG' or 'SHORT'
     * @returns {object} a [margin structure]{@link https://docs.ccxt.com/#/?id=reduce-margin-structure}
     */
    async reduceMargin (symbol: string, amount: number, params = {}) {
        return await this.modifyMarginHelper (symbol, amount, 'SUB', params);
    }

    async modifyMarginHelper (symbol: string, amount, addOrReduce, params = {}): Promise<MarginModification> {
        const positionSide = this.safeString (params, 'positionSide');
        this.checkRequiredArgument ('setLeverage', positionSide, 'positionSide', [ 'LONG', 'SHORT' ]);
        await this.loadMarkets ();
        const market = this.market (symbol);
        const request = {
            'symbol': market['id'],
            'margin': amount,
            'type': addOrReduce,
            'positionSide': positionSide,
        };
        let subType = undefined;
        [ subType, params ] = this.handleSubTypeAndParams ('modifyMarginHelper', market, params);
        let response = undefined;
        if (subType === 'inverse') {
            response = await this.privateInversePostFutureUserV1PositionMargin (this.extend (request, params));
        } else {
            response = await this.privateLinearPostFutureUserV1PositionMargin (this.extend (request, params));
        }
        //
        //     {
        //         "returnCode": 0,
        //         "msgInfo": "success",
        //         "error": null,
        //         "result": null
        //     }
        //
        return this.parseMarginModification (response, market);
    }

    parseMarginModification (data, market = undefined): MarginModification {
        return {
            'info': data,
            'type': undefined,
            'amount': undefined,
            'code': undefined,
            'symbol': this.safeSymbol (undefined, market),
            'status': undefined,
            'marginMode': undefined,
            'total': undefined,
            'timestamp': undefined,
            'datetime': undefined,
        };
    }

    /**
     * @method
     * @name xt#fetchLeverageTiers
     * @description retrieve information on the maximum leverage for different trade sizes
     * @see https://doc.xt.com/#futures_quotesgetLeverageBrackets
     * @param {string} [symbols] a list of unified market symbols
     * @param {object} params extra parameters specific to the xt api endpoint
     * @returns {object} a dictionary of [leverage tiers structures]{@link https://docs.ccxt.com/#/?id=leverage-tiers-structure}
     */
    async fetchLeverageTiers (symbols: string[] = undefined, params = {}): Promise<LeverageTiers> {
        await this.loadMarkets ();
        let subType = undefined;
        [ subType, params ] = this.handleSubTypeAndParams ('fetchLeverageTiers', undefined, params);
        let response = undefined;
        if (subType === 'inverse') {
            response = await this.publicInverseGetFutureMarketV1PublicLeverageBracketList (params);
        } else {
            response = await this.publicLinearGetFutureMarketV1PublicLeverageBracketList (params);
        }
        //
        //     {
        //         "returnCode": 0,
        //         "msgInfo": "success",
        //         "error": null,
        //         "result": [
        //             {
        //                 "symbol": "rad_usdt",
        //                 "leverageBrackets": [
        //                     {
        //                         "symbol": "rad_usdt",
        //                         "bracket": 1,
        //                         "maxNominalValue": "5000",
        //                         "maintMarginRate": "0.025",
        //                         "startMarginRate": "0.05",
        //                         "maxStartMarginRate": null,
        //                         "maxLeverage": "20",
        //                         "minLeverage": "1"
        //                     },
        //                 ]
        //             },
        //         ]
        //     }
        //
        const data = this.safeValue (response, 'result', []);
        symbols = this.marketSymbols (symbols);
        return this.parseLeverageTiers (data, symbols, 'symbol');
    }

    parseLeverageTiers (response, symbols = undefined, marketIdKey = undefined): LeverageTiers {
        //
        //     {
        //         "symbol": "rad_usdt",
        //         "leverageBrackets": [
        //             {
        //                 "symbol": "rad_usdt",
        //                 "bracket": 1,
        //                 "maxNominalValue": "5000",
        //                 "maintMarginRate": "0.025",
        //                 "startMarginRate": "0.05",
        //                 "maxStartMarginRate": null,
        //                 "maxLeverage": "20",
        //                 "minLeverage": "1"
        //             },
        //         ]
        //     }
        //
        const result = {};
        for (let i = 0; i < response.length; i++) {
            const entry = response[i];
            const marketId = this.safeString (entry, 'symbol');
            const market = this.safeMarket (marketId, undefined, '_', 'contract');
            const symbol = this.safeSymbol (marketId, market);
            if (symbols !== undefined) {
                if (this.inArray (symbol, symbols)) {
                    result[symbol] = this.parseMarketLeverageTiers (entry, market);
                }
            } else {
                result[symbol] = this.parseMarketLeverageTiers (response[i], market);
            }
        }
        return result as LeverageTiers;
    }

    /**
     * @method
     * @name xt#fetchMarketLeverageTiers
     * @description retrieve information on the maximum leverage for different trade sizes of a single market
     * @see https://doc.xt.com/#futures_quotesgetLeverageBracket
     * @param {string} symbol unified market symbol
     * @param {object} params extra parameters specific to the xt api endpoint
     * @returns {object} a [leverage tiers structure]{@link https://docs.ccxt.com/#/?id=leverage-tiers-structure}
     */
    async fetchMarketLeverageTiers (symbol: string, params = {}): Promise<LeverageTier[]> {
        await this.loadMarkets ();
        const market = this.market (symbol);
        const request = {
            'symbol': market['id'],
        };
        let subType = undefined;
        [ subType, params ] = this.handleSubTypeAndParams ('fetchMarketLeverageTiers', market, params);
        let response = undefined;
        if (subType === 'inverse') {
            response = await this.publicInverseGetFutureMarketV1PublicLeverageBracketDetail (this.extend (request, params));
        } else {
            response = await this.publicLinearGetFutureMarketV1PublicLeverageBracketDetail (this.extend (request, params));
        }
        //
        //     {
        //         "returnCode": 0,
        //         "msgInfo": "success",
        //         "error": null,
        //         "result": {
        //             "symbol": "btc_usdt",
        //             "leverageBrackets": [
        //                 {
        //                     "symbol": "btc_usdt",
        //                     "bracket": 1,
        //                     "maxNominalValue": "500000",
        //                     "maintMarginRate": "0.004",
        //                     "startMarginRate": "0.008",
        //                     "maxStartMarginRate": null,
        //                     "maxLeverage": "125",
        //                     "minLeverage": "1"
        //                 },
        //             ]
        //         }
        //     }
        //
        const data = this.safeValue (response, 'result', {});
        return this.parseMarketLeverageTiers (data, market);
    }

    parseMarketLeverageTiers (info, market = undefined): LeverageTier[] {
        //
        //     {
        //         "symbol": "rad_usdt",
        //         "leverageBrackets": [
        //             {
        //                 "symbol": "rad_usdt",
        //                 "bracket": 1,
        //                 "maxNominalValue": "5000",
        //                 "maintMarginRate": "0.025",
        //                 "startMarginRate": "0.05",
        //                 "maxStartMarginRate": null,
        //                 "maxLeverage": "20",
        //                 "minLeverage": "1"
        //             },
        //         ]
        //     }
        //
        const tiers = [];
        const brackets = this.safeValue (info, 'leverageBrackets', []);
        for (let i = 0; i < brackets.length; i++) {
            const tier = brackets[i];
            const marketId = this.safeString (info, 'symbol');
            market = this.safeMarket (marketId, market, '_', 'contract');
            tiers.push ({
                'tier': this.safeInteger (tier, 'bracket'),
                'symbol': this.safeSymbol (marketId, market, '_', 'contract'),
                'currency': market['settle'],
                'minNotional': this.safeNumber (brackets[i - 1], 'maxNominalValue', 0),
                'maxNotional': this.safeNumber (tier, 'maxNominalValue'),
                'maintenanceMarginRate': this.safeNumber (tier, 'maintMarginRate'),
                'maxLeverage': this.safeNumber (tier, 'maxLeverage'),
                'info': tier,
            });
        }
        return tiers as LeverageTier[];
    }

    /**
     * @method
     * @name xt#fetchFundingRateHistory
     * @description fetches historical funding rates
     * @see https://doc.xt.com/#futures_quotesgetFundingRateRecord
     * @param {string} [symbol] unified symbol of the market to fetch the funding rate history for
     * @param {int} [since] timestamp in ms of the earliest funding rate to fetch
     * @param {int} [limit] the maximum amount of [funding rate structures] to fetch
     * @param {object} params extra parameters specific to the xt api endpoint
     * @returns {object[]} a list of [funding rate structures]{@link https://docs.ccxt.com/en/latest/manual.html?#funding-rate-history-structure}
     */
    async fetchFundingRateHistory (symbol: string = undefined, since: Int = undefined, limit: Int = undefined, params = {}) {
        if (symbol === undefined) {
            throw new ArgumentsRequired (this.id + ' fetchFundingRateHistory() requires a symbol argument');
        }
        await this.loadMarkets ();
        const market = this.market (symbol);
        if (!market['swap']) {
            throw new BadSymbol (this.id + ' fetchFundingRateHistory() supports swap contracts only');
        }
        const request = {
            'symbol': market['id'],
        };
        if (limit !== undefined) {
            request['limit'] = limit;
        }
        let subType = undefined;
        [ subType, params ] = this.handleSubTypeAndParams ('fetchFundingRateHistory', market, params);
        let response = undefined;
        if (subType === 'inverse') {
            response = await this.publicInverseGetFutureMarketV1PublicQFundingRateRecord (this.extend (request, params));
        } else {
            response = await this.publicLinearGetFutureMarketV1PublicQFundingRateRecord (this.extend (request, params));
        }
        //
        //     {
        //         "returnCode": 0,
        //         "msgInfo": "success",
        //         "error": null,
        //         "result": {
        //             "hasPrev": false,
        //             "hasNext": true,
        //             "items": [
        //                 {
        //                     "id": "210441653482221888",
        //                     "symbol": "btc_usdt",
        //                     "fundingRate": "0.000057",
        //                     "createdTime": 1679875200000,
        //                     "collectionInternal": 28800
        //                 },
        //             ]
        //         }
        //     }
        //
        const result = this.safeValue (response, 'result', {});
        const items = this.safeValue (result, 'items', []);
        const rates = [];
        for (let i = 0; i < items.length; i++) {
            const entry = items[i];
            const marketId = this.safeString (entry, 'symbol');
            const symbolInner = this.safeSymbol (marketId, market);
            const timestamp = this.safeInteger (entry, 'createdTime');
            rates.push ({
                'info': entry,
                'symbol': symbolInner,
                'fundingRate': this.safeNumber (entry, 'fundingRate'),
                'timestamp': timestamp,
                'datetime': this.iso8601 (timestamp),
            });
        }
        const sorted = this.sortBy (rates, 'timestamp');
        return this.filterBySymbolSinceLimit (sorted, market['symbol'], since, limit) as FundingRateHistory[];
    }

    /**
     * @method
     * @name xt#fetchFundingInterval
     * @description fetch the current funding rate interval
     * @see https://doc.xt.com/#futures_quotesgetFundingRate
     * @param {string} symbol unified market symbol
     * @param {object} [params] extra parameters specific to the exchange API endpoint
     * @returns {object} a [funding rate structure]{@link https://docs.ccxt.com/#/?id=funding-rate-structure}
     */
    async fetchFundingInterval (symbol: string, params = {}): Promise<FundingRate> {
        return await this.fetchFundingRate (symbol, params);
    }

    /**
     * @method
     * @name xt#fetchFundingRate
     * @description fetch the current funding rate
     * @see https://doc.xt.com/#futures_quotesgetFundingRate
     * @param {string} symbol unified market symbol
     * @param {object} params extra parameters specific to the xt api endpoint
     * @returns {object} a [funding rate structure]{@link https://docs.ccxt.com/#/?id=funding-rate-structure}
     */
    async fetchFundingRate (symbol: string, params = {}): Promise<FundingRate> {
        await this.loadMarkets ();
        const market = this.market (symbol);
        if (!market['swap']) {
            throw new BadSymbol (this.id + ' fetchFundingRate() supports swap contracts only');
        }
        const request = {
            'symbol': market['id'],
        };
        let subType = undefined;
        [ subType, params ] = this.handleSubTypeAndParams ('fetchFundingRate', market, params);
        let response = undefined;
        if (subType === 'inverse') {
            response = await this.publicInverseGetFutureMarketV1PublicQFundingRate (this.extend (request, params));
        } else {
            response = await this.publicLinearGetFutureMarketV1PublicQFundingRate (this.extend (request, params));
        }
        //
        //     {
        //         "returnCode": 0,
        //         "msgInfo": "success",
        //         "error": null,
        //         "result": {
        //             "symbol": "btc_usdt",
        //             "fundingRate": "0.000086",
        //             "nextCollectionTime": 1680307200000,
        //             "collectionInternal": 8
        //         }
        //     }
        //
        const result = this.safeValue (response, 'result', {});
        return this.parseFundingRate (result, market);
    }

    parseFundingRate (contract, market = undefined): FundingRate {
        //
        //     {
        //         "symbol": "btc_usdt",
        //         "fundingRate": "0.000086",
        //         "nextCollectionTime": 1680307200000,
        //         "collectionInternal": 8
        //     }
        //
        const marketId = this.safeString (contract, 'symbol');
        const symbol = this.safeSymbol (marketId, market, '_', 'swap');
        const timestamp = this.safeInteger (contract, 'nextCollectionTime');
        let interval = this.safeString (contract, 'collectionInternal');
        if (interval !== undefined) {
            interval = interval + 'h';
        }
        return {
            'info': contract,
            'symbol': symbol,
            'markPrice': undefined,
            'indexPrice': undefined,
            'interestRate': undefined,
            'estimatedSettlePrice': undefined,
            'timestamp': undefined,
            'datetime': undefined,
            'fundingRate': this.safeNumber (contract, 'fundingRate'),
            'fundingTimestamp': timestamp,
            'fundingDatetime': this.iso8601 (timestamp),
            'nextFundingRate': undefined,
            'nextFundingTimestamp': undefined,
            'nextFundingDatetime': undefined,
            'previousFundingRate': undefined,
            'previousFundingTimestamp': undefined,
            'previousFundingDatetime': undefined,
            'interval': interval,
        } as FundingRate;
    }

    /**
     * @method
     * @name xt#fetchFundingHistory
     * @description fetch the funding history
     * @see https://doc.xt.com/#futures_usergetFunding
     * @param {string} symbol unified market symbol
     * @param {int} [since] the starting timestamp in milliseconds
     * @param {int} [limit] the number of entries to return
     * @param {object} params extra parameters specific to the xt api endpoint
     * @returns {object[]} a list of [funding history structures]{@link https://docs.ccxt.com/#/?id=funding-history-structure}
     */
    async fetchFundingHistory (symbol: Str = undefined, since: Int = undefined, limit: Int = undefined, params = {}) {
        await this.loadMarkets ();
        const market = this.market (symbol);
        if (!market['swap']) {
            throw new BadSymbol (this.id + ' fetchFundingHistory() supports swap contracts only');
        }
        const request = {
            'symbol': market['id'],
        };
        if (since !== undefined) {
            request['startTime'] = since;
        }
        if (limit !== undefined) {
            request['limit'] = limit;
        }
        let subType = undefined;
        [ subType, params ] = this.handleSubTypeAndParams ('fetchFundingHistory', market, params);
        let response = undefined;
        if (subType === 'inverse') {
            response = await this.privateInverseGetFutureUserV1BalanceFundingRateList (this.extend (request, params));
        } else {
            response = await this.privateLinearGetFutureUserV1BalanceFundingRateList (this.extend (request, params));
        }
        //
        //     {
        //         "returnCode": 0,
        //         "msgInfo": "success",
        //         "error": null,
        //         "result": {
        //             "hasPrev": false,
        //             "hasNext": false,
        //             "items": [
        //                 {
        //                     "id": "210804044057280512",
        //                     "symbol": "btc_usdt",
        //                     "cast": "-0.0013",
        //                     "coin": "usdt",
        //                     "positionSide": "SHORT",
        //                     "createdTime": 1679961600653
        //                 },
        //             ]
        //         }
        //     }
        //
        const data = this.safeValue (response, 'result', {});
        const items = this.safeValue (data, 'items', []);
        const result = [];
        for (let i = 0; i < items.length; i++) {
            const entry = items[i];
            result.push (this.parseFundingHistory (entry, market));
        }
        const sorted = this.sortBy (result, 'timestamp');
        return this.filterBySinceLimit (sorted, since, limit) as FundingHistory[];
    }

    parseFundingHistory (contract, market = undefined) {
        //
        //     {
        //         "id": "210804044057280512",
        //         "symbol": "btc_usdt",
        //         "cast": "-0.0013",
        //         "coin": "usdt",
        //         "positionSide": "SHORT",
        //         "createdTime": 1679961600653
        //     }
        //
        const marketId = this.safeString (contract, 'symbol');
        const symbol = this.safeSymbol (marketId, market, '_', 'swap');
        const currencyId = this.safeString (contract, 'coin');
        const code = this.safeCurrencyCode (currencyId);
        const timestamp = this.safeInteger (contract, 'createdTime');
        return {
            'info': contract,
            'symbol': symbol,
            'code': code,
            'timestamp': timestamp,
            'datetime': this.iso8601 (timestamp),
            'id': this.safeString (contract, 'id'),
            'amount': this.safeNumber (contract, 'cast'),
        };
    }

    /**
     * @method
     * @name xt#fetchPosition
     * @description fetch data on a single open contract trade position
     * @see https://doc.xt.com/#futures_usergetPosition
     * @param {string} symbol unified market symbol of the market the position is held in
     * @param {object} params extra parameters specific to the xt api endpoint
     * @returns {object} a [position structure]{@link https://docs.ccxt.com/#/?id=position-structure}
     */
    async fetchPosition (symbol: string, params = {}) {
        await this.loadMarkets ();
        const market = this.market (symbol);
        const request = {
            'symbol': market['id'],
        };
        let subType = undefined;
        [ subType, params ] = this.handleSubTypeAndParams ('fetchPosition', market, params);
        let response = undefined;
        if (subType === 'inverse') {
            response = await this.privateInverseGetFutureUserV1PositionList (this.extend (request, params));
        } else {
            response = await this.privateLinearGetFutureUserV1PositionList (this.extend (request, params));
        }
        //
        //     {
        //         "returnCode": 0,
        //         "msgInfo": "success",
        //         "error": null,
        //         "result": [
        //             {
        //                 "symbol": "btc_usdt",
        //                 "positionType": "ISOLATED",
        //                 "positionSide": "SHORT",
        //                 "contractType": "PERPETUAL",
        //                 "positionSize": "10",
        //                 "closeOrderSize": "0",
        //                 "availableCloseSize": "10",
        //                 "entryPrice": "27060",
        //                 "openOrderSize": "0",
        //                 "isolatedMargin": "1.0824",
        //                 "openOrderMarginFrozen": "0",
        //                 "realizedProfit": "-0.00130138",
        //                 "autoMargin": false,
        //                 "leverage": 25
        //             },
        //         ]
        //     }
        //
        const positions = this.safeValue (response, 'result', []);
        for (let i = 0; i < positions.length; i++) {
            const entry = positions[i];
            const marketId = this.safeString (entry, 'symbol');
            const marketInner = this.safeMarket (marketId, undefined, undefined, 'contract');
            const positionSize = this.safeString (entry, 'positionSize');
            if (positionSize !== '0') {
                return this.parsePosition (entry, marketInner);
            }
        }
        return undefined;
    }

    /**
     * @method
     * @name xt#fetchPositions
     * @description fetch all open positions
     * @see https://doc.xt.com/#futures_usergetPosition
     * @param {string} [symbols] list of unified market symbols, not supported with xt
     * @param {object} params extra parameters specific to the xt api endpoint
     * @returns {object[]} a list of [position structure]{@link https://docs.ccxt.com/#/?id=position-structure}
     */
    async fetchPositions (symbols: string[] = undefined, params = {}): Promise<Position[]> {
        await this.loadMarkets ();
        let subType = undefined;
        [ subType, params ] = this.handleSubTypeAndParams ('fetchPositions', undefined, params);
        let response = undefined;
        if (subType === 'inverse') {
            response = await this.privateInverseGetFutureUserV1PositionList (params);
        } else {
            response = await this.privateLinearGetFutureUserV1PositionList (params);
        }
        //
        //     {
        //         "returnCode": 0,
        //         "msgInfo": "success",
        //         "error": null,
        //         "result": [
        //             {
        //                 "symbol": "btc_usdt",
        //                 "positionType": "ISOLATED",
        //                 "positionSide": "SHORT",
        //                 "contractType": "PERPETUAL",
        //                 "positionSize": "10",
        //                 "closeOrderSize": "0",
        //                 "availableCloseSize": "10",
        //                 "entryPrice": "27060",
        //                 "openOrderSize": "0",
        //                 "isolatedMargin": "1.0824",
        //                 "openOrderMarginFrozen": "0",
        //                 "realizedProfit": "-0.00130138",
        //                 "autoMargin": false,
        //                 "leverage": 25
        //             },
        //         ]
        //     }
        //
        const positions = this.safeValue (response, 'result', []);
        const result = [];
        for (let i = 0; i < positions.length; i++) {
            const entry = positions[i];
            const marketId = this.safeString (entry, 'symbol');
            const marketInner = this.safeMarket (marketId, undefined, undefined, 'contract');
            result.push (this.parsePosition (entry, marketInner));
        }
        return this.filterByArrayPositions (result, 'symbol', symbols, false);
    }

    parsePosition (position, market = undefined) {
        //
        //     {
        //         "symbol": "btc_usdt",
        //         "positionType": "ISOLATED",
        //         "positionSide": "SHORT",
        //         "contractType": "PERPETUAL",
        //         "positionSize": "10",
        //         "closeOrderSize": "0",
        //         "availableCloseSize": "10",
        //         "entryPrice": "27060",
        //         "openOrderSize": "0",
        //         "isolatedMargin": "1.0824",
        //         "openOrderMarginFrozen": "0",
        //         "realizedProfit": "-0.00130138",
        //         "autoMargin": false,
        //         "leverage": 25
        //     }
        //
        const marketId = this.safeString (position, 'symbol');
        market = this.safeMarket (marketId, market, undefined, 'contract');
        const symbol = this.safeSymbol (marketId, market, undefined, 'contract');
        const positionType = this.safeString (position, 'positionType');
        const marginMode = (positionType === 'CROSSED') ? 'cross' : 'isolated';
        const collateral = this.safeNumber (position, 'isolatedMargin');
        return this.safePosition ({
            'info': position,
            'id': undefined,
            'symbol': symbol,
            'timestamp': undefined,
            'datetime': undefined,
            'hedged': undefined,
            'side': this.safeStringLower (position, 'positionSide'),
            'contracts': this.safeNumber (position, 'positionSize'),
            'contractSize': market['contractSize'],
            'entryPrice': this.safeNumber (position, 'entryPrice'),
            'markPrice': undefined,
            'notional': undefined,
            'leverage': this.safeInteger (position, 'leverage'),
            'collateral': collateral,
            'initialMargin': collateral,
            'maintenanceMargin': undefined,
            'initialMarginPercentage': undefined,
            'maintenanceMarginPercentage': undefined,
            'unrealizedPnl': undefined,
            'liquidationPrice': undefined,
            'marginMode': marginMode,
            'percentage': undefined,
            'marginRatio': undefined,
        });
    }

    /**
     * @method
     * @name xt#transfer
     * @description transfer currency internally between wallets on the same account
     * @see https://doc.xt.com/#transfersubTransferPost
     * @param {string} code unified currency code
     * @param {float} amount amount to transfer
     * @param {string} fromAccount account to transfer from -  spot, swap, leverage, finance
     * @param {string} toAccount account to transfer to - spot, swap, leverage, finance
     * @param {object} params extra parameters specific to the whitebit api endpoint
     * @returns {object} a [transfer structure]{@link https://docs.ccxt.com/#/?id=transfer-structure}
     */
    async transfer (code: string, amount: number, fromAccount: string, toAccount: string, params = {}): Promise<TransferEntry> {
        await this.loadMarkets ();
        const currency = this.currency (code);
        const accountsByType = this.safeValue (this.options, 'accountsById');
        const fromAccountId = this.safeString (accountsByType, fromAccount, fromAccount);
        const toAccountId = this.safeString (accountsByType, toAccount, toAccount);
        const amountString = this.currencyToPrecision (code, amount);
        const request = {
            'bizId': this.uuid (),
            'currency': currency['id'],
            'amount': amountString,
            'from': fromAccountId,
            'to': toAccountId,
        };
        const response = await this.privateSpotPostBalanceTransfer (this.extend (request, params));
        //
        //   {
        //       info: { rc: '0', mc: 'SUCCESS', ma: [], result: '226971333791398656' },
        //       id: '226971333791398656',
        //       timestamp: undefined,
        //       datetime: undefined,
        //       currency: undefined,
        //       amount: undefined,
        //       fromAccount: undefined,
        //       toAccount: undefined,
        //       status: undefined
        //   }
        //
        return this.parseTransfer (response, currency);
    }

    parseTransfer (transfer, currency = undefined) {
        return {
            'info': transfer,
            'id': this.safeString (transfer, 'result'),
            'timestamp': undefined,
            'datetime': undefined,
            'currency': undefined,
            'amount': undefined,
            'fromAccount': undefined,
            'toAccount': undefined,
            'status': undefined,
        };
    }

    /**
     * @method
     * @name xt#setMarginMode
     * @description set margin mode to 'cross' or 'isolated'
     * @see https://doc.xt.com/#futures_userchangePositionType
     * @param {string} marginMode 'cross' or 'isolated'
     * @param {string} [symbol] required
     * @param {object} [params] extra parameters specific to the exchange API endpoint
     * @param {string} [params.positionSide] *required* "long" or "short"
     * @returns {object} a [margin mode structure]{@link https://docs.ccxt.com/#/?id=add-margin-mode-structure}
     */
    async setMarginMode (marginMode: string, symbol: Str = undefined, params = {}): Promise<MarginMode> {
        if (symbol === undefined) {
            throw new ArgumentsRequired (this.id + ' setMarginMode() requires a symbol argument');
        }
        await this.loadMarkets ();
        const market = this.market (symbol);
        if (market['spot']) {
            throw new BadSymbol (this.id + ' setMarginMode() supports contract markets only');
        }
        marginMode = marginMode.toLowerCase ();
        if (marginMode !== 'isolated' && marginMode !== 'cross') {
            throw new BadRequest (this.id + ' setMarginMode() marginMode argument should be isolated or cross');
        }
        if (marginMode === 'cross') {
            marginMode = 'CROSSED';
        } else {
            marginMode = 'ISOLATED';
        }
        const posSide = this.safeStringUpper (params, 'positionSide');
        if (posSide === undefined) {
            throw new ArgumentsRequired (this.id + ' setMarginMode() requires a positionSide parameter, either "LONG" or "SHORT"');
        }
        const request: Dict = {
            'positionType': marginMode,
            'positionSide': posSide,
            'symbol': market['id'],
        };
        const response = await this.privateLinearPostFutureUserV1PositionChangeType (this.extend (request, params));
        //
        // {
        //     "error": {
        //       "code": "",
        //       "msg": ""
        //     },
        //     "msgInfo": "",
        //     "result": {},
        //     "returnCode": 0
        // }
        //
        return this.parseMarginMode (response, market);
    }

    parseMarginMode (marginMode: Dict, market = undefined): MarginMode {
        return {
            'info': marginMode,
            'symbol': this.safeSymbol (undefined, market),
            'marginMode': undefined,
        } as MarginMode;
    }

    /**
     * @method
     * @name xt#editOrder
     * @description cancels an order and places a new order
     * @see https://doc.xt.com/#orderorderUpdate
     * @see https://doc.xt.com/#futures_orderupdate
     * @see https://doc.xt.com/#futures_entrustupdateProfit
     * @param {string} id order id
     * @param {string} symbol unified symbol of the market to create an order in
     * @param {string} type 'market' or 'limit'
     * @param {string} side 'buy' or 'sell'
     * @param {float} amount how much of the currency you want to trade in units of the base currency
     * @param {float} [price] the price at which the order is to be fulfilled, in units of the quote currency, ignored in market orders
     * @param {object} [params] extra parameters specific to the exchange API endpoint
     * @param {float} [params.stopLoss] price to set a stop-loss on an open position
     * @param {float} [params.takeProfit] price to set a take-profit on an open position
     * @returns {object} an [order structure]{@link https://docs.ccxt.com/#/?id=order-structure}
     */
    async editOrder (id: string, symbol: string, type: OrderType, side: OrderSide, amount: Num = undefined, price: Num = undefined, params = {}): Promise<Order> {
        if (amount === undefined) {
            throw new ArgumentsRequired (this.id + ' editOrder() requires an amount argument');
        }
        await this.loadMarkets ();
        const market = this.market (symbol);
        const request = {};
        const stopLoss = this.safeNumber2 (params, 'stopLoss', 'triggerStopPrice');
        const takeProfit = this.safeNumber2 (params, 'takeProfit', 'triggerProfitPrice');
        params = this.omit (params, [ 'stopLoss', 'takeProfit' ]);
        const isStopLoss = (stopLoss !== undefined);
        const isTakeProfit = (takeProfit !== undefined);
        if (isStopLoss || isTakeProfit) {
            request['profitId'] = id;
        } else {
            request['orderId'] = id;
            request['price'] = this.priceToPrecision (symbol, price);
        }
        let response = undefined;
        if (market['swap']) {
            if (isStopLoss) {
                request['triggerStopPrice'] = this.priceToPrecision (symbol, stopLoss);
            } else if (takeProfit !== undefined) {
                request['triggerProfitPrice'] = this.priceToPrecision (symbol, takeProfit);
            } else {
                request['origQty'] = this.amountToPrecision (symbol, amount);
            }
            let subType = undefined;
            [ subType, params ] = this.handleSubTypeAndParams ('editOrder', market, params);
            if (subType === 'inverse') {
                if (isStopLoss || isTakeProfit) {
                    response = await this.privateInversePostFutureTradeV1EntrustUpdateProfitStop (this.extend (request, params));
                } else {
                    response = await this.privateInversePostFutureTradeV1OrderUpdate (this.extend (request, params));
                    //
                    //     {
                    //         "returnCode": 0,
                    //         "msgInfo": "success",
                    //         "error": null,
                    //         "result": "483869474947826752"
                    //     }
                    //
                }
            } else {
                if (isStopLoss || isTakeProfit) {
                    response = await this.privateLinearPostFutureTradeV1EntrustUpdateProfitStop (this.extend (request, params));
                } else {
                    response = await this.privateLinearPostFutureTradeV1OrderUpdate (this.extend (request, params));
                    //
                    //     {
                    //         "returnCode": 0,
                    //         "msgInfo": "success",
                    //         "error": null,
                    //         "result": "483869474947826752"
                    //     }
                    //
                }
            }
        } else {
            request['quantity'] = this.amountToPrecision (symbol, amount);
            response = await this.privateSpotPutOrderOrderId (this.extend (request, params));
            //
            //     {
            //         "rc": 0,
            //         "mc": "SUCCESS",
            //         "ma": [],
            //         "result": {
            //             "orderId": "484203027161892224",
            //             "modifyId": "484203544105344000",
            //             "clientModifyId": null
            //         }
            //     }
            //
        }
        const result = (market['swap']) ? response : this.safeDict (response, 'result', {});
        return this.parseOrder (result, market);
    }

    handleErrors (code, reason, url, method, headers, body, response, requestHeaders, requestBody) {
        //
        // spot: error
        //
        //     {
        //         "rc": 1,
        //         "mc": "AUTH_103",
        //         "ma": [],
        //         "result": null
        //     }
        //
        // spot: success
        //
        //     {
        //         "returnCode": 0,
        //         "msgInfo": "success",
        //         "error": null,
        //         "result": []
        //     }
        //
        // swap and future: error
        //
        //     {
        //         "returnCode": 1,
        //         "msgInfo": "failure",
        //         "error": {
        //             "code": "403",
        //             "msg": "invalid signature"
        //         },
        //         "result": null
        //     }
        //
        // swap and future: success
        //
        //     {
        //         "returnCode": 0,
        //         "msgInfo": "success",
        //         "error": null,
        //         "result": null
        //     }
        //
        // other:
        //
        //     {
        //         "rc": 0,
        //         "mc": "SUCCESS",
        //         "ma": [],
        //         "result": {}
        //     }
        //
        // {"returnCode":1,"msgInfo":"failure","error":{"code":"insufficient_balance","msg":"insufficient balance","args":[]},"result":null}
        //
        //
        const status = this.safeStringUpper2 (response, 'msgInfo', 'mc');
        if (status !== undefined && status !== 'SUCCESS') {
            const feedback = this.id + ' ' + body;
            const error = this.safeValue (response, 'error', {});
            const spotErrorCode = this.safeString (response, 'mc');
            const errorCode = this.safeString (error, 'code', spotErrorCode);
            const spotMessage = this.safeString (response, 'msgInfo');
            const message = this.safeString (error, 'msg', spotMessage);
            this.throwExactlyMatchedException (this.exceptions['exact'], errorCode, feedback);
            this.throwBroadlyMatchedException (this.exceptions['broad'], message, feedback);
            throw new ExchangeError (feedback);
        }
        return undefined;
    }

    sign (path, api = [], method = 'GET', params = {}, headers = undefined, body = undefined) {
        const signed = api[0] === 'private';
        const endpoint = api[1];
        const request = '/' + this.implodeParams (path, params);
        let payload = undefined;
        if ((endpoint === 'spot') || (endpoint === 'user')) {
            if (signed) {
                payload = '/' + this.version + request;
            } else {
                payload = '/' + this.version + '/public' + request;
            }
        } else {
            payload = request;
        }
        let url = this.urls['api'][endpoint] + payload;
        const query = this.omit (params, this.extractParams (path));
        const urlencoded = this.urlencode (this.keysort (query));
        headers = {
            'Content-Type': 'application/json',
        };
        if (signed) {
            this.checkRequiredCredentials ();
            const defaultRecvWindow = this.safeString (this.options, 'recvWindow');
            const recvWindow = this.safeString (query, 'recvWindow', defaultRecvWindow);
            const timestamp = this.numberToString (this.nonce ());
            body = query;
            if ((payload === '/v4/order') || (payload === '/future/trade/v1/order/create') || (payload === '/future/trade/v1/entrust/create-plan') || (payload === '/future/trade/v1/entrust/create-profit') || (payload === '/future/trade/v1/order/create-batch')) {
                const id = 'CCXT';
                if (payload.indexOf ('future') > -1) {
                    body['clientMedia'] = id;
                } else {
                    body['media'] = id;
                }
            }
            let isUndefinedBody = ((method === 'GET') || (path === 'order/{orderId}') || (path === 'ws-token'));
            if ((method === 'PUT') && (endpoint === 'spot')) {
                isUndefinedBody = false;
            }
            body = isUndefinedBody ? undefined : this.json (body);
            let payloadString = undefined;
            if ((endpoint === 'spot') || (endpoint === 'user')) {
                payloadString = 'xt-validate-algorithms=HmacSHA256&xt-validate-appkey=' + this.apiKey + '&xt-validate-recvwindow=' + recvWindow + '&xt-validate-t' + 'imestamp=' + timestamp;
                if (isUndefinedBody) {
                    if (urlencoded) {
                        url += '?' + urlencoded;
                        payloadString += '#' + method + '#' + payload + '#' + this.rawencode (this.keysort (query));
                    } else {
                        payloadString += '#' + method + '#' + payload;
                    }
                } else {
                    payloadString += '#' + method + '#' + payload + '#' + body;
                }
                headers['xt-validate-algorithms'] = 'HmacSHA256';
                headers['xt-validate-recvwindow'] = recvWindow;
            } else {
                payloadString = 'xt-validate-appkey=' + this.apiKey + '&xt-validate-t' + 'imestamp=' + timestamp; // we can't glue timestamp, breaks in php
                if (method === 'GET') {
                    if (urlencoded) {
                        url += '?' + urlencoded;
                        payloadString += '#' + payload + '#' + urlencoded;
                    } else {
                        payloadString += '#' + payload;
                    }
                } else {
                    payloadString += '#' + payload + '#' + body;
                }
            }
            const signature = this.hmac (this.encode (payloadString), this.encode (this.secret), sha256);
            headers['xt-validate-appkey'] = this.apiKey;
            headers['xt-validate-timestamp'] = timestamp;
            headers['xt-validate-signature'] = signature;
        } else {
            if (urlencoded) {
                url += '?' + urlencoded;
            }
        }
        return { 'url': url, 'method': method, 'body': body, 'headers': headers };
    }
}<|MERGE_RESOLUTION|>--- conflicted
+++ resolved
@@ -2,11 +2,7 @@
 //  ---------------------------------------------------------------------------
 
 import Exchange from './abstract/xt.js';
-<<<<<<< HEAD
-import { Currencies, Currency, Dict, FundingHistory, FundingRateHistory, Int, LeverageTier, MarginModification, Market, Num, OHLCV, Order, OrderSide, OrderType, Str, Tickers, Transaction, TransferEntry, LedgerEntry, FundingRate, DepositAddress, LeverageTiers, Position, MarginMode, Leverage } from './base/types.js';
-=======
-import { Currencies, Currency, Dict, FundingHistory, FundingRateHistory, Int, LeverageTier, MarginModification, Market, Num, OHLCV, Order, OrderSide, OrderType, Str, Tickers, Transaction, TransferEntry, LedgerEntry, FundingRate, DepositAddress, LeverageTiers, Position, int } from './base/types.js';
->>>>>>> 9b39056e
+import { Currencies, Currency, Dict, FundingHistory, FundingRateHistory, Int, LeverageTier, MarginModification, Market, Num, OHLCV, Order, OrderSide, OrderType, Str, Tickers, Transaction, TransferEntry, LedgerEntry, FundingRate, DepositAddress, LeverageTiers, Position, int, MarginMode, Leverage } from './base/types.js';
 import { Precise } from './base/Precise.js';
 import { TICK_SIZE } from './base/functions/number.js';
 import { ArgumentsRequired, AuthenticationError, BadRequest, BadSymbol, ExchangeError, InsufficientFunds, InvalidOrder, NetworkError, NotSupported, OnMaintenance, PermissionDenied, RateLimitExceeded, RequestTimeout } from './base/errors.js';
@@ -4082,11 +4078,7 @@
      * @param {string} params.positionSide 'LONG' or 'SHORT'
      * @returns {object} a [leverage structure]{@link https://docs.ccxt.com/#/?id=leverage-structure}
      */
-<<<<<<< HEAD
-    async setLeverage (leverage: Int, symbol: string = undefined, params = {}): Promise<Leverage> {
-=======
-    async setLeverage (leverage: int, symbol: string = undefined, params = {}) {
->>>>>>> 9b39056e
+    async setLeverage (leverage: int, symbol: string = undefined, params = {}): Promise<Leverage> {
         if (symbol === undefined) {
             throw new ArgumentsRequired (this.id + ' setLeverage() requires a symbol argument');
         }
