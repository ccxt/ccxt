
//  ---------------------------------------------------------------------------

import Exchange from './abstract/deribit.js';
import { TICK_SIZE } from './base/functions/number.js';
import { AuthenticationError, ExchangeError, ArgumentsRequired, PermissionDenied, InvalidOrder, OrderNotFound, DDoSProtection, NotSupported, ExchangeNotAvailable, InsufficientFunds, BadRequest, InvalidAddress, OnMaintenance } from './base/errors.js';
import { Precise } from './base/Precise.js';
import { sha256 } from './static_dependencies/noble-hashes/sha256.js';
import { totp } from './base/functions/totp.js';
import type { Balances, Currency, FundingRateHistory, Greeks, Int, Liquidation, Market, OHLCV, Order, OrderBook, OrderSide, OrderType, Str, Strings, Ticker, Tickers, Trade, Transaction, TransferEntry, MarketInterface, Num, Account, Option, OptionChain, Currencies, TradingFees, Dict, int, FundingRate, DepositAddress } from './base/types.js';

//  ---------------------------------------------------------------------------

/**
 * @class deribit
 * @augments Exchange
 */
export default class deribit extends Exchange {
    describe () {
        return this.deepExtend (super.describe (), {
            'id': 'deribit',
            'name': 'Deribit',
            'countries': [ 'NL' ], // Netherlands
            'version': 'v2',
            'userAgent': undefined,
            // 20 requests per second for non-matching-engine endpoints, 1000ms / 20 = 50ms between requests
            // 5 requests per second for matching-engine endpoints, cost = (1000ms / rateLimit) / 5 = 4
            'rateLimit': 50,
            'pro': true,
            'has': {
                'CORS': true,
                'spot': false,
                'margin': false,
                'swap': true,
                'future': true,
                'option': true,
                'cancelAllOrders': true,
                'cancelOrder': true,
                'cancelOrders': false,
                'createDepositAddress': true,
                'createOrder': true,
                'createStopLimitOrder': true,
                'createStopMarketOrder': true,
                'createStopOrder': true,
                'createTrailingAmountOrder': true,
                'editOrder': true,
                'fetchAccounts': true,
                'fetchBalance': true,
                'fetchBorrowRateHistories': false,
                'fetchBorrowRateHistory': false,
                'fetchClosedOrders': true,
                'fetchCrossBorrowRate': false,
                'fetchCrossBorrowRates': false,
                'fetchCurrencies': true,
                'fetchDeposit': false,
                'fetchDepositAddress': true,
                'fetchDepositAddresses': false,
                'fetchDepositAddressesByNetwork': false,
                'fetchDeposits': true,
                'fetchDepositWithdrawFees': true,
                'fetchFundingRate': true,
                'fetchFundingRateHistory': true,
                'fetchGreeks': true,
                'fetchIndexOHLCV': false,
                'fetchIsolatedBorrowRate': false,
                'fetchIsolatedBorrowRates': false,
                'fetchLeverageTiers': false,
                'fetchLiquidations': true,
                'fetchMarginMode': false,
                'fetchMarkets': true,
                'fetchMarkOHLCV': false,
                'fetchMyLiquidations': true,
                'fetchMySettlementHistory': false,
                'fetchMyTrades': true,
                'fetchOHLCV': true,
                'fetchOpenOrders': true,
                'fetchOption': true,
                'fetchOptionChain': true,
                'fetchOrder': true,
                'fetchOrderBook': true,
                'fetchOrders': false,
                'fetchOrderTrades': true,
                'fetchPosition': true,
                'fetchPositionMode': false,
                'fetchPositions': true,
                'fetchPremiumIndexOHLCV': false,
                'fetchStatus': true,
                'fetchTicker': true,
                'fetchTickers': true,
                'fetchTime': true,
                'fetchTrades': true,
                'fetchTradingFee': false,
                'fetchTradingFees': true,
                'fetchTransactions': false,
                'fetchTransfer': false,
                'fetchTransfers': true,
                'fetchUnderlyingAssets': false,
                'fetchVolatilityHistory': true,
                'fetchWithdrawal': false,
                'fetchWithdrawals': true,
                'sandbox': true,
                'transfer': true,
                'withdraw': true,
            },
            'timeframes': {
                '1m': '1',
                '3m': '3',
                '5m': '5',
                '10m': '10',
                '15m': '15',
                '30m': '30',
                '1h': '60',
                '2h': '120',
                '3h': '180',
                '6h': '360',
                '12h': '720',
                '1d': '1D',
            },
            'urls': {
                'test': {
                    'rest': 'https://test.deribit.com',
                },
                'logo': 'https://user-images.githubusercontent.com/1294454/41933112-9e2dd65a-798b-11e8-8440-5bab2959fcb8.jpg',
                'api': {
                    'rest': 'https://www.deribit.com',
                },
                'www': 'https://www.deribit.com',
                'doc': [
                    'https://docs.deribit.com/v2',
                    'https://github.com/deribit',
                ],
                'fees': 'https://www.deribit.com/pages/information/fees',
                'referral': {
                    'url': 'https://www.deribit.com/reg-1189.4038',
                    'discount': 0.1,
                },
            },
            'api': {
                'public': {
                    'get': {
                        // Authentication
                        'auth': 1,
                        'exchange_token': 1,
                        'fork_token': 1,
                        // Session management
                        'set_heartbeat': 1,
                        'disable_heartbeat': 1,
                        // Supporting
                        'get_time': 1,
                        'hello': 1,
                        'status': 1,
                        'test': 1,
                        // Subscription management
                        'subscribe': 1,
                        'unsubscribe': 1,
                        'unsubscribe_all': 1,
                        // Account management
                        'get_announcements': 1,
                        // Market data
                        'get_book_summary_by_currency': 1,
                        'get_book_summary_by_instrument': 1,
                        'get_contract_size': 1,
                        'get_currencies': 1,
                        'get_delivery_prices': 1,
                        'get_funding_chart_data': 1,
                        'get_funding_rate_history': 1,
                        'get_funding_rate_value': 1,
                        'get_historical_volatility': 1,
                        'get_index': 1,
                        'get_index_price': 1,
                        'get_index_price_names': 1,
                        'get_instrument': 1,
                        'get_instruments': 1,
                        'get_last_settlements_by_currency': 1,
                        'get_last_settlements_by_instrument': 1,
                        'get_last_trades_by_currency': 1,
                        'get_last_trades_by_currency_and_time': 1,
                        'get_last_trades_by_instrument': 1,
                        'get_last_trades_by_instrument_and_time': 1,
                        'get_mark_price_history': 1,
                        'get_order_book': 1,
                        'get_trade_volumes': 1,
                        'get_tradingview_chart_data': 1,
                        'get_volatility_index_data': 1,
                        'ticker': 1,
                    },
                },
                'private': {
                    'get': {
                        // Authentication
                        'logout': 1,
                        // Session management
                        'enable_cancel_on_disconnect': 1,
                        'disable_cancel_on_disconnect': 1,
                        'get_cancel_on_disconnect': 1,
                        // Subscription management
                        'subscribe': 1,
                        'unsubscribe': 1,
                        'unsubscribe_all': 1,
                        // Account management
                        'change_api_key_name': 1,
                        'change_scope_in_api_key': 1,
                        'change_subaccount_name': 1,
                        'create_api_key': 1,
                        'create_subaccount': 1,
                        'disable_api_key': 1,
                        'disable_tfa_for_subaccount': 1,
                        'enable_affiliate_program': 1,
                        'enable_api_key': 1,
                        'get_access_log': 1,
                        'get_account_summary': 1,
                        'get_account_summaries': 1,
                        'get_affiliate_program_info': 1,
                        'get_email_language': 1,
                        'get_new_announcements': 1,
                        'get_portfolio_margins': 1,
                        'get_position': 1,
                        'get_positions': 1,
                        'get_subaccounts': 1,
                        'get_subaccounts_details': 1,
                        'get_transaction_log': 1,
                        'list_api_keys': 1,
                        'remove_api_key': 1,
                        'remove_subaccount': 1,
                        'reset_api_key': 1,
                        'set_announcement_as_read': 1,
                        'set_api_key_as_default': 1,
                        'set_email_for_subaccount': 1,
                        'set_email_language': 1,
                        'set_password_for_subaccount': 1,
                        'toggle_notifications_from_subaccount': 1,
                        'toggle_subaccount_login': 1,
                        // Block Trade
                        'execute_block_trade': 4,
                        'get_block_trade': 1,
                        'get_last_block_trades_by_currency': 1,
                        'invalidate_block_trade_signature': 1,
                        'verify_block_trade': 4,
                        // Trading
                        'buy': 4,
                        'sell': 4,
                        'edit': 4,
                        'edit_by_label': 4,
                        'cancel': 4,
                        'cancel_all': 4,
                        'cancel_all_by_currency': 4,
                        'cancel_all_by_instrument': 4,
                        'cancel_by_label': 4,
                        'close_position': 4,
                        'get_margins': 1,
                        'get_mmp_config': 1,
                        'get_open_orders_by_currency': 1,
                        'get_open_orders_by_instrument': 1,
                        'get_order_history_by_currency': 1,
                        'get_order_history_by_instrument': 1,
                        'get_order_margin_by_ids': 1,
                        'get_order_state': 1,
                        'get_stop_order_history': 1, // deprecated
                        'get_trigger_order_history': 1,
                        'get_user_trades_by_currency': 1,
                        'get_user_trades_by_currency_and_time': 1,
                        'get_user_trades_by_instrument': 1,
                        'get_user_trades_by_instrument_and_time': 1,
                        'get_user_trades_by_order': 1,
                        'reset_mmp': 1,
                        'set_mmp_config': 1,
                        'get_settlement_history_by_instrument': 1,
                        'get_settlement_history_by_currency': 1,
                        // Wallet
                        'cancel_transfer_by_id': 1,
                        'cancel_withdrawal': 1,
                        'create_deposit_address': 1,
                        'get_current_deposit_address': 1,
                        'get_deposits': 1,
                        'get_transfers': 1,
                        'get_withdrawals': 1,
                        'submit_transfer_to_subaccount': 1,
                        'submit_transfer_to_user': 1,
                        'withdraw': 1,
                    },
                },
            },
            'features': {
                'default': {
                    'sandbox': true,
                    'createOrder': {
                        'marginMode': false,
                        'triggerPrice': true, // todo
                        // todo implement
                        'triggerPriceType': {
                            'last': true,
                            'mark': true,
                            'index': true,
                        },
                        'triggerDirection': false,
                        'stopLossPrice': false, // todo
                        'takeProfitPrice': false, // todo
                        'attachedStopLossTakeProfit': undefined,
                        'timeInForce': {
                            'IOC': true,
                            'FOK': true,
                            'PO': true,
                            'GTD': true,
                        },
                        'hedged': false,
                        'selfTradePrevention': false,
                        'trailing': true, // todo
                        'leverage': false,
                        'marketBuyByCost': true, // todo
                        'marketBuyRequiresPrice': false,
                        'iceberg': true, // todo
                    },
                    'createOrders': undefined,
                    'fetchMyTrades': {
                        'marginMode': false,
                        'limit': 100, // todo: revise
                        'daysBack': 100000,
                        'untilDays': 100000,
                    },
                    'fetchOrder': {
                        'marginMode': false,
                        'trigger': false,
                        'trailing': false,
                    },
                    'fetchOpenOrders': {
                        'marginMode': false,
                        'limit': undefined,
                        'trigger': false,
                        'trailing': false,
                    },
                    'fetchOrders': undefined,
                    'fetchClosedOrders': {
                        'marginMode': false,
                        'limit': 100,
                        'daysBack': 100000,
                        'daysBackCanceled': 1,
                        'untilDays': 100000,
                        'trigger': false,
                        'trailing': false,
                    },
                    'fetchOHLCV': {
                        'limit': 1000, // todo: recheck
                    },
                },
                'spot': {
                    'extends': 'default',
                },
                'swap': {
                    'linear': {
                        'extends': 'default',
                    },
                    'inverse': {
                        'extends': 'default',
                    },
                },
                'future': {
                    'linear': {
                        'extends': 'default',
                    },
                    'inverse': {
                        'extends': 'default',
                    },
                },
            },
            'exceptions': {
                // 0 or absent Success, No error.
                '9999': PermissionDenied, // 'api_not_enabled' User didn't enable API for the Account.
                '10000': AuthenticationError, // 'authorization_required' Authorization issue, invalid or absent signature etc.
                '10001': ExchangeError, // 'error' Some general failure, no public information available.
                '10002': InvalidOrder, // 'qty_too_low' Order quantity is too low.
                '10003': InvalidOrder, // 'order_overlap' Rejection, order overlap is found and self-trading is not enabled.
                '10004': OrderNotFound, // 'order_not_found' Attempt to operate with order that can't be found by specified id.
                '10005': InvalidOrder, // 'price_too_low <Limit>' Price is too low, <Limit> defines current limit for the operation.
                '10006': InvalidOrder, // 'price_too_low4idx <Limit>' Price is too low for current index, <Limit> defines current bottom limit for the operation.
                '10007': InvalidOrder, // 'price_too_high <Limit>' Price is too high, <Limit> defines current up limit for the operation.
                '10008': InvalidOrder, // 'price_too_high4idx <Limit>' Price is too high for current index, <Limit> defines current up limit for the operation.
                '10009': InsufficientFunds, // 'not_enough_funds' Account has not enough funds for the operation.
                '10010': OrderNotFound, // 'already_closed' Attempt of doing something with closed order.
                '10011': InvalidOrder, // 'price_not_allowed' This price is not allowed for some reason.
                '10012': InvalidOrder, // 'book_closed' Operation for instrument which order book had been closed.
                '10013': PermissionDenied, // 'pme_max_total_open_orders <Limit>' Total limit of open orders has been exceeded, it is applicable for PME users.
                '10014': PermissionDenied, // 'pme_max_future_open_orders <Limit>' Limit of count of futures' open orders has been exceeded, it is applicable for PME users.
                '10015': PermissionDenied, // 'pme_max_option_open_orders <Limit>' Limit of count of options' open orders has been exceeded, it is applicable for PME users.
                '10016': PermissionDenied, // 'pme_max_future_open_orders_size <Limit>' Limit of size for futures has been exceeded, it is applicable for PME users.
                '10017': PermissionDenied, // 'pme_max_option_open_orders_size <Limit>' Limit of size for options has been exceeded, it is applicable for PME users.
                '10018': PermissionDenied, // 'non_pme_max_future_position_size <Limit>' Limit of size for futures has been exceeded, it is applicable for non-PME users.
                '10019': PermissionDenied, // 'locked_by_admin' Trading is temporary locked by admin.
                '10020': ExchangeError, // 'invalid_or_unsupported_instrument' Instrument name is not valid.
                '10021': InvalidOrder, // 'invalid_amount' Amount is not valid.
                '10022': InvalidOrder, // 'invalid_quantity' quantity was not recognized as a valid number (for API v1).
                '10023': InvalidOrder, // 'invalid_price' price was not recognized as a valid number.
                '10024': InvalidOrder, // 'invalid_max_show' max_show parameter was not recognized as a valid number.
                '10025': InvalidOrder, // 'invalid_order_id' Order id is missing or its format was not recognized as valid.
                '10026': InvalidOrder, // 'price_precision_exceeded' Extra precision of the price is not supported.
                '10027': InvalidOrder, // 'non_integer_contract_amount' Futures contract amount was not recognized as integer.
                '10028': DDoSProtection, // 'too_many_requests' Allowed request rate has been exceeded.
                '10029': OrderNotFound, // 'not_owner_of_order' Attempt to operate with not own order.
                '10030': ExchangeError, // 'must_be_websocket_request' REST request where Websocket is expected.
                '10031': ExchangeError, // 'invalid_args_for_instrument' Some of arguments are not recognized as valid.
                '10032': InvalidOrder, // 'whole_cost_too_low' Total cost is too low.
                '10033': NotSupported, // 'not_implemented' Method is not implemented yet.
                '10034': InvalidOrder, // 'stop_price_too_high' Stop price is too high.
                '10035': InvalidOrder, // 'stop_price_too_low' Stop price is too low.
                '10036': InvalidOrder, // 'invalid_max_show_amount' Max Show Amount is not valid.
                '10040': ExchangeNotAvailable, // 'retry' Request can't be processed right now and should be retried.
                '10041': OnMaintenance, // 'settlement_in_progress' Settlement is in progress. Every day at settlement time for several seconds, the system calculates user profits and updates balances. That time trading is paused for several seconds till the calculation is completed.
                '10043': InvalidOrder, // 'price_wrong_tick' Price has to be rounded to a certain tick size.
                '10044': InvalidOrder, // 'stop_price_wrong_tick' Stop Price has to be rounded to a certain tick size.
                '10045': InvalidOrder, // 'can_not_cancel_liquidation_order' Liquidation order can't be canceled.
                '10046': InvalidOrder, // 'can_not_edit_liquidation_order' Liquidation order can't be edited.
                '10047': DDoSProtection, // 'matching_engine_queue_full' Reached limit of pending Matching Engine requests for user.
                '10048': ExchangeError, // 'not_on_this_server' The requested operation is not available on this server.
                '11008': InvalidOrder, // 'already_filled' This request is not allowed in regards to the filled order.
                '11029': BadRequest, // 'invalid_arguments' Some invalid input has been detected.
                '11030': ExchangeError, // 'other_reject <Reason>' Some rejects which are not considered as very often, more info may be specified in <Reason>.
                '11031': ExchangeError, // 'other_error <Error>' Some errors which are not considered as very often, more info may be specified in <Error>.
                '11035': DDoSProtection, // 'no_more_stops <Limit>' Allowed amount of stop orders has been exceeded.
                '11036': InvalidOrder, // 'invalid_stoppx_for_index_or_last' Invalid StopPx (too high or too low) as to current index or market.
                '11037': BadRequest, // 'outdated_instrument_for_IV_order' Instrument already not available for trading.
                '11038': InvalidOrder, // 'no_adv_for_futures' Advanced orders are not available for futures.
                '11039': InvalidOrder, // 'no_adv_postonly' Advanced post-only orders are not supported yet.
                '11041': InvalidOrder, // 'not_adv_order' Advanced order properties can't be set if the order is not advanced.
                '11042': PermissionDenied, // 'permission_denied' Permission for the operation has been denied.
                '11043': BadRequest, // 'bad_argument' Bad argument has been passed.
                '11044': InvalidOrder, // 'not_open_order' Attempt to do open order operations with the not open order.
                '11045': BadRequest, // 'invalid_event' Event name has not been recognized.
                '11046': BadRequest, // 'outdated_instrument' At several minutes to instrument expiration, corresponding advanced implied volatility orders are not allowed.
                '11047': BadRequest, // 'unsupported_arg_combination' The specified combination of arguments is not supported.
                '11048': ExchangeError, // 'wrong_max_show_for_option' Wrong Max Show for options.
                '11049': BadRequest, // 'bad_arguments' Several bad arguments have been passed.
                '11050': BadRequest, // 'bad_request' Request has not been parsed properly.
                '11051': OnMaintenance, // 'system_maintenance' System is under maintenance.
                '11052': ExchangeError, // 'subscribe_error_unsubscribed' Subscription error. However, subscription may fail without this error, please check list of subscribed channels returned, as some channels can be not subscribed due to wrong input or lack of permissions.
                '11053': ExchangeError, // 'transfer_not_found' Specified transfer is not found.
                '11090': InvalidAddress, // 'invalid_addr' Invalid address.
                '11091': InvalidAddress, // 'invalid_transfer_address' Invalid addres for the transfer.
                '11092': InvalidAddress, // 'address_already_exist' The address already exists.
                '11093': DDoSProtection, // 'max_addr_count_exceeded' Limit of allowed addresses has been reached.
                '11094': ExchangeError, // 'internal_server_error' Some unhandled error on server. Please report to admin. The details of the request will help to locate the problem.
                '11095': ExchangeError, // 'disabled_deposit_address_creation' Deposit address creation has been disabled by admin.
                '11096': ExchangeError, // 'address_belongs_to_user' Withdrawal instead of transfer.
                '12000': AuthenticationError, // 'bad_tfa' Wrong TFA code
                '12001': DDoSProtection, // 'too_many_subaccounts' Limit of subbacounts is reached.
                '12002': ExchangeError, // 'wrong_subaccount_name' The input is not allowed as name of subaccount.
                '12998': AuthenticationError, // 'tfa_over_limit' The number of failed TFA attempts is limited.
                '12003': AuthenticationError, // 'login_over_limit' The number of failed login attempts is limited.
                '12004': AuthenticationError, // 'registration_over_limit' The number of registration requests is limited.
                '12005': AuthenticationError, // 'country_is_banned' The country is banned (possibly via IP check).
                '12100': ExchangeError, // 'transfer_not_allowed' Transfer is not allowed. Possible wrong direction or other mistake.
                '12999': AuthenticationError, // 'tfa_used' TFA code is correct but it is already used. Please, use next code.
                '13000': AuthenticationError, // 'invalid_login' Login name is invalid (not allowed or it contains wrong characters).
                '13001': AuthenticationError, // 'account_not_activated' Account must be activated.
                '13002': PermissionDenied, // 'account_blocked' Account is blocked by admin.
                '13003': AuthenticationError, // 'tfa_required' This action requires TFA authentication.
                '13004': AuthenticationError, // 'invalid_credentials' Invalid credentials has been used.
                '13005': AuthenticationError, // 'pwd_match_error' Password confirmation error.
                '13006': AuthenticationError, // 'security_error' Invalid Security Code.
                '13007': AuthenticationError, // 'user_not_found' User's security code has been changed or wrong.
                '13008': ExchangeError, // 'request_failed' Request failed because of invalid input or internal failure.
                '13009': AuthenticationError, // 'unauthorized' Wrong or expired authorization token or bad signature. For example, please check scope of the token, 'connection' scope can't be reused for other connections.
                '13010': BadRequest, // 'value_required' Invalid input, missing value.
                '13011': BadRequest, // 'value_too_short' Input is too short.
                '13012': PermissionDenied, // 'unavailable_in_subaccount' Subaccount restrictions.
                '13013': BadRequest, // 'invalid_phone_number' Unsupported or invalid phone number.
                '13014': BadRequest, // 'cannot_send_sms' SMS sending failed -- phone number is wrong.
                '13015': BadRequest, // 'invalid_sms_code' Invalid SMS code.
                '13016': BadRequest, // 'invalid_input' Invalid input.
                '13017': ExchangeError, // 'subscription_failed' Subscription hailed, invalid subscription parameters.
                '13018': ExchangeError, // 'invalid_content_type' Invalid content type of the request.
                '13019': ExchangeError, // 'orderbook_closed' Closed, expired order book.
                '13020': ExchangeError, // 'not_found' Instrument is not found, invalid instrument name.
                '13021': PermissionDenied, // 'forbidden' Not enough permissions to execute the request, forbidden.
                '13025': ExchangeError, // 'method_switched_off_by_admin' API method temporarily switched off by administrator.
                '-32602': BadRequest, // 'Invalid params' see JSON-RPC spec.
                '-32601': BadRequest, // 'Method not found' see JSON-RPC spec.
                '-32700': BadRequest, // 'Parse error' see JSON-RPC spec.
                '-32000': BadRequest, // 'Missing params' see JSON-RPC spec.
                '11054': InvalidOrder, // 'post_only_reject' post order would be filled immediately
            },
            'precisionMode': TICK_SIZE,
            'options': {
                'code': 'BTC',
                'fetchBalance': {
                    'code': 'BTC',
                },
                'fetchPositions': {
                    'code': 'BTC',
                },
                'transfer': {
                    'method': 'privateGetSubmitTransferToSubaccount', // or 'privateGetSubmitTransferToUser'
                },
            },
        });
    }

    createExpiredOptionMarket (symbol: string) {
        // support expired option contracts
        let quote = 'USD';
        let settle = undefined;
        const optionParts = symbol.split ('-');
        const symbolBase = symbol.split ('/');
        let base = undefined;
        let expiry = undefined;
        if (symbol.indexOf ('/') > -1) {
            base = this.safeString (symbolBase, 0);
            expiry = this.safeString (optionParts, 1);
            if (symbol.indexOf ('USDC') > -1) {
                base = base + '_USDC';
            }
        } else {
            base = this.safeString (optionParts, 0);
            expiry = this.convertMarketIdExpireDate (this.safeString (optionParts, 1));
        }
        if (symbol.indexOf ('USDC') > -1) {
            quote = 'USDC';
            settle = 'USDC';
        } else {
            settle = base;
        }
        let splitBase = base;
        if (base.indexOf ('_') > -1) {
            const splitSymbol = base.split ('_');
            splitBase = this.safeString (splitSymbol, 0);
        }
        const strike = this.safeString (optionParts, 2);
        const optionType = this.safeString (optionParts, 3);
        const datetime = this.convertExpireDate (expiry);
        const timestamp = this.parse8601 (datetime);
        return {
            'id': base + '-' + this.convertExpireDateToMarketIdDate (expiry) + '-' + strike + '-' + optionType,
            'symbol': splitBase + '/' + quote + ':' + settle + '-' + expiry + '-' + strike + '-' + optionType,
            'base': base,
            'quote': quote,
            'settle': settle,
            'baseId': base,
            'quoteId': quote,
            'settleId': settle,
            'active': false,
            'type': 'option',
            'linear': undefined,
            'inverse': undefined,
            'spot': false,
            'swap': false,
            'future': false,
            'option': true,
            'margin': false,
            'contract': true,
            'contractSize': undefined,
            'expiry': timestamp,
            'expiryDatetime': datetime,
            'optionType': (optionType === 'C') ? 'call' : 'put',
            'strike': this.parseNumber (strike),
            'precision': {
                'amount': undefined,
                'price': undefined,
            },
            'limits': {
                'amount': {
                    'min': undefined,
                    'max': undefined,
                },
                'price': {
                    'min': undefined,
                    'max': undefined,
                },
                'cost': {
                    'min': undefined,
                    'max': undefined,
                },
            },
            'info': undefined,
        } as MarketInterface;
    }

    safeMarket (marketId: Str = undefined, market: Market = undefined, delimiter: Str = undefined, marketType: Str = undefined): MarketInterface {
        const isOption = (marketId !== undefined) && ((marketId.endsWith ('-C')) || (marketId.endsWith ('-P')));
        if (isOption && !(marketId in this.markets_by_id)) {
            // handle expired option contracts
            return this.createExpiredOptionMarket (marketId);
        }
        return super.safeMarket (marketId, market, delimiter, marketType);
    }

    /**
     * @method
     * @name deribit#fetchTime
     * @description fetches the current integer timestamp in milliseconds from the exchange server
     * @see https://docs.deribit.com/#public-get_time
     * @param {object} [params] extra parameters specific to the exchange API endpoint
     * @returns {int} the current integer timestamp in milliseconds from the exchange server
     */
    async fetchTime (params = {}) {
        const response = await this.publicGetGetTime (params);
        //
        //     {
        //         "jsonrpc": "2.0",
        //         "result": 1583922446019,
        //         "usIn": 1583922446019955,
        //         "usOut": 1583922446019956,
        //         "usDiff": 1,
        //         "testnet": false
        //     }
        //
        return this.safeInteger (response, 'result');
    }

    /**
     * @method
     * @name deribit#fetchCurrencies
     * @description fetches all available currencies on an exchange
     * @see https://docs.deribit.com/#public-get_currencies
     * @param {object} [params] extra parameters specific to the exchange API endpoint
     * @returns {object} an associative dictionary of currencies
     */
    async fetchCurrencies (params = {}): Promise<Currencies> {
        const response = await this.publicGetGetCurrencies (params);
        //
        //    {
        //      "jsonrpc": "2.0",
        //      "result": [
        //        {
        //          "withdrawal_priorities": [],
        //          "withdrawal_fee": 0.01457324,
        //          "min_withdrawal_fee": 0.000001,
        //          "min_confirmations": 1,
        //          "fee_precision": 8,
        //          "currency_long": "Solana",
        //          "currency": "SOL",
        //          "coin_type": "SOL"
        //        },
        //        ...
        //      ],
        //      "usIn": 1688652701456124,
        //      "usOut": 1688652701456390,
        //      "usDiff": 266,
        //      "testnet": true
        //    }
        //
        const data = this.safeValue (response, 'result', {});
        const result: Dict = {};
        for (let i = 0; i < data.length; i++) {
            const currency = data[i];
            const currencyId = this.safeString (currency, 'currency');
            const code = this.safeCurrencyCode (currencyId);
            const name = this.safeString (currency, 'currency_long');
            result[code] = {
                'info': currency,
                'code': code,
                'id': currencyId,
                'name': name,
                'active': undefined,
                'deposit': undefined,
                'withdraw': undefined,
                'fee': this.safeNumber (currency, 'withdrawal_fee'),
                'precision': this.parseNumber (this.parsePrecision (this.safeString (currency, 'fee_precision'))),
                'limits': {
                    'amount': {
                        'min': undefined,
                        'max': undefined,
                    },
                    'withdraw': {
                        'min': undefined,
                        'max': undefined,
                    },
                    'deposit': {
                        'min': undefined,
                        'max': undefined,
                    },
                },
                'networks': undefined,
            };
        }
        return result;
    }

    codeFromOptions (methodName, params = {}) {
        const defaultCode = this.safeValue (this.options, 'code', 'BTC');
        const options = this.safeValue (this.options, methodName, {});
        const code = this.safeValue (options, 'code', defaultCode);
        return this.safeValue (params, 'code', code);
    }

    /**
     * @method
     * @name deribit#fetchStatus
     * @description the latest known information on the availability of the exchange API
     * @see https://docs.deribit.com/#public-status
     * @param {object} [params] extra parameters specific to the exchange API endpoint
     * @returns {object} a [status structure]{@link https://docs.ccxt.com/#/?id=exchange-status-structure}
     */
    async fetchStatus (params = {}) {
        const response = await this.publicGetStatus (params);
        //
        //     {
        //         "jsonrpc": "2.0",
        //         "result": {
        //             "locked": "false" // true, partial, false
        //         },
        //         "usIn": 1650641690226788,
        //         "usOut": 1650641690226836,
        //         "usDiff": 48,
        //         "testnet": false
        //     }
        //
        const result = this.safeValue (response, 'result');
        const locked = this.safeString (result, 'locked');
        const updateTime = this.safeIntegerProduct (response, 'usIn', 0.001, this.milliseconds ());
        return {
            'status': (locked === 'false') ? 'ok' : 'maintenance',
            'updated': updateTime,
            'eta': undefined,
            'url': undefined,
            'info': response,
        };
    }

    /**
     * @method
     * @name deribit#fetchAccounts
     * @description fetch all the accounts associated with a profile
     * @see https://docs.deribit.com/#private-get_subaccounts
     * @param {object} [params] extra parameters specific to the exchange API endpoint
     * @returns {object} a dictionary of [account structures]{@link https://docs.ccxt.com/#/?id=account-structure} indexed by the account type
     */
    async fetchAccounts (params = {}): Promise<Account[]> {
        await this.loadMarkets ();
        const response = await this.privateGetGetSubaccounts (params);
        //
        //     {
        //         "jsonrpc": "2.0",
        //         "result": [{
        //                 "username": "someusername",
        //                 "type": "main",
        //                 "system_name": "someusername",
        //                 "security_keys_enabled": false,
        //                 "security_keys_assignments": [],
        //                 "receive_notifications": false,
        //                 "login_enabled": true,
        //                 "is_password": true,
        //                 "id": "238216",
        //                 "email": "pablo@abcdef.com"
        //             },
        //             {
        //                 "username": "someusername_1",
        //                 "type": "subaccount",
        //                 "system_name": "someusername_1",
        //                 "security_keys_enabled": false,
        //                 "security_keys_assignments": [],
        //                 "receive_notifications": false,
        //                 "login_enabled": false,
        //                 "is_password": false,
        //                 "id": "245499",
        //                 "email": "pablo@abcdef.com"
        //             }
        //         ],
        //         "usIn": "1652736468292006",
        //         "usOut": "1652736468292377",
        //         "usDiff": "371",
        //         "testnet": false
        //     }
        //
        const result = this.safeValue (response, 'result', []);
        return this.parseAccounts (result);
    }

    parseAccount (account, currency: Currency = undefined) {
        //
        //      {
        //          "username": "someusername_1",
        //          "type": "subaccount",
        //          "system_name": "someusername_1",
        //          "security_keys_enabled": false,
        //          "security_keys_assignments": [],
        //          "receive_notifications": false,
        //          "login_enabled": false,
        //          "is_password": false,
        //          "id": "245499",
        //          "email": "pablo@abcdef.com"
        //      }
        //
        return {
            'info': account,
            'id': this.safeString (account, 'id'),
            'type': this.safeString (account, 'type'),
            'code': this.safeCurrencyCode (undefined, currency),
        };
    }

    /**
     * @method
     * @name deribit#fetchMarkets
     * @description retrieves data on all markets for deribit
     * @see https://docs.deribit.com/#public-get_currencies
     * @see https://docs.deribit.com/#public-get_instruments
     * @param {object} [params] extra parameters specific to the exchange API endpoint
     * @returns {object[]} an array of objects representing market data
     */
    async fetchMarkets (params = {}): Promise<Market[]> {
        const instrumentsResponses = [];
        const result = [];
        const parsedMarkets: Dict = {};
        let fetchAllMarkets = undefined;
        [ fetchAllMarkets, params ] = this.handleOptionAndParams (params, 'fetchMarkets', 'fetchAllMarkets', true);
        if (fetchAllMarkets) {
            const instrumentsResponse = await this.publicGetGetInstruments (params);
            instrumentsResponses.push (instrumentsResponse);
        } else {
            const currenciesResponse = await this.publicGetGetCurrencies (params);
            //
            //     {
            //         "jsonrpc": "2.0",
            //         "result": [
            //             {
            //                 "withdrawal_priorities": [
            //                     { value: 0.15, name: "very_low" },
            //                     { value: 1.5, name: "very_high" },
            //                 ],
            //                 "withdrawal_fee": 0.0005,
            //                 "min_withdrawal_fee": 0.0005,
            //                 "min_confirmations": 1,
            //                 "fee_precision": 4,
            //                 "currency_long": "Bitcoin",
            //                 "currency": "BTC",
            //                 "coin_type": "BITCOIN"
            //             }
            //         ],
            //         "usIn": 1583761588590479,
            //         "usOut": 1583761588590544,
            //         "usDiff": 65,
            //         "testnet": false
            //     }
            //
            const currenciesResult = this.safeValue (currenciesResponse, 'result', []);
            for (let i = 0; i < currenciesResult.length; i++) {
                const currencyId = this.safeString (currenciesResult[i], 'currency');
                const request: Dict = {
                    'currency': currencyId,
                };
                const instrumentsResponse = await this.publicGetGetInstruments (this.extend (request, params));
                //
                //     {
                //         "jsonrpc":"2.0",
                //         "result":[
                //             {
                //                 "tick_size":0.0005,
                //                 "taker_commission":0.0003,
                //                 "strike":52000.0,
                //                 "settlement_period":"month",
                //                 "settlement_currency":"BTC",
                //                 "quote_currency":"BTC",
                //                 "option_type":"put", // put, call
                //                 "min_trade_amount":0.1,
                //                 "maker_commission":0.0003,
                //                 "kind":"option",
                //                 "is_active":true,
                //                 "instrument_name":"BTC-24JUN22-52000-P",
                //                 "expiration_timestamp":1656057600000,
                //                 "creation_timestamp":1648199543000,
                //                 "counter_currency":"USD",
                //                 "contract_size":1.0,
                //                 "block_trade_commission":0.0003,
                //                 "base_currency":"BTC"
                //             },
                //             {
                //                 "tick_size":0.5,
                //                 "taker_commission":0.0005,
                //                 "settlement_period":"month", // month, week
                //                 "settlement_currency":"BTC",
                //                 "quote_currency":"USD",
                //                 "min_trade_amount":10.0,
                //                 "max_liquidation_commission":0.0075,
                //                 "max_leverage":50,
                //                 "maker_commission":0.0,
                //                 "kind":"future",
                //                 "is_active":true,
                //                 "instrument_name":"BTC-27MAY22",
                //                 "future_type":"reversed",
                //                 "expiration_timestamp":1653638400000,
                //                 "creation_timestamp":1648195209000,
                //                 "counter_currency":"USD",
                //                 "contract_size":10.0,
                //                 "block_trade_commission":0.0001,
                //                 "base_currency":"BTC"
                //             },
                //             {
                //                 "tick_size":0.5,
                //                 "taker_commission":0.0005,
                //                 "settlement_period":"perpetual",
                //                 "settlement_currency":"BTC",
                //                 "quote_currency":"USD",
                //                 "min_trade_amount":10.0,
                //                 "max_liquidation_commission":0.0075,
                //                 "max_leverage":50,
                //                 "maker_commission":0.0,
                //                 "kind":"future",
                //                 "is_active":true,
                //                 "instrument_name":"BTC-PERPETUAL",
                //                 "future_type":"reversed",
                //                 "expiration_timestamp":32503708800000,
                //                 "creation_timestamp":1534242287000,
                //                 "counter_currency":"USD",
                //                 "contract_size":10.0,
                //                 "block_trade_commission":0.0001,
                //                 "base_currency":"BTC"
                //             },
                //         ],
                //         "usIn":1648691472831791,
                //         "usOut":1648691472831896,
                //         "usDiff":105,
                //         "testnet":false
                //     }
                //
                instrumentsResponses.push (instrumentsResponse);
            }
        }
        for (let i = 0; i < instrumentsResponses.length; i++) {
            const instrumentsResult = this.safeValue (instrumentsResponses[i], 'result', []);
            for (let k = 0; k < instrumentsResult.length; k++) {
                const market = instrumentsResult[k];
                const kind = this.safeString (market, 'kind');
                const isSpot = (kind === 'spot');
                const id = this.safeString (market, 'instrument_name');
                const baseId = this.safeString (market, 'base_currency');
                const quoteId = this.safeString (market, 'counter_currency');
                const settleId = this.safeString (market, 'settlement_currency');
                const base = this.safeCurrencyCode (baseId);
                const quote = this.safeCurrencyCode (quoteId);
                const settle = this.safeCurrencyCode (settleId);
                const settlementPeriod = this.safeValue (market, 'settlement_period');
                const swap = (settlementPeriod === 'perpetual');
                const future = !swap && (kind.indexOf ('future') >= 0);
                const option = (kind.indexOf ('option') >= 0);
                const isComboMarket = kind.indexOf ('combo') >= 0;
                const expiry = this.safeInteger (market, 'expiration_timestamp');
                let strike = undefined;
                let optionType = undefined;
                let symbol = id;
                let type = 'swap';
                if (future) {
                    type = 'future';
                } else if (option) {
                    type = 'option';
                } else if (isSpot) {
                    type = 'spot';
                }
                let inverse = undefined;
                let linear = undefined;
                if (isSpot) {
                    symbol = base + '/' + quote;
                } else if (!isComboMarket) {
                    symbol = base + '/' + quote + ':' + settle;
                    if (option || future) {
                        symbol = symbol + '-' + this.yymmdd (expiry, '');
                        if (option) {
                            strike = this.safeNumber (market, 'strike');
                            optionType = this.safeString (market, 'option_type');
                            const letter = (optionType === 'call') ? 'C' : 'P';
                            symbol = symbol + '-' + this.numberToString (strike) + '-' + letter;
                        }
                    }
                    inverse = (quote !== settle);
                    linear = (settle === quote);
                }
                const parsedMarketValue = this.safeValue (parsedMarkets, symbol);
                if (parsedMarketValue) {
                    continue;
                }
                parsedMarkets[symbol] = true;
                const minTradeAmount = this.safeNumber (market, 'min_trade_amount');
                const tickSize = this.safeNumber (market, 'tick_size');
                result.push ({
                    'id': id,
                    'symbol': symbol,
                    'base': base,
                    'quote': quote,
                    'settle': settle,
                    'baseId': baseId,
                    'quoteId': quoteId,
                    'settleId': settleId,
                    'type': type,
                    'spot': isSpot,
                    'margin': false,
                    'swap': swap,
                    'future': future,
                    'option': option,
                    'active': this.safeValue (market, 'is_active'),
                    'contract': !isSpot,
                    'linear': linear,
                    'inverse': inverse,
                    'taker': this.safeNumber (market, 'taker_commission'),
                    'maker': this.safeNumber (market, 'maker_commission'),
                    'contractSize': this.safeNumber (market, 'contract_size'),
                    'expiry': expiry,
                    'expiryDatetime': this.iso8601 (expiry),
                    'strike': strike,
                    'optionType': optionType,
                    'precision': {
                        'amount': minTradeAmount,
                        'price': tickSize,
                    },
                    'limits': {
                        'leverage': {
                            'min': undefined,
                            'max': undefined,
                        },
                        'amount': {
                            'min': minTradeAmount,
                            'max': undefined,
                        },
                        'price': {
                            'min': tickSize,
                            'max': undefined,
                        },
                        'cost': {
                            'min': undefined,
                            'max': undefined,
                        },
                    },
                    'created': this.safeInteger (market, 'creation_timestamp'),
                    'info': market,
                });
            }
        }
        return result;
    }

    parseBalance (balance): Balances {
        const result: Dict = {
            'info': balance,
        };
        let summaries = [];
        if ('summaries' in balance) {
            summaries = this.safeList (balance, 'summaries');
        } else {
            summaries = [ balance ];
        }
        for (let i = 0; i < summaries.length; i++) {
            const data = summaries[i];
            const currencyId = this.safeString (data, 'currency');
            const currencyCode = this.safeCurrencyCode (currencyId);
            const account = this.account ();
            account['free'] = this.safeString (data, 'available_funds');
            account['used'] = this.safeString (data, 'maintenance_margin');
            account['total'] = this.safeString (data, 'equity');
            result[currencyCode] = account;
        }
        return this.safeBalance (result);
    }

    /**
     * @method
     * @name deribit#fetchBalance
     * @description query for balance and get the amount of funds available for trading or funds locked in orders
     * @see https://docs.deribit.com/#private-get_account_summary
     * @see https://docs.deribit.com/#private-get_account_summaries
     * @param {object} [params] extra parameters specific to the exchange API endpoint
     * @param {string} [params.code] unified currency code of the currency for the balance, if defined 'privateGetGetAccountSummary' will be used, otherwise 'privateGetGetAccountSummaries' will be used
     * @returns {object} a [balance structure]{@link https://docs.ccxt.com/#/?id=balance-structure}
     */
    async fetchBalance (params = {}): Promise<Balances> {
        await this.loadMarkets ();
        const code = this.safeString (params, 'code');
        params = this.omit (params, 'code');
        const request: Dict = {
        };
        if (code !== undefined) {
            request['currency'] = this.currencyId (code);
        }
        let response = undefined;
        if (code === undefined) {
            response = await this.privateGetGetAccountSummaries (params);
        } else {
            response = await this.privateGetGetAccountSummary (this.extend (request, params));
        }
        //
        //     {
        //         "jsonrpc": "2.0",
        //         "result": {
        //             "total_pl": 0,
        //             "session_upl": 0,
        //             "session_rpl": 0,
        //             "session_funding": 0,
        //             "portfolio_margining_enabled": false,
        //             "options_vega": 0,
        //             "options_theta": 0,
        //             "options_session_upl": 0,
        //             "options_session_rpl": 0,
        //             "options_pl": 0,
        //             "options_gamma": 0,
        //             "options_delta": 0,
        //             "margin_balance": 0.00062359,
        //             "maintenance_margin": 0,
        //             "limits": {
        //                 "non_matching_engine_burst": 300,
        //                 "non_matching_engine": 200,
        //                 "matching_engine_burst": 20,
        //                 "matching_engine": 2
        //             },
        //             "initial_margin": 0,
        //             "futures_session_upl": 0,
        //             "futures_session_rpl": 0,
        //             "futures_pl": 0,
        //             "equity": 0.00062359,
        //             "deposit_address": "13tUtNsJSZa1F5GeCmwBywVrymHpZispzw",
        //             "delta_total": 0,
        //             "currency": "BTC",
        //             "balance": 0.00062359,
        //             "available_withdrawal_funds": 0.00062359,
        //             "available_funds": 0.00062359
        //         },
        //         "usIn": 1583775838115975,
        //         "usOut": 1583775838116520,
        //         "usDiff": 545,
        //         "testnet": false
        //     }
        //
        const result = this.safeDict (response, 'result', {});
        return this.parseBalance (result);
    }

    /**
     * @method
     * @name deribit#createDepositAddress
     * @description create a currency deposit address
     * @see https://docs.deribit.com/#private-create_deposit_address
     * @param {string} code unified currency code of the currency for the deposit address
     * @param {object} [params] extra parameters specific to the exchange API endpoint
     * @returns {object} an [address structure]{@link https://docs.ccxt.com/#/?id=address-structure}
     */
    async createDepositAddress (code: string, params = {}) {
        await this.loadMarkets ();
        const currency = this.currency (code);
        const request: Dict = {
            'currency': currency['id'],
        };
        const response = await this.privateGetCreateDepositAddress (this.extend (request, params));
        //
        //     {
        //         "jsonrpc": "2.0",
        //         "id": 7538,
        //         "result": {
        //             "address": "2N8udZGBc1hLRCFsU9kGwMPpmYUwMFTuCwB",
        //             "creation_timestamp": 1550575165170,
        //             "currency": "BTC",
        //             "type": "deposit"
        //         }
        //     }
        //
        const result = this.safeValue (response, 'result', {});
        const address = this.safeString (result, 'address');
        this.checkAddress (address);
        return {
            'currency': code,
            'address': address,
            'tag': undefined,
            'info': response,
        };
    }

    /**
     * @method
     * @name deribit#fetchDepositAddress
     * @description fetch the deposit address for a currency associated with this account
     * @see https://docs.deribit.com/#private-get_current_deposit_address
     * @param {string} code unified currency code
     * @param {object} [params] extra parameters specific to the exchange API endpoint
     * @returns {object} an [address structure]{@link https://docs.ccxt.com/#/?id=address-structure}
     */
    async fetchDepositAddress (code: string, params = {}): Promise<DepositAddress> {
        await this.loadMarkets ();
        const currency = this.currency (code);
        const request: Dict = {
            'currency': currency['id'],
        };
        const response = await this.privateGetGetCurrentDepositAddress (this.extend (request, params));
        //
        //     {
        //         "jsonrpc": "2.0",
        //         "result": {
        //             "type": "deposit",
        //             "status": "ready",
        //             "requires_confirmation": true,
        //             "currency": "BTC",
        //             "creation_timestamp": 1514694684651,
        //             "address": "13tUtNsJSZa1F5GeCmwBywVrymHpZispzw"
        //         },
        //         "usIn": 1583785137274288,
        //         "usOut": 1583785137274454,
        //         "usDiff": 166,
        //         "testnet": false
        //     }
        //
        const result = this.safeValue (response, 'result', {});
        const address = this.safeString (result, 'address');
        this.checkAddress (address);
        return {
            'info': response,
            'currency': code,
            'network': undefined,
            'address': address,
            'tag': undefined,
        } as DepositAddress;
    }

    parseTicker (ticker: Dict, market: Market = undefined): Ticker {
        //
        // fetchTicker /public/ticker
        //
        //     {
        //         "timestamp": 1583778859480,
        //         "stats": { volume: 60627.57263769, low: 7631.5, high: 8311.5 },
        //         "state": "open",
        //         "settlement_price": 7903.21,
        //         "open_interest": 111543850,
        //         "min_price": 7634,
        //         "max_price": 7866.51,
        //         "mark_price": 7750.02,
        //         "last_price": 7750.5,
        //         "instrument_name": "BTC-PERPETUAL",
        //         "index_price": 7748.01,
        //         "funding_8h": 0.0000026,
        //         "current_funding": 0,
        //         "best_bid_price": 7750,
        //         "best_bid_amount": 19470,
        //         "best_ask_price": 7750.5,
        //         "best_ask_amount": 343280
        //     }
        //
        // fetchTicker /public/get_book_summary_by_instrument
        // fetchTickers /public/get_book_summary_by_currency
        //
        //     {
        //         "volume": 124.1,
        //         "underlying_price": 7856.445926872601,
        //         "underlying_index": "SYN.BTC-10MAR20",
        //         "quote_currency": "USD",
        //         "open_interest": 121.8,
        //         "mid_price": 0.01975,
        //         "mark_price": 0.01984559,
        //         "low": 0.0095,
        //         "last": 0.0205,
        //         "interest_rate": 0,
        //         "instrument_name": "BTC-10MAR20-7750-C",
        //         "high": 0.0295,
        //         "estimated_delivery_price": 7856.29,
        //         "creation_timestamp": 1583783678366,
        //         "bid_price": 0.0185,
        //         "base_currency": "BTC",
        //         "ask_price": 0.021
        //     },
        //
        const timestamp = this.safeInteger2 (ticker, 'timestamp', 'creation_timestamp');
        const marketId = this.safeString (ticker, 'instrument_name');
        const symbol = this.safeSymbol (marketId, market);
        const last = this.safeString2 (ticker, 'last_price', 'last');
        const stats = this.safeValue (ticker, 'stats', ticker);
        return this.safeTicker ({
            'symbol': symbol,
            'timestamp': timestamp,
            'datetime': this.iso8601 (timestamp),
            'high': this.safeString2 (stats, 'high', 'max_price'),
            'low': this.safeString2 (stats, 'low', 'min_price'),
            'bid': this.safeString2 (ticker, 'best_bid_price', 'bid_price'),
            'bidVolume': this.safeString (ticker, 'best_bid_amount'),
            'ask': this.safeString2 (ticker, 'best_ask_price', 'ask_price'),
            'askVolume': this.safeString (ticker, 'best_ask_amount'),
            'vwap': undefined,
            'open': undefined,
            'close': last,
            'last': last,
            'previousClose': undefined,
            'change': undefined,
            'percentage': undefined,
            'average': undefined,
            'baseVolume': undefined,
            'quoteVolume': this.safeString (stats, 'volume'),
            'markPrice': this.safeString (ticker, 'mark_price'),
            'indexPrice': this.safeString (ticker, 'index_price'),
            'info': ticker,
        }, market);
    }

    /**
     * @method
     * @name deribit#fetchTicker
     * @description fetches a price ticker, a statistical calculation with the information calculated over the past 24 hours for a specific market
     * @see https://docs.deribit.com/#public-ticker
     * @param {string} symbol unified symbol of the market to fetch the ticker for
     * @param {object} [params] extra parameters specific to the exchange API endpoint
     * @returns {object} a [ticker structure]{@link https://docs.ccxt.com/#/?id=ticker-structure}
     */
    async fetchTicker (symbol: string, params = {}): Promise<Ticker> {
        await this.loadMarkets ();
        const market = this.market (symbol);
        const request: Dict = {
            'instrument_name': market['id'],
        };
        const response = await this.publicGetTicker (this.extend (request, params));
        //
        //     {
        //         "jsonrpc": "2.0",
        //         "result": {
        //             "timestamp": 1583778859480,
        //             "stats": { volume: 60627.57263769, low: 7631.5, high: 8311.5 },
        //             "state": "open",
        //             "settlement_price": 7903.21,
        //             "open_interest": 111543850,
        //             "min_price": 7634,
        //             "max_price": 7866.51,
        //             "mark_price": 7750.02,
        //             "last_price": 7750.5,
        //             "instrument_name": "BTC-PERPETUAL",
        //             "index_price": 7748.01,
        //             "funding_8h": 0.0000026,
        //             "current_funding": 0,
        //             "best_bid_price": 7750,
        //             "best_bid_amount": 19470,
        //             "best_ask_price": 7750.5,
        //             "best_ask_amount": 343280
        //         },
        //         "usIn": 1583778859483941,
        //         "usOut": 1583778859484075,
        //         "usDiff": 134,
        //         "testnet": false
        //     }
        //
        const result = this.safeDict (response, 'result');
        return this.parseTicker (result, market);
    }

    /**
     * @method
     * @name deribit#fetchTickers
     * @description fetches price tickers for multiple markets, statistical information calculated over the past 24 hours for each market
     * @see https://docs.deribit.com/#public-get_book_summary_by_currency
     * @param {string[]} [symbols] unified symbols of the markets to fetch the ticker for, all market tickers are returned if not assigned
     * @param {object} [params] extra parameters specific to the exchange API endpoint
     * @param {string} [params.code] *required* the currency code to fetch the tickers for, eg. 'BTC', 'ETH'
     * @returns {object} a dictionary of [ticker structures]{@link https://docs.ccxt.com/#/?id=ticker-structure}
     */
    async fetchTickers (symbols: Strings = undefined, params = {}): Promise<Tickers> {
        await this.loadMarkets ();
        symbols = this.marketSymbols (symbols);
        const code = this.safeString2 (params, 'code', 'currency');
        params = this.omit (params, [ 'code' ]);
        if (code === undefined) {
            throw new ArgumentsRequired (this.id + ' fetchTickers requires a currency/code (eg: BTC/ETH/USDT) parameter to fetch tickers for');
        }
        const currency = this.currency (code);
        const request: Dict = {
            'currency': currency['id'],
        };
        const response = await this.publicGetGetBookSummaryByCurrency (this.extend (request, params));
        //
        //     {
        //         "jsonrpc": "2.0",
        //         "result": [
        //             {
        //                 "volume": 124.1,
        //                 "underlying_price": 7856.445926872601,
        //                 "underlying_index": "SYN.BTC-10MAR20",
        //                 "quote_currency": "USD",
        //                 "open_interest": 121.8,
        //                 "mid_price": 0.01975,
        //                 "mark_price": 0.01984559,
        //                 "low": 0.0095,
        //                 "last": 0.0205,
        //                 "interest_rate": 0,
        //                 "instrument_name": "BTC-10MAR20-7750-C",
        //                 "high": 0.0295,
        //                 "estimated_delivery_price": 7856.29,
        //                 "creation_timestamp": 1583783678366,
        //                 "bid_price": 0.0185,
        //                 "base_currency": "BTC",
        //                 "ask_price": 0.021
        //             },
        //         ],
        //         "usIn": 1583783678361966,
        //         "usOut": 1583783678372069,
        //         "usDiff": 10103,
        //         "testnet": false
        //     }
        //
        const result = this.safeList (response, 'result', []);
        const tickers: Dict = {};
        for (let i = 0; i < result.length; i++) {
            const ticker = this.parseTicker (result[i]);
            const symbol = ticker['symbol'];
            tickers[symbol] = ticker;
        }
        return this.filterByArrayTickers (tickers, 'symbol', symbols);
    }

    /**
     * @method
     * @name deribit#fetchOHLCV
     * @description fetches historical candlestick data containing the open, high, low, and close price, and the volume of a market
     * @see https://docs.deribit.com/#public-get_tradingview_chart_data
     * @param {string} symbol unified symbol of the market to fetch OHLCV data for
     * @param {string} timeframe the length of time each candle represents
     * @param {int} [since] timestamp in ms of the earliest candle to fetch
     * @param {int} [limit] the maximum amount of candles to fetch
     * @param {object} [params] extra parameters specific to the exchange API endpoint
     * @param {boolean} [params.paginate] whether to paginate the results, set to false by default
     * @param {int} [params.until] the latest time in ms to fetch ohlcv for
     * @returns {int[][]} A list of candles ordered as timestamp, open, high, low, close, volume
     */
    async fetchOHLCV (symbol: string, timeframe = '1m', since: Int = undefined, limit: Int = undefined, params = {}): Promise<OHLCV[]> {
        await this.loadMarkets ();
        let paginate = false;
        [ paginate, params ] = this.handleOptionAndParams (params, 'fetchOHLCV', 'paginate');
        if (paginate) {
            return await this.fetchPaginatedCallDeterministic ('fetchOHLCV', symbol, since, limit, timeframe, params, 5000) as OHLCV[];
        }
        const market = this.market (symbol);
        const request: Dict = {
            'instrument_name': market['id'],
            'resolution': this.safeString (this.timeframes, timeframe, timeframe),
        };
        const duration = this.parseTimeframe (timeframe);
        const now = this.milliseconds ();
        if (since === undefined) {
            if (limit === undefined) {
                limit = 1000; // at max, it provides 5000 bars, but we set generous default here
            }
            request['start_timestamp'] = now - (limit - 1) * duration * 1000;
            request['end_timestamp'] = now;
        } else {
            since = Math.max (since - 1, 0);
            request['start_timestamp'] = since;
            if (limit === undefined) {
                request['end_timestamp'] = now;
            } else {
                request['end_timestamp'] = this.sum (since, limit * duration * 1000);
            }
        }
        const until = this.safeInteger (params, 'until');
        if (until !== undefined) {
            params = this.omit (params, 'until');
            request['end_timestamp'] = until;
        }
        const response = await this.publicGetGetTradingviewChartData (this.extend (request, params));
        //
        //     {
        //         "jsonrpc": "2.0",
        //         "result": {
        //             "volume": [ 3.6680847969999992, 22.682721123, 3.011587939, 0 ],
        //             "ticks": [ 1583916960000, 1583917020000, 1583917080000, 1583917140000 ],
        //             "status": "ok",
        //             "open": [ 7834, 7839, 7833.5, 7833 ],
        //             "low": [ 7834, 7833.5, 7832.5, 7833 ],
        //             "high": [ 7839.5, 7839, 7833.5, 7833 ],
        //             "cost": [ 28740, 177740, 23590, 0 ],
        //             "close": [ 7839.5, 7833.5, 7833, 7833 ]
        //         },
        //         "usIn": 1583917166709801,
        //         "usOut": 1583917166710175,
        //         "usDiff": 374,
        //         "testnet": false
        //     }
        //
        const result = this.safeValue (response, 'result', {});
        const ohlcvs = this.convertTradingViewToOHLCV (result, 'ticks', 'open', 'high', 'low', 'close', 'volume', true);
        return this.parseOHLCVs (ohlcvs, market, timeframe, since, limit);
    }

    parseTrade (trade: Dict, market: Market = undefined): Trade {
        //
        // fetchTrades (public)
        //
        //      {
        //          "trade_seq":132564271,
        //          "trade_id":"195402220",
        //          "timestamp":1639684927932,
        //          "tick_direction":0,
        //          "price":47946.5,
        //          "mark_price":47944.13,
        //          "instrument_name":"BTC-PERPETUAL",
        //          "index_price":47925.45,
        //          "direction":"buy",
        //          "amount":580.0
        //      }
        //
        //
        // fetchMyTrades, fetchOrderTrades (private)
        //
        //     {
        //         "trade_seq": 3,
        //         "trade_id": "ETH-34066",
        //         "timestamp": 1550219814585,
        //         "tick_direction": 1,
        //         "state": "open",
        //         "self_trade": false,
        //         "reduce_only": false,
        //         "price": 0.04,
        //         "post_only": false,
        //         "order_type": "limit",
        //         "order_id": "ETH-334607",
        //         "matching_id": null,
        //         "liquidity": "M",
        //         "iv": 56.83,
        //         "instrument_name": "ETH-22FEB19-120-C",
        //         "index_price": 121.37,
        //         "fee_currency": "ETH",
        //         "fee": 0.0011,
        //         "direction": "buy",
        //         "amount": 11
        //     }
        //
        const id = this.safeString (trade, 'trade_id');
        const marketId = this.safeString (trade, 'instrument_name');
        const symbol = this.safeSymbol (marketId, market);
        const timestamp = this.safeInteger (trade, 'timestamp');
        const side = this.safeString (trade, 'direction');
        const priceString = this.safeString (trade, 'price');
        market = this.safeMarket (marketId, market);
        // Amount for inverse perpetual and futures is in USD which in ccxt is the cost
        // For options amount and linear is in corresponding cryptocurrency contracts, e.g., BTC or ETH
        const amount = this.safeString (trade, 'amount');
        let cost = Precise.stringMul (amount, priceString);
        if (market['inverse']) {
            cost = Precise.stringDiv (amount, priceString);
        }
        const liquidity = this.safeString (trade, 'liquidity');
        let takerOrMaker = undefined;
        if (liquidity !== undefined) {
            // M = maker, T = taker, MT = both
            takerOrMaker = (liquidity === 'M') ? 'maker' : 'taker';
        }
        const feeCostString = this.safeString (trade, 'fee');
        let fee = undefined;
        if (feeCostString !== undefined) {
            const feeCurrencyId = this.safeString (trade, 'fee_currency');
            const feeCurrencyCode = this.safeCurrencyCode (feeCurrencyId);
            fee = {
                'cost': feeCostString,
                'currency': feeCurrencyCode,
            };
        }
        return this.safeTrade ({
            'id': id,
            'info': trade,
            'timestamp': timestamp,
            'datetime': this.iso8601 (timestamp),
            'symbol': symbol,
            'order': this.safeString (trade, 'order_id'),
            'type': this.safeString (trade, 'order_type'),
            'side': side,
            'takerOrMaker': takerOrMaker,
            'price': priceString,
            'amount': amount,
            'cost': cost,
            'fee': fee,
        }, market);
    }

    /**
     * @method
     * @name deribit#fetchTrades
     * @see https://docs.deribit.com/#public-get_last_trades_by_instrument
     * @see https://docs.deribit.com/#public-get_last_trades_by_instrument_and_time
     * @description get the list of most recent trades for a particular symbol.
     * @param {string} symbol unified symbol of the market to fetch trades for
     * @param {int} [since] timestamp in ms of the earliest trade to fetch
     * @param {int} [limit] the maximum amount of trades to fetch
     * @param {object} [params] extra parameters specific to the exchange API endpoint
     * @param {int} [params.until] the latest time in ms to fetch trades for
     * @returns {Trade[]} a list of [trade structures]{@link https://docs.ccxt.com/#/?id=public-trades}
     */
    async fetchTrades (symbol: string, since: Int = undefined, limit: Int = undefined, params = {}): Promise<Trade[]> {
        await this.loadMarkets ();
        const market = this.market (symbol);
        const request: Dict = {
            'instrument_name': market['id'],
            'include_old': true,
        };
        if (since !== undefined) {
            request['start_timestamp'] = since;
        }
        if (limit !== undefined) {
            request['count'] = Math.min (limit, 1000); // default 10
        }
        const until = this.safeInteger2 (params, 'until', 'end_timestamp');
        if (until !== undefined) {
            params = this.omit (params, [ 'until' ]);
            request['end_timestamp'] = until;
        }
        let response = undefined;
        if ((since === undefined) && !('end_timestamp' in request)) {
            response = await this.publicGetGetLastTradesByInstrument (this.extend (request, params));
        } else {
            response = await this.publicGetGetLastTradesByInstrumentAndTime (this.extend (request, params));
        }
        //
        //      {
        //          "jsonrpc":"2.0",
        //          "result": {
        //              "trades": [
        //                  {
        //                      "trade_seq":132564271,
        //                      "trade_id":"195402220",
        //                      "timestamp":1639684927932,
        //                      "tick_direction":0,
        //                      "price":47946.5,
        //                      "mark_price":47944.13,
        //                      "instrument_name":"BTC-PERPETUAL",
        //                      "index_price":47925.45,
        //                      "direction":"buy","amount":580.0
        //                  }
        //              ],
        //              "has_more":true
        //          },
        //          "usIn":1639684931934671,
        //          "usOut":1639684931935337,
        //          "usDiff":666,
        //          "testnet":false
        //      }
        //
        const result = this.safeValue (response, 'result', {});
        const trades = this.safeList (result, 'trades', []);
        return this.parseTrades (trades, market, since, limit);
    }

    /**
     * @method
     * @name deribit#fetchTradingFees
     * @description fetch the trading fees for multiple markets
     * @see https://docs.deribit.com/#private-get_account_summary
     * @param {object} [params] extra parameters specific to the exchange API endpoint
     * @returns {object} a dictionary of [fee structures]{@link https://docs.ccxt.com/#/?id=fee-structure} indexed by market symbols
     */
    async fetchTradingFees (params = {}): Promise<TradingFees> {
        await this.loadMarkets ();
        const code = this.codeFromOptions ('fetchTradingFees', params);
        const currency = this.currency (code);
        const request: Dict = {
            'currency': currency['id'],
            'extended': true,
        };
        const response = await this.privateGetGetAccountSummary (this.extend (request, params));
        //
        //     {
        //         "jsonrpc": "2.0",
        //         "result": {
        //             "total_pl": 0,
        //             "session_upl": 0,
        //             "session_rpl": 0,
        //             "session_funding": 0,
        //             "portfolio_margining_enabled": false,
        //             "options_vega": 0,
        //             "options_theta": 0,
        //             "options_session_upl": 0,
        //             "options_session_rpl": 0,
        //             "options_pl": 0,
        //             "options_gamma": 0,
        //             "options_delta": 0,
        //             "margin_balance": 0.00062359,
        //             "maintenance_margin": 0,
        //             "limits": {
        //                 "non_matching_engine_burst": 300,
        //                 "non_matching_engine": 200,
        //                 "matching_engine_burst": 20,
        //                 "matching_engine": 2
        //             },
        //             "initial_margin": 0,
        //             "futures_session_upl": 0,
        //             "futures_session_rpl": 0,
        //             "futures_pl": 0,
        //             "equity": 0.00062359,
        //             "deposit_address": "13tUtNsJSZa1F5GeCmwBywVrymHpZispzw",
        //             "delta_total": 0,
        //             "currency": "BTC",
        //             "balance": 0.00062359,
        //             "available_withdrawal_funds": 0.00062359,
        //             "available_funds": 0.00062359,
        //             "fees": [
        //                 "currency": '',
        //                 "instrument_type": "perpetual",
        //                 "fee_type": "relative",
        //                 "maker_fee": 0,
        //                 "taker_fee": 0,
        //             ],
        //         },
        //         "usIn": 1583775838115975,
        //         "usOut": 1583775838116520,
        //         "usDiff": 545,
        //         "testnet": false
        //     }
        //
        const result = this.safeValue (response, 'result', {});
        const fees = this.safeValue (result, 'fees', []);
        let perpetualFee: Dict = {};
        let futureFee: Dict = {};
        let optionFee: Dict = {};
        for (let i = 0; i < fees.length; i++) {
            const fee = fees[i];
            const instrumentType = this.safeString (fee, 'instrument_type');
            if (instrumentType === 'future') {
                futureFee = {
                    'info': fee,
                    'maker': this.safeNumber (fee, 'maker_fee'),
                    'taker': this.safeNumber (fee, 'taker_fee'),
                };
            } else if (instrumentType === 'perpetual') {
                perpetualFee = {
                    'info': fee,
                    'maker': this.safeNumber (fee, 'maker_fee'),
                    'taker': this.safeNumber (fee, 'taker_fee'),
                };
            } else if (instrumentType === 'option') {
                optionFee = {
                    'info': fee,
                    'maker': this.safeNumber (fee, 'maker_fee'),
                    'taker': this.safeNumber (fee, 'taker_fee'),
                };
            }
        }
        const parsedFees: Dict = {};
        for (let i = 0; i < this.symbols.length; i++) {
            const symbol = this.symbols[i];
            const market = this.market (symbol);
            let fee: Dict = {
                'info': market,
                'symbol': symbol,
                'percentage': true,
                'tierBased': true,
                'maker': market['maker'],
                'taker': market['taker'],
            };
            if (market['swap']) {
                fee = this.extend (fee, perpetualFee);
            } else if (market['future']) {
                fee = this.extend (fee, futureFee);
            } else if (market['option']) {
                fee = this.extend (fee, optionFee);
            }
            parsedFees[symbol] = fee;
        }
        return parsedFees;
    }

    /**
     * @method
     * @name deribit#fetchOrderBook
     * @description fetches information on open orders with bid (buy) and ask (sell) prices, volumes and other data
     * @see https://docs.deribit.com/#public-get_order_book
     * @param {string} symbol unified symbol of the market to fetch the order book for
     * @param {int} [limit] the maximum amount of order book entries to return
     * @param {object} [params] extra parameters specific to the exchange API endpoint
     * @returns {object} A dictionary of [order book structures]{@link https://docs.ccxt.com/#/?id=order-book-structure} indexed by market symbols
     */
    async fetchOrderBook (symbol: string, limit: Int = undefined, params = {}): Promise<OrderBook> {
        await this.loadMarkets ();
        const market = this.market (symbol);
        const request: Dict = {
            'instrument_name': market['id'],
        };
        if (limit !== undefined) {
            request['depth'] = limit;
        }
        const response = await this.publicGetGetOrderBook (this.extend (request, params));
        //
        //     {
        //         "jsonrpc": "2.0",
        //         "result": {
        //             "timestamp": 1583781354740,
        //             "stats": { volume: 61249.66735634, low: 7631.5, high: 8311.5 },
        //             "state": "open",
        //             "settlement_price": 7903.21,
        //             "open_interest": 111536690,
        //             "min_price": 7695.13,
        //             "max_price": 7929.49,
        //             "mark_price": 7813.06,
        //             "last_price": 7814.5,
        //             "instrument_name": "BTC-PERPETUAL",
        //             "index_price": 7810.12,
        //             "funding_8h": 0.0000031,
        //             "current_funding": 0,
        //             "change_id": 17538025952,
        //             "bids": [
        //                 [7814, 351820],
        //                 [7813.5, 207490],
        //                 [7813, 32160],
        //             ],
        //             "best_bid_price": 7814,
        //             "best_bid_amount": 351820,
        //             "best_ask_price": 7814.5,
        //             "best_ask_amount": 11880,
        //             "asks": [
        //                 [7814.5, 11880],
        //                 [7815, 18100],
        //                 [7815.5, 2640],
        //             ],
        //         },
        //         "usIn": 1583781354745804,
        //         "usOut": 1583781354745932,
        //         "usDiff": 128,
        //         "testnet": false
        //     }
        //
        const result = this.safeValue (response, 'result', {});
        const timestamp = this.safeInteger (result, 'timestamp');
        const nonce = this.safeInteger (result, 'change_id');
        const orderbook = this.parseOrderBook (result, market['symbol'], timestamp);
        orderbook['nonce'] = nonce;
        return orderbook;
    }

    parseOrderStatus (status: Str) {
        const statuses: Dict = {
            'open': 'open',
            'cancelled': 'canceled',
            'filled': 'closed',
            'rejected': 'rejected',
            'untriggered': 'open',
        };
        return this.safeString (statuses, status, status);
    }

    parseTimeInForce (timeInForce: Str) {
        const timeInForces: Dict = {
            'good_til_cancelled': 'GTC',
            'fill_or_kill': 'FOK',
            'immediate_or_cancel': 'IOC',
        };
        return this.safeString (timeInForces, timeInForce, timeInForce);
    }

    parseOrderType (orderType) {
        const orderTypes: Dict = {
            'stop_limit': 'limit',
            'take_limit': 'limit',
            'stop_market': 'market',
            'take_market': 'market',
        };
        return this.safeString (orderTypes, orderType, orderType);
    }

    parseOrder (order: Dict, market: Market = undefined): Order {
        //
        // createOrder
        //
        //     {
        //         "time_in_force": "good_til_cancelled",
        //         "reduce_only": false,
        //         "profit_loss": 0,
        //         "price": "market_price",
        //         "post_only": false,
        //         "order_type": "market",
        //         "order_state": "filled",
        //         "order_id": "ETH-349249",
        //         "max_show": 40,
        //         "last_update_timestamp": 1550657341322,
        //         "label": "market0000234",
        //         "is_liquidation": false,
        //         "instrument_name": "ETH-PERPETUAL",
        //         "filled_amount": 40,
        //         "direction": "buy",
        //         "creation_timestamp": 1550657341322,
        //         "commission": 0.000139,
        //         "average_price": 143.81,
        //         "api": true,
        //         "amount": 40,
        //         "trades": [], // injected by createOrder
        //     }
        //
        const marketId = this.safeString (order, 'instrument_name');
        market = this.safeMarket (marketId, market);
        const timestamp = this.safeInteger (order, 'creation_timestamp');
        const lastUpdate = this.safeInteger (order, 'last_update_timestamp');
        const id = this.safeString (order, 'order_id');
        let priceString = this.safeString (order, 'price');
        if (priceString === 'market_price') {
            priceString = undefined;
        }
        const averageString = this.safeString (order, 'average_price');
        // Inverse contracts amount is in USD which in ccxt is the cost
        // For options and Linear contracts amount is in corresponding cryptocurrency, e.g., BTC or ETH
        const filledString = this.safeString (order, 'filled_amount');
        const amount = this.safeString (order, 'amount');
        let cost = Precise.stringMul (filledString, averageString);
        if (this.safeBool (market, 'inverse')) {
            if (averageString !== '0') {
                cost = Precise.stringDiv (amount, averageString);
            }
        }
        let lastTradeTimestamp = undefined;
        if (filledString !== undefined) {
            const isFilledPositive = Precise.stringGt (filledString, '0');
            if (isFilledPositive) {
                lastTradeTimestamp = lastUpdate;
            }
        }
        const status = this.parseOrderStatus (this.safeString (order, 'order_state'));
        const side = this.safeStringLower (order, 'direction');
        let feeCostString = this.safeString (order, 'commission');
        let fee = undefined;
        if (feeCostString !== undefined) {
            feeCostString = Precise.stringAbs (feeCostString);
            fee = {
                'cost': feeCostString,
                'currency': market['base'],
            };
        }
        const rawType = this.safeString (order, 'order_type');
        const type = this.parseOrderType (rawType);
        // injected in createOrder
        const trades = this.safeValue (order, 'trades');
        const timeInForce = this.parseTimeInForce (this.safeString (order, 'time_in_force'));
        const postOnly = this.safeValue (order, 'post_only');
        return this.safeOrder ({
            'info': order,
            'id': id,
            'clientOrderId': undefined,
            'timestamp': timestamp,
            'datetime': this.iso8601 (timestamp),
            'lastTradeTimestamp': lastTradeTimestamp,
            'symbol': market['symbol'],
            'type': type,
            'timeInForce': timeInForce,
            'postOnly': postOnly,
            'side': side,
            'price': priceString,
            'triggerPrice': this.safeValue (order, 'stop_price'),
            'amount': amount,
            'cost': cost,
            'average': averageString,
            'filled': filledString,
            'remaining': undefined,
            'status': status,
            'fee': fee,
            'trades': trades,
        }, market);
    }

    /**
     * @method
     * @name deribit#fetchOrder
     * @description fetches information on an order made by the user
     * @see https://docs.deribit.com/#private-get_order_state
     * @param {string} id order id
     * @param {string} symbol unified symbol of the market the order was made in
     * @param {object} [params] extra parameters specific to the exchange API endpoint
     * @returns {object} An [order structure]{@link https://docs.ccxt.com/#/?id=order-structure}
     */
    async fetchOrder (id: string, symbol: Str = undefined, params = {}) {
        await this.loadMarkets ();
        const request: Dict = {
            'order_id': id,
        };
        let market = undefined;
        if (symbol !== undefined) {
            market = this.market (symbol);
        }
        const response = await this.privateGetGetOrderState (this.extend (request, params));
        //
        //     {
        //         "jsonrpc": "2.0",
        //         "id": 4316,
        //         "result": {
        //             "time_in_force": "good_til_cancelled",
        //             "reduce_only": false,
        //             "profit_loss": 0.051134,
        //             "price": 118.94,
        //             "post_only": false,
        //             "order_type": "limit",
        //             "order_state": "filled",
        //             "order_id": "ETH-331562",
        //             "max_show": 37,
        //             "last_update_timestamp": 1550219810944,
        //             "label": "",
        //             "is_liquidation": false,
        //             "instrument_name": "ETH-PERPETUAL",
        //             "filled_amount": 37,
        //             "direction": "sell",
        //             "creation_timestamp": 1550219749176,
        //             "commission": 0.000031,
        //             "average_price": 118.94,
        //             "api": false,
        //             "amount": 37
        //         }
        //     }
        //
        const result = this.safeDict (response, 'result');
        return this.parseOrder (result, market);
    }

    /**
     * @method
     * @name deribit#createOrder
     * @description create a trade order
     * @see https://docs.deribit.com/#private-buy
     * @see https://docs.deribit.com/#private-sell
     * @param {string} symbol unified symbol of the market to create an order in
     * @param {string} type 'market' or 'limit'
     * @param {string} side 'buy' or 'sell'
     * @param {float} amount how much you want to trade in units of the base currency. For perpetual and inverse futures the amount is in USD units. For options it is in the underlying assets base currency.
     * @param {float} [price] the price at which the order is to be fulfilled, in units of the quote currency, ignored in market orders
     * @param {object} [params] extra parameters specific to the exchange API endpoint
     * @param {string} [params.trigger] the trigger type 'index_price', 'mark_price', or 'last_price', default is 'last_price'
     * @param {float} [params.trailingAmount] the quote amount to trail away from the current market price
     * @returns {object} an [order structure]{@link https://docs.ccxt.com/#/?id=order-structure}
     */
    async createOrder (symbol: string, type: OrderType, side: OrderSide, amount: number, price: Num = undefined, params = {}) {
        await this.loadMarkets ();
        const market = this.market (symbol);
        const request: Dict = {
            'instrument_name': market['id'],
            'amount': this.amountToPrecision (symbol, amount),
            'type': type, // limit, stop_limit, market, stop_market, default is limit
            // 'label': 'string', // user-defined label for the order (maximum 64 characters)
            // 'price': this.priceToPrecision (symbol, 123.45), // only for limit and stop_limit orders
            // 'time_in_force' : 'good_til_cancelled', // fill_or_kill, immediate_or_cancel
            // 'max_show': 123.45, // max amount within an order to be shown to other customers, 0 for invisible order
            // 'post_only': false, // if the new price would cause the order to be filled immediately (as taker), the price will be changed to be just below the spread.
            // 'reject_post_only': false, // if true the order is put to order book unmodified or request is rejected
            // 'reduce_only': false, // if true, the order is intended to only reduce a current position
            // 'stop_price': false, // stop price, required for stop_limit orders
            // 'trigger': 'index_price', // mark_price, last_price, required for stop_limit orders
            // 'advanced': 'usd', // 'implv', advanced option order type, options only
        };
        const trigger = this.safeString (params, 'trigger', 'last_price');
        const timeInForce = this.safeStringUpper (params, 'timeInForce');
        const reduceOnly = this.safeValue2 (params, 'reduceOnly', 'reduce_only');
        // only stop loss sell orders are allowed when price crossed from above
        const stopLossPrice = this.safeValue (params, 'stopLossPrice');
        // only take profit buy orders are allowed when price crossed from below
        const takeProfitPrice = this.safeValue (params, 'takeProfitPrice');
        const trailingAmount = this.safeString2 (params, 'trailingAmount', 'trigger_offset');
        const isTrailingAmountOrder = trailingAmount !== undefined;
        const isStopLimit = type === 'stop_limit';
        const isStopMarket = type === 'stop_market';
        const isTakeLimit = type === 'take_limit';
        const isTakeMarket = type === 'take_market';
        const isStopLossOrder = isStopLimit || isStopMarket || (stopLossPrice !== undefined);
        const isTakeProfitOrder = isTakeLimit || isTakeMarket || (takeProfitPrice !== undefined);
        if (isStopLossOrder && isTakeProfitOrder) {
            throw new InvalidOrder (this.id + ' createOrder () only allows one of stopLossPrice or takeProfitPrice to be specified');
        }
        const isStopOrder = isStopLossOrder || isTakeProfitOrder;
        const isLimitOrder = (type === 'limit') || isStopLimit || isTakeLimit;
        const isMarketOrder = (type === 'market') || isStopMarket || isTakeMarket;
        const exchangeSpecificPostOnly = this.safeValue (params, 'post_only');
        const postOnly = this.isPostOnly (isMarketOrder, exchangeSpecificPostOnly, params);
        if (isLimitOrder) {
            request['type'] = 'limit';
            request['price'] = this.priceToPrecision (symbol, price);
        } else {
            request['type'] = 'market';
        }
        if (isTrailingAmountOrder) {
            request['trigger'] = trigger;
            request['type'] = 'trailing_stop';
            request['trigger_offset'] = this.parseToNumeric (trailingAmount);
        } else if (isStopOrder) {
            const triggerPrice = (stopLossPrice !== undefined) ? stopLossPrice : takeProfitPrice;
            request['trigger_price'] = this.priceToPrecision (symbol, triggerPrice);
            request['trigger'] = trigger;
            if (isStopLossOrder) {
                if (isMarketOrder) {
                    // stop_market (sell only)
                    request['type'] = 'stop_market';
                } else {
                    // stop_limit (sell only)
                    request['type'] = 'stop_limit';
                }
            } else {
                if (isMarketOrder) {
                    // take_market (buy only)
                    request['type'] = 'take_market';
                } else {
                    // take_limit (buy only)
                    request['type'] = 'take_limit';
                }
            }
        }
        if (reduceOnly) {
            request['reduce_only'] = true;
        }
        if (postOnly) {
            request['post_only'] = true;
            request['reject_post_only'] = true;
        }
        if (timeInForce !== undefined) {
            if (timeInForce === 'GTC') {
                request['time_in_force'] = 'good_til_cancelled';
            }
            if (timeInForce === 'IOC') {
                request['time_in_force'] = 'immediate_or_cancel';
            }
            if (timeInForce === 'FOK') {
                request['time_in_force'] = 'fill_or_kill';
            }
        }
        params = this.omit (params, [ 'timeInForce', 'stopLossPrice', 'takeProfitPrice', 'postOnly', 'reduceOnly', 'trailingAmount' ]);
        let response = undefined;
        if (this.capitalize (side) === 'Buy') {
            response = await this.privateGetBuy (this.extend (request, params));
        } else {
            response = await this.privateGetSell (this.extend (request, params));
        }
        //
        //     {
        //         "jsonrpc": "2.0",
        //         "id": 5275,
        //         "result": {
        //             "trades": [
        //                 {
        //                     "trade_seq": 14151,
        //                     "trade_id": "ETH-37435",
        //                     "timestamp": 1550657341322,
        //                     "tick_direction": 2,
        //                     "state": "closed",
        //                     "self_trade": false,
        //                     "price": 143.81,
        //                     "order_type": "market",
        //                     "order_id": "ETH-349249",
        //                     "matching_id": null,
        //                     "liquidity": "T",
        //                     "label": "market0000234",
        //                     "instrument_name": "ETH-PERPETUAL",
        //                     "index_price": 143.73,
        //                     "fee_currency": "ETH",
        //                     "fee": 0.000139,
        //                     "direction": "buy",
        //                     "amount": 40
        //                 }
        //             ],
        //             "order": {
        //                 "time_in_force": "good_til_cancelled",
        //                 "reduce_only": false,
        //                 "profit_loss": 0,
        //                 "price": "market_price",
        //                 "post_only": false,
        //                 "order_type": "market",
        //                 "order_state": "filled",
        //                 "order_id": "ETH-349249",
        //                 "max_show": 40,
        //                 "last_update_timestamp": 1550657341322,
        //                 "label": "market0000234",
        //                 "is_liquidation": false,
        //                 "instrument_name": "ETH-PERPETUAL",
        //                 "filled_amount": 40,
        //                 "direction": "buy",
        //                 "creation_timestamp": 1550657341322,
        //                 "commission": 0.000139,
        //                 "average_price": 143.81,
        //                 "api": true,
        //                 "amount": 40
        //             }
        //         }
        //     }
        //
        const result = this.safeValue (response, 'result', {});
        const order = this.safeValue (result, 'order');
        const trades = this.safeValue (result, 'trades', []);
        order['trades'] = trades;
        return this.parseOrder (order, market);
    }

    /**
     * @method
     * @name deribit#editOrder
     * @description edit a trade order
     * @see https://docs.deribit.com/#private-edit
     * @param {string} id edit order id
     * @param {string} [symbol] unified symbol of the market to edit an order in
     * @param {string} [type] 'market' or 'limit'
     * @param {string} [side] 'buy' or 'sell'
     * @param {float} amount how much you want to trade in units of the base currency. For perpetual and inverse futures the amount is in USD units. For options it is in the underlying assets base currency.
     * @param {float} [price] the price at which the order is to be fulfilled, in units of the quote currency, ignored in market orders
     * @param {object} [params] extra parameters specific to the exchange API endpoint
     * @param {float} [params.trailingAmount] the quote amount to trail away from the current market price
     * @returns {object} an [order structure]{@link https://docs.ccxt.com/#/?id=order-structure}
     */
    async editOrder (id: string, symbol: string, type: OrderType, side: OrderSide, amount: Num = undefined, price: Num = undefined, params = {}) {
        if (amount === undefined) {
            throw new ArgumentsRequired (this.id + ' editOrder() requires an amount argument');
        }
        await this.loadMarkets ();
        const request: Dict = {
            'order_id': id,
            'amount': this.amountToPrecision (symbol, amount),
            // 'post_only': false, // if the new price would cause the order to be filled immediately (as taker), the price will be changed to be just below the spread.
            // 'reject_post_only': false, // if true the order is put to order book unmodified or request is rejected
            // 'reduce_only': false, // if true, the order is intended to only reduce a current position
            // 'stop_price': false, // stop price, required for stop_limit orders
            // 'advanced': 'usd', // 'implv', advanced option order type, options only
        };
        if (price !== undefined) {
            request['price'] = this.priceToPrecision (symbol, price);
        }
        const trailingAmount = this.safeString2 (params, 'trailingAmount', 'trigger_offset');
        const isTrailingAmountOrder = trailingAmount !== undefined;
        if (isTrailingAmountOrder) {
            request['trigger_offset'] = this.parseToNumeric (trailingAmount);
            params = this.omit (params, 'trigger_offset');
        }
        const response = await this.privateGetEdit (this.extend (request, params));
        const result = this.safeValue (response, 'result', {});
        const order = this.safeValue (result, 'order');
        const trades = this.safeValue (result, 'trades', []);
        order['trades'] = trades;
        return this.parseOrder (order);
    }

    /**
     * @method
     * @name deribit#cancelOrder
     * @description cancels an open order
     * @see https://docs.deribit.com/#private-cancel
     * @param {string} id order id
     * @param {string} symbol not used by deribit cancelOrder ()
     * @param {object} [params] extra parameters specific to the exchange API endpoint
     * @returns {object} An [order structure]{@link https://docs.ccxt.com/#/?id=order-structure}
     */
    async cancelOrder (id: string, symbol: Str = undefined, params = {}) {
        await this.loadMarkets ();
        const request: Dict = {
            'order_id': id,
        };
        const response = await this.privateGetCancel (this.extend (request, params));
        const result = this.safeDict (response, 'result', {});
        return this.parseOrder (result);
    }

    /**
     * @method
     * @name deribit#cancelAllOrders
     * @description cancel all open orders
     * @see https://docs.deribit.com/#private-cancel_all
     * @see https://docs.deribit.com/#private-cancel_all_by_instrument
     * @param {string} symbol unified market symbol, only orders in the market of this symbol are cancelled when symbol is not undefined
     * @param {object} [params] extra parameters specific to the exchange API endpoint
     * @returns {object[]} a list of [order structures]{@link https://docs.ccxt.com/#/?id=order-structure}
     */
    async cancelAllOrders (symbol: Str = undefined, params = {}) {
        await this.loadMarkets ();
        const request: Dict = {};
        let response = undefined;
        if (symbol === undefined) {
            response = await this.privateGetCancelAll (this.extend (request, params));
        } else {
            const market = this.market (symbol);
            request['instrument_name'] = market['id'];
            response = await this.privateGetCancelAllByInstrument (this.extend (request, params));
        }
        //
        //    {
        //        jsonrpc: '2.0',
        //        result: '1',
        //        usIn: '1720508354127369',
        //        usOut: '1720508354133603',
        //        usDiff: '6234',
        //        testnet: true
        //    }
        //
        return [
            this.safeOrder ({
                'info': response,
            }),
        ];
    }

    /**
     * @method
     * @name deribit#fetchOpenOrders
     * @description fetch all unfilled currently open orders
     * @see https://docs.deribit.com/#private-get_open_orders_by_currency
     * @see https://docs.deribit.com/#private-get_open_orders_by_instrument
     * @param {string} symbol unified market symbol
     * @param {int} [since] the earliest time in ms to fetch open orders for
     * @param {int} [limit] the maximum number of  open orders structures to retrieve
     * @param {object} [params] extra parameters specific to the exchange API endpoint
     * @returns {Order[]} a list of [order structures]{@link https://docs.ccxt.com/#/?id=order-structure}
     */
    async fetchOpenOrders (symbol: Str = undefined, since: Int = undefined, limit: Int = undefined, params = {}): Promise<Order[]> {
        await this.loadMarkets ();
        const request: Dict = {};
        let market = undefined;
        let response = undefined;
        if (symbol === undefined) {
            const code = this.codeFromOptions ('fetchOpenOrders', params);
            const currency = this.currency (code);
            request['currency'] = currency['id'];
            response = await this.privateGetGetOpenOrdersByCurrency (this.extend (request, params));
        } else {
            market = this.market (symbol);
            request['instrument_name'] = market['id'];
            response = await this.privateGetGetOpenOrdersByInstrument (this.extend (request, params));
        }
        const result = this.safeList (response, 'result', []);
        return this.parseOrders (result, market, since, limit);
    }

    /**
     * @method
     * @name deribit#fetchClosedOrders
     * @description fetches information on multiple closed orders made by the user
     * @see https://docs.deribit.com/#private-get_order_history_by_currency
     * @see https://docs.deribit.com/#private-get_order_history_by_instrument
     * @param {string} symbol unified market symbol of the market orders were made in
     * @param {int} [since] the earliest time in ms to fetch orders for
     * @param {int} [limit] the maximum number of order structures to retrieve
     * @param {object} [params] extra parameters specific to the exchange API endpoint
     * @returns {Order[]} a list of [order structures]{@link https://docs.ccxt.com/#/?id=order-structure}
     */
    async fetchClosedOrders (symbol: Str = undefined, since: Int = undefined, limit: Int = undefined, params = {}): Promise<Order[]> {
        await this.loadMarkets ();
        const request: Dict = {};
        let market = undefined;
        let response = undefined;
        if (symbol === undefined) {
            const code = this.codeFromOptions ('fetchClosedOrders', params);
            const currency = this.currency (code);
            request['currency'] = currency['id'];
            response = await this.privateGetGetOrderHistoryByCurrency (this.extend (request, params));
        } else {
            market = this.market (symbol);
            request['instrument_name'] = market['id'];
            response = await this.privateGetGetOrderHistoryByInstrument (this.extend (request, params));
        }
        const result = this.safeList (response, 'result', []);
        return this.parseOrders (result, market, since, limit);
    }

    /**
     * @method
     * @name deribit#fetchOrderTrades
     * @description fetch all the trades made from a single order
     * @see https://docs.deribit.com/#private-get_user_trades_by_order
     * @param {string} id order id
     * @param {string} symbol unified market symbol
     * @param {int} [since] the earliest time in ms to fetch trades for
     * @param {int} [limit] the maximum number of trades to retrieve
     * @param {object} [params] extra parameters specific to the exchange API endpoint
     * @returns {object[]} a list of [trade structures]{@link https://docs.ccxt.com/#/?id=trade-structure}
     */
    async fetchOrderTrades (id: string, symbol: Str = undefined, since: Int = undefined, limit: Int = undefined, params = {}) {
        await this.loadMarkets ();
        const request: Dict = {
            'order_id': id,
        };
        const response = await this.privateGetGetUserTradesByOrder (this.extend (request, params));
        //
        //     {
        //         "jsonrpc": "2.0",
        //         "id": 9367,
        //         "result": {
        //             "trades": [
        //                 {
        //                     "trade_seq": 3,
        //                     "trade_id": "ETH-34066",
        //                     "timestamp": 1550219814585,
        //                     "tick_direction": 1,
        //                     "state": "open",
        //                     "self_trade": false,
        //                     "reduce_only": false,
        //                     "price": 0.04,
        //                     "post_only": false,
        //                     "order_type": "limit",
        //                     "order_id": "ETH-334607",
        //                     "matching_id": null,
        //                     "liquidity": "M",
        //                     "iv": 56.83,
        //                     "instrument_name": "ETH-22FEB19-120-C",
        //                     "index_price": 121.37,
        //                     "fee_currency": "ETH",
        //                     "fee": 0.0011,
        //                     "direction": "buy",
        //                     "amount": 11
        //                 },
        //             ],
        //             "has_more": true
        //         }
        //     }
        //
        const result = this.safeList (response, 'result', []);
        return this.parseTrades (result, undefined, since, limit);
    }

    /**
     * @method
     * @name deribit#fetchMyTrades
     * @description fetch all trades made by the user
     * @see https://docs.deribit.com/#private-get_user_trades_by_currency
     * @see https://docs.deribit.com/#private-get_user_trades_by_currency_and_time
     * @see https://docs.deribit.com/#private-get_user_trades_by_instrument
     * @see https://docs.deribit.com/#private-get_user_trades_by_instrument_and_time
     * @param {string} symbol unified market symbol
     * @param {int} [since] the earliest time in ms to fetch trades for
     * @param {int} [limit] the maximum number of trades structures to retrieve
     * @param {object} [params] extra parameters specific to the exchange API endpoint
     * @returns {Trade[]} a list of [trade structures]{@link https://docs.ccxt.com/#/?id=trade-structure}
     */
    async fetchMyTrades (symbol: Str = undefined, since: Int = undefined, limit: Int = undefined, params = {}) {
        await this.loadMarkets ();
        const request: Dict = {
            'include_old': true,
        };
        let market = undefined;
        if (limit !== undefined) {
            request['count'] = limit; // default 10
        }
        let response = undefined;
        if (symbol === undefined) {
            const code = this.codeFromOptions ('fetchMyTrades', params);
            const currency = this.currency (code);
            request['currency'] = currency['id'];
            if (since === undefined) {
                response = await this.privateGetGetUserTradesByCurrency (this.extend (request, params));
            } else {
                request['start_timestamp'] = since;
                response = await this.privateGetGetUserTradesByCurrencyAndTime (this.extend (request, params));
            }
        } else {
            market = this.market (symbol);
            request['instrument_name'] = market['id'];
            if (since === undefined) {
                response = await this.privateGetGetUserTradesByInstrument (this.extend (request, params));
            } else {
                request['start_timestamp'] = since;
                response = await this.privateGetGetUserTradesByInstrumentAndTime (this.extend (request, params));
            }
        }
        //
        //     {
        //         "jsonrpc": "2.0",
        //         "id": 9367,
        //         "result": {
        //             "trades": [
        //                 {
        //                     "trade_seq": 3,
        //                     "trade_id": "ETH-34066",
        //                     "timestamp": 1550219814585,
        //                     "tick_direction": 1,
        //                     "state": "open",
        //                     "self_trade": false,
        //                     "reduce_only": false,
        //                     "price": 0.04,
        //                     "post_only": false,
        //                     "order_type": "limit",
        //                     "order_id": "ETH-334607",
        //                     "matching_id": null,
        //                     "liquidity": "M",
        //                     "iv": 56.83,
        //                     "instrument_name": "ETH-22FEB19-120-C",
        //                     "index_price": 121.37,
        //                     "fee_currency": "ETH",
        //                     "fee": 0.0011,
        //                     "direction": "buy",
        //                     "amount": 11
        //                 },
        //             ],
        //             "has_more": true
        //         }
        //     }
        //
        const result = this.safeValue (response, 'result', {});
        const trades = this.safeList (result, 'trades', []);
        return this.parseTrades (trades, market, since, limit);
    }

    /**
     * @method
     * @name deribit#fetchDeposits
     * @description fetch all deposits made to an account
     * @see https://docs.deribit.com/#private-get_deposits
     * @param {string} code unified currency code
     * @param {int} [since] the earliest time in ms to fetch deposits for
     * @param {int} [limit] the maximum number of deposits structures to retrieve
     * @param {object} [params] extra parameters specific to the exchange API endpoint
     * @returns {object[]} a list of [transaction structures]{@link https://docs.ccxt.com/#/?id=transaction-structure}
     */
    async fetchDeposits (code: Str = undefined, since: Int = undefined, limit: Int = undefined, params = {}): Promise<Transaction[]> {
        if (code === undefined) {
            throw new ArgumentsRequired (this.id + ' fetchDeposits() requires a currency code argument');
        }
        await this.loadMarkets ();
        const currency = this.currency (code);
        const request: Dict = {
            'currency': currency['id'],
        };
        if (limit !== undefined) {
            request['count'] = limit;
        }
        const response = await this.privateGetGetDeposits (this.extend (request, params));
        //
        //     {
        //         "jsonrpc": "2.0",
        //         "id": 5611,
        //         "result": {
        //             "count": 1,
        //             "data": [
        //                 {
        //                     "address": "2N35qDKDY22zmJq9eSyiAerMD4enJ1xx6ax",
        //                     "amount": 5,
        //                     "currency": "BTC",
        //                     "received_timestamp": 1549295017670,
        //                     "state": "completed",
        //                     "transaction_id": "230669110fdaf0a0dbcdc079b6b8b43d5af29cc73683835b9bc6b3406c065fda",
        //                     "updated_timestamp": 1549295130159
        //                 }
        //             ]
        //         }
        //     }
        //
        const result = this.safeValue (response, 'result', {});
        const data = this.safeList (result, 'data', []);
        return this.parseTransactions (data, currency, since, limit, params);
    }

    /**
     * @method
     * @name deribit#fetchWithdrawals
     * @description fetch all withdrawals made from an account
     * @see https://docs.deribit.com/#private-get_withdrawals
     * @param {string} code unified currency code
     * @param {int} [since] the earliest time in ms to fetch withdrawals for
     * @param {int} [limit] the maximum number of withdrawals structures to retrieve
     * @param {object} [params] extra parameters specific to the exchange API endpoint
     * @returns {object[]} a list of [transaction structures]{@link https://docs.ccxt.com/#/?id=transaction-structure}
     */
    async fetchWithdrawals (code: Str = undefined, since: Int = undefined, limit: Int = undefined, params = {}): Promise<Transaction[]> {
        if (code === undefined) {
            throw new ArgumentsRequired (this.id + ' fetchWithdrawals() requires a currency code argument');
        }
        await this.loadMarkets ();
        const currency = this.currency (code);
        const request: Dict = {
            'currency': currency['id'],
        };
        if (limit !== undefined) {
            request['count'] = limit;
        }
        const response = await this.privateGetGetWithdrawals (this.extend (request, params));
        //
        //     {
        //         "jsonrpc": "2.0",
        //         "id": 2745,
        //         "result": {
        //             "count": 1,
        //             "data": [
        //                 {
        //                     "address": "2NBqqD5GRJ8wHy1PYyCXTe9ke5226FhavBz",
        //                     "amount": 0.5,
        //                     "confirmed_timestamp": null,
        //                     "created_timestamp": 1550571443070,
        //                     "currency": "BTC",
        //                     "fee": 0.0001,
        //                     "id": 1,
        //                     "priority": 0.15,
        //                     "state": "unconfirmed",
        //                     "transaction_id": null,
        //                     "updated_timestamp": 1550571443070
        //                 }
        //             ]
        //         }
        //     }
        //
        const result = this.safeValue (response, 'result', {});
        const data = this.safeList (result, 'data', []);
        return this.parseTransactions (data, currency, since, limit, params);
    }

    parseTransactionStatus (status: Str) {
        const statuses: Dict = {
            'completed': 'ok',
            'unconfirmed': 'pending',
        };
        return this.safeString (statuses, status, status);
    }

    parseTransaction (transaction: Dict, currency: Currency = undefined): Transaction {
        //
        // fetchWithdrawals
        //
        //     {
        //         "address": "2NBqqD5GRJ8wHy1PYyCXTe9ke5226FhavBz",
        //         "amount": 0.5,
        //         "confirmed_timestamp": null,
        //         "created_timestamp": 1550571443070,
        //         "currency": "BTC",
        //         "fee": 0.0001,
        //         "id": 1,
        //         "priority": 0.15,
        //         "state": "unconfirmed",
        //         "transaction_id": null,
        //         "updated_timestamp": 1550571443070
        //     }
        //
        // fetchDeposits
        //
        //     {
        //         "address": "2N35qDKDY22zmJq9eSyiAerMD4enJ1xx6ax",
        //         "amount": 5,
        //         "currency": "BTC",
        //         "received_timestamp": 1549295017670,
        //         "state": "completed",
        //         "transaction_id": "230669110fdaf0a0dbcdc079b6b8b43d5af29cc73683835b9bc6b3406c065fda",
        //         "updated_timestamp": 1549295130159
        //     }
        //
        const currencyId = this.safeString (transaction, 'currency');
        const code = this.safeCurrencyCode (currencyId, currency);
        const timestamp = this.safeInteger2 (transaction, 'created_timestamp', 'received_timestamp');
        const updated = this.safeInteger (transaction, 'updated_timestamp');
        const status = this.parseTransactionStatus (this.safeString (transaction, 'state'));
        const address = this.safeString (transaction, 'address');
        const feeCost = this.safeNumber (transaction, 'fee');
        let type = 'deposit';
        let fee = undefined;
        if (feeCost !== undefined) {
            type = 'withdrawal';
            fee = {
                'cost': feeCost,
                'currency': code,
            };
        }
        return {
            'info': transaction,
            'id': this.safeString (transaction, 'id'),
            'txid': this.safeString (transaction, 'transaction_id'),
            'timestamp': timestamp,
            'datetime': this.iso8601 (timestamp),
            'address': address,
            'addressTo': address,
            'addressFrom': undefined,
            'tag': undefined,
            'tagTo': undefined,
            'tagFrom': undefined,
            'type': type,
            'amount': this.safeNumber (transaction, 'amount'),
            'currency': code,
            'status': status,
            'updated': updated,
            'network': undefined,
            'internal': undefined,
            'comment': undefined,
            'fee': fee,
        } as Transaction;
    }

    parsePosition (position: Dict, market: Market = undefined) {
        //
        //     {
        //         "jsonrpc": "2.0",
        //         "id": 404,
        //         "result": {
        //             "average_price": 0,
        //             "delta": 0,
        //             "direction": "buy",
        //             "estimated_liquidation_price": 0,
        //             "floating_profit_loss": 0,
        //             "index_price": 3555.86,
        //             "initial_margin": 0,
        //             "instrument_name": "BTC-PERPETUAL",
        //             "leverage": 100,
        //             "kind": "future",
        //             "maintenance_margin": 0,
        //             "mark_price": 3556.62,
        //             "open_orders_margin": 0.000165889,
        //             "realized_profit_loss": 0,
        //             "settlement_price": 3555.44,
        //             "size": 0,
        //             "size_currency": 0,
        //             "total_profit_loss": 0
        //         }
        //     }
        //
        const contract = this.safeString (position, 'instrument_name');
        market = this.safeMarket (contract, market);
        let side = this.safeString (position, 'direction');
        side = (side === 'buy') ? 'long' : 'short';
        const unrealizedPnl = this.safeString (position, 'floating_profit_loss');
        const initialMarginString = this.safeString (position, 'initial_margin');
        const notionalString = this.safeString (position, 'size_currency');
        const maintenanceMarginString = this.safeString (position, 'maintenance_margin');
        const currentTime = this.milliseconds ();
        return this.safePosition ({
            'info': position,
            'id': undefined,
            'symbol': this.safeString (market, 'symbol'),
            'timestamp': currentTime,
            'datetime': this.iso8601 (currentTime),
            'lastUpdateTimestamp': undefined,
            'initialMargin': this.parseNumber (initialMarginString),
            'initialMarginPercentage': this.parseNumber (Precise.stringMul (Precise.stringDiv (initialMarginString, notionalString), '100')),
            'maintenanceMargin': this.parseNumber (maintenanceMarginString),
            'maintenanceMarginPercentage': this.parseNumber (Precise.stringMul (Precise.stringDiv (maintenanceMarginString, notionalString), '100')),
            'entryPrice': this.safeNumber (position, 'average_price'),
            'notional': this.parseNumber (notionalString),
            'leverage': this.safeInteger (position, 'leverage'),
            'unrealizedPnl': this.parseNumber (unrealizedPnl),
            'contracts': undefined,
            'contractSize': this.safeNumber (market, 'contractSize'),
            'marginRatio': undefined,
            'liquidationPrice': this.safeNumber (position, 'estimated_liquidation_price'),
            'markPrice': this.safeNumber (position, 'mark_price'),
            'lastPrice': undefined,
            'collateral': undefined,
            'marginMode': undefined,
            'side': side,
            'percentage': undefined,
            'hedged': undefined,
            'stopLossPrice': undefined,
            'takeProfitPrice': undefined,
        });
    }

    /**
     * @method
     * @name deribit#fetchPosition
     * @description fetch data on a single open contract trade position
     * @see https://docs.deribit.com/#private-get_position
     * @param {string} symbol unified market symbol of the market the position is held in, default is undefined
     * @param {object} [params] extra parameters specific to the exchange API endpoint
     * @returns {object} a [position structure]{@link https://docs.ccxt.com/#/?id=position-structure}
     */
    async fetchPosition (symbol: string, params = {}) {
        await this.loadMarkets ();
        const market = this.market (symbol);
        const request: Dict = {
            'instrument_name': market['id'],
        };
        const response = await this.privateGetGetPosition (this.extend (request, params));
        //
        //     {
        //         "jsonrpc": "2.0",
        //         "id": 404,
        //         "result": {
        //             "average_price": 0,
        //             "delta": 0,
        //             "direction": "buy",
        //             "estimated_liquidation_price": 0,
        //             "floating_profit_loss": 0,
        //             "index_price": 3555.86,
        //             "initial_margin": 0,
        //             "instrument_name": "BTC-PERPETUAL",
        //             "leverage": 100,
        //             "kind": "future",
        //             "maintenance_margin": 0,
        //             "mark_price": 3556.62,
        //             "open_orders_margin": 0.000165889,
        //             "realized_profit_loss": 0,
        //             "settlement_price": 3555.44,
        //             "size": 0,
        //             "size_currency": 0,
        //             "total_profit_loss": 0
        //         }
        //     }
        //
        const result = this.safeDict (response, 'result');
        return this.parsePosition (result);
    }

    /**
     * @method
     * @name deribit#fetchPositions
     * @description fetch all open positions
     * @see https://docs.deribit.com/#private-get_positions
     * @param {string[]|undefined} symbols list of unified market symbols
     * @param {object} [params] extra parameters specific to the exchange API endpoint
     * @param {string} [params.kind] market type filter for positions 'future', 'option', 'spot', 'future_combo' or 'option_combo'
     * @returns {object[]} a list of [position structure]{@link https://docs.ccxt.com/#/?id=position-structure}
     */
    async fetchPositions (symbols: Strings = undefined, params = {}) {
        await this.loadMarkets ();
        let kind = this.safeString (params, 'kind');
        let code = undefined;
        if (symbols === undefined) {
            code = this.codeFromOptions ('fetchPositions', params);
        } else if (typeof symbols === 'string') {
            code = symbols;
            symbols = undefined; // fix https://github.com/ccxt/ccxt/issues/13961
        } else {
            if (Array.isArray (symbols)) {
                const length = symbols.length;
                if (length !== 1) {
                    throw new BadRequest (this.id + ' fetchPositions() symbols argument cannot contain more than 1 symbol');
                }
                const market = this.market (symbols[0]);
                const settle = market['settle'];
                code = (settle !== undefined) ? settle : market['base'];
                kind = market['info']['kind'];
            }
        }
        const currency = this.currency (code);
        const request: Dict = {
            'currency': currency['id'],
        };
        if (kind !== undefined) {
            request['kind'] = kind;
        }
        const response = await this.privateGetGetPositions (this.extend (request, params));
        //
        //     {
        //         "jsonrpc": "2.0",
        //         "id": 2236,
        //         "result": [
        //             {
        //                 "average_price": 7440.18,
        //                 "delta": 0.006687487,
        //                 "direction": "buy",
        //                 "estimated_liquidation_price": 1.74,
        //                 "floating_profit_loss": 0,
        //                 "index_price": 7466.79,
        //                 "initial_margin": 0.000197283,
        //                 "instrument_name": "BTC-PERPETUAL",
        //                 "kind": "future",
        //                 "leverage": 34,
        //                 "maintenance_margin": 0.000143783,
        //                 "mark_price": 7476.65,
        //                 "open_orders_margin": 0.000197288,
        //                 "realized_funding": -1e-8,
        //                 "realized_profit_loss": -9e-9,
        //                 "settlement_price": 7476.65,
        //                 "size": 50,
        //                 "size_currency": 0.006687487,
        //                 "total_profit_loss": 0.000032781
        //             },
        //         ]
        //     }
        //
        const result = this.safeList (response, 'result');
        return this.parsePositions (result, symbols);
    }

    /**
     * @method
     * @name deribit#fetchVolatilityHistory
     * @description fetch the historical volatility of an option market based on an underlying asset
     * @see https://docs.deribit.com/#public-get_historical_volatility
     * @param {string} code unified currency code
     * @param {object} [params] extra parameters specific to the exchange API endpoint
     * @returns {object[]} a list of [volatility history objects]{@link https://docs.ccxt.com/#/?id=volatility-structure}
     */
    async fetchVolatilityHistory (code: string, params = {}) {
        await this.loadMarkets ();
        const currency = this.currency (code);
        const request: Dict = {
            'currency': currency['id'],
        };
        const response = await this.publicGetGetHistoricalVolatility (this.extend (request, params));
        //
        //     {
        //         "jsonrpc": "2.0",
        //         "result": [
        //             [1640142000000,63.828320460740585],
        //             [1640142000000,63.828320460740585],
        //             [1640145600000,64.03821964123213]
        //         ],
        //         "usIn": 1641515379467734,
        //         "usOut": 1641515379468095,
        //         "usDiff": 361,
        //         "testnet": false
        //     }
        //
        return this.parseVolatilityHistory (response);
    }

    parseVolatilityHistory (volatility) {
        //
        //     {
        //         "jsonrpc": "2.0",
        //         "result": [
        //             [1640142000000,63.828320460740585],
        //             [1640142000000,63.828320460740585],
        //             [1640145600000,64.03821964123213]
        //         ],
        //         "usIn": 1641515379467734,
        //         "usOut": 1641515379468095,
        //         "usDiff": 361,
        //         "testnet": false
        //     }
        //
        const volatilityResult = this.safeValue (volatility, 'result', []);
        const result = [];
        for (let i = 0; i < volatilityResult.length; i++) {
            const timestamp = this.safeInteger (volatilityResult[i], 0);
            const volatilityObj = this.safeNumber (volatilityResult[i], 1);
            result.push ({
                'info': volatilityObj,
                'timestamp': timestamp,
                'datetime': this.iso8601 (timestamp),
                'volatility': volatilityObj,
            });
        }
        return result;
    }

    /**
     * @method
     * @name deribit#fetchTransfers
     * @description fetch a history of internal transfers made on an account
     * @see https://docs.deribit.com/#private-get_transfers
     * @param {string} code unified currency code of the currency transferred
     * @param {int} [since] the earliest time in ms to fetch transfers for
     * @param {int} [limit] the maximum number of  transfers structures to retrieve
     * @param {object} [params] extra parameters specific to the exchange API endpoint
     * @returns {object[]} a list of [transfer structures]{@link https://docs.ccxt.com/#/?id=transfer-structure}
     */
    async fetchTransfers (code: Str = undefined, since: Int = undefined, limit: Int = undefined, params = {}): Promise<TransferEntry[]> {
        if (code === undefined) {
            throw new ArgumentsRequired (this.id + ' fetchTransfers() requires a currency code argument');
        }
        await this.loadMarkets ();
        const currency = this.currency (code);
        const request: Dict = {
            'currency': currency['id'],
        };
        if (limit !== undefined) {
            request['count'] = limit;
        }
        const response = await this.privateGetGetTransfers (this.extend (request, params));
        //
        //     {
        //         "jsonrpc": "2.0",
        //         "id": 7606,
        //         "result": {
        //             "count": 2,
        //             "data": [
        //                 {
        //                     "amount": 0.2,
        //                     "created_timestamp": 1550579457727,
        //                     "currency": "BTC",
        //                     "direction": "payment",
        //                     "id": 2,
        //                     "other_side": "2MzyQc5Tkik61kJbEpJV5D5H9VfWHZK9Sgy",
        //                     "state": "prepared",
        //                     "type": "user",
        //                     "updated_timestamp": 1550579457727
        //                 },
        //                 {
        //                     "amount": 0.3,
        //                     "created_timestamp": 1550579255800,
        //                     "currency": "BTC",
        //                     "direction": "payment",
        //                     "id": 1,
        //                     "other_side": "new_user_1_1",
        //                     "state": "confirmed",
        //                     "type": "subaccount",
        //                     "updated_timestamp": 1550579255800
        //                 }
        //             ]
        //         }
        //     }
        //
        const result = this.safeValue (response, 'result', {});
        const transfers = this.safeList (result, 'data', []);
        return this.parseTransfers (transfers, currency, since, limit, params);
    }

    /**
     * @method
     * @name deribit#transfer
     * @description transfer currency internally between wallets on the same account
     * @see https://docs.deribit.com/#private-submit_transfer_to_user
     * @see https://docs.deribit.com/#private-submit_transfer_to_subaccount
     * @param {string} code unified currency code
     * @param {float} amount amount to transfer
     * @param {string} fromAccount account to transfer from
     * @param {string} toAccount account to transfer to
     * @param {object} [params] extra parameters specific to the exchange API endpoint
     * @returns {object} a [transfer structure]{@link https://docs.ccxt.com/#/?id=transfer-structure}
     */
    async transfer (code: string, amount: number, fromAccount: string, toAccount:string, params = {}): Promise<TransferEntry> {
        await this.loadMarkets ();
        const currency = this.currency (code);
        const request: Dict = {
            'amount': amount,
            'currency': currency['id'],
            'destination': toAccount,
        };
        let method = this.safeString (params, 'method');
        params = this.omit (params, 'method');
        if (method === undefined) {
            const transferOptions = this.safeValue (this.options, 'transfer', {});
            method = this.safeString (transferOptions, 'method', 'privateGetSubmitTransferToSubaccount');
        }
        let response = undefined;
        if (method === 'privateGetSubmitTransferToUser') {
            response = await this.privateGetSubmitTransferToUser (this.extend (request, params));
        } else {
            response = await this.privateGetSubmitTransferToSubaccount (this.extend (request, params));
        }
        //
        //     {
        //         "jsonrpc": "2.0",
        //         "id": 9421,
        //         "result": {
        //             "updated_timestamp": 1550232862350,
        //             "type": "user",
        //             "state": "prepared",
        //             "other_side": "0x4aa0753d798d668056920094d65321a8e8913e26",
        //             "id": 3,
        //             "direction": "payment",
        //             "currency": "ETH",
        //             "created_timestamp": 1550232862350,
        //             "amount": 13.456
        //         }
        //     }
        //
        const result = this.safeDict (response, 'result', {});
        return this.parseTransfer (result, currency);
    }

    parseTransfer (transfer: Dict, currency: Currency = undefined): TransferEntry {
        //
        //     {
        //         "updated_timestamp": 1550232862350,
        //         "type": "user",
        //         "state": "prepared",
        //         "other_side": "0x4aa0753d798d668056920094d65321a8e8913e26",
        //         "id": 3,
        //         "direction": "payment",
        //         "currency": "ETH",
        //         "created_timestamp": 1550232862350,
        //         "amount": 13.456
        //     }
        //
        const timestamp = this.safeTimestamp (transfer, 'created_timestamp');
        const status = this.safeString (transfer, 'state');
        const account = this.safeString (transfer, 'other_side');
        const direction = this.safeString (transfer, 'direction');
        const currencyId = this.safeString (transfer, 'currency');
        return {
            'info': transfer,
            'id': this.safeString (transfer, 'id'),
            'status': this.parseTransferStatus (status),
            'amount': this.safeNumber (transfer, 'amount'),
            'currency': this.safeCurrencyCode (currencyId, currency),
            'fromAccount': direction !== 'payment' ? account : undefined,
            'toAccount': direction === 'payment' ? account : undefined,
            'timestamp': timestamp,
            'datetime': this.iso8601 (timestamp),
        };
    }

    parseTransferStatus (status: Str): Str {
        const statuses: Dict = {
            'prepared': 'pending',
            'confirmed': 'ok',
            'cancelled': 'cancelled',
            'waiting_for_admin': 'pending',
        };
        return this.safeString (statuses, status, status);
    }

    /**
     * @method
     * @name deribit#withdraw
     * @description make a withdrawal
     * @see https://docs.deribit.com/#private-withdraw
     * @param {string} code unified currency code
     * @param {float} amount the amount to withdraw
     * @param {string} address the address to withdraw to
     * @param {string} tag
     * @param {object} [params] extra parameters specific to the exchange API endpoint
     * @returns {object} a [transaction structure]{@link https://docs.ccxt.com/#/?id=transaction-structure}
     */
    async withdraw (code: string, amount: number, address: string, tag = undefined, params = {}): Promise<Transaction> {
        [ tag, params ] = this.handleWithdrawTagAndParams (tag, params);
        this.checkAddress (address);
        await this.loadMarkets ();
        const currency = this.currency (code);
        const request: Dict = {
            'currency': currency['id'],
            'address': address, // must be in the address book
            'amount': amount,
            // 'priority': 'high', // low, mid, high, very_high, extreme_high, insane
            // 'tfa': '123456', // if enabled
        };
        if (this.twofa !== undefined) {
            request['tfa'] = totp (this.twofa);
        }
        const response = await this.privateGetWithdraw (this.extend (request, params));
        return this.parseTransaction (response, currency);
    }

    parseDepositWithdrawFee (fee, currency: Currency = undefined) {
        //
        //    {
        //      "withdrawal_priorities": [],
        //      "withdrawal_fee": 0.01457324,
        //      "min_withdrawal_fee": 0.000001,
        //      "min_confirmations": 1,
        //      "fee_precision": 8,
        //      "currency_long": "Solana",
        //      "currency": "SOL",
        //      "coin_type": "SOL"
        //    }
        //
        return {
            'info': fee,
            'withdraw': {
                'fee': this.safeNumber (fee, 'withdrawal_fee'),
                'percentage': false,
            },
            'deposit': {
                'fee': undefined,
                'percentage': undefined,
            },
            'networks': {},
        };
    }

    /**
     * @method
     * @name deribit#fetchDepositWithdrawFees
     * @description fetch deposit and withdraw fees
     * @see https://docs.deribit.com/#public-get_currencies
     * @param {string[]|undefined} codes list of unified currency codes
     * @param {object} [params] extra parameters specific to the exchange API endpoint
     * @returns {object} a list of [fee structures]{@link https://docs.ccxt.com/#/?id=fee-structure}
     */
    async fetchDepositWithdrawFees (codes: Strings = undefined, params = {}) {
        await this.loadMarkets ();
        const response = await this.publicGetGetCurrencies (params);
        //
        //    {
        //      "jsonrpc": "2.0",
        //      "result": [
        //        {
        //          "withdrawal_priorities": [],
        //          "withdrawal_fee": 0.01457324,
        //          "min_withdrawal_fee": 0.000001,
        //          "min_confirmations": 1,
        //          "fee_precision": 8,
        //          "currency_long": "Solana",
        //          "currency": "SOL",
        //          "coin_type": "SOL"
        //        },
        //        ...
        //      ],
        //      "usIn": 1688652701456124,
        //      "usOut": 1688652701456390,
        //      "usDiff": 266,
        //      "testnet": true
        //    }
        //
        const data = this.safeList (response, 'result', []);
        return this.parseDepositWithdrawFees (data, codes, 'currency');
    }

    /**
     * @method
     * @name deribit#fetchFundingRate
     * @description fetch the current funding rate
     * @see https://docs.deribit.com/#public-get_funding_rate_value
     * @param {string} symbol unified market symbol
     * @param {object} [params] extra parameters specific to the exchange API endpoint
     * @param {int} [params.start_timestamp] fetch funding rate starting from this timestamp
     * @param {int} [params.end_timestamp] fetch funding rate ending at this timestamp
     * @returns {object} a [funding rate structure]{@link https://docs.ccxt.com/#/?id=funding-rate-structure}
     */
    async fetchFundingRate (symbol: string, params = {}): Promise<FundingRate> {
        await this.loadMarkets ();
        const market = this.market (symbol);
        const time = this.milliseconds ();
        const request: Dict = {
            'instrument_name': market['id'],
            'start_timestamp': time - (8 * 60 * 60 * 1000), // 8h ago,
            'end_timestamp': time,
        };
        const response = await this.publicGetGetFundingRateValue (this.extend (request, params));
        //
        //   {
        //       "jsonrpc":"2.0",
        //       "result":"0",
        //       "usIn":"1691161645596519",
        //       "usOut":"1691161645597149",
        //       "usDiff":"630",
        //       "testnet":false
        //   }
        //
        return this.parseFundingRate (response, market);
    }

    /**
     * @method
     * @name deribit#fetchFundingRateHistory
     * @description fetch the current funding rate
     * @see https://docs.deribit.com/#public-get_funding_rate_history
     * @param {string} symbol unified market symbol
     * @param {int} [since] the earliest time in ms to fetch funding rate history for
     * @param {int} [limit] the maximum number of entries to retrieve
     * @param {object} [params] extra parameters specific to the exchange API endpoint
     * @param {int} [params.until] fetch funding rate ending at this timestamp
     * @param {boolean} [params.paginate] default false, when true will automatically paginate by calling this endpoint multiple times. See in the docs all the [availble parameters](https://github.com/ccxt/ccxt/wiki/Manual#pagination-params)
     * @returns {object} a [funding rate structure]{@link https://docs.ccxt.com/#/?id=funding-rate-structure}
     */
    async fetchFundingRateHistory (symbol: Str = undefined, since: Int = undefined, limit: Int = undefined, params = {}) {
        await this.loadMarkets ();
        const market = this.market (symbol);
        let paginate = false;
        [ paginate, params ] = this.handleOptionAndParams (params, 'fetchFundingRateHistory', 'paginate');
        const maxEntriesPerRequest = 744; // seems exchange returns max 744 items per request
        const duration = this.parseTimeframe ('1h') * 1000;
        if (paginate) {
<<<<<<< HEAD
            return await this.fetchPaginatedCallDeterministic ('fetchFundingRateHistory', symbol, since, limit, '8h', params, maxEntriesPerRequest) as FundingRateHistory[];
=======
            // 1h needed to fix : https://github.com/ccxt/ccxt/issues/25040
            return await this.fetchPaginatedCallDeterministic ('fetchFundingRateHistory', symbol, since, limit, '1h', params, 720) as FundingRateHistory[];
>>>>>>> 5f85f3e6
        }
        let time = this.milliseconds ();
        const month = 30 * 24 * 60 * 60 * 1000;
        if (since === undefined) {
            since = time - month;
        } else {
            time = since + month;
        }
        const request: Dict = {
            'instrument_name': market['id'],
            'start_timestamp': since - 1,
        };
        const until = this.safeInteger2 (params, 'until', 'end_timestamp');
        if (until !== undefined) {
            params = this.omit (params, [ 'until' ]);
            request['end_timestamp'] = until;
        } else {
            request['end_timestamp'] = time;
        }
        const response = await this.publicGetGetFundingRateHistory (this.extend (request, params));
        //
        //    {
        //        "jsonrpc": "2.0",
        //        "id": 7617,
        //        "result": [
        //          {
        //            "timestamp": 1569891600000,
        //            "index_price": 8222.87,
        //            "prev_index_price": 8305.72,
        //            "interest_8h": -0.00009234260068476106,
        //            "interest_1h": -4.739622041017375e-7
        //          }
        //        ]
        //    }
        //
        const rates = [];
        const result = this.safeValue (response, 'result', []);
        for (let i = 0; i < result.length; i++) {
            const fr = result[i];
            const rate = this.parseFundingRate (fr, market);
            rates.push (rate);
        }
        return this.filterBySymbolSinceLimit (rates, symbol, since, limit) as FundingRateHistory[];
    }

    parseFundingRate (contract, market: Market = undefined): FundingRate {
        //
        //   {
        //       "jsonrpc":"2.0",
        //       "result":"0",
        //       "usIn":"1691161645596519",
        //       "usOut":"1691161645597149",
        //       "usDiff":"630",
        //       "testnet":false
        //   }
        // history
        //   {
        //     "timestamp": 1569891600000,
        //     "index_price": 8222.87,
        //     "prev_index_price": 8305.72,
        //     "interest_8h": -0.00009234260068476106,
        //     "interest_1h": -4.739622041017375e-7
        //   }
        //
        const timestamp = this.safeInteger (contract, 'timestamp');
        const datetime = this.iso8601 (timestamp);
        const result = this.safeNumber2 (contract, 'result', 'interest_8h');
        return {
            'info': contract,
            'symbol': this.safeSymbol (undefined, market),
            'markPrice': undefined,
            'indexPrice': this.safeNumber (contract, 'index_price'),
            'interestRate': undefined,
            'estimatedSettlePrice': undefined,
            'timestamp': timestamp,
            'datetime': datetime,
            'fundingRate': result,
            'fundingTimestamp': undefined,
            'fundingDatetime': undefined,
            'nextFundingRate': undefined,
            'nextFundingTimestamp': undefined,
            'nextFundingDatetime': undefined,
            'previousFundingRate': undefined,
            'previousFundingTimestamp': undefined,
            'previousFundingDatetime': undefined,
            'interval': '8h',
        } as FundingRate;
    }

    /**
     * @method
     * @name deribit#fetchLiquidations
     * @description retrieves the public liquidations of a trading pair
     * @see https://docs.deribit.com/#public-get_last_settlements_by_currency
     * @param {string} symbol unified CCXT market symbol
     * @param {int} [since] the earliest time in ms to fetch liquidations for
     * @param {int} [limit] the maximum number of liquidation structures to retrieve
     * @param {object} [params] exchange specific parameters for the deribit api endpoint
     * @param {boolean} [params.paginate] default false, when true will automatically paginate by calling this endpoint multiple times. See in the docs all the [availble parameters](https://github.com/ccxt/ccxt/wiki/Manual#pagination-params)
     * @returns {object} an array of [liquidation structures]{@link https://docs.ccxt.com/#/?id=liquidation-structure}
     */
    async fetchLiquidations (symbol: string, since: Int = undefined, limit: Int = undefined, params = {}) {
        await this.loadMarkets ();
        let paginate = false;
        [ paginate, params ] = this.handleOptionAndParams (params, 'fetchLiquidations', 'paginate');
        if (paginate) {
            return await this.fetchPaginatedCallCursor ('fetchLiquidations', symbol, since, limit, params, 'continuation', 'continuation', undefined) as Liquidation[];
        }
        const market = this.market (symbol);
        if (market['spot']) {
            throw new NotSupported (this.id + ' fetchLiquidations() does not support ' + market['type'] + ' markets');
        }
        const request: Dict = {
            'instrument_name': market['id'],
            'type': 'bankruptcy',
        };
        if (since !== undefined) {
            request['search_start_timestamp'] = since;
        }
        if (limit !== undefined) {
            request['count'] = limit;
        }
        const response = await this.publicGetGetLastSettlementsByInstrument (this.extend (request, params));
        //
        //     {
        //         "jsonrpc": "2.0",
        //         "result": {
        //             "settlements": [
        //                 {
        //                     "type": "bankruptcy",
        //                     "timestamp": 1696579200041,
        //                     "funded": 10000.0,
        //                     "session_bankrupcy": 10000.0
        //                     "session_profit_loss": 112951.68715857354,
        //                     "session_tax": 0.15,
        //                     "session_tax_rate": 0.0015,
        //                     "socialized": 0.001,
        //                 },
        //             ],
        //             "continuation": "5dHzoGyD8Hs8KURoUhfgXgHpJTA5oyapoudSmNeAfEftqRbjNE6jNNUpo2oCu1khnZL9ao"
        //         },
        //         "usIn": 1696652052254890,
        //         "usOut": 1696652052255733,
        //         "usDiff": 843,
        //         "testnet": false
        //     }
        //
        const result = this.safeValue (response, 'result', {});
        const cursor = this.safeString (result, 'continuation');
        const settlements = this.safeValue (result, 'settlements', []);
        const settlementsWithCursor = this.addPaginationCursorToResult (cursor, settlements);
        return this.parseLiquidations (settlementsWithCursor, market, since, limit);
    }

    addPaginationCursorToResult (cursor, data) {
        if (cursor !== undefined) {
            const dataLength = data.length;
            if (dataLength > 0) {
                const first = data[0];
                const last = data[dataLength - 1];
                first['continuation'] = cursor;
                last['continuation'] = cursor;
                data[0] = first;
                data[dataLength - 1] = last;
            }
        }
        return data;
    }

    /**
     * @method
     * @name deribit#fetchMyLiquidations
     * @description retrieves the users liquidated positions
     * @see https://docs.deribit.com/#private-get_settlement_history_by_instrument
     * @param {string} symbol unified CCXT market symbol
     * @param {int} [since] the earliest time in ms to fetch liquidations for
     * @param {int} [limit] the maximum number of liquidation structures to retrieve
     * @param {object} [params] exchange specific parameters for the deribit api endpoint
     * @returns {object} an array of [liquidation structures]{@link https://docs.ccxt.com/#/?id=liquidation-structure}
     */
    async fetchMyLiquidations (symbol: Str = undefined, since: Int = undefined, limit: Int = undefined, params = {}) {
        if (symbol === undefined) {
            throw new ArgumentsRequired (this.id + ' fetchMyLiquidations() requires a symbol argument');
        }
        await this.loadMarkets ();
        const market = this.market (symbol);
        if (market['spot']) {
            throw new NotSupported (this.id + ' fetchMyLiquidations() does not support ' + market['type'] + ' markets');
        }
        const request: Dict = {
            'instrument_name': market['id'],
            'type': 'bankruptcy',
        };
        if (since !== undefined) {
            request['search_start_timestamp'] = since;
        }
        if (limit !== undefined) {
            request['count'] = limit;
        }
        const response = await this.privateGetGetSettlementHistoryByInstrument (this.extend (request, params));
        //
        //     {
        //         "jsonrpc": "2.0",
        //         "result": {
        //             "settlements": [
        //                 {
        //                     "type": "bankruptcy",
        //                     "timestamp": 1696579200041,
        //                     "funded": 10000.0,
        //                     "session_bankrupcy": 10000.0
        //                     "session_profit_loss": 112951.68715857354,
        //                     "session_tax": 0.15,
        //                     "session_tax_rate": 0.0015,
        //                     "socialized": 0.001,
        //                 },
        //             ],
        //             "continuation": "5dHzoGyD8Hs8KURoUhfgXgHpJTA5oyapoudSmNeAfEftqRbjNE6jNNUpo2oCu1khnZL9ao"
        //         },
        //         "usIn": 1696652052254890,
        //         "usOut": 1696652052255733,
        //         "usDiff": 843,
        //         "testnet": false
        //     }
        //
        const result = this.safeValue (response, 'result', {});
        const settlements = this.safeList (result, 'settlements', []);
        return this.parseLiquidations (settlements, market, since, limit);
    }

    parseLiquidation (liquidation, market: Market = undefined) {
        //
        //     {
        //         "type": "bankruptcy",
        //         "timestamp": 1696579200041,
        //         "funded": 1,
        //         "session_bankrupcy": 0.001,
        //         "session_profit_loss": 0.001,
        //         "session_tax": 0.0015,
        //         "session_tax_rate": 0.0015,
        //         "socialized": 0.001,
        //     }
        //
        const timestamp = this.safeInteger (liquidation, 'timestamp');
        return this.safeLiquidation ({
            'info': liquidation,
            'symbol': this.safeSymbol (undefined, market),
            'contracts': undefined,
            'contractSize': this.safeNumber (market, 'contractSize'),
            'price': undefined,
            'baseValue': this.safeNumber (liquidation, 'session_bankrupcy'),
            'quoteValue': undefined,
            'timestamp': timestamp,
            'datetime': this.iso8601 (timestamp),
        });
    }

    /**
     * @method
     * @name deribit#fetchGreeks
     * @description fetches an option contracts greeks, financial metrics used to measure the factors that affect the price of an options contract
     * @see https://docs.deribit.com/#public-ticker
     * @param {string} symbol unified symbol of the market to fetch greeks for
     * @param {object} [params] extra parameters specific to the exchange API endpoint
     * @returns {object} a [greeks structure]{@link https://docs.ccxt.com/#/?id=greeks-structure}
     */
    async fetchGreeks (symbol: string, params = {}): Promise<Greeks> {
        await this.loadMarkets ();
        const market = this.market (symbol);
        const request: Dict = {
            'instrument_name': market['id'],
        };
        const response = await this.publicGetTicker (this.extend (request, params));
        //
        //     {
        //         "jsonrpc": "2.0",
        //         "result": {
        //             "estimated_delivery_price": 36552.72,
        //             "best_bid_amount": 0.2,
        //             "best_ask_amount": 9.1,
        //             "interest_rate": 0.0,
        //             "best_bid_price": 0.214,
        //             "best_ask_price": 0.219,
        //             "open_interest": 368.8,
        //             "settlement_price": 0.22103022,
        //             "last_price": 0.215,
        //             "bid_iv": 60.51,
        //             "ask_iv": 61.88,
        //             "mark_iv": 61.27,
        //             "underlying_index": "BTC-27SEP24",
        //             "underlying_price": 38992.71,
        //             "min_price": 0.1515,
        //             "max_price": 0.326,
        //             "mark_price": 0.2168,
        //             "instrument_name": "BTC-27SEP24-40000-C",
        //             "index_price": 36552.72,
        //             "greeks": {
        //                 "rho": 130.63998,
        //                 "theta": -13.48784,
        //                 "vega": 141.90146,
        //                 "gamma": 0.00002,
        //                 "delta": 0.59621
        //             },
        //             "stats": {
        //                 "volume_usd": 100453.9,
        //                 "volume": 12.0,
        //                 "price_change": -2.2727,
        //                 "low": 0.2065,
        //                 "high": 0.238
        //             },
        //             "state": "open",
        //             "timestamp": 1699578548021
        //         },
        //         "usIn": 1699578548308414,
        //         "usOut": 1699578548308606,
        //         "usDiff": 192,
        //         "testnet": false
        //     }
        //
        const result = this.safeValue (response, 'result', {});
        return this.parseGreeks (result, market);
    }

    parseGreeks (greeks: Dict, market: Market = undefined): Greeks {
        //
        //     {
        //         "estimated_delivery_price": 36552.72,
        //         "best_bid_amount": 0.2,
        //         "best_ask_amount": 9.1,
        //         "interest_rate": 0.0,
        //         "best_bid_price": 0.214,
        //         "best_ask_price": 0.219,
        //         "open_interest": 368.8,
        //         "settlement_price": 0.22103022,
        //         "last_price": 0.215,
        //         "bid_iv": 60.51,
        //         "ask_iv": 61.88,
        //         "mark_iv": 61.27,
        //         "underlying_index": "BTC-27SEP24",
        //         "underlying_price": 38992.71,
        //         "min_price": 0.1515,
        //         "max_price": 0.326,
        //         "mark_price": 0.2168,
        //         "instrument_name": "BTC-27SEP24-40000-C",
        //         "index_price": 36552.72,
        //         "greeks": {
        //             "rho": 130.63998,
        //             "theta": -13.48784,
        //             "vega": 141.90146,
        //             "gamma": 0.00002,
        //             "delta": 0.59621
        //         },
        //         "stats": {
        //             "volume_usd": 100453.9,
        //             "volume": 12.0,
        //             "price_change": -2.2727,
        //             "low": 0.2065,
        //             "high": 0.238
        //         },
        //         "state": "open",
        //         "timestamp": 1699578548021
        //     }
        //
        const timestamp = this.safeInteger (greeks, 'timestamp');
        const marketId = this.safeString (greeks, 'instrument_name');
        const symbol = this.safeSymbol (marketId, market);
        const stats = this.safeValue (greeks, 'greeks', {});
        return {
            'symbol': symbol,
            'timestamp': timestamp,
            'datetime': this.iso8601 (timestamp),
            'delta': this.safeNumber (stats, 'delta'),
            'gamma': this.safeNumber (stats, 'gamma'),
            'theta': this.safeNumber (stats, 'theta'),
            'vega': this.safeNumber (stats, 'vega'),
            'rho': this.safeNumber (stats, 'rho'),
            'bidSize': this.safeNumber (greeks, 'best_bid_amount'),
            'askSize': this.safeNumber (greeks, 'best_ask_amount'),
            'bidImpliedVolatility': this.safeNumber (greeks, 'bid_iv'),
            'askImpliedVolatility': this.safeNumber (greeks, 'ask_iv'),
            'markImpliedVolatility': this.safeNumber (greeks, 'mark_iv'),
            'bidPrice': this.safeNumber (greeks, 'best_bid_price'),
            'askPrice': this.safeNumber (greeks, 'best_ask_price'),
            'markPrice': this.safeNumber (greeks, 'mark_price'),
            'lastPrice': this.safeNumber (greeks, 'last_price'),
            'underlyingPrice': this.safeNumber (greeks, 'underlying_price'),
            'info': greeks,
        };
    }

    /**
     * @method
     * @name deribit#fetchOption
     * @description fetches option data that is commonly found in an option chain
     * @see https://docs.deribit.com/#public-get_book_summary_by_instrument
     * @param {string} symbol unified market symbol
     * @param {object} [params] extra parameters specific to the exchange API endpoint
     * @returns {object} an [option chain structure]{@link https://docs.ccxt.com/#/?id=option-chain-structure}
     */
    async fetchOption (symbol: string, params = {}): Promise<Option> {
        await this.loadMarkets ();
        const market = this.market (symbol);
        const request: Dict = {
            'instrument_name': market['id'],
        };
        const response = await this.publicGetGetBookSummaryByInstrument (this.extend (request, params));
        //
        //     {
        //         "jsonrpc": "2.0",
        //         "result": [
        //             {
        //                 "mid_price": 0.04025,
        //                 "volume_usd": 11045.12,
        //                 "quote_currency": "BTC",
        //                 "estimated_delivery_price": 65444.72,
        //                 "creation_timestamp": 1711100949273,
        //                 "base_currency": "BTC",
        //                 "underlying_index": "BTC-27DEC24",
        //                 "underlying_price": 73742.14,
        //                 "volume": 4.0,
        //                 "interest_rate": 0.0,
        //                 "price_change": -6.9767,
        //                 "open_interest": 274.2,
        //                 "ask_price": 0.042,
        //                 "bid_price": 0.0385,
        //                 "instrument_name": "BTC-27DEC24-240000-C",
        //                 "mark_price": 0.04007735,
        //                 "last": 0.04,
        //                 "low": 0.04,
        //                 "high": 0.043
        //             }
        //         ],
        //         "usIn": 1711100949273223,
        //         "usOut": 1711100949273580,
        //         "usDiff": 357,
        //         "testnet": false
        //     }
        //
        const result = this.safeList (response, 'result', []);
        const chain = this.safeDict (result, 0, {});
        return this.parseOption (chain, undefined, market);
    }

    /**
     * @method
     * @name deribit#fetchOptionChain
     * @description fetches data for an underlying asset that is commonly found in an option chain
     * @see https://docs.deribit.com/#public-get_book_summary_by_currency
     * @param {string} code base currency to fetch an option chain for
     * @param {object} [params] extra parameters specific to the exchange API endpoint
     * @returns {object} a list of [option chain structures]{@link https://docs.ccxt.com/#/?id=option-chain-structure}
     */
    async fetchOptionChain (code: string, params = {}): Promise<OptionChain> {
        await this.loadMarkets ();
        const currency = this.currency (code);
        const request: Dict = {
            'currency': currency['id'],
            'kind': 'option',
        };
        const response = await this.publicGetGetBookSummaryByCurrency (this.extend (request, params));
        //
        //     {
        //         "jsonrpc": "2.0",
        //         "result": [
        //             {
        //                 "mid_price": 0.4075,
        //                 "volume_usd": 2836.83,
        //                 "quote_currency": "BTC",
        //                 "estimated_delivery_price": 65479.26,
        //                 "creation_timestamp": 1711101594477,
        //                 "base_currency": "BTC",
        //                 "underlying_index": "BTC-28JUN24",
        //                 "underlying_price": 68827.27,
        //                 "volume": 0.1,
        //                 "interest_rate": 0.0,
        //                 "price_change": 0.0,
        //                 "open_interest": 364.1,
        //                 "ask_price": 0.411,
        //                 "bid_price": 0.404,
        //                 "instrument_name": "BTC-28JUN24-42000-C",
        //                 "mark_price": 0.40752052,
        //                 "last": 0.423,
        //                 "low": 0.423,
        //                 "high": 0.423
        //             }
        //         ],
        //         "usIn": 1711101594456388,
        //         "usOut": 1711101594484065,
        //         "usDiff": 27677,
        //         "testnet": false
        //     }
        //
        const result = this.safeList (response, 'result', []);
        return this.parseOptionChain (result, 'base_currency', 'instrument_name');
    }

    parseOption (chain: Dict, currency: Currency = undefined, market: Market = undefined): Option {
        //
        //     {
        //         "mid_price": 0.04025,
        //         "volume_usd": 11045.12,
        //         "quote_currency": "BTC",
        //         "estimated_delivery_price": 65444.72,
        //         "creation_timestamp": 1711100949273,
        //         "base_currency": "BTC",
        //         "underlying_index": "BTC-27DEC24",
        //         "underlying_price": 73742.14,
        //         "volume": 4.0,
        //         "interest_rate": 0.0,
        //         "price_change": -6.9767,
        //         "open_interest": 274.2,
        //         "ask_price": 0.042,
        //         "bid_price": 0.0385,
        //         "instrument_name": "BTC-27DEC24-240000-C",
        //         "mark_price": 0.04007735,
        //         "last": 0.04,
        //         "low": 0.04,
        //         "high": 0.043
        //     }
        //
        const marketId = this.safeString (chain, 'instrument_name');
        market = this.safeMarket (marketId, market);
        const currencyId = this.safeString (chain, 'base_currency');
        const code = this.safeCurrencyCode (currencyId, currency);
        const timestamp = this.safeInteger (chain, 'timestamp');
        return {
            'info': chain,
            'currency': code,
            'symbol': market['symbol'],
            'timestamp': timestamp,
            'datetime': this.iso8601 (timestamp),
            'impliedVolatility': undefined,
            'openInterest': this.safeNumber (chain, 'open_interest'),
            'bidPrice': this.safeNumber (chain, 'bid_price'),
            'askPrice': this.safeNumber (chain, 'ask_price'),
            'midPrice': this.safeNumber (chain, 'mid_price'),
            'markPrice': this.safeNumber (chain, 'mark_price'),
            'lastPrice': this.safeNumber (chain, 'last'),
            'underlyingPrice': this.safeNumber (chain, 'underlying_price'),
            'change': undefined,
            'percentage': this.safeNumber (chain, 'price_change'),
            'baseVolume': this.safeNumber (chain, 'volume'),
            'quoteVolume': this.safeNumber (chain, 'volume_usd'),
        };
    }

    nonce () {
        return this.milliseconds ();
    }

    sign (path, api = 'public', method = 'GET', params = {}, headers = undefined, body = undefined) {
        let request = '/' + 'api/' + this.version + '/' + api + '/' + path;
        if (api === 'public') {
            if (Object.keys (params).length) {
                request += '?' + this.urlencode (params);
            }
        }
        if (api === 'private') {
            this.checkRequiredCredentials ();
            const nonce = this.nonce ().toString ();
            const timestamp = this.milliseconds ().toString ();
            const requestBody = '';
            if (Object.keys (params).length) {
                request += '?' + this.urlencode (params);
            }
            const requestData = method + "\n" + request + "\n" + requestBody + "\n"; // eslint-disable-line quotes
            const auth = timestamp + "\n" + nonce + "\n" + requestData; // eslint-disable-line quotes
            const signature = this.hmac (this.encode (auth), this.encode (this.secret), sha256);
            headers = {
                'Authorization': 'deri-hmac-sha256 id=' + this.apiKey + ',ts=' + timestamp + ',sig=' + signature + ',' + 'nonce=' + nonce,
            };
        }
        const url = this.urls['api']['rest'] + request;
        return { 'url': url, 'method': method, 'body': body, 'headers': headers };
    }

    handleErrors (httpCode: int, reason: string, url: string, method: string, headers: Dict, body: string, response, requestHeaders, requestBody) {
        if (!response) {
            return undefined; // fallback to default error handler
        }
        //
        //     {
        //         "jsonrpc": "2.0",
        //         "error": {
        //             "message": "Invalid params",
        //             "data": { reason: "invalid currency", param: "currency" },
        //             "code": -32602
        //         },
        //         "testnet": false,
        //         "usIn": 1583763842150374,
        //         "usOut": 1583763842150410,
        //         "usDiff": 36
        //     }
        //
        const error = this.safeValue (response, 'error');
        if (error !== undefined) {
            const errorCode = this.safeString (error, 'code');
            const feedback = this.id + ' ' + body;
            this.throwExactlyMatchedException (this.exceptions, errorCode, feedback);
            throw new ExchangeError (feedback); // unknown message
        }
        return undefined;
    }
}<|MERGE_RESOLUTION|>--- conflicted
+++ resolved
@@ -3196,15 +3196,13 @@
         let paginate = false;
         [ paginate, params ] = this.handleOptionAndParams (params, 'fetchFundingRateHistory', 'paginate');
         const maxEntriesPerRequest = 744; // seems exchange returns max 744 items per request
-        const duration = this.parseTimeframe ('1h') * 1000;
+        const eachItemDuration = '1h';
         if (paginate) {
-<<<<<<< HEAD
-            return await this.fetchPaginatedCallDeterministic ('fetchFundingRateHistory', symbol, since, limit, '8h', params, maxEntriesPerRequest) as FundingRateHistory[];
-=======
-            // 1h needed to fix : https://github.com/ccxt/ccxt/issues/25040
-            return await this.fetchPaginatedCallDeterministic ('fetchFundingRateHistory', symbol, since, limit, '1h', params, 720) as FundingRateHistory[];
->>>>>>> 5f85f3e6
-        }
+            // fix for: https://github.com/ccxt/ccxt/issues/25040
+            params['isDeribitPaginationCall'] = true;
+            return await this.fetchPaginatedCallDeterministic ('fetchFundingRateHistory', symbol, since, limit, eachItemDuration, params, maxEntriesPerRequest) as FundingRateHistory[];
+        }
+        const duration = this.parseTimeframe (eachItemDuration) * 1000;
         let time = this.milliseconds ();
         const month = 30 * 24 * 60 * 60 * 1000;
         if (since === undefined) {
@@ -3222,6 +3220,11 @@
             request['end_timestamp'] = until;
         } else {
             request['end_timestamp'] = time;
+        }
+        if ('isDeribitPaginationCall' in params) {
+            params = this.omit (params, 'isDeribitPaginationCall');
+            const maxUntil = this.sum (since, limit * duration);
+            request['end_timestamp'] = Math.min (request['end_timestamp'], maxUntil);
         }
         const response = await this.publicGetGetFundingRateHistory (this.extend (request, params));
         //
