
//  ---------------------------------------------------------------------------

import Exchange from './abstract/deribit.js';
import { TICK_SIZE } from './base/functions/number.js';
import { AuthenticationError, ExchangeError, ArgumentsRequired, PermissionDenied, InvalidOrder, OrderNotFound, DDoSProtection, NotSupported, ExchangeNotAvailable, InsufficientFunds, BadRequest, InvalidAddress, OnMaintenance } from './base/errors.js';
import { Precise } from './base/Precise.js';
import { sha256 } from './static_dependencies/noble-hashes/sha256.js';
import totp from './base/functions/totp.js';
import { Int, OrderSide, OrderType } from './base/types.js';

//  ---------------------------------------------------------------------------

/**
 * @class deribit
 * @extends Exchange
 */
export default class deribit extends Exchange {
    describe () {
        return this.deepExtend (super.describe (), {
            'id': 'deribit',
            'name': 'Deribit',
            'countries': [ 'NL' ], // Netherlands
            'version': 'v2',
            'userAgent': undefined,
            // 20 requests per second for non-matching-engine endpoints, 1000ms / 20 = 50ms between requests
            // 5 requests per second for matching-engine endpoints, cost = (1000ms / rateLimit) / 5 = 4
            'rateLimit': 50,
            'pro': true,
            'has': {
                'CORS': true,
                'spot': false,
                'margin': false,
                'swap': true,
                'future': true,
                'option': true,
                'cancelAllOrders': true,
                'cancelOrder': true,
                'cancelOrders': false,
                'createDepositAddress': true,
                'createOrder': true,
                'createStopLimitOrder': true,
                'createStopMarketOrder': true,
                'createStopOrder': true,
                'editOrder': true,
                'fetchAccounts': true,
                'fetchBalance': true,
                'fetchBorrowRate': false,
                'fetchBorrowRateHistories': false,
                'fetchBorrowRateHistory': false,
                'fetchBorrowRates': false,
                'fetchBorrowRatesPerSymbol': false,
                'fetchClosedOrders': true,
                'fetchCurrencies': true,
                'fetchDeposit': false,
                'fetchDepositAddress': true,
                'fetchDeposits': true,
                'fetchDepositWithdrawFees': true,
                'fetchFundingRate': true,
                'fetchFundingRateHistory': true,
                'fetchIndexOHLCV': false,
                'fetchLeverageTiers': false,
                'fetchMarginMode': false,
                'fetchMarkets': true,
                'fetchMarkOHLCV': false,
                'fetchMySettlementHistory': false,
                'fetchMyTrades': true,
                'fetchOHLCV': true,
                'fetchOpenOrders': true,
                'fetchOrder': true,
                'fetchOrderBook': true,
                'fetchOrders': false,
                'fetchOrderTrades': true,
                'fetchPosition': true,
                'fetchPositionMode': false,
                'fetchPositions': true,
                'fetchPremiumIndexOHLCV': false,
                'fetchStatus': true,
                'fetchTicker': true,
                'fetchTickers': true,
                'fetchTime': true,
                'fetchTrades': true,
                'fetchTradingFee': false,
                'fetchTradingFees': true,
                'fetchTransactions': false,
                'fetchTransfer': false,
                'fetchTransfers': true,
                'fetchUnderlyingAssets': false,
                'fetchVolatilityHistory': true,
                'fetchWithdrawal': false,
                'fetchWithdrawals': true,
                'transfer': true,
                'withdraw': true,
            },
            'timeframes': {
                '1m': '1',
                '3m': '3',
                '5m': '5',
                '10m': '10',
                '15m': '15',
                '30m': '30',
                '1h': '60',
                '2h': '120',
                '3h': '180',
                '6h': '360',
                '12h': '720',
                '1d': '1D',
            },
            'urls': {
                'test': {
                    'rest': 'https://test.deribit.com',
                },
                'logo': 'https://user-images.githubusercontent.com/1294454/41933112-9e2dd65a-798b-11e8-8440-5bab2959fcb8.jpg',
                'api': {
                    'rest': 'https://www.deribit.com',
                },
                'www': 'https://www.deribit.com',
                'doc': [
                    'https://docs.deribit.com/v2',
                    'https://github.com/deribit',
                ],
                'fees': 'https://www.deribit.com/pages/information/fees',
                'referral': {
                    'url': 'https://www.deribit.com/reg-1189.4038',
                    'discount': 0.1,
                },
            },
            'api': {
                'public': {
                    'get': {
                        // Authentication
                        'auth': 1,
                        'exchange_token': 1,
                        'fork_token': 1,
                        // Session management
                        'set_heartbeat': 1,
                        'disable_heartbeat': 1,
                        // Supporting
                        'get_time': 1,
                        'hello': 1,
                        'status': 1,
                        'test': 1,
                        // Subscription management
                        'subscribe': 1,
                        'unsubscribe': 1,
                        'unsubscribe_all': 1,
                        // Account management
                        'get_announcements': 1,
                        // Market data
                        'get_book_summary_by_currency': 1,
                        'get_book_summary_by_instrument': 1,
                        'get_contract_size': 1,
                        'get_currencies': 1,
                        'get_delivery_prices': 1,
                        'get_funding_chart_data': 1,
                        'get_funding_rate_history': 1,
                        'get_funding_rate_value': 1,
                        'get_historical_volatility': 1,
                        'get_index': 1,
                        'get_index_price': 1,
                        'get_index_price_names': 1,
                        'get_instrument': 1,
                        'get_instruments': 1,
                        'get_last_settlements_by_currency': 1,
                        'get_last_settlements_by_instrument': 1,
                        'get_last_trades_by_currency': 1,
                        'get_last_trades_by_currency_and_time': 1,
                        'get_last_trades_by_instrument': 1,
                        'get_last_trades_by_instrument_and_time': 1,
                        'get_mark_price_history': 1,
                        'get_order_book': 1,
                        'get_trade_volumes': 1,
                        'get_tradingview_chart_data': 1,
                        'get_volatility_index_data': 1,
                        'ticker': 1,
                    },
                },
                'private': {
                    'get': {
                        // Authentication
                        'logout': 1,
                        // Session management
                        'enable_cancel_on_disconnect': 1,
                        'disable_cancel_on_disconnect': 1,
                        'get_cancel_on_disconnect': 1,
                        // Subscription management
                        'subscribe': 1,
                        'unsubscribe': 1,
                        'unsubscribe_all': 1,
                        // Account management
                        'change_api_key_name': 1,
                        'change_scope_in_api_key': 1,
                        'change_subaccount_name': 1,
                        'create_api_key': 1,
                        'create_subaccount': 1,
                        'disable_api_key': 1,
                        'disable_tfa_for_subaccount': 1,
                        'enable_affiliate_program': 1,
                        'enable_api_key': 1,
                        'get_access_log': 1,
                        'get_account_summary': 1,
                        'get_affiliate_program_info': 1,
                        'get_email_language': 1,
                        'get_new_announcements': 1,
                        'get_portfolio_margins': 1,
                        'get_position': 1,
                        'get_positions': 1,
                        'get_subaccounts': 1,
                        'get_subaccounts_details': 1,
                        'get_transaction_log': 1,
                        'list_api_keys': 1,
                        'remove_api_key': 1,
                        'remove_subaccount': 1,
                        'reset_api_key': 1,
                        'set_announcement_as_read': 1,
                        'set_api_key_as_default': 1,
                        'set_email_for_subaccount': 1,
                        'set_email_language': 1,
                        'set_password_for_subaccount': 1,
                        'toggle_notifications_from_subaccount': 1,
                        'toggle_subaccount_login': 1,
                        // Block Trade
                        'execute_block_trade': 4,
                        'get_block_trade': 1,
                        'get_last_block_trades_by_currency': 1,
                        'invalidate_block_trade_signature': 1,
                        'verify_block_trade': 4,
                        // Trading
                        'buy': 4,
                        'sell': 4,
                        'edit': 4,
                        'edit_by_label': 4,
                        'cancel': 4,
                        'cancel_all': 4,
                        'cancel_all_by_currency': 4,
                        'cancel_all_by_instrument': 4,
                        'cancel_by_label': 4,
                        'close_position': 4,
                        'get_margins': 1,
                        'get_mmp_config': 1,
                        'get_open_orders_by_currency': 1,
                        'get_open_orders_by_instrument': 1,
                        'get_order_history_by_currency': 1,
                        'get_order_history_by_instrument': 1,
                        'get_order_margin_by_ids': 1,
                        'get_order_state': 1,
                        'get_stop_order_history': 1, // deprecated
                        'get_trigger_order_history': 1,
                        'get_user_trades_by_currency': 1,
                        'get_user_trades_by_currency_and_time': 1,
                        'get_user_trades_by_instrument': 1,
                        'get_user_trades_by_instrument_and_time': 1,
                        'get_user_trades_by_order': 1,
                        'reset_mmp': 1,
                        'set_mmp_config': 1,
                        'get_settlement_history_by_instrument': 1,
                        'get_settlement_history_by_currency': 1,
                        // Wallet
                        'cancel_transfer_by_id': 1,
                        'cancel_withdrawal': 1,
                        'create_deposit_address': 1,
                        'get_current_deposit_address': 1,
                        'get_deposits': 1,
                        'get_transfers': 1,
                        'get_withdrawals': 1,
                        'submit_transfer_to_subaccount': 1,
                        'submit_transfer_to_user': 1,
                        'withdraw': 1,
                    },
                },
            },
            'exceptions': {
                // 0 or absent Success, No error.
                '9999': PermissionDenied, // 'api_not_enabled' User didn't enable API for the Account.
                '10000': AuthenticationError, // 'authorization_required' Authorization issue, invalid or absent signature etc.
                '10001': ExchangeError, // 'error' Some general failure, no public information available.
                '10002': InvalidOrder, // 'qty_too_low' Order quantity is too low.
                '10003': InvalidOrder, // 'order_overlap' Rejection, order overlap is found and self-trading is not enabled.
                '10004': OrderNotFound, // 'order_not_found' Attempt to operate with order that can't be found by specified id.
                '10005': InvalidOrder, // 'price_too_low <Limit>' Price is too low, <Limit> defines current limit for the operation.
                '10006': InvalidOrder, // 'price_too_low4idx <Limit>' Price is too low for current index, <Limit> defines current bottom limit for the operation.
                '10007': InvalidOrder, // 'price_too_high <Limit>' Price is too high, <Limit> defines current up limit for the operation.
                '10008': InvalidOrder, // 'price_too_high4idx <Limit>' Price is too high for current index, <Limit> defines current up limit for the operation.
                '10009': InsufficientFunds, // 'not_enough_funds' Account has not enough funds for the operation.
                '10010': OrderNotFound, // 'already_closed' Attempt of doing something with closed order.
                '10011': InvalidOrder, // 'price_not_allowed' This price is not allowed for some reason.
                '10012': InvalidOrder, // 'book_closed' Operation for instrument which order book had been closed.
                '10013': PermissionDenied, // 'pme_max_total_open_orders <Limit>' Total limit of open orders has been exceeded, it is applicable for PME users.
                '10014': PermissionDenied, // 'pme_max_future_open_orders <Limit>' Limit of count of futures' open orders has been exceeded, it is applicable for PME users.
                '10015': PermissionDenied, // 'pme_max_option_open_orders <Limit>' Limit of count of options' open orders has been exceeded, it is applicable for PME users.
                '10016': PermissionDenied, // 'pme_max_future_open_orders_size <Limit>' Limit of size for futures has been exceeded, it is applicable for PME users.
                '10017': PermissionDenied, // 'pme_max_option_open_orders_size <Limit>' Limit of size for options has been exceeded, it is applicable for PME users.
                '10018': PermissionDenied, // 'non_pme_max_future_position_size <Limit>' Limit of size for futures has been exceeded, it is applicable for non-PME users.
                '10019': PermissionDenied, // 'locked_by_admin' Trading is temporary locked by admin.
                '10020': ExchangeError, // 'invalid_or_unsupported_instrument' Instrument name is not valid.
                '10021': InvalidOrder, // 'invalid_amount' Amount is not valid.
                '10022': InvalidOrder, // 'invalid_quantity' quantity was not recognized as a valid number (for API v1).
                '10023': InvalidOrder, // 'invalid_price' price was not recognized as a valid number.
                '10024': InvalidOrder, // 'invalid_max_show' max_show parameter was not recognized as a valid number.
                '10025': InvalidOrder, // 'invalid_order_id' Order id is missing or its format was not recognized as valid.
                '10026': InvalidOrder, // 'price_precision_exceeded' Extra precision of the price is not supported.
                '10027': InvalidOrder, // 'non_integer_contract_amount' Futures contract amount was not recognized as integer.
                '10028': DDoSProtection, // 'too_many_requests' Allowed request rate has been exceeded.
                '10029': OrderNotFound, // 'not_owner_of_order' Attempt to operate with not own order.
                '10030': ExchangeError, // 'must_be_websocket_request' REST request where Websocket is expected.
                '10031': ExchangeError, // 'invalid_args_for_instrument' Some of arguments are not recognized as valid.
                '10032': InvalidOrder, // 'whole_cost_too_low' Total cost is too low.
                '10033': NotSupported, // 'not_implemented' Method is not implemented yet.
                '10034': InvalidOrder, // 'stop_price_too_high' Stop price is too high.
                '10035': InvalidOrder, // 'stop_price_too_low' Stop price is too low.
                '10036': InvalidOrder, // 'invalid_max_show_amount' Max Show Amount is not valid.
                '10040': ExchangeNotAvailable, // 'retry' Request can't be processed right now and should be retried.
                '10041': OnMaintenance, // 'settlement_in_progress' Settlement is in progress. Every day at settlement time for several seconds, the system calculates user profits and updates balances. That time trading is paused for several seconds till the calculation is completed.
                '10043': InvalidOrder, // 'price_wrong_tick' Price has to be rounded to a certain tick size.
                '10044': InvalidOrder, // 'stop_price_wrong_tick' Stop Price has to be rounded to a certain tick size.
                '10045': InvalidOrder, // 'can_not_cancel_liquidation_order' Liquidation order can't be canceled.
                '10046': InvalidOrder, // 'can_not_edit_liquidation_order' Liquidation order can't be edited.
                '10047': DDoSProtection, // 'matching_engine_queue_full' Reached limit of pending Matching Engine requests for user.
                '10048': ExchangeError, // 'not_on_this_server' The requested operation is not available on this server.
                '11008': InvalidOrder, // 'already_filled' This request is not allowed in regards to the filled order.
                '11029': BadRequest, // 'invalid_arguments' Some invalid input has been detected.
                '11030': ExchangeError, // 'other_reject <Reason>' Some rejects which are not considered as very often, more info may be specified in <Reason>.
                '11031': ExchangeError, // 'other_error <Error>' Some errors which are not considered as very often, more info may be specified in <Error>.
                '11035': DDoSProtection, // 'no_more_stops <Limit>' Allowed amount of stop orders has been exceeded.
                '11036': InvalidOrder, // 'invalid_stoppx_for_index_or_last' Invalid StopPx (too high or too low) as to current index or market.
                '11037': BadRequest, // 'outdated_instrument_for_IV_order' Instrument already not available for trading.
                '11038': InvalidOrder, // 'no_adv_for_futures' Advanced orders are not available for futures.
                '11039': InvalidOrder, // 'no_adv_postonly' Advanced post-only orders are not supported yet.
                '11041': InvalidOrder, // 'not_adv_order' Advanced order properties can't be set if the order is not advanced.
                '11042': PermissionDenied, // 'permission_denied' Permission for the operation has been denied.
                '11043': BadRequest, // 'bad_argument' Bad argument has been passed.
                '11044': InvalidOrder, // 'not_open_order' Attempt to do open order operations with the not open order.
                '11045': BadRequest, // 'invalid_event' Event name has not been recognized.
                '11046': BadRequest, // 'outdated_instrument' At several minutes to instrument expiration, corresponding advanced implied volatility orders are not allowed.
                '11047': BadRequest, // 'unsupported_arg_combination' The specified combination of arguments is not supported.
                '11048': ExchangeError, // 'wrong_max_show_for_option' Wrong Max Show for options.
                '11049': BadRequest, // 'bad_arguments' Several bad arguments have been passed.
                '11050': BadRequest, // 'bad_request' Request has not been parsed properly.
                '11051': OnMaintenance, // 'system_maintenance' System is under maintenance.
                '11052': ExchangeError, // 'subscribe_error_unsubscribed' Subscription error. However, subscription may fail without this error, please check list of subscribed channels returned, as some channels can be not subscribed due to wrong input or lack of permissions.
                '11053': ExchangeError, // 'transfer_not_found' Specified transfer is not found.
                '11090': InvalidAddress, // 'invalid_addr' Invalid address.
                '11091': InvalidAddress, // 'invalid_transfer_address' Invalid addres for the transfer.
                '11092': InvalidAddress, // 'address_already_exist' The address already exists.
                '11093': DDoSProtection, // 'max_addr_count_exceeded' Limit of allowed addresses has been reached.
                '11094': ExchangeError, // 'internal_server_error' Some unhandled error on server. Please report to admin. The details of the request will help to locate the problem.
                '11095': ExchangeError, // 'disabled_deposit_address_creation' Deposit address creation has been disabled by admin.
                '11096': ExchangeError, // 'address_belongs_to_user' Withdrawal instead of transfer.
                '12000': AuthenticationError, // 'bad_tfa' Wrong TFA code
                '12001': DDoSProtection, // 'too_many_subaccounts' Limit of subbacounts is reached.
                '12002': ExchangeError, // 'wrong_subaccount_name' The input is not allowed as name of subaccount.
                '12998': AuthenticationError, // 'tfa_over_limit' The number of failed TFA attempts is limited.
                '12003': AuthenticationError, // 'login_over_limit' The number of failed login attempts is limited.
                '12004': AuthenticationError, // 'registration_over_limit' The number of registration requests is limited.
                '12005': AuthenticationError, // 'country_is_banned' The country is banned (possibly via IP check).
                '12100': ExchangeError, // 'transfer_not_allowed' Transfer is not allowed. Possible wrong direction or other mistake.
                '12999': AuthenticationError, // 'tfa_used' TFA code is correct but it is already used. Please, use next code.
                '13000': AuthenticationError, // 'invalid_login' Login name is invalid (not allowed or it contains wrong characters).
                '13001': AuthenticationError, // 'account_not_activated' Account must be activated.
                '13002': PermissionDenied, // 'account_blocked' Account is blocked by admin.
                '13003': AuthenticationError, // 'tfa_required' This action requires TFA authentication.
                '13004': AuthenticationError, // 'invalid_credentials' Invalid credentials has been used.
                '13005': AuthenticationError, // 'pwd_match_error' Password confirmation error.
                '13006': AuthenticationError, // 'security_error' Invalid Security Code.
                '13007': AuthenticationError, // 'user_not_found' User's security code has been changed or wrong.
                '13008': ExchangeError, // 'request_failed' Request failed because of invalid input or internal failure.
                '13009': AuthenticationError, // 'unauthorized' Wrong or expired authorization token or bad signature. For example, please check scope of the token, 'connection' scope can't be reused for other connections.
                '13010': BadRequest, // 'value_required' Invalid input, missing value.
                '13011': BadRequest, // 'value_too_short' Input is too short.
                '13012': PermissionDenied, // 'unavailable_in_subaccount' Subaccount restrictions.
                '13013': BadRequest, // 'invalid_phone_number' Unsupported or invalid phone number.
                '13014': BadRequest, // 'cannot_send_sms' SMS sending failed -- phone number is wrong.
                '13015': BadRequest, // 'invalid_sms_code' Invalid SMS code.
                '13016': BadRequest, // 'invalid_input' Invalid input.
                '13017': ExchangeError, // 'subscription_failed' Subscription hailed, invalid subscription parameters.
                '13018': ExchangeError, // 'invalid_content_type' Invalid content type of the request.
                '13019': ExchangeError, // 'orderbook_closed' Closed, expired order book.
                '13020': ExchangeError, // 'not_found' Instrument is not found, invalid instrument name.
                '13021': PermissionDenied, // 'forbidden' Not enough permissions to execute the request, forbidden.
                '13025': ExchangeError, // 'method_switched_off_by_admin' API method temporarily switched off by administrator.
                '-32602': BadRequest, // 'Invalid params' see JSON-RPC spec.
                '-32601': BadRequest, // 'Method not found' see JSON-RPC spec.
                '-32700': BadRequest, // 'Parse error' see JSON-RPC spec.
                '-32000': BadRequest, // 'Missing params' see JSON-RPC spec.
                '11054': InvalidOrder, // 'post_only_reject' post order would be filled immediately
            },
            'precisionMode': TICK_SIZE,
            'options': {
                'code': 'BTC',
                'fetchBalance': {
                    'code': 'BTC',
                },
                'fetchPositions': {
                    'code': 'BTC',
                },
                'transfer': {
                    'method': 'privateGetSubmitTransferToSubaccount', // or 'privateGetSubmitTransferToUser'
                },
            },
        });
    }

    async fetchTime (params = {}) {
        /**
         * @method
         * @name deribit#fetchTime
         * @description fetches the current integer timestamp in milliseconds from the exchange server
         * @param {object} [params] extra parameters specific to the deribit api endpoint
         * @returns {int} the current integer timestamp in milliseconds from the exchange server
         */
        const response = await this.publicGetGetTime (params);
        //
        //     {
        //         jsonrpc: '2.0',
        //         result: 1583922446019,
        //         usIn: 1583922446019955,
        //         usOut: 1583922446019956,
        //         usDiff: 1,
        //         testnet: false
        //     }
        //
        return this.safeInteger (response, 'result');
    }

    async fetchCurrencies (params = {}) {
        /**
         * @method
         * @name deribit#fetchCurrencies
         * @description fetches all available currencies on an exchange
         * @see https://docs.deribit.com/#public-get_currencies
         * @param {object} [params] extra parameters specific to the deribit api endpoint
         * @returns {object} an associative dictionary of currencies
         */
        const response = await this.publicGetGetCurrencies (params);
        //
        //    {
        //      "jsonrpc": "2.0",
        //      "result": [
        //        {
        //          "withdrawal_priorities": [],
        //          "withdrawal_fee": 0.01457324,
        //          "min_withdrawal_fee": 0.000001,
        //          "min_confirmations": 1,
        //          "fee_precision": 8,
        //          "currency_long": "Solana",
        //          "currency": "SOL",
        //          "coin_type": "SOL"
        //        },
        //        ...
        //      ],
        //      "usIn": 1688652701456124,
        //      "usOut": 1688652701456390,
        //      "usDiff": 266,
        //      "testnet": true
        //    }
        //
        const data = this.safeValue (response, 'result', {});
        const result = {};
        for (let i = 0; i < data.length; i++) {
            const currency = data[i];
            const currencyId = this.safeString (currency, 'currency');
            const code = this.safeCurrencyCode (currencyId);
            const name = this.safeString (currency, 'currency_long');
            result[code] = {
                'info': currency,
                'code': code,
                'id': currencyId,
                'name': name,
                'active': undefined,
                'deposit': undefined,
                'withdraw': undefined,
                'fee': this.safeNumber (currency, 'withdrawal_fee'),
                'precision': this.parseNumber (this.parsePrecision (this.safeString (currency, 'fee_precision'))),
                'limits': {
                    'amount': {
                        'min': undefined,
                        'max': undefined,
                    },
                    'withdraw': {
                        'min': undefined,
                        'max': undefined,
                    },
                    'deposit': {
                        'min': undefined,
                        'max': undefined,
                    },
                },
                'networks': undefined,
            };
        }
        return result;
    }

    codeFromOptions (methodName, params = {}) {
        const defaultCode = this.safeValue (this.options, 'code', 'BTC');
        const options = this.safeValue (this.options, methodName, {});
        const code = this.safeValue (options, 'code', defaultCode);
        return this.safeValue (params, 'code', code);
    }

    async fetchStatus (params = {}) {
        /**
         * @method
         * @name deribit#fetchStatus
         * @description the latest known information on the availability of the exchange API
         * @param {object} [params] extra parameters specific to the deribit api endpoint
         * @returns {object} a [status structure]{@link https://github.com/ccxt/ccxt/wiki/Manual#exchange-status-structure}
         */
        const response = await this.publicGetStatus (params);
        //
        //     {
        //         "jsonrpc": "2.0",
        //         "result": {
        //             "locked": "false" // true, partial, false
        //         },
        //         "usIn": 1650641690226788,
        //         "usOut": 1650641690226836,
        //         "usDiff": 48,
        //         "testnet": false
        //     }
        //
        const result = this.safeValue (response, 'result');
        const locked = this.safeString (result, 'locked');
        const updateTime = this.safeIntegerProduct (response, 'usIn', 0.001, this.milliseconds ());
        return {
            'status': (locked === 'false') ? 'ok' : 'maintenance',
            'updated': updateTime,
            'eta': undefined,
            'url': undefined,
            'info': response,
        };
    }

    async fetchAccounts (params = {}) {
        /**
         * @method
         * @name deribit#fetchAccounts
         * @description fetch all the accounts associated with a profile
         * @param {object} [params] extra parameters specific to the deribit api endpoint
         * @returns {object} a dictionary of [account structures]{@link https://github.com/ccxt/ccxt/wiki/Manual#account-structure} indexed by the account type
         */
        await this.loadMarkets ();
        const response = await this.privateGetGetSubaccounts (params);
        //
        //     {
        //         jsonrpc: '2.0',
        //         result: [{
        //                 username: 'someusername',
        //                 type: 'main',
        //                 system_name: 'someusername',
        //                 security_keys_enabled: false,
        //                 security_keys_assignments: [],
        //                 receive_notifications: false,
        //                 login_enabled: true,
        //                 is_password: true,
        //                 id: '238216',
        //                 email: 'pablo@abcdef.com'
        //             },
        //             {
        //                 username: 'someusername_1',
        //                 type: 'subaccount',
        //                 system_name: 'someusername_1',
        //                 security_keys_enabled: false,
        //                 security_keys_assignments: [],
        //                 receive_notifications: false,
        //                 login_enabled: false,
        //                 is_password: false,
        //                 id: '245499',
        //                 email: 'pablo@abcdef.com'
        //             }
        //         ],
        //         usIn: '1652736468292006',
        //         usOut: '1652736468292377',
        //         usDiff: '371',
        //         testnet: false
        //     }
        //
        const result = this.safeValue (response, 'result', []);
        return this.parseAccounts (result);
    }

    parseAccount (account, currency = undefined) {
        //
        //      {
        //          username: 'someusername_1',
        //          type: 'subaccount',
        //          system_name: 'someusername_1',
        //          security_keys_enabled: false,
        //          security_keys_assignments: [],
        //          receive_notifications: false,
        //          login_enabled: false,
        //          is_password: false,
        //          id: '245499',
        //          email: 'pablo@abcdef.com'
        //      }
        //
        return {
            'info': account,
            'id': this.safeString (account, 'id'),
            'type': this.safeString (account, 'type'),
            'code': this.safeCurrencyCode (undefined, currency),
        };
    }

    async fetchMarkets (params = {}) {
        /**
         * @method
         * @name deribit#fetchMarkets
         * @description retrieves data on all markets for deribit
         * @param {object} [params] extra parameters specific to the exchange api endpoint
         * @returns {object[]} an array of objects representing market data
         */
        const currenciesResponse = await this.publicGetGetCurrencies (params);
        //
        //     {
        //         jsonrpc: '2.0',
        //         result: [
        //             {
        //                 withdrawal_priorities: [
        //                     { value: 0.15, name: 'very_low' },
        //                     { value: 1.5, name: 'very_high' },
        //                 ],
        //                 withdrawal_fee: 0.0005,
        //                 min_withdrawal_fee: 0.0005,
        //                 min_confirmations: 1,
        //                 fee_precision: 4,
        //                 currency_long: 'Bitcoin',
        //                 currency: 'BTC',
        //                 coin_type: 'BITCOIN'
        //             }
        //         ],
        //         usIn: 1583761588590479,
        //         usOut: 1583761588590544,
        //         usDiff: 65,
        //         testnet: false
        //     }
        //
        const parsedMarkets = {};
        const currenciesResult = this.safeValue (currenciesResponse, 'result', []);
        const result = [];
        for (let i = 0; i < currenciesResult.length; i++) {
            const currencyId = this.safeString (currenciesResult[i], 'currency');
            const request = {
                'currency': currencyId,
            };
            const instrumentsResponse = await this.publicGetGetInstruments (this.extend (request, params));
            //
            //     {
            //         "jsonrpc":"2.0",
            //         "result":[
            //             {
            //                 "tick_size":0.0005,
            //                 "taker_commission":0.0003,
            //                 "strike":52000.0,
            //                 "settlement_period":"month",
            //                 "settlement_currency":"BTC",
            //                 "quote_currency":"BTC",
            //                 "option_type":"put", // put, call
            //                 "min_trade_amount":0.1,
            //                 "maker_commission":0.0003,
            //                 "kind":"option",
            //                 "is_active":true,
            //                 "instrument_name":"BTC-24JUN22-52000-P",
            //                 "expiration_timestamp":1656057600000,
            //                 "creation_timestamp":1648199543000,
            //                 "counter_currency":"USD",
            //                 "contract_size":1.0,
            //                 "block_trade_commission":0.0003,
            //                 "base_currency":"BTC"
            //             },
            //             {
            //                 "tick_size":0.5,
            //                 "taker_commission":0.0005,
            //                 "settlement_period":"month", // month, week
            //                 "settlement_currency":"BTC",
            //                 "quote_currency":"USD",
            //                 "min_trade_amount":10.0,
            //                 "max_liquidation_commission":0.0075,
            //                 "max_leverage":50,
            //                 "maker_commission":0.0,
            //                 "kind":"future",
            //                 "is_active":true,
            //                 "instrument_name":"BTC-27MAY22",
            //                 "future_type":"reversed",
            //                 "expiration_timestamp":1653638400000,
            //                 "creation_timestamp":1648195209000,
            //                 "counter_currency":"USD",
            //                 "contract_size":10.0,
            //                 "block_trade_commission":0.0001,
            //                 "base_currency":"BTC"
            //             },
            //             {
            //                 "tick_size":0.5,
            //                 "taker_commission":0.0005,
            //                 "settlement_period":"perpetual",
            //                 "settlement_currency":"BTC",
            //                 "quote_currency":"USD",
            //                 "min_trade_amount":10.0,
            //                 "max_liquidation_commission":0.0075,
            //                 "max_leverage":50,
            //                 "maker_commission":0.0,
            //                 "kind":"future",
            //                 "is_active":true,
            //                 "instrument_name":"BTC-PERPETUAL",
            //                 "future_type":"reversed",
            //                 "expiration_timestamp":32503708800000,
            //                 "creation_timestamp":1534242287000,
            //                 "counter_currency":"USD",
            //                 "contract_size":10.0,
            //                 "block_trade_commission":0.0001,
            //                 "base_currency":"BTC"
            //             },
            //         ],
            //         "usIn":1648691472831791,
            //         "usOut":1648691472831896,
            //         "usDiff":105,
            //         "testnet":false
            //     }
            //
            const instrumentsResult = this.safeValue (instrumentsResponse, 'result', []);
            for (let k = 0; k < instrumentsResult.length; k++) {
                const market = instrumentsResult[k];
                const kind = this.safeString (market, 'kind');
                const isSpot = (kind === 'spot');
                const id = this.safeString (market, 'instrument_name');
                const baseId = this.safeString (market, 'base_currency');
                const quoteId = this.safeString (market, 'counter_currency');
                const settleId = this.safeString (market, 'settlement_currency');
                const base = this.safeCurrencyCode (baseId);
                const quote = this.safeCurrencyCode (quoteId);
                const settle = this.safeCurrencyCode (settleId);
                const settlementPeriod = this.safeValue (market, 'settlement_period');
                const swap = (settlementPeriod === 'perpetual');
                const future = !swap && (kind.indexOf ('future') >= 0);
                const option = (kind.indexOf ('option') >= 0);
                const isComboMarket = kind.indexOf ('combo') >= 0;
                const expiry = this.safeInteger (market, 'expiration_timestamp');
                let strike = undefined;
                let optionType = undefined;
                let symbol = id;
                let type = 'swap';
                if (future) {
                    type = 'future';
                } else if (option) {
                    type = 'option';
                } else if (isSpot) {
                    type = 'spot';
                }
                if (isSpot) {
                    symbol = base + '/' + quote;
                } else if (!isComboMarket) {
                    symbol = base + '/' + quote + ':' + settle;
                    if (option || future) {
                        symbol = symbol + '-' + this.yymmdd (expiry, '');
                        if (option) {
                            strike = this.safeNumber (market, 'strike');
                            optionType = this.safeString (market, 'option_type');
                            const letter = (optionType === 'call') ? 'C' : 'P';
                            symbol = symbol + '-' + this.numberToString (strike) + '-' + letter;
                        }
                    }
                }
                const parsedMarketValue = this.safeValue (parsedMarkets, symbol);
                if (parsedMarketValue) {
                    continue;
                }
                parsedMarkets[symbol] = true;
                const minTradeAmount = this.safeNumber (market, 'min_trade_amount');
                const tickSize = this.safeNumber (market, 'tick_size');
                result.push ({
                    'id': id,
                    'symbol': symbol,
                    'base': base,
                    'quote': quote,
                    'settle': settle,
                    'baseId': baseId,
                    'quoteId': quoteId,
                    'settleId': settleId,
                    'type': type,
                    'spot': isSpot,
                    'margin': false,
                    'swap': swap,
                    'future': future,
                    'option': option,
                    'active': this.safeValue (market, 'is_active'),
                    'contract': !isSpot,
                    'linear': (settle === quote),
                    'inverse': (settle !== quote),
                    'taker': this.safeNumber (market, 'taker_commission'),
                    'maker': this.safeNumber (market, 'maker_commission'),
                    'contractSize': this.safeNumber (market, 'contract_size'),
                    'expiry': expiry,
                    'expiryDatetime': this.iso8601 (expiry),
                    'strike': strike,
                    'optionType': optionType,
                    'precision': {
                        'amount': minTradeAmount,
                        'price': tickSize,
                    },
                    'limits': {
                        'leverage': {
                            'min': undefined,
                            'max': undefined,
                        },
                        'amount': {
                            'min': minTradeAmount,
                            'max': undefined,
                        },
                        'price': {
                            'min': tickSize,
                            'max': undefined,
                        },
                        'cost': {
                            'min': undefined,
                            'max': undefined,
                        },
                    },
                    'info': market,
                });
            }
        }
        return result;
    }

    parseBalance (balance) {
        const result = {
            'info': balance,
        };
        const currencyId = this.safeString (balance, 'currency');
        const currencyCode = this.safeCurrencyCode (currencyId);
        const account = this.account ();
        account['free'] = this.safeString (balance, 'available_funds');
        account['used'] = this.safeString (balance, 'maintenance_margin');
        account['total'] = this.safeString (balance, 'equity');
        result[currencyCode] = account;
        return this.safeBalance (result);
    }

    async fetchBalance (params = {}) {
        /**
         * @method
         * @name deribit#fetchBalance
         * @description query for balance and get the amount of funds available for trading or funds locked in orders
         * @param {object} [params] extra parameters specific to the deribit api endpoint
         * @returns {object} a [balance structure]{@link https://github.com/ccxt/ccxt/wiki/Manual#balance-structure}
         */
        await this.loadMarkets ();
        const code = this.codeFromOptions ('fetchBalance', params);
        const currency = this.currency (code);
        const request = {
            'currency': currency['id'],
        };
        const response = await this.privateGetGetAccountSummary (this.extend (request, params));
        //
        //     {
        //         jsonrpc: '2.0',
        //         result: {
        //             total_pl: 0,
        //             session_upl: 0,
        //             session_rpl: 0,
        //             session_funding: 0,
        //             portfolio_margining_enabled: false,
        //             options_vega: 0,
        //             options_theta: 0,
        //             options_session_upl: 0,
        //             options_session_rpl: 0,
        //             options_pl: 0,
        //             options_gamma: 0,
        //             options_delta: 0,
        //             margin_balance: 0.00062359,
        //             maintenance_margin: 0,
        //             limits: {
        //                 non_matching_engine_burst: 300,
        //                 non_matching_engine: 200,
        //                 matching_engine_burst: 20,
        //                 matching_engine: 2
        //             },
        //             initial_margin: 0,
        //             futures_session_upl: 0,
        //             futures_session_rpl: 0,
        //             futures_pl: 0,
        //             equity: 0.00062359,
        //             deposit_address: '13tUtNsJSZa1F5GeCmwBywVrymHpZispzw',
        //             delta_total: 0,
        //             currency: 'BTC',
        //             balance: 0.00062359,
        //             available_withdrawal_funds: 0.00062359,
        //             available_funds: 0.00062359
        //         },
        //         usIn: 1583775838115975,
        //         usOut: 1583775838116520,
        //         usDiff: 545,
        //         testnet: false
        //     }
        //
        const result = this.safeValue (response, 'result', {});
        return this.parseBalance (result);
    }

    async createDepositAddress (code: string, params = {}) {
        /**
         * @method
         * @name deribit#createDepositAddress
         * @description create a currency deposit address
         * @param {string} code unified currency code of the currency for the deposit address
         * @param {object} [params] extra parameters specific to the deribit api endpoint
         * @returns {object} an [address structure]{@link https://github.com/ccxt/ccxt/wiki/Manual#address-structure}
         */
        await this.loadMarkets ();
        const currency = this.currency (code);
        const request = {
            'currency': currency['id'],
        };
        const response = await this.privateGetCreateDepositAddress (this.extend (request, params));
        //
        //     {
        //         'jsonrpc': '2.0',
        //         'id': 7538,
        //         'result': {
        //             'address': '2N8udZGBc1hLRCFsU9kGwMPpmYUwMFTuCwB',
        //             'creation_timestamp': 1550575165170,
        //             'currency': 'BTC',
        //             'type': 'deposit'
        //         }
        //     }
        //
        const result = this.safeValue (response, 'result', {});
        const address = this.safeString (result, 'address');
        this.checkAddress (address);
        return {
            'currency': code,
            'address': address,
            'tag': undefined,
            'info': response,
        };
    }

    async fetchDepositAddress (code: string, params = {}) {
        /**
         * @method
         * @name deribit#fetchDepositAddress
         * @description fetch the deposit address for a currency associated with this account
         * @param {string} code unified currency code
         * @param {object} [params] extra parameters specific to the deribit api endpoint
         * @returns {object} an [address structure]{@link https://github.com/ccxt/ccxt/wiki/Manual#address-structure}
         */
        await this.loadMarkets ();
        const currency = this.currency (code);
        const request = {
            'currency': currency['id'],
        };
        const response = await this.privateGetGetCurrentDepositAddress (this.extend (request, params));
        //
        //     {
        //         jsonrpc: '2.0',
        //         result: {
        //             type: 'deposit',
        //             status: 'ready',
        //             requires_confirmation: true,
        //             currency: 'BTC',
        //             creation_timestamp: 1514694684651,
        //             address: '13tUtNsJSZa1F5GeCmwBywVrymHpZispzw'
        //         },
        //         usIn: 1583785137274288,
        //         usOut: 1583785137274454,
        //         usDiff: 166,
        //         testnet: false
        //     }
        //
        const result = this.safeValue (response, 'result', {});
        const address = this.safeString (result, 'address');
        this.checkAddress (address);
        return {
            'currency': code,
            'address': address,
            'tag': undefined,
            'network': undefined,
            'info': response,
        };
    }

    parseTicker (ticker, market = undefined) {
        //
        // fetchTicker /public/ticker
        //
        //     {
        //         timestamp: 1583778859480,
        //         stats: { volume: 60627.57263769, low: 7631.5, high: 8311.5 },
        //         state: 'open',
        //         settlement_price: 7903.21,
        //         open_interest: 111543850,
        //         min_price: 7634,
        //         max_price: 7866.51,
        //         mark_price: 7750.02,
        //         last_price: 7750.5,
        //         instrument_name: 'BTC-PERPETUAL',
        //         index_price: 7748.01,
        //         funding_8h: 0.0000026,
        //         current_funding: 0,
        //         best_bid_price: 7750,
        //         best_bid_amount: 19470,
        //         best_ask_price: 7750.5,
        //         best_ask_amount: 343280
        //     }
        //
        // fetchTicker /public/get_book_summary_by_instrument
        // fetchTickers /public/get_book_summary_by_currency
        //
        //     {
        //         volume: 124.1,
        //         underlying_price: 7856.445926872601,
        //         underlying_index: 'SYN.BTC-10MAR20',
        //         quote_currency: 'USD',
        //         open_interest: 121.8,
        //         mid_price: 0.01975,
        //         mark_price: 0.01984559,
        //         low: 0.0095,
        //         last: 0.0205,
        //         interest_rate: 0,
        //         instrument_name: 'BTC-10MAR20-7750-C',
        //         high: 0.0295,
        //         estimated_delivery_price: 7856.29,
        //         creation_timestamp: 1583783678366,
        //         bid_price: 0.0185,
        //         base_currency: 'BTC',
        //         ask_price: 0.021
        //     },
        //
        const timestamp = this.safeInteger2 (ticker, 'timestamp', 'creation_timestamp');
        const marketId = this.safeString (ticker, 'instrument_name');
        const symbol = this.safeSymbol (marketId, market);
        const last = this.safeString2 (ticker, 'last_price', 'last');
        const stats = this.safeValue (ticker, 'stats', ticker);
        return this.safeTicker ({
            'symbol': symbol,
            'timestamp': timestamp,
            'datetime': this.iso8601 (timestamp),
            'high': this.safeString2 (stats, 'high', 'max_price'),
            'low': this.safeString2 (stats, 'low', 'min_price'),
            'bid': this.safeString2 (ticker, 'best_bid_price', 'bid_price'),
            'bidVolume': this.safeString (ticker, 'best_bid_amount'),
            'ask': this.safeString2 (ticker, 'best_ask_price', 'ask_price'),
            'askVolume': this.safeString (ticker, 'best_ask_amount'),
            'vwap': undefined,
            'open': undefined,
            'close': last,
            'last': last,
            'previousClose': undefined,
            'change': undefined,
            'percentage': undefined,
            'average': undefined,
            'baseVolume': undefined,
            'quoteVolume': this.safeString (stats, 'volume'),
            'info': ticker,
        }, market);
    }

    async fetchTicker (symbol: string, params = {}) {
        /**
         * @method
         * @name deribit#fetchTicker
         * @description fetches a price ticker, a statistical calculation with the information calculated over the past 24 hours for a specific market
         * @param {string} symbol unified symbol of the market to fetch the ticker for
         * @param {object} [params] extra parameters specific to the deribit api endpoint
         * @returns {object} a [ticker structure]{@link https://github.com/ccxt/ccxt/wiki/Manual#ticker-structure}
         */
        await this.loadMarkets ();
        const market = this.market (symbol);
        const request = {
            'instrument_name': market['id'],
        };
        const response = await this.publicGetTicker (this.extend (request, params));
        //
        //     {
        //         jsonrpc: '2.0',
        //         result: {
        //             timestamp: 1583778859480,
        //             stats: { volume: 60627.57263769, low: 7631.5, high: 8311.5 },
        //             state: 'open',
        //             settlement_price: 7903.21,
        //             open_interest: 111543850,
        //             min_price: 7634,
        //             max_price: 7866.51,
        //             mark_price: 7750.02,
        //             last_price: 7750.5,
        //             instrument_name: 'BTC-PERPETUAL',
        //             index_price: 7748.01,
        //             funding_8h: 0.0000026,
        //             current_funding: 0,
        //             best_bid_price: 7750,
        //             best_bid_amount: 19470,
        //             best_ask_price: 7750.5,
        //             best_ask_amount: 343280
        //         },
        //         usIn: 1583778859483941,
        //         usOut: 1583778859484075,
        //         usDiff: 134,
        //         testnet: false
        //     }
        //
        const result = this.safeValue (response, 'result');
        return this.parseTicker (result, market);
    }

    async fetchTickers (symbols: string[] = undefined, params = {}) {
        /**
         * @method
         * @name deribit#fetchTickers
         * @description fetches price tickers for multiple markets, statistical calculations with the information calculated over the past 24 hours each market
         * @param {string[]|undefined} symbols unified symbols of the markets to fetch the ticker for, all market tickers are returned if not assigned
         * @param {object} [params] extra parameters specific to the deribit api endpoint
         * @returns {object} a dictionary of [ticker structures]{@link https://github.com/ccxt/ccxt/wiki/Manual#ticker-structure}
         */
        await this.loadMarkets ();
        symbols = this.marketSymbols (symbols);
        const code = this.codeFromOptions ('fetchTickers', params);
        const currency = this.currency (code);
        const request = {
            'currency': currency['id'],
        };
        const response = await this.publicGetGetBookSummaryByCurrency (this.extend (request, params));
        //
        //     {
        //         jsonrpc: '2.0',
        //         result: [
        //             {
        //                 volume: 124.1,
        //                 underlying_price: 7856.445926872601,
        //                 underlying_index: 'SYN.BTC-10MAR20',
        //                 quote_currency: 'USD',
        //                 open_interest: 121.8,
        //                 mid_price: 0.01975,
        //                 mark_price: 0.01984559,
        //                 low: 0.0095,
        //                 last: 0.0205,
        //                 interest_rate: 0,
        //                 instrument_name: 'BTC-10MAR20-7750-C',
        //                 high: 0.0295,
        //                 estimated_delivery_price: 7856.29,
        //                 creation_timestamp: 1583783678366,
        //                 bid_price: 0.0185,
        //                 base_currency: 'BTC',
        //                 ask_price: 0.021
        //             },
        //         ],
        //         usIn: 1583783678361966,
        //         usOut: 1583783678372069,
        //         usDiff: 10103,
        //         testnet: false
        //     }
        //
        const result = this.safeValue (response, 'result', []);
        const tickers = {};
        for (let i = 0; i < result.length; i++) {
            const ticker = this.parseTicker (result[i]);
            const symbol = ticker['symbol'];
            tickers[symbol] = ticker;
        }
        return this.filterByArray (tickers, 'symbol', symbols);
    }

    async fetchOHLCV (symbol: string, timeframe = '1m', since: Int = undefined, limit: Int = undefined, params = {}) {
        /**
         * @method
         * @name deribit#fetchOHLCV
         * @description fetches historical candlestick data containing the open, high, low, and close price, and the volume of a market
         * @param {string} symbol unified symbol of the market to fetch OHLCV data for
         * @param {string} timeframe the length of time each candle represents
         * @param {int} [since] timestamp in ms of the earliest candle to fetch
         * @param {int} [limit] the maximum amount of candles to fetch
         * @param {object} [params] extra parameters specific to the deribit api endpoint
         * @returns {int[][]} A list of candles ordered as timestamp, open, high, low, close, volume
         */
        await this.loadMarkets ();
        const market = this.market (symbol);
        const request = {
            'instrument_name': market['id'],
            'resolution': this.safeString (this.timeframes, timeframe, timeframe),
        };
        const duration = this.parseTimeframe (timeframe);
        const now = this.milliseconds ();
        if (since === undefined) {
            if (limit === undefined) {
                limit = 1000; // at max, it provides 5000 bars, but we set generous default here
            }
            request['start_timestamp'] = now - (limit - 1) * duration * 1000;
            request['end_timestamp'] = now;
        } else {
            request['start_timestamp'] = since;
            if (limit === undefined) {
                request['end_timestamp'] = now;
            } else {
                request['end_timestamp'] = this.sum (since, limit * duration * 1000);
            }
        }
        const response = await this.publicGetGetTradingviewChartData (this.extend (request, params));
        //
        //     {
        //         jsonrpc: '2.0',
        //         result: {
        //             volume: [ 3.6680847969999992, 22.682721123, 3.011587939, 0 ],
        //             ticks: [ 1583916960000, 1583917020000, 1583917080000, 1583917140000 ],
        //             status: 'ok',
        //             open: [ 7834, 7839, 7833.5, 7833 ],
        //             low: [ 7834, 7833.5, 7832.5, 7833 ],
        //             high: [ 7839.5, 7839, 7833.5, 7833 ],
        //             cost: [ 28740, 177740, 23590, 0 ],
        //             close: [ 7839.5, 7833.5, 7833, 7833 ]
        //         },
        //         usIn: 1583917166709801,
        //         usOut: 1583917166710175,
        //         usDiff: 374,
        //         testnet: false
        //     }
        //
        const result = this.safeValue (response, 'result', {});
        const ohlcvs = this.convertTradingViewToOHLCV (result, 'ticks', 'open', 'high', 'low', 'close', 'volume', true);
        return this.parseOHLCVs (ohlcvs, market, timeframe, since, limit);
    }

    parseTrade (trade, market = undefined) {
        //
        // fetchTrades (public)
        //
        //      {
        //          "trade_seq":132564271,
        //          "trade_id":"195402220",
        //          "timestamp":1639684927932,
        //          "tick_direction":0,
        //          "price":47946.5,
        //          "mark_price":47944.13,
        //          "instrument_name":"BTC-PERPETUAL",
        //          "index_price":47925.45,
        //          "direction":"buy",
        //          "amount":580.0
        //      }
        //
        //
        // fetchMyTrades, fetchOrderTrades (private)
        //
        //     {
        //         "trade_seq": 3,
        //         "trade_id": "ETH-34066",
        //         "timestamp": 1550219814585,
        //         "tick_direction": 1,
        //         "state": "open",
        //         "self_trade": false,
        //         "reduce_only": false,
        //         "price": 0.04,
        //         "post_only": false,
        //         "order_type": "limit",
        //         "order_id": "ETH-334607",
        //         "matching_id": null,
        //         "liquidity": "M",
        //         "iv": 56.83,
        //         "instrument_name": "ETH-22FEB19-120-C",
        //         "index_price": 121.37,
        //         "fee_currency": "ETH",
        //         "fee": 0.0011,
        //         "direction": "buy",
        //         "amount": 11
        //     }
        //
        const id = this.safeString (trade, 'trade_id');
        const marketId = this.safeString (trade, 'instrument_name');
        const symbol = this.safeSymbol (marketId, market);
        const timestamp = this.safeInteger (trade, 'timestamp');
        const side = this.safeString (trade, 'direction');
        const priceString = this.safeString (trade, 'price');
        market = this.safeMarket (marketId, market);
        // Amount for inverse perpetual and futures is in USD which in ccxt is the cost
        // For options amount and linear is in corresponding cryptocurrency contracts, e.g., BTC or ETH
        const amount = this.safeString (trade, 'amount');
        let cost = Precise.stringMul (amount, priceString);
        if (market['inverse']) {
            cost = Precise.stringDiv (amount, priceString);
        }
        const liquidity = this.safeString (trade, 'liquidity');
        let takerOrMaker = undefined;
        if (liquidity !== undefined) {
            // M = maker, T = taker, MT = both
            takerOrMaker = (liquidity === 'M') ? 'maker' : 'taker';
        }
        const feeCostString = this.safeString (trade, 'fee');
        let fee = undefined;
        if (feeCostString !== undefined) {
            const feeCurrencyId = this.safeString (trade, 'fee_currency');
            const feeCurrencyCode = this.safeCurrencyCode (feeCurrencyId);
            fee = {
                'cost': feeCostString,
                'currency': feeCurrencyCode,
            };
        }
        return this.safeTrade ({
            'id': id,
            'info': trade,
            'timestamp': timestamp,
            'datetime': this.iso8601 (timestamp),
            'symbol': symbol,
            'order': this.safeString (trade, 'order_id'),
            'type': this.safeString (trade, 'order_type'),
            'side': side,
            'takerOrMaker': takerOrMaker,
            'price': priceString,
            'amount': amount,
            'cost': cost,
            'fee': fee,
        }, market);
    }

    async fetchTrades (symbol: string, since: Int = undefined, limit: Int = undefined, params = {}) {
        /**
         * @method
         * @name deribit#fetchTrades
         * @see https://docs.deribit.com/#private-get_user_trades_by_currency
         * @description get the list of most recent trades for a particular symbol.
         * @param {string} symbol unified symbol of the market to fetch trades for
         * @param {int} [since] timestamp in ms of the earliest trade to fetch
         * @param {int} [limit] the maximum amount of trades to fetch
         * @param {object} [params] extra parameters specific to the deribit api endpoint
         * @returns {Trade[]} a list of [trade structures]{@link https://github.com/ccxt/ccxt/wiki/Manual#public-trades}
         */
        await this.loadMarkets ();
        const market = this.market (symbol);
        const request = {
            'instrument_name': market['id'],
            'include_old': true,
        };
        const method = (since === undefined) ? 'publicGetGetLastTradesByInstrument' : 'publicGetGetLastTradesByInstrumentAndTime';
        if (since !== undefined) {
            request['start_timestamp'] = since;
        }
        if (limit !== undefined) {
            request['count'] = Math.min (limit, 1000); // default 10
        }
        const response = await this[method] (this.extend (request, params));
        //
        //      {
        //          "jsonrpc":"2.0",
        //          "result": {
        //              "trades": [
        //                  {
        //                      "trade_seq":132564271,
        //                      "trade_id":"195402220",
        //                      "timestamp":1639684927932,
        //                      "tick_direction":0,
        //                      "price":47946.5,
        //                      "mark_price":47944.13,
        //                      "instrument_name":"BTC-PERPETUAL",
        //                      "index_price":47925.45,
        //                      "direction":"buy","amount":580.0
        //                  }
        //              ],
        //              "has_more":true
        //          },
        //          "usIn":1639684931934671,
        //          "usOut":1639684931935337,
        //          "usDiff":666,
        //          "testnet":false
        //      }
        //
        const result = this.safeValue (response, 'result', {});
        const trades = this.safeValue (result, 'trades', []);
        return this.parseTrades (trades, market, since, limit);
    }

    async fetchTradingFees (params = {}) {
        /**
         * @method
         * @name deribit#fetchTradingFees
         * @description fetch the trading fees for multiple markets
         * @param {object} [params] extra parameters specific to the deribit api endpoint
         * @returns {object} a dictionary of [fee structures]{@link https://github.com/ccxt/ccxt/wiki/Manual#fee-structure} indexed by market symbols
         */
        await this.loadMarkets ();
        const code = this.codeFromOptions ('fetchTradingFees', params);
        const currency = this.currency (code);
        const request = {
            'currency': currency['id'],
            'extended': true,
        };
        const response = await this.privateGetGetAccountSummary (this.extend (request, params));
        //
        //     {
        //         jsonrpc: '2.0',
        //         result: {
        //             total_pl: 0,
        //             session_upl: 0,
        //             session_rpl: 0,
        //             session_funding: 0,
        //             portfolio_margining_enabled: false,
        //             options_vega: 0,
        //             options_theta: 0,
        //             options_session_upl: 0,
        //             options_session_rpl: 0,
        //             options_pl: 0,
        //             options_gamma: 0,
        //             options_delta: 0,
        //             margin_balance: 0.00062359,
        //             maintenance_margin: 0,
        //             limits: {
        //                 non_matching_engine_burst: 300,
        //                 non_matching_engine: 200,
        //                 matching_engine_burst: 20,
        //                 matching_engine: 2
        //             },
        //             initial_margin: 0,
        //             futures_session_upl: 0,
        //             futures_session_rpl: 0,
        //             futures_pl: 0,
        //             equity: 0.00062359,
        //             deposit_address: '13tUtNsJSZa1F5GeCmwBywVrymHpZispzw',
        //             delta_total: 0,
        //             currency: 'BTC',
        //             balance: 0.00062359,
        //             available_withdrawal_funds: 0.00062359,
        //             available_funds: 0.00062359,
        //             fees: [
        //                 currency: '',
        //                 instrument_type: 'perpetual',
        //                 fee_type: 'relative',
        //                 maker_fee: 0,
        //                 taker_fee: 0,
        //             ],
        //         },
        //         usIn: 1583775838115975,
        //         usOut: 1583775838116520,
        //         usDiff: 545,
        //         testnet: false
        //     }
        //
        const result = this.safeValue (response, 'result', {});
        const fees = this.safeValue (result, 'fees', []);
        let perpetualFee = {};
        let futureFee = {};
        let optionFee = {};
        for (let i = 0; i < fees.length; i++) {
            const fee = fees[i];
            const instrumentType = this.safeString (fee, 'instrument_type');
            if (instrumentType === 'future') {
                futureFee = {
                    'info': fee,
                    'maker': this.safeNumber (fee, 'maker_fee'),
                    'taker': this.safeNumber (fee, 'taker_fee'),
                };
            } else if (instrumentType === 'perpetual') {
                perpetualFee = {
                    'info': fee,
                    'maker': this.safeNumber (fee, 'maker_fee'),
                    'taker': this.safeNumber (fee, 'taker_fee'),
                };
            } else if (instrumentType === 'option') {
                optionFee = {
                    'info': fee,
                    'maker': this.safeNumber (fee, 'maker_fee'),
                    'taker': this.safeNumber (fee, 'taker_fee'),
                };
            }
        }
        const parsedFees = {};
        for (let i = 0; i < this.symbols.length; i++) {
            const symbol = this.symbols[i];
            const market = this.market (symbol);
            let fee = {
                'info': market,
                'symbol': symbol,
                'percentage': true,
                'tierBased': true,
                'maker': market['maker'],
                'taker': market['taker'],
            };
            if (market['swap']) {
                fee = this.extend (fee, perpetualFee);
            } else if (market['future']) {
                fee = this.extend (fee, futureFee);
            } else if (market['option']) {
                fee = this.extend (fee, optionFee);
            }
            parsedFees[symbol] = fee;
        }
        return parsedFees;
    }

    async fetchOrderBook (symbol: string, limit: Int = undefined, params = {}) {
        /**
         * @method
         * @name deribit#fetchOrderBook
         * @description fetches information on open orders with bid (buy) and ask (sell) prices, volumes and other data
         * @param {string} symbol unified symbol of the market to fetch the order book for
         * @param {int} [limit] the maximum amount of order book entries to return
         * @param {object} [params] extra parameters specific to the deribit api endpoint
         * @returns {object} A dictionary of [order book structures]{@link https://github.com/ccxt/ccxt/wiki/Manual#order-book-structure} indexed by market symbols
         */
        await this.loadMarkets ();
        const market = this.market (symbol);
        const request = {
            'instrument_name': market['id'],
        };
        if (limit !== undefined) {
            request['depth'] = limit;
        }
        const response = await this.publicGetGetOrderBook (this.extend (request, params));
        //
        //     {
        //         jsonrpc: '2.0',
        //         result: {
        //             timestamp: 1583781354740,
        //             stats: { volume: 61249.66735634, low: 7631.5, high: 8311.5 },
        //             state: 'open',
        //             settlement_price: 7903.21,
        //             open_interest: 111536690,
        //             min_price: 7695.13,
        //             max_price: 7929.49,
        //             mark_price: 7813.06,
        //             last_price: 7814.5,
        //             instrument_name: 'BTC-PERPETUAL',
        //             index_price: 7810.12,
        //             funding_8h: 0.0000031,
        //             current_funding: 0,
        //             change_id: 17538025952,
        //             bids: [
        //                 [7814, 351820],
        //                 [7813.5, 207490],
        //                 [7813, 32160],
        //             ],
        //             best_bid_price: 7814,
        //             best_bid_amount: 351820,
        //             best_ask_price: 7814.5,
        //             best_ask_amount: 11880,
        //             asks: [
        //                 [7814.5, 11880],
        //                 [7815, 18100],
        //                 [7815.5, 2640],
        //             ],
        //         },
        //         usIn: 1583781354745804,
        //         usOut: 1583781354745932,
        //         usDiff: 128,
        //         testnet: false
        //     }
        //
        const result = this.safeValue (response, 'result', {});
        const timestamp = this.safeInteger (result, 'timestamp');
        const nonce = this.safeInteger (result, 'change_id');
        const orderbook = this.parseOrderBook (result, market['symbol'], timestamp);
        orderbook['nonce'] = nonce;
        return orderbook;
    }

    parseOrderStatus (status) {
        const statuses = {
            'open': 'open',
            'cancelled': 'canceled',
            'filled': 'closed',
            'rejected': 'rejected',
            'untriggered': 'open',
        };
        return this.safeString (statuses, status, status);
    }

    parseTimeInForce (timeInForce) {
        const timeInForces = {
            'good_til_cancelled': 'GTC',
            'fill_or_kill': 'FOK',
            'immediate_or_cancel': 'IOC',
        };
        return this.safeString (timeInForces, timeInForce, timeInForce);
    }

    parseOrderType (orderType) {
        const orderTypes = {
            'stop_limit': 'limit',
            'take_limit': 'limit',
            'stop_market': 'market',
            'take_market': 'market',
        };
        return this.safeString (orderTypes, orderType, orderType);
    }

    parseOrder (order, market = undefined) {
        //
        // createOrder
        //
        //     {
        //         "time_in_force": "good_til_cancelled",
        //         "reduce_only": false,
        //         "profit_loss": 0,
        //         "price": "market_price",
        //         "post_only": false,
        //         "order_type": "market",
        //         "order_state": "filled",
        //         "order_id": "ETH-349249",
        //         "max_show": 40,
        //         "last_update_timestamp": 1550657341322,
        //         "label": "market0000234",
        //         "is_liquidation": false,
        //         "instrument_name": "ETH-PERPETUAL",
        //         "filled_amount": 40,
        //         "direction": "buy",
        //         "creation_timestamp": 1550657341322,
        //         "commission": 0.000139,
        //         "average_price": 143.81,
        //         "api": true,
        //         "amount": 40,
        //         "trades": [], // injected by createOrder
        //     }
        //
        const marketId = this.safeString (order, 'instrument_name');
        market = this.safeMarket (marketId, market);
        const timestamp = this.safeInteger (order, 'creation_timestamp');
        const lastUpdate = this.safeInteger (order, 'last_update_timestamp');
        const id = this.safeString (order, 'order_id');
        let priceString = this.safeString (order, 'price');
        if (priceString === 'market_price') {
            priceString = undefined;
        }
        const averageString = this.safeString (order, 'average_price');
        // Inverse contracts amount is in USD which in ccxt is the cost
        // For options and Linear contracts amount is in corresponding cryptocurrency, e.g., BTC or ETH
        const filledString = this.safeString (order, 'filled_amount');
        const amount = this.safeString (order, 'amount');
        let cost = Precise.stringMul (filledString, averageString);
        if (market['inverse']) {
            if (this.parseNumber (averageString) !== 0) {
                cost = Precise.stringDiv (amount, averageString);
            }
        }
        let lastTradeTimestamp = undefined;
        if (filledString !== undefined) {
            const isFilledPositive = Precise.stringGt (filledString, '0');
            if (isFilledPositive) {
                lastTradeTimestamp = lastUpdate;
            }
        }
        const status = this.parseOrderStatus (this.safeString (order, 'order_state'));
        const side = this.safeStringLower (order, 'direction');
        let feeCostString = this.safeString (order, 'commission');
        let fee = undefined;
        if (feeCostString !== undefined) {
            feeCostString = Precise.stringAbs (feeCostString);
            fee = {
                'cost': feeCostString,
                'currency': market['base'],
            };
        }
        const rawType = this.safeString (order, 'order_type');
        const type = this.parseOrderType (rawType);
        // injected in createOrder
        const trades = this.safeValue (order, 'trades');
        const timeInForce = this.parseTimeInForce (this.safeString (order, 'time_in_force'));
        const stopPrice = this.safeValue (order, 'stop_price');
        const postOnly = this.safeValue (order, 'post_only');
        return this.safeOrder ({
            'info': order,
            'id': id,
            'clientOrderId': undefined,
            'timestamp': timestamp,
            'datetime': this.iso8601 (timestamp),
            'lastTradeTimestamp': lastTradeTimestamp,
            'symbol': market['symbol'],
            'type': type,
            'timeInForce': timeInForce,
            'postOnly': postOnly,
            'side': side,
            'price': priceString,
            'stopPrice': stopPrice,
            'triggerPrice': stopPrice,
            'amount': amount,
            'cost': cost,
            'average': averageString,
            'filled': filledString,
            'remaining': undefined,
            'status': status,
            'fee': fee,
            'trades': trades,
        }, market);
    }

    async fetchOrder (id: string, symbol: string = undefined, params = {}) {
        /**
         * @method
         * @name deribit#fetchOrder
         * @description fetches information on an order made by the user
         * @param {string} symbol unified symbol of the market the order was made in
         * @param {object} [params] extra parameters specific to the deribit api endpoint
         * @returns {object} An [order structure]{@link https://github.com/ccxt/ccxt/wiki/Manual#order-structure}
         */
        await this.loadMarkets ();
        const request = {
            'order_id': id,
        };
        const response = await this.privateGetGetOrderState (this.extend (request, params));
        //
        //     {
        //         "jsonrpc": "2.0",
        //         "id": 4316,
        //         "result": {
        //             "time_in_force": "good_til_cancelled",
        //             "reduce_only": false,
        //             "profit_loss": 0.051134,
        //             "price": 118.94,
        //             "post_only": false,
        //             "order_type": "limit",
        //             "order_state": "filled",
        //             "order_id": "ETH-331562",
        //             "max_show": 37,
        //             "last_update_timestamp": 1550219810944,
        //             "label": "",
        //             "is_liquidation": false,
        //             "instrument_name": "ETH-PERPETUAL",
        //             "filled_amount": 37,
        //             "direction": "sell",
        //             "creation_timestamp": 1550219749176,
        //             "commission": 0.000031,
        //             "average_price": 118.94,
        //             "api": false,
        //             "amount": 37
        //         }
        //     }
        //
        const result = this.safeValue (response, 'result');
        return this.parseOrder (result);
    }

    async createOrder (symbol: string, type: OrderType, side: OrderSide, amount, price = undefined, params = {}) {
        /**
         * @method
         * @name deribit#createOrder
         * @description create a trade order
         * @see https://docs.deribit.com/#private-buy
         * @param {string} symbol unified symbol of the market to create an order in
         * @param {string} type 'market' or 'limit'
         * @param {string} side 'buy' or 'sell'
         * @param {float} amount how much of currency you want to trade. For perpetual and futures the amount is in USD. For options it is in corresponding cryptocurrency contracts currency.
         * @param {float} [price] the price at which the order is to be fullfilled, in units of the quote currency, ignored in market orders
         * @param {object} [params] extra parameters specific to the deribit api endpoint
         * @returns {object} an [order structure]{@link https://github.com/ccxt/ccxt/wiki/Manual#order-structure}
         */
        await this.loadMarkets ();
        const market = this.market (symbol);
        if (market['inverse']) {
            amount = this.amountToPrecision (symbol, amount);
        } else if (market['settle'] === 'USDC') {
            amount = this.amountToPrecision (symbol, amount);
        } else {
            amount = this.currencyToPrecision (symbol, amount);
        }
        const request = {
            'instrument_name': market['id'],
            // for perpetual and futures the amount is in USD
            // for options it is in corresponding cryptocurrency contracts, e.g., BTC or ETH
            'amount': amount,
            'type': type, // limit, stop_limit, market, stop_market, default is limit
            // 'label': 'string', // user-defined label for the order (maximum 64 characters)
            // 'price': this.priceToPrecision (symbol, 123.45), // only for limit and stop_limit orders
            // 'time_in_force' : 'good_til_cancelled', // fill_or_kill, immediate_or_cancel
            // 'max_show': 123.45, // max amount within an order to be shown to other customers, 0 for invisible order
            // 'post_only': false, // if the new price would cause the order to be filled immediately (as taker), the price will be changed to be just below the spread.
            // 'reject_post_only': false, // if true the order is put to order book unmodified or request is rejected
            // 'reduce_only': false, // if true, the order is intended to only reduce a current position
            // 'stop_price': false, // stop price, required for stop_limit orders
            // 'trigger': 'index_price', // mark_price, last_price, required for stop_limit orders
            // 'advanced': 'usd', // 'implv', advanced option order type, options only
        };
        const timeInForce = this.safeStringUpper (params, 'timeInForce');
        const reduceOnly = this.safeValue2 (params, 'reduceOnly', 'reduce_only');
        // only stop loss sell orders are allowed when price crossed from above
        const stopLossPrice = this.safeValue (params, 'stopLossPrice');
        // only take profit buy orders are allowed when price crossed from below
        const takeProfitPrice = this.safeValue (params, 'takeProfitPrice');
        const isStopLimit = type === 'stop_limit';
        const isStopMarket = type === 'stop_market';
        const isTakeLimit = type === 'take_limit';
        const isTakeMarket = type === 'take_market';
        const isStopLossOrder = isStopLimit || isStopMarket || (stopLossPrice !== undefined);
        const isTakeProfitOrder = isTakeLimit || isTakeMarket || (takeProfitPrice !== undefined);
        if (isStopLossOrder && isTakeProfitOrder) {
            throw new InvalidOrder (this.id + ' createOrder () only allows one of stopLossPrice or takeProfitPrice to be specified');
        }
        const isStopOrder = isStopLossOrder || isTakeProfitOrder;
        const isLimitOrder = (type === 'limit') || isStopLimit || isTakeLimit;
        const isMarketOrder = (type === 'market') || isStopMarket || isTakeMarket;
        const exchangeSpecificPostOnly = this.safeValue (params, 'post_only');
        const postOnly = this.isPostOnly (isMarketOrder, exchangeSpecificPostOnly, params);
        if (isLimitOrder) {
            request['type'] = 'limit';
            request['price'] = this.priceToPrecision (symbol, price);
        } else {
            request['type'] = 'market';
        }
        if (isStopOrder) {
            const triggerPrice = (stopLossPrice !== undefined) ? stopLossPrice : takeProfitPrice;
            request['trigger_price'] = this.priceToPrecision (symbol, triggerPrice);
            request['trigger'] = 'last_price'; // required
            if (isStopLossOrder) {
                if (isMarketOrder) {
                    // stop_market (sell only)
                    request['type'] = 'stop_market';
                } else {
                    // stop_limit (sell only)
                    request['type'] = 'stop_limit';
                }
            } else {
                if (isMarketOrder) {
                    // take_market (buy only)
                    request['type'] = 'take_market';
                } else {
                    // take_limit (buy only)
                    request['type'] = 'take_limit';
                }
            }
        }
        if (reduceOnly) {
            request['reduce_only'] = true;
        }
        if (postOnly) {
            request['post_only'] = true;
            request['reject_post_only'] = true;
        }
        if (timeInForce !== undefined) {
            if (timeInForce === 'GTC') {
                request['time_in_force'] = 'good_til_cancelled';
            }
            if (timeInForce === 'IOC') {
                request['time_in_force'] = 'immediate_or_cancel';
            }
            if (timeInForce === 'FOK') {
                request['time_in_force'] = 'fill_or_kill';
            }
        }
        const method = 'privateGet' + this.capitalize (side);
        params = this.omit (params, [ 'timeInForce', 'stopLossPrice', 'takeProfitPrice', 'postOnly', 'reduceOnly' ]);
        const response = await this[method] (this.extend (request, params));
        //
        //     {
        //         "jsonrpc": "2.0",
        //         "id": 5275,
        //         "result": {
        //             "trades": [
        //                 {
        //                     "trade_seq": 14151,
        //                     "trade_id": "ETH-37435",
        //                     "timestamp": 1550657341322,
        //                     "tick_direction": 2,
        //                     "state": "closed",
        //                     "self_trade": false,
        //                     "price": 143.81,
        //                     "order_type": "market",
        //                     "order_id": "ETH-349249",
        //                     "matching_id": null,
        //                     "liquidity": "T",
        //                     "label": "market0000234",
        //                     "instrument_name": "ETH-PERPETUAL",
        //                     "index_price": 143.73,
        //                     "fee_currency": "ETH",
        //                     "fee": 0.000139,
        //                     "direction": "buy",
        //                     "amount": 40
        //                 }
        //             ],
        //             "order": {
        //                 "time_in_force": "good_til_cancelled",
        //                 "reduce_only": false,
        //                 "profit_loss": 0,
        //                 "price": "market_price",
        //                 "post_only": false,
        //                 "order_type": "market",
        //                 "order_state": "filled",
        //                 "order_id": "ETH-349249",
        //                 "max_show": 40,
        //                 "last_update_timestamp": 1550657341322,
        //                 "label": "market0000234",
        //                 "is_liquidation": false,
        //                 "instrument_name": "ETH-PERPETUAL",
        //                 "filled_amount": 40,
        //                 "direction": "buy",
        //                 "creation_timestamp": 1550657341322,
        //                 "commission": 0.000139,
        //                 "average_price": 143.81,
        //                 "api": true,
        //                 "amount": 40
        //             }
        //         }
        //     }
        //
        const result = this.safeValue (response, 'result', {});
        const order = this.safeValue (result, 'order');
        const trades = this.safeValue (result, 'trades', []);
        order['trades'] = trades;
        return this.parseOrder (order, market);
    }

    async editOrder (id: string, symbol, type, side, amount = undefined, price = undefined, params = {}) {
        if (amount === undefined) {
            throw new ArgumentsRequired (this.id + ' editOrder() requires an amount argument');
        }
        if (price === undefined) {
            throw new ArgumentsRequired (this.id + ' editOrder() requires a price argument');
        }
        await this.loadMarkets ();
        const request = {
            'order_id': id,
            // for perpetual and futures the amount is in USD
            // for options it is in corresponding cryptocurrency contracts, e.g., BTC or ETH
            'amount': this.amountToPrecision (symbol, amount),
            'price': this.priceToPrecision (symbol, price), // required
            // 'post_only': false, // if the new price would cause the order to be filled immediately (as taker), the price will be changed to be just below the spread.
            // 'reject_post_only': false, // if true the order is put to order book unmodified or request is rejected
            // 'reduce_only': false, // if true, the order is intended to only reduce a current position
            // 'stop_price': false, // stop price, required for stop_limit orders
            // 'advanced': 'usd', // 'implv', advanced option order type, options only
        };
        const response = await this.privateGetEdit (this.extend (request, params));
        const result = this.safeValue (response, 'result', {});
        const order = this.safeValue (result, 'order');
        const trades = this.safeValue (result, 'trades', []);
        order['trades'] = trades;
        return this.parseOrder (order);
    }

    async cancelOrder (id: string, symbol: string = undefined, params = {}) {
        /**
         * @method
         * @name deribit#cancelOrder
         * @description cancels an open order
         * @param {string} id order id
         * @param {string} symbol not used by deribit cancelOrder ()
         * @param {object} [params] extra parameters specific to the deribit api endpoint
         * @returns {object} An [order structure]{@link https://github.com/ccxt/ccxt/wiki/Manual#order-structure}
         */
        await this.loadMarkets ();
        const request = {
            'order_id': id,
        };
        const response = await this.privateGetCancel (this.extend (request, params));
        const result = this.safeValue (response, 'result', {});
        return this.parseOrder (result);
    }

    async cancelAllOrders (symbol: string = undefined, params = {}) {
        /**
         * @method
         * @name deribit#cancelAllOrders
         * @description cancel all open orders
         * @param {string} symbol unified market symbol, only orders in the market of this symbol are cancelled when symbol is not undefined
         * @param {object} [params] extra parameters specific to the deribit api endpoint
         * @returns {object[]} a list of [order structures]{@link https://github.com/ccxt/ccxt/wiki/Manual#order-structure}
         */
        await this.loadMarkets ();
        const request = {};
        let method = undefined;
        if (symbol === undefined) {
            method = 'privateGetCancelAll';
        } else {
            method = 'privateGetCancelAllByInstrument';
            const market = this.market (symbol);
            request['instrument_name'] = market['id'];
        }
        const response = await this[method] (this.extend (request, params));
        return response;
    }

    async fetchOpenOrders (symbol: string = undefined, since: Int = undefined, limit: Int = undefined, params = {}) {
        /**
         * @method
         * @name deribit#fetchOpenOrders
         * @description fetch all unfilled currently open orders
         * @param {string} symbol unified market symbol
         * @param {int} [since] the earliest time in ms to fetch open orders for
         * @param {int} [limit] the maximum number of  open orders structures to retrieve
         * @param {object} [params] extra parameters specific to the deribit api endpoint
         * @returns {Order[]} a list of [order structures]{@link https://github.com/ccxt/ccxt/wiki/Manual#order-structure}
         */
        await this.loadMarkets ();
        const request = {};
        let market = undefined;
        let method = undefined;
        if (symbol === undefined) {
            const code = this.codeFromOptions ('fetchOpenOrders', params);
            const currency = this.currency (code);
            request['currency'] = currency['id'];
            method = 'privateGetGetOpenOrdersByCurrency';
        } else {
            market = this.market (symbol);
            request['instrument_name'] = market['id'];
            method = 'privateGetGetOpenOrdersByInstrument';
        }
        const response = await this[method] (this.extend (request, params));
        const result = this.safeValue (response, 'result', []);
        return this.parseOrders (result, market, since, limit);
    }

    async fetchClosedOrders (symbol: string = undefined, since: Int = undefined, limit: Int = undefined, params = {}) {
        /**
         * @method
         * @name deribit#fetchClosedOrders
         * @description fetches information on multiple closed orders made by the user
         * @param {string} symbol unified market symbol of the market orders were made in
         * @param {int} [since] the earliest time in ms to fetch orders for
         * @param {int} [limit] the maximum number of  orde structures to retrieve
         * @param {object} [params] extra parameters specific to the deribit api endpoint
         * @returns {Order[]} a list of [order structures]{@link https://github.com/ccxt/ccxt/wiki/Manual#order-structure}
         */
        await this.loadMarkets ();
        const request = {};
        let market = undefined;
        let method = undefined;
        if (symbol === undefined) {
            const code = this.codeFromOptions ('fetchClosedOrders', params);
            const currency = this.currency (code);
            request['currency'] = currency['id'];
            method = 'privateGetGetOrderHistoryByCurrency';
        } else {
            market = this.market (symbol);
            request['instrument_name'] = market['id'];
            method = 'privateGetGetOrderHistoryByInstrument';
        }
        const response = await this[method] (this.extend (request, params));
        const result = this.safeValue (response, 'result', []);
        return this.parseOrders (result, market, since, limit);
    }

    async fetchOrderTrades (id: string, symbol: string = undefined, since: Int = undefined, limit: Int = undefined, params = {}) {
        /**
         * @method
         * @name deribit#fetchOrderTrades
         * @description fetch all the trades made from a single order
         * @param {string} id order id
         * @param {string} symbol unified market symbol
         * @param {int} [since] the earliest time in ms to fetch trades for
         * @param {int} [limit] the maximum number of trades to retrieve
         * @param {object} [params] extra parameters specific to the deribit api endpoint
         * @returns {object[]} a list of [trade structures]{@link https://github.com/ccxt/ccxt/wiki/Manual#trade-structure}
         */
        await this.loadMarkets ();
        const request = {
            'order_id': id,
        };
        const response = await this.privateGetGetUserTradesByOrder (this.extend (request, params));
        //
        //     {
        //         "jsonrpc": "2.0",
        //         "id": 9367,
        //         "result": {
        //             "trades": [
        //                 {
        //                     "trade_seq": 3,
        //                     "trade_id": "ETH-34066",
        //                     "timestamp": 1550219814585,
        //                     "tick_direction": 1,
        //                     "state": "open",
        //                     "self_trade": false,
        //                     "reduce_only": false,
        //                     "price": 0.04,
        //                     "post_only": false,
        //                     "order_type": "limit",
        //                     "order_id": "ETH-334607",
        //                     "matching_id": null,
        //                     "liquidity": "M",
        //                     "iv": 56.83,
        //                     "instrument_name": "ETH-22FEB19-120-C",
        //                     "index_price": 121.37,
        //                     "fee_currency": "ETH",
        //                     "fee": 0.0011,
        //                     "direction": "buy",
        //                     "amount": 11
        //                 },
        //             ],
        //             "has_more": true
        //         }
        //     }
        //
        const result = this.safeValue (response, 'result', {});
        return this.parseTrades (result, undefined, since, limit);
    }

    async fetchMyTrades (symbol: string = undefined, since: Int = undefined, limit: Int = undefined, params = {}) {
        /**
         * @method
         * @name deribit#fetchMyTrades
         * @description fetch all trades made by the user
         * @param {string} symbol unified market symbol
         * @param {int} [since] the earliest time in ms to fetch trades for
         * @param {int} [limit] the maximum number of trades structures to retrieve
         * @param {object} [params] extra parameters specific to the deribit api endpoint
         * @returns {Trade[]} a list of [trade structures]{@link https://github.com/ccxt/ccxt/wiki/Manual#trade-structure}
         */
        await this.loadMarkets ();
        const request = {
            'include_old': true,
        };
        let market = undefined;
        let method = undefined;
        if (symbol === undefined) {
            const code = this.codeFromOptions ('fetchMyTrades', params);
            const currency = this.currency (code);
            request['currency'] = currency['id'];
            if (since === undefined) {
                method = 'privateGetGetUserTradesByCurrency';
            } else {
                method = 'privateGetGetUserTradesByCurrencyAndTime';
                request['start_timestamp'] = since;
            }
        } else {
            market = this.market (symbol);
            request['instrument_name'] = market['id'];
            if (since === undefined) {
                method = 'privateGetGetUserTradesByInstrument';
            } else {
                method = 'privateGetGetUserTradesByInstrumentAndTime';
                request['start_timestamp'] = since;
            }
        }
        if (limit !== undefined) {
            request['count'] = limit; // default 10
        }
        const response = await this[method] (this.extend (request, params));
        //
        //     {
        //         "jsonrpc": "2.0",
        //         "id": 9367,
        //         "result": {
        //             "trades": [
        //                 {
        //                     "trade_seq": 3,
        //                     "trade_id": "ETH-34066",
        //                     "timestamp": 1550219814585,
        //                     "tick_direction": 1,
        //                     "state": "open",
        //                     "self_trade": false,
        //                     "reduce_only": false,
        //                     "price": 0.04,
        //                     "post_only": false,
        //                     "order_type": "limit",
        //                     "order_id": "ETH-334607",
        //                     "matching_id": null,
        //                     "liquidity": "M",
        //                     "iv": 56.83,
        //                     "instrument_name": "ETH-22FEB19-120-C",
        //                     "index_price": 121.37,
        //                     "fee_currency": "ETH",
        //                     "fee": 0.0011,
        //                     "direction": "buy",
        //                     "amount": 11
        //                 },
        //             ],
        //             "has_more": true
        //         }
        //     }
        //
        const result = this.safeValue (response, 'result', {});
        const trades = this.safeValue (result, 'trades', []);
        return this.parseTrades (trades, market, since, limit);
    }

    async fetchDeposits (code: string = undefined, since: Int = undefined, limit: Int = undefined, params = {}) {
        /**
         * @method
         * @name deribit#fetchDeposits
         * @description fetch all deposits made to an account
         * @param {string} code unified currency code
         * @param {int} [since] the earliest time in ms to fetch deposits for
         * @param {int} [limit] the maximum number of deposits structures to retrieve
         * @param {object} [params] extra parameters specific to the deribit api endpoint
         * @returns {object[]} a list of [transaction structures]{@link https://github.com/ccxt/ccxt/wiki/Manual#transaction-structure}
         */
        if (code === undefined) {
            throw new ArgumentsRequired (this.id + ' fetchDeposits() requires a currency code argument');
        }
        await this.loadMarkets ();
        const currency = this.currency (code);
        const request = {
            'currency': currency['id'],
        };
        if (limit !== undefined) {
            request['count'] = limit;
        }
        const response = await this.privateGetGetDeposits (this.extend (request, params));
        //
        //     {
        //         "jsonrpc": "2.0",
        //         "id": 5611,
        //         "result": {
        //             "count": 1,
        //             "data": [
        //                 {
        //                     "address": "2N35qDKDY22zmJq9eSyiAerMD4enJ1xx6ax",
        //                     "amount": 5,
        //                     "currency": "BTC",
        //                     "received_timestamp": 1549295017670,
        //                     "state": "completed",
        //                     "transaction_id": "230669110fdaf0a0dbcdc079b6b8b43d5af29cc73683835b9bc6b3406c065fda",
        //                     "updated_timestamp": 1549295130159
        //                 }
        //             ]
        //         }
        //     }
        //
        const result = this.safeValue (response, 'result', {});
        const data = this.safeValue (result, 'data', []);
        return this.parseTransactions (data, currency, since, limit, params);
    }

    async fetchWithdrawals (code: string = undefined, since: Int = undefined, limit: Int = undefined, params = {}) {
        /**
         * @method
         * @name deribit#fetchWithdrawals
         * @description fetch all withdrawals made from an account
         * @param {string} code unified currency code
         * @param {int} [since] the earliest time in ms to fetch withdrawals for
         * @param {int} [limit] the maximum number of withdrawals structures to retrieve
         * @param {object} [params] extra parameters specific to the deribit api endpoint
         * @returns {object[]} a list of [transaction structures]{@link https://github.com/ccxt/ccxt/wiki/Manual#transaction-structure}
         */
        if (code === undefined) {
            throw new ArgumentsRequired (this.id + ' fetchWithdrawals() requires a currency code argument');
        }
        await this.loadMarkets ();
        const currency = this.currency (code);
        const request = {
            'currency': currency['id'],
        };
        if (limit !== undefined) {
            request['count'] = limit;
        }
        const response = await this.privateGetGetWithdrawals (this.extend (request, params));
        //
        //     {
        //         "jsonrpc": "2.0",
        //         "id": 2745,
        //         "result": {
        //             "count": 1,
        //             "data": [
        //                 {
        //                     "address": "2NBqqD5GRJ8wHy1PYyCXTe9ke5226FhavBz",
        //                     "amount": 0.5,
        //                     "confirmed_timestamp": null,
        //                     "created_timestamp": 1550571443070,
        //                     "currency": "BTC",
        //                     "fee": 0.0001,
        //                     "id": 1,
        //                     "priority": 0.15,
        //                     "state": "unconfirmed",
        //                     "transaction_id": null,
        //                     "updated_timestamp": 1550571443070
        //                 }
        //             ]
        //         }
        //     }
        //
        const result = this.safeValue (response, 'result', {});
        const data = this.safeValue (result, 'data', []);
        return this.parseTransactions (data, currency, since, limit, params);
    }

    parseTransactionStatus (status) {
        const statuses = {
            'completed': 'ok',
            'unconfirmed': 'pending',
        };
        return this.safeString (statuses, status, status);
    }

    parseTransaction (transaction, currency = undefined) {
        //
        // fetchWithdrawals
        //
        //     {
        //         "address": "2NBqqD5GRJ8wHy1PYyCXTe9ke5226FhavBz",
        //         "amount": 0.5,
        //         "confirmed_timestamp": null,
        //         "created_timestamp": 1550571443070,
        //         "currency": "BTC",
        //         "fee": 0.0001,
        //         "id": 1,
        //         "priority": 0.15,
        //         "state": "unconfirmed",
        //         "transaction_id": null,
        //         "updated_timestamp": 1550571443070
        //     }
        //
        // fetchDeposits
        //
        //     {
        //         "address": "2N35qDKDY22zmJq9eSyiAerMD4enJ1xx6ax",
        //         "amount": 5,
        //         "currency": "BTC",
        //         "received_timestamp": 1549295017670,
        //         "state": "completed",
        //         "transaction_id": "230669110fdaf0a0dbcdc079b6b8b43d5af29cc73683835b9bc6b3406c065fda",
        //         "updated_timestamp": 1549295130159
        //     }
        //
        const currencyId = this.safeString (transaction, 'currency');
        const code = this.safeCurrencyCode (currencyId, currency);
        const timestamp = this.safeInteger2 (transaction, 'created_timestamp', 'received_timestamp');
        const updated = this.safeInteger (transaction, 'updated_timestamp');
        const status = this.parseTransactionStatus (this.safeString (transaction, 'state'));
        const address = this.safeString (transaction, 'address');
        const feeCost = this.safeNumber (transaction, 'fee');
        let type = 'deposit';
        let fee = undefined;
        if (feeCost !== undefined) {
            type = 'withdrawal';
            fee = {
                'cost': feeCost,
                'currency': code,
            };
        }
        return {
            'info': transaction,
            'id': this.safeString (transaction, 'id'),
            'txid': this.safeString (transaction, 'transaction_id'),
            'timestamp': timestamp,
            'datetime': this.iso8601 (timestamp),
            'address': address,
            'addressTo': address,
            'addressFrom': undefined,
            'tag': undefined,
            'tagTo': undefined,
            'tagFrom': undefined,
            'type': type,
            'amount': this.safeNumber (transaction, 'amount'),
            'currency': code,
            'status': status,
            'updated': updated,
            'fee': fee,
        };
    }

    parsePosition (position, market = undefined) {
        //
        //     {
        //         "jsonrpc": "2.0",
        //         "id": 404,
        //         "result": {
        //             "average_price": 0,
        //             "delta": 0,
        //             "direction": "buy",
        //             "estimated_liquidation_price": 0,
        //             "floating_profit_loss": 0,
        //             "index_price": 3555.86,
        //             "initial_margin": 0,
        //             "instrument_name": "BTC-PERPETUAL",
        //             "leverage": 100,
        //             "kind": "future",
        //             "maintenance_margin": 0,
        //             "mark_price": 3556.62,
        //             "open_orders_margin": 0.000165889,
        //             "realized_profit_loss": 0,
        //             "settlement_price": 3555.44,
        //             "size": 0,
        //             "size_currency": 0,
        //             "total_profit_loss": 0
        //         }
        //     }
        //
        const contract = this.safeString (position, 'instrument_name');
        market = this.safeMarket (contract, market);
        let side = this.safeString (position, 'direction');
        side = (side === 'buy') ? 'long' : 'short';
        const unrealizedPnl = this.safeString (position, 'floating_profit_loss');
        const initialMarginString = this.safeString (position, 'initial_margin');
        const notionalString = this.safeString (position, 'size_currency');
        const maintenanceMarginString = this.safeString (position, 'maintenance_margin');
        const currentTime = this.milliseconds ();
        return this.safePosition ({
            'info': position,
            'id': undefined,
            'symbol': this.safeString (market, 'symbol'),
            'timestamp': currentTime,
            'datetime': this.iso8601 (currentTime),
            'lastUpdateTimestamp': undefined,
            'initialMargin': this.parseNumber (initialMarginString),
            'initialMarginPercentage': this.parseNumber (Precise.stringMul (Precise.stringDiv (initialMarginString, notionalString), '100')),
            'maintenanceMargin': this.parseNumber (maintenanceMarginString),
            'maintenanceMarginPercentage': this.parseNumber (Precise.stringMul (Precise.stringDiv (maintenanceMarginString, notionalString), '100')),
            'entryPrice': this.safeNumber (position, 'average_price'),
            'notional': this.parseNumber (notionalString),
            'leverage': this.safeInteger (position, 'leverage'),
            'unrealizedPnl': this.parseNumber (unrealizedPnl),
            'contracts': undefined,
            'contractSize': this.safeNumber (market, 'contractSize'),
            'marginRatio': undefined,
            'liquidationPrice': this.safeNumber (position, 'estimated_liquidation_price'),
            'markPrice': this.safeNumber (position, 'mark_price'),
            'lastPrice': undefined,
            'collateral': undefined,
            'marginMode': undefined,
            'side': side,
            'percentage': undefined,
            'hedged': undefined,
            'stopLossPrice': undefined,
            'takeProfitPrice': undefined,
        });
    }

    async fetchPosition (symbol: string, params = {}) {
        /**
         * @method
         * @name deribit#fetchPosition
         * @description fetch data on a single open contract trade position
         * @param {string} symbol unified market symbol of the market the position is held in, default is undefined
         * @param {object} [params] extra parameters specific to the deribit api endpoint
         * @returns {object} a [position structure]{@link https://github.com/ccxt/ccxt/wiki/Manual#position-structure}
         */
        await this.loadMarkets ();
        const market = this.market (symbol);
        const request = {
            'instrument_name': market['id'],
        };
        const response = await this.privateGetGetPosition (this.extend (request, params));
        //
        //     {
        //         "jsonrpc": "2.0",
        //         "id": 404,
        //         "result": {
        //             "average_price": 0,
        //             "delta": 0,
        //             "direction": "buy",
        //             "estimated_liquidation_price": 0,
        //             "floating_profit_loss": 0,
        //             "index_price": 3555.86,
        //             "initial_margin": 0,
        //             "instrument_name": "BTC-PERPETUAL",
        //             "leverage": 100,
        //             "kind": "future",
        //             "maintenance_margin": 0,
        //             "mark_price": 3556.62,
        //             "open_orders_margin": 0.000165889,
        //             "realized_profit_loss": 0,
        //             "settlement_price": 3555.44,
        //             "size": 0,
        //             "size_currency": 0,
        //             "total_profit_loss": 0
        //         }
        //     }
        //
        const result = this.safeValue (response, 'result');
        return this.parsePosition (result);
    }

    async fetchPositions (symbols: string[] = undefined, params = {}) {
        /**
         * @method
         * @name deribit#fetchPositions
         * @description fetch all open positions
         * @param {string[]|undefined} symbols list of unified market symbols
         * @param {object} [params] extra parameters specific to the deribit api endpoint
         * @returns {object[]} a list of [position structure]{@link https://github.com/ccxt/ccxt/wiki/Manual#position-structure}
         */
        await this.loadMarkets ();
        let code = undefined;
        if (symbols === undefined) {
            code = this.codeFromOptions ('fetchPositions', params);
        } else if (typeof symbols === 'string') {
            code = symbols;
            symbols = undefined; // fix https://github.com/ccxt/ccxt/issues/13961
        } else {
            if (Array.isArray (symbols)) {
                const length = symbols.length;
                if (length !== 1) {
                    throw new BadRequest (this.id + ' fetchPositions() symbols argument cannot contain more than 1 symbol');
                }
                const market = this.market (symbols[0]);
                code = market['base'];
            }
        }
        const currency = this.currency (code);
        const request = {
            'currency': currency['id'],
            // "kind" : "future", "option"
        };
        const response = await this.privateGetGetPositions (this.extend (request, params));
        //
        //     {
        //         "jsonrpc": "2.0",
        //         "id": 2236,
        //         "result": [
        //             {
        //                 "average_price": 7440.18,
        //                 "delta": 0.006687487,
        //                 "direction": "buy",
        //                 "estimated_liquidation_price": 1.74,
        //                 "floating_profit_loss": 0,
        //                 "index_price": 7466.79,
        //                 "initial_margin": 0.000197283,
        //                 "instrument_name": "BTC-PERPETUAL",
        //                 "kind": "future",
        //                 "leverage": 34,
        //                 "maintenance_margin": 0.000143783,
        //                 "mark_price": 7476.65,
        //                 "open_orders_margin": 0.000197288,
        //                 "realized_funding": -1e-8,
        //                 "realized_profit_loss": -9e-9,
        //                 "settlement_price": 7476.65,
        //                 "size": 50,
        //                 "size_currency": 0.006687487,
        //                 "total_profit_loss": 0.000032781
        //             },
        //         ]
        //     }
        //
        const result = this.safeValue (response, 'result');
        return this.parsePositions (result, symbols);
    }

    async fetchVolatilityHistory (code: string, params = {}) {
        /**
         * @method
         * @name deribit#fetchVolatilityHistory
         * @description fetch the historical volatility of an option market based on an underlying asset
         * @see https://docs.deribit.com/#public-get_historical_volatility
         * @param {string} code unified currency code
         * @param {object} [params] extra parameters specific to the deribit api endpoint
         * @returns {object[]} a list of [volatility history objects]{@link https://github.com/ccxt/ccxt/wiki/Manual#volatility-structure}
         */
        await this.loadMarkets ();
        const currency = this.currency (code);
        const request = {
            'currency': currency['id'],
        };
        const response = await this.publicGetGetHistoricalVolatility (this.extend (request, params));
        //
        //     {
        //         "jsonrpc": "2.0",
        //         "result": [
        //             [1640142000000,63.828320460740585],
        //             [1640142000000,63.828320460740585],
        //             [1640145600000,64.03821964123213]
        //         ],
        //         "usIn": 1641515379467734,
        //         "usOut": 1641515379468095,
        //         "usDiff": 361,
        //         "testnet": false
        //     }
        //
        return this.parseVolatilityHistory (response);
    }

    parseVolatilityHistory (volatility) {
        //
        //     {
        //         "jsonrpc": "2.0",
        //         "result": [
        //             [1640142000000,63.828320460740585],
        //             [1640142000000,63.828320460740585],
        //             [1640145600000,64.03821964123213]
        //         ],
        //         "usIn": 1641515379467734,
        //         "usOut": 1641515379468095,
        //         "usDiff": 361,
        //         "testnet": false
        //     }
        //
        const volatilityResult = this.safeValue (volatility, 'result', []);
        const result = [];
        for (let i = 0; i < volatilityResult.length; i++) {
            const timestamp = this.safeInteger (volatilityResult[i], 0);
<<<<<<< HEAD
            const volatilityInner = this.safeNumber (volatilityResult[i], 1);
            result.push ({
                'info': volatilityInner,
                'timestamp': timestamp,
                'datetime': this.iso8601 (timestamp),
                'volatility': volatilityInner,
=======
            const volatilityObj = this.safeNumber (volatilityResult[i], 1);
            result.push ({
                'info': volatilityObj,
                'timestamp': timestamp,
                'datetime': this.iso8601 (timestamp),
                'volatility': volatilityObj,
>>>>>>> 0e6a4d45
            });
        }
        return result;
    }

    async fetchTransfers (code: string = undefined, since: Int = undefined, limit: Int = undefined, params = {}) {
        /**
         * @method
         * @name deribit#fetchTransfers
         * @description fetch a history of internal transfers made on an account
         * @param {string} code unified currency code of the currency transferred
         * @param {int} [since] the earliest time in ms to fetch transfers for
         * @param {int} [limit] the maximum number of  transfers structures to retrieve
         * @param {object} [params] extra parameters specific to the deribit api endpoint
         * @returns {object[]} a list of [transfer structures]{@link https://github.com/ccxt/ccxt/wiki/Manual#transfer-structure}
         */
        if (code === undefined) {
            throw new ArgumentsRequired (this.id + ' fetchTransfers() requires a currency code argument');
        }
        await this.loadMarkets ();
        const currency = this.currency (code);
        const request = {
            'currency': currency['id'],
        };
        if (limit !== undefined) {
            request['count'] = limit;
        }
        const response = await this.privateGetGetTransfers (this.extend (request, params));
        //
        //     {
        //         "jsonrpc": "2.0",
        //         "id": 7606,
        //         "result": {
        //             "count": 2,
        //             "data": [
        //                 {
        //                     "amount": 0.2,
        //                     "created_timestamp": 1550579457727,
        //                     "currency": "BTC",
        //                     "direction": "payment",
        //                     "id": 2,
        //                     "other_side": "2MzyQc5Tkik61kJbEpJV5D5H9VfWHZK9Sgy",
        //                     "state": "prepared",
        //                     "type": "user",
        //                     "updated_timestamp": 1550579457727
        //                 },
        //                 {
        //                     "amount": 0.3,
        //                     "created_timestamp": 1550579255800,
        //                     "currency": "BTC",
        //                     "direction": "payment",
        //                     "id": 1,
        //                     "other_side": "new_user_1_1",
        //                     "state": "confirmed",
        //                     "type": "subaccount",
        //                     "updated_timestamp": 1550579255800
        //                 }
        //             ]
        //         }
        //     }
        //
        const result = this.safeValue (response, 'result', {});
        const transfers = this.safeValue (result, 'data', []);
        return this.parseTransfers (transfers, currency, since, limit, params);
    }

    async transfer (code: string, amount, fromAccount, toAccount, params = {}) {
        /**
         * @method
         * @name deribit#transfer
         * @description transfer currency internally between wallets on the same account
         * @param {string} code unified currency code
         * @param {float} amount amount to transfer
         * @param {string} fromAccount account to transfer from
         * @param {string} toAccount account to transfer to
         * @param {object} [params] extra parameters specific to the deribit api endpoint
         * @returns {object} a [transfer structure]{@link https://github.com/ccxt/ccxt/wiki/Manual#transfer-structure}
         */
        await this.loadMarkets ();
        const currency = this.currency (code);
        const request = {
            'amount': amount,
            'currency': currency['id'],
            'destination': toAccount,
        };
        let method = this.safeString (params, 'method');
        params = this.omit (params, 'method');
        if (method === undefined) {
            const transferOptions = this.safeValue (this.options, 'transfer', {});
            method = this.safeString (transferOptions, 'method', 'privateGetSubmitTransferToSubaccount');
        }
        const response = await this[method] (this.extend (request, params));
        //
        //     {
        //         "jsonrpc": "2.0",
        //         "id": 9421,
        //         "result": {
        //             "updated_timestamp": 1550232862350,
        //             "type": "user",
        //             "state": "prepared",
        //             "other_side": "0x4aa0753d798d668056920094d65321a8e8913e26",
        //             "id": 3,
        //             "direction": "payment",
        //             "currency": "ETH",
        //             "created_timestamp": 1550232862350,
        //             "amount": 13.456
        //         }
        //     }
        //
        const result = this.safeValue (response, 'result', {});
        return this.parseTransfer (result, currency);
    }

    parseTransfer (transfer, currency = undefined) {
        //
        //     {
        //         "updated_timestamp": 1550232862350,
        //         "type": "user",
        //         "state": "prepared",
        //         "other_side": "0x4aa0753d798d668056920094d65321a8e8913e26",
        //         "id": 3,
        //         "direction": "payment",
        //         "currency": "ETH",
        //         "created_timestamp": 1550232862350,
        //         "amount": 13.456
        //     }
        //
        const timestamp = this.safeTimestamp (transfer, 'created_timestamp');
        const status = this.safeString (transfer, 'state');
        const account = this.safeString (transfer, 'other_side');
        const direction = this.safeString (transfer, 'direction');
        const currencyId = this.safeString (transfer, 'currency');
        return {
            'info': transfer,
            'id': this.safeString (transfer, 'id'),
            'status': this.parseTransferStatus (status),
            'amount': this.safeNumber (transfer, 'amount'),
            'code': this.safeCurrencyCode (currencyId, currency),
            'fromAccount': direction !== 'payment' ? account : undefined,
            'toAccount': direction === 'payment' ? account : undefined,
            'timestamp': timestamp,
            'datetime': this.iso8601 (timestamp),
        };
    }

    parseTransferStatus (status) {
        const statuses = {
            'prepared': 'pending',
            'confirmed': 'ok',
            'cancelled': 'cancelled',
            'waiting_for_admin': 'pending',
        };
        return this.safeString (statuses, status, status);
    }

    async withdraw (code: string, amount, address, tag = undefined, params = {}) {
        /**
         * @method
         * @name deribit#withdraw
         * @description make a withdrawal
         * @param {string} code unified currency code
         * @param {float} amount the amount to withdraw
         * @param {string} address the address to withdraw to
         * @param {string} tag
         * @param {object} [params] extra parameters specific to the deribit api endpoint
         * @returns {object} a [transaction structure]{@link https://github.com/ccxt/ccxt/wiki/Manual#transaction-structure}
         */
        [ tag, params ] = this.handleWithdrawTagAndParams (tag, params);
        this.checkAddress (address);
        await this.loadMarkets ();
        const currency = this.currency (code);
        const request = {
            'currency': currency['id'],
            'address': address, // must be in the address book
            'amount': amount,
            // 'priority': 'high', // low, mid, high, very_high, extreme_high, insane
            // 'tfa': '123456', // if enabled
        };
        if (this.twofa !== undefined) {
            request['tfa'] = totp (this.twofa);
        }
        const response = await this.privateGetWithdraw (this.extend (request, params));
        return this.parseTransaction (response, currency);
    }

    parseDepositWithdrawFee (fee, currency = undefined) {
        //
        //    {
        //      "withdrawal_priorities": [],
        //      "withdrawal_fee": 0.01457324,
        //      "min_withdrawal_fee": 0.000001,
        //      "min_confirmations": 1,
        //      "fee_precision": 8,
        //      "currency_long": "Solana",
        //      "currency": "SOL",
        //      "coin_type": "SOL"
        //    }
        //
        return {
            'info': fee,
            'withdraw': {
                'fee': this.safeNumber (fee, 'withdrawal_fee'),
                'percentage': false,
            },
            'deposit': {
                'fee': undefined,
                'percentage': undefined,
            },
            'networks': {},
        };
    }

    async fetchDepositWithdrawFees (codes: string[] = undefined, params = {}) {
        /**
         * @method
         * @name deribit#fetchDepositWithdrawFees
         * @description fetch deposit and withdraw fees
         * @see https://docs.deribit.com/#public-get_currencies
         * @param {string[]|undefined} codes list of unified currency codes
         * @param {object} [params] extra parameters specific to the deribit api endpoint
         * @returns {object} a list of [fee structures]{@link https://github.com/ccxt/ccxt/wiki/Manual#fee-structure}
         */
        await this.loadMarkets ();
        const response = await this.publicGetGetCurrencies (params);
        //
        //    {
        //      "jsonrpc": "2.0",
        //      "result": [
        //        {
        //          "withdrawal_priorities": [],
        //          "withdrawal_fee": 0.01457324,
        //          "min_withdrawal_fee": 0.000001,
        //          "min_confirmations": 1,
        //          "fee_precision": 8,
        //          "currency_long": "Solana",
        //          "currency": "SOL",
        //          "coin_type": "SOL"
        //        },
        //        ...
        //      ],
        //      "usIn": 1688652701456124,
        //      "usOut": 1688652701456390,
        //      "usDiff": 266,
        //      "testnet": true
        //    }
        //
        const data = this.safeValue (response, 'result', {});
        return this.parseDepositWithdrawFees (data, codes, 'currency');
    }

    async fetchFundingRate (symbol: string, params = {}) {
        /**
         * @method
         * @name deribit#fetchFundingRate
         * @description fetch the current funding rate
         * @see https://docs.deribit.com/#public-get_funding_rate_value
         * @param {string} symbol unified market symbol
         * @param {object} [params] extra parameters specific to the deribit api endpoint
         * @param {int} [params.start_timestamp] fetch funding rate starting from this timestamp
         * @param {int} [params.end_timestamp] fetch funding rate ending at this timestamp
         * @returns {object} a [funding rate structure]{@link https://github.com/ccxt/ccxt/wiki/Manual#funding-rate-structure}
         */
        await this.loadMarkets ();
        const market = this.market (symbol);
        const time = this.milliseconds ();
        const request = {
            'instrument_name': market['id'],
            'start_timestamp': time - (8 * 60 * 60 * 1000), // 8h ago,
            'end_timestamp': time,
        };
        const response = await this.publicGetGetFundingRateValue (this.extend (request, params));
        //
        //   {
        //       "jsonrpc":"2.0",
        //       "result":"0",
        //       "usIn":"1691161645596519",
        //       "usOut":"1691161645597149",
        //       "usDiff":"630",
        //       "testnet":false
        //   }
        //
        return this.parseFundingRate (response, market);
    }

    async fetchFundingRateHistory (symbol: string = undefined, since: Int = undefined, limit: Int = undefined, params = {}) {
        /**
         * @method
         * @name deribit#fetchFundingRateHistory
         * @description fetch the current funding rate
         * @see https://docs.deribit.com/#public-get_funding_rate_history
         * @param {string} symbol unified market symbol
         * @param {object} [params] extra parameters specific to the deribit api endpoint
         * @param {int} [params.end_timestamp] fetch funding rate ending at this timestamp
         * @returns {object} a [funding rate structure]{@link https://github.com/ccxt/ccxt/wiki/Manual#funding-rate-structure}
         */
        await this.loadMarkets ();
        const market = this.market (symbol);
        const time = this.milliseconds ();
        const month = 30 * 24 * 60 * 60 * 1000;
        if (since === undefined) {
            since = time - month;
        }
        const request = {
            'instrument_name': market['id'],
            'start_timestamp': since,
            'end_timestamp': time,
        };
        const response = await this.publicGetGetFundingRateHistory (this.extend (request, params));
        //
        //    {
        //        "jsonrpc": "2.0",
        //        "id": 7617,
        //        "result": [
        //          {
        //            "timestamp": 1569891600000,
        //            "index_price": 8222.87,
        //            "prev_index_price": 8305.72,
        //            "interest_8h": -0.00009234260068476106,
        //            "interest_1h": -4.739622041017375e-7
        //          }
        //        ]
        //    }
        //
        const rates = [];
        const result = this.safeValue (response, 'result', []);
        for (let i = 0; i < result.length; i++) {
            const fr = result[i];
            const rate = this.parseFundingRate (fr, market);
            rates.push (rate);
        }
        return this.filterBySymbolSinceLimit (rates, symbol, since, limit);
    }

    parseFundingRate (contract, market = undefined) {
        //
        //   {
        //       "jsonrpc":"2.0",
        //       "result":"0",
        //       "usIn":"1691161645596519",
        //       "usOut":"1691161645597149",
        //       "usDiff":"630",
        //       "testnet":false
        //   }
        // history
        //   {
        //     "timestamp": 1569891600000,
        //     "index_price": 8222.87,
        //     "prev_index_price": 8305.72,
        //     "interest_8h": -0.00009234260068476106,
        //     "interest_1h": -4.739622041017375e-7
        //   }
        //
        const timestamp = this.safeInteger (contract, 'timestamp');
        const datetime = this.iso8601 (timestamp);
        const result = this.safeNumber2 (contract, 'result', 'interest_8h');
        return {
            'info': contract,
            'symbol': this.safeSymbol (undefined, market),
            'markPrice': undefined,
            'indexPrice': this.safeNumber (contract, 'index_price'),
            'interestRate': undefined,
            'estimatedSettlePrice': undefined,
            'timestamp': timestamp,
            'datetime': datetime,
            'fundingRate': result,
            'fundingTimestamp': undefined,
            'fundingDatetime': undefined,
            'nextFundingRate': undefined,
            'nextFundingTimestamp': undefined,
            'nextFundingDatetime': undefined,
            'previousFundingRate': undefined,
            'previousFundingTimestamp': undefined,
            'previousFundingDatetime': undefined,
        };
    }

    nonce () {
        return this.milliseconds ();
    }

    sign (path, api = 'public', method = 'GET', params = {}, headers = undefined, body = undefined) {
        let request = '/' + 'api/' + this.version + '/' + api + '/' + path;
        if (api === 'public') {
            if (Object.keys (params).length) {
                request += '?' + this.urlencode (params);
            }
        }
        if (api === 'private') {
            this.checkRequiredCredentials ();
            const nonce = this.nonce ().toString ();
            const timestamp = this.milliseconds ().toString ();
            const requestBody = '';
            if (Object.keys (params).length) {
                request += '?' + this.urlencode (params);
            }
            const requestData = method + "\n" + request + "\n" + requestBody + "\n"; // eslint-disable-line quotes
            const auth = timestamp + "\n" + nonce + "\n" + requestData; // eslint-disable-line quotes
            const signature = this.hmac (this.encode (auth), this.encode (this.secret), sha256);
            headers = {
                'Authorization': 'deri-hmac-sha256 id=' + this.apiKey + ',ts=' + timestamp + ',sig=' + signature + ',' + 'nonce=' + nonce,
            };
        }
        const url = this.urls['api']['rest'] + request;
        return { 'url': url, 'method': method, 'body': body, 'headers': headers };
    }

    handleErrors (httpCode, reason, url, method, headers, body, response, requestHeaders, requestBody) {
        if (!response) {
            return undefined; // fallback to default error handler
        }
        //
        //     {
        //         jsonrpc: '2.0',
        //         error: {
        //             message: 'Invalid params',
        //             data: { reason: 'invalid currency', param: 'currency' },
        //             code: -32602
        //         },
        //         testnet: false,
        //         usIn: 1583763842150374,
        //         usOut: 1583763842150410,
        //         usDiff: 36
        //     }
        //
        const error = this.safeValue (response, 'error');
        if (error !== undefined) {
            const errorCode = this.safeString (error, 'code');
            const feedback = this.id + ' ' + body;
            this.throwExactlyMatchedException (this.exceptions, errorCode, feedback);
            throw new ExchangeError (feedback); // unknown message
        }
        return undefined;
    }
}<|MERGE_RESOLUTION|>--- conflicted
+++ resolved
@@ -2557,21 +2557,12 @@
         const result = [];
         for (let i = 0; i < volatilityResult.length; i++) {
             const timestamp = this.safeInteger (volatilityResult[i], 0);
-<<<<<<< HEAD
-            const volatilityInner = this.safeNumber (volatilityResult[i], 1);
-            result.push ({
-                'info': volatilityInner,
-                'timestamp': timestamp,
-                'datetime': this.iso8601 (timestamp),
-                'volatility': volatilityInner,
-=======
             const volatilityObj = this.safeNumber (volatilityResult[i], 1);
             result.push ({
                 'info': volatilityObj,
                 'timestamp': timestamp,
                 'datetime': this.iso8601 (timestamp),
                 'volatility': volatilityObj,
->>>>>>> 0e6a4d45
             });
         }
         return result;
