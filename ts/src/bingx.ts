
//  ---------------------------------------------------------------------------

import Exchange from './abstract/bingx.js';
import { AuthenticationError, PermissionDenied, AccountSuspended, ExchangeError, InsufficientFunds, BadRequest, OrderNotFound, DDoSProtection, BadSymbol, ArgumentsRequired, NotSupported, OperationFailed } from './base/errors.js';
import { Precise } from './base/Precise.js';
import { sha256 } from './static_dependencies/noble-hashes/sha256.js';
import { TICK_SIZE } from './base/functions/number.js';
import type { TransferEntry, Int, OrderSide, OHLCV, FundingRateHistory, Order, OrderType, OrderRequest, Str, Trade, Balances, Transaction, Ticker, OrderBook, Tickers, Market, Strings, Currency, Position, Dict, Leverage, MarginMode, Num, MarginModification, Currencies, TransferEntries, int, TradingFeeInterface } from './base/types.js';

//  ---------------------------------------------------------------------------

/**
 * @class bingx
 * @augments Exchange
 */
export default class bingx extends Exchange {
    describe () {
        return this.deepExtend (super.describe (), {
            'id': 'bingx',
            'name': 'BingX',
            'countries': [ 'US' ], // North America, Canada, the EU, Hong Kong and Taiwan
            'rateLimit': 100,
            'version': 'v1',
            'certified': true,
            'pro': true,
            'has': {
                'CORS': undefined,
                'spot': true,
                'margin': false,
                'swap': true,
                'future': false,
                'option': false,
                'addMargin': true,
                'cancelAllOrders': true,
                'cancelAllOrdersAfter': true,
                'cancelOrder': true,
                'cancelOrders': true,
                'closeAllPositions': true,
                'closePosition': true,
                'createMarketBuyOrderWithCost': true,
                'createMarketOrderWithCost': true,
                'createMarketSellOrderWithCost': true,
                'createOrder': true,
                'createOrders': true,
                'createOrderWithTakeProfitAndStopLoss': true,
                'createStopLossOrder': true,
                'createTakeProfitOrder': true,
                'createTrailingAmountOrder': true,
                'createTrailingPercentOrder': true,
                'createTriggerOrder': true,
                'fetchBalance': true,
                'fetchClosedOrders': true,
                'fetchCurrencies': true,
                'fetchDepositAddress': true,
                'fetchDepositAddressesByNetwork': true,
                'fetchDeposits': true,
                'fetchDepositWithdrawFee': 'emulated',
                'fetchDepositWithdrawFees': true,
                'fetchFundingRate': true,
                'fetchFundingRateHistory': true,
                'fetchFundingRates': true,
                'fetchLeverage': true,
                'fetchLiquidations': false,
                'fetchMarginAdjustmentHistory': false,
                'fetchMarginMode': true,
                'fetchMarkets': true,
                'fetchMarkOHLCV': true,
                'fetchMyLiquidations': true,
                'fetchOHLCV': true,
                'fetchOpenInterest': true,
                'fetchOpenOrders': true,
                'fetchOrder': true,
                'fetchOrderBook': true,
                'fetchOrders': true,
                'fetchPosition': true,
                'fetchPositionHistory': false,
                'fetchPositionMode': true,
                'fetchPositions': true,
                'fetchPositionsHistory': false,
                'fetchTicker': true,
                'fetchTickers': true,
                'fetchTime': true,
                'fetchTrades': true,
                'fetchTradingFee': true,
                'fetchTransfers': true,
                'fetchWithdrawals': true,
                'reduceMargin': true,
                'sandbox': true,
                'setLeverage': true,
                'setMargin': true,
                'setMarginMode': true,
                'setPositionMode': true,
                'transfer': true,
            },
            'hostname': 'bingx.com',
            'urls': {
                'logo': 'https://github-production-user-asset-6210df.s3.amazonaws.com/1294454/253675376-6983b72e-4999-4549-b177-33b374c195e3.jpg',
                'api': {
                    'spot': 'https://open-api.{hostname}/openApi',
                    'swap': 'https://open-api.{hostname}/openApi',
                    'contract': 'https://open-api.{hostname}/openApi',
                    'wallets': 'https://open-api.{hostname}/openApi',
                    'user': 'https://open-api.{hostname}/openApi',
                    'subAccount': 'https://open-api.{hostname}/openApi',
                    'account': 'https://open-api.{hostname}/openApi',
                    'copyTrading': 'https://open-api.{hostname}/openApi',
                    'cswap': 'https://open-api.{hostname}/openApi',
                },
                'test': {
                    'swap': 'https://open-api-vst.{hostname}/openApi', // only swap is really "test" but since the API keys are the same, we want to keep all the functionalities when the user enables the sandboxmode
                },
                'www': 'https://bingx.com/',
                'doc': 'https://bingx-api.github.io/docs/',
                'referral': 'https://bingx.com/invite/OHETOM',
            },
            'fees': {
                'tierBased': true,
                'spot': {
                    'feeSide': 'get',
                    'maker': this.parseNumber ('0.001'),
                    'taker': this.parseNumber ('0.001'),
                },
                'swap': {
                    'feeSide': 'quote',
                    'maker': this.parseNumber ('0.0002'),
                    'taker': this.parseNumber ('0.0005'),
                },
            },
            'requiredCredentials': {
                'apiKey': true,
                'secret': true,
            },
            'api': {
                'spot': {
                    'v1': {
                        'public': {
                            'get': {
                                'server/time': 1,
                                'common/symbols': 1,
                                'market/trades': 1,
                                'market/depth': 1,
                                'market/kline': 1,
                                'ticker/24hr': 1,
                                'ticker/price': 1,
                                'ticker/bookTicker': 1,
                            },
                        },
                        'private': {
                            'get': {
                                'trade/query': 1,
                                'trade/openOrders': 1,
                                'trade/historyOrders': 1,
                                'trade/myTrades': 2,
                                'user/commissionRate': 5,
                                'account/balance': 2,
                            },
                            'post': {
                                'trade/order': 2,
                                'trade/cancel': 2,
                                'trade/batchOrders': 5,
                                'trade/order/cancelReplace': 5,
                                'trade/cancelOrders': 5,
                                'trade/cancelOpenOrders': 5,
                                'trade/cancelAllAfter': 5,
                            },
                        },
                    },
                    'v2': {
                        'public': {
                            'get': {
                                'market/depth': 1,
                                'market/kline': 1,
                            },
                        },
                    },
                    'v3': {
                        'private': {
                            'get': {
                                'get/asset/transfer': 1,
                                'asset/transfer': 1,
                                'capital/deposit/hisrec': 1,
                                'capital/withdraw/history': 1,
                            },
                            'post': {
                                'post/asset/transfer': 5,
                            },
                        },
                    },
                },
                'swap': {
                    'v1': {
                        'public': {
                            'get': {
                                'ticker/price': 1,
                                'market/historicalTrades': 1,
                            },
                        },
                        'private': {
                            'get': {
                                'positionSide/dual': 5,
                                'market/markPriceKlines': 1,
                                'trade/batchCancelReplace': 5,
                                'trade/fullOrder': 2,
                            },
                            'post': {
                                'trade/cancelReplace': 2,
                                'positionSide/dual': 5,
                                'trade/closePosition': 2,
                            },
                        },
                    },
                    'v2': {
                        'public': {
                            'get': {
                                'server/time': 1,
                                'quote/contracts': 1,
                                'quote/price': 1,
                                'quote/depth': 1,
                                'quote/trades': 1,
                                'quote/premiumIndex': 1,
                                'quote/fundingRate': 1,
                                'quote/klines': 1,
                                'quote/openInterest': 1,
                                'quote/ticker': 1,
                                'quote/bookTicker': 1,
                            },
                        },
                        'private': {
                            'get': {
                                'user/balance': 2,
                                'user/positions': 2,
                                'user/income': 2,
                                'trade/openOrders': 2,
                                'trade/openOrder': 2,
                                'trade/order': 2,
                                'trade/marginType': 5,
                                'trade/leverage': 2,
                                'trade/forceOrders': 1,
                                'trade/allOrders': 2,
                                'trade/allFillOrders': 2,
                                'user/income/export': 2,
                                'user/commissionRate': 2,
                                'quote/bookTicker': 1,
                            },
                            'post': {
                                'trade/order': 2,
                                'trade/batchOrders': 2,
                                'trade/closeAllPositions': 2,
                                'trade/cancelAllAfter': 5,
                                'trade/marginType': 5,
                                'trade/leverage': 5,
                                'trade/positionMargin': 5,
                                'trade/order/test': 2,
                            },
                            'delete': {
                                'trade/order': 2,
                                'trade/batchOrders': 2,
                                'trade/allOpenOrders': 2,
                            },
                        },
                    },
                    'v3': {
                        'public': {
                            'get': {
                                'quote/klines': 1,
                            },
                        },
                    },
                },
                'cswap': {
                    'v1': {
                        'public': {
                            'get': {
                                'market/contracts': 1,
                                'market/premiumIndex': 1,
                                'market/openInterest': 1,
                                'market/klines': 1,
                                'market/depth': 1,
                                'market/ticker': 1,
                            },
                        },
                        'private': {
                            'get': {
                                'trade/leverage': 2,
                                'trade/forceOrders': 2,
                                'trade/allFillOrders': 2,
                                'trade/openOrders': 2,
                                'trade/orderDetail': 2,
                                'trade/orderHistory': 2,
                                'trade/marginType': 2,
                                'user/commissionRate': 2,
                                'user/positions': 2,
                                'user/balance': 2,
                            },
                            'post': {
                                'trade/order': 2,
                                'trade/leverage': 2,
                                'trade/closeAllPositions': 2,
                                'trade/marginType': 2,
                                'trade/positionMargin': 2,
                            },
                            'delete': {
                                'trade/allOpenOrders': 2,
                                'trade/cancelOrder': 2,
                            },
                        },
                    },
                },
                'contract': {
                    'v1': {
                        'private': {
                            'get': {
                                'allPosition': 2,
                                'allOrders': 2,
                                'balance': 2,
                            },
                        },
                    },
                },
                'wallets': {
                    'v1': {
                        'private': {
                            'get': {
                                'capital/config/getall': 5,
                                'capital/deposit/address': 5,
                                'capital/innerTransfer/records': 1,
                                'capital/subAccount/deposit/address': 5,
                                'capital/deposit/subHisrec': 2,
                                'capital/subAccount/innerTransfer/records': 1,
                                'capital/deposit/riskRecords': 5,
                            },
                            'post': {
                                'capital/withdraw/apply': 5,
                                'capital/innerTransfer/apply': 5,
                                'capital/subAccountInnerTransfer/apply': 2,
                                'capital/deposit/createSubAddress': 2,
                            },
                        },
                    },
                },
                'subAccount': {
                    'v1': {
                        'private': {
                            'get': {
                                'list': 10,
                                'assets': 2,
                            },
                            'post': {
                                'create': 10,
                                'apiKey/create': 2,
                                'apiKey/edit': 2,
                                'apiKey/del': 2,
                                'updateStatus': 10,
                            },
                        },
                    },
                },
                'account': {
                    'v1': {
                        'private': {
                            'get': {
                                'uid': 1,
                                'apiKey/query': 2,
                            },
                            'post': {
                                'innerTransfer/authorizeSubAccount': 1,
                            },
                        },
                    },
                },
                'user': {
                    'auth': {
                        'private': {
                            'post': {
                                'userDataStream': 2,
                            },
                            'put': {
                                'userDataStream': 2,
                            },
                            'delete': {
                                'userDataStream': 2,
                            },
                        },
                    },
                },
                'copyTrading': {
                    'v1': {
                        'private': {
                            'get': {
                                'swap/trace/currentTrack': 2,
                            },
                            'post': {
                                'swap/trace/closeTrackOrder': 2,
                                'swap/trace/setTPSL': 2,
                                'spot/trader/sellOrder': 10,
                            },
                        },
                    },
                },
                'api': {
                    'v3': {
                        'private': {
                            'get': {
                                'asset/transfer': 1,
                                'capital/deposit/hisrec': 1,
                                'capital/withdraw/history': 1,
                            },
                            'post': {
                                'post/asset/transfer': 1,
                            },
                        },
                    },
                },
            },
            'timeframes': {
                '1m': '1m',
                '3m': '3m',
                '5m': '5m',
                '15m': '15m',
                '30m': '30m',
                '1h': '1h',
                '2h': '2h',
                '4h': '4h',
                '6h': '6h',
                '12h': '12h',
                '1d': '1d',
                '3d': '3d',
                '1w': '1w',
                '1M': '1M',
            },
            'precisionMode': TICK_SIZE,
            'exceptions': {
                'exact': {
                    '400': BadRequest,
                    '401': AuthenticationError,
                    '403': PermissionDenied,
                    '404': BadRequest,
                    '429': DDoSProtection,
                    '418': PermissionDenied,
                    '500': ExchangeError,
                    '504': ExchangeError,
                    '100001': AuthenticationError,
                    '100412': AuthenticationError,
                    '100202': InsufficientFunds,
                    '100204': BadRequest,
                    '100400': BadRequest,
                    '100410': OperationFailed, // {"code":100410,"msg":"The current system is busy, please try again later"}
                    '100421': BadSymbol, // {"code":100421,"msg":"This pair is currently restricted from API trading","debugMsg":""}
                    '100440': ExchangeError,
                    '100500': OperationFailed, // {"code":100500,"msg":"The current system is busy, please try again later","debugMsg":""}
                    '100503': ExchangeError,
                    '80001': BadRequest,
                    '80012': InsufficientFunds, // {"code":80012,"msg":"{\"Code\":101253,\"Msg\":\"margin is not enough\"}}
                    '80014': BadRequest,
                    '80016': OrderNotFound,
                    '80017': OrderNotFound,
                    '100414': AccountSuspended, // {"code":100414,"msg":"Code: 100414, Msg: risk control check fail,code(1)","debugMsg":""}
                    '100419': PermissionDenied, // {"code":100419,"msg":"IP does not match IP whitelist","success":false,"timestamp":1705274099347}
                    '100437': BadRequest, // {"code":100437,"msg":"The withdrawal amount is lower than the minimum limit, please re-enter.","timestamp":1689258588845}
                    '101204': InsufficientFunds, // {"code":101204,"msg":"","data":{}}
                },
                'broad': {},
            },
            'commonCurrencies': {
                'SNOW': 'Snowman', // Snowman vs SnowSwap conflict
            },
            'options': {
                'defaultType': 'spot',
                'accountsByType': {
                    'spot': 'FUND',
                    'swap': 'PFUTURES',
                    'future': 'SFUTURES',
                },
                'accountsById': {
                    'FUND': 'spot',
                    'PFUTURES': 'swap',
                    'SFUTURES': 'future',
                },
                'recvWindow': 5 * 1000, // 5 sec
                'broker': 'CCXT',
                'defaultNetworks': {
                    'ETH': 'ETH',
                    'USDT': 'ERC20',
                    'USDC': 'ERC20',
                    'BTC': 'BTC',
                    'LTC': 'LTC',
                },
            },
        });
    }

    async fetchTime (params = {}) {
        /**
         * @method
         * @name bingx#fetchTime
         * @description fetches the current integer timestamp in milliseconds from the bingx server
         * @see https://bingx-api.github.io/docs/#/swapV2/base-info.html#Get%20Server%20Time
         * @param {object} [params] extra parameters specific to the exchange API endpoint
         * @returns {int} the current integer timestamp in milliseconds from the bingx server
         */
        const response = await this.swapV2PublicGetServerTime (params);
        //
        //    {
        //        "code": 0,
        //        "msg": "",
        //        "data": {
        //            "serverTime": 1675319535362
        //        }
        //    }
        //
        const data = this.safeDict (response, 'data');
        return this.safeInteger (data, 'serverTime');
    }

    async fetchCurrencies (params = {}): Promise<Currencies> {
        /**
         * @method
         * @name bingx#fetchCurrencies
         * @description fetches all available currencies on an exchange
         * @see https://bingx-api.github.io/docs/#/common/account-api.html#All%20Coins
         * @param {object} [params] extra parameters specific to the exchange API endpoint
         * @returns {object} an associative dictionary of currencies
         */
        if (!this.checkRequiredCredentials (false)) {
            return undefined;
        }
        const isSandbox = this.safeBool (this.options, 'sandboxMode', false);
        if (isSandbox) {
            return undefined;
        }
        const response = await this.walletsV1PrivateGetCapitalConfigGetall (params);
        //
        //    {
        //      "code": 0,
        //      "timestamp": 1702623271477,
        //      "data": [
        //        {
        //          "coin": "BTC",
        //          "name": "BTC",
        //          "networkList": [
        //            {
        //              "name": "BTC",
        //              "network": "BTC",
        //              "isDefault": true,
        //              "minConfirm": 2,
        //              "withdrawEnable": true,
        //              "depositEnable": true,
        //              "withdrawFee": "0.0006",
        //              "withdrawMax": "1.17522",
        //              "withdrawMin": "0.0005",
        //              "depositMin": "0.0002"
        //            },
        //            {
        //              "name": "BTC",
        //              "network": "BEP20",
        //              "isDefault": false,
        //              "minConfirm": 15,
        //              "withdrawEnable": true,
        //              "depositEnable": true,
        //              "withdrawFee": "0.0000066",
        //              "withdrawMax": "1.17522",
        //              "withdrawMin": "0.0000066",
        //              "depositMin": "0.0002"
        //            }
        //          ]
        //        }
        //      ]
        //    }
        //
        const data = this.safeList (response, 'data', []);
        const result: Dict = {};
        for (let i = 0; i < data.length; i++) {
            const entry = data[i];
            const currencyId = this.safeString (entry, 'coin');
            const code = this.safeCurrencyCode (currencyId);
            const name = this.safeString (entry, 'name');
            const networkList = this.safeList (entry, 'networkList');
            const networks: Dict = {};
            let fee = undefined;
            let active = undefined;
            let depositEnabled = undefined;
            let withdrawEnabled = undefined;
            let defaultLimits: Dict = {};
            for (let j = 0; j < networkList.length; j++) {
                const rawNetwork = networkList[j];
                const network = this.safeString (rawNetwork, 'network');
                const networkCode = this.networkIdToCode (network);
                const isDefault = this.safeBool (rawNetwork, 'isDefault');
                depositEnabled = this.safeBool (rawNetwork, 'depositEnable');
                withdrawEnabled = this.safeBool (rawNetwork, 'withdrawEnable');
                const limits: Dict = {
                    'withdraw': {
                        'min': this.safeNumber (rawNetwork, 'withdrawMin'),
                        'max': this.safeNumber (rawNetwork, 'withdrawMax'),
                    },
                };
                if (isDefault) {
                    fee = this.safeNumber (rawNetwork, 'withdrawFee');
                    active = depositEnabled || withdrawEnabled;
                    defaultLimits = limits;
                }
                networks[networkCode] = {
                    'info': rawNetwork,
                    'id': network,
                    'network': networkCode,
                    'fee': fee,
                    'active': active,
                    'deposit': depositEnabled,
                    'withdraw': withdrawEnabled,
                    'precision': undefined,
                    'limits': limits,
                };
            }
            result[code] = {
                'info': entry,
                'code': code,
                'id': currencyId,
                'precision': undefined,
                'name': name,
                'active': active,
                'deposit': depositEnabled,
                'withdraw': withdrawEnabled,
                'networks': networks,
                'fee': fee,
                'limits': defaultLimits,
            };
        }
        return result;
    }

    async fetchSpotMarkets (params) {
        const response = await this.spotV1PublicGetCommonSymbols (params);
        //
        //    {
        //        "code": 0,
        //            "msg": "",
        //            "debugMsg": "",
        //            "data": {
        //              "symbols": [
        //                  {
        //                    "symbol": "GEAR-USDT",
        //                    "minQty": 735,
        //                    "maxQty": 2941177,
        //                    "minNotional": 5,
        //                    "maxNotional": 20000,
        //                    "status": 1,
        //                    "tickSize": 0.000001,
        //                    "stepSize": 1
        //                  },
        //                  ...
        //              ]
        //         }
        //    }
        //
        const data = this.safeDict (response, 'data');
        const markets = this.safeList (data, 'symbols', []);
        return this.parseMarkets (markets);
    }

    async fetchSwapMarkets (params) {
        const response = await this.swapV2PublicGetQuoteContracts (params);
        //
        //    {
        //        "code": 0,
        //        "msg": "",
        //        "data": [
        //            {
        //                "contractId": "100",
        //                "symbol": "BTC-USDT",
        //                "size": "0.0001",
        //                "quantityPrecision": "4",
        //                "pricePrecision": "1",
        //                "feeRate": "0.0005",
        //                "makerFeeRate": "0.0002",
        //                "takerFeeRate": "0.0005",
        //                "tradeMinLimit": "0",
        //                "tradeMinQuantity": "0.0001",
        //                "tradeMinUSDT": "2",
        //                "maxLongLeverage": "125",
        //                "maxShortLeverage": "125",
        //                "currency": "USDT",
        //                "asset": "BTC",
        //                "status": "1",
        //                "apiStateOpen": "true",
        //                "apiStateClose": "true",
        //                "ensureTrigger": true,
        //                "triggerFeeRate": "0.00020000"
        //            },
        //            ...
        //        ]
        //    }
        //
        const markets = this.safeList (response, 'data', []);
        return this.parseMarkets (markets);
    }

    async fetchInverseSwapMarkets (params) {
        const response = await this.cswapV1PublicGetMarketContracts (params);
        //
        //     {
        //         "code": 0,
        //         "msg": "",
        //         "timestamp": 1720074487610,
        //         "data": [
        //             {
        //                 "symbol": "BNB-USD",
        //                 "pricePrecision": 2,
        //                 "minTickSize": "10",
        //                 "minTradeValue": "10",
        //                 "minQty": "1.00000000",
        //                 "status": 1,
        //                 "timeOnline": 1713175200000
        //             },
        //         ]
        //     }
        //
        const markets = this.safeList (response, 'data', []);
        return this.parseMarkets (markets);
    }

    parseMarket (market: Dict): Market {
        const id = this.safeString (market, 'symbol');
        const symbolParts = id.split ('-');
        const baseId = symbolParts[0];
        const quoteId = symbolParts[1];
        const base = this.safeCurrencyCode (baseId);
        const quote = this.safeCurrencyCode (quoteId);
        let currency = this.safeString (market, 'currency');
        let checkIsInverse = false;
        let checkIsLinear = true;
        const minTickSize = this.safeNumber (market, 'minTickSize');
        if (minTickSize !== undefined) {
            // inverse swap market
            currency = baseId;
            checkIsInverse = true;
            checkIsLinear = false;
        }
        const settle = this.safeCurrencyCode (currency);
        let pricePrecision = this.safeNumber (market, 'tickSize');
        if (pricePrecision === undefined) {
            pricePrecision = this.parseNumber (this.parsePrecision (this.safeString (market, 'pricePrecision')));
        }
        let quantityPrecision = this.safeNumber (market, 'stepSize');
        if (quantityPrecision === undefined) {
            quantityPrecision = this.parseNumber (this.parsePrecision (this.safeString (market, 'quantityPrecision')));
        }
        const type = (settle !== undefined) ? 'swap' : 'spot';
        const spot = type === 'spot';
        const swap = type === 'swap';
        let symbol = base + '/' + quote;
        if (settle !== undefined) {
            symbol += ':' + settle;
        }
        const fees = this.safeDict (this.fees, type, {});
        const contractSize = (swap) ? this.parseNumber ('1') : undefined;
        const isActive = this.safeString (market, 'status') === '1';
        const isInverse = (spot) ? undefined : checkIsInverse;
        const isLinear = (spot) ? undefined : checkIsLinear;
        let timeOnline = this.safeInteger (market, 'timeOnline');
        if (timeOnline === 0) {
            timeOnline = undefined;
        }
        return this.safeMarketStructure ({
            'id': id,
            'symbol': symbol,
            'base': base,
            'quote': quote,
            'settle': settle,
            'baseId': baseId,
            'quoteId': quoteId,
            'settleId': currency,
            'type': type,
            'spot': spot,
            'margin': false,
            'swap': swap,
            'future': false,
            'option': false,
            'active': isActive,
            'contract': swap,
            'linear': isLinear,
            'inverse': isInverse,
            'taker': this.safeNumber (fees, 'taker'),
            'maker': this.safeNumber (fees, 'maker'),
            'feeSide': this.safeString (fees, 'feeSide'),
            'contractSize': contractSize,
            'expiry': undefined,
            'expiryDatetime': undefined,
            'strike': undefined,
            'optionType': undefined,
            'precision': {
                'amount': quantityPrecision,
                'price': pricePrecision,
            },
            'limits': {
                'leverage': {
                    'min': undefined,
                    'max': undefined,
                },
                'amount': {
                    'min': this.safeNumber2 (market, 'minQty', 'tradeMinQuantity'),
                    'max': this.safeNumber (market, 'maxQty'),
                },
                'price': {
                    'min': minTickSize,
                    'max': undefined,
                },
                'cost': {
                    'min': this.safeNumberN (market, [ 'minNotional', 'tradeMinUSDT', 'minTradeValue' ]),
                    'max': this.safeNumber (market, 'maxNotional'),
                },
            },
            'created': timeOnline,
            'info': market,
        });
    }

    async fetchMarkets (params = {}): Promise<Market[]> {
        /**
         * @method
         * @name bingx#fetchMarkets
         * @description retrieves data on all markets for bingx
         * @see https://bingx-api.github.io/docs/#/spot/market-api.html#Query%20Symbols
         * @see https://bingx-api.github.io/docs/#/swapV2/market-api.html#Contract%20Information
         * @see https://bingx-api.github.io/docs/#/en-us/cswap/market-api.html#Contract%20Information
         * @param {object} [params] extra parameters specific to the exchange API endpoint
         * @returns {object[]} an array of objects representing market data
         */
        const requests = [ this.fetchSwapMarkets (params) ];
        const isSandbox = this.safeBool (this.options, 'sandboxMode', false);
        if (!isSandbox) {
            requests.push (this.fetchInverseSwapMarkets (params));
            requests.push (this.fetchSpotMarkets (params)); // sandbox is swap only
        }
        const promises = await Promise.all (requests);
        const linearSwapMarkets = this.safeList (promises, 0, []);
        const inverseSwapMarkets = this.safeList (promises, 1, []);
        const spotMarkets = this.safeList (promises, 2, []);
        const swapMarkets = this.arrayConcat (linearSwapMarkets, inverseSwapMarkets);
        return this.arrayConcat (spotMarkets, swapMarkets);
    }

    async fetchOHLCV (symbol: string, timeframe = '1m', since: Int = undefined, limit: Int = undefined, params = {}): Promise<OHLCV[]> {
        /**
         * @method
         * @name bingx#fetchOHLCV
         * @description fetches historical candlestick data containing the open, high, low, and close price, and the volume of a market
         * @see https://bingx-api.github.io/docs/#/swapV2/market-api.html#K-Line%20Data
         * @see https://bingx-api.github.io/docs/#/spot/market-api.html#Candlestick%20chart%20data
         * @see https://bingx-api.github.io/docs/#/swapV2/market-api.html#%20K-Line%20Data
         * @see https://bingx-api.github.io/docs/#/en-us/swapV2/market-api.html#K-Line%20Data%20-%20Mark%20Price
         * @see https://bingx-api.github.io/docs/#/en-us/cswap/market-api.html#Get%20K-line%20Data
         * @param {string} symbol unified symbol of the market to fetch OHLCV data for
         * @param {string} timeframe the length of time each candle represents
         * @param {int} [since] timestamp in ms of the earliest candle to fetch
         * @param {int} [limit] the maximum amount of candles to fetch
         * @param {object} [params] extra parameters specific to the exchange API endpoint
         * @param {int} [params.until] timestamp in ms of the latest candle to fetch
         * @param {boolean} [params.paginate] default false, when true will automatically paginate by calling this endpoint multiple times. See in the docs all the [available parameters](https://github.com/ccxt/ccxt/wiki/Manual#pagination-params)
         * @returns {int[][]} A list of candles ordered as timestamp, open, high, low, close, volume
         */
        await this.loadMarkets ();
        let paginate = false;
        [ paginate, params ] = this.handleOptionAndParams (params, 'fetchOHLCV', 'paginate', false);
        if (paginate) {
            return await this.fetchPaginatedCallDeterministic ('fetchOHLCV', symbol, since, limit, timeframe, params, 1440) as OHLCV[];
        }
        const market = this.market (symbol);
        const request: Dict = {
            'symbol': market['id'],
        };
        request['interval'] = this.safeString (this.timeframes, timeframe, timeframe);
        if (since !== undefined) {
            request['startTime'] = since;
        }
        if (limit !== undefined) {
            request['limit'] = limit;
        }
        const until = this.safeInteger2 (params, 'until', 'endTime');
        if (until !== undefined) {
            params = this.omit (params, [ 'until' ]);
            request['endTime'] = until;
        }
        let response = undefined;
        if (market['spot']) {
            response = await this.spotV1PublicGetMarketKline (this.extend (request, params));
        } else {
            if (market['inverse']) {
                response = await this.cswapV1PublicGetMarketKlines (this.extend (request, params));
            } else {
                const price = this.safeString (params, 'price');
                params = this.omit (params, 'price');
                if (price === 'mark') {
                    response = await this.swapV1PrivateGetMarketMarkPriceKlines (this.extend (request, params));
                } else {
                    response = await this.swapV3PublicGetQuoteKlines (this.extend (request, params));
                }
            }
        }
        //
        //    {
        //        "code": 0,
        //        "msg": "",
        //        "data": [
        //          {
        //            "open": "19396.8",
        //            "close": "19394.4",
        //            "high": "19397.5",
        //            "low": "19385.7",
        //            "volume": "110.05",
        //            "time": 1666583700000
        //          },
        //          ...
        //        ]
        //    }
        //
        // fetchMarkOHLCV
        //
        //    {
        //        "code": 0,
        //        "msg": "",
        //        "data": [
        //            {
        //                "open": "42191.7",
        //                "close": "42189.5",
        //                "high": "42196.5",
        //                "low": "42189.5",
        //                "volume": "0.00",
        //                "openTime": 1706508840000,
        //                "closeTime": 1706508840000
        //            }
        //        ]
        //    }
        //
        let ohlcvs = this.safeValue (response, 'data', []);
        if (!Array.isArray (ohlcvs)) {
            ohlcvs = [ ohlcvs ];
        }
        return this.parseOHLCVs (ohlcvs, market, timeframe, since, limit);
    }

    parseOHLCV (ohlcv, market: Market = undefined): OHLCV {
        //
        //    {
        //        "open": "19394.4",
        //        "close": "19379.0",
        //        "high": "19394.4",
        //        "low": "19368.3",
        //        "volume": "167.44",
        //        "time": 1666584000000
        //    }
        //
        // fetchMarkOHLCV
        //
        //    {
        //        "open": "42191.7",
        //        "close": "42189.5",
        //        "high": "42196.5",
        //        "low": "42189.5",
        //        "volume": "0.00",
        //        "openTime": 1706508840000,
        //        "closeTime": 1706508840000
        //    }
        // spot
        //    [
        //        1691402580000,
        //        29093.61,
        //        29093.93,
        //        29087.73,
        //        29093.24,
        //        0.59,
        //        1691402639999,
        //        17221.07
        //    ]
        //
        if (Array.isArray (ohlcv)) {
            return [
                this.safeInteger (ohlcv, 0),
                this.safeNumber (ohlcv, 1),
                this.safeNumber (ohlcv, 2),
                this.safeNumber (ohlcv, 3),
                this.safeNumber (ohlcv, 4),
                this.safeNumber (ohlcv, 5),
            ];
        }
        return [
            this.safeInteger2 (ohlcv, 'time', 'closeTime'),
            this.safeNumber (ohlcv, 'open'),
            this.safeNumber (ohlcv, 'high'),
            this.safeNumber (ohlcv, 'low'),
            this.safeNumber (ohlcv, 'close'),
            this.safeNumber (ohlcv, 'volume'),
        ];
    }

    async fetchTrades (symbol: string, since: Int = undefined, limit: Int = undefined, params = {}): Promise<Trade[]> {
        /**
         * @method
         * @name bingx#fetchTrades
         * @description get the list of most recent trades for a particular symbol
         * @see https://bingx-api.github.io/docs/#/spot/market-api.html#Query%20transaction%20records
         * @see https://bingx-api.github.io/docs/#/swapV2/market-api.html#The%20latest%20Trade%20of%20a%20Trading%20Pair
         * @param {string} symbol unified symbol of the market to fetch trades for
         * @param {int} [since] timestamp in ms of the earliest trade to fetch
         * @param {int} [limit] the maximum amount of trades to fetch
         * @param {object} [params] extra parameters specific to the exchange API endpoint
         * @returns {object[]} a list of [trade structures]{@link https://docs.ccxt.com/#/?id=public-trades}
         */
        await this.loadMarkets ();
        const market = this.market (symbol);
        const request: Dict = {
            'symbol': market['id'],
        };
        if (limit !== undefined) {
            request['limit'] = Math.min (limit, 100); // avoid API exception "limit should less than 100"
        }
        let response = undefined;
        let marketType = undefined;
        [ marketType, params ] = this.handleMarketTypeAndParams ('fetchTrades', market, params);
        if (marketType === 'spot') {
            response = await this.spotV1PublicGetMarketTrades (this.extend (request, params));
        } else {
            response = await this.swapV2PublicGetQuoteTrades (this.extend (request, params));
        }
        //
        // spot
        //
        //    {
        //        "code": 0,
        //        "data": [
        //            {
        //                "id": 43148253,
        //                "price": 25714.71,
        //                "qty": 1.674571,
        //                "time": 1655085975589,
        //                "buyerMaker": false
        //            }
        //        ]
        //    }
        //
        // swap
        //
        //    {
        //      "code":0,
        //      "msg":"",
        //      "data":[
        //        {
        //          "time": 1672025549368,
        //          "isBuyerMaker": true,
        //          "price": "16885.0",
        //          "qty": "3.3002",
        //          "quoteQty": "55723.87"
        //        },
        //        ...
        //      ]
        //    }
        //
        const trades = this.safeList (response, 'data', []);
        return this.parseTrades (trades, market, since, limit);
    }

    parseTrade (trade: Dict, market: Market = undefined): Trade {
        //
        // spot
        // fetchTrades
        //
        //    {
        //        "id": 43148253,
        //        "price": 25714.71,
        //        "qty": 1.674571,
        //        "time": 1655085975589,
        //        "buyerMaker": false
        //    }
        //
        // spot
        // fetchMyTrades
        //     {
        //         "symbol": "LTC-USDT",
        //         "id": 36237072,
        //         "orderId": 1674069326895775744,
        //         "price": "85.891",
        //         "qty": "0.0582",
        //         "quoteQty": "4.9988562000000005",
        //         "commission": -0.00005820000000000001,
        //         "commissionAsset": "LTC",
        //         "time": 1687964205000,
        //         "isBuyer": true,
        //         "isMaker": false
        //     }
        //
        // swap
        // fetchTrades
        //
        //    {
        //        "time": 1672025549368,
        //        "isBuyerMaker": true,
        //        "price": "16885.0",
        //        "qty": "3.3002",
        //        "quoteQty": "55723.87"
        //    }
        //
        // swap
        // fetchMyTrades
        //
        //    {
        //        "volume": "0.1",
        //        "price": "106.75",
        //        "amount": "10.6750",
        //        "commission": "-0.0053",
        //        "currency": "USDT",
        //        "orderId": "1676213270274379776",
        //        "liquidatedPrice": "0.00",
        //        "liquidatedMarginRatio": "0.00",
        //        "filledTime": "2023-07-04T20:56:01.000+0800"
        //    }
        //
        //
        // ws
        //
        // spot
        //
        //    {
        //        "E": 1690214529432,
        //        "T": 1690214529386,
        //        "e": "trade",
        //        "m": true,
        //        "p": "29110.19",
        //        "q": "0.1868",
        //        "s": "BTC-USDT",
        //        "t": "57903921"
        //    }
        //
        // swap
        //
        //    {
        //        "q": "0.0421",
        //        "p": "29023.5",
        //        "T": 1690221401344,
        //        "m": false,
        //        "s": "BTC-USDT"
        //    }
        //
        let time = this.safeIntegerN (trade, [ 'time', 'filledTm', 'T' ]);
        const datetimeId = this.safeString (trade, 'filledTm');
        if (datetimeId !== undefined) {
            time = this.parse8601 (datetimeId);
        }
        if (time === 0) {
            time = undefined;
        }
        const cost = this.safeString (trade, 'quoteQty');
        // const type = (cost === undefined) ? 'spot' : 'swap'; this is not reliable
        const currencyId = this.safeStringN (trade, [ 'currency', 'N', 'commissionAsset' ]);
        const currencyCode = this.safeCurrencyCode (currencyId);
        const m = this.safeBool (trade, 'm');
        const marketId = this.safeString (trade, 's');
        const isBuyerMaker = this.safeBool2 (trade, 'buyerMaker', 'isBuyerMaker');
        let takeOrMaker = undefined;
        if ((isBuyerMaker !== undefined) || (m !== undefined)) {
            takeOrMaker = (isBuyerMaker || m) ? 'maker' : 'taker';
        }
        let side = this.safeStringLower2 (trade, 'side', 'S');
        if (side === undefined) {
            if ((isBuyerMaker !== undefined) || (m !== undefined)) {
                side = (isBuyerMaker || m) ? 'sell' : 'buy';
                takeOrMaker = 'taker';
            }
        }
        const isBuyer = this.safeBool (trade, 'isBuyer');
        if (isBuyer !== undefined) {
            side = isBuyer ? 'buy' : 'sell';
        }
        const isMaker = this.safeBool (trade, 'isMaker');
        if (isMaker !== undefined) {
            takeOrMaker = isMaker ? 'maker' : 'taker';
        }
        let amount = this.safeStringN (trade, [ 'qty', 'amount', 'q' ]);
        if ((market !== undefined) && market['swap'] && ('volume' in trade)) {
            // private trade returns num of contracts instead of base currency (as the order-related methods do)
            const contractSize = this.safeString (market['info'], 'tradeMinQuantity');
            const volume = this.safeString (trade, 'volume');
            amount = Precise.stringMul (volume, contractSize);
        }
        return this.safeTrade ({
            'id': this.safeStringN (trade, [ 'id', 't' ]),
            'info': trade,
            'timestamp': time,
            'datetime': this.iso8601 (time),
            'symbol': this.safeSymbol (marketId, market, '-'),
            'order': this.safeString2 (trade, 'orderId', 'i'),
            'type': this.safeStringLower (trade, 'o'),
            'side': this.parseOrderSide (side),
            'takerOrMaker': takeOrMaker,
            'price': this.safeString2 (trade, 'price', 'p'),
            'amount': amount,
            'cost': cost,
            'fee': {
                'cost': this.parseNumber (Precise.stringAbs (this.safeString2 (trade, 'commission', 'n'))),
                'currency': currencyCode,
                'rate': undefined,
            },
        }, market);
    }

    async fetchOrderBook (symbol: string, limit: Int = undefined, params = {}): Promise<OrderBook> {
        /**
         * @method
         * @name bingx#fetchOrderBook
         * @description fetches information on open orders with bid (buy) and ask (sell) prices, volumes and other data
         * @see https://bingx-api.github.io/docs/#/spot/market-api.html#Query%20depth%20information
         * @see https://bingx-api.github.io/docs/#/swapV2/market-api.html#Get%20Market%20Depth
         * @see https://bingx-api.github.io/docs/#/en-us/cswap/market-api.html#Query%20Depth%20Data
         * @param {string} symbol unified symbol of the market to fetch the order book for
         * @param {int} [limit] the maximum amount of order book entries to return
         * @param {object} [params] extra parameters specific to the exchange API endpoint
         * @returns {object} A dictionary of [order book structures]{@link https://docs.ccxt.com/#/?id=order-book-structure} indexed by market symbols
         */
        await this.loadMarkets ();
        const market = this.market (symbol);
        const request: Dict = {
            'symbol': market['id'],
        };
        if (limit !== undefined) {
            request['limit'] = limit;
        }
        let response = undefined;
        let marketType = undefined;
        [ marketType, params ] = this.handleMarketTypeAndParams ('fetchOrderBook', market, params);
        if (marketType === 'spot') {
            response = await this.spotV1PublicGetMarketDepth (this.extend (request, params));
        } else {
            if (market['inverse']) {
                response = await this.cswapV1PublicGetMarketDepth (this.extend (request, params));
            } else {
                response = await this.swapV2PublicGetQuoteDepth (this.extend (request, params));
            }
        }
        //
        // spot
        //
        //     {
        //         "code": 0,
        //         "data": {
        //           "bids": [
        //             [
        //               "26324.73",
        //               "0.37655"
        //             ],
        //             [
        //               "26324.71",
        //               "0.31888"
        //             ],
        //         ],
        //         "asks": [
        //             [
        //               "26340.30",
        //               "6.45221"
        //             ],
        //             [
        //               "26340.15",
        //               "6.73261"
        //             ],
        //         ]}
        //     }
        //
        // swap
        //
        //     {
        //         "code": 0,
        //         "msg": "",
        //         "data": {
        //           "T": 1683914263304,
        //           "bids": [
        //             [
        //               "26300.90000000",
        //               "30408.00000000"
        //             ],
        //             [
        //               "26300.80000000",
        //               "50906.00000000"
        //             ],
        //         ],
        //         "asks": [
        //             [
        //               "26301.00000000",
        //               "43616.00000000"
        //             ],
        //             [
        //               "26301.10000000",
        //               "49402.00000000"
        //             ],
        //         ]}
        //     }
        //
        const orderbook = this.safeDict (response, 'data', {});
        const timestamp = this.safeInteger2 (orderbook, 'T', 'ts');
        return this.parseOrderBook (orderbook, market['symbol'], timestamp, 'bids', 'asks', 0, 1);
    }

    async fetchFundingRate (symbol: string, params = {}) {
        /**
         * @method
         * @name bingx#fetchFundingRate
         * @description fetch the current funding rate
         * @see https://bingx-api.github.io/docs/#/swapV2/market-api.html#Current%20Funding%20Rate
         * @see https://bingx-api.github.io/docs/#/en-us/cswap/market-api.html#Price%20&%20Current%20Funding%20Rate
         * @param {string} symbol unified market symbol
         * @param {object} [params] extra parameters specific to the exchange API endpoint
         * @returns {object} a [funding rate structure]{@link https://docs.ccxt.com/#/?id=funding-rate-structure}
         */
        await this.loadMarkets ();
        const market = this.market (symbol);
        const request: Dict = {
            'symbol': market['id'],
        };
        let response = undefined;
        if (market['inverse']) {
            response = await this.cswapV1PublicGetMarketPremiumIndex (this.extend (request, params));
        } else {
            response = await this.swapV2PublicGetQuotePremiumIndex (this.extend (request, params));
        }
        //
        //    {
        //        "code":0,
        //        "msg":"",
        //        "data":[
        //          {
        //            "symbol": "BTC-USDT",
        //            "markPrice": "16884.5",
        //            "indexPrice": "16886.9",
        //            "lastFundingRate": "0.0001",
        //            "nextFundingTime": 1672041600000
        //          },
        //          ...
        //        ]
        //    }
        //
        const data = this.safeList (response, 'data', []);
        return this.parseFundingRate (data, market);
    }

    async fetchFundingRates (symbols: Strings = undefined, params = {}) {
        /**
         * @method
         * @name bingx#fetchFundingRate
         * @description fetch the current funding rate
         * @see https://bingx-api.github.io/docs/#/swapV2/market-api.html#Current%20Funding%20Rate
         * @param {string[]} [symbols] list of unified market symbols
         * @param {object} [params] extra parameters specific to the exchange API endpoint
         * @returns {object} a [funding rate structure]{@link https://docs.ccxt.com/#/?id=funding-rate-structure}
         */
        await this.loadMarkets ();
        symbols = this.marketSymbols (symbols, 'swap', true);
        const response = await this.swapV2PublicGetQuotePremiumIndex (this.extend (params));
        const data = this.safeList (response, 'data', []);
        const filteredResponse = [];
        for (let i = 0; i < data.length; i++) {
            const item = data[i];
            const marketId = this.safeString (item, 'symbol');
            const market = this.safeMarket (marketId, undefined, undefined, 'swap');
            if ((symbols === undefined) || this.inArray (market['symbol'], symbols)) {
                filteredResponse.push (this.parseFundingRate (item, market));
            }
        }
        return filteredResponse;
    }

    parseFundingRate (contract, market: Market = undefined) {
        //
        //     {
        //         "symbol": "BTC-USDT",
        //         "markPrice": "16884.5",
        //         "indexPrice": "16886.9",
        //         "lastFundingRate": "0.0001",
        //         "nextFundingTime": 1672041600000
        //     }
        //
        const marketId = this.safeString (contract, 'symbol');
        const nextFundingTimestamp = this.safeInteger (contract, 'nextFundingTime');
        return {
            'info': contract,
            'symbol': this.safeSymbol (marketId, market, '-', 'swap'),
            'markPrice': this.safeNumber (contract, 'markPrice'),
            'indexPrice': this.safeNumber (contract, 'indexPrice'),
            'interestRate': undefined,
            'estimatedSettlePrice': undefined,
            'timestamp': undefined,
            'datetime': undefined,
            'fundingRate': this.safeNumber (contract, 'lastFundingRate'),
            'fundingTimestamp': undefined,
            'fundingDatetime': undefined,
            'nextFundingRate': undefined,
            'nextFundingTimestamp': nextFundingTimestamp,
            'nextFundingDatetime': this.iso8601 (nextFundingTimestamp),
            'previousFundingRate': undefined,
            'previousFundingTimestamp': undefined,
            'previousFundingDatetime': undefined,
        };
    }

    async fetchFundingRateHistory (symbol: Str = undefined, since: Int = undefined, limit: Int = undefined, params = {}) {
        /**
         * @method
         * @name bingx#fetchFundingRateHistory
         * @description fetches historical funding rate prices
         * @see https://bingx-api.github.io/docs/#/swapV2/market-api.html#Funding%20Rate%20History
         * @param {string} symbol unified symbol of the market to fetch the funding rate history for
         * @param {int} [since] timestamp in ms of the earliest funding rate to fetch
         * @param {int} [limit] the maximum amount of [funding rate structures]{@link https://docs.ccxt.com/#/?id=funding-rate-history-structure} to fetch
         * @param {object} [params] extra parameters specific to the exchange API endpoint
         * @param {int} [params.until] timestamp in ms of the latest funding rate to fetch
         * @param {boolean} [params.paginate] default false, when true will automatically paginate by calling this endpoint multiple times. See in the docs all the [availble parameters](https://github.com/ccxt/ccxt/wiki/Manual#pagination-params)
         * @returns {object[]} a list of [funding rate structures]{@link https://docs.ccxt.com/#/?id=funding-rate-history-structure}
         */
        if (symbol === undefined) {
            throw new ArgumentsRequired (this.id + ' fetchFundingRateHistory() requires a symbol argument');
        }
        await this.loadMarkets ();
        let paginate = false;
        [ paginate, params ] = this.handleOptionAndParams (params, 'fetchFundingRateHistory', 'paginate');
        if (paginate) {
            return await this.fetchPaginatedCallDeterministic ('fetchFundingRateHistory', symbol, since, limit, '8h', params) as FundingRateHistory[];
        }
        const market = this.market (symbol);
        const request: Dict = {
            'symbol': market['id'],
        };
        if (since !== undefined) {
            request['startTime'] = since;
        }
        if (limit !== undefined) {
            request['limit'] = limit;
        }
        const until = this.safeInteger2 (params, 'until', 'startTime');
        if (until !== undefined) {
            params = this.omit (params, [ 'until' ]);
            request['startTime'] = until;
        }
        const response = await this.swapV2PublicGetQuoteFundingRate (this.extend (request, params));
        //
        //    {
        //        "code":0,
        //        "msg":"",
        //        "data":[
        //          {
        //            "symbol": "BTC-USDT",
        //            "fundingRate": "0.0001",
        //            "fundingTime": 1585684800000
        //          },
        //          ...
        //        ]
        //    }
        //
        const data = this.safeList (response, 'data', []);
        const rates = [];
        for (let i = 0; i < data.length; i++) {
            const entry = data[i];
            const marketId = this.safeString (entry, 'symbol');
            const symbolInner = this.safeSymbol (marketId, market, '-', 'swap');
            const timestamp = this.safeInteger (entry, 'fundingTime');
            rates.push ({
                'info': entry,
                'symbol': symbolInner,
                'fundingRate': this.safeNumber (entry, 'fundingRate'),
                'timestamp': timestamp,
                'datetime': this.iso8601 (timestamp),
            });
        }
        const sorted = this.sortBy (rates, 'timestamp');
        return this.filterBySymbolSinceLimit (sorted, market['symbol'], since, limit) as FundingRateHistory[];
    }

    async fetchOpenInterest (symbol: string, params = {}) {
        /**
         * @method
         * @name bingx#fetchOpenInterest
         * @description retrieves the open interest of a trading pair
         * @see https://bingx-api.github.io/docs/#/swapV2/market-api.html#Get%20Swap%20Open%20Positions
         * @see https://bingx-api.github.io/docs/#/en-us/cswap/market-api.html#Get%20Swap%20Open%20Positions
         * @param {string} symbol unified CCXT market symbol
         * @param {object} [params] exchange specific parameters
         * @returns {object} an open interest structure{@link https://docs.ccxt.com/#/?id=open-interest-structure}
         */
        await this.loadMarkets ();
        const market = this.market (symbol);
        const request: Dict = {
            'symbol': market['id'],
        };
        let response = undefined;
        if (market['inverse']) {
            response = await this.cswapV1PublicGetMarketOpenInterest (this.extend (request, params));
        } else {
            response = await this.swapV2PublicGetQuoteOpenInterest (this.extend (request, params));
        }
        //
        // linear swap
        //
        //     {
        //         "code": 0,
        //         "msg": "",
        //         "data": {
        //           "openInterest": "3289641547.10",
        //           "symbol": "BTC-USDT",
        //           "time": 1672026617364
        //         }
        //     }
        //
        // inverse swap
        //
        //     {
        //         "code": 0,
        //         "msg": "",
        //         "timestamp": 1720328247986,
        //         "data": [
        //             {
        //                 "symbol": "BTC-USD",
        //                 "openInterest": "749.1160",
        //                 "timestamp": 1720310400000
        //             }
        //         ]
        //     }
        //
        let result: Dict = {};
        if (market['inverse']) {
            const data = this.safeList (response, 'data', []);
            result = this.safeDict (data, 0, {});
        } else {
            result = this.safeDict (response, 'data', {});
        }
        return this.parseOpenInterest (result, market);
    }

    parseOpenInterest (interest, market: Market = undefined) {
        //
        // linear swap
        //
        //     {
        //         "openInterest": "3289641547.10",
        //         "symbol": "BTC-USDT",
        //         "time": 1672026617364
        //     }
        //
        // inverse swap
        //
        //     {
        //         "symbol": "BTC-USD",
        //         "openInterest": "749.1160",
        //         "timestamp": 1720310400000
        //     }
        //
        const timestamp = this.safeInteger2 (interest, 'time', 'timestamp');
        const id = this.safeString (interest, 'symbol');
        const symbol = this.safeSymbol (id, market, '-', 'swap');
        const openInterest = this.safeNumber (interest, 'openInterest');
        return this.safeOpenInterest ({
            'symbol': symbol,
            'baseVolume': undefined,
            'quoteVolume': undefined,  // deprecated
            'openInterestAmount': undefined,
            'openInterestValue': openInterest,
            'timestamp': timestamp,
            'datetime': this.iso8601 (timestamp),
            'info': interest,
        }, market);
    }

    async fetchTicker (symbol: string, params = {}): Promise<Ticker> {
        /**
         * @method
         * @name bingx#fetchTicker
         * @description fetches a price ticker, a statistical calculation with the information calculated over the past 24 hours for a specific market
         * @see https://bingx-api.github.io/docs/#/en-us/swapV2/market-api.html#Get%20Ticker
         * @see https://bingx-api.github.io/docs/#/en-us/spot/market-api.html#24-hour%20price%20changes
         * @see https://bingx-api.github.io/docs/#/en-us/cswap/market-api.html#Query%2024-Hour%20Price%20Change
         * @param {string} symbol unified symbol of the market to fetch the ticker for
         * @param {object} [params] extra parameters specific to the exchange API endpoint
         * @returns {object} a [ticker structure]{@link https://docs.ccxt.com/#/?id=ticker-structure}
         */
        await this.loadMarkets ();
        const market = this.market (symbol);
        const request: Dict = {
            'symbol': market['id'],
        };
        let response = undefined;
        if (market['spot']) {
            response = await this.spotV1PublicGetTicker24hr (this.extend (request, params));
        } else {
            if (market['inverse']) {
                response = await this.cswapV1PublicGetMarketTicker (this.extend (request, params));
            } else {
                response = await this.swapV2PublicGetQuoteTicker (this.extend (request, params));
            }
        }
        //
        // spot and swap
        //
        //     {
        //         "code": 0,
        //         "msg": "",
        //         "timestamp": 1720647285296,
        //         "data": [
        //             {
        //                 "symbol": "SOL-USD",
        //                 "priceChange": "-2.418",
        //                 "priceChangePercent": "-1.6900%",
        //                 "lastPrice": "140.574",
        //                 "lastQty": "1",
        //                 "highPrice": "146.190",
        //                 "lowPrice": "138.586",
        //                 "volume": "1464648.00",
        //                 "quoteVolume": "102928.12",
        //                 "openPrice": "142.994",
        //                 "closeTime": "1720647284976",
        //                 "bidPrice": "140.573",
        //                 "bidQty": "372",
        //                 "askPrice": "140.577",
        //                 "askQty": "58"
        //             }
        //         ]
        //     }
        //
        const data = this.safeList (response, 'data');
        if (data !== undefined) {
            const first = this.safeDict (data, 0, {});
            return this.parseTicker (first, market);
        }
        const dataDict = this.safeDict (response, 'data', {});
        return this.parseTicker (dataDict, market);
    }

    async fetchTickers (symbols: Strings = undefined, params = {}): Promise<Tickers> {
        /**
         * @method
         * @name bingx#fetchTickers
         * @description fetches price tickers for multiple markets, statistical information calculated over the past 24 hours for each market
         * @see https://bingx-api.github.io/docs/#/en-us/swapV2/market-api.html#Get%20Ticker
         * @see https://bingx-api.github.io/docs/#/en-us/spot/market-api.html#24-hour%20price%20changes
         * @see https://bingx-api.github.io/docs/#/en-us/cswap/market-api.html#Query%2024-Hour%20Price%20Change
         * @param {string[]|undefined} symbols unified symbols of the markets to fetch the ticker for, all market tickers are returned if not assigned
         * @param {object} [params] extra parameters specific to the exchange API endpoint
         * @returns {object} a dictionary of [ticker structures]{@link https://docs.ccxt.com/#/?id=ticker-structure}
         */
        await this.loadMarkets ();
        let market = undefined;
        if (symbols !== undefined) {
            symbols = this.marketSymbols (symbols);
            const firstSymbol = this.safeString (symbols, 0);
            if (firstSymbol !== undefined) {
                market = this.market (firstSymbol);
            }
        }
        let type = undefined;
        [ type, params ] = this.handleMarketTypeAndParams ('fetchTickers', market, params);
        let subType = undefined;
        [ subType, params ] = this.handleSubTypeAndParams ('fetchTickers', market, params);
        let response = undefined;
        if (type === 'spot') {
            response = await this.spotV1PublicGetTicker24hr (params);
        } else {
            if (subType === 'inverse') {
                response = await this.cswapV1PublicGetMarketTicker (params);
            } else {
                response = await this.swapV2PublicGetQuoteTicker (params);
            }
        }
        //
        // spot and swap
        //
        //     {
        //         "code": 0,
        //         "msg": "",
        //         "timestamp": 1720647285296,
        //         "data": [
        //             {
        //                 "symbol": "SOL-USD",
        //                 "priceChange": "-2.418",
        //                 "priceChangePercent": "-1.6900%",
        //                 "lastPrice": "140.574",
        //                 "lastQty": "1",
        //                 "highPrice": "146.190",
        //                 "lowPrice": "138.586",
        //                 "volume": "1464648.00",
        //                 "quoteVolume": "102928.12",
        //                 "openPrice": "142.994",
        //                 "closeTime": "1720647284976",
        //                 "bidPrice": "140.573",
        //                 "bidQty": "372",
        //                 "askPrice": "140.577",
        //                 "askQty": "58"
        //             },
        //             ...
        //         ]
        //     }
        //
        const tickers = this.safeList (response, 'data');
        return this.parseTickers (tickers, symbols);
    }

    parseTicker (ticker: Dict, market: Market = undefined): Ticker {
        //
        // spot
        //    {
        //        "symbol": "BTC-USDT",
        //        "openPrice": "26032.08",
        //        "highPrice": "26178.86",
        //        "lowPrice": "25968.18",
        //        "lastPrice": "26113.60",
        //        "volume": "1161.79",
        //        "quoteVolume": "30288466.44",
        //        "openTime": "1693081020762",
        //        "closeTime": "1693167420762",
        //  added 2023-11-10:
        //        "bidPrice": 16726.0,
        //        "bidQty": 0.05,
        //        "askPrice": 16726.0,
        //        "askQty": 0.05,
        //    }
        // swap
        //
        //    {
        //        "symbol": "BTC-USDT",
        //        "priceChange": "52.5",
        //        "priceChangePercent": "0.31%", // they started to add the percent sign in value
        //        "lastPrice": "16880.5",
        //        "lastQty": "2.2238",          // only present in swap!
        //        "highPrice": "16897.5",
        //        "lowPrice": "16726.0",
        //        "volume": "245870.1692",
        //        "quoteVolume": "4151395117.73",
        //        "openPrice": "16832.0",
        //        "openTime": 1672026667803,
        //        "closeTime": 1672026648425,
        //  added 2023-11-10:
        //        "bidPrice": 16726.0,
        //        "bidQty": 0.05,
        //        "askPrice": 16726.0,
        //        "askQty": 0.05,
        //    }
        //
        const marketId = this.safeString (ticker, 'symbol');
        const lastQty = this.safeString (ticker, 'lastQty');
        // in spot markets, lastQty is not present
        // it's (bad, but) the only way we can check the tickers origin
        const type = (lastQty === undefined) ? 'spot' : 'swap';
        market = this.safeMarket (marketId, market, undefined, type);
        const symbol = market['symbol'];
        const open = this.safeString (ticker, 'openPrice');
        const high = this.safeString (ticker, 'highPrice');
        const low = this.safeString (ticker, 'lowPrice');
        const close = this.safeString (ticker, 'lastPrice');
        const quoteVolume = this.safeString (ticker, 'quoteVolume');
        const baseVolume = this.safeString (ticker, 'volume');
        let percentage = this.safeString (ticker, 'priceChangePercent');
        if (percentage !== undefined) {
            percentage = percentage.replace ('%', '');
        }
        const change = this.safeString (ticker, 'priceChange');
        let ts = this.safeInteger (ticker, 'closeTime');
        if (ts === 0) {
            ts = undefined;
        }
        const datetime = this.iso8601 (ts);
        const bid = this.safeString (ticker, 'bidPrice');
        const bidVolume = this.safeString (ticker, 'bidQty');
        const ask = this.safeString (ticker, 'askPrice');
        const askVolume = this.safeString (ticker, 'askQty');
        return this.safeTicker ({
            'symbol': symbol,
            'timestamp': ts,
            'datetime': datetime,
            'high': high,
            'low': low,
            'bid': bid,
            'bidVolume': bidVolume,
            'ask': ask,
            'askVolume': askVolume,
            'vwap': undefined,
            'open': open,
            'close': close,
            'last': undefined,
            'previousClose': undefined,
            'change': change,
            'percentage': percentage,
            'average': undefined,
            'baseVolume': baseVolume,
            'quoteVolume': quoteVolume,
            'info': ticker,
        }, market);
    }

    async fetchBalance (params = {}): Promise<Balances> {
        /**
         * @method
         * @name bingx#fetchBalance
         * @description query for balance and get the amount of funds available for trading or funds locked in orders
         * @see https://bingx-api.github.io/docs/#/spot/trade-api.html#Query%20Assets
         * @see https://bingx-api.github.io/docs/#/swapV2/account-api.html#Get%20Perpetual%20Swap%20Account%20Asset%20Information
         * @see https://bingx-api.github.io/docs/#/standard/contract-interface.html#Query%20standard%20contract%20balance
         * @see https://bingx-api.github.io/docs/#/en-us/cswap/trade-api.html#Query%20Account%20Assets
         * @param {object} [params] extra parameters specific to the exchange API endpoint
         * @param {boolean} [params.standard] whether to fetch standard contract balances
         * @returns {object} a [balance structure]{@link https://docs.ccxt.com/#/?id=balance-structure}
         */
        await this.loadMarkets ();
        let response = undefined;
        let standard = undefined;
        [ standard, params ] = this.handleOptionAndParams (params, 'fetchBalance', 'standard', false);
        let subType = undefined;
        [ subType, params ] = this.handleSubTypeAndParams ('fetchBalance', undefined, params);
        const [ marketType, marketTypeQuery ] = this.handleMarketTypeAndParams ('fetchBalance', undefined, params);
        if (standard) {
            response = await this.contractV1PrivateGetBalance (marketTypeQuery);
            //
            //     {
            //         "code": 0,
            //         "timestamp": 1721192833454,
            //         "data": [
            //             {
            //                 "asset": "USDT",
            //                 "balance": "4.72644300000000000000",
            //                 "crossWalletBalance": "4.72644300000000000000",
            //                 "crossUnPnl": "0",
            //                 "availableBalance": "4.72644300000000000000",
            //                 "maxWithdrawAmount": "4.72644300000000000000",
            //                 "marginAvailable": false,
            //                 "updateTime": 1721192833443
            //             },
            //         ]
            //     }
            //
        } else if (marketType === 'spot') {
            response = await this.spotV1PrivateGetAccountBalance (marketTypeQuery);
            //
            //     {
            //         "code": 0,
            //         "msg": "",
            //         "debugMsg": "",
            //         "data": {
            //             "balances": [
            //                 {
            //                     "asset": "USDT",
            //                     "free": "45.733046995800514",
            //                     "locked": "0"
            //                 },
            //             ]
            //         }
            //     }
            //
        } else {
            if (subType === 'inverse') {
                response = await this.cswapV1PrivateGetUserBalance (marketTypeQuery);
                //
                //     {
                //         "code": 0,
                //         "msg": "",
                //         "timestamp": 1721191833813,
                //         "data": [
                //             {
                //                 "asset": "SOL",
                //                 "balance": "0.35707951",
                //                 "equity": "0.35791051",
                //                 "unrealizedProfit": "0.00083099",
                //                 "availableMargin": "0.35160653",
                //                 "usedMargin": "0.00630397",
                //                 "freezedMargin": "0",
                //                 "shortUid": "12851936"
                //             }
                //         ]
                //     }
                //
            } else {
                response = await this.swapV2PrivateGetUserBalance (marketTypeQuery);
                //
                //     {
                //         "code": 0,
                //         "msg": "",
                //         "data": {
                //             "balance": {
                //                 "userId": "1177064765068660742",
                //                 "asset": "USDT",
                //                 "balance": "51.5198",
                //                 "equity": "50.5349",
                //                 "unrealizedProfit": "-0.9849",
                //                 "realisedProfit": "-0.2134",
                //                 "availableMargin": "49.1428",
                //                 "usedMargin": "1.3922",
                //                 "freezedMargin": "0.0000",
                //                 "shortUid": "12851936"
                //             }
                //         }
                //     }
                //
            }
        }
        return this.parseBalance (response);
    }

    parseBalance (response): Balances {
        //
        // standard
        //
        //     {
        //         "code": 0,
        //         "timestamp": 1721192833454,
        //         "data": [
        //             {
        //                 "asset": "USDT",
        //                 "balance": "4.72644300000000000000",
        //                 "crossWalletBalance": "4.72644300000000000000",
        //                 "crossUnPnl": "0",
        //                 "availableBalance": "4.72644300000000000000",
        //                 "maxWithdrawAmount": "4.72644300000000000000",
        //                 "marginAvailable": false,
        //                 "updateTime": 1721192833443
        //             },
        //         ]
        //     }
        //
        // spot
        //
        //     {
        //         "code": 0,
        //         "msg": "",
        //         "debugMsg": "",
        //         "data": {
        //             "balances": [
        //                 {
        //                     "asset": "USDT",
        //                     "free": "45.733046995800514",
        //                     "locked": "0"
        //                 },
        //             ]
        //         }
        //     }
        //
        // inverse swap
        //
        //     {
        //         "code": 0,
        //         "msg": "",
        //         "timestamp": 1721191833813,
        //         "data": [
        //             {
        //                 "asset": "SOL",
        //                 "balance": "0.35707951",
        //                 "equity": "0.35791051",
        //                 "unrealizedProfit": "0.00083099",
        //                 "availableMargin": "0.35160653",
        //                 "usedMargin": "0.00630397",
        //                 "freezedMargin": "0",
        //                 "shortUid": "12851936"
        //             }
        //         ]
        //     }
        //
        // linear swap
        //
        //     {
        //         "code": 0,
        //         "msg": "",
        //         "data": {
        //             "balance": {
        //                 "userId": "1177064765068660742",
        //                 "asset": "USDT",
        //                 "balance": "51.5198",
        //                 "equity": "50.5349",
        //                 "unrealizedProfit": "-0.9849",
        //                 "realisedProfit": "-0.2134",
        //                 "availableMargin": "49.1428",
        //                 "usedMargin": "1.3922",
        //                 "freezedMargin": "0.0000",
        //                 "shortUid": "12851936"
        //             }
        //         }
        //     }
        //
        const result: Dict = { 'info': response };
        const standardAndInverseBalances = this.safeList (response, 'data');
        const firstStandardOrInverse = this.safeDict (standardAndInverseBalances, 0);
        const isStandardOrInverse = firstStandardOrInverse !== undefined;
        const spotData = this.safeDict (response, 'data', {});
        const spotBalances = this.safeList (spotData, 'balances');
        const firstSpot = this.safeDict (spotBalances, 0);
        const isSpot = firstSpot !== undefined;
        if (isStandardOrInverse) {
            for (let i = 0; i < standardAndInverseBalances.length; i++) {
                const balance = standardAndInverseBalances[i];
                const currencyId = this.safeString (balance, 'asset');
                const code = this.safeCurrencyCode (currencyId);
                const account = this.account ();
                account['free'] = this.safeString2 (balance, 'availableMargin', 'availableBalance');
                account['used'] = this.safeString (balance, 'usedMargin');
                account['total'] = this.safeString (balance, 'maxWithdrawAmount');
                result[code] = account;
            }
        } else if (isSpot) {
            for (let i = 0; i < spotBalances.length; i++) {
                const balance = spotBalances[i];
                const currencyId = this.safeString (balance, 'asset');
                const code = this.safeCurrencyCode (currencyId);
                const account = this.account ();
                account['free'] = this.safeString (balance, 'free');
                account['used'] = this.safeString (balance, 'locked');
                result[code] = account;
            }
        } else {
            const linearSwapData = this.safeDict (response, 'data', {});
            const linearSwapBalance = this.safeDict (linearSwapData, 'balance');
            const currencyId = this.safeString (linearSwapBalance, 'asset');
            const code = this.safeCurrencyCode (currencyId);
            const account = this.account ();
            account['free'] = this.safeString (linearSwapBalance, 'availableMargin');
            account['used'] = this.safeString (linearSwapBalance, 'usedMargin');
            result[code] = account;
        }
        return this.safeBalance (result);
    }

    async fetchPositions (symbols: Strings = undefined, params = {}) {
        /**
         * @method
         * @name bingx#fetchPositions
         * @description fetch all open positions
         * @see https://bingx-api.github.io/docs/#/en-us/swapV2/account-api.html#Query%20position%20data
         * @see https://bingx-api.github.io/docs/#/en-us/standard/contract-interface.html#position
         * @see https://bingx-api.github.io/docs/#/en-us/cswap/trade-api.html#Query%20warehouse
         * @param {string[]|undefined} symbols list of unified market symbols
         * @param {object} [params] extra parameters specific to the exchange API endpoint
         * @param {boolean} [params.standard] whether to fetch standard contract positions
         * @returns {object[]} a list of [position structures]{@link https://docs.ccxt.com/#/?id=position-structure}
         */
        await this.loadMarkets ();
        symbols = this.marketSymbols (symbols);
        let standard = undefined;
        [ standard, params ] = this.handleOptionAndParams (params, 'fetchPositions', 'standard', false);
        let response = undefined;
        if (standard) {
            response = await this.contractV1PrivateGetAllPosition (params);
        } else {
            let market = undefined;
            if (symbols !== undefined) {
                symbols = this.marketSymbols (symbols);
                const firstSymbol = this.safeString (symbols, 0);
                if (firstSymbol !== undefined) {
                    market = this.market (firstSymbol);
                }
            }
            let subType = undefined;
            [ subType, params ] = this.handleSubTypeAndParams ('fetchPositions', market, params);
            if (subType === 'inverse') {
                response = await this.cswapV1PrivateGetUserPositions (params);
                //
                //     {
                //         "code": 0,
                //         "msg": "",
                //         "timestamp": 0,
                //         "data": [
                //             {
                //                 "symbol": "SOL-USD",
                //                 "positionId": "1813080351385337856",
                //                 "positionSide": "LONG",
                //                 "isolated": false,
                //                 "positionAmt": "1",
                //                 "availableAmt": "1",
                //                 "unrealizedProfit": "-0.00009074",
                //                 "initialMargin": "0.00630398",
                //                 "liquidationPrice": 23.968303426677032,
                //                 "avgPrice": "158.63",
                //                 "leverage": 10,
                //                 "markPrice": "158.402",
                //                 "riskRate": "0.00123783",
                //                 "maxMarginReduction": "0",
                //                 "updateTime": 1721107015848
                //             }
                //         ]
                //     }
                //
            } else {
                response = await this.swapV2PrivateGetUserPositions (params);
                //
                //     {
                //         "code": 0,
                //         "msg": "",
                //         "data": [
                //             {
                //                 "positionId": "1792480725958881280",
                //                 "symbol": "LTC-USDT",
                //                 "currency": "USDT",
                //                 "positionAmt": "0.1",
                //                 "availableAmt": "0.1",
                //                 "positionSide": "LONG",
                //                 "isolated": false,
                //                 "avgPrice": "83.53",
                //                 "initialMargin": "1.3922",
                //                 "margin": "0.3528",
                //                 "leverage": 6,
                //                 "unrealizedProfit": "-1.0393",
                //                 "realisedProfit": "-0.2119",
                //                 "liquidationPrice": 0,
                //                 "pnlRatio": "-0.7465",
                //                 "maxMarginReduction": "0.0000",
                //                 "riskRate": "0.0008",
                //                 "markPrice": "73.14",
                //                 "positionValue": "7.3136",
                //                 "onlyOnePosition": true,
                //                 "updateTime": 1721088016688
                //             }
                //         ]
                //     }
                //
            }
        }
        const positions = this.safeList (response, 'data', []);
        return this.parsePositions (positions, symbols);
    }

    async fetchPosition (symbol: string, params = {}) {
        /**
         * @method
         * @name bingx#fetchPosition
         * @description fetch data on a single open contract trade position
         * @see https://bingx-api.github.io/docs/#/en-us/swapV2/account-api.html#Query%20position%20data
         * @see https://bingx-api.github.io/docs/#/en-us/cswap/trade-api.html#Query%20warehouse
         * @param {string} symbol unified market symbol of the market the position is held in
         * @param {object} [params] extra parameters specific to the exchange API endpoint
         * @returns {object} a [position structure]{@link https://docs.ccxt.com/#/?id=position-structure}
         */
        await this.loadMarkets ();
        const market = this.market (symbol);
        if (!market['swap']) {
            throw new BadRequest (this.id + ' fetchPosition() supports swap markets only');
        }
        const request: Dict = {
            'symbol': market['id'],
        };
        let response = undefined;
        if (market['inverse']) {
            response = await this.cswapV1PrivateGetUserPositions (this.extend (request, params));
            //
            //     {
            //         "code": 0,
            //         "msg": "",
            //         "timestamp": 0,
            //         "data": [
            //             {
            //                 "symbol": "SOL-USD",
            //                 "positionId": "1813080351385337856",
            //                 "positionSide": "LONG",
            //                 "isolated": false,
            //                 "positionAmt": "1",
            //                 "availableAmt": "1",
            //                 "unrealizedProfit": "-0.00009074",
            //                 "initialMargin": "0.00630398",
            //                 "liquidationPrice": 23.968303426677032,
            //                 "avgPrice": "158.63",
            //                 "leverage": 10,
            //                 "markPrice": "158.402",
            //                 "riskRate": "0.00123783",
            //                 "maxMarginReduction": "0",
            //                 "updateTime": 1721107015848
            //             }
            //         ]
            //     }
            //
        } else {
            response = await this.swapV2PrivateGetUserPositions (this.extend (request, params));
            //
            //     {
            //         "code": 0,
            //         "msg": "",
            //         "data": [
            //             {
            //                 "positionId": "1792480725958881280",
            //                 "symbol": "LTC-USDT",
            //                 "currency": "USDT",
            //                 "positionAmt": "0.1",
            //                 "availableAmt": "0.1",
            //                 "positionSide": "LONG",
            //                 "isolated": false,
            //                 "avgPrice": "83.53",
            //                 "initialMargin": "1.3922",
            //                 "margin": "0.3528",
            //                 "leverage": 6,
            //                 "unrealizedProfit": "-1.0393",
            //                 "realisedProfit": "-0.2119",
            //                 "liquidationPrice": 0,
            //                 "pnlRatio": "-0.7465",
            //                 "maxMarginReduction": "0.0000",
            //                 "riskRate": "0.0008",
            //                 "markPrice": "73.14",
            //                 "positionValue": "7.3136",
            //                 "onlyOnePosition": true,
            //                 "updateTime": 1721088016688
            //             }
            //         ]
            //     }
            //
        }
        const data = this.safeList (response, 'data', []);
        const first = this.safeDict (data, 0, {});
        return this.parsePosition (first, market);
    }

    parsePosition (position: Dict, market: Market = undefined) {
        //
        // inverse swap
        //
        //     {
        //         "symbol": "SOL-USD",
        //         "positionId": "1813080351385337856",
        //         "positionSide": "LONG",
        //         "isolated": false,
        //         "positionAmt": "1",
        //         "availableAmt": "1",
        //         "unrealizedProfit": "-0.00009074",
        //         "initialMargin": "0.00630398",
        //         "liquidationPrice": 23.968303426677032,
        //         "avgPrice": "158.63",
        //         "leverage": 10,
        //         "markPrice": "158.402",
        //         "riskRate": "0.00123783",
        //         "maxMarginReduction": "0",
        //         "updateTime": 1721107015848
        //     }
        //
        // linear swap
        //
        //     {
        //         "positionId": "1792480725958881280",
        //         "symbol": "LTC-USDT",
        //         "currency": "USDT",
        //         "positionAmt": "0.1",
        //         "availableAmt": "0.1",
        //         "positionSide": "LONG",
        //         "isolated": false,
        //         "avgPrice": "83.53",
        //         "initialMargin": "1.3922",
        //         "margin": "0.3528",
        //         "leverage": 6,
        //         "unrealizedProfit": "-1.0393",
        //         "realisedProfit": "-0.2119",
        //         "liquidationPrice": 0,
        //         "pnlRatio": "-0.7465",
        //         "maxMarginReduction": "0.0000",
        //         "riskRate": "0.0008",
        //         "markPrice": "73.14",
        //         "positionValue": "7.3136",
        //         "onlyOnePosition": true,
        //         "updateTime": 1721088016688
        //     }
        //
        // standard position
        //
        //     {
        //         "currentPrice": "82.91",
        //         "symbol": "LTC/USDT",
        //         "initialMargin": "5.00000000000000000000",
        //         "unrealizedProfit": "-0.26464500",
        //         "leverage": "20.000000000",
        //         "isolated": true,
        //         "entryPrice": "83.13",
        //         "positionSide": "LONG",
        //         "positionAmt": "1.20365912",
        //     }
        //
        let marketId = this.safeString (position, 'symbol', '');
        marketId = marketId.replace ('/', '-'); // standard return different format
        const isolated = this.safeBool (position, 'isolated');
        let marginMode = undefined;
        if (isolated !== undefined) {
            marginMode = isolated ? 'isolated' : 'cross';
        }
        return this.safePosition ({
            'info': position,
            'id': this.safeString (position, 'positionId'),
            'symbol': this.safeSymbol (marketId, market, '-', 'swap'),
            'notional': this.safeNumber (position, 'positionValue'),
            'marginMode': marginMode,
            'liquidationPrice': undefined,
            'entryPrice': this.safeNumber2 (position, 'avgPrice', 'entryPrice'),
            'unrealizedPnl': this.safeNumber (position, 'unrealizedProfit'),
            'realizedPnl': this.safeNumber (position, 'realisedProfit'),
            'percentage': undefined,
            'contracts': this.safeNumber (position, 'positionAmt'),
            'contractSize': undefined,
            'markPrice': this.safeNumber (position, 'markPrice'),
            'lastPrice': undefined,
            'side': this.safeStringLower (position, 'positionSide'),
            'hedged': undefined,
            'timestamp': undefined,
            'datetime': undefined,
            'lastUpdateTimestamp': this.safeInteger (position, 'updateTime'),
            'maintenanceMargin': undefined,
            'maintenanceMarginPercentage': undefined,
            'collateral': undefined,
            'initialMargin': this.safeNumber (position, 'initialMargin'),
            'initialMarginPercentage': undefined,
            'leverage': this.safeNumber (position, 'leverage'),
            'marginRatio': undefined,
            'stopLossPrice': undefined,
            'takeProfitPrice': undefined,
        });
    }

    async createMarketOrderWithCost (symbol: string, side: OrderSide, cost: number, params = {}) {
        /**
         * @method
         * @name bingx#createMarketOrderWithCost
         * @description create a market order by providing the symbol, side and cost
         * @param {string} symbol unified symbol of the market to create an order in
         * @param {string} side 'buy' or 'sell'
         * @param {float} cost how much you want to trade in units of the quote currency
         * @param {object} [params] extra parameters specific to the exchange API endpoint
         * @returns {object} an [order structure]{@link https://docs.ccxt.com/#/?id=order-structure}
         */
        params['quoteOrderQty'] = cost;
        return await this.createOrder (symbol, 'market', side, cost, undefined, params);
    }

    async createMarketBuyOrderWithCost (symbol: string, cost: number, params = {}) {
        /**
         * @method
         * @name bingx#createMarketBuyOrderWithCost
         * @description create a market buy order by providing the symbol and cost
         * @param {string} symbol unified symbol of the market to create an order in
         * @param {float} cost how much you want to trade in units of the quote currency
         * @param {object} [params] extra parameters specific to the exchange API endpoint
         * @returns {object} an [order structure]{@link https://docs.ccxt.com/#/?id=order-structure}
         */
        params['quoteOrderQty'] = cost;
        return await this.createOrder (symbol, 'market', 'buy', cost, undefined, params);
    }

    async createMarketSellOrderWithCost (symbol: string, cost: number, params = {}) {
        /**
         * @method
         * @name bingx#createMarketSellOrderWithCost
         * @description create a market sell order by providing the symbol and cost
         * @param {string} symbol unified symbol of the market to create an order in
         * @param {float} cost how much you want to trade in units of the quote currency
         * @param {object} [params] extra parameters specific to the exchange API endpoint
         * @returns {object} an [order structure]{@link https://docs.ccxt.com/#/?id=order-structure}
         */
        params['quoteOrderQty'] = cost;
        return await this.createOrder (symbol, 'market', 'sell', cost, undefined, params);
    }

    createOrderRequest (symbol: string, type: OrderType, side: OrderSide, amount: number, price: Num = undefined, params = {}) {
        /**
         * @method
         * @ignore
         * @name bingx#createOrderRequest
         * @description helper function to build request
         * @param {string} symbol unified symbol of the market to create an order in
         * @param {string} type 'market' or 'limit'
         * @param {string} side 'buy' or 'sell'
         * @param {float} amount how much you want to trade in units of the base currency
         * @param {float} [price] the price at which the order is to be fulfilled, in units of the quote currency, ignored in market orders
         * @param {object} [params] extra parameters specific to the exchange API endpoint
         * @returns {object} request to be sent to the exchange
         */
        const market = this.market (symbol);
        let postOnly = undefined;
        let marketType = undefined;
        [ marketType, params ] = this.handleMarketTypeAndParams ('createOrder', market, params);
        type = type.toUpperCase ();
        const request: Dict = {
            'symbol': market['id'],
            'type': type,
            'side': side.toUpperCase (),
        };
        const isMarketOrder = type === 'MARKET';
        const isSpot = marketType === 'spot';
        const stopLossPrice = this.safeString (params, 'stopLossPrice');
        const takeProfitPrice = this.safeString (params, 'takeProfitPrice');
        const triggerPrice = this.safeString2 (params, 'stopPrice', 'triggerPrice');
        const isTriggerOrder = triggerPrice !== undefined;
        const isStopLossPriceOrder = stopLossPrice !== undefined;
        const isTakeProfitPriceOrder = takeProfitPrice !== undefined;
        const exchangeClientOrderId = isSpot ? 'newClientOrderId' : 'clientOrderID';
        const clientOrderId = this.safeString2 (params, exchangeClientOrderId, 'clientOrderId');
        if (clientOrderId !== undefined) {
            request[exchangeClientOrderId] = clientOrderId;
        }
        const timeInForce = this.safeStringUpper (params, 'timeInForce');
        [ postOnly, params ] = this.handlePostOnly (isMarketOrder, timeInForce === 'PostOnly', params);
        if (postOnly || (timeInForce === 'PostOnly')) {
            request['timeInForce'] = 'PostOnly';
        } else if (timeInForce === 'IOC') {
            request['timeInForce'] = 'IOC';
        } else if (timeInForce === 'GTC') {
            request['timeInForce'] = 'GTC';
        }
        if (isSpot) {
            const cost = this.safeString2 (params, 'cost', 'quoteOrderQty');
            params = this.omit (params, 'cost');
            if (cost !== undefined) {
                request['quoteOrderQty'] = this.parseToNumeric (this.costToPrecision (symbol, cost));
            } else {
                if (isMarketOrder && (price !== undefined)) {
                    // keep the legacy behavior, to avoid  breaking the old spot-market-buying code
                    const calculatedCost = Precise.stringMul (this.numberToString (amount), this.numberToString (price));
                    request['quoteOrderQty'] = this.parseToNumeric (calculatedCost);
                } else {
                    request['quantity'] = this.parseToNumeric (this.amountToPrecision (symbol, amount));
                }
            }
            if (!isMarketOrder) {
                request['price'] = this.parseToNumeric (this.priceToPrecision (symbol, price));
            }
            if (triggerPrice !== undefined) {
                if (isMarketOrder && this.safeString (request, 'quoteOrderQty') === undefined) {
                    throw new ArgumentsRequired (this.id + ' createOrder() requires the cost parameter (or the amount + price) for placing spot market-buy trigger orders');
                }
                request['stopPrice'] = this.priceToPrecision (symbol, triggerPrice);
                if (type === 'LIMIT') {
                    request['type'] = 'TRIGGER_LIMIT';
                } else if (type === 'MARKET') {
                    request['type'] = 'TRIGGER_MARKET';
                }
            } else if ((stopLossPrice !== undefined) || (takeProfitPrice !== undefined)) {
                const stopTakePrice = (stopLossPrice !== undefined) ? stopLossPrice : takeProfitPrice;
                if (type === 'LIMIT') {
                    request['type'] = 'TAKE_STOP_LIMIT';
                } else if (type === 'MARKET') {
                    request['type'] = 'TAKE_STOP_MARKET';
                }
                request['stopPrice'] = this.parseToNumeric (this.priceToPrecision (symbol, stopTakePrice));
            }
        } else {
            if (timeInForce === 'FOK') {
                request['timeInForce'] = 'FOK';
            }
            const trailingAmount = this.safeString (params, 'trailingAmount');
            const trailingPercent = this.safeString2 (params, 'trailingPercent', 'priceRate');
            const trailingType = this.safeString (params, 'trailingType', 'TRAILING_STOP_MARKET');
            const isTrailingAmountOrder = trailingAmount !== undefined;
            const isTrailingPercentOrder = trailingPercent !== undefined;
            const isTrailing = isTrailingAmountOrder || isTrailingPercentOrder;
            const stopLoss = this.safeValue (params, 'stopLoss');
            const takeProfit = this.safeValue (params, 'takeProfit');
            const isStopLoss = stopLoss !== undefined;
            const isTakeProfit = takeProfit !== undefined;
            if (((type === 'LIMIT') || (type === 'TRIGGER_LIMIT') || (type === 'STOP') || (type === 'TAKE_PROFIT')) && !isTrailing) {
                request['price'] = this.parseToNumeric (this.priceToPrecision (symbol, price));
            }
            let reduceOnly = this.safeBool (params, 'reduceOnly', false);
            if (isTriggerOrder) {
                request['stopPrice'] = this.parseToNumeric (this.priceToPrecision (symbol, triggerPrice));
                if (isMarketOrder || (type === 'TRIGGER_MARKET')) {
                    request['type'] = 'TRIGGER_MARKET';
                } else if ((type === 'LIMIT') || (type === 'TRIGGER_LIMIT')) {
                    request['type'] = 'TRIGGER_LIMIT';
                }
            } else if (isStopLossPriceOrder || isTakeProfitPriceOrder) {
                // This can be used to set the stop loss and take profit, but the position needs to be opened first
                reduceOnly = true;
                if (isStopLossPriceOrder) {
                    request['stopPrice'] = this.parseToNumeric (this.priceToPrecision (symbol, stopLossPrice));
                    if (isMarketOrder || (type === 'STOP_MARKET')) {
                        request['type'] = 'STOP_MARKET';
                    } else if ((type === 'LIMIT') || (type === 'STOP')) {
                        request['type'] = 'STOP';
                    }
                } else if (isTakeProfitPriceOrder) {
                    request['stopPrice'] = this.parseToNumeric (this.priceToPrecision (symbol, takeProfitPrice));
                    if (isMarketOrder || (type === 'TAKE_PROFIT_MARKET')) {
                        request['type'] = 'TAKE_PROFIT_MARKET';
                    } else if ((type === 'LIMIT') || (type === 'TAKE_PROFIT')) {
                        request['type'] = 'TAKE_PROFIT';
                    }
                }
            } else if (isTrailing) {
                request['type'] = trailingType;
                if (isTrailingAmountOrder) {
                    request['price'] = this.parseToNumeric (trailingAmount);
                } else if (isTrailingPercentOrder) {
                    const requestTrailingPercent = Precise.stringDiv (trailingPercent, '100');
                    request['priceRate'] = this.parseToNumeric (requestTrailingPercent);
                }
            }
            if (isStopLoss || isTakeProfit) {
                const stringifiedAmount = this.numberToString (amount);
                if (isStopLoss) {
                    const slTriggerPrice = this.safeString2 (stopLoss, 'triggerPrice', 'stopPrice', stopLoss);
                    const slWorkingType = this.safeString (stopLoss, 'workingType', 'MARK_PRICE');
                    const slType = this.safeString (stopLoss, 'type', 'STOP_MARKET');
                    const slRequest: Dict = {
                        'stopPrice': this.parseToNumeric (this.priceToPrecision (symbol, slTriggerPrice)),
                        'workingType': slWorkingType,
                        'type': slType,
                    };
                    const slPrice = this.safeString (stopLoss, 'price');
                    if (slPrice !== undefined) {
                        slRequest['price'] = this.parseToNumeric (this.priceToPrecision (symbol, slPrice));
                    }
                    const slQuantity = this.safeString (stopLoss, 'quantity', stringifiedAmount);
                    slRequest['quantity'] = this.parseToNumeric (this.amountToPrecision (symbol, slQuantity));
                    request['stopLoss'] = this.json (slRequest);
                }
                if (isTakeProfit) {
                    const tkTriggerPrice = this.safeString2 (takeProfit, 'triggerPrice', 'stopPrice', takeProfit);
                    const tkWorkingType = this.safeString (takeProfit, 'workingType', 'MARK_PRICE');
                    const tpType = this.safeString (takeProfit, 'type', 'TAKE_PROFIT_MARKET');
                    const tpRequest: Dict = {
                        'stopPrice': this.parseToNumeric (this.priceToPrecision (symbol, tkTriggerPrice)),
                        'workingType': tkWorkingType,
                        'type': tpType,
                    };
                    const slPrice = this.safeString (takeProfit, 'price');
                    if (slPrice !== undefined) {
                        tpRequest['price'] = this.parseToNumeric (this.priceToPrecision (symbol, slPrice));
                    }
                    const tkQuantity = this.safeString (takeProfit, 'quantity', stringifiedAmount);
                    tpRequest['quantity'] = this.parseToNumeric (this.amountToPrecision (symbol, tkQuantity));
                    request['takeProfit'] = this.json (tpRequest);
                }
            }
            let positionSide = undefined;
            if (reduceOnly) {
                positionSide = (side === 'buy') ? 'SHORT' : 'LONG';
            } else {
                positionSide = (side === 'buy') ? 'LONG' : 'SHORT';
            }
            request['positionSide'] = positionSide;
            request['quantity'] = (market['inverse']) ? amount : this.parseToNumeric (this.amountToPrecision (symbol, amount)); // precision not available for inverse contracts
        }
        params = this.omit (params, [ 'reduceOnly', 'triggerPrice', 'stopLossPrice', 'takeProfitPrice', 'trailingAmount', 'trailingPercent', 'trailingType', 'takeProfit', 'stopLoss', 'clientOrderId' ]);
        return this.extend (request, params);
    }

    async createOrder (symbol: string, type: OrderType, side: OrderSide, amount: number, price: Num = undefined, params = {}) {
        /**
         * @method
         * @name bingx#createOrder
         * @description create a trade order
         * @see https://bingx-api.github.io/docs/#/en-us/swapV2/trade-api.html#Trade%20order
         * @see https://bingx-api.github.io/docs/#/en-us/spot/trade-api.html#Create%20an%20Order
         * @see https://bingx-api.github.io/docs/#/en-us/cswap/trade-api.html#Trade%20order
         * @param {string} symbol unified symbol of the market to create an order in
         * @param {string} type 'market' or 'limit'
         * @param {string} side 'buy' or 'sell'
         * @param {float} amount how much you want to trade in units of the base currency
         * @param {float} [price] the price at which the order is to be fulfilled, in units of the quote currency, ignored in market orders
         * @param {object} [params] extra parameters specific to the exchange API endpoint
         * @param {string} [params.clientOrderId] a unique id for the order
         * @param {bool} [params.postOnly] true to place a post only order
         * @param {string} [params.timeInForce] spot supports 'PO', 'GTC' and 'IOC', swap supports 'PO', 'GTC', 'IOC' and 'FOK'
         * @param {bool} [params.reduceOnly] *swap only* true or false whether the order is reduce only
         * @param {float} [params.triggerPrice] triggerPrice at which the attached take profit / stop loss order will be triggered
         * @param {float} [params.stopLossPrice] stop loss trigger price
         * @param {float} [params.takeProfitPrice] take profit trigger price
         * @param {float} [params.cost] the quote quantity that can be used as an alternative for the amount
         * @param {float} [params.trailingAmount] *swap only* the quote amount to trail away from the current market price
         * @param {float} [params.trailingPercent] *swap only* the percent to trail away from the current market price
         * @param {object} [params.takeProfit] *takeProfit object in params* containing the triggerPrice at which the attached take profit order will be triggered
         * @param {float} [params.takeProfit.triggerPrice] take profit trigger price
         * @param {object} [params.stopLoss] *stopLoss object in params* containing the triggerPrice at which the attached stop loss order will be triggered
         * @param {float} [params.stopLoss.triggerPrice] stop loss trigger price
         * @param {boolean} [params.test] *swap only* whether to use the test endpoint or not, default is false
         * @returns {object} an [order structure]{@link https://docs.ccxt.com/#/?id=order-structure}
         */
        await this.loadMarkets ();
        const market = this.market (symbol);
        const test = this.safeBool (params, 'test', false);
        params = this.omit (params, 'test');
        const request = this.createOrderRequest (symbol, type, side, amount, price, params);
        let response = undefined;
        if (market['swap']) {
            if (test) {
                response = await this.swapV2PrivatePostTradeOrderTest (request);
            } else if (market['inverse']) {
                response = await this.cswapV1PrivatePostTradeOrder (request);
            } else {
                response = await this.swapV2PrivatePostTradeOrder (request);
            }
        } else {
            response = await this.spotV1PrivatePostTradeOrder (request);
        }
        //
        // spot
        //
        //    {
        //        "code": 0,
        //        "msg": "",
        //        "data": {
        //            "symbol": "XRP-USDT",
        //            "orderId": 1514090846268424192,
        //            "transactTime": 1649822362855,
        //            "price": "0.5",
        //            "origQty": "10",
        //            "executedQty": "0",
        //            "cummulativeQuoteQty": "0",
        //            "status": "PENDING",
        //            "type": "LIMIT",
        //            "side": "BUY"
        //        }
        //    }
        //
        // linear swap
        //
        //     {
        //         "code": 0,
        //         "msg": "",
        //         "data": {
        //             "order": {
        //                 "symbol": "BTC-USDT",
        //                 "orderId": 1709036527545438208,
        //                 "side": "BUY",
        //                 "positionSide": "LONG",
        //                 "type": "TRIGGER_LIMIT",
        //                 "clientOrderID": "",
        //                 "workingType": ""
        //             }
        //         }
        //     }
        //
        // inverse swap
        //
        //     {
        //         "orderId": 1809841379603398656,
        //         "symbol": "SOL-USD",
        //         "positionSide": "LONG",
        //         "side": "BUY",
        //         "type": "LIMIT",
        //         "price": 100,
        //         "quantity": 1,
        //         "stopPrice": 0,
        //         "workingType": "",
        //         "timeInForce": ""
        //     }
        //
        if (typeof response === 'string') {
            // broken api engine : order-ids are too long numbers (i.e. 1742930526912864656)
            // and JSON.parse can not handle them in JS, so we have to use .parseJson
            // however, when order has an attached SL/TP, their value types need extra parsing
            response = this.fixStringifiedJsonMembers (response);
            response = this.parseJson (response);
        }
        const data = this.safeDict (response, 'data', {});
        let result: Dict = {};
        if (market['swap']) {
            if (market['inverse']) {
                result = response;
            } else {
                result = this.safeDict (data, 'order', {});
            }
        } else {
            result = data;
        }
        return this.parseOrder (result, market);
    }

    async createOrders (orders: OrderRequest[], params = {}) {
        /**
         * @method
         * @name bingx#createOrders
         * @description create a list of trade orders
         * @see https://bingx-api.github.io/docs/#/spot/trade-api.html#Batch%20Placing%20Orders
         * @see https://bingx-api.github.io/docs/#/swapV2/trade-api.html#Bulk%20order
         * @param {Array} orders list of orders to create, each object should contain the parameters required by createOrder, namely symbol, type, side, amount, price and params
         * @param {object} [params] extra parameters specific to the exchange API endpoint
         * @returns {object} an [order structure]{@link https://docs.ccxt.com/#/?id=order-structure}
         */
        await this.loadMarkets ();
        const ordersRequests = [];
        let symbol = undefined;
        for (let i = 0; i < orders.length; i++) {
            const rawOrder = orders[i];
            const marketId = this.safeString (rawOrder, 'symbol');
            if (symbol === undefined) {
                symbol = marketId;
            } else {
                if (symbol !== marketId) {
                    throw new BadRequest (this.id + ' createOrders() requires all orders to have the same symbol');
                }
            }
            const type = this.safeString (rawOrder, 'type');
            const side = this.safeString (rawOrder, 'side');
            const amount = this.safeNumber (rawOrder, 'amount');
            const price = this.safeNumber (rawOrder, 'price');
            const orderParams = this.safeDict (rawOrder, 'params', {});
            const orderRequest = this.createOrderRequest (marketId, type, side, amount, price, orderParams);
            ordersRequests.push (orderRequest);
        }
        const market = this.market (symbol);
        const request: Dict = {};
        let response = undefined;
        if (market['swap']) {
            request['batchOrders'] = this.json (ordersRequests);
            response = await this.swapV2PrivatePostTradeBatchOrders (request);
        } else {
            request['data'] = this.json (ordersRequests);
            response = await this.spotV1PrivatePostTradeBatchOrders (request);
        }
        //
        // spot
        //
        //     {
        //         "code": 0,
        //         "msg": "",
        //         "debugMsg": "",
        //         "data": {
        //             "orders": [
        //                 {
        //                     "symbol": "BTC-USDT",
        //                     "orderId": 1720661389564968960,
        //                     "transactTime": 1699072618272,
        //                     "price": "25000",
        //                     "origQty": "0.0002",
        //                     "executedQty": "0",
        //                     "cummulativeQuoteQty": "0",
        //                     "status": "PENDING",
        //                     "type": "LIMIT",
        //                     "side": "BUY"
        //                 },
        //             ]
        //         }
        //     }
        //
        // swap
        //
        //     {
        //         "code": 0,
        //         "msg": "",
        //         "data": {
        //             "orders": [
        //                 {
        //                     "symbol": "BTC-USDT",
        //                     "orderId": 1720657081994006528,
        //                     "side": "BUY",
        //                     "positionSide": "LONG",
        //                     "type": "LIMIT",
        //                     "clientOrderID": "",
        //                     "workingType": ""
        //                 },
        //             ]
        //         }
        //     }
        //
        const data = this.safeDict (response, 'data', {});
        const result = this.safeList (data, 'orders', []);
        return this.parseOrders (result, market);
    }

    parseOrderSide (side) {
        const sides: Dict = {
            'BUY': 'buy',
            'SELL': 'sell',
            'SHORT': 'sell',
            'LONG': 'buy',
            'ask': 'sell',
            'bid': 'buy',
        };
        return this.safeString (sides, side, side);
    }

    parseOrderType (type: Str) {
        const types: Dict = {
            'trigger_market': 'market',
            'trigger_limit': 'limit',
            'stop_limit': 'limit',
            'stop_market': 'market',
            'take_profit_market': 'market',
            'stop': 'limit',
        };
        return this.safeString (types, type, type);
    }

    parseOrder (order: Dict, market: Market = undefined): Order {
        //
        // spot
        // createOrder, createOrders, cancelOrder
        //
        //    {
        //        "symbol": "XRP-USDT",
        //        "orderId": 1514090846268424192,
        //        "transactTime": 1649822362855,
        //        "price": "0.5",
        //        "origQty": "10",
        //        "executedQty": "0",
        //        "cummulativeQuoteQty": "0",
        //        "status": "PENDING",
        //        "type": "LIMIT",
        //        "side": "BUY"
        //    }
        //
        // fetchOrder
        //
        //    {
        //        "symbol": "ETH-USDT",
        //        "orderId": "1660602123001266176",
        //        "price": "1700",
        //        "origQty": "0.003",
        //        "executedQty": "0",
        //        "cummulativeQuoteQty": "0",
        //        "status": "PENDING",
        //        "type": "LIMIT",
        //        "side": "BUY",
        //        "time": "1684753373276",
        //        "updateTime": "1684753373276",
        //        "origQuoteOrderQty": "0",
        //        "fee": "0",
        //        "feeAsset": "ETH"
        //    }
        //
        // fetchOpenOrders, fetchClosedOrders
        //
        //   {
        //       "symbol": "XRP-USDT",
        //       "orderId": 1514073325788200960,
        //       "price": "0.5",
        //       "StopPrice": "0",
        //       "origQty": "20",
        //       "executedQty": "10",
        //       "cummulativeQuoteQty": "5",
        //       "status": "PENDING",
        //       "type": "LIMIT",
        //       "side": "BUY",
        //       "time": 1649818185647,
        //       "updateTime": 1649818185647,
        //       "origQuoteOrderQty": "0"
        //       "fee": "-0.01"
        //   }
        //
        //
        // linear swap
        // createOrder, createOrders
        //
        //    {
        //      "symbol": "BTC-USDT",
        //      "orderId": 1590973236294713344,
        //      "side": "BUY",
        //      "positionSide": "LONG",
        //      "type": "LIMIT"
        //    }
        //
        // inverse swap createOrder
        //
        //     {
        //         "orderId": 1809841379603398656,
        //         "symbol": "SOL-USD",
        //         "positionSide": "LONG",
        //         "side": "BUY",
        //         "type": "LIMIT",
        //         "price": 100,
        //         "quantity": 1,
        //         "stopPrice": 0,
        //         "workingType": "",
        //         "timeInForce": ""
        //     }
        //
        // fetchOrder, fetchOpenOrders, fetchClosedOrders
        //
        //     {
        //         "symbol": "BTC-USDT",
        //         "orderId": 1709036527545438208,
        //         "side": "BUY",
        //         "positionSide": "LONG",
        //         "type": "TRIGGER_LIMIT",
        //         "origQty": "0.0010",
        //         "price": "22000.0",
        //         "executedQty": "0.0000",
        //         "avgPrice": "0.0",
        //         "cumQuote": "",
        //         "stopPrice": "23000.0",
        //         "profit": "",
        //         "commission": "",
        //         "status": "NEW",
        //         "time": 1696301035187,
        //         "updateTime": 1696301035187,
        //         "clientOrderId": "",
        //         "leverage": "",
        //         "takeProfit": "",
        //         "stopLoss": "",
        //         "advanceAttr": 0,
        //         "positionID": 0,
        //         "takeProfitEntrustPrice": 0,
        //         "stopLossEntrustPrice": 0,
        //         "orderType": "",
        //         "workingType": "MARK_PRICE"
        //     }
        // with tp and sl
        //    {
        //        orderId: 1741440894764281900,
        //        symbol: 'LTC-USDT',
        //        positionSide: 'LONG',
        //        side: 'BUY',
        //        type: 'MARKET',
        //        price: 0,
        //        quantity: 1,
        //        stopPrice: 0,
        //        workingType: 'MARK_PRICE',
        //        clientOrderID: '',
        //        timeInForce: 'GTC',
        //        priceRate: 0,
        //        stopLoss: '{"stopPrice":50,"workingType":"MARK_PRICE","type":"STOP_MARKET","quantity":1}',
        //        takeProfit: '{"stopPrice":150,"workingType":"MARK_PRICE","type":"TAKE_PROFIT_MARKET","quantity":1}',
        //        reduceOnly: false
        //    }
        //
        // editOrder (swap)
        //
        //    {
        //        cancelResult: 'true',
        //        cancelMsg: '',
        //        cancelResponse: {
        //            cancelClientOrderId: '',
        //            cancelOrderId: '1755336244265705472',
        //            symbol: 'SOL-USDT',
        //            orderId: '1755336244265705472',
        //            side: 'SELL',
        //            positionSide: 'SHORT',
        //            type: 'LIMIT',
        //            origQty: '1',
        //            price: '100.000',
        //            executedQty: '0',
        //            avgPrice: '0.000',
        //            cumQuote: '0',
        //            stopPrice: '',
        //            profit: '0.0000',
        //            commission: '0.000000',
        //            status: 'PENDING',
        //            time: '1707339747860',
        //            updateTime: '1707339747860',
        //            clientOrderId: '',
        //            leverage: '20X',
        //            workingType: 'MARK_PRICE',
        //            onlyOnePosition: false,
        //            reduceOnly: false
        //        },
        //        replaceResult: 'true',
        //        replaceMsg: '',
        //        newOrderResponse: {
        //            orderId: '1755338440612995072',
        //            symbol: 'SOL-USDT',
        //            positionSide: 'SHORT',
        //            side: 'SELL',
        //            type: 'LIMIT',
        //            price: '99',
        //            quantity: '2',
        //            stopPrice: '0',
        //            workingType: 'MARK_PRICE',
        //            clientOrderID: '',
        //            timeInForce: 'GTC',
        //            priceRate: '0',
        //            stopLoss: '',
        //            takeProfit: '',
        //            reduceOnly: false
        //        }
        //    }
        //
        // editOrder (spot)
        //
        //    {
        //        cancelResult: { code: '0', msg: '', result: true },
        //        openResult: { code: '0', msg: '', result: true },
        //        orderOpenResponse: {
        //            symbol: 'SOL-USDT',
        //            orderId: '1755334007697866752',
        //            transactTime: '1707339214620',
        //            price: '99',
        //            stopPrice: '0',
        //            origQty: '0.2',
        //            executedQty: '0',
        //            cummulativeQuoteQty: '0',
        //            status: 'PENDING',
        //            type: 'LIMIT',
        //            side: 'SELL',
        //            clientOrderID: ''
        //        },
        //        orderCancelResponse: {
        //            symbol: 'SOL-USDT',
        //            orderId: '1755117055251480576',
        //            price: '100',
        //            stopPrice: '0',
        //            origQty: '0.2',
        //            executedQty: '0',
        //            cummulativeQuoteQty: '0',
        //            status: 'CANCELED',
        //            type: 'LIMIT',
        //            side: 'SELL'
        //        }
        //    }
        //
        // stop loss order
        //
        //    {
        //        "symbol": "ETH-USDT",
        //        "orderId": "1792461744476422144",
        //        "price": "2775.65",
        //        "StopPrice": "2778.42",
        //        "origQty": "0.032359",
        //        "executedQty": "0",
        //        "cummulativeQuoteQty": "0",
        //        "status": "NEW",
        //        "type": "TAKE_STOP_LIMIT",
        //        "side": "SELL",
        //        "time": "1716191156868",
        //        "updateTime": "1716191156868",
        //        "origQuoteOrderQty": "0",
        //        "fee": "0",
        //        "feeAsset": "USDT",
        //        "clientOrderID": ""
        //    }
        //
<<<<<<< HEAD
        // inverse swap cancelAllOrders, cancelOrder
=======
        // inverse swap cancelAllOrders, cancelOrder, fetchOpenOrders
>>>>>>> 59e03555
        //
        //     {
        //         "symbol": "SOL-USD",
        //         "orderId": "1809845251327672320",
        //         "side": "BUY",
        //         "positionSide": "LONG",
        //         "type": "LIMIT",
        //         "quantity": 1,
        //         "origQty": "0",
        //         "price": "90",
        //         "executedQty": "0",
        //         "avgPrice": "0",
        //         "cumQuote": "0",
        //         "stopPrice": "",
        //         "profit": "0.0000",
        //         "commission": "0.000000",
        //         "status": "CANCELLED",
        //         "time": 1720335707872,
        //         "updateTime": 1720335707912,
        //         "clientOrderId": "",
        //         "leverage": "",
        //         "takeProfit": {
        //             "type": "",
        //             "quantity": 0,
        //             "stopPrice": 0,
        //             "price": 0,
        //             "workingType": "",
        //             "stopGuaranteed": ""
        //         },
        //         "stopLoss": {
        //             "type": "",
        //             "quantity": 0,
        //             "stopPrice": 0,
        //             "price": 0,
        //             "workingType": "",
        //             "stopGuaranteed": ""
        //         },
        //         "advanceAttr": 0,
        //         "positionID": 0,
        //         "takeProfitEntrustPrice": 0,
        //         "stopLossEntrustPrice": 0,
        //         "orderType": "",
        //         "workingType": ""
        //     }
        //
        const info = order;
        const newOrder = this.safeDict2 (order, 'newOrderResponse', 'orderOpenResponse');
        if (newOrder !== undefined) {
            order = newOrder;
        }
        const positionSide = this.safeString2 (order, 'positionSide', 'ps');
        const marketType = (positionSide === undefined) ? 'spot' : 'swap';
        const marketId = this.safeString2 (order, 'symbol', 's');
        if (market === undefined) {
            market = this.safeMarket (marketId, undefined, undefined, marketType);
        }
        const side = this.safeStringLower2 (order, 'side', 'S');
        const timestamp = this.safeIntegerN (order, [ 'time', 'transactTime', 'E' ]);
        const lastTradeTimestamp = this.safeInteger2 (order, 'updateTime', 'T');
        const statusId = this.safeString2 (order, 'status', 'X');
        let feeCurrencyCode = this.safeString2 (order, 'feeAsset', 'N');
        const feeCost = this.safeStringN (order, [ 'fee', 'commission', 'n' ]);
        if ((feeCurrencyCode === undefined)) {
            if (market['spot']) {
                if (side === 'buy') {
                    feeCurrencyCode = market['base'];
                } else {
                    feeCurrencyCode = market['quote'];
                }
            } else {
                feeCurrencyCode = market['quote'];
            }
        }
        let stopLoss = this.safeValue (order, 'stopLoss');
        let stopLossPrice = undefined;
        if ((stopLoss !== undefined) && (stopLoss !== '')) {
            stopLossPrice = this.omitZero (this.safeString (stopLoss, 'stopLoss'));
        }
        if ((stopLoss !== undefined) && (typeof stopLoss !== 'number') && (stopLoss !== '')) {
            //  stopLoss: '{"stopPrice":50,"workingType":"MARK_PRICE","type":"STOP_MARKET","quantity":1}',
            if (typeof stopLoss === 'string') {
                stopLoss = this.parseJson (stopLoss);
            }
            stopLossPrice = this.omitZero (this.safeString (stopLoss, 'stopPrice'));
        }
        let takeProfit = this.safeValue (order, 'takeProfit');
        let takeProfitPrice = undefined;
        if (takeProfit !== undefined && (takeProfit !== '')) {
            takeProfitPrice = this.omitZero (this.safeString (takeProfit, 'takeProfit'));
        }
        if ((takeProfit !== undefined) && (typeof takeProfit !== 'number') && (takeProfit !== '')) {
            //  takeProfit: '{"stopPrice":150,"workingType":"MARK_PRICE","type":"TAKE_PROFIT_MARKET","quantity":1}',
            if (typeof takeProfit === 'string') {
                takeProfit = this.parseJson (takeProfit);
            }
            takeProfitPrice = this.omitZero (this.safeString (takeProfit, 'stopPrice'));
        }
        const rawType = this.safeStringLower2 (order, 'type', 'o');
        const stopPrice = this.omitZero (this.safeString2 (order, 'StopPrice', 'stopPrice'));
        let triggerPrice = stopPrice;
        if (stopPrice !== undefined) {
            if ((rawType.indexOf ('stop') > -1) && (stopLossPrice === undefined)) {
                stopLossPrice = stopPrice;
                triggerPrice = undefined;
            }
            if ((rawType.indexOf ('take') > -1) && (takeProfitPrice === undefined)) {
                takeProfitPrice = stopPrice;
                triggerPrice = undefined;
            }
        }
        return this.safeOrder ({
            'info': info,
            'id': this.safeString2 (order, 'orderId', 'i'),
            'clientOrderId': this.safeStringN (order, [ 'clientOrderID', 'clientOrderId', 'origClientOrderId', 'c' ]),
            'symbol': this.safeSymbol (marketId, market, '-', marketType),
            'timestamp': timestamp,
            'datetime': this.iso8601 (timestamp),
            'lastTradeTimestamp': lastTradeTimestamp,
            'lastUpdateTimestamp': this.safeInteger (order, 'updateTime'),
            'type': this.parseOrderType (rawType),
            'timeInForce': this.safeString (order, 'timeInForce'),
            'postOnly': undefined,
            'side': this.parseOrderSide (side),
            'price': this.safeString2 (order, 'price', 'p'),
            'stopPrice': triggerPrice,
            'triggerPrice': triggerPrice,
            'stopLossPrice': stopLossPrice,
            'takeProfitPrice': takeProfitPrice,
            'average': this.safeString2 (order, 'avgPrice', 'ap'),
            'cost': this.safeString (order, 'cummulativeQuoteQty'),
            'amount': this.safeStringN (order, [ 'origQty', 'q', 'quantity' ]),
            'filled': this.safeString2 (order, 'executedQty', 'z'),
            'remaining': undefined,
            'status': this.parseOrderStatus (statusId),
            'fee': {
                'currency': feeCurrencyCode,
                'cost': Precise.stringAbs (feeCost),
            },
            'trades': undefined,
            'reduceOnly': this.safeBool (order, 'reduceOnly'),
        }, market);
    }

    parseOrderStatus (status: Str) {
        const statuses: Dict = {
            'NEW': 'open',
            'PENDING': 'open',
            'PARTIALLY_FILLED': 'open',
            'FILLED': 'closed',
            'CANCELED': 'canceled',
            'CANCELLED': 'canceled',
            'FAILED': 'canceled',
        };
        return this.safeString (statuses, status, status);
    }

    async cancelOrder (id: string, symbol: Str = undefined, params = {}) {
        /**
         * @method
         * @name bingx#cancelOrder
         * @description cancels an open order
         * @see https://bingx-api.github.io/docs/#/en-us/spot/trade-api.html#Cancel%20Order
         * @see https://bingx-api.github.io/docs/#/en-us/swapV2/trade-api.html#Cancel%20Order
         * @see https://bingx-api.github.io/docs/#/en-us/cswap/trade-api.html#Cancel%20an%20Order
         * @param {string} id order id
         * @param {string} symbol unified symbol of the market the order was made in
         * @param {object} [params] extra parameters specific to the exchange API endpoint
         * @param {string} [params.clientOrderId] a unique id for the order
         * @returns {object} an [order structure]{@link https://docs.ccxt.com/#/?id=order-structure}
         */
        if (symbol === undefined) {
            throw new ArgumentsRequired (this.id + ' cancelOrder() requires a symbol argument');
        }
        await this.loadMarkets ();
        const market = this.market (symbol);
        const request: Dict = {
            'symbol': market['id'],
        };
        const clientOrderId = this.safeString2 (params, 'clientOrderId', 'clientOrderID');
        params = this.omit (params, [ 'clientOrderId' ]);
        if (clientOrderId !== undefined) {
            request['clientOrderID'] = clientOrderId;
        } else {
            request['orderId'] = id;
        }
        let response = undefined;
        let type = undefined;
        let subType = undefined;
        [ type, params ] = this.handleMarketTypeAndParams ('cancelOrder', market, params);
        [ subType, params ] = this.handleSubTypeAndParams ('cancelOrder', market, params);
        if (type === 'spot') {
            response = await this.spotV1PrivatePostTradeCancel (this.extend (request, params));
        } else {
            if (subType === 'inverse') {
                response = await this.cswapV1PrivateDeleteTradeCancelOrder (this.extend (request, params));
            } else {
                response = await this.swapV2PrivateDeleteTradeOrder (this.extend (request, params));
            }
        }
        //
        // spot
        //
        //   {
        //       "code": 0,
        //       "msg": "",
        //       "data": {
        //           "symbol": "XRP-USDT",
        //           "orderId": 1514090846268424192,
        //           "price": "0.5",
        //           "origQty": "10",
        //           "executedQty": "0",
        //           "cummulativeQuoteQty": "0",
        //           "status": "CANCELED",
        //           "type": "LIMIT",
        //           "side": "BUY"
        //       }
        //   }
        //
        // inverse swap
        //
        //     {
        //         "code": 0,
        //         "msg": "",
        //         "data": {
        //             "order": {
        //                 "symbol": "SOL-USD",
        //                 "orderId": "1816002957423951872",
        //                 "side": "BUY",
        //                 "positionSide": "Long",
        //                 "type": "Pending",
        //                 "quantity": 0,
        //                 "origQty": "0",
        //                 "price": "150",
        //                 "executedQty": "0",
        //                 "avgPrice": "0",
        //                 "cumQuote": "0",
        //                 "stopPrice": "",
        //                 "profit": "0.0000",
        //                 "commission": "0.000000",
        //                 "status": "CANCELLED",
        //                 "time": 1721803819410,
        //                 "updateTime": 1721803819427,
        //                 "clientOrderId": "",
        //                 "leverage": "",
        //                 "takeProfit": {
        //                     "type": "",
        //                     "quantity": 0,
        //                     "stopPrice": 0,
        //                     "price": 0,
        //                     "workingType": "",
        //                     "stopGuaranteed": ""
        //                 },
        //                 "stopLoss": {
        //                     "type": "",
        //                     "quantity": 0,
        //                     "stopPrice": 0,
        //                     "price": 0,
        //                     "workingType": "",
        //                     "stopGuaranteed": ""
        //                 },
        //                 "advanceAttr": 0,
        //                 "positionID": 0,
        //                 "takeProfitEntrustPrice": 0,
        //                 "stopLossEntrustPrice": 0,
        //                 "orderType": "",
        //                 "workingType": ""
        //             }
        //         }
        //     }
        //
        // linear swap
        //
        //    {
        //        "code": 0,
        //        "msg": "",
        //        "data": {
        //          "order": {
        //            "symbol": "LINK-USDT",
        //            "orderId": 1597783850786750464,
        //            "side": "BUY",
        //            "positionSide": "LONG",
        //            "type": "TRIGGER_MARKET",
        //            "origQty": "5.0",
        //            "price": "5.0000",
        //            "executedQty": "0.0",
        //            "avgPrice": "0.0000",
        //            "cumQuote": "0",
        //            "stopPrice": "5.0000",
        //            "profit": "",
        //            "commission": "",
        //            "status": "CANCELLED",
        //            "time": 1669776330000,
        //            "updateTime": 1669776330000
        //          }
        //        }
        //    }
        //
        const data = this.safeDict (response, 'data', {});
        const order = this.safeDict (data, 'order', data);
        return this.parseOrder (order, market);
    }

    async cancelAllOrders (symbol: Str = undefined, params = {}) {
        /**
         * @method
         * @name bingx#cancelAllOrders
         * @description cancel all open orders
         * @see https://bingx-api.github.io/docs/#/en-us/spot/trade-api.html#Cancel%20orders%20by%20symbol
         * @see https://bingx-api.github.io/docs/#/swapV2/trade-api.html#Cancel%20All%20Orders
         * @see https://bingx-api.github.io/docs/#/en-us/cswap/trade-api.html#Cancel%20all%20orders
         * @param {string} [symbol] unified market symbol, only orders in the market of this symbol are cancelled when symbol is not undefined
         * @param {object} [params] extra parameters specific to the exchange API endpoint
         * @returns {object[]} a list of [order structures]{@link https://docs.ccxt.com/#/?id=order-structure}
         */
        if (symbol === undefined) {
            throw new ArgumentsRequired (this.id + ' cancelAllOrders() requires a symbol argument');
        }
        await this.loadMarkets ();
        const market = this.market (symbol);
        const request: Dict = {
            'symbol': market['id'],
        };
        let response = undefined;
        if (market['spot']) {
            response = await this.spotV1PrivatePostTradeCancelOpenOrders (this.extend (request, params));
            //
            //     {
            //         "code": 0,
            //         "msg": "",
            //         "debugMsg": "",
            //         "data": {
            //             "orders": [{
            //                 "symbol": "ADA-USDT",
            //                 "orderId": 1740659971369992192,
            //                 "transactTime": 1703840651730,
            //                 "price": 5,
            //                 "stopPrice": 0,
            //                 "origQty": 10,
            //                 "executedQty": 0,
            //                 "cummulativeQuoteQty": 0,
            //                 "status": "CANCELED",
            //                 "type": "LIMIT",
            //                 "side": "SELL"
            //             }]
            //         }
            //     }
            //
        } else if (market['swap']) {
            if (market['inverse']) {
                response = await this.cswapV1PrivateDeleteTradeAllOpenOrders (this.extend (request, params));
                //
                //     {
                //         "code": 0,
                //         "msg": "",
                //         "timestamp": 1720501468364,
                //         "data": {
                //             "success": [
                //                 {
                //                     "symbol": "SOL-USD",
                //                     "orderId": "1809845251327672320",
                //                     "side": "BUY",
                //                     "positionSide": "LONG",
                //                     "type": "LIMIT",
                //                     "quantity": 1,
                //                     "origQty": "0",
                //                     "price": "90",
                //                     "executedQty": "0",
                //                     "avgPrice": "0",
                //                     "cumQuote": "0",
                //                     "stopPrice": "",
                //                     "profit": "0.0000",
                //                     "commission": "0.000000",
                //                     "status": "CANCELLED",
                //                     "time": 1720335707872,
                //                     "updateTime": 1720335707912,
                //                     "clientOrderId": "",
                //                     "leverage": "",
                //                     "takeProfit": {
                //                         "type": "",
                //                         "quantity": 0,
                //                         "stopPrice": 0,
                //                         "price": 0,
                //                         "workingType": "",
                //                         "stopGuaranteed": ""
                //                     },
                //                     "stopLoss": {
                //                         "type": "",
                //                         "quantity": 0,
                //                         "stopPrice": 0,
                //                         "price": 0,
                //                         "workingType": "",
                //                         "stopGuaranteed": ""
                //                     },
                //                     "advanceAttr": 0,
                //                     "positionID": 0,
                //                     "takeProfitEntrustPrice": 0,
                //                     "stopLossEntrustPrice": 0,
                //                     "orderType": "",
                //                     "workingType": ""
                //                 }
                //             ],
                //             "failed": null
                //         }
                //     }
                //
            } else {
                response = await this.swapV2PrivateDeleteTradeAllOpenOrders (this.extend (request, params));
                //
                //    {
                //        "code": 0,
                //        "msg": "",
                //        "data": {
                //          "success": [
                //            {
                //              "symbol": "LINK-USDT",
                //              "orderId": 1597783835095859200,
                //              "side": "BUY",
                //              "positionSide": "LONG",
                //              "type": "TRIGGER_LIMIT",
                //              "origQty": "5.0",
                //              "price": "9.0000",
                //              "executedQty": "0.0",
                //              "avgPrice": "0.0000",
                //              "cumQuote": "0",
                //              "stopPrice": "9.5000",
                //              "profit": "",
                //              "commission": "",
                //              "status": "NEW",
                //              "time": 1669776326000,
                //              "updateTime": 1669776326000
                //            }
                //          ],
                //          "failed": null
                //        }
                //    }
                //
            }
        } else {
            throw new BadRequest (this.id + ' cancelAllOrders is only supported for spot and swap markets.');
        }
        const data = this.safeDict (response, 'data', {});
        const orders = this.safeList2 (data, 'success', 'orders', []);
        return this.parseOrders (orders);
    }

    async cancelOrders (ids: string[], symbol: Str = undefined, params = {}) {
        /**
         * @method
         * @name bingx#cancelOrders
         * @description cancel multiple orders
         * @see https://bingx-api.github.io/docs/#/swapV2/trade-api.html#Cancel%20a%20Batch%20of%20Orders
         * @see https://bingx-api.github.io/docs/#/spot/trade-api.html#Cancel%20a%20Batch%20of%20Orders
         * @param {string[]} ids order ids
         * @param {string} symbol unified market symbol, default is undefined
         * @param {object} [params] extra parameters specific to the exchange API endpoint
         * @param {string[]} [params.clientOrderIds] client order ids
         * @returns {object} an list of [order structures]{@link https://docs.ccxt.com/#/?id=order-structure}
         */
        if (symbol === undefined) {
            throw new ArgumentsRequired (this.id + ' cancelOrders() requires a symbol argument');
        }
        await this.loadMarkets ();
        const market = this.market (symbol);
        const request: Dict = {
            'symbol': market['id'],
        };
        const clientOrderIds = this.safeValue (params, 'clientOrderIds');
        params = this.omit (params, 'clientOrderIds');
        let idsToParse = ids;
        const areClientOrderIds = (clientOrderIds !== undefined);
        if (areClientOrderIds) {
            idsToParse = clientOrderIds;
        }
        const parsedIds = [];
        for (let i = 0; i < idsToParse.length; i++) {
            const id = idsToParse[i];
            const stringId = id.toString ();
            parsedIds.push (stringId);
        }
        let response = undefined;
        if (market['spot']) {
            const spotReqKey = areClientOrderIds ? 'clientOrderIDs' : 'orderIds';
            request[spotReqKey] = parsedIds.join (',');
            response = await this.spotV1PrivatePostTradeCancelOrders (this.extend (request, params));
            //
            //    {
            //       "code": 0,
            //       "msg": "",
            //       "debugMsg": "",
            //       "data": {
            //           "orders": [
            //                {
            //                    "symbol": "SOL-USDT",
            //                    "orderId": 1795970045910614016,
            //                    "transactTime": 1717027601111,
            //                    "price": "180.25",
            //                    "stopPrice": "0",
            //                    "origQty": "0.03",
            //                    "executedQty": "0",
            //                    "cummulativeQuoteQty": "0",
            //                    "status": "CANCELED",
            //                    "type": "LIMIT",
            //                    "side": "SELL",
            //                    "clientOrderID": ""
            //                },
            //                ...
            //            ]
            //        }
            //    }
            //
        } else {
            if (areClientOrderIds) {
                request['clientOrderIDList'] = this.json (parsedIds);
            } else {
                request['orderIdList'] = parsedIds;
            }
            response = await this.swapV2PrivateDeleteTradeBatchOrders (this.extend (request, params));
            //
            //    {
            //        "code": 0,
            //        "msg": "",
            //        "data": {
            //          "success": [
            //            {
            //              "symbol": "LINK-USDT",
            //              "orderId": 1597783850786750464,
            //              "side": "BUY",
            //              "positionSide": "LONG",
            //              "type": "TRIGGER_MARKET",
            //              "origQty": "5.0",
            //              "price": "5.5710",
            //              "executedQty": "0.0",
            //              "avgPrice": "0.0000",
            //              "cumQuote": "0",
            //              "stopPrice": "5.0000",
            //              "profit": "0.0000",
            //              "commission": "0.000000",
            //              "status": "CANCELLED",
            //              "time": 1669776330000,
            //              "updateTime": 1672370837000
            //            }
            //          ],
            //          "failed": null
            //        }
            //    }
            //
        }
        const data = this.safeDict (response, 'data', {});
        const success = this.safeList2 (data, 'success', 'orders', []);
        return this.parseOrders (success);
    }

    async cancelAllOrdersAfter (timeout: Int, params = {}) {
        /**
         * @method
         * @name bingx#cancelAllOrdersAfter
         * @description dead man's switch, cancel all orders after the given timeout
         * @see https://bingx-api.github.io/docs/#/en-us/spot/trade-api.html#Cancel%20all%20orders%20in%20countdown
         * @see https://bingx-api.github.io/docs/#/en-us/swapV2/trade-api.html#Cancel%20all%20orders%20in%20countdown
         * @param {number} timeout time in milliseconds, 0 represents cancel the timer
         * @param {object} [params] extra parameters specific to the exchange API endpoint
         * @param {string} [params.type] spot or swap market
         * @returns {object} the api result
         */
        await this.loadMarkets ();
        const isActive = (timeout > 0);
        const request: Dict = {
            'type': (isActive) ? 'ACTIVATE' : 'CLOSE',
            'timeOut': (isActive) ? (this.parseToInt (timeout / 1000)) : 0,
        };
        let response = undefined;
        let type = undefined;
        [ type, params ] = this.handleMarketTypeAndParams ('cancelAllOrdersAfter', undefined, params);
        if (type === 'spot') {
            response = await this.spotV1PrivatePostTradeCancelAllAfter (this.extend (request, params));
        } else if (type === 'swap') {
            response = await this.swapV2PrivatePostTradeCancelAllAfter (this.extend (request, params));
        } else {
            throw new NotSupported (this.id + ' cancelAllOrdersAfter() is not supported for ' + type + ' markets');
        }
        //
        //     {
        //         code: '0',
        //         msg: '',
        //         data: {
        //             triggerTime: '1712645434',
        //             status: 'ACTIVATED',
        //             note: 'All your perpetual pending orders will be closed automatically at 2024-04-09 06:50:34 UTC(+0),before that you can cancel the timer, or extend triggerTime time by this request'
        //         }
        //     }
        //
        return response;
    }

    async fetchOrder (id: string, symbol: Str = undefined, params = {}) {
        /**
         * @method
         * @name bingx#fetchOrder
         * @description fetches information on an order made by the user
         * @see https://bingx-api.github.io/docs/#/spot/trade-api.html#Query%20Orders
         * @see https://bingx-api.github.io/docs/#/swapV2/trade-api.html#Query%20Order
         * @param {string} symbol unified symbol of the market the order was made in
         * @param {object} [params] extra parameters specific to the exchange API endpoint
         * @returns {object} An [order structure]{@link https://docs.ccxt.com/#/?id=order-structure}
         */
        if (symbol === undefined) {
            throw new ArgumentsRequired (this.id + ' fetchOrder() requires a symbol argument');
        }
        await this.loadMarkets ();
        const market = this.market (symbol);
        const request: Dict = {
            'symbol': market['id'],
            'orderId': id,
        };
        let response = undefined;
        const [ marketType, query ] = this.handleMarketTypeAndParams ('fetchOrder', market, params);
        if (marketType === 'spot') {
            response = await this.spotV1PrivateGetTradeQuery (this.extend (request, query));
        } else {
            response = await this.swapV2PrivateGetTradeOrder (this.extend (request, query));
        }
        //
        // spot
        //
        //     {
        //         "code": 0,
        //         "msg": "",
        //         "data": {
        //             "symbol": "XRP-USDT",
        //             "orderId": 1514087361158316032,
        //             "price": "0.5",
        //             "origQty": "10",
        //             "executedQty": "0",
        //             "cummulativeQuoteQty": "0",
        //             "status": "CANCELED",
        //             "type": "LIMIT",
        //             "side": "BUY",
        //             "time": 1649821532000,
        //             "updateTime": 1649821543000,
        //             "origQuoteOrderQty": "0",
        //             "fee": "0",
        //             "feeAsset": "XRP"
        //         }
        //     }
        //
        // swap
        //
        //      {
        //          "code": 0,
        //          "msg": "",
        //          "data": {
        //            "order": {
        //              "symbol": "BTC-USDT",
        //              "orderId": 1597597642269917184,
        //              "side": "SELL",
        //              "positionSide": "LONG",
        //              "type": "TAKE_PROFIT_MARKET",
        //              "origQty": "1.0000",
        //              "price": "0.0",
        //              "executedQty": "0.0000",
        //              "avgPrice": "0.0",
        //              "cumQuote": "",
        //              "stopPrice": "16494.0",
        //              "profit": "",
        //              "commission": "",
        //              "status": "FILLED",
        //              "time": 1669731935000,
        //              "updateTime": 1669752524000
        //            }
        //          }
        //      }
        //
        const data = this.safeValue (response, 'data');
        const first = this.safeDict (data, 'order', data);
        return this.parseOrder (first, market);
    }

    async fetchOrders (symbol: Str = undefined, since: Int = undefined, limit: Int = undefined, params = {}): Promise<Order[]> {
        /**
         * @method
         * @name bingx#fetchOrders
         * @description fetches information on multiple orders made by the user
         * @see https://bingx-api.github.io/docs/#/en-us/swapV2/trade-api.html#User's%20All%20Orders
         * @param {string} symbol unified market symbol of the market orders were made in
         * @param {int} [since] the earliest time in ms to fetch orders for
         * @param {int} [limit] the maximum number of order structures to retrieve
         * @param {object} [params] extra parameters specific to the exchange API endpoint
         * @param {int} [params.until] the latest time in ms to fetch entries for
         * @param {int} [params.orderId] Only return subsequent orders, and return the latest order by default
         * @returns {Order[]} a list of [order structures]{@link https://docs.ccxt.com/#/?id=order-structure}
         */
        await this.loadMarkets ();
        const request: Dict = {};
        let market = undefined;
        if (symbol !== undefined) {
            market = this.market (symbol);
            request['symbol'] = market['id'];
        }
        let type = undefined;
        [ type, params ] = this.handleMarketTypeAndParams ('fetchOrders', market, params);
        if (type !== 'swap') {
            throw new NotSupported (this.id + ' fetchOrders() is only supported for swap markets');
        }
        if (limit !== undefined) {
            request['limit'] = limit;
        }
        if (since !== undefined) {
            request['startTime'] = since;
        }
        const until = this.safeInteger (params, 'until'); // unified in milliseconds
        const endTime = this.safeInteger (params, 'endTime', until); // exchange-specific in milliseconds
        params = this.omit (params, [ 'endTime', 'until' ]);
        if (endTime !== undefined) {
            request['endTime'] = endTime;
        }
        const response = await this.swapV1PrivateGetTradeFullOrder (this.extend (request, params));
        //
        //     {
        //         "code": 0,
        //         "msg": "",
        //         "data": {
        //         "orders": [
        //           {
        //             "symbol": "PYTH-USDT",
        //             "orderId": 1736007506620112100,
        //             "side": "SELL",
        //             "positionSide": "SHORT",
        //             "type": "LIMIT",
        //             "origQty": "33",
        //             "price": "0.3916",
        //             "executedQty": "33",
        //             "avgPrice": "0.3916",
        //             "cumQuote": "13",
        //             "stopPrice": "",
        //             "profit": "0.0000",
        //             "commission": "-0.002585",
        //             "status": "FILLED",
        //             "time": 1702731418000,
        //             "updateTime": 1702731470000,
        //             "clientOrderId": "",
        //             "leverage": "15X",
        //             "takeProfit": {
        //                 "type": "TAKE_PROFIT",
        //                 "quantity": 0,
        //                 "stopPrice": 0,
        //                 "price": 0,
        //                 "workingType": ""
        //             },
        //             "stopLoss": {
        //                 "type": "STOP",
        //                 "quantity": 0,
        //                 "stopPrice": 0,
        //                 "price": 0,
        //                 "workingType": ""
        //             },
        //             "advanceAttr": 0,
        //             "positionID": 0,
        //             "takeProfitEntrustPrice": 0,
        //             "stopLossEntrustPrice": 0,
        //             "orderType": "",
        //             "workingType": "MARK_PRICE",
        //             "stopGuaranteed": false,
        //             "triggerOrderId": 1736012449498123500
        //           }
        //         ]
        //       }
        //     }
        //
        const data = this.safeDict (response, 'data', {});
        const orders = this.safeList (data, 'orders', []);
        return this.parseOrders (orders, market, since, limit);
    }

    async fetchOpenOrders (symbol: Str = undefined, since: Int = undefined, limit: Int = undefined, params = {}): Promise<Order[]> {
        /**
         * @method
         * @name bingx#fetchOpenOrders
         * @description fetch all unfilled currently open orders
         * @see https://bingx-api.github.io/docs/#/en-us/spot/trade-api.html#Current%20Open%20Orders
         * @see https://bingx-api.github.io/docs/#/en-us/swapV2/trade-api.html#Current%20All%20Open%20Orders
         * @see https://bingx-api.github.io/docs/#/en-us/cswap/trade-api.html#Query%20all%20current%20pending%20orders
         * @param {string} symbol unified market symbol
         * @param {int} [since] the earliest time in ms to fetch open orders for
         * @param {int} [limit] the maximum number of open order structures to retrieve
         * @param {object} [params] extra parameters specific to the exchange API endpoint
         * @returns {object[]} a list of [order structures]{@link https://docs.ccxt.com/#/?id=order-structure}
         */
        await this.loadMarkets ();
        let market = undefined;
        const request: Dict = {};
        if (symbol !== undefined) {
            market = this.market (symbol);
            request['symbol'] = market['id'];
        }
        let type = undefined;
        let subType = undefined;
        let response = undefined;
        [ type, params ] = this.handleMarketTypeAndParams ('fetchOpenOrders', market, params);
        [ subType, params ] = this.handleSubTypeAndParams ('fetchOpenOrders', market, params);
        if (type === 'spot') {
            response = await this.spotV1PrivateGetTradeOpenOrders (this.extend (request, params));
        } else {
            if (subType === 'inverse') {
                response = await this.cswapV1PrivateGetTradeOpenOrders (this.extend (request, params));
            } else {
                response = await this.swapV2PrivateGetTradeOpenOrders (this.extend (request, params));
            }
        }
        //
        //  spot
        //
        //    {
        //        "code": 0,
        //        "msg": "",
        //        "data": {
        //            "orders": [
        //                {
        //                    "symbol": "XRP-USDT",
        //                    "orderId": 1514073325788200960,
        //                    "price": "0.5",
        //                    "origQty": "20",
        //                    "executedQty": "0",
        //                    "cummulativeQuoteQty": "0",
        //                    "status": "PENDING",
        //                    "type": "LIMIT",
        //                    "side": "BUY",
        //                    "time": 1649818185647,
        //                    "updateTime": 1649818185647,
        //                    "origQuoteOrderQty": "0"
        //                }
        //            ]
        //        }
        //    }
        //
        // inverse swap
        //
        //     {
        //         "code": 0,
        //         "msg": "",
        //         "data": {
        //             "orders": [
        //                 {
        //                     "symbol": "SOL-USD",
        //                     "orderId": "1816013900044320768",
        //                     "side": "BUY",
        //                     "positionSide": "Long",
        //                     "type": "LIMIT",
        //                     "quantity": 1,
        //                     "origQty": "",
        //                     "price": "150",
        //                     "executedQty": "0",
        //                     "avgPrice": "0.000",
        //                     "cumQuote": "",
        //                     "stopPrice": "",
        //                     "profit": "0.0000",
        //                     "commission": "0.0000",
        //                     "status": "Pending",
        //                     "time": 1721806428334,
        //                     "updateTime": 1721806428352,
        //                     "clientOrderId": "",
        //                     "leverage": "",
        //                     "takeProfit": {
        //                         "type": "TAKE_PROFIT",
        //                         "quantity": 0,
        //                         "stopPrice": 0,
        //                         "price": 0,
        //                         "workingType": "MARK_PRICE",
        //                         "stopGuaranteed": ""
        //                     },
        //                     "stopLoss": {
        //                         "type": "STOP",
        //                         "quantity": 0,
        //                         "stopPrice": 0,
        //                         "price": 0,
        //                         "workingType": "MARK_PRICE",
        //                         "stopGuaranteed": ""
        //                     },
        //                     "advanceAttr": 0,
        //                     "positionID": 0,
        //                     "takeProfitEntrustPrice": 0,
        //                     "stopLossEntrustPrice": 0,
        //                     "orderType": "",
        //                     "workingType": "MARK_PRICE"
        //                 }
        //             ]
        //         }
        //     }
        //
        // linear swap
        //
        //    {
        //        "code": 0,
        //        "msg": "",
        //        "data": {
        //          "orders": [
        //            {
        //              "symbol": "LINK-USDT",
        //              "orderId": 1585839271162413056,
        //              "side": "BUY",
        //              "positionSide": "LONG",
        //              "type": "TRIGGER_MARKET",
        //              "origQty": "5.0",
        //              "price": "9",
        //              "executedQty": "0.0",
        //              "avgPrice": "0",
        //              "cumQuote": "0",
        //              "stopPrice": "5",
        //              "profit": "0.0000",
        //              "commission": "0.000000",
        //              "status": "CANCELLED",
        //              "time": 1667631605000,
        //              "updateTime": 1667631605000
        //            },
        //          ]
        //        }
        //    }
        //
        const data = this.safeDict (response, 'data', {});
        const orders = this.safeList (data, 'orders', []);
        return this.parseOrders (orders, market, since, limit);
    }

    async fetchClosedOrders (symbol: Str = undefined, since: Int = undefined, limit: Int = undefined, params = {}): Promise<Order[]> {
        /**
         * @method
         * @name bingx#fetchClosedOrders
         * @description fetches information on multiple closed orders made by the user
         * @see https://bingx-api.github.io/docs/#/spot/trade-api.html#Query%20Order%20History
         * @see https://bingx-api.github.io/docs/#/swapV2/trade-api.html#User's%20Force%20Orders
         * @see https://bingx-api.github.io/docs/#/standard/contract-interface.html#Historical%20order
         * @param {string} [symbol] unified market symbol of the market orders were made in
         * @param {int} [since] the earliest time in ms to fetch orders for
         * @param {int} [limit] the maximum number of order structures to retrieve
         * @param {object} [params] extra parameters specific to the exchange API endpoint
         * @param {int} [params.until] the latest time in ms to fetch orders for
         * @param {boolean} [params.standard] whether to fetch standard contract orders
         * @returns {object[]} a list of [order structures]{@link https://docs.ccxt.com/#/?id=order-structure}
         */
        if (symbol === undefined) {
            throw new ArgumentsRequired (this.id + ' fetchClosedOrders() requires a symbol argument');
        }
        await this.loadMarkets ();
        const market = this.market (symbol);
        const request: Dict = {
            'symbol': market['id'],
        };
        let response = undefined;
        let standard = undefined;
        [ standard, params ] = this.handleOptionAndParams (params, 'fetchClosedOrders', 'standard', false);
        const [ marketType, query ] = this.handleMarketTypeAndParams ('fetchClosedOrders', market, params);
        if (standard) {
            response = await this.contractV1PrivateGetAllOrders (this.extend (request, query));
        } else if (marketType === 'spot') {
            response = await this.spotV1PrivateGetTradeHistoryOrders (this.extend (request, query));
        } else {
            response = await this.swapV2PrivateGetTradeAllOrders (this.extend (request, query));
        }
        //
        //  spot
        //
        //    {
        //        "code": 0,
        //        "msg": "",
        //        "data": {
        //            "orders": [
        //                {
        //                    "symbol": "XRP-USDT",
        //                    "orderId": 1514073325788200960,
        //                    "price": "0.5",
        //                    "origQty": "20",
        //                    "executedQty": "0",
        //                    "cummulativeQuoteQty": "0",
        //                    "status": "PENDING",
        //                    "type": "LIMIT",
        //                    "side": "BUY",
        //                    "time": 1649818185647,
        //                    "updateTime": 1649818185647,
        //                    "origQuoteOrderQty": "0"
        //                }
        //            ]
        //        }
        //    }
        //
        // swap
        //
        //    {
        //        "code": 0,
        //        "msg": "",
        //        "data": {
        //          "orders": [
        //            {
        //              "symbol": "LINK-USDT",
        //              "orderId": 1585839271162413056,
        //              "side": "BUY",
        //              "positionSide": "LONG",
        //              "type": "TRIGGER_MARKET",
        //              "origQty": "5.0",
        //              "price": "9",
        //              "executedQty": "0.0",
        //              "avgPrice": "0",
        //              "cumQuote": "0",
        //              "stopPrice": "5",
        //              "profit": "0.0000",
        //              "commission": "0.000000",
        //              "status": "CANCELLED",
        //              "time": 1667631605000,
        //              "updateTime": 1667631605000
        //            },
        //          ]
        //        }
        //    }
        //
        const data = this.safeValue (response, 'data', []);
        const orders = this.safeList (data, 'orders', []);
        return this.parseOrders (orders, market, since, limit);
    }

    async transfer (code: string, amount: number, fromAccount: string, toAccount:string, params = {}): Promise<TransferEntry> {
        /**
         * @method
         * @name bingx#transfer
         * @description transfer currency internally between wallets on the same account
         * @see https://bingx-api.github.io/docs/#/spot/account-api.html#User%20Universal%20Transfer
         * @param {string} code unified currency code
         * @param {float} amount amount to transfer
         * @param {string} fromAccount account to transfer from
         * @param {string} toAccount account to transfer to
         * @param {object} [params] extra parameters specific to the exchange API endpoint
         * @returns {object} a [transfer structure]{@link https://docs.ccxt.com/#/?id=transfer-structure}
         */
        await this.loadMarkets ();
        const currency = this.currency (code);
        const accountsByType = this.safeDict (this.options, 'accountsByType', {});
        const fromId = this.safeString (accountsByType, fromAccount, fromAccount);
        const toId = this.safeString (accountsByType, toAccount, toAccount);
        const request: Dict = {
            'asset': currency['id'],
            'amount': this.currencyToPrecision (code, amount),
            'type': fromId + '_' + toId,
        };
        const response = await this.spotV3PrivateGetGetAssetTransfer (this.extend (request, params));
        //
        //    {
        //        "tranId":13526853623
        //    }
        //
        return {
            'info': response,
            'id': this.safeString (response, 'tranId'),
            'timestamp': undefined,
            'datetime': undefined,
            'currency': code,
            'amount': amount,
            'fromAccount': fromAccount,
            'toAccount': toAccount,
            'status': undefined,
        };
    }

    async fetchTransfers (code: Str = undefined, since: Int = undefined, limit: Int = undefined, params = {}): Promise<TransferEntries> {
        /**
         * @method
         * @name bingx#fetchTransfers
         * @description fetch a history of internal transfers made on an account
         * @see https://bingx-api.github.io/docs/#/spot/account-api.html#Query%20User%20Universal%20Transfer%20History%20(USER_DATA)
         * @param {string} [code] unified currency code of the currency transferred
         * @param {int} [since] the earliest time in ms to fetch transfers for
         * @param {int} [limit] the maximum number of transfers structures to retrieve
         * @param {object} [params] extra parameters specific to the exchange API endpoint
         * @returns {object[]} a list of [transfer structures]{@link https://docs.ccxt.com/#/?id=transfer-structure}
         */
        await this.loadMarkets ();
        let currency = undefined;
        if (code !== undefined) {
            currency = this.currency (code);
        }
        const accountsByType = this.safeDict (this.options, 'accountsByType', {});
        const fromAccount = this.safeString (params, 'fromAccount');
        const toAccount = this.safeString (params, 'toAccount');
        const fromId = this.safeString (accountsByType, fromAccount, fromAccount);
        const toId = this.safeString (accountsByType, toAccount, toAccount);
        if (fromId === undefined || toId === undefined) {
            throw new ExchangeError (this.id + ' fromAccount & toAccount parameter are required');
        }
        const request: Dict = {
            'type': fromId + '_' + toId,
        };
        if (since !== undefined) {
            request['startTime'] = since;
        }
        if (limit !== undefined) {
            request['size'] = limit;
        }
        const response = await this.spotV3PrivateGetAssetTransfer (this.extend (request, params));
        //
        //     {
        //         "total": 3,
        //         "rows": [
        //             {
        //                 "asset":"USDT",
        //                 "amount":"-100.00000000000000000000",
        //                 "type":"FUND_SFUTURES",
        //                 "status":"CONFIRMED",
        //                 "tranId":1067594500957016069,
        //                 "timestamp":1658388859000
        //             },
        //         ]
        //     }
        //
        const rows = this.safeList (response, 'rows', []);
        return this.parseTransfers (rows, currency, since, limit);
    }

    parseTransfer (transfer: Dict, currency: Currency = undefined): TransferEntry {
        const tranId = this.safeString (transfer, 'tranId');
        const timestamp = this.safeInteger (transfer, 'timestamp');
        const currencyCode = this.safeCurrencyCode (undefined, currency);
        const status = this.safeString (transfer, 'status');
        const accountsById = this.safeDict (this.options, 'accountsById', {});
        const typeId = this.safeString (transfer, 'type');
        const typeIdSplit = typeId.split ('_');
        const fromId = this.safeString (typeIdSplit, 0);
        const toId = this.safeString (typeId, 1);
        const fromAccount = this.safeString (accountsById, fromId, fromId);
        const toAccount = this.safeString (accountsById, toId, toId);
        return {
            'info': transfer,
            'id': tranId,
            'timestamp': timestamp,
            'datetime': this.iso8601 (timestamp),
            'currency': currencyCode,
            'amount': this.safeNumber (transfer, 'amount'),
            'fromAccount': fromAccount,
            'toAccount': toAccount,
            'status': status,
        };
    }

    async fetchDepositAddressesByNetwork (code: string, params = {}) {
        /**
         * @method
         * @name bingx#fetchDepositAddressesByNetwork
         * @description fetch the deposit addresses for a currency associated with this account
         * @see https://bingx-api.github.io/docs/#/en-us/common/wallet-api.html#Query%20Main%20Account%20Deposit%20Address
         * @param {string} code unified currency code
         * @param {object} [params] extra parameters specific to the exchange API endpoint
         * @returns {object} a dictionary [address structures]{@link https://docs.ccxt.com/#/?id=address-structure}, indexed by the network
         */
        await this.loadMarkets ();
        const currency = this.currency (code);
        const defaultRecvWindow = this.safeInteger (this.options, 'recvWindow');
        const recvWindow = this.safeInteger (this.parseParams, 'recvWindow', defaultRecvWindow);
        const request: Dict = {
            'coin': currency['id'],
            'offset': 0,
            'limit': 1000,
            'recvWindow': recvWindow,
        };
        const response = await this.walletsV1PrivateGetCapitalDepositAddress (this.extend (request, params));
        //
        //     {
        //         "code": "0",
        //         "timestamp": "1695200226859",
        //         "data": {
        //           "data": [
        //             {
        //               "coinId": "799",
        //               "coin": "USDT",
        //               "network": "BEP20",
        //               "address": "6a7eda2817462dabb6493277a2cfe0f5c3f2550b",
        //               "tag": ''
        //             }
        //           ],
        //           "total": "1"
        //         }
        //     }
        //
        const data = this.safeList (this.safeDict (response, 'data'), 'data');
        const parsed = this.parseDepositAddresses (data, [ currency['code'] ], false);
        return this.indexBy (parsed, 'network');
    }

    async fetchDepositAddress (code: string, params = {}) {
        /**
         * @method
         * @name bingx#fetchDepositAddress
         * @description fetch the deposit address for a currency associated with this account
         * @see https://bingx-api.github.io/docs/#/en-us/common/wallet-api.html#Query%20Main%20Account%20Deposit%20Address
         * @param {string} code unified currency code
         * @param {object} [params] extra parameters specific to the exchange API endpoint
         * @param {string} [params.network] The chain of currency. This only apply for multi-chain currency, and there is no need for single chain currency
         * @returns {object} an [address structure]{@link https://docs.ccxt.com/#/?id=address-structure}
         */
        const network = this.safeString (params, 'network');
        params = this.omit (params, [ 'network' ]);
        const addressStructures = await this.fetchDepositAddressesByNetwork (code, params);
        if (network !== undefined) {
            return this.safeDict (addressStructures, network);
        } else {
            const options = this.safeDict (this.options, 'defaultNetworks');
            const defaultNetworkForCurrency = this.safeString (options, code);
            if (defaultNetworkForCurrency !== undefined) {
                return this.safeDict (addressStructures, defaultNetworkForCurrency);
            } else {
                const keys = Object.keys (addressStructures);
                const key = this.safeString (keys, 0);
                return this.safeDict (addressStructures, key);
            }
        }
    }

    parseDepositAddress (depositAddress, currency: Currency = undefined) {
        //
        //     {
        //         "coinId": "799",
        //         "coin": "USDT",
        //         "network": "BEP20",
        //         "address": "6a7eda2817462dabb6493277a2cfe0f5c3f2550b",
        //         "tag": ''
        //     }
        //
        const address = this.safeString (depositAddress, 'address');
        const tag = this.safeString (depositAddress, 'tag');
        const currencyId = this.safeString (depositAddress, 'coin');
        currency = this.safeCurrency (currencyId, currency);
        const code = currency['code'];
        const network = this.safeString (depositAddress, 'network');
        this.checkAddress (address);
        return {
            'currency': code,
            'address': address,
            'tag': tag,
            'network': network,
            'info': depositAddress,
        };
    }

    async fetchDeposits (code: Str = undefined, since: Int = undefined, limit: Int = undefined, params = {}): Promise<Transaction[]> {
        /**
         * @method
         * @name bingx#fetchDeposits
         * @description fetch all deposits made to an account
         * @see https://bingx-api.github.io/docs/#/spot/account-api.html#Deposit%20History(supporting%20network)
         * @param {string} [code] unified currency code
         * @param {int} [since] the earliest time in ms to fetch deposits for
         * @param {int} [limit] the maximum number of deposits structures to retrieve
         * @param {object} [params] extra parameters specific to the exchange API endpoint
         * @returns {object[]} a list of [transaction structures]{@link https://docs.ccxt.com/#/?id=transaction-structure}
         */
        await this.loadMarkets ();
        const request: Dict = {
        };
        let currency = undefined;
        if (code !== undefined) {
            currency = this.currency (code);
            request['coin'] = currency['id'];
        }
        if (since !== undefined) {
            request['startTime'] = since;
        }
        if (limit !== undefined) {
            request['limit'] = limit; // default 1000
        }
        const response = await this.spotV3PrivateGetCapitalDepositHisrec (this.extend (request, params));
        //
        //    [
        //        {
        //            "amount":"0.00999800",
        //            "coin":"PAXG",
        //            "network":"ETH",
        //            "status":1,
        //            "address":"0x788cabe9236ce061e5a892e1a59395a81fc8d62c",
        //            "addressTag":"",
        //            "txId":"0xaad4654a3234aa6118af9b4b335f5ae81c360b2394721c019b5d1e75328b09f3",
        //            "insertTime":1599621997000,
        //            "transferType":0,
        //            "unlockConfirm":"12/12", // confirm times for unlocking
        //            "confirmTimes":"12/12"
        //        },
        //    ]
        //
        return this.parseTransactions (response, currency, since, limit);
    }

    async fetchWithdrawals (code: Str = undefined, since: Int = undefined, limit: Int = undefined, params = {}): Promise<Transaction[]> {
        /**
         * @method
         * @name bingx#fetchWithdrawals
         * @description fetch all withdrawals made from an account
         * @see https://bingx-api.github.io/docs/#/spot/account-api.html#Withdraw%20History%20(supporting%20network)
         * @param {string} [code] unified currency code
         * @param {int} [since] the earliest time in ms to fetch withdrawals for
         * @param {int} [limit] the maximum number of withdrawals structures to retrieve
         * @param {object} [params] extra parameters specific to the exchange API endpoint
         * @returns {object[]} a list of [transaction structures]{@link https://docs.ccxt.com/#/?id=transaction-structure}
         */
        await this.loadMarkets ();
        const request: Dict = {
        };
        let currency = undefined;
        if (code !== undefined) {
            currency = this.currency (code);
            request['coin'] = currency['id'];
        }
        if (since !== undefined) {
            request['startTime'] = since;
        }
        if (limit !== undefined) {
            request['limit'] = limit; // default 1000
        }
        const response = await this.spotV3PrivateGetCapitalWithdrawHistory (this.extend (request, params));
        //
        //    [
        //        {
        //            "address": "0x94df8b352de7f46f64b01d3666bf6e936e44ce60",
        //            "amount": "8.91000000",
        //            "applyTime": "2019-10-12 11:12:02",
        //            "coin": "USDT",
        //            "id": "b6ae22b3aa844210a7041aee7589627c",
        //            "withdrawOrderId": "WITHDRAWtest123",
        //            "network": "ETH",
        //            "transferType": 0
        //            "status": 6,
        //            "transactionFee": "0.004",
        //            "confirmNo":3,
        //            "info": "The address is not valid. Please confirm with the recipient",
        //            "txId": "0xb5ef8c13b968a406cc62a93a8bd80f9e9a906ef1b3fcf20a2e48573c17659268"
        //        },
        //    ]
        //
        return this.parseTransactions (response, currency, since, limit);
    }

    parseTransaction (transaction: Dict, currency: Currency = undefined): Transaction {
        //
        // fetchDeposits
        //
        //    {
        //        "amount":"0.00999800",
        //        "coin":"PAXG",
        //        "network":"ETH",
        //        "status":1,
        //        "address":"0x788cabe9236ce061e5a892e1a59395a81fc8d62c",
        //        "addressTag":"",
        //        "txId":"0xaad4654a3234aa6118af9b4b335f5ae81c360b2394721c019b5d1e75328b09f3",
        //        "insertTime":1599621997000,
        //        "transferType":0,
        //        "unlockConfirm":"12/12", // confirm times for unlocking
        //        "confirmTimes":"12/12"
        //    }
        //
        // fetchWithdrawals
        //
        //    {
        //        "address": "0x94df8b352de7f46f64b01d3666bf6e936e44ce60",
        //        "amount": "8.91000000",
        //        "applyTime": "2019-10-12 11:12:02",
        //        "coin": "USDT",
        //        "id": "b6ae22b3aa844210a7041aee7589627c",
        //        "withdrawOrderId": "WITHDRAWtest123",
        //        "network": "ETH",
        //        "transferType": 0
        //        "status": 6,
        //        "transactionFee": "0.004",
        //        "confirmNo":3,
        //        "info": "The address is not valid. Please confirm with the recipient",
        //        "txId": "0xb5ef8c13b968a406cc62a93a8bd80f9e9a906ef1b3fcf20a2e48573c17659268"
        //    }
        //
        // withdraw
        //
        //     {
        //         "code":0,
        //         "timestamp":1705274263621,
        //         "data":{
        //             "id":"1264246141278773252"
        //         }
        //     }
        //
        // parse withdraw-type output first...
        //
        const data = this.safeValue (transaction, 'data');
        const dataId = (data === undefined) ? undefined : this.safeString (data, 'id');
        const id = this.safeString (transaction, 'id', dataId);
        const address = this.safeString (transaction, 'address');
        const tag = this.safeString (transaction, 'addressTag');
        let timestamp = this.safeInteger (transaction, 'insertTime');
        let datetime = this.iso8601 (timestamp);
        if (timestamp === undefined) {
            datetime = this.safeString (transaction, 'applyTime');
            timestamp = this.parse8601 (datetime);
        }
        const network = this.safeString (transaction, 'network');
        const currencyId = this.safeString (transaction, 'coin');
        let code = this.safeCurrencyCode (currencyId, currency);
        if ((code !== undefined) && (code !== network) && code.indexOf (network) >= 0) {
            if (network !== undefined) {
                code = code.replace (network, '');
            }
        }
        const rawType = this.safeString (transaction, 'transferType');
        const type = (rawType === '0') ? 'deposit' : 'withdrawal';
        return {
            'info': transaction,
            'id': id,
            'txid': this.safeString (transaction, 'txId'),
            'type': type,
            'currency': code,
            'network': this.networkIdToCode (network),
            'amount': this.safeNumber (transaction, 'amount'),
            'status': this.parseTransactionStatus (this.safeString (transaction, 'status')),
            'timestamp': timestamp,
            'datetime': datetime,
            'address': address,
            'addressFrom': undefined,
            'addressTo': address,
            'tag': tag,
            'tagFrom': tag,
            'tagTo': undefined,
            'updated': undefined,
            'comment': this.safeString (transaction, 'info'),
            'fee': {
                'currency': code,
                'cost': this.safeNumber (transaction, 'transactionFee'),
                'rate': undefined,
            },
            'internal': undefined,
        };
    }

    parseTransactionStatus (status: string) {
        const statuses: Dict = {
            '0': 'pending',
            '1': 'ok',
            '10': 'pending',
            '20': 'rejected',
            '30': 'ok',
            '40': 'rejected',
            '50': 'ok',
            '60': 'pending',
            '70': 'rejected',
            '2': 'pending',
            '3': 'rejected',
            '4': 'pending',
            '5': 'rejected',
            '6': 'ok',
        };
        return this.safeString (statuses, status, status);
    }

    async setMarginMode (marginMode: string, symbol: Str = undefined, params = {}) {
        /**
         * @method
         * @name bingx#setMarginMode
         * @description set margin mode to 'cross' or 'isolated'
         * @see https://bingx-api.github.io/docs/#/swapV2/trade-api.html#Switch%20Margin%20Mode
         * @param {string} marginMode 'cross' or 'isolated'
         * @param {string} symbol unified market symbol
         * @param {object} [params] extra parameters specific to the exchange API endpoint
         * @returns {object} response from the exchange
         */
        if (symbol === undefined) {
            throw new ArgumentsRequired (this.id + ' setMarginMode() requires a symbol argument');
        }
        await this.loadMarkets ();
        const market = this.market (symbol);
        if (market['type'] !== 'swap') {
            throw new BadSymbol (this.id + ' setMarginMode() supports swap contracts only');
        }
        marginMode = marginMode.toUpperCase ();
        if (marginMode === 'CROSS') {
            marginMode = 'CROSSED';
        }
        if (marginMode !== 'ISOLATED' && marginMode !== 'CROSSED') {
            throw new BadRequest (this.id + ' setMarginMode() marginMode argument should be isolated or cross');
        }
        const request: Dict = {
            'symbol': market['id'],
            'marginType': marginMode,
        };
        return await this.swapV2PrivatePostTradeMarginType (this.extend (request, params));
    }

    async addMargin (symbol: string, amount: number, params = {}): Promise<MarginModification> {
        const request: Dict = {
            'type': 1,
        };
        return await this.setMargin (symbol, amount, this.extend (request, params));
    }

    async reduceMargin (symbol: string, amount: number, params = {}): Promise<MarginModification> {
        const request: Dict = {
            'type': 2,
        };
        return await this.setMargin (symbol, amount, this.extend (request, params));
    }

    async setMargin (symbol: string, amount: number, params = {}): Promise<MarginModification> {
        /**
         * @method
         * @name bingx#setMargin
         * @description Either adds or reduces margin in an isolated position in order to set the margin to a specific value
         * @see https://bingx-api.github.io/docs/#/swapV2/trade-api.html#Adjust%20isolated%20margin
         * @param {string} symbol unified market symbol of the market to set margin in
         * @param {float} amount the amount to set the margin to
         * @param {object} [params] parameters specific to the bingx api endpoint
         * @returns {object} A [margin structure]{@link https://docs.ccxt.com/#/?id=add-margin-structure}
         */
        const type = this.safeInteger (params, 'type'); // 1 increase margin 2 decrease margin
        if (type === undefined) {
            throw new ArgumentsRequired (this.id + ' setMargin() requires a type parameter either 1 (increase margin) or 2 (decrease margin)');
        }
        if (!this.inArray (type, [ 1, 2 ])) {
            throw new ArgumentsRequired (this.id + ' setMargin() requires a type parameter either 1 (increase margin) or 2 (decrease margin)');
        }
        await this.loadMarkets ();
        const market = this.market (symbol);
        const request: Dict = {
            'symbol': market['id'],
            'amount': this.amountToPrecision (market['symbol'], amount),
            'type': type,
        };
        const response = await this.swapV2PrivatePostTradePositionMargin (this.extend (request, params));
        //
        //    {
        //        "code": 0,
        //        "msg": "",
        //        "amount": 1,
        //        "type": 1
        //    }
        //
        return this.parseMarginModification (response, market);
    }

    parseMarginModification (data: Dict, market: Market = undefined): MarginModification {
        //
        //    {
        //        "code": 0,
        //        "msg": "",
        //        "amount": 1,
        //        "type": 1
        //    }
        //
        const type = this.safeString (data, 'type');
        return {
            'info': data,
            'symbol': this.safeString (market, 'symbol'),
            'type': (type === '1') ? 'add' : 'reduce',
            'marginMode': 'isolated',
            'amount': this.safeNumber (data, 'amount'),
            'total': this.safeNumber (data, 'margin'),
            'code': this.safeString (market, 'settle'),
            'status': undefined,
            'timestamp': undefined,
            'datetime': undefined,
        };
    }

    async fetchLeverage (symbol: string, params = {}): Promise<Leverage> {
        /**
         * @method
         * @name bingx#fetchLeverage
         * @description fetch the set leverage for a market
         * @see https://bingx-api.github.io/docs/#/swapV2/trade-api.html#Query%20Leverage
         * @see https://bingx-api.github.io/docs/#/en-us/cswap/trade-api.html#Query%20Leverage
         * @param {string} symbol unified market symbol
         * @param {object} [params] extra parameters specific to the exchange API endpoint
         * @returns {object} a [leverage structure]{@link https://docs.ccxt.com/#/?id=leverage-structure}
         */
        await this.loadMarkets ();
        const market = this.market (symbol);
        const request: Dict = {
            'symbol': market['id'],
        };
        let response = undefined;
        if (market['inverse']) {
            response = await this.cswapV1PrivateGetTradeLeverage (this.extend (request, params));
            //
            //     {
            //         "code": 0,
            //         "msg": "",
            //         "timestamp": 1720683803391,
            //         "data": {
            //             "symbol": "SOL-USD",
            //             "longLeverage": 5,
            //             "shortLeverage": 5,
            //             "maxLongLeverage": 50,
            //             "maxShortLeverage": 50,
            //             "availableLongVol": "4000000",
            //             "availableShortVol": "4000000"
            //         }
            //     }
            //
        } else {
            response = await this.swapV2PrivateGetTradeLeverage (this.extend (request, params));
            //
            //     {
            //         "code": 0,
            //         "msg": "",
            //         "data": {
            //             "longLeverage": 5,
            //             "shortLeverage": 5,
            //             "maxLongLeverage": 125,
            //             "maxShortLeverage": 125,
            //             "availableLongVol": "0.0000",
            //             "availableShortVol": "0.0000",
            //             "availableLongVal": "0.0",
            //             "availableShortVal": "0.0",
            //             "maxPositionLongVal": "0.0",
            //             "maxPositionShortVal": "0.0"
            //         }
            //     }
            //
        }
        const data = this.safeDict (response, 'data', {});
        return this.parseLeverage (data, market);
    }

    parseLeverage (leverage: Dict, market: Market = undefined): Leverage {
        //
        // linear swap
        //
        //     {
        //         "longLeverage": 5,
        //         "shortLeverage": 5,
        //         "maxLongLeverage": 125,
        //         "maxShortLeverage": 125,
        //         "availableLongVol": "0.0000",
        //         "availableShortVol": "0.0000",
        //         "availableLongVal": "0.0",
        //         "availableShortVal": "0.0",
        //         "maxPositionLongVal": "0.0",
        //         "maxPositionShortVal": "0.0"
        //     }
        //
        // inverse swap
        //
        //     {
        //         "symbol": "SOL-USD",
        //         "longLeverage": 5,
        //         "shortLeverage": 5,
        //         "maxLongLeverage": 50,
        //         "maxShortLeverage": 50,
        //         "availableLongVol": "4000000",
        //         "availableShortVol": "4000000"
        //     }
        //
        const marketId = this.safeString (leverage, 'symbol');
        return {
            'info': leverage,
            'symbol': this.safeSymbol (marketId, market),
            'marginMode': undefined,
            'longLeverage': this.safeInteger (leverage, 'longLeverage'),
            'shortLeverage': this.safeInteger (leverage, 'shortLeverage'),
        } as Leverage;
    }

    async setLeverage (leverage: Int, symbol: Str = undefined, params = {}) {
        /**
         * @method
         * @name bingx#setLeverage
         * @description set the level of leverage for a market
         * @see https://bingx-api.github.io/docs/#/swapV2/trade-api.html#Switch%20Leverage
         * @see https://bingx-api.github.io/docs/#/en-us/cswap/trade-api.html#Modify%20Leverage
         * @param {float} leverage the rate of leverage
         * @param {string} symbol unified market symbol
         * @param {object} [params] extra parameters specific to the exchange API endpoint
         * @param {string} [params.side] hedged: ['long' or 'short']. one way: ['both']
         * @returns {object} response from the exchange
         */
        if (symbol === undefined) {
            throw new ArgumentsRequired (this.id + ' setLeverage() requires a symbol argument');
        }
        const side = this.safeStringUpper (params, 'side');
        this.checkRequiredArgument ('setLeverage', side, 'side', [ 'LONG', 'SHORT', 'BOTH' ]);
        await this.loadMarkets ();
        const market = this.market (symbol);
        const request: Dict = {
            'symbol': market['id'],
            'side': side,
            'leverage': leverage,
        };
        if (market['inverse']) {
            return await this.cswapV1PrivatePostTradeLeverage (this.extend (request, params));
            //
            //     {
            //         "code": 0,
            //         "msg": "",
            //         "timestamp": 1720725058059,
            //         "data": {
            //             "symbol": "SOL-USD",
            //             "longLeverage": 10,
            //             "shortLeverage": 5,
            //             "maxLongLeverage": 50,
            //             "maxShortLeverage": 50,
            //             "availableLongVol": "4000000",
            //             "availableShortVol": "4000000"
            //         }
            //     }
            //
        } else {
            return await this.swapV2PrivatePostTradeLeverage (this.extend (request, params));
            //
            //     {
            //         "code": 0,
            //         "msg": "",
            //         "data": {
            //             "leverage": 10,
            //             "symbol": "BTC-USDT",
            //             "availableLongVol": "0.0000",
            //             "availableShortVol": "0.0000",
            //             "availableLongVal": "0.0",
            //             "availableShortVal": "0.0",
            //             "maxPositionLongVal": "0.0",
            //             "maxPositionShortVal": "0.0"
            //         }
            //     }
            //
        }
    }

    async fetchMyTrades (symbol: Str = undefined, since: Int = undefined, limit: Int = undefined, params = {}) {
        /**
         * @method
         * @name bingx#fetchMyTrades
         * @description fetch all trades made by the user
         * @see https://bingx-api.github.io/docs/#/en-us/spot/trade-api.html#Query%20Order%20History
         * @see https://bingx-api.github.io/docs/#/swapV2/trade-api.html#Query%20historical%20transaction%20orders
         * @param {string} [symbol] unified market symbol
         * @param {int} [since] the earliest time in ms to fetch trades for
         * @param {int} [limit] the maximum number of trades structures to retrieve
         * @param {object} [params] extra parameters specific to the exchange API endpoint
         * @param {int} [params.until] timestamp in ms for the ending date filter, default is undefined
         * @param {string} params.trandingUnit COIN (directly represent assets such as BTC and ETH) or CONT (represents the number of contract sheets)
         * @returns {object[]} a list of [trade structures]{@link https://docs.ccxt.com/#/?id=trade-structure}
         */
        if (symbol === undefined) {
            throw new ArgumentsRequired (this.id + ' fetchMyTrades() requires a symbol argument');
        }
        await this.loadMarkets ();
        const market = this.market (symbol);
        const now = this.milliseconds ();
        let response = undefined;
        const request: Dict = {
            'symbol': market['id'],
        };
        if (since !== undefined) {
            const startTimeReq = market['spot'] ? 'startTime' : 'startTs';
            request[startTimeReq] = since;
        } else if (market['swap']) {
            request['startTs'] = now - 7776000000; // 90 days
        }
        const until = this.safeInteger (params, 'until');
        params = this.omit (params, 'until');
        if (until !== undefined) {
            const endTimeReq = market['spot'] ? 'endTime' : 'endTs';
            request[endTimeReq] = until;
        } else if (market['swap']) {
            request['endTs'] = now;
        }
        let fills = undefined;
        if (market['spot']) {
            response = await this.spotV1PrivateGetTradeMyTrades (this.extend (request, params));
            const data = this.safeDict (response, 'data', {});
            fills = this.safeList (data, 'fills', []);
            //
            //     {
            //         "code": 0,
            //         "msg": "",
            //         "debugMsg": "",
            //         "data": {
            //             "fills": [
            //                 {
            //                     "symbol": "LTC-USDT",
            //                     "id": 36237072,
            //                     "orderId": 1674069326895775744,
            //                     "price": "85.891",
            //                     "qty": "0.0582",
            //                     "quoteQty": "4.9988562000000005",
            //                     "commission": -0.00005820000000000001,
            //                     "commissionAsset": "LTC",
            //                     "time": 1687964205000,
            //                     "isBuyer": true,
            //                     "isMaker": false
            //                 }
            //             ]
            //         }
            //     }
            //
        } else {
            const tradingUnit = this.safeStringUpper (params, 'tradingUnit', 'CONT');
            params = this.omit (params, 'tradingUnit');
            request['tradingUnit'] = tradingUnit;
            response = await this.swapV2PrivateGetTradeAllFillOrders (this.extend (request, params));
            const data = this.safeDict (response, 'data', {});
            fills = this.safeList (data, 'fill_orders', []);
            //
            //    {
            //       "code": "0",
            //       "msg": '',
            //       "data": { fill_orders: [
            //          {
            //              "volume": "0.1",
            //              "price": "106.75",
            //              "amount": "10.6750",
            //              "commission": "-0.0053",
            //              "currency": "USDT",
            //              "orderId": "1676213270274379776",
            //              "liquidatedPrice": "0.00",
            //              "liquidatedMarginRatio": "0.00",
            //              "filledTime": "2023-07-04T20:56:01.000+0800"
            //          }
            //        ]
            //      }
            //    }
            //
        }
        return this.parseTrades (fills, market, since, limit, params);
    }

    parseDepositWithdrawFee (fee, currency: Currency = undefined) {
        //
        //    {
        //        "coin": "BTC",
        //        "name": "BTC",
        //        "networkList": [
        //          {
        //            "name": "BTC",
        //            "network": "BTC",
        //            "isDefault": true,
        //            "minConfirm": "2",
        //            "withdrawEnable": true,
        //            "withdrawFee": "0.00035",
        //            "withdrawMax": "1.62842",
        //            "withdrawMin": "0.0005"
        //          },
        //          {
        //            "name": "BTC",
        //            "network": "BEP20",
        //            "isDefault": false,
        //            "minConfirm": "15",
        //            "withdrawEnable": true,
        //            "withdrawFee": "0.00001",
        //            "withdrawMax": "1.62734",
        //            "withdrawMin": "0.0001"
        //          }
        //        ]
        //    }
        //
        const networkList = this.safeList (fee, 'networkList', []);
        const networkListLength = networkList.length;
        const result: Dict = {
            'info': fee,
            'withdraw': {
                'fee': undefined,
                'percentage': undefined,
            },
            'deposit': {
                'fee': undefined,
                'percentage': undefined,
            },
            'networks': {},
        };
        if (networkListLength !== 0) {
            for (let i = 0; i < networkListLength; i++) {
                const network = networkList[i];
                const networkId = this.safeString (network, 'network');
                const isDefault = this.safeBool (network, 'isDefault');
                const currencyCode = this.safeString (currency, 'code');
                const networkCode = this.networkIdToCode (networkId, currencyCode);
                result['networks'][networkCode] = {
                    'deposit': { 'fee': undefined, 'percentage': undefined },
                    'withdraw': { 'fee': this.safeNumber (network, 'withdrawFee'), 'percentage': false },
                };
                if (isDefault) {
                    result['withdraw']['fee'] = this.safeNumber (network, 'withdrawFee');
                    result['withdraw']['percentage'] = false;
                }
            }
        }
        return result;
    }

    async fetchDepositWithdrawFees (codes: Strings = undefined, params = {}) {
        /**
         * @method
         * @name bingx#fetchDepositWithdrawFees
         * @description fetch deposit and withdraw fees
         * @see https://bingx-api.github.io/docs/#/common/account-api.html#All%20Coins'%20Information
         * @param {string[]|undefined} codes list of unified currency codes
         * @param {object} [params] extra parameters specific to the exchange API endpoint
         * @returns {object} a list of [fee structures]{@link https://docs.ccxt.com/#/?id=fee-structure}
         */
        await this.loadMarkets ();
        const response = await this.walletsV1PrivateGetCapitalConfigGetall (params);
        const coins = this.safeList (response, 'data');
        return this.parseDepositWithdrawFees (coins, codes, 'coin');
    }

    async withdraw (code: string, amount: number, address: string, tag = undefined, params = {}) {
        /**
         * @method
         * @name bingx#withdraw
         * @description make a withdrawal
         * @see https://bingx-api.github.io/docs/#/common/account-api.html#Withdraw
         * @param {string} code unified currency code
         * @param {float} amount the amount to withdraw
         * @param {string} address the address to withdraw to
         * @param {string} [tag]
         * @param {object} [params] extra parameters specific to the exchange API endpoint
         * @param {int} [params.walletType] 1 fund account, 2 standard account, 3 perpetual account
         * @returns {object} a [transaction structure]{@link https://docs.ccxt.com/#/?id=transaction-structure}
         */
        await this.loadMarkets ();
        const currency = this.currency (code);
        let walletType = this.safeInteger (params, 'walletType');
        if (walletType === undefined) {
            walletType = 1;
        }
        if (!this.inArray (walletType, [ 1, 2, 3 ])) {
            throw new BadRequest (this.id + ' withdraw() requires either 1 fund account, 2 standard futures account, 3 perpetual account for walletType');
        }
        const request: Dict = {
            'coin': currency['id'],
            'address': address,
            'amount': this.numberToString (amount),
            'walletType': walletType,
        };
        const network = this.safeStringUpper (params, 'network');
        if (network !== undefined) {
            request['network'] = this.networkCodeToId (network);
        }
        params = this.omit (params, [ 'walletType', 'network' ]);
        const response = await this.walletsV1PrivatePostCapitalWithdrawApply (this.extend (request, params));
        const data = this.safeValue (response, 'data');
        //    {
        //        "code":0,
        //        "timestamp":1689258953651,
        //        "data":{
        //           "id":"1197073063359000577"
        //        }
        //    }
        return this.parseTransaction (data);
    }

    parseParams (params) {
        const sortedParams = this.keysort (params);
        const keys = Object.keys (sortedParams);
        for (let i = 0; i < keys.length; i++) {
            const key = keys[i];
            const value = sortedParams[key];
            if (Array.isArray (value)) {
                let arrStr = '[';
                for (let j = 0; j < value.length; j++) {
                    const arrayElement = value[j];
                    if (j > 0) {
                        arrStr += ',';
                    }
                    arrStr += arrayElement.toString ();
                }
                arrStr += ']';
                sortedParams[key] = arrStr;
            }
        }
        return sortedParams;
    }

    async fetchMyLiquidations (symbol: Str = undefined, since: Int = undefined, limit: Int = undefined, params = {}) {
        /**
         * @method
         * @name bingx#fetchMyLiquidations
         * @description retrieves the users liquidated positions
         * @see https://bingx-api.github.io/docs/#/swapV2/trade-api.html#User's%20Force%20Orders
         * @see https://bingx-api.github.io/docs/#/en-us/cswap/trade-api.html#Query%20force%20orders
         * @param {string} [symbol] unified CCXT market symbol
         * @param {int} [since] the earliest time in ms to fetch liquidations for
         * @param {int} [limit] the maximum number of liquidation structures to retrieve
         * @param {object} [params] exchange specific parameters for the bingx api endpoint
         * @param {int} [params.until] timestamp in ms of the latest liquidation
         * @returns {object} an array of [liquidation structures]{@link https://docs.ccxt.com/#/?id=liquidation-structure}
         */
        await this.loadMarkets ();
        let request: Dict = {
            'autoCloseType': 'LIQUIDATION',
        };
        [ request, params ] = this.handleUntilOption ('endTime', request, params);
        let market = undefined;
        if (symbol !== undefined) {
            market = this.market (symbol);
            request['symbol'] = market['id'];
        }
        if (since !== undefined) {
            request['startTime'] = since;
        }
        if (limit !== undefined) {
            request['limit'] = limit;
        }
        let subType = undefined;
        [ subType, params ] = this.handleSubTypeAndParams ('fetchMyLiquidations', market, params);
        let response = undefined;
        let liquidations = undefined;
        if (subType === 'inverse') {
            response = await this.cswapV1PrivateGetTradeForceOrders (this.extend (request, params));
            //
            //     {
            //         "code": 0,
            //         "msg": "",
            //         "timestamp": 1721280071678,
            //         "data": [
            //             {
            //                 "orderId": "string",
            //                 "symbol": "string",
            //                 "type": "string",
            //                 "side": "string",
            //                 "positionSide": "string",
            //                 "price": "string",
            //                 "quantity": "float64",
            //                 "stopPrice": "string",
            //                 "workingType": "string",
            //                 "status": "string",
            //                 "time": "int64",
            //                 "avgPrice": "string",
            //                 "executedQty": "string",
            //                 "profit": "string",
            //                 "commission": "string",
            //                 "updateTime": "string"
            //             }
            //         ]
            //     }
            //
            liquidations = this.safeList (response, 'data', []);
        } else {
            response = await this.swapV2PrivateGetTradeForceOrders (this.extend (request, params));
            //
            //     {
            //         "code": 0,
            //         "msg": "",
            //         "data": {
            //             "orders": [
            //                 {
            //                     "time": "int64",
            //                     "symbol": "string",
            //                     "side": "string",
            //                     "type": "string",
            //                     "positionSide": "string",
            //                     "cumQuote": "string",
            //                     "status": "string",
            //                     "stopPrice": "string",
            //                     "price": "string",
            //                     "origQty": "string",
            //                     "avgPrice": "string",
            //                     "executedQty": "string",
            //                     "orderId": "int64",
            //                     "profit": "string",
            //                     "commission": "string",
            //                     "workingType": "string",
            //                     "updateTime": "int64"
            //                 },
            //             ]
            //         }
            //     }
            //
            const data = this.safeDict (response, 'data', {});
            liquidations = this.safeList (data, 'orders', []);
        }
        return this.parseLiquidations (liquidations, market, since, limit);
    }

    parseLiquidation (liquidation, market: Market = undefined) {
        //
        //     {
        //         "time": "int64",
        //         "symbol": "string",
        //         "side": "string",
        //         "type": "string",
        //         "positionSide": "string",
        //         "cumQuote": "string",
        //         "status": "string",
        //         "stopPrice": "string",
        //         "price": "string",
        //         "origQty": "string",
        //         "avgPrice": "string",
        //         "executedQty": "string",
        //         "orderId": "int64",
        //         "profit": "string",
        //         "commission": "string",
        //         "workingType": "string",
        //         "updateTime": "int64"
        //     }
        //
        const marketId = this.safeString (liquidation, 'symbol');
        const timestamp = this.safeInteger (liquidation, 'time');
        const contractsString = this.safeString (liquidation, 'executedQty');
        const contractSizeString = this.safeString (market, 'contractSize');
        const priceString = this.safeString (liquidation, 'avgPrice');
        const baseValueString = Precise.stringMul (contractsString, contractSizeString);
        const quoteValueString = Precise.stringMul (baseValueString, priceString);
        return this.safeLiquidation ({
            'info': liquidation,
            'symbol': this.safeSymbol (marketId, market),
            'contracts': this.parseNumber (contractsString),
            'contractSize': this.parseNumber (contractSizeString),
            'price': this.parseNumber (priceString),
            'baseValue': this.parseNumber (baseValueString),
            'quoteValue': this.parseNumber (quoteValueString),
            'timestamp': timestamp,
            'datetime': this.iso8601 (timestamp),
        });
    }

    async closePosition (symbol: string, side: OrderSide = undefined, params = {}): Promise<Order> {
        /**
         * @method
         * @name bingx#closePosition
         * @description closes open positions for a market
         * @see https://bingx-api.github.io/docs/#/en-us/swapV2/trade-api.html#One-Click%20Close%20All%20Positions
         * @see https://bingx-api.github.io/docs/#/en-us/cswap/trade-api.html#Close%20all%20positions%20in%20bulk
         * @param {string} symbol Unified CCXT market symbol
         * @param {string} [side] not used by bingx
         * @param {object} [params] extra parameters specific to the bingx api endpoint
         * @param {string|undefined} [params.positionId] the id of the position you would like to close
         * @returns {object} an [order structure]{@link https://docs.ccxt.com/#/?id=order-structure}
         */
        await this.loadMarkets ();
        const market = this.market (symbol);
        const positionId = this.safeString (params, 'positionId');
        const request: Dict = {};
        let response = undefined;
        if (positionId !== undefined) {
            response = await this.swapV1PrivatePostTradeClosePosition (this.extend (request, params));
            //
            //    {
            //        "code": 0,
            //        "msg": "",
            //        "timestamp": 1710992264190,
            //        "data": {
            //            "orderId": 1770656007907930112,
            //            "positionId": "1751667128353910784",
            //            "symbol": "LTC-USDT",
            //            "side": "Ask",
            //            "type": "MARKET",
            //            "positionSide": "Long",
            //            "origQty": "0.2"
            //        }
            //    }
            //
        } else {
            request['symbol'] = market['id'];
            if (market['inverse']) {
                response = await this.cswapV1PrivatePostTradeCloseAllPositions (this.extend (request, params));
                //
                //     {
                //         "code": 0,
                //         "msg": "",
                //         "timestamp": 1720771601428,
                //         "data": {
                //             "success": ["1811673520637231104"],
                //             "failed": null
                //         }
                //     }
                //
            } else {
                response = await this.swapV2PrivatePostTradeCloseAllPositions (this.extend (request, params));
                //
                //    {
                //        "code": 0,
                //        "msg": "",
                //        "data": {
                //            "success": [
                //                1727686766700486656,
                //            ],
                //            "failed": null
                //        }
                //    }
                //
            }
        }
        const data = this.safeDict (response, 'data');
        return this.parseOrder (data, market);
    }

    async closeAllPositions (params = {}): Promise<Position[]> {
        /**
         * @method
         * @name bitget#closePositions
         * @description closes open positions for a market
         * @see https://bingx-api.github.io/docs/#/en-us/swapV2/trade-api.html#One-Click%20Close%20All%20Positions
         * @see https://bingx-api.github.io/docs/#/en-us/cswap/trade-api.html#Close%20all%20positions%20in%20bulk
         * @param {object} [params] extra parameters specific to the bingx api endpoint
         * @param {string} [params.recvWindow] request valid time window value
         * @returns {object[]} [a list of position structures]{@link https://docs.ccxt.com/#/?id=position-structure}
         */
        await this.loadMarkets ();
        const defaultRecvWindow = this.safeInteger (this.options, 'recvWindow');
        const recvWindow = this.safeInteger (this.parseParams, 'recvWindow', defaultRecvWindow);
        let marketType = undefined;
        [ marketType, params ] = this.handleMarketTypeAndParams ('closeAllPositions', undefined, params);
        let subType = undefined;
        [ subType, params ] = this.handleSubTypeAndParams ('closeAllPositions', undefined, params);
        if (marketType === 'margin') {
            throw new BadRequest (this.id + ' closePositions () cannot be used for ' + marketType + ' markets');
        }
        const request: Dict = {
            'recvWindow': recvWindow,
        };
        let response = undefined;
        if (subType === 'inverse') {
            response = await this.cswapV1PrivatePostTradeCloseAllPositions (this.extend (request, params));
            //
            //     {
            //         "code": 0,
            //         "msg": "",
            //         "timestamp": 1720771601428,
            //         "data": {
            //             "success": ["1811673520637231104"],
            //             "failed": null
            //         }
            //     }
            //
        } else {
            response = await this.swapV2PrivatePostTradeCloseAllPositions (this.extend (request, params));
            //
            //    {
            //        "code": 0,
            //        "msg": "",
            //        "data": {
            //            "success": [
            //                1727686766700486656,
            //                1727686767048613888
            //            ],
            //            "failed": null
            //        }
            //    }
            //
        }
        const data = this.safeDict (response, 'data', {});
        const success = this.safeList (data, 'success', []);
        const positions = [];
        for (let i = 0; i < success.length; i++) {
            const position = this.parsePosition ({ 'positionId': success[i] });
            positions.push (position);
        }
        return positions;
    }

    async fetchPositionMode (symbol: Str = undefined, params = {}) {
        /**
         * @method
         * @name bingx#fetchPositionMode
         * @description fetchs the position mode, hedged or one way, hedged for binance is set identically for all linear markets or all inverse markets
         * @see https://bingx-api.github.io/docs/#/en-us/swapV2/trade-api.html#Get%20Position%20Mode
         * @param {string} symbol unified symbol of the market to fetch the order book for
         * @param {object} [params] extra parameters specific to the exchange API endpoint
         * @returns {object} an object detailing whether the market is in hedged or one-way mode
         */
        const response = await this.swapV1PrivateGetPositionSideDual (params);
        //
        //     {
        //         "code": "0",
        //         "msg": "",
        //         "timeStamp": "1709002057516",
        //         "data": {
        //             "dualSidePosition": "false"
        //         }
        //     }
        //
        const data = this.safeDict (response, 'data', {});
        const dualSidePosition = this.safeString (data, 'dualSidePosition');
        return {
            'info': response,
            'hedged': (dualSidePosition === 'true'),
        };
    }

    async setPositionMode (hedged: boolean, symbol: Str = undefined, params = {}) {
        /**
         * @method
         * @name bingx#setPositionMode
         * @description set hedged to true or false for a market
         * @see https://bingx-api.github.io/docs/#/en-us/swapV2/trade-api.html#Set%20Position%20Mode
         * @param {bool} hedged set to true to use dualSidePosition
         * @param {string} symbol not used by bingx setPositionMode ()
         * @param {object} [params] extra parameters specific to the exchange API endpoint
         * @returns {object} response from the exchange
         */
        let dualSidePosition = undefined;
        if (hedged) {
            dualSidePosition = 'true';
        } else {
            dualSidePosition = 'false';
        }
        const request: Dict = {
            'dualSidePosition': dualSidePosition,
        };
        //
        //     {
        //         code: '0',
        //         msg: '',
        //         timeStamp: '1703327432734',
        //         data: { dualSidePosition: 'false' }
        //     }
        //
        return await this.swapV1PrivatePostPositionSideDual (this.extend (request, params));
    }

    async editOrder (id: string, symbol: string, type: OrderType, side: OrderSide, amount: Num = undefined, price: Num = undefined, params = {}): Promise<Order> {
        /**
         * @method
         * @name bingx#editOrder
         * @description cancels an order and places a new order
         * @see https://bingx-api.github.io/docs/#/en-us/spot/trade-api.html#Cancel%20order%20and%20place%20a%20new%20order  // spot
         * @see https://bingx-api.github.io/docs/#/en-us/swapV2/trade-api.html#Cancel%20an%20order%20and%20then%20Place%20a%20new%20order  // swap
         * @param {string} id order id
         * @param {string} symbol unified symbol of the market to create an order in
         * @param {string} type 'market' or 'limit'
         * @param {string} side 'buy' or 'sell'
         * @param {float} amount how much of the currency you want to trade in units of the base currency
         * @param {float} [price] the price at which the order is to be fulfilled, in units of the quote currency, ignored in market orders
         * @param {object} [params] extra parameters specific to the exchange API endpoint
         * @param {string} [params.stopPrice] Trigger price used for TAKE_STOP_LIMIT, TAKE_STOP_MARKET, TRIGGER_LIMIT, TRIGGER_MARKET order types.
         * @param {object} [params.takeProfit] *takeProfit object in params* containing the triggerPrice at which the attached take profit order will be triggered
         * @param {float} [params.takeProfit.triggerPrice] take profit trigger price
         * @param {object} [params.stopLoss] *stopLoss object in params* containing the triggerPrice at which the attached stop loss order will be triggered
         * @param {float} [params.stopLoss.triggerPrice] stop loss trigger price
         *
         * EXCHANGE SPECIFIC PARAMETERS
         * @param {string} [params.cancelClientOrderID] the user-defined id of the order to be canceled, 1-40 characters, different orders cannot use the same clientOrderID, only supports a query range of 2 hours
         * @param {string} [params.cancelRestrictions] cancel orders with specified status, NEW: New order, PENDING: Pending order, PARTIALLY_FILLED: Partially filled
         * @param {string} [params.cancelReplaceMode] STOP_ON_FAILURE - if the cancel order fails, it will not continue to place a new order, ALLOW_FAILURE - regardless of whether the cancel order succeeds or fails, it will continue to place a new order
         * @param {float} [params.quoteOrderQty] order amount
         * @param {string} [params.newClientOrderId] custom order id consisting of letters, numbers, and _, 1-40 characters, different orders cannot use the same newClientOrderId.
         * @param {string} [params.positionSide] *contract only* position direction, required for single position as BOTH, for both long and short positions only LONG or SHORT can be chosen, defaults to LONG if empty
         * @param {string} [params.reduceOnly] *contract only* true or false, default=false for single position mode. this parameter is not accepted for both long and short positions mode
         * @param {float} [params.priceRate] *contract only* for type TRAILING_STOP_Market or TRAILING_TP_SL, Max = 1
         * @param {string} [params.workingType] *contract only* StopPrice trigger price types, MARK_PRICE (default), CONTRACT_PRICE, or INDEX_PRICE
         * @returns {object} an [order structure]{@link https://docs.ccxt.com/#/?id=order-structure}
         */
        await this.loadMarkets ();
        const market = this.market (symbol);
        const request = this.createOrderRequest (symbol, type, side, amount, price, params);
        request['cancelOrderId'] = id;
        request['cancelReplaceMode'] = 'STOP_ON_FAILURE';
        let response = undefined;
        if (market['swap']) {
            response = await this.swapV1PrivatePostTradeCancelReplace (this.extend (request, params));
            //
            //    {
            //        code: '0',
            //        msg: '',
            //        data: {
            //            cancelResult: 'true',
            //            cancelMsg: '',
            //            cancelResponse: {
            //                cancelClientOrderId: '',
            //                cancelOrderId: '1755336244265705472',
            //                symbol: 'SOL-USDT',
            //                orderId: '1755336244265705472',
            //                side: 'SELL',
            //                positionSide: 'SHORT',
            //                type: 'LIMIT',
            //                origQty: '1',
            //                price: '100.000',
            //                executedQty: '0',
            //                avgPrice: '0.000',
            //                cumQuote: '0',
            //                stopPrice: '',
            //                profit: '0.0000',
            //                commission: '0.000000',
            //                status: 'PENDING',
            //                time: '1707339747860',
            //                updateTime: '1707339747860',
            //                clientOrderId: '',
            //                leverage: '20X',
            //                workingType: 'MARK_PRICE',
            //                onlyOnePosition: false,
            //                reduceOnly: false
            //            },
            //            replaceResult: 'true',
            //            replaceMsg: '',
            //            newOrderResponse: {
            //                orderId: '1755338440612995072',
            //                symbol: 'SOL-USDT',
            //                positionSide: 'SHORT',
            //                side: 'SELL',
            //                type: 'LIMIT',
            //                price: '99',
            //                quantity: '2',
            //                stopPrice: '0',
            //                workingType: 'MARK_PRICE',
            //                clientOrderID: '',
            //                timeInForce: 'GTC',
            //                priceRate: '0',
            //                stopLoss: '',
            //                takeProfit: '',
            //                reduceOnly: false
            //            }
            //        }
            //    }
            //
        } else {
            response = await this.spotV1PrivatePostTradeOrderCancelReplace (this.extend (request, params));
            //
            //    {
            //        code: '0',
            //        msg: '',
            //        debugMsg: '',
            //        data: {
            //            cancelResult: { code: '0', msg: '', result: true },
            //            openResult: { code: '0', msg: '', result: true },
            //            orderOpenResponse: {
            //                symbol: 'SOL-USDT',
            //                orderId: '1755334007697866752',
            //                transactTime: '1707339214620',
            //                price: '99',
            //                stopPrice: '0',
            //                origQty: '0.2',
            //                executedQty: '0',
            //                cummulativeQuoteQty: '0',
            //                status: 'PENDING',
            //                type: 'LIMIT',
            //                side: 'SELL',
            //                clientOrderID: ''
            //            },
            //            orderCancelResponse: {
            //                symbol: 'SOL-USDT',
            //                orderId: '1755117055251480576',
            //                price: '100',
            //                stopPrice: '0',
            //                origQty: '0.2',
            //                executedQty: '0',
            //                cummulativeQuoteQty: '0',
            //                status: 'CANCELED',
            //                type: 'LIMIT',
            //                side: 'SELL'
            //            }
            //        }
            //    }
            //
        }
        const data = this.safeDict (response, 'data');
        return this.parseOrder (data, market);
    }

    async fetchMarginMode (symbol: string, params = {}): Promise<MarginMode> {
        /**
         * @method
         * @name bingx#fetchMarginMode
         * @description fetches the margin mode of the trading pair
         * @see https://bingx-api.github.io/docs/#/en-us/swapV2/trade-api.html#Query%20Margin%20Mode
         * @param {string} symbol unified symbol of the market to fetch the margin mode for
         * @param {object} [params] extra parameters specific to the exchange API endpoint
         * @returns {object} a [margin mode structure]{@link https://docs.ccxt.com/#/?id=margin-mode-structure}
         */
        await this.loadMarkets ();
        const market = this.market (symbol);
        const request: Dict = {
            'symbol': market['id'],
        };
        const response = await this.swapV2PrivateGetTradeMarginType (this.extend (request, params));
        //
        //     {
        //         "code": 0,
        //         "msg": "",
        //         "data": {
        //             "marginType": "CROSSED"
        //         }
        //     }
        //
        const data = this.safeDict (response, 'data', {});
        return this.parseMarginMode (data, market);
    }

    parseMarginMode (marginMode: Dict, market = undefined): MarginMode {
        let marginType = this.safeStringLower (marginMode, 'marginType');
        marginType = (marginType === 'crossed') ? 'cross' : marginType;
        return {
            'info': marginMode,
            'symbol': market['symbol'],
            'marginMode': marginType,
        } as MarginMode;
    }

    async fetchTradingFee (symbol: string, params = {}): Promise<TradingFeeInterface> {
        /**
         * @method
         * @name bingx#fetchTradingFee
         * @description fetch the trading fees for a market
         * @see https://bingx-api.github.io/docs/#/en-us/spot/trade-api.html#Query%20Trading%20Commission%20Rate
         * @see https://bingx-api.github.io/docs/#/en-us/swapV2/account-api.html#Query%20Trading%20Commission%20Rate
         * @see https://bingx-api.github.io/docs/#/en-us/cswap/trade-api.html#Query%20Trade%20Commission%20Rate
         * @param {string} symbol unified market symbol
         * @param {object} [params] extra parameters specific to the exchange API endpoint
         * @returns {object} a [fee structure]{@link https://docs.ccxt.com/#/?id=fee-structure}
         */
        await this.loadMarkets ();
        const market = this.market (symbol);
        const request: Dict = {
            'symbol': market['id'],
        };
        let response = undefined;
        let commission: Dict = {};
        const data = this.safeDict (response, 'data', {});
        if (market['spot']) {
            response = await this.spotV1PrivateGetUserCommissionRate (this.extend (request, params));
            //
            //     {
            //         "code": 0,
            //         "msg": "",
            //         "debugMsg": "",
            //         "data": {
            //             "takerCommissionRate": 0.001,
            //             "makerCommissionRate": 0.001
            //         }
            //     }
            //
            commission = data;
        } else {
            if (market['inverse']) {
                response = await this.cswapV1PrivateGetUserCommissionRate (params);
                //
                //     {
                //         "code": 0,
                //         "msg": "",
                //         "timestamp": 1721365261438,
                //         "data": {
                //             "takerCommissionRate": "0.0005",
                //             "makerCommissionRate": "0.0002"
                //         }
                //     }
                //
                commission = data;
            } else {
                response = await this.swapV2PrivateGetUserCommissionRate (params);
                //
                //     {
                //         "code": 0,
                //         "msg": "",
                //         "data": {
                //             "commission": {
                //                 "takerCommissionRate": 0.0005,
                //                 "makerCommissionRate": 0.0002
                //             }
                //         }
                //     }
                //
                commission = this.safeDict (data, 'commission', {});
            }
        }
        return this.parseTradingFee (commission, market);
    }

    parseTradingFee (fee: Dict, market: Market = undefined): TradingFeeInterface {
        //
        //     {
        //         "takerCommissionRate": 0.001,
        //         "makerCommissionRate": 0.001
        //     }
        //
        const symbol = (market !== undefined) ? market['symbol'] : undefined;
        return {
            'info': fee,
            'symbol': symbol,
            'maker': this.safeNumber (fee, 'makerCommissionRate'),
            'taker': this.safeNumber (fee, 'takerCommissionRate'),
            'percentage': false,
            'tierBased': false,
        };
    }

    sign (path, section = 'public', method = 'GET', params = {}, headers = undefined, body = undefined) {
        const type = section[0];
        const version = section[1];
        const access = section[2];
        const isSandbox = this.safeBool (this.options, 'sandboxMode', false);
        if (isSandbox && (type !== 'swap')) {
            throw new NotSupported (this.id + ' does not have a testnet/sandbox URL for ' + type + ' endpoints');
        }
        let url = this.implodeHostname (this.urls['api'][type]);
        if (type === 'spot' && version === 'v3') {
            url += '/api';
        } else {
            url += '/' + type;
        }
        url += '/' + version + '/';
        path = this.implodeParams (path, params);
        url += path;
        params = this.omit (params, this.extractParams (path));
        params = this.keysort (params);
        if (access === 'public') {
            params['timestamp'] = this.nonce ();
            if (Object.keys (params).length) {
                url += '?' + this.urlencode (params);
            }
        } else if (access === 'private') {
            this.checkRequiredCredentials ();
            params['timestamp'] = this.nonce ();
            const parsedParams = this.parseParams (params);
            let query = this.urlencode (parsedParams);
            const signature = this.hmac (this.encode (this.rawencode (parsedParams)), this.encode (this.secret), sha256);
            if (Object.keys (params).length) {
                query = '?' + query + '&';
            } else {
                query += '?';
            }
            query += 'signature=' + signature;
            headers = {
                'X-BX-APIKEY': this.apiKey,
                'X-SOURCE-KEY': this.safeString (this.options, 'broker', 'CCXT'),
            };
            url += query;
        }
        return { 'url': url, 'method': method, 'body': body, 'headers': headers };
    }

    nonce () {
        return this.milliseconds ();
    }

    setSandboxMode (enable: boolean) {
        super.setSandboxMode (enable);
        this.options['sandboxMode'] = enable;
    }

    handleErrors (httpCode: int, reason: string, url: string, method: string, headers: Dict, body: string, response, requestHeaders, requestBody) {
        if (response === undefined) {
            return undefined; // fallback to default error handler
        }
        //
        //    {
        //        "code": 80014,
        //        "msg": "Invalid parameters, err:Key: 'GetTickerRequest.Symbol' Error:Field validation for "Symbol" failed on the "len=0|endswith=-USDT" tag",
        //        "data": {
        //        }
        //    }
        //
        const code = this.safeString (response, 'code');
        const message = this.safeString (response, 'msg');
        if (code !== undefined && code !== '0') {
            const feedback = this.id + ' ' + body;
            this.throwExactlyMatchedException (this.exceptions['exact'], message, feedback);
            this.throwExactlyMatchedException (this.exceptions['exact'], code, feedback);
            this.throwBroadlyMatchedException (this.exceptions['broad'], message, feedback);
            throw new ExchangeError (feedback); // unknown message
        }
        return undefined;
    }
}<|MERGE_RESOLUTION|>--- conflicted
+++ resolved
@@ -3004,11 +3004,8 @@
         //        "clientOrderID": ""
         //    }
         //
-<<<<<<< HEAD
         // inverse swap cancelAllOrders, cancelOrder
-=======
         // inverse swap cancelAllOrders, cancelOrder, fetchOpenOrders
->>>>>>> 59e03555
         //
         //     {
         //         "symbol": "SOL-USD",
