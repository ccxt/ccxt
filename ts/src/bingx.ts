--- conflicted
+++ resolved
@@ -6,11 +6,7 @@
 import { Precise } from './base/Precise.js';
 import { sha256 } from './static_dependencies/noble-hashes/sha256.js';
 import { DECIMAL_PLACES } from './base/functions/number.js';
-<<<<<<< HEAD
-import { Int, OrderSide, OHLCV, FundingRateHistory, Order, OrderType, OrderRequest, Str, Trade, Balances, Transaction, Ticker, OrderBook, Tickers, Market, Strings, Currency, TransferEntry } from './base/types.js';
-=======
-import { Int, OrderSide, OHLCV, FundingRateHistory, Order, OrderType, OrderRequest, Str, Trade, Balances, Transaction, Ticker, OrderBook, Tickers, Market, Strings, Currency, Position } from './base/types.js';
->>>>>>> aaa253ea
+import { Int, OrderSide, OHLCV, FundingRateHistory, Order, OrderType, OrderRequest, Str, Trade, Balances, Transaction, Ticker, OrderBook, Tickers, Market, Strings, Currency, TransferEntry, Position } from './base/types.js';
 
 //  ---------------------------------------------------------------------------
 
