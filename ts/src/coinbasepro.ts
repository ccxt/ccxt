--- conflicted
+++ resolved
@@ -6,11 +6,7 @@
 import { Precise } from './base/Precise.js';
 import { TICK_SIZE } from './base/functions/number.js';
 import { sha256 } from './static_dependencies/noble-hashes/sha256.js';
-<<<<<<< HEAD
-import type { Int, OrderSide, OrderType, Trade, OHLCV, Order, Balances, Str, Transaction, Ticker, OrderBook, Tickers, Strings, Market, Currency, AccountStructure } from './base/types.js';
-=======
-import type { Int, OrderSide, OrderType, Trade, OHLCV, Order, Balances, Str, Transaction, Ticker, OrderBook, Tickers, Strings, Market, Currency, Num } from './base/types.js';
->>>>>>> 04db78e2
+import type { Int, OrderSide, OrderType, Trade, OHLCV, Order, Balances, Str, Transaction, Ticker, OrderBook, Tickers, Strings, Market, Currency, Num, AccountStructure } from './base/types.js';
 
 // ----------------------------------------------------------------------------
 
