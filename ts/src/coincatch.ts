--- conflicted
+++ resolved
@@ -4719,11 +4719,7 @@
      * @param {string} [params.side] *for isolated margin mode with hedged position mode only* 'long' or 'short'
      * @returns {object} a [leverage structure]{@link https://docs.ccxt.com/#/?id=leverage-structure}
      */
-<<<<<<< HEAD
     async setLeverage (leverage: int, symbol: Str = undefined, params = {}): Promise<Leverage> {
-=======
-    async setLeverage (leverage: int, symbol: Str = undefined, params = {}) {
->>>>>>> 9b39056e
         const methodName = 'setLeverage';
         if (symbol === undefined) {
             throw new ArgumentsRequired (this.id + ' ' + methodName + '() requires a symbol argument');
