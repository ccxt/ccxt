--- conflicted
+++ resolved
@@ -2,11 +2,7 @@
 //  ---------------------------------------------------------------------------
 
 import Exchange from './abstract/coinmate.js';
-<<<<<<< HEAD
 import { ExchangeError, ArgumentsRequired, InvalidOrder, OrderNotFound, RateLimitExceeded, InsufficientFunds, AuthenticationError, BadRequest } from './base/errors.js';
-=======
-import { ExchangeError, InvalidOrder, OrderNotFound, RateLimitExceeded, InsufficientFunds, AuthenticationError, ArgumentsRequired } from './base/errors.js';
->>>>>>> 07ea6b7e
 import { Precise } from './base/Precise.js';
 import { TICK_SIZE } from './base/functions/number.js';
 import { sha256 } from './static_dependencies/noble-hashes/sha256.js';
@@ -998,24 +994,16 @@
          * @method
          * @name coinmate#createOrder
          * @description create a trade order
-<<<<<<< HEAD
-         * @see https://coinmate.docs.apiary.io/#reference/order/buy-limit-order
-         * @see https://coinmate.docs.apiary.io/#reference/order/sell-limit-order
-         * @see https://coinmate.docs.apiary.io/#reference/order/buy-instant-order
-         * @see https://coinmate.docs.apiary.io/#reference/order/sell-instant-order
-=======
          * @see https://coinmate.docs.apiary.io/#reference/order/buy-limit-order/post
          * @see https://coinmate.docs.apiary.io/#reference/order/sell-limit-order/post
          * @see https://coinmate.docs.apiary.io/#reference/order/buy-instant-order/post
          * @see https://coinmate.docs.apiary.io/#reference/order/sell-instant-order/post
->>>>>>> 07ea6b7e
          * @param {string} symbol unified symbol of the market to create an order in
          * @param {string} type 'market' or 'limit'
          * @param {string} side 'buy' or 'sell'
          * @param {float} amount how much of currency you want to trade in units of base currency
          * @param {float} [price] the price at which the order is to be fullfilled, in units of the quote currency, ignored in market orders
-<<<<<<< HEAD
-         * @param {object} [params] extra parameters specific to the coinmate api endpoint
+         * @param {object} [params] extra parameters specific to the exchange API endpoint
          * @param {float} [params.triggerPrice] *limit only* the price at which a trigger order is triggered at
          * @param {boolean} [params.postOnly] *limit only* if true, the order will only be posted to the order book and not executed immediately
          * @param {string} [params.timeInForce] *limit only* "GTC", "IOC", or "PO"
@@ -1025,10 +1013,6 @@
          * @param {int} [params.hidden] *limit only* flag indicating that order should be created as hidden. valid flag value is 0 or 1. default value is 0
          * @param {string} [params.clientOrderId] numeric client id of order used to access order in case of not receiving order id.
          * @returns {object} an [order structure]{@link https://github.com/ccxt/ccxt/wiki/Manual#order-structure}
-=======
-         * @param {object} [params] extra parameters specific to the exchange API endpoint
-         * @returns {object} an [order structure]{@link https://docs.ccxt.com/#/?id=order-structure}
->>>>>>> 07ea6b7e
          */
         await this.loadMarkets ();
         const market = this.market (symbol);
