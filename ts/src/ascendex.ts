--- conflicted
+++ resolved
@@ -6,11 +6,7 @@
 import { Precise } from './base/Precise.js';
 import { TICK_SIZE } from './base/functions/number.js';
 import { sha256 } from './static_dependencies/noble-hashes/sha256.js';
-<<<<<<< HEAD
-import type { TransferEntry, FundingHistory, Int, OHLCV, Order, OrderSide, OrderType, OrderRequest, Str, Trade, Balances, Transaction, Ticker, OrderBook, Tickers, Strings, Num, Currency, Market, Leverage, Leverages } from './base/types.js';
-=======
-import type { TransferEntry, FundingHistory, Int, OHLCV, Order, OrderSide, OrderType, OrderRequest, Str, Trade, Balances, Transaction, Ticker, OrderBook, Tickers, Strings, Num, Currency, Market, MarginMode, MarginModes } from './base/types.js';
->>>>>>> b6ffe022
+import type { TransferEntry, FundingHistory, Int, OHLCV, Order, OrderSide, OrderType, OrderRequest, Str, Trade, Balances, Transaction, Ticker, OrderBook, Tickers, Strings, Num, Currency, Market, Leverage, Leverages, MarginModes, MarginMode } from './base/types.js';
 
 //  ---------------------------------------------------------------------------
 
@@ -3313,17 +3309,6 @@
         };
     }
 
-<<<<<<< HEAD
-    async fetchLeverages (symbols: string[] = undefined, params = {}): Promise<Leverages> {
-        /**
-         * @method
-         * @name ascendex#fetchLeverages
-         * @description fetch the set leverage for all contract markets
-         * @see https://ascendex.github.io/ascendex-futures-pro-api-v2/#position
-         * @param {string[]} [symbols] a list of unified market symbols
-         * @param {object} [params] extra parameters specific to the exchange API endpoint
-         * @returns {object} a list of [leverage structures]{@link https://docs.ccxt.com/#/?id=leverage-structure}
-=======
     async fetchMarginModes (symbols: string[] = undefined, params = {}): Promise<MarginModes> {
         /**
          * @method
@@ -3333,7 +3318,6 @@
          * @param {string[]} [symbols] a list of unified market symbols
          * @param {object} [params] extra parameters specific to the exchange API endpoint
          * @returns {object} a list of [margin mode structures]{@link https://docs.ccxt.com/#/?id=margin-mode-structure}
->>>>>>> b6ffe022
          */
         await this.loadMarkets ();
         await this.loadAccounts ();
@@ -3383,7 +3367,79 @@
         //     }
         //
         const data = this.safeDict (response, 'data', {});
-<<<<<<< HEAD
+        const marginModes = this.safeList (data, 'contracts', []);
+        return this.parseMarginModes (marginModes, symbols, 'symbol');
+    }
+
+    parseMarginMode (marginMode, market = undefined): MarginMode {
+        const marketId = this.safeString (marginMode, 'symbol');
+        const marginType = this.safeString (marginMode, 'marginType');
+        const margin = (marginType === 'crossed') ? 'cross' : 'isolated';
+        return {
+            'info': marginMode,
+            'symbol': this.safeSymbol (marketId, market),
+            'marginMode': margin,
+        } as MarginMode;
+    }
+
+    async fetchLeverages (symbols: string[] = undefined, params = {}): Promise<Leverages> {
+        /**
+         * @method
+         * @name ascendex#fetchLeverages
+         * @description fetch the set leverage for all contract markets
+         * @see https://ascendex.github.io/ascendex-futures-pro-api-v2/#position
+         * @param {string[]} [symbols] a list of unified market symbols
+         * @param {object} [params] extra parameters specific to the exchange API endpoint
+         * @returns {object} a list of [leverage structures]{@link https://docs.ccxt.com/#/?id=leverage-structure}
+         */
+        await this.loadMarkets ();
+        await this.loadAccounts ();
+        const account = this.safeValue (this.accounts, 0, {});
+        const accountGroup = this.safeString (account, 'id');
+        const request = {
+            'account-group': accountGroup,
+        };
+        const response = await this.v2PrivateAccountGroupGetFuturesPosition (this.extend (request, params));
+        //
+        //     {
+        //         "code": 0,
+        //         "data": {
+        //             "accountId": "fut2ODPhGiY71Pl4vtXnOZ00ssgD7QGn",
+        //             "ac": "FUTURES",
+        //             "collaterals": [
+        //                 {
+        //                     "asset": "USDT",
+        //                     "balance": "44.570287262",
+        //                     "referencePrice": "1",
+        //                     "discountFactor": "1"
+        //                 }
+        //             ],
+        //             "contracts": [
+        //                 {
+        //                     "symbol": "BTC-PERP",
+        //                     "side": "LONG",
+        //                     "position": "0.0001",
+        //                     "referenceCost": "-3.12277254",
+        //                     "unrealizedPnl": "-0.001700233",
+        //                     "realizedPnl": "0",
+        //                     "avgOpenPrice": "31209",
+        //                     "marginType": "isolated",
+        //                     "isolatedMargin": "1.654972977",
+        //                     "leverage": "2",
+        //                     "takeProfitPrice": "0",
+        //                     "takeProfitTrigger": "market",
+        //                     "stopLossPrice": "0",
+        //                     "stopLossTrigger": "market",
+        //                     "buyOpenOrderNotional": "0",
+        //                     "sellOpenOrderNotional": "0",
+        //                     "markPrice": "31210.723063672",
+        //                     "indexPrice": "31223.148857925"
+        //                 },
+        //             ]
+        //         }
+        //     }
+        //
+        const data = this.safeDict (response, 'data', {});
         const leverages = this.safeList (data, 'contracts', []);
         return this.parseLeverages (leverages, symbols, 'symbol');
     }
@@ -3400,21 +3456,6 @@
             'longLeverage': leverageValue,
             'shortLeverage': leverageValue,
         } as Leverage;
-=======
-        const marginModes = this.safeList (data, 'contracts', []);
-        return this.parseMarginModes (marginModes, symbols, 'symbol');
-    }
-
-    parseMarginMode (marginMode, market = undefined): MarginMode {
-        const marketId = this.safeString (marginMode, 'symbol');
-        const marginType = this.safeString (marginMode, 'marginType');
-        const margin = (marginType === 'crossed') ? 'cross' : 'isolated';
-        return {
-            'info': marginMode,
-            'symbol': this.safeSymbol (marketId, market),
-            'marginMode': margin,
-        } as MarginMode;
->>>>>>> b6ffe022
     }
 
     sign (path, api = 'public', method = 'GET', params = {}, headers = undefined, body = undefined) {
