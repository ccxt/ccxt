
//  ---------------------------------------------------------------------------

import Exchange from './abstract/ascendex.js';
import { ArgumentsRequired, AuthenticationError, ExchangeError, InsufficientFunds, InvalidOrder, BadSymbol, PermissionDenied, BadRequest, NotSupported } from './base/errors.js';
import { Precise } from './base/Precise.js';
import { TICK_SIZE } from './base/functions/number.js';
import { sha256 } from './static_dependencies/noble-hashes/sha256.js';
<<<<<<< HEAD
import { FundingHistory, Int, OHLCV, Order, OrderSide, OrderType, OrderRequest, Str, Trade, Balances, Transaction, Ticker, OrderBook, Tickers, Strings, Num, Currency, Market, TransferEntry } from './base/types.js';
=======
import type { FundingHistory, Int, OHLCV, Order, OrderSide, OrderType, OrderRequest, Str, Trade, Balances, Transaction, Ticker, OrderBook, Tickers, Strings, Num, Currency, Market } from './base/types.js';
>>>>>>> cb9c8417

//  ---------------------------------------------------------------------------

/**
 * @class ascendex
 * @augments Exchange
 */
export default class ascendex extends Exchange {
    describe () {
        return this.deepExtend (super.describe (), {
            'id': 'ascendex',
            'name': 'AscendEX',
            'countries': [ 'SG' ], // Singapore
            // 8 requests per minute = 0.13333 per second => rateLimit = 750
            // testing 400 works
            'rateLimit': 400,
            'certified': false,
            'pro': true,
            // new metainfo interface
            'has': {
                'CORS': undefined,
                'spot': true,
                'margin': true,
                'swap': true,
                'future': false,
                'option': false,
                'addMargin': true,
                'cancelAllOrders': true,
                'cancelOrder': true,
                'createOrder': true,
                'createOrders': true,
                'createPostOnlyOrder': true,
                'createReduceOnlyOrder': true,
                'createStopLimitOrder': true,
                'createStopMarketOrder': true,
                'createStopOrder': true,
                'fetchAccounts': true,
                'fetchBalance': true,
                'fetchClosedOrders': true,
                'fetchCurrencies': true,
                'fetchDepositAddress': true,
                'fetchDepositAddresses': false,
                'fetchDepositAddressesByNetwork': false,
                'fetchDeposits': true,
                'fetchDepositsWithdrawals': true,
                'fetchDepositWithdrawFee': 'emulated',
                'fetchDepositWithdrawFees': true,
                'fetchFundingHistory': true,
                'fetchFundingRate': 'emulated',
                'fetchFundingRateHistory': false,
                'fetchFundingRates': true,
                'fetchIndexOHLCV': false,
                'fetchLeverage': false,
                'fetchLeverageTiers': true,
                'fetchMarginMode': false,
                'fetchMarketLeverageTiers': 'emulated',
                'fetchMarkets': true,
                'fetchMarkOHLCV': false,
                'fetchOHLCV': true,
                'fetchOpenOrders': true,
                'fetchOrder': true,
                'fetchOrderBook': true,
                'fetchOrders': false,
                'fetchPosition': false,
                'fetchPositionMode': false,
                'fetchPositions': true,
                'fetchPositionsRisk': false,
                'fetchPremiumIndexOHLCV': false,
                'fetchTicker': true,
                'fetchTickers': true,
                'fetchTime': true,
                'fetchTrades': true,
                'fetchTradingFee': false,
                'fetchTradingFees': true,
                'fetchTransactionFee': false,
                'fetchTransactionFees': false,
                'fetchTransactions': 'emulated',
                'fetchTransfer': false,
                'fetchTransfers': false,
                'fetchWithdrawal': false,
                'fetchWithdrawals': true,
                'reduceMargin': true,
                'setLeverage': true,
                'setMarginMode': true,
                'setPositionMode': false,
                'transfer': true,
            },
            'timeframes': {
                '1m': '1',
                '5m': '5',
                '15m': '15',
                '30m': '30',
                '1h': '60',
                '2h': '120',
                '4h': '240',
                '6h': '360',
                '12h': '720',
                '1d': '1d',
                '1w': '1w',
                '1M': '1m',
            },
            'version': 'v2',
            'urls': {
                'logo': 'https://user-images.githubusercontent.com/1294454/112027508-47984600-8b48-11eb-9e17-d26459cc36c6.jpg',
                'api': {
                    'rest': 'https://ascendex.com',
                },
                'test': {
                    'rest': 'https://api-test.ascendex-sandbox.com',
                },
                'www': 'https://ascendex.com',
                'doc': [
                    'https://ascendex.github.io/ascendex-pro-api/#ascendex-pro-api-documentation',
                ],
                'fees': 'https://ascendex.com/en/feerate/transactionfee-traderate',
                'referral': {
                    'url': 'https://ascendex.com/en-us/register?inviteCode=EL6BXBQM',
                    'discount': 0.25,
                },
            },
            'api': {
                'v1': {
                    'public': {
                        'get': {
                            'assets': 1,
                            'products': 1,
                            'ticker': 1,
                            'barhist/info': 1,
                            'barhist': 1,
                            'depth': 1,
                            'trades': 1,
                            'cash/assets': 1, // not documented
                            'cash/products': 1, // not documented
                            'margin/assets': 1, // not documented
                            'margin/products': 1, // not documented
                            'futures/collateral': 1,
                            'futures/contracts': 1,
                            'futures/ref-px': 1,
                            'futures/market-data': 1,
                            'futures/funding-rates': 1,
                            'risk-limit-info': 1,
                            'exchange-info': 1,
                        },
                    },
                    'private': {
                        'get': {
                            'info': 1,
                            'wallet/transactions': 1,
                            'wallet/deposit/address': 1, // not documented
                            'data/balance/snapshot': 1,
                            'data/balance/history': 1,
                        },
                        'accountCategory': {
                            'get': {
                                'balance': 1,
                                'order/open': 1,
                                'order/status': 1,
                                'order/hist/current': 1,
                                'risk': 1,
                            },
                            'post': {
                                'order': 1,
                                'order/batch': 1,
                            },
                            'delete': {
                                'order': 1,
                                'order/all': 1,
                                'order/batch': 1,
                            },
                        },
                        'accountGroup': {
                            'get': {
                                'cash/balance': 1,
                                'margin/balance': 1,
                                'margin/risk': 1,
                                'futures/collateral-balance': 1,
                                'futures/position': 1,
                                'futures/risk': 1,
                                'futures/funding-payments': 1,
                                'order/hist': 1,
                                'spot/fee': 1,
                            },
                            'post': {
                                'transfer': 1,
                                'futures/transfer/deposit': 1,
                                'futures/transfer/withdraw': 1,
                            },
                        },
                    },
                },
                'v2': {
                    'public': {
                        'get': {
                            'assets': 1,
                            'futures/contract': 1,
                            'futures/collateral': 1,
                            'futures/pricing-data': 1,
                            'futures/ticker': 1,
                            'risk-limit-info': 1,
                        },
                    },
                    'private': {
                        'data': {
                            'get': {
                                'order/hist': 1,
                            },
                        },
                        'get': {
                            'account/info': 1,
                        },
                        'accountGroup': {
                            'get': {
                                'order/hist': 1,
                                'futures/position': 1,
                                'futures/free-margin': 1,
                                'futures/order/hist/current': 1,
                                'futures/funding-payments': 1,
                                'futures/order/open': 1,
                                'futures/order/status': 1,
                            },
                            'post': {
                                'futures/isolated-position-margin': 1,
                                'futures/margin-type': 1,
                                'futures/leverage': 1,
                                'futures/transfer/deposit': 1,
                                'futures/transfer/withdraw': 1,
                                'futures/order': 1,
                                'futures/order/batch': 1,
                                'futures/order/open': 1,
                                'subuser/subuser-transfer': 1,
                                'subuser/subuser-transfer-hist': 1,
                            },
                            'delete': {
                                'futures/order': 1,
                                'futures/order/batch': 1,
                                'futures/order/all': 1,
                            },
                        },
                    },
                },
            },
            'fees': {
                'trading': {
                    'feeSide': 'get',
                    'tierBased': true,
                    'percentage': true,
                    'taker': this.parseNumber ('0.002'),
                    'maker': this.parseNumber ('0.002'),
                },
            },
            'precisionMode': TICK_SIZE,
            'options': {
                'account-category': 'cash', // 'cash', 'margin', 'futures' // obsolete
                'account-group': undefined,
                'fetchClosedOrders': {
                    'method': 'v2PrivateDataGetOrderHist', // 'v1PrivateAccountCategoryGetOrderHistCurrent'
                },
                'defaultType': 'spot', // 'spot', 'margin', 'swap'
                'accountsByType': {
                    'spot': 'cash',
                    'swap': 'futures',
                    'margin': 'margin',
                },
                'transfer': {
                    'fillResponseFromRequest': true,
                },
                'networks': {
                    'BSC': 'BEP20 (BSC)',
                    'ARB': 'arbitrum',
                    'SOL': 'Solana',
                    'AVAX': 'avalanche C chain',
                    'OMNI': 'Omni',
                },
                'networksById': {
                    'BEP20 (BSC)': 'BSC',
                    'arbitrum': 'ARB',
                    'Solana': 'SOL',
                    'avalanche C chain': 'AVAX',
                    'Omni': 'OMNI',
                },
            },
            'exceptions': {
                'exact': {
                    // not documented
                    '1900': BadRequest, // {"code":1900,"message":"Invalid Http Request Input"}
                    '2100': AuthenticationError, // {"code":2100,"message":"ApiKeyFailure"}
                    '5002': BadSymbol, // {"code":5002,"message":"Invalid Symbol"}
                    '6001': BadSymbol, // {"code":6001,"message":"Trading is disabled on symbol."}
                    '6010': InsufficientFunds, // {'code': 6010, 'message': 'Not enough balance.'}
                    '60060': InvalidOrder, // { 'code': 60060, 'message': 'The order is already filled or canceled.' }
                    '600503': InvalidOrder, // {"code":600503,"message":"Notional is too small."}
                    // documented
                    '100001': BadRequest, // INVALID_HTTP_INPUT Http request is invalid
                    '100002': BadRequest, // DATA_NOT_AVAILABLE Some required data is missing
                    '100003': BadRequest, // KEY_CONFLICT The same key exists already
                    '100004': BadRequest, // INVALID_REQUEST_DATA The HTTP request contains invalid field or argument
                    '100005': BadRequest, // INVALID_WS_REQUEST_DATA Websocket request contains invalid field or argument
                    '100006': BadRequest, // INVALID_ARGUMENT The arugment is invalid
                    '100007': BadRequest, // ENCRYPTION_ERROR Something wrong with data encryption
                    '100008': BadSymbol, // SYMBOL_ERROR Symbol does not exist or not valid for the request
                    '100009': AuthenticationError, // AUTHORIZATION_NEEDED Authorization is require for the API access or request
                    '100010': BadRequest, // INVALID_OPERATION The action is invalid or not allowed for the account
                    '100011': BadRequest, // INVALID_TIMESTAMP Not a valid timestamp
                    '100012': BadRequest, // INVALID_STR_FORMAT String format does not
                    '100013': BadRequest, // INVALID_NUM_FORMAT Invalid number input
                    '100101': ExchangeError, // UNKNOWN_ERROR Some unknown error
                    '150001': BadRequest, // INVALID_JSON_FORMAT Require a valid json object
                    '200001': AuthenticationError, // AUTHENTICATION_FAILED Authorization failed
                    '200002': ExchangeError, // TOO_MANY_ATTEMPTS Tried and failed too many times
                    '200003': ExchangeError, // ACCOUNT_NOT_FOUND Account not exist
                    '200004': ExchangeError, // ACCOUNT_NOT_SETUP Account not setup properly
                    '200005': ExchangeError, // ACCOUNT_ALREADY_EXIST Account already exist
                    '200006': ExchangeError, // ACCOUNT_ERROR Some error related with error
                    '200007': ExchangeError, // CODE_NOT_FOUND
                    '200008': ExchangeError, // CODE_EXPIRED Code expired
                    '200009': ExchangeError, // CODE_MISMATCH Code does not match
                    '200010': AuthenticationError, // PASSWORD_ERROR Wrong assword
                    '200011': ExchangeError, // CODE_GEN_FAILED Do not generate required code promptly
                    '200012': ExchangeError, // FAKE_COKE_VERIFY
                    '200013': ExchangeError, // SECURITY_ALERT Provide security alert message
                    '200014': PermissionDenied, // RESTRICTED_ACCOUNT Account is restricted for certain activity, such as trading, or withdraw.
                    '200015': PermissionDenied, // PERMISSION_DENIED No enough permission for the operation
                    '300001': InvalidOrder, // INVALID_PRICE Order price is invalid
                    '300002': InvalidOrder, // INVALID_QTY Order size is invalid
                    '300003': InvalidOrder, // INVALID_SIDE Order side is invalid
                    '300004': InvalidOrder, // INVALID_NOTIONAL Notional is too small or too large
                    '300005': InvalidOrder, // INVALID_TYPE Order typs is invalid
                    '300006': InvalidOrder, // INVALID_ORDER_ID Order id is invalid
                    '300007': InvalidOrder, // INVALID_TIME_IN_FORCE Time In Force in order request is invalid
                    '300008': InvalidOrder, // INVALID_ORDER_PARAMETER Some order parameter is invalid
                    '300009': InvalidOrder, // TRADING_VIOLATION Trading violation on account or asset
                    '300011': InsufficientFunds, // INVALID_BALANCE No enough account or asset balance for the trading
                    '300012': BadSymbol, // INVALID_PRODUCT Not a valid product supported by exchange
                    '300013': InvalidOrder, // INVALID_BATCH_ORDER Some or all orders are invalid in batch order request
                    '300014': InvalidOrder, // {"code":300014,"message":"Order price doesn't conform to the required tick size: 0.1","reason":"TICK_SIZE_VIOLATION"}
                    '300020': InvalidOrder, // TRADING_RESTRICTED There is some trading restriction on account or asset
                    '300021': InvalidOrder, // TRADING_DISABLED Trading is disabled on account or asset
                    '300031': InvalidOrder, // NO_MARKET_PRICE No market price for market type order trading
                    '310001': InsufficientFunds, // INVALID_MARGIN_BALANCE No enough margin balance
                    '310002': InvalidOrder, // INVALID_MARGIN_ACCOUNT Not a valid account for margin trading
                    '310003': InvalidOrder, // MARGIN_TOO_RISKY Leverage is too high
                    '310004': BadSymbol, // INVALID_MARGIN_ASSET This asset does not support margin trading
                    '310005': InvalidOrder, // INVALID_REFERENCE_PRICE There is no valid reference price
                    '510001': ExchangeError, // SERVER_ERROR Something wrong with server.
                    '900001': ExchangeError, // HUMAN_CHALLENGE Human change do not pass
                },
                'broad': {},
            },
            'commonCurrencies': {
                'BOND': 'BONDED',
                'BTCBEAR': 'BEAR',
                'BTCBULL': 'BULL',
                'BYN': 'BeyondFi',
                'PLN': 'Pollen',
            },
        });
    }

    getAccount (params = {}) {
        // get current or provided bitmax sub-account
        const account = this.safeValue (params, 'account', this.options['account']);
        const lowercaseAccount = account.toLowerCase ();
        return this.capitalize (lowercaseAccount);
    }

    async fetchCurrencies (params = {}) {
        /**
         * @method
         * @name ascendex#fetchCurrencies
         * @description fetches all available currencies on an exchange
         * @param {object} [params] extra parameters specific to the exchange API endpoint
         * @returns {object} an associative dictionary of currencies
         */
        const assets = await this.v1PublicGetAssets (params);
        //
        //     {
        //         "code":0,
        //         "data":[
        //             {
        //                 "assetCode" : "LTCBULL",
        //                 "assetName" : "3X Long LTC Token",
        //                 "precisionScale" : 9,
        //                 "nativeScale" : 4,
        //                 "withdrawalFee" : "0.2",
        //                 "minWithdrawalAmt" : "1.0",
        //                 "status" : "Normal"
        //             },
        //         ]
        //     }
        //
        const margin = await this.v1PublicGetMarginAssets (params);
        //
        //     {
        //         "code":0,
        //         "data":[
        //             {
        //                 "assetCode":"BTT",
        //                 "borrowAssetCode":"BTT-B",
        //                 "interestAssetCode":"BTT-I",
        //                 "nativeScale":0,
        //                 "numConfirmations":1,
        //                 "withdrawFee":"100.0",
        //                 "minWithdrawalAmt":"1000.0",
        //                 "statusCode":"Normal",
        //                 "statusMessage":"",
        //                 "interestRate":"0.001"
        //             }
        //         ]
        //     }
        //
        const cash = await this.v1PublicGetCashAssets (params);
        //
        //     {
        //         "code":0,
        //         "data":[
        //             {
        //                 "assetCode":"LTCBULL",
        //                 "nativeScale":4,
        //                 "numConfirmations":20,
        //                 "withdrawFee":"0.2",
        //                 "minWithdrawalAmt":"1.0",
        //                 "statusCode":"Normal",
        //                 "statusMessage":""
        //             }
        //         ]
        //     }
        //
        const assetsData = this.safeValue (assets, 'data', []);
        const marginData = this.safeValue (margin, 'data', []);
        const cashData = this.safeValue (cash, 'data', []);
        const assetsById = this.indexBy (assetsData, 'assetCode');
        const marginById = this.indexBy (marginData, 'assetCode');
        const cashById = this.indexBy (cashData, 'assetCode');
        const dataById = this.deepExtend (assetsById, marginById, cashById);
        const ids = Object.keys (dataById);
        const result = {};
        for (let i = 0; i < ids.length; i++) {
            const id = ids[i];
            const currency = dataById[id];
            const code = this.safeCurrencyCode (id);
            const scale = this.safeString2 (currency, 'precisionScale', 'nativeScale');
            const precision = this.parseNumber (this.parsePrecision (scale));
            const fee = this.safeNumber2 (currency, 'withdrawFee', 'withdrawalFee');
            const status = this.safeString2 (currency, 'status', 'statusCode');
            const active = (status === 'Normal');
            const marginInside = ('borrowAssetCode' in currency);
            result[code] = {
                'id': id,
                'code': code,
                'info': currency,
                'type': undefined,
                'margin': marginInside,
                'name': this.safeString (currency, 'assetName'),
                'active': active,
                'deposit': undefined,
                'withdraw': undefined,
                'fee': fee,
                'precision': precision,
                'limits': {
                    'amount': {
                        'min': precision,
                        'max': undefined,
                    },
                    'withdraw': {
                        'min': this.safeNumber (currency, 'minWithdrawalAmt'),
                        'max': undefined,
                    },
                },
                'networks': {},
            };
        }
        return result;
    }

    async fetchMarkets (params = {}) {
        /**
         * @method
         * @name ascendex#fetchMarkets
         * @description retrieves data on all markets for ascendex
         * @param {object} [params] extra parameters specific to the exchange API endpoint
         * @returns {object[]} an array of objects representing market data
         */
        const products = await this.v1PublicGetProducts (params);
        //
        //     {
        //         "code": 0,
        //         "data": [
        //             {
        //                 "symbol": "LBA/BTC",
        //                 "baseAsset": "LBA",
        //                 "quoteAsset": "BTC",
        //                 "status": "Normal",
        //                 "minNotional": "0.000625",
        //                 "maxNotional": "6.25",
        //                 "marginTradable": false,
        //                 "commissionType": "Quote",
        //                 "commissionReserveRate": "0.001",
        //                 "tickSize": "0.000000001",
        //                 "lotSize": "1"
        //             },
        //         ]
        //     }
        //
        const cash = await this.v1PublicGetCashProducts (params);
        //
        //     {
        //         "code": 0,
        //         "data": [
        //             {
        //                 "symbol": "QTUM/BTC",
        //                 "displayName": "QTUM/BTC",
        //                 "domain": "BTC",
        //                 "tradingStartTime": 1569506400000,
        //                 "collapseDecimals": "0.0001,0.000001,0.00000001",
        //                 "minQty": "0.000000001",
        //                 "maxQty": "1000000000",
        //                 "minNotional": "0.000625",
        //                 "maxNotional": "12.5",
        //                 "statusCode": "Normal",
        //                 "statusMessage": "",
        //                 "tickSize": "0.00000001",
        //                 "useTick": false,
        //                 "lotSize": "0.1",
        //                 "useLot": false,
        //                 "commissionType": "Quote",
        //                 "commissionReserveRate": "0.001",
        //                 "qtyScale": 1,
        //                 "priceScale": 8,
        //                 "notionalScale": 4
        //             }
        //         ]
        //     }
        //
        const perpetuals = await this.v2PublicGetFuturesContract (params);
        //
        //    {
        //        "code": 0,
        //        "data": [
        //            {
        //                "symbol": "BTC-PERP",
        //                "status": "Normal",
        //                "displayName": "BTCUSDT",
        //                "settlementAsset": "USDT",
        //                "underlying": "BTC/USDT",
        //                "tradingStartTime": 1579701600000,
        //                "priceFilter": {
        //                    "minPrice": "1",
        //                    "maxPrice": "1000000",
        //                    "tickSize": "1"
        //                },
        //                "lotSizeFilter": {
        //                    "minQty": "0.0001",
        //                    "maxQty": "1000000000",
        //                    "lotSize": "0.0001"
        //                },
        //                "commissionType": "Quote",
        //                "commissionReserveRate": "0.001",
        //                "marketOrderPriceMarkup": "0.03",
        //                "marginRequirements": [
        //                    {
        //                        "positionNotionalLowerBound": "0",
        //                        "positionNotionalUpperBound": "50000",
        //                        "initialMarginRate": "0.01",
        //                        "maintenanceMarginRate": "0.006"
        //                    },
        //                    ...
        //                ]
        //            }
        //        ]
        //    }
        //
        const productsData = this.safeValue (products, 'data', []);
        const productsById = this.indexBy (productsData, 'symbol');
        const cashData = this.safeValue (cash, 'data', []);
        const perpetualsData = this.safeValue (perpetuals, 'data', []);
        const cashAndPerpetualsData = this.arrayConcat (cashData, perpetualsData);
        const cashAndPerpetualsById = this.indexBy (cashAndPerpetualsData, 'symbol');
        const dataById = this.deepExtend (productsById, cashAndPerpetualsById);
        const ids = Object.keys (dataById);
        const result = [];
        for (let i = 0; i < ids.length; i++) {
            const id = ids[i];
            const market = dataById[id];
            const settleId = this.safeValue (market, 'settlementAsset');
            const settle = this.safeCurrencyCode (settleId);
            const status = this.safeString (market, 'status');
            const domain = this.safeString (market, 'domain');
            let active = false;
            if (((status === 'Normal') || (status === 'InternalTrading')) && (domain !== 'LeveragedETF')) {
                active = true;
            }
            const spot = settle === undefined;
            const swap = !spot;
            const linear = swap ? true : undefined;
            let minQty = this.safeNumber (market, 'minQty');
            let maxQty = this.safeNumber (market, 'maxQty');
            let minPrice = this.safeNumber (market, 'tickSize');
            let maxPrice: Num = undefined;
            const underlying = this.safeString2 (market, 'underlying', 'symbol');
            const parts = underlying.split ('/');
            const baseId = this.safeString (parts, 0);
            const quoteId = this.safeString (parts, 1);
            const base = this.safeCurrencyCode (baseId);
            const quote = this.safeCurrencyCode (quoteId);
            let symbol = base + '/' + quote;
            if (swap) {
                const lotSizeFilter = this.safeValue (market, 'lotSizeFilter');
                minQty = this.safeNumber (lotSizeFilter, 'minQty');
                maxQty = this.safeNumber (lotSizeFilter, 'maxQty');
                const priceFilter = this.safeValue (market, 'priceFilter');
                minPrice = this.safeNumber (priceFilter, 'minPrice');
                maxPrice = this.safeNumber (priceFilter, 'maxPrice');
                symbol = base + '/' + quote + ':' + settle;
            }
            const fee = this.safeNumber (market, 'commissionReserveRate');
            const marginTradable = this.safeValue (market, 'marginTradable', false);
            result.push ({
                'id': id,
                'symbol': symbol,
                'base': base,
                'quote': quote,
                'settle': settle,
                'baseId': baseId,
                'quoteId': quoteId,
                'settleId': settleId,
                'type': swap ? 'swap' : 'spot',
                'spot': spot,
                'margin': spot ? marginTradable : undefined,
                'swap': swap,
                'future': false,
                'option': false,
                'active': active,
                'contract': swap,
                'linear': linear,
                'inverse': swap ? !linear : undefined,
                'taker': fee,
                'maker': fee,
                'contractSize': swap ? this.parseNumber ('1') : undefined,
                'expiry': undefined,
                'expiryDatetime': undefined,
                'strike': undefined,
                'optionType': undefined,
                'precision': {
                    'amount': this.safeNumber (market, 'lotSize'),
                    'price': this.safeNumber (market, 'tickSize'),
                },
                'limits': {
                    'leverage': {
                        'min': undefined,
                        'max': undefined,
                    },
                    'amount': {
                        'min': minQty,
                        'max': maxQty,
                    },
                    'price': {
                        'min': minPrice,
                        'max': maxPrice,
                    },
                    'cost': {
                        'min': this.safeNumber (market, 'minNotional'),
                        'max': this.safeNumber (market, 'maxNotional'),
                    },
                },
                'created': this.safeInteger (market, 'tradingStartTime'),
                'info': market,
            });
        }
        return result;
    }

    async fetchTime (params = {}) {
        /**
         * @method
         * @name ascendex#fetchTime
         * @description fetches the current integer timestamp in milliseconds from the ascendex server
         * @param {object} [params] extra parameters specific to the exchange API endpoint
         * @returns {int} the current integer timestamp in milliseconds from the ascendex server
         */
        const request = {
            'requestTime': this.milliseconds (),
        };
        const response = await this.v1PublicGetExchangeInfo (this.extend (request, params));
        //
        //    {
        //        "code": 0,
        //        "data": {
        //            "requestTimeEcho": 1656560463601,
        //            "requestReceiveAt": 1656560464331,
        //            "latency": 730
        //        }
        //    }
        //
        const data = this.safeValue (response, 'data');
        return this.safeInteger (data, 'requestReceiveAt');
    }

    async fetchAccounts (params = {}) {
        /**
         * @method
         * @name ascendex#fetchAccounts
         * @description fetch all the accounts associated with a profile
         * @param {object} [params] extra parameters specific to the exchange API endpoint
         * @returns {object} a dictionary of [account structures]{@link https://docs.ccxt.com/#/?id=account-structure} indexed by the account type
         */
        let accountGroup = this.safeString (this.options, 'account-group');
        let response = undefined;
        if (accountGroup === undefined) {
            response = await this.v1PrivateGetInfo (params);
            //
            //     {
            //         "code":0,
            //         "data":{
            //             "email":"igor.kroitor@gmail.com",
            //             "accountGroup":8,
            //             "viewPermission":true,
            //             "tradePermission":true,
            //             "transferPermission":true,
            //             "cashAccount":["cshrHKLZCjlZ2ejqkmvIHHtPmLYqdnda"],
            //             "marginAccount":["martXoh1v1N3EMQC5FDtSj5VHso8aI2Z"],
            //             "futuresAccount":["futc9r7UmFJAyBY2rE3beA2JFxav2XFF"],
            //             "userUID":"U6491137460"
            //         }
            //     }
            //
            const data = this.safeValue (response, 'data', {});
            accountGroup = this.safeString (data, 'accountGroup');
            this.options['account-group'] = accountGroup;
        }
        return [
            {
                'id': accountGroup,
                'type': undefined,
                'currency': undefined,
                'info': response,
            },
        ];
    }

    parseBalance (response): Balances {
        const timestamp = this.milliseconds ();
        const result = {
            'info': response,
            'timestamp': timestamp,
            'datetime': this.iso8601 (timestamp),
        };
        const balances = this.safeValue (response, 'data', []);
        for (let i = 0; i < balances.length; i++) {
            const balance = balances[i];
            const code = this.safeCurrencyCode (this.safeString (balance, 'asset'));
            const account = this.account ();
            account['free'] = this.safeString (balance, 'availableBalance');
            account['total'] = this.safeString (balance, 'totalBalance');
            result[code] = account;
        }
        return this.safeBalance (result);
    }

    parseMarginBalance (response) {
        const timestamp = this.milliseconds ();
        const result = {
            'info': response,
            'timestamp': timestamp,
            'datetime': this.iso8601 (timestamp),
        };
        const balances = this.safeValue (response, 'data', []);
        for (let i = 0; i < balances.length; i++) {
            const balance = balances[i];
            const code = this.safeCurrencyCode (this.safeString (balance, 'asset'));
            const account = this.account ();
            account['free'] = this.safeString (balance, 'availableBalance');
            account['total'] = this.safeString (balance, 'totalBalance');
            const debt = this.safeString (balance, 'borrowed');
            const interest = this.safeString (balance, 'interest');
            account['debt'] = Precise.stringAdd (debt, interest);
            result[code] = account;
        }
        return this.safeBalance (result);
    }

    parseSwapBalance (response) {
        const timestamp = this.milliseconds ();
        const result = {
            'info': response,
            'timestamp': timestamp,
            'datetime': this.iso8601 (timestamp),
        };
        const data = this.safeValue (response, 'data', {});
        const collaterals = this.safeValue (data, 'collaterals', []);
        for (let i = 0; i < collaterals.length; i++) {
            const balance = collaterals[i];
            const code = this.safeCurrencyCode (this.safeString (balance, 'asset'));
            const account = this.account ();
            account['total'] = this.safeString (balance, 'balance');
            result[code] = account;
        }
        return this.safeBalance (result);
    }

    async fetchBalance (params = {}): Promise<Balances> {
        /**
         * @method
         * @name ascendex#fetchBalance
         * @description query for balance and get the amount of funds available for trading or funds locked in orders
         * @see https://ascendex.github.io/ascendex-pro-api/#cash-account-balance
         * @see https://ascendex.github.io/ascendex-pro-api/#margin-account-balance
         * @see https://ascendex.github.io/ascendex-futures-pro-api-v2/#position
         * @param {object} [params] extra parameters specific to the exchange API endpoint
         * @returns {object} a [balance structure]{@link https://docs.ccxt.com/#/?id=balance-structure}
         */
        await this.loadMarkets ();
        await this.loadAccounts ();
        let query = undefined;
        let marketType = undefined;
        [ marketType, query ] = this.handleMarketTypeAndParams ('fetchBalance', undefined, params);
        const isMargin = this.safeValue (params, 'margin', false);
        marketType = isMargin ? 'margin' : marketType;
        query = this.omit (query, 'margin');
        const accountsByType = this.safeValue (this.options, 'accountsByType', {});
        const accountCategory = this.safeString (accountsByType, marketType, 'cash');
        const account = this.safeValue (this.accounts, 0, {});
        const accountGroup = this.safeString (account, 'id');
        const request = {
            'account-group': accountGroup,
        };
        if ((accountCategory === 'cash') || (accountCategory === 'margin')) {
            request['account-category'] = accountCategory;
        }
        let response = undefined;
        if ((marketType === 'spot') || (marketType === 'margin')) {
            response = await this.v1PrivateAccountCategoryGetBalance (this.extend (request, query));
        } else if (marketType === 'swap') {
            response = await this.v2PrivateAccountGroupGetFuturesPosition (this.extend (request, query));
        } else {
            throw new NotSupported (this.id + ' fetchBalance() is not currently supported for ' + marketType + ' markets');
        }
        //
        // cash
        //
        //     {
        //         "code": 0,
        //         "data": [
        //             {
        //                 "asset": "BCHSV",
        //                 "totalBalance": "64.298000048",
        //                 "availableBalance": "64.298000048",
        //             },
        //         ]
        //     }
        //
        // margin
        //
        //     {
        //         "code": 0,
        //         "data": [
        //             {
        //                 "asset": "BCHSV",
        //                 "totalBalance": "64.298000048",
        //                 "availableBalance": "64.298000048",
        //                 "borrowed": "0",
        //                 "interest": "0",
        //             },
        //         ]
        //     }
        //
        // swap
        //
        //     {
        //         "code": 0,
        //         "data": {
        //             "accountId": "fut2ODPhGiY71Pl4vtXnOZ00ssgD7QGn",
        //             "ac": "FUTURES",
        //             "collaterals": [
        //                 {"asset":"ADA","balance":"0.355803","referencePrice":"1.05095","discountFactor":"0.9"},
        //                 {"asset":"USDT","balance":"0.000014519","referencePrice":"1","discountFactor":"1"}
        //             ],
        //         }j
        //     }
        //
        if (marketType === 'swap') {
            return this.parseSwapBalance (response);
        } else if (marketType === 'margin') {
            return this.parseMarginBalance (response);
        } else {
            return this.parseBalance (response);
        }
    }

    async fetchOrderBook (symbol: string, limit: Int = undefined, params = {}): Promise<OrderBook> {
        /**
         * @method
         * @name ascendex#fetchOrderBook
         * @description fetches information on open orders with bid (buy) and ask (sell) prices, volumes and other data
         * @param {string} symbol unified symbol of the market to fetch the order book for
         * @param {int} [limit] the maximum amount of order book entries to return
         * @param {object} [params] extra parameters specific to the exchange API endpoint
         * @returns {object} A dictionary of [order book structures]{@link https://docs.ccxt.com/#/?id=order-book-structure} indexed by market symbols
         */
        await this.loadMarkets ();
        const market = this.market (symbol);
        const request = {
            'symbol': market['id'],
        };
        const response = await this.v1PublicGetDepth (this.extend (request, params));
        //
        //     {
        //         "code":0,
        //         "data":{
        //             "m":"depth-snapshot",
        //             "symbol":"BTC-PERP",
        //             "data":{
        //                 "ts":1590223998202,
        //                 "seqnum":115444921,
        //                 "asks":[
        //                     ["9207.5","18.2383"],
        //                     ["9207.75","18.8235"],
        //                     ["9208","10.7873"],
        //                 ],
        //                 "bids":[
        //                     ["9207.25","0.4009"],
        //                     ["9207","0.003"],
        //                     ["9206.5","0.003"],
        //                 ]
        //             }
        //         }
        //     }
        //
        const data = this.safeValue (response, 'data', {});
        const orderbook = this.safeValue (data, 'data', {});
        const timestamp = this.safeInteger (orderbook, 'ts');
        const result = this.parseOrderBook (orderbook, symbol, timestamp);
        result['nonce'] = this.safeInteger (orderbook, 'seqnum');
        return result;
    }

    parseTicker (ticker, market: Market = undefined): Ticker {
        //
        //     {
        //         "symbol":"QTUM/BTC",
        //         "open":"0.00016537",
        //         "close":"0.00019077",
        //         "high":"0.000192",
        //         "low":"0.00016537",
        //         "volume":"846.6",
        //         "ask":["0.00018698","26.2"],
        //         "bid":["0.00018408","503.7"],
        //         "type":"spot"
        //     }
        //
        const timestamp = undefined;
        const marketId = this.safeString (ticker, 'symbol');
        const type = this.safeString (ticker, 'type');
        const delimiter = (type === 'spot') ? '/' : undefined;
        const symbol = this.safeSymbol (marketId, market, delimiter);
        const close = this.safeString (ticker, 'close');
        const bid = this.safeValue (ticker, 'bid', []);
        const ask = this.safeValue (ticker, 'ask', []);
        const open = this.safeString (ticker, 'open');
        return this.safeTicker ({
            'symbol': symbol,
            'timestamp': timestamp,
            'datetime': undefined,
            'high': this.safeString (ticker, 'high'),
            'low': this.safeString (ticker, 'low'),
            'bid': this.safeString (bid, 0),
            'bidVolume': this.safeString (bid, 1),
            'ask': this.safeString (ask, 0),
            'askVolume': this.safeString (ask, 1),
            'vwap': undefined,
            'open': open,
            'close': close,
            'last': close,
            'previousClose': undefined, // previous day close
            'change': undefined,
            'percentage': undefined,
            'average': undefined,
            'baseVolume': this.safeString (ticker, 'volume'),
            'quoteVolume': undefined,
            'info': ticker,
        }, market);
    }

    async fetchTicker (symbol: string, params = {}): Promise<Ticker> {
        /**
         * @method
         * @name ascendex#fetchTicker
         * @description fetches a price ticker, a statistical calculation with the information calculated over the past 24 hours for a specific market
         * @param {string} symbol unified symbol of the market to fetch the ticker for
         * @param {object} [params] extra parameters specific to the exchange API endpoint
         * @returns {object} a [ticker structure]{@link https://docs.ccxt.com/#/?id=ticker-structure}
         */
        await this.loadMarkets ();
        const market = this.market (symbol);
        const request = {
            'symbol': market['id'],
        };
        const response = await this.v1PublicGetTicker (this.extend (request, params));
        //
        //     {
        //         "code":0,
        //         "data":{
        //             "symbol":"BTC-PERP", // or "BTC/USDT"
        //             "open":"9073",
        //             "close":"9185.75",
        //             "high":"9185.75",
        //             "low":"9185.75",
        //             "volume":"576.8334",
        //             "ask":["9185.75","15.5863"],
        //             "bid":["9185.5","0.003"],
        //             "type":"derivatives", // or "spot"
        //         }
        //     }
        //
        const data = this.safeValue (response, 'data', {});
        return this.parseTicker (data, market);
    }

    async fetchTickers (symbols: Strings = undefined, params = {}): Promise<Tickers> {
        /**
         * @method
         * @name ascendex#fetchTickers
         * @description fetches price tickers for multiple markets, statistical information calculated over the past 24 hours for each market
         * @see https://ascendex.github.io/ascendex-pro-api/#ticker
         * @see https://ascendex.github.io/ascendex-futures-pro-api-v2/#ticker
         * @param {string[]|undefined} symbols unified symbols of the markets to fetch the ticker for, all market tickers are returned if not assigned
         * @param {object} [params] extra parameters specific to the exchange API endpoint
         * @returns {object} a dictionary of [ticker structures]{@link https://docs.ccxt.com/#/?id=ticker-structure}
         */
        await this.loadMarkets ();
        const request = {};
        let market = undefined;
        if (symbols !== undefined) {
            const symbol = this.safeValue (symbols, 0);
            market = this.market (symbol);
            const marketIds = this.marketIds (symbols);
            request['symbol'] = marketIds.join (',');
        }
        let type = undefined;
        [ type, params ] = this.handleMarketTypeAndParams ('fetchTickers', market, params);
        let response = undefined;
        if (type === 'spot') {
            response = await this.v1PublicGetTicker (this.extend (request, params));
        } else {
            response = await this.v2PublicGetFuturesTicker (this.extend (request, params));
        }
        //
        //     {
        //         "code":0,
        //         "data":[
        //             {
        //                 "symbol":"QTUM/BTC",
        //                 "open":"0.00016537",
        //                 "close":"0.00019077",
        //                 "high":"0.000192",
        //                 "low":"0.00016537",
        //                 "volume":"846.6",
        //                 "ask":["0.00018698","26.2"],
        //                 "bid":["0.00018408","503.7"],
        //                 "type":"spot"
        //             }
        //         ]
        //     }
        //
        const data = this.safeValue (response, 'data', []);
        if (!Array.isArray (data)) {
            return this.parseTickers ([ data ], symbols);
        }
        return this.parseTickers (data, symbols);
    }

    parseOHLCV (ohlcv, market: Market = undefined): OHLCV {
        //
        //     {
        //         "m":"bar",
        //         "s":"BTC/USDT",
        //         "data":{
        //             "i":"1",
        //             "ts":1590228000000,
        //             "o":"9139.59",
        //             "c":"9131.94",
        //             "h":"9139.99",
        //             "l":"9121.71",
        //             "v":"25.20648"
        //         }
        //     }
        //
        const data = this.safeValue (ohlcv, 'data', {});
        return [
            this.safeInteger (data, 'ts'),
            this.safeNumber (data, 'o'),
            this.safeNumber (data, 'h'),
            this.safeNumber (data, 'l'),
            this.safeNumber (data, 'c'),
            this.safeNumber (data, 'v'),
        ];
    }

    async fetchOHLCV (symbol: string, timeframe = '1m', since: Int = undefined, limit: Int = undefined, params = {}): Promise<OHLCV[]> {
        /**
         * @method
         * @name ascendex#fetchOHLCV
         * @description fetches historical candlestick data containing the open, high, low, and close price, and the volume of a market
         * @param {string} symbol unified symbol of the market to fetch OHLCV data for
         * @param {string} timeframe the length of time each candle represents
         * @param {int} [since] timestamp in ms of the earliest candle to fetch
         * @param {int} [limit] the maximum amount of candles to fetch
         * @param {object} [params] extra parameters specific to the exchange API endpoint
         * @returns {int[][]} A list of candles ordered as timestamp, open, high, low, close, volume
         */
        await this.loadMarkets ();
        const market = this.market (symbol);
        const request = {
            'symbol': market['id'],
            'interval': this.safeString (this.timeframes, timeframe, timeframe),
        };
        // if since and limit are not specified
        // the exchange will return just 1 last candle by default
        const duration = this.parseTimeframe (timeframe);
        const options = this.safeValue (this.options, 'fetchOHLCV', {});
        const defaultLimit = this.safeInteger (options, 'limit', 500);
        if (since !== undefined) {
            request['from'] = since;
            if (limit === undefined) {
                limit = defaultLimit;
            } else {
                limit = Math.min (limit, defaultLimit);
            }
            request['to'] = this.sum (since, limit * duration * 1000, 1);
        } else if (limit !== undefined) {
            request['n'] = limit; // max 500
        }
        const response = await this.v1PublicGetBarhist (this.extend (request, params));
        //
        //     {
        //         "code":0,
        //         "data":[
        //             {
        //                 "m":"bar",
        //                 "s":"BTC/USDT",
        //                 "data":{
        //                     "i":"1",
        //                     "ts":1590228000000,
        //                     "o":"9139.59",
        //                     "c":"9131.94",
        //                     "h":"9139.99",
        //                     "l":"9121.71",
        //                     "v":"25.20648"
        //                 }
        //             }
        //         ]
        //     }
        //
        const data = this.safeValue (response, 'data', []);
        return this.parseOHLCVs (data, market, timeframe, since, limit);
    }

    parseTrade (trade, market: Market = undefined): Trade {
        //
        // public fetchTrades
        //
        //     {
        //         "p":"9128.5", // price
        //         "q":"0.0030", // quantity
        //         "ts":1590229002385, // timestamp
        //         "bm":false, // if true, the buyer is the market maker, we only use this field to "define the side" of a public trade
        //         "seqnum":180143985289898554
        //     }
        //
        const timestamp = this.safeInteger (trade, 'ts');
        const priceString = this.safeString2 (trade, 'price', 'p');
        const amountString = this.safeString (trade, 'q');
        const buyerIsMaker = this.safeValue (trade, 'bm', false);
        const side = buyerIsMaker ? 'sell' : 'buy';
        market = this.safeMarket (undefined, market);
        return this.safeTrade ({
            'info': trade,
            'timestamp': timestamp,
            'datetime': this.iso8601 (timestamp),
            'symbol': market['symbol'],
            'id': undefined,
            'order': undefined,
            'type': undefined,
            'takerOrMaker': undefined,
            'side': side,
            'price': priceString,
            'amount': amountString,
            'cost': undefined,
            'fee': undefined,
        }, market);
    }

    async fetchTrades (symbol: string, since: Int = undefined, limit: Int = undefined, params = {}): Promise<Trade[]> {
        /**
         * @method
         * @name ascendex#fetchTrades
         * @description get the list of most recent trades for a particular symbol
         * @see https://ascendex.github.io/ascendex-pro-api/#market-trades
         * @param {string} symbol unified symbol of the market to fetch trades for
         * @param {int} [since] timestamp in ms of the earliest trade to fetch
         * @param {int} [limit] the maximum amount of trades to fetch
         * @param {object} [params] extra parameters specific to the exchange API endpoint
         * @returns {Trade[]} a list of [trade structures]{@link https://docs.ccxt.com/#/?id=public-trades}
         */
        await this.loadMarkets ();
        const market = this.market (symbol);
        const request = {
            'symbol': market['id'],
        };
        if (limit !== undefined) {
            request['n'] = limit; // max 100
        }
        const response = await this.v1PublicGetTrades (this.extend (request, params));
        //
        //     {
        //         "code":0,
        //         "data":{
        //             "m":"trades",
        //             "symbol":"BTC-PERP",
        //             "data":[
        //                 {"p":"9128.5","q":"0.0030","ts":1590229002385,"bm":false,"seqnum":180143985289898554},
        //                 {"p":"9129","q":"0.0030","ts":1590229002642,"bm":false,"seqnum":180143985289898587},
        //                 {"p":"9129.5","q":"0.0030","ts":1590229021306,"bm":false,"seqnum":180143985289899043}
        //             ]
        //         }
        //     }
        //
        const records = this.safeValue (response, 'data', []);
        const trades = this.safeValue (records, 'data', []);
        return this.parseTrades (trades, market, since, limit);
    }

    parseOrderStatus (status) {
        const statuses = {
            'PendingNew': 'open',
            'New': 'open',
            'PartiallyFilled': 'open',
            'Filled': 'closed',
            'Canceled': 'canceled',
            'Rejected': 'rejected',
        };
        return this.safeString (statuses, status, status);
    }

    parseOrder (order, market: Market = undefined): Order {
        //
        // createOrder
        //
        //     {
        //         "id": "16e607e2b83a8bXHbAwwoqDo55c166fa",
        //         "orderId": "16e85b4d9b9a8bXHbAwwoqDoc3d66830",
        //         "orderType": "Market",
        //         "symbol": "BTC/USDT",
        //         "timestamp": 1573576916201
        //     }
        //
        //     {
        //         "ac": "FUTURES",
        //         "accountId": "fut2ODPhGiY71Pl4vtXnOZ00ssgD7QGn",
        //         "time": 1640819389454,
        //         "orderId": "a17e0874ecbdU0711043490bbtcpDU5X",
        //         "seqNum": -1,
        //         "orderType": "Limit",
        //         "execInst": "NULL_VAL",
        //         "side": "Buy",
        //         "symbol": "BTC-PERP",
        //         "price": "30000",
        //         "orderQty": "0.002",
        //         "stopPrice": "0",
        //         "stopBy": "ref-px",
        //         "status": "Ack",
        //         "lastExecTime": 1640819389454,
        //         "lastQty": "0",
        //         "lastPx": "0",
        //         "avgFilledPx": "0",
        //         "cumFilledQty": "0",
        //         "fee": "0",
        //         "cumFee": "0",
        //         "feeAsset": "",
        //         "errorCode": "",
        //         "posStopLossPrice": "0",
        //         "posStopLossTrigger": "market",
        //         "posTakeProfitPrice": "0",
        //         "posTakeProfitTrigger": "market",
        //         "liquidityInd": "n"
        //      }
        //
        // fetchOrder, fetchOpenOrders, fetchClosedOrders
        //
        //     {
        //         "symbol":       "BTC/USDT",
        //         "price":        "8131.22",
        //         "orderQty":     "0.00082",
        //         "orderType":    "Market",
        //         "avgPx":        "7392.02",
        //         "cumFee":       "0.005152238",
        //         "cumFilledQty": "0.00082",
        //         "errorCode":    "",
        //         "feeAsset":     "USDT",
        //         "lastExecTime": 1575953151764,
        //         "orderId":      "a16eee20b6750866943712zWEDdAjt3",
        //         "seqNum":       2623469,
        //         "side":         "Buy",
        //         "status":       "Filled",
        //         "stopPrice":    "",
        //         "execInst":     "NULL_VAL" // "Post" (for postOnly orders), "reduceOnly" (for reduceOnly orders)
        //     }
        //
        //     {
        //         "orderId": "a173ad938fc3U22666567717788c3b66",   // orderId
        //         "seqNum": 18777366360,                           // sequence number
        //         "accountId": "cshwSjbpPjSwHmxPdz2CPQVU9mnbzPpt", // accountId
        //         "symbol": "BTC/USDT",                            // symbol
        //         "orderType": "Limit",                            // order type (Limit/Market/StopMarket/StopLimit)
        //         "side": "Sell",                                  // order side (Buy/Sell)
        //         "price": "11346.77",                             // order price
        //         "stopPrice": "0",                                // stop price (0 by default)
        //         "orderQty": "0.01",                              // order quantity (in base asset)
        //         "status": "Canceled",                            // order status (Filled/Canceled/Rejected)
        //         "createTime": 1596344995793,                     // order creation time
        //         "lastExecTime": 1596344996053,                   // last execution time
        //         "avgFillPrice": "11346.77",                      // average filled price
        //         "fillQty": "0.01",                               // filled quantity (in base asset)
        //         "fee": "-0.004992579",                           // cummulative fee. if negative, this value is the commission charged; if possitive, this value is the rebate received.
        //         "feeAsset": "USDT"                               // fee asset
        //     }
        //
        //     {
        //         "ac": "FUTURES",
        //         "accountId": "testabcdefg",
        //         "avgPx": "0",
        //         "cumFee": "0",
        //         "cumQty": "0",
        //         "errorCode": "NULL_VAL",
        //         "execInst": "NULL_VAL",
        //         "feeAsset": "USDT",
        //         "lastExecTime": 1584072844085,
        //         "orderId": "r170d21956dd5450276356bbtcpKa74",
        //         "orderQty": "1.1499",
        //         "orderType": "Limit",
        //         "price": "4000",
        //         "sendingTime": 1584072841033,
        //         "seqNum": 24105338,
        //         "side": "Buy",
        //         "status": "Canceled",
        //         "stopPrice": "",
        //         "symbol": "BTC-PERP"
        //     },
        //
        const status = this.parseOrderStatus (this.safeString (order, 'status'));
        const marketId = this.safeString (order, 'symbol');
        const symbol = this.safeSymbol (marketId, market, '/');
        let timestamp = this.safeInteger2 (order, 'timestamp', 'sendingTime');
        const lastTradeTimestamp = this.safeInteger (order, 'lastExecTime');
        if (timestamp === undefined) {
            timestamp = lastTradeTimestamp;
        }
        const price = this.safeString (order, 'price');
        const amount = this.safeString (order, 'orderQty');
        const average = this.safeString (order, 'avgPx');
        const filled = this.safeStringN (order, [ 'cumFilledQty', 'cumQty', 'fillQty' ]);
        const id = this.safeString (order, 'orderId');
        let clientOrderId = this.safeString (order, 'id');
        if (clientOrderId !== undefined) {
            if (clientOrderId.length < 1) {
                clientOrderId = undefined;
            }
        }
        const rawTypeLower = this.safeStringLower (order, 'orderType');
        let type = rawTypeLower;
        if (rawTypeLower !== undefined) {
            if (rawTypeLower === 'stoplimit') {
                type = 'limit';
            }
            if (rawTypeLower === 'stopmarket') {
                type = 'market';
            }
        }
        const side = this.safeStringLower (order, 'side');
        const feeCost = this.safeNumber2 (order, 'cumFee', 'fee');
        let fee = undefined;
        if (feeCost !== undefined) {
            const feeCurrencyId = this.safeString (order, 'feeAsset');
            const feeCurrencyCode = this.safeCurrencyCode (feeCurrencyId);
            fee = {
                'cost': feeCost,
                'currency': feeCurrencyCode,
            };
        }
        const stopPrice = this.safeNumber (order, 'stopPrice');
        let reduceOnly = undefined;
        const execInst = this.safeString (order, 'execInst');
        if (execInst === 'reduceOnly') {
            reduceOnly = true;
        }
        let postOnly = undefined;
        if (execInst === 'Post') {
            postOnly = true;
        }
        return this.safeOrder ({
            'info': order,
            'id': id,
            'clientOrderId': clientOrderId,
            'timestamp': timestamp,
            'datetime': this.iso8601 (timestamp),
            'lastTradeTimestamp': lastTradeTimestamp,
            'symbol': symbol,
            'type': type,
            'timeInForce': undefined,
            'postOnly': postOnly,
            'reduceOnly': reduceOnly,
            'side': side,
            'price': price,
            'stopPrice': stopPrice,
            'triggerPrice': stopPrice,
            'amount': amount,
            'cost': undefined,
            'average': average,
            'filled': filled,
            'remaining': undefined,
            'status': status,
            'fee': fee,
            'trades': undefined,
        }, market);
    }

    async fetchTradingFees (params = {}) {
        /**
         * @method
         * @name ascendex#fetchTradingFees
         * @description fetch the trading fees for multiple markets
         * @param {object} [params] extra parameters specific to the exchange API endpoint
         * @returns {object} a dictionary of [fee structures]{@link https://docs.ccxt.com/#/?id=fee-structure} indexed by market symbols
         */
        await this.loadMarkets ();
        await this.loadAccounts ();
        const account = this.safeValue (this.accounts, 0, {});
        const accountGroup = this.safeString (account, 'id');
        const request = {
            'account-group': accountGroup,
        };
        const response = await this.v1PrivateAccountGroupGetSpotFee (this.extend (request, params));
        //
        //      {
        //         "code": "0",
        //         "data": {
        //           "domain": "spot",
        //           "userUID": "U1479576458",
        //           "vipLevel": "0",
        //           "fees": [
        //             { symbol: 'HT/USDT', fee: { taker: '0.001', maker: "0.001" } },
        //             { symbol: 'LAMB/BTC', fee: { taker: '0.002', maker: "0.002" } },
        //             { symbol: 'STOS/USDT', fee: { taker: '0.002', maker: "0.002" } },
        //             ...
        //           ]
        //         }
        //      }
        //
        const data = this.safeValue (response, 'data', {});
        const fees = this.safeValue (data, 'fees', []);
        const result = {};
        for (let i = 0; i < fees.length; i++) {
            const fee = fees[i];
            const marketId = this.safeString (fee, 'symbol');
            const symbol = this.safeSymbol (marketId, undefined, '/');
            const takerMaker = this.safeValue (fee, 'fee', {});
            result[symbol] = {
                'info': fee,
                'symbol': symbol,
                'maker': this.safeNumber (takerMaker, 'maker'),
                'taker': this.safeNumber (takerMaker, 'taker'),
            };
        }
        return result;
    }

    createOrderRequest (symbol: string, type: OrderType, side: OrderSide, amount, price = undefined, params = {}) {
        /**
         * @method
         * @ignore
         * @name ascendex#createOrderRequest
         * @description helper function to build request
         * @param {string} symbol unified symbol of the market to create an order in
         * @param {string} type 'market' or 'limit'
         * @param {string} side 'buy' or 'sell'
         * @param {float} amount how much you want to trade in units of the base currency
         * @param {float} [price] the price at which the order is to be fullfilled, in units of the quote currency, ignored in market orders
         * @param {object} [params] extra parameters specific to the exchange API endpoint
         * @param {string} [params.timeInForce] "GTC", "IOC", "FOK", or "PO"
         * @param {bool} [params.postOnly] true or false
         * @param {float} [params.stopPrice] the price at which a trigger order is triggered at
         * @returns {object} request to be sent to the exchange
         */
        const market = this.market (symbol);
        let marginMode = undefined;
        let marketType = undefined;
        [ marginMode, params ] = this.handleMarginModeAndParams ('createOrderRequest', params);
        [ marketType, params ] = this.handleMarketTypeAndParams ('createOrderRequest', market, params);
        const accountsByType = this.safeValue (this.options, 'accountsByType', {});
        let accountCategory = this.safeString (accountsByType, marketType, 'cash');
        if (marginMode !== undefined) {
            accountCategory = 'margin';
        }
        const account = this.safeValue (this.accounts, 0, {});
        const accountGroup = this.safeValue (account, 'id');
        const clientOrderId = this.safeString2 (params, 'clientOrderId', 'id');
        const request = {
            'account-group': accountGroup,
            'account-category': accountCategory,
            'symbol': market['id'],
            'time': this.milliseconds (),
            'orderQty': this.amountToPrecision (symbol, amount),
            'orderType': type, // limit, market, stop_market, stop_limit
            'side': side, // buy or sell,
            // 'execInst': // Post for postOnly, ReduceOnly for reduceOnly
            // 'respInst': 'ACK', // ACK, 'ACCEPT, DONE
        };
        const isMarketOrder = ((type === 'market') || (type === 'stop_market'));
        const isLimitOrder = ((type === 'limit') || (type === 'stop_limit'));
        const timeInForce = this.safeString (params, 'timeInForce');
        const postOnly = this.isPostOnly (isMarketOrder, false, params);
        const reduceOnly = this.safeValue (params, 'reduceOnly', false);
        const stopPrice = this.safeValue2 (params, 'triggerPrice', 'stopPrice');
        if (isLimitOrder) {
            request['orderPrice'] = this.priceToPrecision (symbol, price);
        }
        if (timeInForce === 'IOC') {
            request['timeInForce'] = 'IOC';
        }
        if (timeInForce === 'FOK') {
            request['timeInForce'] = 'FOK';
        }
        if (postOnly) {
            request['postOnly'] = true;
        }
        if (stopPrice !== undefined) {
            request['stopPrice'] = this.priceToPrecision (symbol, stopPrice);
            if (isLimitOrder) {
                request['orderType'] = 'stop_limit';
            } else if (isMarketOrder) {
                request['orderType'] = 'stop_market';
            }
        }
        if (clientOrderId !== undefined) {
            request['id'] = clientOrderId;
        }
        if (market['spot']) {
            if (accountCategory !== undefined) {
                request['category'] = accountCategory;
            }
        } else {
            request['account-category'] = accountCategory;
            if (reduceOnly) {
                request['execInst'] = 'ReduceOnly';
            }
            if (postOnly) {
                request['execInst'] = 'Post';
            }
        }
        params = this.omit (params, [ 'reduceOnly', 'triggerPrice' ]);
        return this.extend (request, params);
    }

    async createOrder (symbol: string, type: OrderType, side: OrderSide, amount, price = undefined, params = {}) {
        /**
         * @method
         * @name ascendex#createOrder
         * @description create a trade order on the exchange
         * @see https://ascendex.github.io/ascendex-pro-api/#place-order
         * @see https://ascendex.github.io/ascendex-futures-pro-api-v2/#new-order
         * @param {string} symbol unified CCXT market symbol
         * @param {string} type "limit" or "market"
         * @param {string} side "buy" or "sell"
         * @param {float} amount the amount of currency to trade
         * @param {float} [price] *ignored in "market" orders* the price at which the order is to be fullfilled at in units of the quote currency
         * @param {object} [params] extra parameters specific to the exchange API endpoint
         * @param {string} [params.timeInForce] "GTC", "IOC", "FOK", or "PO"
         * @param {bool} [params.postOnly] true or false
         * @param {float} [params.stopPrice] the price at which a trigger order is triggered at
         * @param {object} [params.takeProfit] *takeProfit object in params* containing the triggerPrice that the attached take profit order will be triggered (perpetual swap markets only)
         * @param {float} [params.takeProfit.triggerPrice] *swap only* take profit trigger price
         * @param {object} [params.stopLoss] *stopLoss object in params* containing the triggerPrice that the attached stop loss order will be triggered (perpetual swap markets only)
         * @param {float} [params.stopLoss.triggerPrice] *swap only* stop loss trigger price
         * @returns [An order structure]{@link https://docs.ccxt.com/#/?id=order-structure}
         */
        await this.loadMarkets ();
        await this.loadAccounts ();
        const market = this.market (symbol);
        const request = this.createOrderRequest (symbol, type, side, amount, price, params);
        let response = undefined;
        if (market['swap']) {
            response = await this.v2PrivateAccountGroupPostFuturesOrder (request);
        } else {
            response = await this.v1PrivateAccountCategoryPostOrder (request);
        }
        //
        // spot
        //
        //      {
        //          "code":0,
        //          "data": {
        //              "accountId":"cshwT8RKojkT1HoaA5UdeimR2SrmHG2I",
        //              "ac":"CASH",
        //              "action":"place-order",
        //              "status":"Ack",
        //              "info": {
        //                  "symbol":"TRX/USDT",
        //                  "orderType":"StopLimit",
        //                  "timestamp":1654290662172,
        //                  "id":"",
        //                  "orderId":"a1812b6840ddU8191168955av0k6Eyhj"
        //              }
        //          }
        //      }
        //
        // swap
        //
        //      {
        //          "code":0,
        //          "data": {
        //              "meta": {
        //                  "id":"",
        //                  "action":"place-order",
        //                  "respInst":"ACK"
        //              },
        //              "order": {
        //                  "ac":"FUTURES",
        //                  "accountId":"futwT8RKojkT1HoaA5UdeimR2SrmHG2I",
        //                  "time":1654290969965,
        //                  "orderId":"a1812b6cf322U8191168955oJamfTh7b",
        //                  "seqNum":-1,
        //                  "orderType":"StopLimit",
        //                  "execInst":"NULL_VAL",
        //                  "side":"Buy",
        //                  "symbol":"TRX-PERP",
        //                  "price":"0.083",
        //                  "orderQty":"1",
        //                  "stopPrice":"0.082",
        //                  "stopBy":"ref-px",
        //                  "status":"Ack",
        //                  "lastExecTime":1654290969965,
        //                  "lastQty":"0",
        //                  "lastPx":"0",
        //                  "avgFilledPx":"0",
        //                  "cumFilledQty":"0",
        //                  "fee":"0",
        //                  "cumFee":"0",
        //                  "feeAsset":"",
        //                  "errorCode":"",
        //                  "posStopLossPrice":"0",
        //                  "posStopLossTrigger":"market",
        //                  "posTakeProfitPrice":"0",
        //                  "posTakeProfitTrigger":"market",
        //                  "liquidityInd":"n"
        //              }
        //          }
        //      }
        //
        const data = this.safeValue (response, 'data', {});
        const order = this.safeValue2 (data, 'order', 'info', {});
        return this.parseOrder (order, market);
    }

    async createOrders (orders: OrderRequest[], params = {}) {
        /**
         * @method
         * @name ascendex#createOrders
         * @description create a list of trade orders
         * @see https://ascendex.github.io/ascendex-pro-api/#place-batch-orders
         * @see https://ascendex.github.io/ascendex-futures-pro-api-v2/#place-batch-orders
         * @param {Array} orders list of orders to create, each object should contain the parameters required by createOrder, namely symbol, type, side, amount, price and params
         * @param {object} [params] extra parameters specific to the exchange API endpoint
         * @param {string} [params.timeInForce] "GTC", "IOC", "FOK", or "PO"
         * @param {bool} [params.postOnly] true or false
         * @param {float} [params.stopPrice] the price at which a trigger order is triggered at
         * @returns {object} an [order structure]{@link https://docs.ccxt.com/#/?id=order-structure}
         */
        await this.loadMarkets ();
        await this.loadAccounts ();
        const ordersRequests = [];
        let symbol = undefined;
        let marginMode = undefined;
        for (let i = 0; i < orders.length; i++) {
            const rawOrder = orders[i];
            const marketId = this.safeString (rawOrder, 'symbol');
            if (symbol === undefined) {
                symbol = marketId;
            } else {
                if (symbol !== marketId) {
                    throw new BadRequest (this.id + ' createOrders() requires all orders to have the same symbol');
                }
            }
            const type = this.safeString (rawOrder, 'type');
            const side = this.safeString (rawOrder, 'side');
            const amount = this.safeValue (rawOrder, 'amount');
            const price = this.safeValue (rawOrder, 'price');
            const orderParams = this.safeValue (rawOrder, 'params', {});
            const marginResult = this.handleMarginModeAndParams ('createOrders', orderParams);
            const currentMarginMode = marginResult[0];
            if (currentMarginMode !== undefined) {
                if (marginMode === undefined) {
                    marginMode = currentMarginMode;
                } else {
                    if (marginMode !== currentMarginMode) {
                        throw new BadRequest (this.id + ' createOrders() requires all orders to have the same margin mode (isolated or cross)');
                    }
                }
            }
            const orderRequest = this.createOrderRequest (marketId, type, side, amount, price, orderParams);
            ordersRequests.push (orderRequest);
        }
        const market = this.market (symbol);
        const accountsByType = this.safeValue (this.options, 'accountsByType', {});
        let accountCategory = this.safeString (accountsByType, market['type'], 'cash');
        if (marginMode !== undefined) {
            accountCategory = 'margin';
        }
        const account = this.safeValue (this.accounts, 0, {});
        const accountGroup = this.safeValue (account, 'id');
        const request = {};
        let response = undefined;
        if (market['swap']) {
            throw new NotSupported (this.id + ' createOrders() is not currently supported for swap markets on ascendex');
            // request['account-group'] = accountGroup;
            // request['category'] = accountCategory;
            // request['orders'] = ordersRequests;
            // response = await this.v2PrivateAccountGroupPostFuturesOrderBatch (request);
        } else {
            request['account-group'] = accountGroup;
            request['account-category'] = accountCategory;
            request['orders'] = ordersRequests;
            response = await this.v1PrivateAccountCategoryPostOrderBatch (request);
        }
        //
        // spot
        //
        //     {
        //         "code": 0,
        //         "data": {
        //             "accountId": "cshdAKBO43TKIh2kJtq7FVVb42KIePyS",
        //             "ac": "CASH",
        //             "action": "batch-place-order",
        //             "status": "Ack",
        //             "info": [
        //                 {
        //                     "symbol": "BTC/USDT",
        //                     "orderType": "Limit",
        //                     "timestamp": 1699326589344,
        //                     "id": "",
        //                     "orderId": "a18ba7c1f6efU0711043490p3HvjjN5x"
        //                 }
        //             ]
        //         }
        //     }
        //
        const data = this.safeValue (response, 'data', {});
        const info = this.safeValue (data, 'info', []);
        return this.parseOrders (info, market);
    }

    async fetchOrder (id: string, symbol: Str = undefined, params = {}) {
        /**
         * @method
         * @name ascendex#fetchOrder
         * @description fetches information on an order made by the user
         * @see https://ascendex.github.io/ascendex-pro-api/#query-order
         * @see https://ascendex.github.io/ascendex-futures-pro-api-v2/#query-order-by-id
         * @param {string} symbol unified symbol of the market the order was made in
         * @param {object} [params] extra parameters specific to the exchange API endpoint
         * @returns {object} An [order structure]{@link https://docs.ccxt.com/#/?id=order-structure}
         */
        await this.loadMarkets ();
        await this.loadAccounts ();
        let market = undefined;
        if (symbol !== undefined) {
            market = this.market (symbol);
        }
        const [ type, query ] = this.handleMarketTypeAndParams ('fetchOrder', market, params);
        const accountsByType = this.safeValue (this.options, 'accountsByType', {});
        const accountCategory = this.safeString (accountsByType, type, 'cash');
        const account = this.safeValue (this.accounts, 0, {});
        const accountGroup = this.safeValue (account, 'id');
        const request = {
            'account-group': accountGroup,
            'account-category': accountCategory,
            'orderId': id,
        };
        let response = undefined;
        if ((type === 'spot') || (type === 'margin')) {
            response = await this.v1PrivateAccountCategoryGetOrderStatus (this.extend (request, query));
        } else if (type === 'swap') {
            request['account-category'] = accountCategory;
            response = await this.v2PrivateAccountGroupGetFuturesOrderStatus (this.extend (request, query));
        } else {
            throw new NotSupported (this.id + ' fetchOrder() is not currently supported for ' + type + ' markets');
        }
        //
        // AccountCategoryGetOrderStatus
        //
        //     {
        //         "code": 0,
        //         "accountCategory": "CASH",
        //         "accountId": "cshQtyfq8XLAA9kcf19h8bXHbAwwoqDo",
        //         "data": [
        //             {
        //                 "symbol":       "BTC/USDT",
        //                 "price":        "8131.22",
        //                 "orderQty":     "0.00082",
        //                 "orderType":    "Market",
        //                 "avgPx":        "7392.02",
        //                 "cumFee":       "0.005152238",
        //                 "cumFilledQty": "0.00082",
        //                 "errorCode":    "",
        //                 "feeAsset":     "USDT",
        //                 "lastExecTime": 1575953151764,
        //                 "orderId":      "a16eee20b6750866943712zWEDdAjt3",
        //                 "seqNum":       2623469,
        //                 "side":         "Buy",
        //                 "status":       "Filled",
        //                 "stopPrice":    "",
        //                 "execInst":     "NULL_VAL"
        //             }
        //         ]
        //     }
        //
        // AccountGroupGetFuturesOrderStatus
        //
        //     {
        //         "code": 0,
        //         "accountId": "fut2ODPhGiY71Pl4vtXnOZ00ssgD7QGn",
        //         "ac": "FUTURES",
        //         "data": {
        //             "ac": "FUTURES",
        //             "accountId": "fut2ODPhGiY71Pl4vtXnOZ00ssgD7QGn",
        //             "time": 1640247020217,
        //             "orderId": "r17de65747aeU0711043490bbtcp0cmt",
        //             "seqNum": 28796162908,
        //             "orderType": "Limit",
        //             "execInst": "NULL_VAL",
        //             "side": "Buy",
        //             "symbol": "BTC-PERP",
        //             "price": "30000",
        //             "orderQty": "0.0021",
        //             "stopPrice": "0",
        //             "stopBy": "market",
        //             "status": "New",
        //             "lastExecTime": 1640247020232,
        //             "lastQty": "0",
        //             "lastPx": "0",
        //             "avgFilledPx": "0",
        //             "cumFilledQty": "0",
        //             "fee": "0",
        //             "cumFee": "0",
        //             "feeAsset": "USDT",
        //             "errorCode": "",
        //             "posStopLossPrice": "0",
        //             "posStopLossTrigger": "market",
        //             "posTakeProfitPrice": "0",
        //             "posTakeProfitTrigger": "market",
        //             "liquidityInd": "n"
        //         }
        //     }
        //
        const data = this.safeValue (response, 'data', {});
        return this.parseOrder (data, market);
    }

    async fetchOpenOrders (symbol: Str = undefined, since: Int = undefined, limit: Int = undefined, params = {}): Promise<Order[]> {
        /**
         * @method
         * @name ascendex#fetchOpenOrders
         * @description fetch all unfilled currently open orders
         * @see https://ascendex.github.io/ascendex-pro-api/#list-open-orders
         * @see https://ascendex.github.io/ascendex-futures-pro-api-v2/#list-open-orders
         * @param {string} symbol unified market symbol
         * @param {int} [since] the earliest time in ms to fetch open orders for
         * @param {int} [limit] the maximum number of  open orders structures to retrieve
         * @param {object} [params] extra parameters specific to the exchange API endpoint
         * @returns {Order[]} a list of [order structures]{@link https://docs.ccxt.com/#/?id=order-structure}
         */
        await this.loadMarkets ();
        await this.loadAccounts ();
        let market = undefined;
        if (symbol !== undefined) {
            market = this.market (symbol);
            symbol = market['symbol'];
        }
        const account = this.safeValue (this.accounts, 0, {});
        const accountGroup = this.safeValue (account, 'id');
        const [ type, query ] = this.handleMarketTypeAndParams ('fetchOpenOrders', market, params);
        const accountsByType = this.safeValue (this.options, 'accountsByType', {});
        const accountCategory = this.safeString (accountsByType, type, 'cash');
        const request = {
            'account-group': accountGroup,
            'account-category': accountCategory,
        };
        let response = undefined;
        if ((type === 'spot') || (type === 'margin')) {
            response = await this.v1PrivateAccountCategoryGetOrderOpen (this.extend (request, query));
        } else if (type === 'swap') {
            request['account-category'] = accountCategory;
            response = await this.v2PrivateAccountGroupGetFuturesOrderOpen (this.extend (request, query));
        } else {
            throw new NotSupported (this.id + ' fetchOpenOrders() is not currently supported for ' + type + ' markets');
        }
        //
        // AccountCategoryGetOrderOpen
        //
        //     {
        //         "ac": "CASH",
        //         "accountId": "cshQtyfq8XLAA9kcf19h8bXHbAwwoqDo",
        //         "code": 0,
        //         "data": [
        //             {
        //                 "avgPx": "0",         // Average filled price of the order
        //                 "cumFee": "0",       // cumulative fee paid for this order
        //                 "cumFilledQty": "0", // cumulative filled quantity
        //                 "errorCode": "",     // error code; could be empty
        //                 "feeAsset": "USDT",  // fee asset
        //                 "lastExecTime": 1576019723550, //  The last execution time of the order
        //                 "orderId": "s16ef21882ea0866943712034f36d83", // server provided orderId
        //                 "orderQty": "0.0083",  // order quantity
        //                 "orderType": "Limit",  // order type
        //                 "price": "7105",       // order price
        //                 "seqNum": 8193258,     // sequence number
        //                 "side": "Buy",         // order side
        //                 "status": "New",       // order status on matching engine
        //                 "stopPrice": "",       // only available for stop market and stop limit orders; otherwise empty
        //                 "symbol": "BTC/USDT",
        //                 "execInst": "NULL_VAL" // execution instruction
        //             },
        //         ]
        //     }
        //
        // AccountGroupGetFuturesOrderOpen
        //
        // {
        //     "code": 0,
        //     "data": [
        //         {
        //             "ac": "FUTURES",
        //             "accountId": "fut2ODPhGiY71Pl4vtXnOZ00ssgD7QGn",
        //             "time": 1640247020217,
        //             "orderId": "r17de65747aeU0711043490bbtcp0cmt",
        //             "seqNum": 28796162908,
        //             "orderType": "Limit",
        //             "execInst": "NULL_VAL",
        //             "side": "Buy",
        //             "symbol": "BTC-PERP",
        //             "price": "30000",
        //             "orderQty": "0.0021",
        //             "stopPrice": "0",
        //             "stopBy": "market",
        //             "status": "New",
        //             "lastExecTime": 1640247020232,
        //             "lastQty": "0",
        //             "lastPx": "0",
        //             "avgFilledPx": "0",
        //             "cumFilledQty": "0",
        //             "fee": "0",
        //             "cumFee": "0",
        //             "feeAsset": "USDT",
        //             "errorCode": "",
        //             "posStopLossPrice": "0",
        //             "posStopLossTrigger": "market",
        //             "posTakeProfitPrice": "0",
        //             "posTakeProfitTrigger": "market",
        //             "liquidityInd": "n"
        //         }
        //     ]
        // }
        //
        const data = this.safeValue (response, 'data', []);
        if (accountCategory === 'futures') {
            return this.parseOrders (data, market, since, limit);
        }
        // a workaround for https://github.com/ccxt/ccxt/issues/7187
        const orders = [];
        for (let i = 0; i < data.length; i++) {
            const order = this.parseOrder (data[i], market);
            orders.push (order);
        }
        return this.filterBySymbolSinceLimit (orders, symbol, since, limit) as Order[];
    }

    async fetchClosedOrders (symbol: Str = undefined, since: Int = undefined, limit: Int = undefined, params = {}): Promise<Order[]> {
        /**
         * @method
         * @name ascendex#fetchClosedOrders
         * @description fetches information on multiple closed orders made by the user
         * @see https://ascendex.github.io/ascendex-pro-api/#list-history-orders-v2
         * @see https://ascendex.github.io/ascendex-futures-pro-api-v2/#list-current-history-orders
         * @param {string} symbol unified market symbol of the market orders were made in
         * @param {int} [since] the earliest time in ms to fetch orders for
         * @param {int} [limit] the maximum number of  orde structures to retrieve
         * @param {object} [params] extra parameters specific to the exchange API endpoint
         * @param {int} [params.until] the latest time in ms to fetch orders for
         * @returns {Order[]} a list of [order structures]{@link https://docs.ccxt.com/#/?id=order-structure}
         */
        await this.loadMarkets ();
        await this.loadAccounts ();
        const account = this.safeValue (this.accounts, 0, {});
        const accountGroup = this.safeValue (account, 'id');
        const request = {
            // 'category': accountCategory,
            // 'symbol': market['id'],
            // 'orderType': 'market', // optional, string
            // 'side': 'buy', // or 'sell', optional, case insensitive.
            // 'status': 'Filled', // "Filled", "Canceled", or "Rejected"
            // 'startTime': exchange.milliseconds (),
            // 'endTime': exchange.milliseconds (),
            // 'page': 1,
            // 'pageSize': 100,
        };
        let market = undefined;
        if (symbol !== undefined) {
            market = this.market (symbol);
            request['symbol'] = market['id'];
        }
        const [ type, query ] = this.handleMarketTypeAndParams ('fetchClosedOrders', market, params);
        const options = this.safeValue (this.options, 'fetchClosedOrders', {});
        const defaultMethod = this.safeString (options, 'method', 'v2PrivateDataGetOrderHist');
        const method = this.getSupportedMapping (type, {
            'spot': defaultMethod,
            'margin': defaultMethod,
            'swap': 'v2PrivateAccountGroupGetFuturesOrderHistCurrent',
        });
        if (since !== undefined) {
            request['startTime'] = since;
        }
        const until = this.safeString (params, 'until');
        if (until !== undefined) {
            request['endTime'] = until;
        }
        const accountsByType = this.safeValue (this.options, 'accountsByType', {});
        const accountCategory = this.safeString (accountsByType, type, 'cash'); // margin, futures
        let response = undefined;
        if (method === 'v1PrivateAccountCategoryGetOrderHistCurrent') {
            request['account-group'] = accountGroup;
            request['account-category'] = accountCategory;
            if (limit !== undefined) {
                request['limit'] = limit;
            }
            response = await this.v1PrivateAccountCategoryGetOrderHistCurrent (this.extend (request, query));
        } else if (method === 'v2PrivateDataGetOrderHist') {
            request['account'] = accountCategory;
            if (limit !== undefined) {
                request['limit'] = limit;
            }
            response = await this.v2PrivateDataGetOrderHist (this.extend (request, query));
        } else if (method === 'v2PrivateAccountGroupGetFuturesOrderHistCurrent') {
            request['account-group'] = accountGroup;
            request['account-category'] = accountCategory;
            if (limit !== undefined) {
                request['pageSize'] = limit;
            }
            response = await this.v2PrivateAccountGroupGetFuturesOrderHistCurrent (this.extend (request, query));
        } else {
            throw new NotSupported (this.id + ' fetchClosedOrders() is not currently supported for ' + type + ' markets');
        }
        //
        // accountCategoryGetOrderHistCurrent
        //
        //     {
        //         "code":0,
        //         "accountId":"cshrHKLZCjlZ2ejqkmvIHHtPmLYqdnda",
        //         "ac":"CASH",
        //         "data":[
        //             {
        //                 "seqNum":15561826728,
        //                 "orderId":"a17294d305c0U6491137460bethu7kw9",
        //                 "symbol":"ETH/USDT",
        //                 "orderType":"Limit",
        //                 "lastExecTime":1591635618200,
        //                 "price":"200",
        //                 "orderQty":"0.1",
        //                 "side":"Buy",
        //                 "status":"Canceled",
        //                 "avgPx":"0",
        //                 "cumFilledQty":"0",
        //                 "stopPrice":"",
        //                 "errorCode":"",
        //                 "cumFee":"0",
        //                 "feeAsset":"USDT",
        //                 "execInst":"NULL_VAL"
        //             }
        //         ]
        //     }
        //
        //    {
        //        "code": 0,
        //        "data": [
        //            {
        //                "orderId"     :  "a173ad938fc3U22666567717788c3b66", // orderId
        //                "seqNum"      :  18777366360,                        // sequence number
        //                "accountId"   :  "cshwSjbpPjSwHmxPdz2CPQVU9mnbzPpt", // accountId
        //                "symbol"      :  "BTC/USDT",                         // symbol
        //                "orderType"   :  "Limit",                            // order type (Limit/Market/StopMarket/StopLimit)
        //                "side"        :  "Sell",                             // order side (Buy/Sell)
        //                "price"       :  "11346.77",                         // order price
        //                "stopPrice"   :  "0",                                // stop price (0 by default)
        //                "orderQty"    :  "0.01",                             // order quantity (in base asset)
        //                "status"      :  "Canceled",                         // order status (Filled/Canceled/Rejected)
        //                "createTime"  :  1596344995793,                      // order creation time
        //                "lastExecTime":  1596344996053,                      // last execution time
        //                "avgFillPrice":  "11346.77",                         // average filled price
        //                "fillQty"     :  "0.01",                             // filled quantity (in base asset)
        //                "fee"         :  "-0.004992579",                     // cummulative fee. if negative, this value is the commission charged; if possitive, this value is the rebate received.
        //                "feeAsset"    :  "USDT"                              // fee asset
        //            }
        //        ]
        //    }
        //
        // accountGroupGetFuturesOrderHistCurrent
        //
        //     {
        //         "code": 0,
        //         "data": [
        //             {
        //                 "ac": "FUTURES",
        //                 "accountId": "fut2ODPhGiY71Pl4vtXnOZ00ssgD7QGn",
        //                 "time": 1640245777002,
        //                 "orderId": "r17de6444fa6U0711043490bbtcpJ2lI",
        //                 "seqNum": 28796124902,
        //                 "orderType": "Limit",
        //                 "execInst": "NULL_VAL",
        //                 "side": "Buy",
        //                 "symbol": "BTC-PERP",
        //                 "price": "30000",
        //                 "orderQty": "0.0021",
        //                 "stopPrice": "0",
        //                 "stopBy": "market",
        //                 "status": "Canceled",
        //                 "lastExecTime": 1640246574886,
        //                 "lastQty": "0",
        //                 "lastPx": "0",
        //                 "avgFilledPx": "0",
        //                 "cumFilledQty": "0",
        //                 "fee": "0",
        //                 "cumFee": "0",
        //                 "feeAsset": "USDT",
        //                 "errorCode": "",
        //                 "posStopLossPrice": "0",
        //                 "posStopLossTrigger": "market",
        //                 "posTakeProfitPrice": "0",
        //                 "posTakeProfitTrigger": "market",
        //                 "liquidityInd": "n"
        //             }
        //         ]
        //     }
        //
        let data = this.safeValue (response, 'data');
        const isArray = Array.isArray (data);
        if (!isArray) {
            data = this.safeValue (data, 'data', []);
        }
        return this.parseOrders (data, market, since, limit);
    }

    async cancelOrder (id: string, symbol: Str = undefined, params = {}) {
        /**
         * @method
         * @name ascendex#cancelOrder
         * @description cancels an open order
         * @see https://ascendex.github.io/ascendex-pro-api/#cancel-order
         * @see https://ascendex.github.io/ascendex-futures-pro-api-v2/#cancel-order
         * @param {string} id order id
         * @param {string} symbol unified symbol of the market the order was made in
         * @param {object} [params] extra parameters specific to the exchange API endpoint
         * @returns {object} An [order structure]{@link https://docs.ccxt.com/#/?id=order-structure}
         */
        if (symbol === undefined) {
            throw new ArgumentsRequired (this.id + ' cancelOrder() requires a symbol argument');
        }
        await this.loadMarkets ();
        await this.loadAccounts ();
        const market = this.market (symbol);
        const [ type, query ] = this.handleMarketTypeAndParams ('cancelOrder', market, params);
        const accountsByType = this.safeValue (this.options, 'accountsByType', {});
        const accountCategory = this.safeString (accountsByType, type, 'cash');
        const account = this.safeValue (this.accounts, 0, {});
        const accountGroup = this.safeValue (account, 'id');
        const request = {
            'account-group': accountGroup,
            'account-category': accountCategory,
            'symbol': market['id'],
            'time': this.milliseconds (),
            'id': 'foobar',
        };
        const clientOrderId = this.safeString2 (params, 'clientOrderId', 'id');
        if (clientOrderId === undefined) {
            request['orderId'] = id;
        } else {
            request['id'] = clientOrderId;
            params = this.omit (params, [ 'clientOrderId', 'id' ]);
        }
        let response = undefined;
        if ((type === 'spot') || (type === 'margin')) {
            response = await this.v1PrivateAccountCategoryDeleteOrder (this.extend (request, query));
        } else if (type === 'swap') {
            request['account-category'] = accountCategory;
            response = await this.v2PrivateAccountGroupDeleteFuturesOrder (this.extend (request, query));
        } else {
            throw new NotSupported (this.id + ' cancelOrder() is not currently supported for ' + type + ' markets');
        }
        //
        // AccountCategoryDeleteOrder
        //
        //     {
        //         "code": 0,
        //         "data": {
        //             "accountId": "cshQtyfq8XLAA9kcf19h8bXHbAwwoqDo",
        //             "ac": "CASH",
        //             "action": "cancel-order",
        //             "status": "Ack",
        //             "info": {
        //                 "id":        "wv8QGquoeamhssvQBeHOHGQCGlcBjj23",
        //                 "orderId":   "16e6198afb4s8bXHbAwwoqDo2ebc19dc",
        //                 "orderType": "", // could be empty
        //                 "symbol":    "ETH/USDT",
        //                 "timestamp":  1573594877822
        //             }
        //         }
        //     }
        //
        // AccountGroupDeleteFuturesOrder
        //
        //     {
        //         "code": 0,
        //         "data": {
        //             "meta": {
        //                 "id": "foobar",
        //                 "action": "cancel-order",
        //                 "respInst": "ACK"
        //             },
        //             "order": {
        //                 "ac": "FUTURES",
        //                 "accountId": "fut2ODPhGiY71Pl4vtXnOZ00ssgD7QGn",
        //                 "time": 1640244480476,
        //                 "orderId": "r17de63086f4U0711043490bbtcpPUF4",
        //                 "seqNum": 28795959269,
        //                 "orderType": "Limit",
        //                 "execInst": "NULL_VAL",
        //                 "side": "Buy",
        //                 "symbol": "BTC-PERP",
        //                 "price": "30000",
        //                 "orderQty": "0.0021",
        //                 "stopPrice": "0",
        //                 "stopBy": "market",
        //                 "status": "New",
        //                 "lastExecTime": 1640244480491,
        //                 "lastQty": "0",
        //                 "lastPx": "0",
        //                 "avgFilledPx": "0",
        //                 "cumFilledQty": "0",
        //                 "fee": "0",
        //                 "cumFee": "0",
        //                 "feeAsset": "BTCPC",
        //                 "errorCode": "",
        //                 "posStopLossPrice": "0",
        //                 "posStopLossTrigger": "market",
        //                 "posTakeProfitPrice": "0",
        //                 "posTakeProfitTrigger": "market",
        //                 "liquidityInd": "n"
        //             }
        //         }
        //     }
        //
        const data = this.safeValue (response, 'data', {});
        const order = this.safeValue2 (data, 'order', 'info', {});
        return this.parseOrder (order, market);
    }

    async cancelAllOrders (symbol: Str = undefined, params = {}) {
        /**
         * @method
         * @name ascendex#cancelAllOrders
         * @description cancel all open orders
         * @see https://ascendex.github.io/ascendex-pro-api/#cancel-all-orders
         * @see https://ascendex.github.io/ascendex-futures-pro-api-v2/#cancel-all-open-orders
         * @param {string} symbol unified market symbol, only orders in the market of this symbol are cancelled when symbol is not undefined
         * @param {object} [params] extra parameters specific to the exchange API endpoint
         * @returns {object[]} a list of [order structures]{@link https://docs.ccxt.com/#/?id=order-structure}
         */
        await this.loadMarkets ();
        await this.loadAccounts ();
        let market = undefined;
        if (symbol !== undefined) {
            market = this.market (symbol);
        }
        const [ type, query ] = this.handleMarketTypeAndParams ('cancelAllOrders', market, params);
        const accountsByType = this.safeValue (this.options, 'accountsByType', {});
        const accountCategory = this.safeString (accountsByType, type, 'cash');
        const account = this.safeValue (this.accounts, 0, {});
        const accountGroup = this.safeValue (account, 'id');
        const request = {
            'account-group': accountGroup,
            'account-category': accountCategory,
            'time': this.milliseconds (),
        };
        if (symbol !== undefined) {
            request['symbol'] = market['id'];
        }
        let response = undefined;
        if ((type === 'spot') || (type === 'margin')) {
            response = await this.v1PrivateAccountCategoryDeleteOrderAll (this.extend (request, query));
        } else if (type === 'swap') {
            request['account-category'] = accountCategory;
            response = await this.v2PrivateAccountGroupDeleteFuturesOrderAll (this.extend (request, query));
        } else {
            throw new NotSupported (this.id + ' cancelAllOrders() is not currently supported for ' + type + ' markets');
        }
        //
        // AccountCategoryDeleteOrderAll
        //
        //     {
        //         "code": 0,
        //         "data": {
        //             "ac": "CASH",
        //             "accountId": "cshQtyfq8XLAA9kcf19h8bXHbAwwoqDo",
        //             "action": "cancel-all",
        //             "info": {
        //                 "id":  "2bmYvi7lyTrneMzpcJcf2D7Pe9V1P9wy",
        //                 "orderId": "",
        //                 "orderType": "NULL_VAL",
        //                 "symbol": "",
        //                 "timestamp": 1574118495462
        //             },
        //             "status": "Ack"
        //         }
        //     }
        //
        // AccountGroupDeleteFuturesOrderAll
        //
        //     {
        //         "code": 0,
        //         "data": {
        //             "ac": "FUTURES",
        //             "accountId": "fut2ODPhGiY71Pl4vtXnOZ00ssgD7QGn",
        //             "action": "cancel-all",
        //             "info": {
        //                 "symbol":"BTC-PERP"
        //             }
        //         }
        //     }
        //
        return response;
    }

    parseDepositAddress (depositAddress, currency: Currency = undefined) {
        //
        //     {
        //         "address": "0xe7c70b4e73b6b450ee46c3b5c0f5fb127ca55722",
        //         "destTag": "",
        //         "tagType": "",
        //         "tagId": "",
        //         "chainName": "ERC20",
        //         "numConfirmations": 20,
        //         "withdrawalFee": 1,
        //         "nativeScale": 4,
        //         "tips": []
        //     }
        //
        const address = this.safeString (depositAddress, 'address');
        const tagId = this.safeString (depositAddress, 'tagId');
        const tag = this.safeString (depositAddress, tagId);
        this.checkAddress (address);
        const code = (currency === undefined) ? undefined : currency['code'];
        const chainName = this.safeString (depositAddress, 'chainName');
        const network = this.safeNetwork (chainName);
        return {
            'currency': code,
            'address': address,
            'tag': tag,
            'network': network,
            'info': depositAddress,
        };
    }

    safeNetwork (networkId) {
        const networksById = {
            'TRC20': 'TRC20',
            'ERC20': 'ERC20',
            'GO20': 'GO20',
            'BEP2': 'BEP2',
            'BEP20 (BSC)': 'BEP20',
            'Bitcoin': 'BTC',
            'Bitcoin ABC': 'BCH',
            'Litecoin': 'LTC',
            'Matic Network': 'MATIC',
            'Solana': 'SOL',
            'xDai': 'STAKE',
            'Akash': 'AKT',
        };
        return this.safeString (networksById, networkId, networkId);
    }

    async fetchDepositAddress (code: string, params = {}) {
        /**
         * @method
         * @name ascendex#fetchDepositAddress
         * @description fetch the deposit address for a currency associated with this account
         * @param {string} code unified currency code
         * @param {object} [params] extra parameters specific to the exchange API endpoint
         * @returns {object} an [address structure]{@link https://docs.ccxt.com/#/?id=address-structure}
         */
        await this.loadMarkets ();
        const currency = this.currency (code);
        const chainName = this.safeString (params, 'chainName');
        params = this.omit (params, 'chainName');
        const request = {
            'asset': currency['id'],
        };
        const response = await this.v1PrivateGetWalletDepositAddress (this.extend (request, params));
        //
        //     {
        //         "code":0,
        //         "data":{
        //             "asset":"USDT",
        //             "assetName":"Tether",
        //             "address":[
        //                 {
        //                     "address":"1N22odLHXnLPCjC8kwBJPTayarr9RtPod6",
        //                     "destTag":"",
        //                     "tagType":"",
        //                     "tagId":"",
        //                     "chainName":"Omni",
        //                     "numConfirmations":3,
        //                     "withdrawalFee":4.7,
        //                     "nativeScale":4,
        //                     "tips":[]
        //                 },
        //                 {
        //                     "address":"0xe7c70b4e73b6b450ee46c3b5c0f5fb127ca55722",
        //                     "destTag":"",
        //                     "tagType":"",
        //                     "tagId":"",
        //                     "chainName":"ERC20",
        //                     "numConfirmations":20,
        //                     "withdrawalFee":1.0,
        //                     "nativeScale":4,
        //                     "tips":[]
        //                 }
        //             ]
        //         }
        //     }
        //
        const data = this.safeValue (response, 'data', {});
        const addresses = this.safeValue (data, 'address', []);
        const numAddresses = addresses.length;
        let address = undefined;
        if (numAddresses > 1) {
            const addressesByChainName = this.indexBy (addresses, 'chainName');
            if (chainName === undefined) {
                const chainNames = Object.keys (addressesByChainName);
                const chains = chainNames.join (', ');
                throw new ArgumentsRequired (this.id + ' fetchDepositAddress() returned more than one address, a chainName parameter is required, one of ' + chains);
            }
            address = this.safeValue (addressesByChainName, chainName, {});
        } else {
            // first address
            address = this.safeValue (addresses, 0, {});
        }
        const result = this.parseDepositAddress (address, currency);
        return this.extend (result, {
            'info': response,
        });
    }

    async fetchDeposits (code: Str = undefined, since: Int = undefined, limit: Int = undefined, params = {}): Promise<Transaction[]> {
        /**
         * @method
         * @name ascendex#fetchDeposits
         * @description fetch all deposits made to an account
         * @param {string} code unified currency code
         * @param {int} [since] the earliest time in ms to fetch deposits for
         * @param {int} [limit] the maximum number of deposits structures to retrieve
         * @param {object} [params] extra parameters specific to the exchange API endpoint
         * @returns {object[]} a list of [transaction structures]{@link https://docs.ccxt.com/#/?id=transaction-structure}
         */
        const request = {
            'txType': 'deposit',
        };
        return await this.fetchTransactions (code, since, limit, this.extend (request, params));
    }

    async fetchWithdrawals (code: Str = undefined, since: Int = undefined, limit: Int = undefined, params = {}): Promise<Transaction[]> {
        /**
         * @method
         * @name ascendex#fetchWithdrawals
         * @description fetch all withdrawals made from an account
         * @param {string} code unified currency code
         * @param {int} [since] the earliest time in ms to fetch withdrawals for
         * @param {int} [limit] the maximum number of withdrawals structures to retrieve
         * @param {object} [params] extra parameters specific to the exchange API endpoint
         * @returns {object[]} a list of [transaction structures]{@link https://docs.ccxt.com/#/?id=transaction-structure}
         */
        const request = {
            'txType': 'withdrawal',
        };
        return await this.fetchTransactions (code, since, limit, this.extend (request, params));
    }

    async fetchDepositsWithdrawals (code: Str = undefined, since: Int = undefined, limit: Int = undefined, params = {}): Promise<Transaction[]> {
        /**
         * @method
         * @name ascendex#fetchDepositsWithdrawals
         * @description fetch history of deposits and withdrawals
         * @param {string} [code] unified currency code for the currency of the deposit/withdrawals, default is undefined
         * @param {int} [since] timestamp in ms of the earliest deposit/withdrawal, default is undefined
         * @param {int} [limit] max number of deposit/withdrawals to return, default is undefined
         * @param {object} [params] extra parameters specific to the exchange API endpoint
         * @returns {object} a list of [transaction structure]{@link https://docs.ccxt.com/#/?id=transaction-structure}
         */
        await this.loadMarkets ();
        const request = {
            // 'asset': currency['id'],
            // 'page': 1,
            // 'pageSize': 20,
            // 'startTs': this.milliseconds (),
            // 'endTs': this.milliseconds (),
            // 'txType': undefned, // deposit, withdrawal
        };
        let currency = undefined;
        if (code !== undefined) {
            currency = this.currency (code);
            request['asset'] = currency['id'];
        }
        if (since !== undefined) {
            request['startTs'] = since;
        }
        if (limit !== undefined) {
            request['pageSize'] = limit;
        }
        const response = await this.v1PrivateGetWalletTransactions (this.extend (request, params));
        //
        //     {
        //         "code": 0,
        //         "data": {
        //             "data": [
        //                 {
        //                     "requestId": "wuzd1Ojsqtz4bCA3UXwtUnnJDmU8PiyB",
        //                     "time": 1591606166000,
        //                     "asset": "USDT",
        //                     "transactionType": "deposit",
        //                     "amount": "25",
        //                     "commission": "0",
        //                     "networkTransactionId": "0xbc4eabdce92f14dbcc01d799a5f8ca1f02f4a3a804b6350ea202be4d3c738fce",
        //                     "status": "pending",
        //                     "numConfirmed": 8,
        //                     "numConfirmations": 20,
        //                     "destAddress": { address: "0xe7c70b4e73b6b450ee46c3b5c0f5fb127ca55722" }
        //                 }
        //             ],
        //             "page": 1,
        //             "pageSize": 20,
        //             "hasNext": false
        //         }
        //     }
        //
        const data = this.safeValue (response, 'data', {});
        const transactions = this.safeValue (data, 'data', []);
        return this.parseTransactions (transactions, currency, since, limit);
    }

    parseTransactionStatus (status) {
        const statuses = {
            'reviewing': 'pending',
            'pending': 'pending',
            'confirmed': 'ok',
            'rejected': 'rejected',
        };
        return this.safeString (statuses, status, status);
    }

    parseTransaction (transaction, currency: Currency = undefined): Transaction {
        //
        //     {
        //         "requestId": "wuzd1Ojsqtz4bCA3UXwtUnnJDmU8PiyB",
        //         "time": 1591606166000,
        //         "asset": "USDT",
        //         "transactionType": "deposit",
        //         "amount": "25",
        //         "commission": "0",
        //         "networkTransactionId": "0xbc4eabdce92f14dbcc01d799a5f8ca1f02f4a3a804b6350ea202be4d3c738fce",
        //         "status": "pending",
        //         "numConfirmed": 8,
        //         "numConfirmations": 20,
        //         "destAddress": {
        //             "address": "0xe7c70b4e73b6b450ee46c3b5c0f5fb127ca55722",
        //             "destTag": "..." // for currencies that have it
        //         }
        //     }
        //
        const destAddress = this.safeValue (transaction, 'destAddress', {});
        const address = this.safeString (destAddress, 'address');
        const tag = this.safeString (destAddress, 'destTag');
        const timestamp = this.safeInteger (transaction, 'time');
        const currencyId = this.safeString (transaction, 'asset');
        let amountString = this.safeString (transaction, 'amount');
        const feeCostString = this.safeString (transaction, 'commission');
        amountString = Precise.stringSub (amountString, feeCostString);
        const code = this.safeCurrencyCode (currencyId, currency);
        return {
            'info': transaction,
            'id': this.safeString (transaction, 'requestId'),
            'txid': this.safeString (transaction, 'networkTransactionId'),
            'type': this.safeString (transaction, 'transactionType'),
            'currency': code,
            'network': undefined,
            'amount': this.parseNumber (amountString),
            'status': this.parseTransactionStatus (this.safeString (transaction, 'status')),
            'timestamp': timestamp,
            'datetime': this.iso8601 (timestamp),
            'address': address,
            'addressFrom': undefined,
            'addressTo': address,
            'tag': tag,
            'tagFrom': undefined,
            'tagTo': tag,
            'updated': undefined,
            'comment': undefined,
            'fee': {
                'currency': code,
                'cost': this.parseNumber (feeCostString),
                'rate': undefined,
            },
            'internal': false,
        };
    }

    async fetchPositions (symbols: Strings = undefined, params = {}) {
        /**
         * @method
         * @name ascendex#fetchPositions
         * @description fetch all open positions
         * @param {string[]|undefined} symbols list of unified market symbols
         * @param {object} [params] extra parameters specific to the exchange API endpoint
         * @returns {object[]} a list of [position structure]{@link https://docs.ccxt.com/#/?id=position-structure}
         */
        await this.loadMarkets ();
        await this.loadAccounts ();
        const account = this.safeValue (this.accounts, 0, {});
        const accountGroup = this.safeString (account, 'id');
        const request = {
            'account-group': accountGroup,
        };
        const response = await this.v2PrivateAccountGroupGetFuturesPosition (this.extend (request, params));
        //
        //     {
        //         "code": 0,
        //         "data": {
        //             "accountId": "fut2ODPhGiY71Pl4vtXnOZ00ssgD7QGn",
        //             "ac": "FUTURES",
        //             "collaterals": [
        //                 {
        //                     "asset": "USDT",
        //                     "balance": "44.570287262",
        //                     "referencePrice": "1",
        //                     "discountFactor": "1"
        //                 }
        //             ],
        //             "contracts": [
        //                 {
        //                     "symbol": "BTC-PERP",
        //                     "side": "LONG",
        //                     "position": "0.0001",
        //                     "referenceCost": "-3.12277254",
        //                     "unrealizedPnl": "-0.001700233",
        //                     "realizedPnl": "0",
        //                     "avgOpenPrice": "31209",
        //                     "marginType": "isolated",
        //                     "isolatedMargin": "1.654972977",
        //                     "leverage": "2",
        //                     "takeProfitPrice": "0",
        //                     "takeProfitTrigger": "market",
        //                     "stopLossPrice": "0",
        //                     "stopLossTrigger": "market",
        //                     "buyOpenOrderNotional": "0",
        //                     "sellOpenOrderNotional": "0",
        //                     "markPrice": "31210.723063672",
        //                     "indexPrice": "31223.148857925"
        //                 },
        //             ]
        //         }
        //     }
        //
        const data = this.safeValue (response, 'data', {});
        const position = this.safeValue (data, 'contracts', []);
        const result = [];
        for (let i = 0; i < position.length; i++) {
            result.push (this.parsePosition (position[i]));
        }
        symbols = this.marketSymbols (symbols);
        return this.filterByArrayPositions (result, 'symbol', symbols, false);
    }

    parsePosition (position, market: Market = undefined) {
        //
        //     {
        //         "symbol": "BTC-PERP",
        //         "side": "LONG",
        //         "position": "0.0001",
        //         "referenceCost": "-3.12277254",
        //         "unrealizedPnl": "-0.001700233",
        //         "realizedPnl": "0",
        //         "avgOpenPrice": "31209",
        //         "marginType": "isolated",
        //         "isolatedMargin": "1.654972977",
        //         "leverage": "2",
        //         "takeProfitPrice": "0",
        //         "takeProfitTrigger": "market",
        //         "stopLossPrice": "0",
        //         "stopLossTrigger": "market",
        //         "buyOpenOrderNotional": "0",
        //         "sellOpenOrderNotional": "0",
        //         "markPrice": "31210.723063672",
        //         "indexPrice": "31223.148857925"
        //     },
        //
        const marketId = this.safeString (position, 'symbol');
        market = this.safeMarket (marketId, market);
        let notional = this.safeString (position, 'buyOpenOrderNotional');
        if (Precise.stringEq (notional, '0')) {
            notional = this.safeString (position, 'sellOpenOrderNotional');
        }
        const marginMode = this.safeString (position, 'marginType');
        let collateral = undefined;
        if (marginMode === 'isolated') {
            collateral = this.safeString (position, 'isolatedMargin');
        }
        return this.safePosition ({
            'info': position,
            'id': undefined,
            'symbol': market['symbol'],
            'notional': this.parseNumber (notional),
            'marginMode': marginMode,
            'liquidationPrice': undefined,
            'entryPrice': this.safeNumber (position, 'avgOpenPrice'),
            'unrealizedPnl': this.safeNumber (position, 'unrealizedPnl'),
            'percentage': undefined,
            'contracts': this.safeNumber (position, 'position'),
            'contractSize': this.safeNumber (market, 'contractSize'),
            'markPrice': this.safeNumber (position, 'markPrice'),
            'lastPrice': undefined,
            'side': this.safeStringLower (position, 'side'),
            'hedged': undefined,
            'timestamp': undefined,
            'datetime': undefined,
            'lastUpdateTimestamp': undefined,
            'maintenanceMargin': undefined,
            'maintenanceMarginPercentage': undefined,
            'collateral': collateral,
            'initialMargin': undefined,
            'initialMarginPercentage': undefined,
            'leverage': this.safeInteger (position, 'leverage'),
            'marginRatio': undefined,
            'stopLossPrice': this.safeNumber (position, 'stopLossPrice'),
            'takeProfitPrice': this.safeNumber (position, 'takeProfitPrice'),
        });
    }

    parseFundingRate (contract, market: Market = undefined) {
        //
        //      {
        //          "time": 1640061364830,
        //          "symbol": "EOS-PERP",
        //          "markPrice": "3.353854865",
        //          "indexPrice": "3.3542",
        //          "openInterest": "14242",
        //          "fundingRate": "-0.000073026",
        //          "nextFundingTime": 1640073600000
        //      }
        //
        const marketId = this.safeString (contract, 'symbol');
        const symbol = this.safeSymbol (marketId, market);
        const currentTime = this.safeInteger (contract, 'time');
        const nextFundingRate = this.safeNumber (contract, 'fundingRate');
        const nextFundingRateTimestamp = this.safeInteger (contract, 'nextFundingTime');
        return {
            'info': contract,
            'symbol': symbol,
            'markPrice': this.safeNumber (contract, 'markPrice'),
            'indexPrice': this.safeNumber (contract, 'indexPrice'),
            'interestRate': this.parseNumber ('0'),
            'estimatedSettlePrice': undefined,
            'timestamp': currentTime,
            'datetime': this.iso8601 (currentTime),
            'previousFundingRate': undefined,
            'nextFundingRate': undefined,
            'previousFundingTimestamp': undefined,
            'nextFundingTimestamp': undefined,
            'previousFundingDatetime': undefined,
            'nextFundingDatetime': undefined,
            'fundingRate': nextFundingRate,
            'fundingTimestamp': nextFundingRateTimestamp,
            'fundingDatetime': this.iso8601 (nextFundingRateTimestamp),
        };
    }

    async fetchFundingRates (symbols: Strings = undefined, params = {}) {
        /**
         * @method
         * @name ascendex#fetchFundingRates
         * @description fetch the funding rate for multiple markets
         * @param {string[]|undefined} symbols list of unified market symbols
         * @param {object} [params] extra parameters specific to the exchange API endpoint
         * @returns {object} a dictionary of [funding rates structures]{@link https://docs.ccxt.com/#/?id=funding-rates-structure}, indexe by market symbols
         */
        await this.loadMarkets ();
        symbols = this.marketSymbols (symbols);
        const response = await this.v2PublicGetFuturesPricingData (params);
        //
        //     {
        //          "code": 0,
        //          "data": {
        //              "contracts": [
        //                  {
        //                      "time": 1640061364830,
        //                      "symbol": "EOS-PERP",
        //                      "markPrice": "3.353854865",
        //                      "indexPrice": "3.3542",
        //                      "openInterest": "14242",
        //                      "fundingRate": "-0.000073026",
        //                      "nextFundingTime": 1640073600000
        //                  },
        //              ],
        //              "collaterals": [
        //                  {
        //                      "asset": "USDTR",
        //                      "referencePrice": "1"
        //                  },
        //              ]
        //          }
        //      }
        //
        const data = this.safeValue (response, 'data', {});
        const contracts = this.safeValue (data, 'contracts', []);
        const result = this.parseFundingRates (contracts);
        return this.filterByArray (result, 'symbol', symbols);
    }

    async modifyMarginHelper (symbol: string, amount, type, params = {}) {
        await this.loadMarkets ();
        await this.loadAccounts ();
        const market = this.market (symbol);
        const account = this.safeValue (this.accounts, 0, {});
        const accountGroup = this.safeString (account, 'id');
        amount = this.amountToPrecision (symbol, amount);
        const request = {
            'account-group': accountGroup,
            'symbol': market['id'],
            'amount': amount, // positive value for adding margin, negative for reducing
        };
        const response = await this.v2PrivateAccountGroupPostFuturesIsolatedPositionMargin (this.extend (request, params));
        //
        // Can only change margin for perpetual futures isolated margin positions
        //
        //     {
        //          "code": 0
        //     }
        //
        if (type === 'reduce') {
            amount = Precise.stringAbs (amount);
        }
        return this.extend (this.parseMarginModification (response, market), {
            'amount': this.parseNumber (amount),
            'type': type,
        });
    }

    parseMarginModification (data, market: Market = undefined) {
        const errorCode = this.safeString (data, 'code');
        const status = (errorCode === '0') ? 'ok' : 'failed';
        return {
            'info': data,
            'type': undefined,
            'amount': undefined,
            'code': market['quote'],
            'symbol': market['symbol'],
            'status': status,
        };
    }

    async reduceMargin (symbol: string, amount, params = {}) {
        /**
         * @method
         * @name ascendex#reduceMargin
         * @description remove margin from a position
         * @param {string} symbol unified market symbol
         * @param {float} amount the amount of margin to remove
         * @param {object} [params] extra parameters specific to the exchange API endpoint
         * @returns {object} a [margin structure]{@link https://docs.ccxt.com/#/?id=reduce-margin-structure}
         */
        return await this.modifyMarginHelper (symbol, -amount, 'reduce', params);
    }

    async addMargin (symbol: string, amount, params = {}) {
        /**
         * @method
         * @name ascendex#addMargin
         * @description add margin
         * @param {string} symbol unified market symbol
         * @param {float} amount amount of margin to add
         * @param {object} [params] extra parameters specific to the exchange API endpoint
         * @returns {object} a [margin structure]{@link https://docs.ccxt.com/#/?id=add-margin-structure}
         */
        return await this.modifyMarginHelper (symbol, amount, 'add', params);
    }

    async setLeverage (leverage, symbol: Str = undefined, params = {}) {
        /**
         * @method
         * @name ascendex#setLeverage
         * @description set the level of leverage for a market
         * @see https://ascendex.github.io/ascendex-futures-pro-api-v2/#change-contract-leverage
         * @param {float} leverage the rate of leverage
         * @param {string} symbol unified market symbol
         * @param {object} [params] extra parameters specific to the exchange API endpoint
         * @returns {object} response from the exchange
         */
        if (symbol === undefined) {
            throw new ArgumentsRequired (this.id + ' setLeverage() requires a symbol argument');
        }
        if ((leverage < 1) || (leverage > 100)) {
            throw new BadRequest (this.id + ' leverage should be between 1 and 100');
        }
        await this.loadMarkets ();
        await this.loadAccounts ();
        const market = this.market (symbol);
        if (!market['swap']) {
            throw new BadSymbol (this.id + ' setLeverage() supports swap contracts only');
        }
        const account = this.safeValue (this.accounts, 0, {});
        const accountGroup = this.safeString (account, 'id');
        const request = {
            'account-group': accountGroup,
            'symbol': market['id'],
            'leverage': leverage,
        };
        return await this.v2PrivateAccountGroupPostFuturesLeverage (this.extend (request, params));
    }

    async setMarginMode (marginMode, symbol: Str = undefined, params = {}) {
        /**
         * @method
         * @name ascendex#setMarginMode
         * @description set margin mode to 'cross' or 'isolated'
         * @see https://ascendex.github.io/ascendex-futures-pro-api-v2/#change-margin-type
         * @param {string} marginMode 'cross' or 'isolated'
         * @param {string} symbol unified market symbol
         * @param {object} [params] extra parameters specific to the exchange API endpoint
         * @returns {object} response from the exchange
         */
        if (symbol === undefined) {
            throw new ArgumentsRequired (this.id + ' setMarginMode() requires a symbol argument');
        }
        marginMode = marginMode.toLowerCase ();
        if (marginMode === 'cross') {
            marginMode = 'crossed';
        }
        if (marginMode !== 'isolated' && marginMode !== 'crossed') {
            throw new BadRequest (this.id + ' setMarginMode() marginMode argument should be isolated or cross');
        }
        await this.loadMarkets ();
        await this.loadAccounts ();
        const market = this.market (symbol);
        const account = this.safeValue (this.accounts, 0, {});
        const accountGroup = this.safeString (account, 'id');
        const request = {
            'account-group': accountGroup,
            'symbol': market['id'],
            'marginType': marginMode,
        };
        if (!market['swap']) {
            throw new BadSymbol (this.id + ' setMarginMode() supports swap contracts only');
        }
        return await this.v2PrivateAccountGroupPostFuturesMarginType (this.extend (request, params));
    }

    async fetchLeverageTiers (symbols: Strings = undefined, params = {}) {
        /**
         * @method
         * @name ascendex#fetchLeverageTiers
         * @description retrieve information on the maximum leverage, and maintenance margin for trades of varying trade sizes
         * @param {string[]|undefined} symbols list of unified market symbols
         * @param {object} [params] extra parameters specific to the exchange API endpoint
         * @returns {object} a dictionary of [leverage tiers structures]{@link https://docs.ccxt.com/#/?id=leverage-tiers-structure}, indexed by market symbols
         */
        await this.loadMarkets ();
        const response = await this.v2PublicGetFuturesContract (params);
        //
        //     {
        //         "code":0,
        //         "data":[
        //             {
        //                 "symbol":"BTC-PERP",
        //                 "status":"Normal",
        //                 "displayName":"BTCUSDT",
        //                 "settlementAsset":"USDT",
        //                 "underlying":"BTC/USDT",
        //                 "tradingStartTime":1579701600000,
        //                 "priceFilter":{"minPrice":"1","maxPrice":"1000000","tickSize":"1"},
        //                 "lotSizeFilter":{"minQty":"0.0001","maxQty":"1000000000","lotSize":"0.0001"},
        //                 "commissionType":"Quote",
        //                 "commissionReserveRate":"0.001",
        //                 "marketOrderPriceMarkup":"0.03",
        //                 "marginRequirements":[
        //                     {"positionNotionalLowerBound":"0","positionNotionalUpperBound":"50000","initialMarginRate":"0.01","maintenanceMarginRate":"0.006"},
        //                     {"positionNotionalLowerBound":"50000","positionNotionalUpperBound":"200000","initialMarginRate":"0.02","maintenanceMarginRate":"0.012"},
        //                     {"positionNotionalLowerBound":"200000","positionNotionalUpperBound":"2000000","initialMarginRate":"0.04","maintenanceMarginRate":"0.024"},
        //                     {"positionNotionalLowerBound":"2000000","positionNotionalUpperBound":"20000000","initialMarginRate":"0.1","maintenanceMarginRate":"0.06"},
        //                     {"positionNotionalLowerBound":"20000000","positionNotionalUpperBound":"40000000","initialMarginRate":"0.2","maintenanceMarginRate":"0.12"},
        //                     {"positionNotionalLowerBound":"40000000","positionNotionalUpperBound":"1000000000","initialMarginRate":"0.333333","maintenanceMarginRate":"0.2"}
        //                 ]
        //             }
        //         ]
        //     }
        //
        const data = this.safeValue (response, 'data');
        symbols = this.marketSymbols (symbols);
        return this.parseLeverageTiers (data, symbols, 'symbol');
    }

    parseMarketLeverageTiers (info, market: Market = undefined) {
        /**
         * @param {object} info Exchange market response for 1 market
         * @param {object} market CCXT market
         */
        //
        //    {
        //        "symbol":"BTC-PERP",
        //        "status":"Normal",
        //        "displayName":"BTCUSDT",
        //        "settlementAsset":"USDT",
        //        "underlying":"BTC/USDT",
        //        "tradingStartTime":1579701600000,
        //        "priceFilter":{"minPrice":"1","maxPrice":"1000000","tickSize":"1"},
        //        "lotSizeFilter":{"minQty":"0.0001","maxQty":"1000000000","lotSize":"0.0001"},
        //        "commissionType":"Quote",
        //        "commissionReserveRate":"0.001",
        //        "marketOrderPriceMarkup":"0.03",
        //        "marginRequirements":[
        //            {"positionNotionalLowerBound":"0","positionNotionalUpperBound":"50000","initialMarginRate":"0.01","maintenanceMarginRate":"0.006"},
        //            {"positionNotionalLowerBound":"50000","positionNotionalUpperBound":"200000","initialMarginRate":"0.02","maintenanceMarginRate":"0.012"},
        //            {"positionNotionalLowerBound":"200000","positionNotionalUpperBound":"2000000","initialMarginRate":"0.04","maintenanceMarginRate":"0.024"},
        //            {"positionNotionalLowerBound":"2000000","positionNotionalUpperBound":"20000000","initialMarginRate":"0.1","maintenanceMarginRate":"0.06"},
        //            {"positionNotionalLowerBound":"20000000","positionNotionalUpperBound":"40000000","initialMarginRate":"0.2","maintenanceMarginRate":"0.12"},
        //            {"positionNotionalLowerBound":"40000000","positionNotionalUpperBound":"1000000000","initialMarginRate":"0.333333","maintenanceMarginRate":"0.2"}
        //        ]
        //    }
        //
        const marginRequirements = this.safeValue (info, 'marginRequirements', []);
        const id = this.safeString (info, 'symbol');
        market = this.safeMarket (id, market);
        const tiers = [];
        for (let i = 0; i < marginRequirements.length; i++) {
            const tier = marginRequirements[i];
            const initialMarginRate = this.safeString (tier, 'initialMarginRate');
            tiers.push ({
                'tier': this.sum (i, 1),
                'currency': market['quote'],
                'minNotional': this.safeNumber (tier, 'positionNotionalLowerBound'),
                'maxNotional': this.safeNumber (tier, 'positionNotionalUpperBound'),
                'maintenanceMarginRate': this.safeNumber (tier, 'maintenanceMarginRate'),
                'maxLeverage': this.parseNumber (Precise.stringDiv ('1', initialMarginRate)),
                'info': tier,
            });
        }
        return tiers;
    }

    parseDepositWithdrawFee (fee, currency: Currency = undefined) {
        //
        // {
        //     "assetCode":      "USDT",
        //     "assetName":      "Tether",
        //     "precisionScale":  9,
        //     "nativeScale":     4,
        //     "blockChain": [
        //         {
        //             "chainName":        "Omni",
        //             "withdrawFee":      "30.0",
        //             "allowDeposit":      true,
        //             "allowWithdraw":     true,
        //             "minDepositAmt":    "0.0",
        //             "minWithdrawal":    "50.0",
        //             "numConfirmations":  3
        //         },
        //     ]
        // }
        //
        const blockChains = this.safeValue (fee, 'blockChain', []);
        const blockChainsLength = blockChains.length;
        const result = {
            'info': fee,
            'withdraw': {
                'fee': undefined,
                'percentage': undefined,
            },
            'deposit': {
                'fee': undefined,
                'percentage': undefined,
            },
            'networks': {},
        };
        for (let i = 0; i < blockChainsLength; i++) {
            const blockChain = blockChains[i];
            const networkId = this.safeString (blockChain, 'chainName');
            const currencyCode = this.safeString (currency, 'code');
            const networkCode = this.networkIdToCode (networkId, currencyCode);
            result['networks'][networkCode] = {
                'deposit': { 'fee': undefined, 'percentage': undefined },
                'withdraw': { 'fee': this.safeNumber (blockChain, 'withdrawFee'), 'percentage': false },
            };
            if (blockChainsLength === 1) {
                result['withdraw']['fee'] = this.safeNumber (blockChain, 'withdrawFee');
                result['withdraw']['percentage'] = false;
            }
        }
        return result;
    }

    async fetchDepositWithdrawFees (codes: Strings = undefined, params = {}) {
        /**
         * @method
         * @name ascendex#fetchDepositWithdrawFees
         * @description fetch deposit and withdraw fees
         * @see https://ascendex.github.io/ascendex-pro-api/#list-all-assets
         * @param {string[]|undefined} codes list of unified currency codes
         * @param {object} [params] extra parameters specific to the exchange API endpoint
         * @returns {object} a list of [fee structures]{@link https://docs.ccxt.com/#/?id=fee-structure}
         */
        await this.loadMarkets ();
        const response = await this.v2PublicGetAssets (params);
        const data = this.safeValue (response, 'data');
        return this.parseDepositWithdrawFees (data, codes, 'assetCode');
    }

    async transfer (code: string, amount, fromAccount, toAccount, params = {}): Promise<TransferEntry> {
        /**
         * @method
         * @name ascendex#transfer
         * @description transfer currency internally between wallets on the same account
         * @param {string} code unified currency codeåå
         * @param {float} amount amount to transfer
         * @param {string} fromAccount account to transfer from
         * @param {string} toAccount account to transfer to
         * @param {object} [params] extra parameters specific to the exchange API endpoint
         * @returns {object} a [transfer structure]{@link https://docs.ccxt.com/#/?id=transfer-structure}
         */
        await this.loadMarkets ();
        await this.loadAccounts ();
        const account = this.safeValue (this.accounts, 0, {});
        const accountGroup = this.safeString (account, 'id');
        const currency = this.currency (code);
        amount = this.currencyToPrecision (code, amount);
        const accountsByType = this.safeValue (this.options, 'accountsByType', {});
        const fromId = this.safeString (accountsByType, fromAccount, fromAccount);
        const toId = this.safeString (accountsByType, toAccount, toAccount);
        if (fromId !== 'cash' && toId !== 'cash') {
            throw new ExchangeError (this.id + ' transfer() only supports direct balance transfer between spot and swap, spot and margin');
        }
        const request = {
            'account-group': accountGroup,
            'amount': amount,
            'asset': currency['id'],
            'fromAccount': fromId,
            'toAccount': toId,
        };
        const response = await this.v1PrivateAccountGroupPostTransfer (this.extend (request, params));
        //
        //    { "code": "0" }
        //
        const transferOptions = this.safeValue (this.options, 'transfer', {});
        const fillResponseFromRequest = this.safeValue (transferOptions, 'fillResponseFromRequest', true);
        const transfer = this.parseTransfer (response, currency);
        if (fillResponseFromRequest) {
            transfer['fromAccount'] = fromAccount;
            transfer['toAccount'] = toAccount;
            transfer['amount'] = amount;
            transfer['currency'] = code;
        }
        return transfer;
    }

    parseTransfer (transfer, currency: Currency = undefined) {
        //
        //    { "code": "0" }
        //
        const status = this.safeInteger (transfer, 'code');
        const currencyCode = this.safeCurrencyCode (undefined, currency);
        const timestamp = this.milliseconds ();
        return {
            'info': transfer,
            'id': undefined,
            'timestamp': timestamp,
            'datetime': this.iso8601 (timestamp),
            'currency': currencyCode,
            'amount': undefined,
            'fromAccount': undefined,
            'toAccount': undefined,
            'status': this.parseTransferStatus (status),
        };
    }

    parseTransferStatus (status) {
        if (status === 0) {
            return 'ok';
        }
        return 'failed';
    }

    async fetchFundingHistory (symbol: Str = undefined, since: Int = undefined, limit: Int = undefined, params = {}) {
        /**
         * @method
         * @name ascendex#fetchFundingHistory
         * @description fetch the history of funding payments paid and received on this account
         * @see https://ascendex.github.io/ascendex-futures-pro-api-v2/#funding-payment-history
         * @param {string} [symbol] unified market symbol
         * @param {int} [since] the earliest time in ms to fetch funding history for
         * @param {int} [limit] the maximum number of funding history structures to retrieve
         * @param {object} [params] extra parameters specific to the exchange API endpoint
         * @param {boolean} [params.paginate] default false, when true will automatically paginate by calling this endpoint multiple times. See in the docs all the [available parameters](https://github.com/ccxt/ccxt/wiki/Manual#pagination-params)
         * @returns {object} a [funding history structure]{@link https://docs.ccxt.com/#/?id=funding-history-structure}
         */
        await this.loadMarkets ();
        await this.loadAccounts ();
        let paginate = false;
        [ paginate, params ] = this.handleOptionAndParams (params, 'fetchFundingHistory', 'paginate');
        if (paginate) {
            return await this.fetchPaginatedCallIncremental ('fetchFundingHistory', symbol, since, limit, params, 'page', 25) as FundingHistory[];
        }
        const account = this.safeValue (this.accounts, 0, {});
        const accountGroup = this.safeString (account, 'id');
        const request = {
            'account-group': accountGroup,
        };
        let market = undefined;
        if (symbol !== undefined) {
            market = this.market (symbol);
            request['symbol'] = market['id'];
        }
        if (limit !== undefined) {
            request['pageSize'] = limit;
        }
        const response = await this.v2PrivateAccountGroupGetFuturesFundingPayments (this.extend (request, params));
        //
        //     {
        //         "code": 0,
        //         "data": {
        //             "data": [
        //                 {
        //                     "timestamp": 1640476800000,
        //                     "symbol": "BTC-PERP",
        //                     "paymentInUSDT": "-0.013991178",
        //                     "fundingRate": "0.000173497"
        //                 },
        //             ],
        //             "page": 1,
        //             "pageSize": 3,
        //             "hasNext": true
        //         }
        //     }
        //
        const data = this.safeValue (response, 'data', {});
        const rows = this.safeValue (data, 'data', []);
        return this.parseIncomes (rows, market, since, limit);
    }

    parseIncome (income, market: Market = undefined) {
        //
        //     {
        //         "timestamp": 1640476800000,
        //         "symbol": "BTC-PERP",
        //         "paymentInUSDT": "-0.013991178",
        //         "fundingRate": "0.000173497"
        //     }
        //
        const marketId = this.safeString (income, 'symbol');
        const timestamp = this.safeInteger (income, 'timestamp');
        return {
            'info': income,
            'symbol': this.safeSymbol (marketId, market, '-', 'swap'),
            'code': 'USDT',
            'timestamp': timestamp,
            'datetime': this.iso8601 (timestamp),
            'id': undefined,
            'amount': this.safeNumber (income, 'paymentInUSDT'),
        };
    }

    sign (path, api = 'public', method = 'GET', params = {}, headers = undefined, body = undefined) {
        const version = api[0];
        const access = api[1];
        const type = this.safeString (api as any, 2);
        let url = '';
        const accountCategory = (type === 'accountCategory');
        if (accountCategory || (type === 'accountGroup')) {
            url += this.implodeParams ('/{account-group}', params);
            params = this.omit (params, 'account-group');
        }
        let request = this.implodeParams (path, params);
        url += '/api/pro/';
        if (version === 'v2') {
            if (type === 'data') {
                request = 'data/' + version + '/' + request;
            } else {
                request = version + '/' + request;
            }
        } else {
            url += version + '/';
        }
        if (accountCategory) {
            url += this.implodeParams ('{account-category}/', params);
        }
        params = this.omit (params, 'account-category');
        url += request;
        if ((version === 'v1') && (request === 'cash/balance') || (request === 'margin/balance')) {
            request = 'balance';
        }
        if ((version === 'v1') && (request === 'spot/fee')) {
            request = 'fee';
        }
        if (request.indexOf ('subuser') >= 0) {
            const parts = request.split ('/');
            request = parts[2];
        }
        params = this.omit (params, this.extractParams (path));
        if (access === 'public') {
            if (Object.keys (params).length) {
                url += '?' + this.urlencode (params);
            }
        } else {
            this.checkRequiredCredentials ();
            const timestamp = this.milliseconds ().toString ();
            const payload = timestamp + '+' + request;
            const hmac = this.hmac (this.encode (payload), this.encode (this.secret), sha256, 'base64');
            headers = {
                'x-auth-key': this.apiKey,
                'x-auth-timestamp': timestamp,
                'x-auth-signature': hmac,
            };
            if (method === 'GET') {
                if (Object.keys (params).length) {
                    url += '?' + this.urlencode (params);
                }
            } else {
                headers['Content-Type'] = 'application/json';
                body = this.json (params);
            }
        }
        url = this.urls['api']['rest'] + url;
        return { 'url': url, 'method': method, 'body': body, 'headers': headers };
    }

    handleErrors (httpCode, reason, url, method, headers, body, response, requestHeaders, requestBody) {
        if (response === undefined) {
            return undefined; // fallback to default error handler
        }
        //
        //     {"code": 6010, "message": "Not enough balance."}
        //     {"code": 60060, "message": "The order is already filled or canceled."}
        //     {"code":2100,"message":"ApiKeyFailure"}
        //     {"code":300001,"message":"Price is too low from market price.","reason":"INVALID_PRICE","accountId":"cshrHKLZCjlZ2ejqkmvIHHtPmLYqdnda","ac":"CASH","action":"place-order","status":"Err","info":{"symbol":"BTC/USDT"}}
        //
        const code = this.safeString (response, 'code');
        const message = this.safeString (response, 'message');
        const error = (code !== undefined) && (code !== '0');
        if (error || (message !== undefined)) {
            const feedback = this.id + ' ' + body;
            this.throwExactlyMatchedException (this.exceptions['exact'], code, feedback);
            this.throwExactlyMatchedException (this.exceptions['exact'], message, feedback);
            this.throwBroadlyMatchedException (this.exceptions['broad'], message, feedback);
            throw new ExchangeError (feedback); // unknown message
        }
        return undefined;
    }
}<|MERGE_RESOLUTION|>--- conflicted
+++ resolved
@@ -6,11 +6,7 @@
 import { Precise } from './base/Precise.js';
 import { TICK_SIZE } from './base/functions/number.js';
 import { sha256 } from './static_dependencies/noble-hashes/sha256.js';
-<<<<<<< HEAD
-import { FundingHistory, Int, OHLCV, Order, OrderSide, OrderType, OrderRequest, Str, Trade, Balances, Transaction, Ticker, OrderBook, Tickers, Strings, Num, Currency, Market, TransferEntry } from './base/types.js';
-=======
-import type { FundingHistory, Int, OHLCV, Order, OrderSide, OrderType, OrderRequest, Str, Trade, Balances, Transaction, Ticker, OrderBook, Tickers, Strings, Num, Currency, Market } from './base/types.js';
->>>>>>> cb9c8417
+import type { TransferEntry, FundingHistory, Int, OHLCV, Order, OrderSide, OrderType, OrderRequest, Str, Trade, Balances, Transaction, Ticker, OrderBook, Tickers, Strings, Num, Currency, Market } from './base/types.js';
 
 //  ---------------------------------------------------------------------------
 
