--- conflicted
+++ resolved
@@ -2294,11 +2294,7 @@
             'type': type,
             'currency': code,
             'network': this.safeString (transaction, 'provider'),
-<<<<<<< HEAD
-            'amount': this.parseNumber (amount),
-=======
             'amount': this.parseNumber (amountString),
->>>>>>> 1a593174
             'status': this.parseTransactionStatus (this.safeStringLower (transaction, 'status')),
             'timestamp': timestamp,
             'datetime': this.iso8601 (timestamp),
