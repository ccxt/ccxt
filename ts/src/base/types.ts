export type Bool = boolean | undefined;
// must be an integer in other langs
export type IndexType = number | string;
<<<<<<< HEAD
export type Int = number | undefined;
export type int = number;
export type MarketType = 'future' | 'margin' | 'option' | 'spot' | 'swap' | 'delivery' | 'index';
export type Num = number | undefined;
export type OrderSide = 'buy' | 'sell' | string;
=======
export type OrderSide = 'buy' | 'sell' | string | undefined;
>>>>>>> 4ebb3dfc
export type OrderType = 'limit' | 'market' | string;
export type Str = string | undefined;
export type Strings = string[] | undefined;
export type SubType = 'inverse' | 'linear' | undefined;

export interface Dictionary<T> {
    [key: string]: T;
}

export type Dict = Dictionary<any>;
export type NullableDict = Dict | undefined;

export type List = Array<any>;
export type NullableList = List | undefined;

/** Request parameters */
// type Params = Dictionary<string | number | boolean | string[]>;

export interface MinMax {
    max: Num;
    min: Num;
}

export interface FeeInterface {
    cost: Num;
    currency: Str;
    rate?: Num;
}

export interface TradingFeeInterface {
    info: any;
    maker: Num;
    percentage: Bool;
    symbol: Str;
    taker: Num;
    tierBased: Bool;
}

export type Fee = FeeInterface | undefined;

export interface MarketMarginModes {
    isolated: boolean;
    cross: boolean;
}

export interface MarketInterface {
    active: Bool;
    base: string;
    baseId: Str;
    contract: boolean;
    contractSize: Num;
    created: Int;
    expiry: Int;
    expiryDatetime: Str;
    feeSide?: Str;
    future: boolean;
    id: Str;
    info: any;
    inverse: Bool;
    limits: {
        amount?: MinMax,
        cost?: MinMax,
        leverage?: MinMax,
        market?: MinMax,
        price?: MinMax,
    };
    linear: Bool;
    lowercaseId?: Str;
    maker?: Num;
    margin: boolean;
    marginMode?: {
        cross: boolean
        isolated: boolean
    };
    marginModes?: MarketMarginModes;
    numericId?: Num;
    option: boolean;
    optionType: Str;
    percentage?: Bool;
    precision: {
        amount: Num
        cost?: Num
        price: Num
    };
    quanto?: boolean;
    quote: string;
    quoteId: Str;
    settle: Str;
    settleId: Str;
    spot: boolean;
    strike: Num;
    subType?: SubType;
    swap: boolean;
    symbol: string;
    taker?: Num;
    tierBased?: Bool;
    type: MarketType;
    uppercaseId?: Str;
}

export interface Trade {
    amount: Num;                  // amount of base currency
    cost: Num;                    // total cost (including fees), `price * amount`
    datetime: Str;                // ISO8601 datetime with milliseconds;
    fee: Fee;
    id: Str;                      // string trade id
    info: any;                        // the original decoded JSON as is
    order: Str;                  // string order id or undefined/None/null
    price: number;                   // float price in quote currency
    side: 'buy' | 'sell' | Str;            // direction of the trade, 'buy' or 'sell'
    symbol: Str;                  // symbol in CCXT format
    takerOrMaker: 'taker' | 'maker' | Str; // string, 'taker' or 'maker'
    timestamp: Int;               // Unix timestamp in milliseconds
    type: Str;                   // order type, 'market', 'limit', ... or undefined/None/null
}

export interface Order {
    amount: number;
    average?: number;
    clientOrderId: Str;
    cost: number;
    datetime: string;
    fee?: Fee;
    filled: number;
    id: string;
    info: any;
    lastTradeTimestamp?: number;
    lastUpdateTimestamp?: number;
    postOnly?: Bool;
    price: number;
    reduceOnly?: Bool;
    remaining: number;
    side: 'buy' | 'sell' | Str;
    status: 'open' | 'closed' | 'canceled' | Str;
    stopLossPrice?: number;
    stopPrice?: number;
    symbol: string;
    takeProfitPrice?: number;
    timeInForce?: Str;
    timestamp: number;
    trades: Trade[];
    triggerPrice?: number;
    type: Str;
}

export interface OrderBook {
    asks: [Num, Num][];
    bids: [Num, Num][];
    datetime: Str;
    nonce: Int;
    symbol: Str;
    timestamp: Int;
}

export interface Ticker {
    ask: Num;
    askVolume: Num;
    average: Num;
    baseVolume: Num;
    bid: Num;
    bidVolume: Num;
    change: Num;
    close: Num;
    datetime: Str;
    high: Num;
    indexPrice: Num
    info: any;
    last: Num;
    low: Num;
    markPrice: Num;
    open: Num;
    percentage: Num;
    previousClose: Num;
    quoteVolume: Num;
    symbol: string;
    timestamp: Int;
    vwap: Num;
}

export interface Transaction {
    address: Str;
    addressFrom: Str;
    addressTo: Str;
    amount: Num;
    comment: Str;
    currency: Str;
    datetime: Str;
    fee: Fee;
    id: Str;
    info: any;
    internal: Bool;
    network: Str;
    status: 'pending' | 'ok' | Str;
    tag: Str;
    tagFrom: Str;
    tagTo: Str;
    timestamp: Int;
    txid: Str;
    type: 'deposit' | 'withdrawal' | Str;
    updated: Int;
}

export interface CurrencyInterface {
    active?: Bool;
    code: string;
    deposit?: Bool;
    fee?: Num;
    id: string;
    info: any;
    limits: {
        amount: {
            max?: Num;
            min?: Num;
        },
        withdraw: {
            max?: Num;
            min?: Num;
        },
    },
    margin?: Bool;
    name?: Str;
    networks: {
        string: any,
    },
    numericId?: Int;
    precision: number;
    type?: Str;
    withdraw?: Bool;
}

export interface Balance {
    debt?: Num,
    free: Num,
    total: Num,
    used: Num,
}

export interface BalanceAccount {
    free: Str,
    total: Str,
    used: Str,
}

export interface Account {
    code: Str,
    id: Str,
    info: any,
    type: Str,
}

export interface DepositAddress {
    address: string;
    currency: string;
    info: any;
    network?: string;
    tag?: Str;
}

export interface WithdrawalResponse {
    id: string;
    info: any;
}

export interface FundingRate {
    datetime?: string;
    estimatedSettlePrice?: number;
    fundingDatetime?: string;
    fundingRate?: number;
    fundingTimestamp?: number;
    indexPrice?: number;
    info: any;
    interestRate?: number;
    interval?: string;
    markPrice?: number;
    nextFundingDatetime?: string;
    nextFundingRate?: number;
    nextFundingTimestamp?: number;
    previousFundingDatetime?: string;
    previousFundingRate?: number;
    previousFundingTimestamp?: number;
    symbol: string;
    timestamp?: number;
}

export interface Position {
    collateral?: number;
    contracts?: number;
    contractSize?: number;
    datetime?: string;
    entryPrice?: number;
    hedged?: boolean;
    id?: Str;
    info: any;
    initialMargin?: number;
    initialMarginPercentage?: number;
    lastPrice?: number;
    lastUpdateTimestamp?: number;
    leverage?: number;
    liquidationPrice?: number;
    maintenanceMargin?: number;
    maintenanceMarginPercentage?: number;
    marginMode?: Str;
    marginRatio?: number;
    markPrice?: number;
    notional?: number;
    percentage?: number;
    realizedPnl?: number;
    side: Str;
    stopLossPrice?: number;
    symbol: string;
    takeProfitPrice?: number;
    timestamp?: number;
    unrealizedPnl?: number;
}

export interface BorrowInterest {
    amountBorrowed?: number;
    currency?: Str;
    datetime?: Str;
    info: any;
    interest?: number;
    interestRate?: number;
    marginMode?: Str;
    symbol?: Str;
    timestamp?: Int;
}

export interface LeverageTier {
    currency?: Str;
    info: any;
    maintenanceMarginRate?: number;
    maxLeverage?: number;
    maxNotional?: number;
    minNotional?: number;
    symbol?: Str;
    tier?: number;
}

export interface LedgerEntry {
    account?: Str;
    after?: number;
    amount?: number;
    before?: number;
    currency?: Str;
    datetime?: Str;
    direction?: Str;
    fee?: Fee;
    id?: Str;
    info: any;
    referenceAccount?: Str;
    referenceId?: Str;
    status?: Str;
    timestamp?: number;
    type?: Str;
}

export interface DepositWithdrawFeeNetwork {
    fee?: number;
    percentage?: boolean;
}

export interface DepositWithdrawFee {
    deposit?: DepositWithdrawFeeNetwork,
    info: any;
    networks?: Dictionary<DepositWithdrawFeeNetwork>;
    withdraw?: DepositWithdrawFeeNetwork,
}

export interface TransferEntry {
    amount?: number;
    currency?: Str;
    datetime?: Str;
    fromAccount?: Str;
    id?: Str;
    info?: any;
    status?: Str;
    timestamp?: number;
    toAccount?: Str;
}

export interface CrossBorrowRate {
    currency?: Str;
    datetime?: Str;
    info: any;
    period?: number;
    rate: number;
    timestamp?: number;
}

export interface IsolatedBorrowRate {
    base: string,
    baseRate: number,
    datetime?: Str,
    info: any,
    period?: Int,
    quote: string,
    quoteRate: number,
    symbol: string,
    timestamp?: Int,
}

export interface FundingRateHistory {
    datetime?: Str;
    fundingRate: number;
    info: any;
    symbol: string;
    timestamp?: number;
}

export interface OpenInterest {
    baseVolume?: number;
    datetime?: Str;
    info: any;
    openInterestAmount?: number;
    openInterestValue?: number;
    quoteVolume?: number;
    symbol: string;
    timestamp?: number;
}

export interface Liquidation {
    baseValue?: number;
    datetime?: Str;
    info: any;
    price: number;
    quoteValue?: number;
<<<<<<< HEAD
    symbol: string;
    timestamp?: number;
=======
    side?: OrderSide;
>>>>>>> 4ebb3dfc
}

export interface OrderRequest {
    amount?: number;
    params?: any;
    price?: number | undefined;
    side: OrderSide;
    symbol: string;
    type: OrderType;
}

export interface CancellationRequest {
    clientOrderId?: string;
    id: string;
    symbol: string;
}

export interface FundingHistory {
    amount: number;
    code: string;
    datetime?: Str;
    id: string;
    info: any;
    symbol: string;
    timestamp?: number;
}

export interface MarginMode {
    info: any;
    marginMode: 'isolated' | 'cross' | Str;
    symbol: string;
}

export interface Greeks {
    askImpliedVolatility: number;
    askPrice: number;
    askSize: number;
    bidImpliedVolatility: number;
    bidPrice: number;
    bidSize: number;
    datetime?: Str;
    delta: number;
    gamma: number;
<<<<<<< HEAD
    info: any;
    lastPrice: number;
=======
    theta: number;
    vega: number;
    rho: number;
    vanna?: number;
    volga?: number;
    charm?: number;
    bidSize: number;
    askSize: number;
    bidImpliedVolatility: number;
    askImpliedVolatility: number;
>>>>>>> 4ebb3dfc
    markImpliedVolatility: number;
    markPrice: number;
    rho: number;
    symbol: string;
    theta: number;
    timestamp?: number;
    underlyingPrice: number;
    vega: number;
}

export interface Conversion {
    datetime?: string;
    fee: number;
    fromAmount: number;
    fromCurrency: string;
    id: string;
    info: any;
    price: number;
    timestamp?: number;
    toAmount: number;
    toCurrency: string;
}

export interface Option {
    askPrice: number;
    baseVolume: number;
    bidPrice: number;
    change: number;
    currency: string;
    datetime?: Str;
    impliedVolatility: number;
    info: any;
    lastPrice: number;
    markPrice: number;
    midPrice: number;
    openInterest: number;
    percentage: number;
    quoteVolume: number;
    symbol: string;
    timestamp?: number;
    underlyingPrice: number;
}

export interface LastPrice {
    datetime?: string,
    info: any,
    price: number,
    side?: OrderSide,
    symbol: string,
    timestamp?: number,
}

export interface Leverage {
    info: any;
    longLeverage: number;
    marginMode: 'isolated' | 'cross' | Str;
    shortLeverage: number;
    symbol: string;
}

export interface LongShortRatio {
    datetime?: string,
    info: any,
    longShortRatio: number,
    symbol: string,
    timeframe?: string,
    timestamp?: number,
}

export interface MarginModification {
    'amount': Num,
    'code': Str,
    'datetime': Str,
    'info': any,
    'marginMode': 'cross' | 'isolated' | undefined,
    'status': Str,
    'symbol': string,
    'timestamp': Int,
    'total': Num,
    'type': 'add' | 'reduce' | 'set' | undefined,
}

export interface Balances extends Dictionary<Balance> {
    datetime?: any;
    info: any;
    timestamp?: any; // we need to fix this later
}

export interface CrossBorrowRates extends Dictionary<CrossBorrowRate> {
}

export interface Currencies extends Dictionary<CurrencyInterface> {
}

export interface FundingRates extends Dictionary<FundingRate> {
}

export interface IsolatedBorrowRates extends Dictionary<IsolatedBorrowRate> {
}

export interface LastPrices extends Dictionary<LastPrice> {
}

export interface Leverages extends Dictionary<Leverage> {
}

export interface LeverageTiers extends Dictionary<LeverageTier[]> {
}

export interface MarginModes extends Dictionary<MarginMode> {
}

export interface OpenInterests extends Dictionary<OpenInterest> {
}

export interface OptionChain extends Dictionary<Option> {
}

export interface OrderBooks extends Dictionary<OrderBook> {
}

export interface PartialBalances extends Dictionary<number> {
}

export interface Tickers extends Dictionary<Ticker> {
}

export interface TradingFees extends Dictionary<TradingFeeInterface> {
}

/** [ timestamp, open, high, low, close, volume ] */
export type OHLCV = [ Num, Num, Num, Num, Num, Num ];

/** [ timestamp, open, high, low, close, volume, count ] */
export type OHLCVC = [ Num, Num, Num, Num, Num, Num, Num ];

export type implicitReturnType = any;

export type Market = MarketInterface | undefined;
export type Currency = CurrencyInterface | undefined;
interface BaseConstructorArgs {
    apiKey?: string;
    commonCurrencies?: Dict;
    currencies?: Dict;
    enableRateLimit?: boolean;
    headers?: Dict;
    hostname?: string
    httpsProxy?: string;
    markets?: Dict;
    options?: Dict;
    password?: string;
    privateKey?: string;
    proxy?: string;
    rateLimit?: number;
    sandbox?: boolean; // redundant with testnet but kept for backward compatibility
    secret?: string;
    socksProxy?: string;
    testnet?: boolean;
    timeout?: number;
    uid?: string;
    urls?: Dict;
    userAgent?: string;
    userAgents?: Dict;
    verbose?: boolean;
    walletAddress?: string;
    wssProxy?: string;
}

export type ConstructorArgs = Partial<BaseConstructorArgs> & {
    [key: string]: any;
}<|MERGE_RESOLUTION|>--- conflicted
+++ resolved
@@ -1,15 +1,11 @@
 export type Bool = boolean | undefined;
 // must be an integer in other langs
 export type IndexType = number | string;
-<<<<<<< HEAD
 export type Int = number | undefined;
 export type int = number;
 export type MarketType = 'future' | 'margin' | 'option' | 'spot' | 'swap' | 'delivery' | 'index';
 export type Num = number | undefined;
-export type OrderSide = 'buy' | 'sell' | string;
-=======
 export type OrderSide = 'buy' | 'sell' | string | undefined;
->>>>>>> 4ebb3dfc
 export type OrderType = 'limit' | 'market' | string;
 export type Str = string | undefined;
 export type Strings = string[] | undefined;
@@ -436,12 +432,9 @@
     info: any;
     price: number;
     quoteValue?: number;
-<<<<<<< HEAD
-    symbol: string;
-    timestamp?: number;
-=======
     side?: OrderSide;
->>>>>>> 4ebb3dfc
+    symbol: string;
+    timestamp?: number;
 }
 
 export interface OrderRequest {
@@ -482,24 +475,12 @@
     bidImpliedVolatility: number;
     bidPrice: number;
     bidSize: number;
+    charm?: number;
     datetime?: Str;
     delta: number;
     gamma: number;
-<<<<<<< HEAD
     info: any;
     lastPrice: number;
-=======
-    theta: number;
-    vega: number;
-    rho: number;
-    vanna?: number;
-    volga?: number;
-    charm?: number;
-    bidSize: number;
-    askSize: number;
-    bidImpliedVolatility: number;
-    askImpliedVolatility: number;
->>>>>>> 4ebb3dfc
     markImpliedVolatility: number;
     markPrice: number;
     rho: number;
@@ -507,7 +488,9 @@
     theta: number;
     timestamp?: number;
     underlyingPrice: number;
+    vanna?: number;
     vega: number;
+    volga?: number;
 }
 
 export interface Conversion {
