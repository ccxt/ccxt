--- conflicted
+++ resolved
@@ -395,18 +395,12 @@
 }
 
 export interface OrderRequest {
-<<<<<<< HEAD
-=======
-    symbol: string;
-    type: OrderType;
-    side: OrderSide;
->>>>>>> a2a5f93b
     amount?: number;
     params?: any;
     price?: number | undefined;
-    side: Str;
-    symbol: string;
-    type: Str;
+    side: OrderSide;
+    symbol: string;
+    type: OrderType;
 }
 
 export interface FundingHistory {
