export interface Dictionary<T> {
    [key: string]: T;
}
/** Request parameters */
// type Params = Dictionary<string | number | boolean | string[]>;

export interface MinMax {
    max: number | undefined;
    min: number | undefined;
}

export interface Fee {
    cost: number;
    currency: string;
    rate?: number;
    type?: 'taker' | 'maker' | string;
}

export interface Market {
    active?: boolean | undefined;
    base: string;
    baseId: string;
    contract?: boolean;
    contractSize?: number | undefined;
    expiry?: number | undefined;
    expiryDatetime?: string | undefined;
    feeSide?: string | undefined;
    future?: boolean;
    id: string;
    info: any;
    inverse?: boolean | undefined;
    limits: {
        amount?: MinMax,
        cost?: MinMax,
        leverage?: MinMax,
        price?: MinMax,
    };
    linear?: boolean | undefined;
    maker?: number | undefined;
    margin?: boolean;
    option?: boolean;
    optionType?: string | undefined;
    percentage?: boolean | undefined;
    precision: {
        amount: number | undefined,
        price: number | undefined
    };
    quote: string;
    quoteId: string;
    settle?: string | undefined;
    settleId?: string | undefined;
    spot?: boolean;
    strike?: number | undefined;
    swap?: boolean;
    symbol: string;
    taker?: number | undefined;
    tierBased?: boolean | undefined;
    type?: string;
}

export interface Trade {
    amount: number;                  // amount of base currency
    cost: number;                    // total cost (including fees), `price * amount`
    datetime: string;                // ISO8601 datetime with milliseconds;
    fee: Fee;                        // trade fee
    id: string;                      // string trade id
    info: any;                       // the original decoded JSON as is
    order?: string;                  // string order id or undefined/None/null
    price: number;                   // float price in quote currency
    side: 'buy' | 'sell' | string;   // direction of the trade, 'buy' or 'sell'
    symbol: string;                  // symbol in CCXT format
    takerOrMaker: 'taker' | 'maker' | string; // string, 'taker' or 'maker'
    timestamp: number;               // Unix timestamp in milliseconds
    type?: string;                   // order type, 'market', 'limit', ... or undefined/None/null
}

export interface Order {
    amount: number;
    average?: number;
    clientOrderId: string;
    cost: number;
    datetime: string;
    fee: Fee;
    filled: number;
    id: string;
    info: any;
    lastTradeTimestamp: number;
<<<<<<< HEAD
    price: number;
    remaining: number;
    side: 'buy' | 'sell' | string;
=======
    lastUpdateTimestamp?: number;
>>>>>>> 213704b7
    status: 'open' | 'closed' | 'canceled' | string;
    symbol: string;
    timeInForce?: string;
<<<<<<< HEAD
    timestamp: number;
=======
    side: 'buy' | 'sell' | string;
    price: number;
    average?: number;
    amount: number;
    filled: number;
    remaining: number;
    stopPrice?: number;
    takeProfitPrice?: number;
    stopLossPrice?: number;
    cost: number;
>>>>>>> 213704b7
    trades: Trade[];
    type: string;
}

export interface OrderBook {
    asks: [ number, number ][];
    bids: [ number, number ][];
    datetime: string;
    nonce: number;
    timestamp: number;
}

export interface Ticker {
    ask: number;
    askVolume?: number;
    average?: number;
    baseVolume?: number;
    bid: number;
    bidVolume?: number;
    change?: number;
    close?: number;
    datetime: string;
    high: number;
    info: any;
    last?: number;
    low: number;
    open?: number;
    percentage?: number;
    previousClose?: number;
    quoteVolume?: number;
    symbol: string;
    timestamp: number;
    vwap?: number;
}

export interface Transaction {
    address: string;
    amount: number;
    currency: string;
    datetime: string;
    fee: Fee;
    id: string;
    info: any;
    status: 'pending' | 'ok' | string;
    timestamp: number;
    txid?: string;
    type: 'deposit' | 'withdrawal' | string;
    updated: number;
}

export interface Tickers extends Dictionary<Ticker> {
    info: any;
}

export interface Currency {
    code: string;
    id: string;
    numericId?: number;
    precision: number;
}

export interface Balance {
    free: number | string;
    total: number | string;
    used: number | string;
}

export interface PartialBalances extends Dictionary<number> {
}

export interface Balances extends Dictionary<Balance> {
    info: any;
}

export interface DepositAddress {
    address: string;
    currency: string;
    info: any;
    status: string;
}

export interface WithdrawalResponse {
    id: string;
    info: any;
}

export interface DepositAddressResponse {
    address: string;
    currency: string;
    info: any;
    tag?: string;
}

/** [ timestamp, open, high, low, close, volume ] */
export type OHLCV = [number, number, number, number, number, number];

/** [ timestamp, open, high, low, close, volume, count ] */
export type OHLCVC = [number, number, number, number, number, number, number];

export type implicitReturnType = any;

// must be an integer in other langs
export type IndexType = number | string;

export type Int = number;

export type OrderSide = 'buy' | 'sell' | string;

export type OrderType = 'limit' | 'market' | string;<|MERGE_RESOLUTION|>--- conflicted
+++ resolved
@@ -84,31 +84,18 @@
     filled: number;
     id: string;
     info: any;
-    lastTradeTimestamp: number;
-<<<<<<< HEAD
+    lastTradeTimestamp?: number;
+    lastUpdateTimestamp?: number;
     price: number;
     remaining: number;
     side: 'buy' | 'sell' | string;
-=======
-    lastUpdateTimestamp?: number;
->>>>>>> 213704b7
     status: 'open' | 'closed' | 'canceled' | string;
+    stopLossPrice?: number;
+    stopPrice?: number;
     symbol: string;
+    takeProfitPrice?: number;
     timeInForce?: string;
-<<<<<<< HEAD
-    timestamp: number;
-=======
-    side: 'buy' | 'sell' | string;
-    price: number;
-    average?: number;
-    amount: number;
-    filled: number;
-    remaining: number;
-    stopPrice?: number;
-    takeProfitPrice?: number;
-    stopLossPrice?: number;
-    cost: number;
->>>>>>> 213704b7
+    timestamp: number;
     trades: Trade[];
     type: string;
 }
