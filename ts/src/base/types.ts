export type Bool = boolean | undefined;
// must be an integer in other langs
export type IndexType = number | string;
export type int = number;
export type Int = number | undefined;
export type MarketType = 'future' | 'margin' | 'option' | 'spot' | 'swap' | 'delivery' | 'index';
export type Num = number | undefined;
export type OrderSide = 'buy' | 'sell' | string;
export type OrderType = 'limit' | 'market' | string;
export type Str = string | undefined;
export type Strings = string[] | undefined;
export type SubType = 'inverse' | 'linear' | undefined;

export interface Dictionary<T> {
    [key: string]: T;
}

export type Dict = Dictionary<any>;
export type NullableDict = Dict | undefined;

export type List = Array<any>;
export type NullableList = List | undefined;

/** Request parameters */
// type Params = Dictionary<string | number | boolean | string[]>;

export interface MinMax {
    max: Num;
    min: Num;
}

export interface FeeInterface {
    cost: Num;
    currency: Str;
    rate?: Num;
}

export interface TradingFeeInterface {
    info: any;
    maker: Num;
    percentage: Bool;
    symbol: Str;
    taker: Num;
    tierBased: Bool;
}

export type Fee = FeeInterface | undefined

export interface MarketMarginModes {
    isolated: boolean;
    cross: boolean;
}

export interface MarketInterface {
    active: Bool;
    base: Str;
    baseId: Str;
    contract: boolean;
    contractSize: Num;
    created: Int;
    expiry: Int;
    expiryDatetime: Str;
    feeSide?: Str;
<<<<<<< HEAD
    future: boolean;
    id: Str;
    info: any;
    inverse: Bool;
=======
    precision: {
        amount: Num
        price: Num
        cost?: Num
    };
    marginModes?: MarketMarginModes;
>>>>>>> 9b394e54
    limits: {
        amount?: MinMax,
        cost?: MinMax,
        leverage?: MinMax,
        price?: MinMax,
    };
    linear: Bool;
    lowercaseId?: Str;
    maker?: Num;
    margin: boolean;
    marginMode?: {
        cross: boolean
        isolated: boolean
    };
    numericId?: Num;
    option: boolean;
    optionType: Str;
    percentage?: Bool;
    precision: {
        amount: Num
        cost?: Num
        price: Num
    };
    quanto?: boolean;
    quote: Str;
    quoteId: Str;
    settle: Str;
    settleId: Str;
    spot: boolean;
    strike: Num;
    subType?: SubType;
    swap: boolean;
    symbol: string;
    taker?: Num;
    tierBased?: Bool;
    type: MarketType;
    uppercaseId?: Str;
}

export interface Trade {
    amount: Num;                  // amount of base currency
    cost: Num;                    // total cost (including fees), `price * amount`
    datetime: Str;                // ISO8601 datetime with milliseconds;
    fee: Fee;
    id: Str;                      // string trade id
    info: any;                        // the original decoded JSON as is
    order: Str;                  // string order id or undefined/None/null
    price: number;                   // float price in quote currency
    side: 'buy' | 'sell' | Str;            // direction of the trade, 'buy' or 'sell'
    symbol: Str;                  // symbol in CCXT format
    takerOrMaker: 'taker' | 'maker' | Str; // string, 'taker' or 'maker'
    timestamp: Int;               // Unix timestamp in milliseconds
    type: Str;                   // order type, 'market', 'limit', ... or undefined/None/null
}

export interface Order {
    amount: number;
    average?: number;
    clientOrderId: Str;
    cost: number;
    datetime: string;
    fee?: Fee;
    filled: number;
    id: string;
    info: any;
    lastTradeTimestamp?: number;
    lastUpdateTimestamp?: number;
    postOnly?: Bool;
    price: number;
    reduceOnly?: Bool;
    remaining: number;
    side: 'buy' | 'sell' | Str;
    status: 'open' | 'closed' | 'canceled' | Str;
    stopLossPrice?: number;
    stopPrice?: number;
    symbol: string;
    takeProfitPrice?: number;
    timeInForce?: Str;
    timestamp: number;
    trades: Trade[];
    triggerPrice?: number;
    type: Str;
}

export interface OrderBook {
    asks: [Num, Num][];
    bids: [Num, Num][];
    datetime: Str;
    nonce: Int;
    symbol: Str;
    timestamp: Int;
}

export interface Ticker {
    ask: Int;
    askVolume: Int;
    average: Int;
    baseVolume: Int;
    bid: Int;
    bidVolume: Int;
    change: Int;
    close: Int;
    datetime: Str;
    high: Int;
    info: any;
    last: Int;
    low: Int;
    open: Int;
    percentage: Int;
    previousClose: Int;
    quoteVolume: Int;
    symbol: string;
    timestamp: Int;
    vwap: Int;
}

export interface Transaction {
    address: Str;
    addressFrom: Str;
    addressTo: Str;
    amount: Num;
    comment: Str;
    currency: Str;
    datetime: Str;
    fee: Fee;
    id: Str;
    info: any;
    internal: Bool;
    network: Str;
    status: 'pending' | 'ok' | Str;
    tag: Str;
    tagFrom: Str;
    tagTo: Str;
    timestamp: Int;
    txid: Str;
    type: 'deposit' | 'withdrawal' | Str;
    updated: Int;
}

export interface CurrencyInterface {
    active?: Bool;
    code: string;
    deposit?: Bool;
    fee?: Num;
    id: string;
    info: any;
    limits: {
        amount: {
            max?: Num;
            min?: Num;
        },
        withdraw: {
            max?: Num;
            min?: Num;
        },
    },
    margin?: Bool;
    name?: Str;
    networks: {
        string: any,
    },
    numericId?: Int;
    precision: number;
    type?: Str;
    withdraw?: Bool;
}

export interface Balance {
    debt?: Num,
    free: Num,
    total: Num,
    used: Num,
}

export interface BalanceAccount {
    free: Str,
    total: Str,
    used: Str,
}

export interface Account {
    code: Str,
    id: Str,
    info: any,
    type: Str,
}

export interface DepositAddress {
    address: string;
    currency: Str;
    info: any;
    status: Str;
}

export interface WithdrawalResponse {
    id: string;
    info: any;
}

export interface DepositAddressResponse {
    address: string;
    currency: Str;
    info: any;
    tag?: Str;
}

export interface FundingRate {
    datetime?: string;
    estimatedSettlePrice?: number;
    fundingDatetime?: string;
    fundingRate?: number;
    fundingTimestamp?: number;
    indexPrice?: number;
    info: any;
    interestRate?: number;
    markPrice?: number;
    nextFundingDatetime?: string;
    nextFundingRate?: number;
    nextFundingTimestamp?: number;
    previousFundingDatetime?: string;
    previousFundingRate?: number;
    previousFundingTimestamp?: number;
    symbol: string;
    timestamp?: number;
}

export interface Position {
    collateral?: number;
    contracts?: number;
    contractSize?: number;
    datetime?: string;
    entryPrice?: number;
    hedged?: boolean;
    id?: Str;
    info: any;
    initialMargin?: number;
    initialMarginPercentage?: number;
    lastPrice?: number;
    lastUpdateTimestamp?: number;
    leverage?: number;
    liquidationPrice?: number;
    maintenanceMarginPercentage?: number;
    maintenenceMargin?: number;
    marginMode?: Str;
    marginRatio?: number;
    markPrice?: number;
    notional?: number;
    percentage?: number;
    realizedPnl?: number;
    side: Str;
    stopLossPrice?: number;
    symbol: string;
    takeProfitPrice?: number;
    timestamp?: number;
    unrealizedPnl?: number;
}

export interface BorrowInterest {
    account?: Str;
    amountBorrowed?: number;
    currency?: Str;
    datetime?: Str;
    info: any;
    interest?: number;
    interestRate?: number;
    marginMode?: Str;
    timestamp?: number;
}

export interface LeverageTier {
    currency?: Str;
    info: any;
    maintenanceMarginRate?: number;
    maxLeverage?: number;
    maxNotional?: number;
    minNotional?: number;
    tier?: number;
}

export interface LedgerEntry {
    account?: Str;
    after?: number;
    amount?: number;
    before?: number;
    currency?: Str;
    datetime?: Str;
    direction?: Str;
    fee?: Fee;
    id?: Str;
    info: any;
    referenceAccount?: Str;
    referenceId?: Str;
    status?: Str;
    timestamp?: number;
    type?: Str;
}

export interface DepositWithdrawFeeNetwork {
    fee?: number;
    percentage?: boolean;
}

export interface DepositWithdrawFee {
    deposit?: DepositWithdrawFeeNetwork,
    info: any;
    networks?: Dictionary<DepositWithdrawFeeNetwork>;
    withdraw?: DepositWithdrawFeeNetwork,
}

export interface TransferEntry {
    amount?: number;
    currency?: Str;
    datetime?: Str;
    fromAccount?: Str;
    id?: Str;
    info?: any;
    status?: Str;
    timestamp?: number;
    toAccount?: Str;
}

export interface CrossBorrowRate {
    currency?: Str;
    datetime?: Str;
    info: any;
    period?: number;
    rate: number;
    timestamp?: number;
}

export interface IsolatedBorrowRate {
    base: string,
    baseRate: number,
    datetime?: Str,
    info: any,
    period?: Int,
    quote: string,
    quoteRate: number,
    symbol: string,
    timestamp?: Int,
}

export interface FundingRateHistory {
    datetime?: Str;
    fundingRate: number;
    info: any;
    symbol: string;
    timestamp?: number;
}

export interface OpenInterest {
    baseVolume?: number;
    datetime?: Str;
    info: any;
    openInterestAmount?: number;
    openInterestValue?: number;
    quoteVolume?: number;
    symbol: string;
    timestamp?: number;
}

export interface Liquidation {
    baseValue?: number;
    datetime?: Str;
    info: any;
    price: number;
    quoteValue?: number;
    symbol: string;
    timestamp?: number;
}

export interface OrderRequest {
    amount?: number;
    params?: any;
    price?: number | undefined;
    side: OrderSide;
    symbol: string;
    type: OrderType;
}

export interface CancellationRequest {
    clientOrderId?: string;
    id: string;
    symbol: string;
}

export interface FundingHistory {
    amount: number;
    code: string;
    datetime?: Str;
    id: string;
    info: any;
    symbol: string;
    timestamp?: number;
}

export interface MarginMode {
    info: any;
    marginMode: 'isolated' | 'cross' | Str;
    symbol: string;
}

export interface Greeks {
    askImpliedVolatility: number;
    askPrice: number;
    askSize: number;
    bidImpliedVolatility: number;
    bidPrice: number;
    bidSize: number;
    datetime?: Str;
    delta: number;
    gamma: number;
    info: any;
    lastPrice: number;
    markImpliedVolatility: number;
    markPrice: number;
    rho: number;
    symbol: string;
    theta: number;
    timestamp?: number;
    underlyingPrice: number;
    vega: number;
}

export interface Conversion {
    datetime?: string;
    fee: number;
    fromAmount: number;
    fromCurrency: string;
    id: string;
    info: any;
    price: number;
    timestamp?: number;
    toAmount: number;
    toCurrency: string;
}

export interface Option {
    askPrice: number;
    baseVolume: number;
    bidPrice: number;
    change: number;
    currency: string;
    datetime?: Str;
    impliedVolatility: number;
    info: any;
    lastPrice: number;
    markPrice: number;
    midPrice: number;
    openInterest: number;
    percentage: number;
    quoteVolume: number;
    symbol: string;
    timestamp?: number;
    underlyingPrice: number;
}

export interface LastPrice {
    datetime?: string,
    info: any,
    price: number,
    side?: OrderSide,
    symbol: string,
    timestamp?: number,
}

export interface Leverage {
    info: any;
    longLeverage: number;
    marginMode: 'isolated' | 'cross' | Str;
    shortLeverage: number;
    symbol: string;
}

export interface MarginModification {
    'amount': Num,
    'code': Str,
    'datetime': Str,
    'info': any,
    'marginMode': 'cross' | 'isolated' | undefined,
    'status': Str,
    'symbol': string,
    'timestamp': Int,
    'total': Num,
    'type': 'add' | 'reduce' | 'set' | undefined,
}

export interface Balances extends Dictionary<Balance> {
    datetime?: any;
    info: any;
    timestamp?: any; // we need to fix this later
}

export interface CrossBorrowRates extends Dictionary<CrossBorrowRates> {
}

export interface Currencies extends Dictionary<CurrencyInterface> {
}

export interface FundingRates extends Dictionary<FundingRate> {
}

export interface IsolatedBorrowRates extends Dictionary<IsolatedBorrowRates> {
}

export interface LastPrices extends Dictionary<LastPrice> {
}

export interface Leverages extends Dictionary<Leverage> {
}

export interface LeverageTiers extends Dictionary<LeverageTier[]> {
}

export interface MarginModes extends Dictionary<MarginMode> {
}

export interface OptionChain extends Dictionary<Option> {
}

export interface PartialBalances extends Dictionary<number> {
}

export interface Tickers extends Dictionary<Ticker> {
}

export interface TradingFees extends Dictionary<TradingFeeInterface> {
}

/** [ timestamp, open, high, low, close, volume ] */
export type OHLCV = [ Num, Num, Num, Num, Num, Num ];

/** [ timestamp, open, high, low, close, volume, count ] */
export type OHLCVC = [ Num, Num, Num, Num, Num, Num, Num ];

export type implicitReturnType = any;

export type Market = MarketInterface | undefined;
export type Currency = CurrencyInterface | undefined;
<|MERGE_RESOLUTION|>--- conflicted
+++ resolved
@@ -61,19 +61,10 @@
     expiry: Int;
     expiryDatetime: Str;
     feeSide?: Str;
-<<<<<<< HEAD
     future: boolean;
     id: Str;
     info: any;
     inverse: Bool;
-=======
-    precision: {
-        amount: Num
-        price: Num
-        cost?: Num
-    };
-    marginModes?: MarketMarginModes;
->>>>>>> 9b394e54
     limits: {
         amount?: MinMax,
         cost?: MinMax,
@@ -88,6 +79,7 @@
         cross: boolean
         isolated: boolean
     };
+    marginModes?: MarketMarginModes;
     numericId?: Num;
     option: boolean;
     optionType: Str;
