--- conflicted
+++ resolved
@@ -406,12 +406,7 @@
 }
 
 export interface MarginMode {
-<<<<<<< HEAD
-    infp: any;
-=======
-    info: any;
-    symbol: string;
->>>>>>> 8c21d8e0
+    info: any;
     marginMode: 'isolated' | 'cross' | string;
     symbol: string;
 }
