export type Bool = boolean | undefined;
// must be an integer in other langs
export type IndexType = number | string;
export type int = number;
export type Int = number | undefined;
export type MarketType = 'future' | 'margin' | 'option' | 'spot' | 'swap' | 'delivery' | 'index';
export type Num = number | undefined;
export type OrderSide = 'buy' | 'sell' | string;
export type OrderType = 'limit' | 'market' | string;
export type Str = string | undefined;
export type Strings = string[] | undefined;
export type SubType = 'inverse' | 'linear' | undefined;

export interface Dictionary<T> {
    [key: string]: T;
}

export type Dict = Dictionary<any>;
export type NullableDict = Dict | undefined;

export type List = Array<any>;
export type NullableList = List | undefined;

/** Request parameters */
// type Params = Dictionary<string | number | boolean | string[]>;

export interface MinMax {
    max: Num;
    min: Num;
}

export interface FeeInterface {
    cost: Num;
    currency: Str;
    rate?: Num;
}

export interface TradingFeeInterface {
    info: any;
    maker: Num;
    percentage: Bool;
    symbol: Str;
    taker: Num;
    tierBased: Bool;
}

export type Fee = FeeInterface | undefined

export interface MarketMarginModes {
    isolated: boolean;
    cross: boolean;
}

export interface MarketInterface {
    active: Bool;
    base: Str;
    baseId: Str;
    contract: boolean;
    contractSize: Num;
    created: Int;
    expiry: Int;
    expiryDatetime: Str;
    feeSide?: Str;
    future: boolean;
    id: Str;
    info: any;
    inverse: Bool;
    limits: {
        amount?: MinMax,
        cost?: MinMax,
        leverage?: MinMax,
        price?: MinMax,
        market?: MinMax,
    };
    linear: Bool;
    lowercaseId?: Str;
    maker?: Num;
    margin: boolean;
    marginMode?: {
        cross: boolean
        isolated: boolean
    };
    marginModes?: MarketMarginModes;
    numericId?: Num;
    option: boolean;
    optionType: Str;
    percentage?: Bool;
    precision: {
        amount: Num
        cost?: Num
        price: Num
    };
    quanto?: boolean;
    quote: Str;
    quoteId: Str;
    settle: Str;
    settleId: Str;
    spot: boolean;
    strike: Num;
    subType?: SubType;
    swap: boolean;
    symbol: string;
    taker?: Num;
    tierBased?: Bool;
    type: MarketType;
    uppercaseId?: Str;
}

export interface Trade {
    amount: Num;                  // amount of base currency
    cost: Num;                    // total cost (including fees), `price * amount`
    datetime: Str;                // ISO8601 datetime with milliseconds;
    fee: Fee;
    id: Str;                      // string trade id
    info: any;                        // the original decoded JSON as is
    order: Str;                  // string order id or undefined/None/null
    price: number;                   // float price in quote currency
    side: 'buy' | 'sell' | Str;            // direction of the trade, 'buy' or 'sell'
    symbol: Str;                  // symbol in CCXT format
    takerOrMaker: 'taker' | 'maker' | Str; // string, 'taker' or 'maker'
    timestamp: Int;               // Unix timestamp in milliseconds
    type: Str;                   // order type, 'market', 'limit', ... or undefined/None/null
}

export interface Order {
    amount: number;
    average?: number;
    clientOrderId: Str;
    cost: number;
    datetime: string;
    fee?: Fee;
    filled: number;
    id: string;
    info: any;
    lastTradeTimestamp?: number;
    lastUpdateTimestamp?: number;
    postOnly?: Bool;
    price: number;
    reduceOnly?: Bool;
    remaining: number;
    side: 'buy' | 'sell' | Str;
    status: 'open' | 'closed' | 'canceled' | Str;
    stopLossPrice?: number;
    stopPrice?: number;
    symbol: string;
    takeProfitPrice?: number;
    timeInForce?: Str;
    timestamp: number;
    trades: Trade[];
    triggerPrice?: number;
    type: Str;
}

export interface OrderBook {
    asks: [Num, Num][];
    bids: [Num, Num][];
    datetime: Str;
    nonce: Int;
    symbol: Str;
    timestamp: Int;
}

export interface Ticker {
    ask: Num;
    askVolume: Num;
    average: Num;
    baseVolume: Num;
    bid: Num;
    bidVolume: Num;
    change: Num;
    close: Num;
    datetime: Str;
    high: Num;
    indexPrice: Num
    info: any;
    last: Num;
    low: Num;
    markPrice: Num;
    open: Num;
    percentage: Num;
    previousClose: Num;
    quoteVolume: Num;
    symbol: string;
    timestamp: Int;
    vwap: Num;
}

export interface Transaction {
    address: Str;
    addressFrom: Str;
    addressTo: Str;
    amount: Num;
    comment: Str;
    currency: Str;
    datetime: Str;
    fee: Fee;
    id: Str;
    info: any;
    internal: Bool;
    network: Str;
    status: 'pending' | 'ok' | Str;
    tag: Str;
    tagFrom: Str;
    tagTo: Str;
    timestamp: Int;
    txid: Str;
    type: 'deposit' | 'withdrawal' | Str;
    updated: Int;
}

export interface CurrencyInterface {
    active?: Bool;
    code: string;
    deposit?: Bool;
    fee?: Num;
    id: string;
    info: any;
    limits: {
        amount: {
            max?: Num;
            min?: Num;
        },
        withdraw: {
            max?: Num;
            min?: Num;
        },
    },
    margin?: Bool;
    name?: Str;
    networks: {
        string: any,
    },
    numericId?: Int;
    precision: number;
    type?: Str;
    withdraw?: Bool;
}

export interface Balance {
    debt?: Num,
    free: Num,
    total: Num,
    used: Num,
}

export interface BalanceAccount {
    free: Str,
    total: Str,
    used: Str,
}

export interface Account {
    code: Str,
    id: Str,
    info: any,
    type: Str,
}

export interface DepositAddress {
    address: string;
    currency: string;
    info: any;
    network?: string;
    tag?: Str;
}

export interface WithdrawalResponse {
    id: string;
    info: any;
}

export interface DepositAddressResponse {
    address: string;
    currency: Str;
    info: any;
    tag?: Str;
}

export interface FundingRate {
    datetime?: string;
    estimatedSettlePrice?: number;
    fundingDatetime?: string;
    fundingRate?: number;
    fundingTimestamp?: number;
    indexPrice?: number;
    info: any;
    interestRate?: number;
    interval?: string;
    markPrice?: number;
    nextFundingDatetime?: string;
    nextFundingRate?: number;
    nextFundingTimestamp?: number;
    previousFundingDatetime?: string;
    previousFundingRate?: number;
    previousFundingTimestamp?: number;
    symbol: string;
    timestamp?: number;
}

export interface Position {
    collateral?: number;
    contracts?: number;
    contractSize?: number;
    datetime?: string;
    entryPrice?: number;
    hedged?: boolean;
    id?: Str;
    info: any;
    initialMargin?: number;
    initialMarginPercentage?: number;
    lastPrice?: number;
    lastUpdateTimestamp?: number;
    leverage?: number;
    liquidationPrice?: number;
    maintenanceMarginPercentage?: number;
    maintenenceMargin?: number;
    marginMode?: Str;
    marginRatio?: number;
    markPrice?: number;
    notional?: number;
    percentage?: number;
    realizedPnl?: number;
    side: Str;
    stopLossPrice?: number;
    symbol: string;
    takeProfitPrice?: number;
    timestamp?: number;
    unrealizedPnl?: number;
}

export interface BorrowInterest {
    amountBorrowed?: number;
    currency?: Str;
    datetime?: Str;
    info: any;
    interest?: number;
    interestRate?: number;
    marginMode?: Str;
    symbol?: Str;
    timestamp?: Int;
}

export interface LeverageTier {
<<<<<<< HEAD
=======
    tier?: number;
    symbol?: Str;
>>>>>>> f52d1a9a
    currency?: Str;
    info: any;
    maintenanceMarginRate?: number;
    maxLeverage?: number;
    maxNotional?: number;
    minNotional?: number;
    tier?: number;
}

export interface LedgerEntry {
    account?: Str;
    after?: number;
    amount?: number;
    before?: number;
    currency?: Str;
    datetime?: Str;
    direction?: Str;
    fee?: Fee;
    id?: Str;
    info: any;
    referenceAccount?: Str;
    referenceId?: Str;
    status?: Str;
    timestamp?: number;
    type?: Str;
}

export interface DepositWithdrawFeeNetwork {
    fee?: number;
    percentage?: boolean;
}

export interface DepositWithdrawFee {
    deposit?: DepositWithdrawFeeNetwork,
    info: any;
    networks?: Dictionary<DepositWithdrawFeeNetwork>;
    withdraw?: DepositWithdrawFeeNetwork,
}

export interface TransferEntry {
    amount?: number;
    currency?: Str;
    datetime?: Str;
    fromAccount?: Str;
    id?: Str;
    info?: any;
    status?: Str;
    timestamp?: number;
    toAccount?: Str;
}

export interface CrossBorrowRate {
    currency?: Str;
    datetime?: Str;
    info: any;
    period?: number;
    rate: number;
    timestamp?: number;
}

export interface IsolatedBorrowRate {
    base: string,
    baseRate: number,
    datetime?: Str,
    info: any,
    period?: Int,
    quote: string,
    quoteRate: number,
    symbol: string,
    timestamp?: Int,
}

export interface FundingRateHistory {
    datetime?: Str;
    fundingRate: number;
    info: any;
    symbol: string;
    timestamp?: number;
}

export interface OpenInterest {
    baseVolume?: number;
    datetime?: Str;
    info: any;
    openInterestAmount?: number;
    openInterestValue?: number;
    quoteVolume?: number;
    symbol: string;
    timestamp?: number;
}

export interface Liquidation {
    baseValue?: number;
    datetime?: Str;
    info: any;
    price: number;
    quoteValue?: number;
    symbol: string;
    timestamp?: number;
}

export interface OrderRequest {
    amount?: number;
    params?: any;
    price?: number | undefined;
    side: OrderSide;
    symbol: string;
    type: OrderType;
}

export interface CancellationRequest {
    clientOrderId?: string;
    id: string;
    symbol: string;
}

export interface FundingHistory {
    amount: number;
    code: string;
    datetime?: Str;
    id: string;
    info: any;
    symbol: string;
    timestamp?: number;
}

export interface MarginMode {
    info: any;
    marginMode: 'isolated' | 'cross' | Str;
    symbol: string;
}

export interface Greeks {
    askImpliedVolatility: number;
    askPrice: number;
    askSize: number;
    bidImpliedVolatility: number;
    bidPrice: number;
    bidSize: number;
    datetime?: Str;
    delta: number;
    gamma: number;
    info: any;
    lastPrice: number;
    markImpliedVolatility: number;
    markPrice: number;
    rho: number;
    symbol: string;
    theta: number;
    timestamp?: number;
    underlyingPrice: number;
    vega: number;
}

export interface Conversion {
    datetime?: string;
    fee: number;
    fromAmount: number;
    fromCurrency: string;
    id: string;
    info: any;
    price: number;
    timestamp?: number;
    toAmount: number;
    toCurrency: string;
}

export interface Option {
    askPrice: number;
    baseVolume: number;
    bidPrice: number;
    change: number;
    currency: string;
    datetime?: Str;
    impliedVolatility: number;
    info: any;
    lastPrice: number;
    markPrice: number;
    midPrice: number;
    openInterest: number;
    percentage: number;
    quoteVolume: number;
    symbol: string;
    timestamp?: number;
    underlyingPrice: number;
}

export interface LastPrice {
    datetime?: string,
    info: any,
    price: number,
    side?: OrderSide,
    symbol: string,
    timestamp?: number,
}

export interface Leverage {
    info: any;
    longLeverage: number;
    marginMode: 'isolated' | 'cross' | Str;
    shortLeverage: number;
    symbol: string;
}

export interface LongShortRatio {
    info: any,
    symbol: string,
    timestamp?: number,
    datetime?: string,
    timeframe?: string,
    longShortRatio: number,
}

export interface MarginModification {
    'amount': Num,
    'code': Str,
    'datetime': Str,
    'info': any,
    'marginMode': 'cross' | 'isolated' | undefined,
    'status': Str,
    'symbol': string,
    'timestamp': Int,
    'total': Num,
    'type': 'add' | 'reduce' | 'set' | undefined,
}

export interface Balances extends Dictionary<Balance> {
    datetime?: any;
    info: any;
    timestamp?: any; // we need to fix this later
}

export interface CrossBorrowRates extends Dictionary<CrossBorrowRates> {
}

export interface Currencies extends Dictionary<CurrencyInterface> {
}

export interface FundingRates extends Dictionary<FundingRate> {
}

export interface IsolatedBorrowRates extends Dictionary<IsolatedBorrowRates> {
}

export interface LastPrices extends Dictionary<LastPrice> {
}

export interface Leverages extends Dictionary<Leverage> {
}

export interface LeverageTiers extends Dictionary<LeverageTier[]> {
}

export interface MarginModes extends Dictionary<MarginMode> {
}

export interface OptionChain extends Dictionary<Option> {
}

export interface PartialBalances extends Dictionary<number> {
}

export interface Tickers extends Dictionary<Ticker> {
}

export interface TradingFees extends Dictionary<TradingFeeInterface> {
}

/** [ timestamp, open, high, low, close, volume ] */
export type OHLCV = [ Num, Num, Num, Num, Num, Num ];

/** [ timestamp, open, high, low, close, volume, count ] */
export type OHLCVC = [ Num, Num, Num, Num, Num, Num, Num ];

export type implicitReturnType = any;

export type Market = MarketInterface | undefined;
export type Currency = CurrencyInterface | undefined;
<|MERGE_RESOLUTION|>--- conflicted
+++ resolved
@@ -341,17 +341,13 @@
 }
 
 export interface LeverageTier {
-<<<<<<< HEAD
-=======
-    tier?: number;
-    symbol?: Str;
->>>>>>> f52d1a9a
     currency?: Str;
     info: any;
     maintenanceMarginRate?: number;
     maxLeverage?: number;
     maxNotional?: number;
     minNotional?: number;
+    symbol?: Str;
     tier?: number;
 }
 
