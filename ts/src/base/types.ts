<<<<<<< HEAD
=======
export type Int = number | undefined;

export type Str = string | undefined;
export type Strings = string[] | undefined;
export type Num = number | undefined;
>>>>>>> cc5a5b51
export type Bool = boolean | undefined;
// must be an integer in other langs
export type IndexType = number | string;
export type Int = number | undefined;
export type MarketType = 'spot' | 'margin' | 'swap' | 'future' | 'option';
export type Num = number | undefined;
export type OrderSide = 'buy' | 'sell' | string;
export type OrderType = 'limit' | 'market' | string;
export type Str = string | undefined;
export type Strings = string[] | undefined;
export type SubType = 'linear' | 'inverse' | undefined;
export interface Dictionary<T> {
    [key: string]: T;
}
/** Request parameters */
// type Params = Dictionary<string | number | boolean | string[]>;

export interface MinMax {
    max: Num;
    min: Num;
}

export interface FeeInterface {
    currency: Str;
    cost: Num;
    rate?: Num;
}

export type Fee = FeeInterface | undefined

export interface MarketInterface {
    active: Bool;
    base: string;
    baseId: string;
    contract: boolean;
    contractSize: Num;
    created: Int;
    expiry: Int;
    expiryDatetime: Str;
    feeSide?: string | undefined;
    future: boolean;
    id: string;
    info: any;
    inverse: Bool;
    limits: {
        amount?: MinMax,
        cost?: MinMax,
        leverage?: MinMax,
        price?: MinMax,
    };
    linear: Bool;
    lowercaseId?: string;
    maker?: Num
    margin: boolean;
    numericId?: Num;
    option: boolean;
    optionType: Str;
    percentage?: boolean | undefined;
    precision: {
        amount: Num
        price: Num
        cost?: Num
    };
    quanto?: boolean;
    quote?: string;
    quoteId: string;
    settle: Str;
    settleId: Str;
    spot: boolean;
    strike: Num;
    subType?: SubType;
    swap: boolean;
    symbol: string;
    taker?: Num
    tierBased?: boolean | undefined;
    type: MarketType;
    uppercaseId?: string;
}

export interface Trade {
    amount: Num;                  // amount of base currency
    cost: Num;                    // total cost (including fees), `price * amount`
    datetime: Str;                // ISO8601 datetime with milliseconds;
    fee: Fee;
    id: Str;                      // string trade id
    info: any;                        // the original decoded JSON as is
    order: Str;                  // string order id or undefined/None/null
    price: number;                   // float price in quote currency
    side: 'buy' | 'sell' | string;            // direction of the trade, 'buy' or 'sell'
    symbol: Str;                  // symbol in CCXT format
    takerOrMaker: 'taker' | 'maker' | string; // string, 'taker' or 'maker'
    timestamp: Int;               // Unix timestamp in milliseconds
    type: Str;                   // order type, 'market', 'limit', ... or undefined/None/null
}

export interface Order {
    amount: number;
    average?: number;
    clientOrderId: string;
    cost: number;
    datetime: string;
    fee: Fee;
    filled: number;
    id: string;
    info: any;
    lastTradeTimestamp?: number;
    lastUpdateTimestamp?: number;
    price: number;
    remaining: number;
    side: 'buy' | 'sell' | string;
    status: 'open' | 'closed' | 'canceled' | string;
    stopLossPrice?: number;
    stopPrice?: number;
    symbol: string;
    takeProfitPrice?: number;
    timeInForce?: string;
    timestamp: number;
    trades: Trade[];
    type: string;
}

export interface OrderBook {
    asks: [Num, Num][];
    bids: [Num, Num][];
    datetime: Str;
    timestamp: Int;
    nonce: Int;
}

export interface Ticker {
    ask: Int;
    askVolume: Int;
    average: Int;
    baseVolume: Int;
    bid: Int;
    bidVolume: Int;
    change: Int;
    close: Int;
    datetime: Str;
    high: Int;
    info: any;
    last: Int;
    low: Int;
    open: Int;
    percentage: Int;
    previousClose: Int;
    quoteVolume: Int;
    symbol: string;
    timestamp: Int;
    vwap: Int;
}

export interface Transaction {
    address: Str;
    addressFrom: Str;
    addressTo: Str;
    amount: Num;
    comment: Str;
    currency: Str;
    datetime: Str;
    fee: Fee;
    id: Str;
    info: any;
    internal: Bool;
    network: Str;
    status: 'pending' | 'ok' | string;
    tag: Str;
    tagFrom: Str;
    tagTo: Str;
    timestamp: Int;
    txid: Str;
    type: 'deposit' | 'withdrawal' | string;
    updated: Int;
}

export interface Tickers extends Dictionary<Ticker> {
}

export interface CurrencyInterface {
    code?: string;
    id: string;
    numericId?: number;
    precision: number;
}

export interface Balance {
    debt?: Num,
    free: Num,
    total: Num,
    used: Num,
}

export interface Account {
    free: Str,
    total: Str,
    used: Str,
}

export interface PartialBalances extends Dictionary<number> {
}

export interface Balances extends Dictionary<Balance> {
    datetime?: any;
    info: any;
    timestamp?: any; // we need to fix this later
}

export interface DepositAddress {
    address: string;
    currency: string;
    info: any;
    status: string;
}

export interface WithdrawalResponse {
    id: string;
    info: any;
}

export interface DepositAddressResponse {
    address: string;
    currency: string;
    info: any;
    tag?: string;
}

export interface FundingRate {
    symbol: string;
    info: any;
    timestamp?: number;
    fundingRate?: number;
    datetime?: string;
    markPrice?: number;
    indexPrice?: number;
    interestRate?: number;
    estimatedSettlePrice?: number;
    fundingTimestamp?: number;
    fundingDatetime?: string;
    nextFundingTimestamp?: number;
    nextFundingDatetime?: string;
    nextFundingRate?: number;
    previousFundingTimestamp?: number;
    previousFundingDatetime?: string;
    previousFundingRate?: number;
}

export interface Position {
<<<<<<< HEAD
=======
    symbol: string;
    id?: string;
    info: any;
    timestamp?: number;
    datetime?: string;
    contracts?: number;
    contractSize?: number;
    side: string;
    notional?: number;
    leverage?: number;
    unrealizedPnl?: number;
>>>>>>> cc5a5b51
    collateral?: number;
    contractSize?: number;
    contracts?: number;
    datetime: string;
    entryPrice?: number;
<<<<<<< HEAD
    hedged?: boolean;
    id: string;
    info: any;
    initialMargin?: number;
    initialMarginPercentage?: number;
    lastPrice?: number;
    lastUpdateTimestamp?: number;
    leverage?: number;
    liquidationPrice?: number;
    maintenanceMargin?: number;
    maintenanceMarginPercentage?: number;
    marginMode: string;
    marginRatio?: number;
    markPrice?: number;
    notional?: number;
    percentage?: number;
    realizedPnl?: number;
    side: string;
=======
    markPrice?: number;
    liquidationPrice?: number;
    marginMode?: string;
    hedged?: boolean;
    maintenenceMargin?: number;
    maintenanceMarginPercentage?: number;
    initialMargin?: number;
    initialMarginPercentage?: number;
    marginRatio?: number;
    lastUpdateTimestamp?: number;
    lastPrice?: number;
>>>>>>> cc5a5b51
    stopLossPrice?: number;
    symbol: string;
    takeProfitPrice?: number;
<<<<<<< HEAD
    timestamp?: number;
    unrealizedPnl?: number;
=======
    percentage?: number;
}

export interface BorrowInterest {
    account?: string;
    currency?: string;
    interest?: number;
    interestRate?: number;
    amountBorrowed?: number;
    marginMode?: string;
    timestamp?: number;
    datetime?: string;
    info: any;
}

export interface LeverageTier {
    tier?: number;
    currency?: string;
    minNotional?: number;
    maxNotional?: number;
    maintenanceMarginRate?: number;
    maxLeverage?: number;
    info: any;
}

export interface LedgerEntry {
    id?: string;
    info: any;
    timestamp?: number;
    datetime?: string;
    direction?: string;
    account?: string;
    referenceId?: string;
    referenceAccount?: string;
    type?: string;
    currency?: string;
    amount?: number;
    before?: number;
    after?: number;
    status?: string;
    fee?: Fee;
}

export interface DepositWithdrawFeeNetwork {
    fee?: number;
    percentage?: boolean;
}

export interface DepositWithdrawFee {
    info: any;
    withdraw?: DepositWithdrawFeeNetwork,
    deposit?: DepositWithdrawFeeNetwork,
    networks?: Dictionary<DepositWithdrawFeeNetwork>;
}

export interface TransferEntry {
    info?: any;
    id?: string;
    timestamp?: number;
    datetime?: string;
    currency?: string;
    amount?: number;
    fromAccount?: string;
    toAccount?: string;
    status?: string;
}

export interface BorrowRate {
    currency?: string;
    rate?: number;
    period?: number;
    timestamp?: number;
    datetime?: string;
    info: any;
>>>>>>> cc5a5b51
}

export interface FundingRateHistory {
    datetime?: string;
    fundingRate: number;
    info: any;
    symbol: string;
    timestamp?: number
}

export interface OpenInterest {
    baseVolume?: number;
    datetime?: string;
    info: any;
    openInterestAmount?: number;
    openInterestValue?: number;
    quoteVolume?: number;
    symbol: string;
    timestamp?: number;
}

export interface Liquidation {
    baseValue?: number;
    datetime?: string;
    info: any;
    price: number;
    quoteValue?: number;
    symbol: string;
    timestamp?: number
}

export interface OrderRequest {
    amount?: number;
    params?: any;
    price?: number | undefined;
    side: string;
    symbol: string;
    type: string;
}

export interface FundingHistory {
    amount: number;
    code: string;
    datetime?: string;
    id: string;
    info: any;
    symbol: string;
    timestamp?: number
}

export interface MarginMode {
    infp: any;
    marginMode: 'isolated' | 'cross' | string;
    symbol: string;
}

export interface Greeks {
    askImpliedVolatility: number;
    askPrice: number;
    askSize: number;
    bidImpliedVolatility: number;
    bidPrice: number;
    bidSize: number;
    datetime?: string;
    delta: number;
    gamma: number;
    info: any;
    lastPrice: number;
    markImpliedVolatility: number;
    markPrice: number;
    rho: number;
    symbol: string;
    theta: number;
    timestamp?: number
    underlyingPrice: number;
    vega: number;
}

/** [ timestamp, open, high, low, close, volume ] */
export type OHLCV = [Num, Num, Num, Num, Num, Num];

/** [ timestamp, open, high, low, close, volume, count ] */
export type OHLCVC = [Num, Num, Num, Num, Num, Num, Num];

export type implicitReturnType = any;

export type Market = MarketInterface | undefined;
export type Currency = CurrencyInterface | undefined;<|MERGE_RESOLUTION|>--- conflicted
+++ resolved
@@ -1,11 +1,3 @@
-<<<<<<< HEAD
-=======
-export type Int = number | undefined;
-
-export type Str = string | undefined;
-export type Strings = string[] | undefined;
-export type Num = number | undefined;
->>>>>>> cc5a5b51
 export type Bool = boolean | undefined;
 // must be an integer in other langs
 export type IndexType = number | string;
@@ -253,28 +245,13 @@
 }
 
 export interface Position {
-<<<<<<< HEAD
-=======
-    symbol: string;
-    id?: string;
-    info: any;
-    timestamp?: number;
-    datetime?: string;
+    collateral?: number;
     contracts?: number;
     contractSize?: number;
-    side: string;
-    notional?: number;
-    leverage?: number;
-    unrealizedPnl?: number;
->>>>>>> cc5a5b51
-    collateral?: number;
-    contractSize?: number;
-    contracts?: number;
-    datetime: string;
+    datetime?: string;
     entryPrice?: number;
-<<<<<<< HEAD
     hedged?: boolean;
-    id: string;
+    id?: string;
     info: any;
     initialMargin?: number;
     initialMarginPercentage?: number;
@@ -284,34 +261,19 @@
     liquidationPrice?: number;
     maintenanceMargin?: number;
     maintenanceMarginPercentage?: number;
-    marginMode: string;
+    maintenenceMargin?: number;
+    marginMode?: string;
     marginRatio?: number;
     markPrice?: number;
     notional?: number;
     percentage?: number;
     realizedPnl?: number;
     side: string;
-=======
-    markPrice?: number;
-    liquidationPrice?: number;
-    marginMode?: string;
-    hedged?: boolean;
-    maintenenceMargin?: number;
-    maintenanceMarginPercentage?: number;
-    initialMargin?: number;
-    initialMarginPercentage?: number;
-    marginRatio?: number;
-    lastUpdateTimestamp?: number;
-    lastPrice?: number;
->>>>>>> cc5a5b51
     stopLossPrice?: number;
     symbol: string;
     takeProfitPrice?: number;
-<<<<<<< HEAD
     timestamp?: number;
     unrealizedPnl?: number;
-=======
-    percentage?: number;
 }
 
 export interface BorrowInterest {
@@ -385,7 +347,6 @@
     timestamp?: number;
     datetime?: string;
     info: any;
->>>>>>> cc5a5b51
 }
 
 export interface FundingRateHistory {
