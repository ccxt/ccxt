--- conflicted
+++ resolved
@@ -153,14 +153,9 @@
     status: 'pending' | 'ok' | string;
     updated?: number;
     fee: Fee;
-    comment?: string;
     network: string,
-<<<<<<< HEAD
-    internal?: boolean
-=======
     comment: string,
     internal: boolean
->>>>>>> 35d325e4
 }
 
 export interface Tickers extends Dictionary<Ticker> {
