<<<<<<< HEAD
=======
export type Int = number | undefined;
export type int = number;
export type Str = string | undefined;
export type Strings = string[] | undefined;
export type Num = number | undefined;
>>>>>>> ff483373
export type Bool = boolean | undefined;
// must be an integer in other langs
export type IndexType = number | string;
export type Int = number | undefined;
export type MarketType = 'future' | 'margin' | 'option' | 'spot' | 'swap' | 'delivery' | 'index';
export type Num = number | undefined;
export type OrderSide = 'buy' | 'sell' | string;
export type OrderType = 'limit' | 'market' | string;
export type Str = string | undefined;
export type Strings = string[] | undefined;
export type SubType = 'inverse' | 'linear' | undefined;

export interface Dictionary<T> {
    [key: string]: T;
}

export type Dict = Dictionary<any>;
export type NullableDict = Dict | undefined;

export type List = Array<any>;
export type NullableList = List | undefined;

/** Request parameters */
// type Params = Dictionary<string | number | boolean | string[]>;

export interface MinMax {
    max: Num;
    min: Num;
}

export interface FeeInterface {
    cost: Num;
    currency: Str;
    rate?: Num;
}

export interface TradingFeeInterface {
    info: any;
    symbol: Str;
    maker: Num;
    taker: Num;
    percentage: Bool;
    tierBased: Bool;
}

export type Fee = FeeInterface | undefined

export interface MarketInterface {
    active: Bool;
    base: string;
    baseId: string;
    contract: boolean;
    contractSize: Num;
    created: Int;
    expiry: Int;
    expiryDatetime: Str;
    feeSide?: string | undefined;
    future: boolean;
    id: string;
    info: any;
    inverse: Bool;
    limits: {
        amount?: MinMax,
        cost?: MinMax,
        leverage?: MinMax,
        price?: MinMax,
    };
    linear: Bool;
    lowercaseId?: string;
    maker?: Num
    margin: boolean;
    numericId?: Num;
    option: boolean;
    optionType: Str;
    percentage?: boolean | undefined;
    precision: {
        amount: Num
        cost?: Num
        price: Num
    };
    quanto?: boolean;
    quote?: string;
    quoteId: string;
    settle: Str;
    settleId: Str;
    spot: boolean;
    strike: Num;
    subType?: SubType;
    swap: boolean;
    symbol: string;
    taker?: Num
    tierBased?: boolean | undefined;
    type: MarketType;
    uppercaseId?: string;
}

export interface Trade {
    amount: Num;                  // amount of base currency
    cost: Num;                    // total cost (including fees), `price * amount`
    datetime: Str;                // ISO8601 datetime with milliseconds;
    fee: Fee;
    id: Str;                      // string trade id
    info: any;                        // the original decoded JSON as is
    order: Str;                  // string order id or undefined/None/null
    price: number;                   // float price in quote currency
    side: 'buy' | 'sell' | Str;            // direction of the trade, 'buy' or 'sell'
    symbol: Str;                  // symbol in CCXT format
    takerOrMaker: 'taker' | 'maker' | Str; // string, 'taker' or 'maker'
    timestamp: Int;               // Unix timestamp in milliseconds
    type: Str;                   // order type, 'market', 'limit', ... or undefined/None/null
}

export interface Order {
    amount: number;
    average?: number;
    clientOrderId: Str;
    cost: number;
    datetime: string;
    fee?: Fee;
    filled: number;
    id: string;
    info: any;
    lastTradeTimestamp?: number;
    lastUpdateTimestamp?: number;
    postOnly?: Bool;
    price: number;
    reduceOnly?: Bool;
    remaining: number;
    side: 'buy' | 'sell' | Str;
    status: 'open' | 'closed' | 'canceled' | Str;
    stopLossPrice?: number;
    stopPrice?: number;
    symbol: string;
    takeProfitPrice?: number;
    timeInForce?: Str;
    timestamp: number;
    trades: Trade[];
    triggerPrice?: number;
    type: Str;
}

export interface OrderBook {
    asks: [Num, Num][];
    bids: [Num, Num][];
    datetime: Str;
    nonce: Int;
    symbol: Str;
    timestamp: Int;
}

export interface Ticker {
    ask: Int;
    askVolume: Int;
    average: Int;
    baseVolume: Int;
    bid: Int;
    bidVolume: Int;
    change: Int;
    close: Int;
    datetime: Str;
    high: Int;
    info: any;
    last: Int;
    low: Int;
    open: Int;
    percentage: Int;
    previousClose: Int;
    quoteVolume: Int;
    symbol: string;
    timestamp: Int;
    vwap: Int;
}

export interface Transaction {
    address: Str;
    addressFrom: Str;
    addressTo: Str;
    amount: Num;
    comment: Str;
    currency: Str;
    datetime: Str;
    fee: Fee;
    id: Str;
    info: any;
    internal: Bool;
    network: Str;
    status: 'pending' | 'ok' | Str;
    tag: Str;
    tagFrom: Str;
    tagTo: Str;
    timestamp: Int;
    txid: Str;
    type: 'deposit' | 'withdrawal' | Str;
    updated: Int;
}

export interface Tickers extends Dictionary<Ticker> {
}

export interface CurrencyInterface {
    active?: Bool;
    code: string;
    deposit?: Bool;
    fee?: Num;
    id: string;
    info: any;
    limits: {
        amount: {
            min?: Num;
            max?: Num;
        },
        withdraw: {
            min?: Num;
            max?: Num;
        },
    },
    margin?: Bool;
    name?: Str;
    networks: {
        string: any,
    },
    numericId?: Int;
    precision: number;
    type?: Str;
    withdraw?: Bool;
}

export interface Balance {
    debt?: Num,
    free: Num,
    total: Num,
    used: Num,
}

export interface BalanceAccount {
    free: Str,
    total: Str,
    used: Str,
}

export interface Account {
    id: Str,
    type: Str,
    code: Str,
    info: any,
}

export interface PartialBalances extends Dictionary<number> {
}

export interface Balances extends Dictionary<Balance> {
    datetime?: any;
    info: any;
    timestamp?: any; // we need to fix this later
}

export interface DepositAddress {
    address: string;
    currency: Str;
    info: any;
    status: Str;
}

export interface WithdrawalResponse {
    id: string;
    info: any;
}

export interface DepositAddressResponse {
    address: string;
    currency: Str;
    info: any;
    tag?: Str;
}

export interface FundingRate {
    datetime?: string;
    estimatedSettlePrice?: number;
    fundingDatetime?: string;
    fundingRate?: number;
    fundingTimestamp?: number;
    indexPrice?: number;
    info: any;
    interestRate?: number;
    markPrice?: number;
    nextFundingDatetime?: string;
    nextFundingRate?: number;
    nextFundingTimestamp?: number;
    previousFundingDatetime?: string;
    previousFundingRate?: number;
    previousFundingTimestamp?: number;
    symbol: string;
    timestamp?: number;
}

export interface FundingRates extends Dictionary<FundingRate> {
}

export interface Position {
    collateral?: number;
    contracts?: number;
    contractSize?: number;
    datetime?: string;
    entryPrice?: number;
    hedged?: boolean;
    id?: Str;
    info: any;
    initialMargin?: number;
    initialMarginPercentage?: number;
    lastPrice?: number;
    lastUpdateTimestamp?: number;
    leverage?: number;
    liquidationPrice?: number;
    maintenanceMarginPercentage?: number;
    maintenenceMargin?: number;
    marginMode?: Str;
    marginRatio?: number;
    markPrice?: number;
    notional?: number;
    percentage?: number;
    realizedPnl?: number;
    side: Str;
    stopLossPrice?: number;
    symbol: string;
    takeProfitPrice?: number;
    timestamp?: number;
    unrealizedPnl?: number;
}

export interface BorrowInterest {
    account?: Str;
    amountBorrowed?: number;
    currency?: Str;
    datetime?: Str;
    info: any;
    interest?: number;
    interestRate?: number;
    marginMode?: Str;
    timestamp?: number;
}

export interface LeverageTier {
    currency?: Str;
    info: any;
    maintenanceMarginRate?: number;
    maxLeverage?: number;
    maxNotional?: number;
    minNotional?: number;
    tier?: number;
}

export interface LedgerEntry {
    account?: Str;
    after?: number;
    amount?: number;
    before?: number;
    currency?: Str;
    datetime?: Str;
    direction?: Str;
    fee?: Fee;
    id?: Str;
    info: any;
    referenceAccount?: Str;
    referenceId?: Str;
    status?: Str;
    timestamp?: number;
    type?: Str;
}

export interface DepositWithdrawFeeNetwork {
    fee?: number;
    percentage?: boolean;
}

export interface DepositWithdrawFee {
    deposit?: DepositWithdrawFeeNetwork,
    info: any;
    networks?: Dictionary<DepositWithdrawFeeNetwork>;
    withdraw?: DepositWithdrawFeeNetwork,
}

export interface TransferEntry {
    amount?: number;
    currency?: Str;
    datetime?: Str;
    fromAccount?: Str;
    id?: Str;
    info?: any;
    status?: Str;
    timestamp?: number;
    toAccount?: Str;
}

export interface CrossBorrowRate {
    currency?: Str;
    datetime?: Str;
    info: any;
    period?: number;
    rate: number;
    timestamp?: number;
}

export interface IsolatedBorrowRate {
    base: string,
    baseRate: number,
    datetime?: Str,
    info: any,
    period?: Int,
    quote: string,
    quoteRate: number,
    symbol: string,
    timestamp?: Int,
}

export interface FundingRateHistory {
    datetime?: Str;
    fundingRate: number;
    info: any;
    symbol: string;
    timestamp?: number
}

export interface OpenInterest {
    baseVolume?: number;
    datetime?: Str;
    info: any;
    openInterestAmount?: number;
    openInterestValue?: number;
    quoteVolume?: number;
    symbol: string;
    timestamp?: number;
}

export interface Liquidation {
    baseValue?: number;
    datetime?: Str;
    info: any;
    price: number;
    quoteValue?: number;
    symbol: string;
    timestamp?: number
}

export interface OrderRequest {
    amount?: number;
    params?: any;
    price?: number | undefined;
    side: OrderSide;
    symbol: string;
    type: OrderType;
}

export interface CancellationRequest {
    id: string;
    clientOrderId?: string;
    symbol: string;
}

export interface FundingHistory {
    amount: number;
    code: string;
    datetime?: Str;
    id: string;
    info: any;
    symbol: string;
    timestamp?: number
}

export interface MarginMode {
    info: any;
    marginMode: 'isolated' | 'cross' | Str;
    symbol: string;
}

export interface Greeks {
    askImpliedVolatility: number;
    askPrice: number;
    askSize: number;
    bidImpliedVolatility: number;
    bidPrice: number;
    bidSize: number;
    datetime?: Str;
    delta: number;
    gamma: number;
    info: any;
    lastPrice: number;
    markImpliedVolatility: number;
    markPrice: number;
    rho: number;
    symbol: string;
    theta: number;
    timestamp?: number
    underlyingPrice: number;
    vega: number;
}

export interface Conversion {
    info: any;
    timestamp?: number
    datetime?: string;
    id: string;
    fromCurrency: string;
    fromAmount: number;
    toCurrency: string;
    toAmount: number;
    price: number;
    fee: number;
}

export interface Option {
    askPrice: number;
    baseVolume: number;
    bidPrice: number;
    change: number;
    currency: string;
    datetime?: Str;
    impliedVolatility: number;
    info: any;
    lastPrice: number;
    markPrice: number;
    midPrice: number;
    openInterest: number;
    percentage: number;
    quoteVolume: number;
    symbol: string;
    timestamp?: number
    underlyingPrice: number;
}

export interface LastPrice {
    datetime?: string,
    info: any,
    price: number,
    side?: OrderSide,
    symbol: string,
    timestamp?: number,
}

export interface Leverage {
    info: any;
    longLeverage: number;
    marginMode: 'isolated' | 'cross' | Str;
    shortLeverage: number;
    symbol: string;
}

export interface MarginModification {
    'amount': Num,
    'code': Str,
    'datetime': Str,
    'info': any,
    'marginMode': 'cross' | 'isolated' | undefined,
    'status': Str,
    'symbol': string,
    'timestamp': Int,
    'total': Num,
    'type': 'add' | 'reduce' | 'set' | undefined,
}

export interface Leverages extends Dictionary<Leverage> {
}

export interface LastPrices extends Dictionary<LastPrice> {
}
export interface Currencies extends Dictionary<CurrencyInterface> {
}

export interface TradingFees extends Dictionary<TradingFeeInterface> {
}

export interface MarginModes extends Dictionary<MarginMode> {
}

export interface OptionChain extends Dictionary<Option> {
}

export interface IsolatedBorrowRates extends Dictionary<IsolatedBorrowRates> {
}

export interface CrossBorrowRates extends Dictionary<CrossBorrowRates> {
}

export interface TransferEntries extends Dictionary<TransferEntry> {
}

export interface LeverageTiers extends Dictionary<LeverageTier[]> {
}

/** [ timestamp, open, high, low, close, volume ] */
export type OHLCV = [Num, Num, Num, Num, Num, Num];

/** [ timestamp, open, high, low, close, volume, count ] */
export type OHLCVC = [Num, Num, Num, Num, Num, Num, Num];

export type implicitReturnType = any;

export type Market = MarketInterface | undefined;
export type Currency = CurrencyInterface | undefined;
<|MERGE_RESOLUTION|>--- conflicted
+++ resolved
@@ -1,14 +1,7 @@
-<<<<<<< HEAD
-=======
-export type Int = number | undefined;
-export type int = number;
-export type Str = string | undefined;
-export type Strings = string[] | undefined;
-export type Num = number | undefined;
->>>>>>> ff483373
 export type Bool = boolean | undefined;
 // must be an integer in other langs
 export type IndexType = number | string;
+export type int = number;
 export type Int = number | undefined;
 export type MarketType = 'future' | 'margin' | 'option' | 'spot' | 'swap' | 'delivery' | 'index';
 export type Num = number | undefined;
@@ -297,8 +290,6 @@
     previousFundingDatetime?: string;
     previousFundingRate?: number;
     previousFundingTimestamp?: number;
-    symbol: string;
-    timestamp?: number;
 }
 
 export interface FundingRates extends Dictionary<FundingRate> {
