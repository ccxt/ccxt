export type Int = number | undefined;
export type Str = string | undefined;
export type Strings = string[] | undefined;
export type Num = number | undefined;
export type Bool = boolean | undefined;
export type Market = MarketInterface | undefined;
export type Currency = CurrencyInterface | undefined;

export interface Dictionary<T> {
    [key: string]: T;
}
/** Request parameters */
// type Params = Dictionary<string | number | boolean | string[]>;

export interface MinMax {
    min: Num;
    max: Num;
}

export interface Fee {
    type?: 'taker' | 'maker' | string;
    currency: string;
    rate?: number;
    cost: number;
}

<<<<<<< HEAD
export enum CustomThrottlePriority {
    HIGH = 1,
    MEDIUM = 2,
    LOW = 3,
}

export interface Market {
=======
export interface MarketInterface {
>>>>>>> 8f90d05e
    id: string;
    uppercaseId?: string;
    lowercaseId?: string;
    symbol: string;
    base: string;
    quote: string;
    baseId: string;
    quoteId: string;
    active: Bool;
    type: string;
    spot: boolean;
    margin: boolean;
    swap: boolean;
    future: boolean;
    option: boolean;
    contract: boolean;
    settle: Str;
    settleId: Str;
    contractSize: Num;
    linear: Bool;
    inverse: Bool;
    quanto?: boolean;
    expiry: Int;
    expiryDatetime: Str;
    strike: Num;
    optionType: Str;
    taker?: Num
    maker?: Num
    percentage?: boolean | undefined;
    tierBased?: boolean | undefined;
    feeSide?: string | undefined;
    precision: {
        amount: Num
        price: Num
    };
    limits: {
        amount?: MinMax,
        cost?: MinMax,
        leverage?: MinMax,
        price?: MinMax,
    };
    created: Int;
    info: any;
}

export interface Trade {
    info: any;                        // the original decoded JSON as is
    amount: Num;                  // amount of base currency
    datetime: Str;                // ISO8601 datetime with milliseconds;
    id: Str;                      // string trade id
    order: Str;                  // string order id or undefined/None/null
    price: number;                   // float price in quote currency
    timestamp: Int;               // Unix timestamp in milliseconds
    type: Str;                   // order type, 'market', 'limit', ... or undefined/None/null
    side: 'buy' | 'sell' | string;            // direction of the trade, 'buy' or 'sell'
    symbol: Str;                  // symbol in CCXT format
    takerOrMaker: 'taker' | 'maker' | string; // string, 'taker' or 'maker'
    cost: Num;                    // total cost (including fees), `price * amount`
    fee: Fee;
}

export interface Order {
    id: string;
    clientOrderId: string;
    datetime: string;
    timestamp: number;
    lastTradeTimestamp: number;
    lastUpdateTimestamp?: number;
    status: 'open' | 'closed' | 'canceled' | string;
    symbol: string;
    type: string;
    timeInForce?: string;
    side: 'buy' | 'sell' | string;
    price: number;
    average?: number;
    amount: number;
    filled: number;
    remaining: number;
    stopPrice?: number;
    takeProfitPrice?: number;
    stopLossPrice?: number;
    cost: number;
    trades: Trade[];
    fee: Fee;
    info: any;
}

export interface OrderBook {
    asks: [Num, Num][];
    bids: [Num, Num][];
    datetime: Str;
    timestamp: Int;
    nonce: Int;
}

export interface Ticker {
    symbol: string;
    info: any;
    timestamp: Int;
    datetime: Str;
    high: Int;
    low: Int;
    bid: Int;
    bidVolume: Int;
    ask: Int;
    askVolume: Int;
    vwap: Int;
    open: Int;
    close: Int;
    last: Int;
    previousClose: Int;
    change: Int;
    percentage: Int;
    average: Int;
    quoteVolume: Int;
    baseVolume: Int;
}

export interface Transaction {
    info: any;
    id: Str;
    txid: Str;
    timestamp: Int;
    datetime: Str;
    address: Str;
    addressFrom: Str;
    addressTo: Str;
    tag: Str;
    tagFrom: Str;
    tagTo: Str;
    type: 'deposit' | 'withdrawal' | string;
    amount: Num;
    currency: Str;
    status: 'pending' | 'ok' | string;
    updated: Int;
    fee: Fee;
    network: Str;
    comment: Str;
    internal: Bool;
}

export interface Tickers extends Dictionary<Ticker> {
}

export interface CurrencyInterface {
    id: string;
    code: string;
    numericId?: number;
    precision: number;
}

export interface Balance {
    free: number | string;
    used: number | string;
    total: number | string;
}

export interface PartialBalances extends Dictionary<number> {
}

export interface Balances extends Dictionary<Balance> {
    info: any;
    timestamp?: any; // we need to fix this later
    datetime?: any;
}

export interface DepositAddress {
    currency: string;
    address: string;
    status: string;
    info: any;
}

export interface WithdrawalResponse {
    info: any;
    id: string;
}

export interface DepositAddressResponse {
    currency: string;
    address: string;
    info: any;
    network?: string;
    tag?: string;
}

export interface Position {
    symbol: string;
    id: string;
    timestamp?: number;
    datetime: string;
    contracts?: number;
    contractSize?: number;
    side: string;
    notional?: number;
    leverage?: number;
    unrealizedPnl?: number;
    realizedPnl?: number;
    collateral?: number;
    entryPrice?: number;
    markPrice?: number;
    liquidationPrice?: number;
    hedged?: boolean;
    maintenanceMargin?: number;
    maintenanceMarginPercentage?: number;
    initialMargin?: number;
    initialMarginPercentage?: number;
    marginMode: string;
    marginRatio?: number;
    lastUpdateTimestamp?: number;
    lastPrice?: number;
    percentage?: number;
    stopLossPrice?: number;
    takeProfitPrice?: number;
    info: any;
}

export interface FundingRateHistory {
    info: any;
    symbol: string;
    fundingRate: number;
    timestamp?: number
    datetime?: string;
}

export interface OpenInterest {
    symbol: string;
    openInterestAmount?: number;
    openInterestValue?: number;
    baseVolume?: number;
    quoteVolume?: number;
    timestamp?: number;
    datetime?: string;
    info: any;
}

export interface Liquidation {
    info: any;
    symbol: string;
    timestamp?: number
    datetime?: string;
    price: number;
    baseValue?: number;
    quoteValue?: number;
}

export interface OrderRequest {
    symbol: string;
    type: string;
    side: string;
    amount?: number;
    price?: number | undefined;
    params?: any;
}

export interface FundingHistory {
    info: any;
    symbol: string;
    code: string;
    timestamp?: number
    datetime?: string;
    id: string;
    amount: number;
}

export interface MarginMode {
    infp: any;
    symbol: string;
    marginMode: 'isolated' | 'cross' | string;
}

export interface Greeks {
    symbol: string;
    timestamp?: number
    datetime?: string;
    delta: number;
    gamma: number;
    theta: number;
    vega: number;
    rho: number;
    bidSize: number;
    askSize: number;
    bidImpliedVolatility: number;
    askImpliedVolatility: number;
    markImpliedVolatility: number;
    bidPrice: number;
    askPrice: number;
    markPrice: number;
    lastPrice: number;
    underlyingPrice: number;
    info: any;
}

/** [ timestamp, open, high, low, close, volume ] */
export type OHLCV = [Num, Num, Num, Num, Num, Num];

/** [ timestamp, open, high, low, close, volume, count ] */
export type OHLCVC = [Num, Num, Num, Num, Num, Num, Num];

export type implicitReturnType = any;

// must be an integer in other langs
export type IndexType = number | string;


export type OrderSide = 'buy' | 'sell' | string;

export type OrderType = 'limit' | 'market' | string;<|MERGE_RESOLUTION|>--- conflicted
+++ resolved
@@ -1,10 +1,12 @@
 export type Int = number | undefined;
+
 export type Str = string | undefined;
+
 export type Strings = string[] | undefined;
+
 export type Num = number | undefined;
+
 export type Bool = boolean | undefined;
-export type Market = MarketInterface | undefined;
-export type Currency = CurrencyInterface | undefined;
 
 export interface Dictionary<T> {
     [key: string]: T;
@@ -24,17 +26,13 @@
     cost: number;
 }
 
-<<<<<<< HEAD
 export enum CustomThrottlePriority {
     HIGH = 1,
     MEDIUM = 2,
     LOW = 3,
 }
 
-export interface Market {
-=======
 export interface MarketInterface {
->>>>>>> 8f90d05e
     id: string;
     uppercaseId?: string;
     lowercaseId?: string;
@@ -80,6 +78,8 @@
     info: any;
 }
 
+export type Market = MarketInterface | undefined;
+
 export interface Trade {
     info: any;                        // the original decoded JSON as is
     amount: Num;                  // amount of base currency
@@ -185,6 +185,8 @@
     numericId?: number;
     precision: number;
 }
+
+export type Currency = CurrencyInterface | undefined;
 
 export interface Balance {
     free: number | string;
@@ -339,7 +341,6 @@
 // must be an integer in other langs
 export type IndexType = number | string;
 
-
 export type OrderSide = 'buy' | 'sell' | string;
 
 export type OrderType = 'limit' | 'market' | string;