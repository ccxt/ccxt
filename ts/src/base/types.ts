--- conflicted
+++ resolved
@@ -94,10 +94,9 @@
     info: any;                        // the original decoded JSON as is
     order: Str;                  // string order id or undefined/None/null
     price: number;                   // float price in quote currency
-<<<<<<< HEAD
-    side: 'buy' | 'sell' | string;            // direction of the trade, 'buy' or 'sell'
+    side: 'buy' | 'sell' | Str;            // direction of the trade, 'buy' or 'sell'
     symbol: Str;                  // symbol in CCXT format
-    takerOrMaker: 'taker' | 'maker' | string; // string, 'taker' or 'maker'
+    takerOrMaker: 'taker' | 'maker' | Str; // string, 'taker' or 'maker'
     timestamp: Int;               // Unix timestamp in milliseconds
     type: Str;                   // order type, 'market', 'limit', ... or undefined/None/null
 }
@@ -105,22 +104,8 @@
 export interface Order {
     amount: number;
     average?: number;
-    clientOrderId: string;
+    clientOrderId: Str;
     cost: number;
-=======
-    timestamp: Int;               // Unix timestamp in milliseconds
-    type: Str;                   // order type, 'market', 'limit', ... or undefined/None/null
-    side: 'buy' | 'sell' | Str;            // direction of the trade, 'buy' or 'sell'
-    symbol: Str;                  // symbol in CCXT format
-    takerOrMaker: 'taker' | 'maker' | Str; // string, 'taker' or 'maker'
-    cost: Num;                    // total cost (including fees), `price * amount`
-    fee: Fee;
-}
-
-export interface Order {
-    id: string;
-    clientOrderId: Str;
->>>>>>> cdbc833d
     datetime: string;
     fee: Fee;
     filled: number;
@@ -128,27 +113,19 @@
     info: any;
     lastTradeTimestamp?: number;
     lastUpdateTimestamp?: number;
-<<<<<<< HEAD
-=======
-    status: 'open' | 'closed' | 'canceled' | Str;
-    symbol: string;
-    type: Str;
-    timeInForce?: Str;
-    side: 'buy' | 'sell' | Str;
->>>>>>> cdbc833d
     price: number;
     remaining: number;
-    side: 'buy' | 'sell' | string;
-    status: 'open' | 'closed' | 'canceled' | string;
+    side: 'buy' | 'sell' | Str;
+    status: 'open' | 'closed' | 'canceled' | Str;
     stopLossPrice?: number;
     stopPrice?: number;
     symbol: string;
     takeProfitPrice?: number;
-    timeInForce?: string;
+    timeInForce?: Str;
     timestamp: number;
     trades: Trade[];
     triggerPrice?: number;
-    type: string;
+    type: Str;
 }
 
 export interface OrderBook {
@@ -195,20 +172,13 @@
     info: any;
     internal: Bool;
     network: Str;
-    status: 'pending' | 'ok' | string;
+    status: 'pending' | 'ok' | Str;
     tag: Str;
     tagFrom: Str;
     tagTo: Str;
-<<<<<<< HEAD
     timestamp: Int;
     txid: Str;
-    type: 'deposit' | 'withdrawal' | string;
-=======
     type: 'deposit' | 'withdrawal' | Str;
-    amount: Num;
-    currency: Str;
-    status: 'pending' | 'ok' | Str;
->>>>>>> cdbc833d
     updated: Int;
 }
 
@@ -245,16 +215,10 @@
 }
 
 export interface DepositAddress {
-<<<<<<< HEAD
     address: string;
-    currency: string;
-=======
     currency: Str;
-    address: string;
+    info: any;
     status: Str;
->>>>>>> cdbc833d
-    info: any;
-    status: string;
 }
 
 export interface WithdrawalResponse {
@@ -263,12 +227,8 @@
 }
 
 export interface DepositAddressResponse {
-<<<<<<< HEAD
-=======
+    address: string;
     currency: Str;
->>>>>>> cdbc833d
-    address: string;
-    currency: string;
     info: any;
     tag?: Str;
 }
@@ -294,33 +254,13 @@
 }
 
 export interface Position {
-<<<<<<< HEAD
     collateral?: number;
     contracts?: number;
     contractSize?: number;
     datetime?: string;
     entryPrice?: number;
-=======
-    symbol: string;
+    hedged?: boolean;
     id?: Str;
-    info: any;
-    timestamp?: number;
-    datetime?: string;
-    contracts?: number;
-    contractSize?: number;
-    side: Str;
-    notional?: number;
-    leverage?: number;
-    unrealizedPnl?: number;
-    realizedPnl?: number;
-    collateral?: number;
-    entryPrice?: number;
-    markPrice?: number;
-    liquidationPrice?: number;
-    marginMode?: Str;
->>>>>>> cdbc833d
-    hedged?: boolean;
-    id?: string;
     info: any;
     initialMargin?: number;
     initialMarginPercentage?: number;
@@ -331,13 +271,13 @@
     maintenanceMargin?: number;
     maintenanceMarginPercentage?: number;
     maintenenceMargin?: number;
-    marginMode?: string;
+    marginMode?: Str;
     marginRatio?: number;
     markPrice?: number;
     notional?: number;
     percentage?: number;
     realizedPnl?: number;
-    side: string;
+    side: Str;
     stopLossPrice?: number;
     symbol: string;
     takeProfitPrice?: number;
@@ -346,39 +286,20 @@
 }
 
 export interface BorrowInterest {
-<<<<<<< HEAD
-    account?: string;
+    account?: Str;
     amountBorrowed?: number;
-    currency?: string;
-    datetime?: string;
+    currency?: Str;
+    datetime?: Str;
     info: any;
     interest?: number;
     interestRate?: number;
-    marginMode?: string;
+    marginMode?: Str;
     timestamp?: number;
 }
 
 export interface LeverageTier {
-    currency?: string;
-    info: any;
-=======
-    account?: Str;
     currency?: Str;
-    interest?: number;
-    interestRate?: number;
-    amountBorrowed?: number;
-    marginMode?: Str;
-    timestamp?: number;
-    datetime?: Str;
-    info: any;
-}
-
-export interface LeverageTier {
-    tier?: number;
-    currency?: Str;
-    minNotional?: number;
-    maxNotional?: number;
->>>>>>> cdbc833d
+    info: any;
     maintenanceMarginRate?: number;
     maxLeverage?: number;
     maxNotional?: number;
@@ -387,38 +308,21 @@
 }
 
 export interface LedgerEntry {
-<<<<<<< HEAD
-    account?: string;
+    account?: Str;
     after?: number;
     amount?: number;
     before?: number;
-    currency?: string;
-    datetime?: string;
-    direction?: string;
-=======
+    currency?: Str;
+    datetime?: Str;
+    direction?: Str;
+    fee?: Fee;
     id?: Str;
     info: any;
-    timestamp?: number;
-    datetime?: Str;
-    direction?: Str;
-    account?: Str;
+    referenceAccount?: Str;
     referenceId?: Str;
-    referenceAccount?: Str;
+    status?: Str;
+    timestamp?: number;
     type?: Str;
-    currency?: Str;
-    amount?: number;
-    before?: number;
-    after?: number;
-    status?: Str;
->>>>>>> cdbc833d
-    fee?: Fee;
-    id?: string;
-    info: any;
-    referenceAccount?: string;
-    referenceId?: string;
-    status?: string;
-    timestamp?: number;
-    type?: string;
 }
 
 export interface DepositWithdrawFeeNetwork {
@@ -434,40 +338,20 @@
 }
 
 export interface TransferEntry {
-<<<<<<< HEAD
     amount?: number;
-    currency?: string;
-    datetime?: string;
-    fromAccount?: string;
-    id?: string;
+    currency?: Str;
+    datetime?: Str;
+    fromAccount?: Str;
+    id?: Str;
     info?: any;
-    status?: string;
-    timestamp?: number;
-    toAccount?: string;
-}
-
-export interface BorrowRate {
-    currency?: string;
-    datetime?: string;
-=======
-    info?: any;
-    id?: Str;
-    timestamp?: number;
-    datetime?: Str;
-    currency?: Str;
-    amount?: number;
-    fromAccount?: Str;
+    status?: Str;
+    timestamp?: number;
     toAccount?: Str;
-    status?: Str;
 }
 
 export interface BorrowRate {
     currency?: Str;
-    rate?: number;
-    period?: number;
-    timestamp?: number;
-    datetime?: Str;
->>>>>>> cdbc833d
+    datetime?: Str;
     info: any;
     period?: number;
     rate?: number;
@@ -475,44 +359,28 @@
 }
 
 export interface FundingRateHistory {
-    datetime?: string;
+    datetime?: Str;
     fundingRate: number;
     info: any;
     symbol: string;
     timestamp?: number
-<<<<<<< HEAD
-=======
-    datetime?: Str;
->>>>>>> cdbc833d
 }
 
 export interface OpenInterest {
     baseVolume?: number;
-    datetime?: string;
+    datetime?: Str;
     info: any;
     openInterestAmount?: number;
     openInterestValue?: number;
     quoteVolume?: number;
     symbol: string;
     timestamp?: number;
-<<<<<<< HEAD
 }
 
 export interface Liquidation {
     baseValue?: number;
-    datetime?: string;
-    info: any;
-=======
-    datetime?: Str;
-    info: any;
-}
-
-export interface Liquidation {
-    info: any;
-    symbol: string;
-    timestamp?: number
-    datetime?: Str;
->>>>>>> cdbc833d
+    datetime?: Str;
+    info: any;
     price: number;
     quoteValue?: number;
     symbol: string;
@@ -520,39 +388,27 @@
 }
 
 export interface OrderRequest {
-<<<<<<< HEAD
-=======
-    symbol: string;
-    type: Str;
-    side: Str;
->>>>>>> cdbc833d
     amount?: number;
     params?: any;
     price?: number | undefined;
-    side: string;
-    symbol: string;
-    type: string;
+    side: Str;
+    symbol: string;
+    type: Str;
 }
 
 export interface FundingHistory {
     amount: number;
     code: string;
-<<<<<<< HEAD
-    datetime?: string;
-=======
+    datetime?: Str;
+    id: string;
+    info: any;
+    symbol: string;
     timestamp?: number
-    datetime?: Str;
->>>>>>> cdbc833d
-    id: string;
-    info: any;
-    symbol: string;
-    timestamp?: number
 }
 
 export interface MarginMode {
     info: any;
-<<<<<<< HEAD
-    marginMode: 'isolated' | 'cross' | string;
+    marginMode: 'isolated' | 'cross' | Str;
     symbol: string;
 }
 
@@ -563,17 +419,7 @@
     bidImpliedVolatility: number;
     bidPrice: number;
     bidSize: number;
-    datetime?: string;
-=======
-    symbol: string;
-    marginMode: 'isolated' | 'cross' | Str;
-}
-
-export interface Greeks {
-    symbol: string;
-    timestamp?: number
-    datetime?: Str;
->>>>>>> cdbc833d
+    datetime?: Str;
     delta: number;
     gamma: number;
     info: any;
@@ -590,13 +436,8 @@
 
 export interface Leverage {
     info: any;
-<<<<<<< HEAD
-=======
-    symbol: string;
+    longLeverage: number;
     marginMode: 'isolated' | 'cross' | Str;
->>>>>>> cdbc833d
-    longLeverage: number;
-    marginMode: 'isolated' | 'cross' | string;
     shortLeverage: number;
     symbol: string;
 }
