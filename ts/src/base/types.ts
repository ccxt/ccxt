export type Bool = boolean | undefined;
// must be an integer in other langs
export type IndexType = number | string;
export type Int = number | undefined;
export type MarketType = 'spot' | 'margin' | 'swap' | 'future' | 'option';
export type Num = number | undefined;
export type OrderSide = 'buy' | 'sell' | string;
export type OrderType = 'limit' | 'market' | string;
export type Str = string | undefined;
export type Strings = string[] | undefined;
export type SubType = 'linear' | 'inverse' | undefined;
export interface Dictionary<T> {
    [key: string]: T;
}
/** Request parameters */
// type Params = Dictionary<string | number | boolean | string[]>;

export interface MinMax {
    max: Num;
    min: Num;
}

export interface FeeInterface {
    currency: Str;
    cost: Num;
    rate?: Num;
}

export type Fee = FeeInterface | undefined

export interface MarketInterface {
    active: Bool;
    base: string;
    baseId: string;
    contract: boolean;
    contractSize: Num;
    created: Int;
    expiry: Int;
    expiryDatetime: Str;
    feeSide?: string | undefined;
    future: boolean;
    id: string;
    info: any;
    inverse: Bool;
    limits: {
        amount?: MinMax,
        cost?: MinMax,
        leverage?: MinMax,
        price?: MinMax,
    };
    linear: Bool;
    lowercaseId?: string;
    maker?: Num
    margin: boolean;
    numericId?: Num;
    option: boolean;
    optionType: Str;
    percentage?: boolean | undefined;
    precision: {
        amount: Num
        price: Num
        cost?: Num
    };
    quanto?: boolean;
    quote?: string;
    quoteId: string;
    settle: Str;
    settleId: Str;
    spot: boolean;
    strike: Num;
    subType?: SubType;
    swap: boolean;
    symbol: string;
    taker?: Num
    tierBased?: boolean | undefined;
    type: MarketType;
    uppercaseId?: string;
}

export interface Trade {
    amount: Num;                  // amount of base currency
    cost: Num;                    // total cost (including fees), `price * amount`
    datetime: Str;                // ISO8601 datetime with milliseconds;
    fee: Fee;
    id: Str;                      // string trade id
    info: any;                        // the original decoded JSON as is
    order: Str;                  // string order id or undefined/None/null
    price: number;                   // float price in quote currency
    side: 'buy' | 'sell' | string;            // direction of the trade, 'buy' or 'sell'
    symbol: Str;                  // symbol in CCXT format
    takerOrMaker: 'taker' | 'maker' | string; // string, 'taker' or 'maker'
    timestamp: Int;               // Unix timestamp in milliseconds
    type: Str;                   // order type, 'market', 'limit', ... or undefined/None/null
}

export interface Order {
    amount: number;
    average?: number;
    clientOrderId: string;
    cost: number;
    datetime: string;
    fee: Fee;
    filled: number;
    id: string;
    info: any;
    lastTradeTimestamp?: number;
    lastUpdateTimestamp?: number;
    price: number;
    remaining: number;
    side: 'buy' | 'sell' | string;
    status: 'open' | 'closed' | 'canceled' | string;
    stopLossPrice?: number;
    stopPrice?: number;
<<<<<<< HEAD
    symbol: string;
=======
    triggerPrice?: number;
>>>>>>> e4b49432
    takeProfitPrice?: number;
    timeInForce?: string;
    timestamp: number;
    trades: Trade[];
    type: string;
}

export interface OrderBook {
    asks: [Num, Num][];
    bids: [Num, Num][];
    datetime: Str;
    timestamp: Int;
    nonce: Int;
}

export interface Ticker {
    ask: Int;
    askVolume: Int;
    average: Int;
    baseVolume: Int;
    bid: Int;
    bidVolume: Int;
    change: Int;
    close: Int;
    datetime: Str;
    high: Int;
    info: any;
    last: Int;
    low: Int;
    open: Int;
    percentage: Int;
    previousClose: Int;
    quoteVolume: Int;
    symbol: string;
    timestamp: Int;
    vwap: Int;
}

export interface Transaction {
    address: Str;
    addressFrom: Str;
    addressTo: Str;
    amount: Num;
    comment: Str;
    currency: Str;
    datetime: Str;
    fee: Fee;
    id: Str;
    info: any;
    internal: Bool;
    network: Str;
    status: 'pending' | 'ok' | string;
    tag: Str;
    tagFrom: Str;
    tagTo: Str;
    timestamp: Int;
    txid: Str;
    type: 'deposit' | 'withdrawal' | string;
    updated: Int;
}

export interface Tickers extends Dictionary<Ticker> {
}

export interface CurrencyInterface {
    code?: string;
    id: string;
    numericId?: number;
    precision: number;
}

export interface Balance {
    debt?: Num,
    free: Num,
    total: Num,
    used: Num,
}

export interface Account {
    free: Str,
    total: Str,
    used: Str,
}

export interface PartialBalances extends Dictionary<number> {
}

export interface Balances extends Dictionary<Balance> {
    datetime?: any;
    info: any;
    timestamp?: any; // we need to fix this later
}

export interface DepositAddress {
    address: string;
    currency: string;
    info: any;
    status: string;
}

export interface WithdrawalResponse {
    id: string;
    info: any;
}

export interface DepositAddressResponse {
    address: string;
    currency: string;
    info: any;
    tag?: string;
}

export interface FundingRate {
    symbol: string;
    info: any;
    timestamp?: number;
    fundingRate?: number;
    datetime?: string;
    markPrice?: number;
    indexPrice?: number;
    interestRate?: number;
    estimatedSettlePrice?: number;
    fundingTimestamp?: number;
    fundingDatetime?: string;
    nextFundingTimestamp?: number;
    nextFundingDatetime?: string;
    nextFundingRate?: number;
    previousFundingTimestamp?: number;
    previousFundingDatetime?: string;
    previousFundingRate?: number;
}

export interface Position {
    collateral?: number;
    contracts?: number;
    contractSize?: number;
<<<<<<< HEAD
    datetime?: string;
=======
    side: string;
    notional?: number;
    leverage?: number;
    unrealizedPnl?: number;
    realizedPnl?: number;
    collateral?: number;
>>>>>>> e4b49432
    entryPrice?: number;
    hedged?: boolean;
    id?: string;
    info: any;
    initialMargin?: number;
    initialMarginPercentage?: number;
    lastPrice?: number;
    lastUpdateTimestamp?: number;
    leverage?: number;
    liquidationPrice?: number;
    maintenanceMargin?: number;
    maintenanceMarginPercentage?: number;
    maintenenceMargin?: number;
    marginMode?: string;
    marginRatio?: number;
    markPrice?: number;
    notional?: number;
    percentage?: number;
    realizedPnl?: number;
    side: string;
    stopLossPrice?: number;
    symbol: string;
    takeProfitPrice?: number;
    timestamp?: number;
    unrealizedPnl?: number;
}

export interface BorrowInterest {
    account?: string;
    currency?: string;
    interest?: number;
    interestRate?: number;
    amountBorrowed?: number;
    marginMode?: string;
    timestamp?: number;
    datetime?: string;
    info: any;
}

export interface LeverageTier {
    tier?: number;
    currency?: string;
    minNotional?: number;
    maxNotional?: number;
    maintenanceMarginRate?: number;
    maxLeverage?: number;
    info: any;
}

export interface LedgerEntry {
    id?: string;
    info: any;
    timestamp?: number;
    datetime?: string;
    direction?: string;
    account?: string;
    referenceId?: string;
    referenceAccount?: string;
    type?: string;
    currency?: string;
    amount?: number;
    before?: number;
    after?: number;
    status?: string;
    fee?: Fee;
}

export interface DepositWithdrawFeeNetwork {
    fee?: number;
    percentage?: boolean;
}

export interface DepositWithdrawFee {
    info: any;
    withdraw?: DepositWithdrawFeeNetwork,
    deposit?: DepositWithdrawFeeNetwork,
    networks?: Dictionary<DepositWithdrawFeeNetwork>;
}

export interface TransferEntry {
    info?: any;
    id?: string;
    timestamp?: number;
    datetime?: string;
    currency?: string;
    amount?: number;
    fromAccount?: string;
    toAccount?: string;
    status?: string;
}

export interface BorrowRate {
    currency?: string;
    rate?: number;
    period?: number;
    timestamp?: number;
    datetime?: string;
    info: any;
}

export interface FundingRateHistory {
    datetime?: string;
    fundingRate: number;
    info: any;
    symbol: string;
    timestamp?: number
}

export interface OpenInterest {
    baseVolume?: number;
    datetime?: string;
    info: any;
    openInterestAmount?: number;
    openInterestValue?: number;
    quoteVolume?: number;
    symbol: string;
    timestamp?: number;
}

export interface Liquidation {
    baseValue?: number;
    datetime?: string;
    info: any;
    price: number;
    quoteValue?: number;
    symbol: string;
    timestamp?: number
}

export interface OrderRequest {
    amount?: number;
    params?: any;
    price?: number | undefined;
    side: string;
    symbol: string;
    type: string;
}

export interface FundingHistory {
    amount: number;
    code: string;
    datetime?: string;
    id: string;
    info: any;
    symbol: string;
    timestamp?: number
}

export interface MarginMode {
    infp: any;
    marginMode: 'isolated' | 'cross' | string;
    symbol: string;
}

export interface Greeks {
    askImpliedVolatility: number;
    askPrice: number;
    askSize: number;
    bidImpliedVolatility: number;
    bidPrice: number;
    bidSize: number;
    datetime?: string;
    delta: number;
    gamma: number;
    info: any;
    lastPrice: number;
    markImpliedVolatility: number;
    markPrice: number;
    rho: number;
    symbol: string;
    theta: number;
    timestamp?: number
    underlyingPrice: number;
    vega: number;
}

/** [ timestamp, open, high, low, close, volume ] */
export type OHLCV = [Num, Num, Num, Num, Num, Num];

/** [ timestamp, open, high, low, close, volume, count ] */
export type OHLCVC = [Num, Num, Num, Num, Num, Num, Num];

export type implicitReturnType = any;

export type Market = MarketInterface | undefined;
export type Currency = CurrencyInterface | undefined;<|MERGE_RESOLUTION|>--- conflicted
+++ resolved
@@ -111,15 +111,12 @@
     status: 'open' | 'closed' | 'canceled' | string;
     stopLossPrice?: number;
     stopPrice?: number;
-<<<<<<< HEAD
-    symbol: string;
-=======
-    triggerPrice?: number;
->>>>>>> e4b49432
+    symbol: string;
     takeProfitPrice?: number;
     timeInForce?: string;
     timestamp: number;
     trades: Trade[];
+    triggerPrice?: number;
     type: string;
 }
 
@@ -252,16 +249,7 @@
     collateral?: number;
     contracts?: number;
     contractSize?: number;
-<<<<<<< HEAD
-    datetime?: string;
-=======
-    side: string;
-    notional?: number;
-    leverage?: number;
-    unrealizedPnl?: number;
-    realizedPnl?: number;
-    collateral?: number;
->>>>>>> e4b49432
+    datetime?: string;
     entryPrice?: number;
     hedged?: boolean;
     id?: string;
