export interface Dictionary<T> {
    [key: string]: T;
}
/** Request parameters */
// type Params = Dictionary<string | number | boolean | string[]>;

export interface MinMax {
    max: number | undefined;
    min: number | undefined;
}

export interface Fee {
    cost: number;
    currency: string;
    rate?: number;
    type?: 'taker' | 'maker' | string;
}

export interface Market {
    active?: boolean | undefined;
    base: string;
    baseId: string;
    contract?: boolean;
    contractSize?: number | undefined;
    expiry?: number | undefined;
    expiryDatetime?: string | undefined;
    feeSide?: string | undefined;
    future?: boolean;
    id: string;
    info: any;
    inverse?: boolean | undefined;
    limits: {
        amount?: MinMax,
        cost?: MinMax,
        leverage?: MinMax,
        price?: MinMax,
    };
<<<<<<< HEAD
    linear?: boolean | undefined;
    maker?: number | undefined;
    margin?: boolean;
    option?: boolean;
    optionType?: string | undefined;
    percentage?: boolean | undefined;
    precision: {
        amount: number | undefined,
        price: number | undefined
    };
    quote: string;
    quoteId: string;
    settle?: string | undefined;
    settleId?: string | undefined;
    spot?: boolean;
    strike?: number | undefined;
    swap?: boolean;
    symbol: string;
    taker?: number | undefined;
    tierBased?: boolean | undefined;
    type?: string;
=======
    created?: number | undefined;
    info: any;
>>>>>>> f4c04605
}

export interface Trade {
    amount: number;                  // amount of base currency
    cost: number;                    // total cost (including fees), `price * amount`
    datetime: string;                // ISO8601 datetime with milliseconds;
    fee: Fee;                        // trade fee
    id: string;                      // string trade id
    info: any;                       // the original decoded JSON as is
    order?: string;                  // string order id or undefined/None/null
    price: number;                   // float price in quote currency
    side: 'buy' | 'sell' | string;   // direction of the trade, 'buy' or 'sell'
    symbol: string;                  // symbol in CCXT format
    takerOrMaker: 'taker' | 'maker' | string; // string, 'taker' or 'maker'
    timestamp: number;               // Unix timestamp in milliseconds
    type?: string;                   // order type, 'market', 'limit', ... or undefined/None/null
}

export interface Order {
    amount: number;
    average?: number;
    clientOrderId: string;
    cost: number;
    datetime: string;
    fee: Fee;
    filled: number;
    id: string;
    info: any;
    lastTradeTimestamp?: number;
    lastUpdateTimestamp?: number;
    price: number;
    remaining: number;
    side: 'buy' | 'sell' | string;
    status: 'open' | 'closed' | 'canceled' | string;
    stopLossPrice?: number;
    stopPrice?: number;
    symbol: string;
    takeProfitPrice?: number;
    timeInForce?: string;
    timestamp: number;
    trades: Trade[];
    type: string;
}

export interface OrderBook {
    asks: [ number, number ][];
    bids: [ number, number ][];
    datetime: string;
    nonce: number;
    timestamp: number;
}

export interface Ticker {
    ask: number;
    askVolume?: number;
    average?: number;
    baseVolume?: number;
    bid: number;
    bidVolume?: number;
    change?: number;
    close?: number;
    datetime: string;
    high: number;
    info: any;
    last?: number;
    low: number;
    open?: number;
    percentage?: number;
    previousClose?: number;
    quoteVolume?: number;
    symbol: string;
    timestamp: number;
    vwap?: number;
}

export interface Transaction {
    address: string;
    amount: number;
    currency: string;
    datetime: string;
    fee: Fee;
    id: string;
    info: any;
    status: 'pending' | 'ok' | string;
    timestamp: number;
    txid?: string;
    type: 'deposit' | 'withdrawal' | string;
    updated: number;
}

export interface Tickers extends Dictionary<Ticker> {
    info: any;
}

export interface Currency {
    code: string;
    id: string;
    numericId?: number;
    precision: number;
}

export interface Balance {
    free: number | string;
    total: number | string;
    used: number | string;
}

export interface PartialBalances extends Dictionary<number> {
}

export interface Balances extends Dictionary<Balance> {
    info: any;
    timestamp?: any; // we need to fix this later
    datetime?: any;
}

export interface DepositAddress {
    address: string;
    currency: string;
    info: any;
    status: string;
}

export interface WithdrawalResponse {
    id: string;
    info: any;
}

export interface DepositAddressResponse {
    address: string;
    currency: string;
    info: any;
    tag?: string;
}

export interface Position {
    collateral?: number;
    contracts?: number;
    contractSize?: number;
    datetime: string;
    entryPrice?: number;
    hedged?: boolean;
    id: string;
    info: any;
    initialMargin?: number;
    initialMarginPercentage?: number;
    lastPrice?: number;
    lastUpdateTimestamp?: number;
    leverage?: number;
    liquidationPrice?: number;
    maintenanceMargin?: number;
    maintenanceMarginPercentage?: number;
    marginMode: string;
    marginRatio?: number;
    markPrice?: number;
    notional?: number;
    percentage?: number;
    realizedPnl?: number;
    side: string;
    stopLossPrice?: number;
    symbol: string;
    takeProfitPrice?: number;
    timestamp?: number;
    unrealizedPnl?: number;
}

export interface FundingRateHistory {
    info: any;
    symbol: string;
    fundingRate: number;
    timestamp?: number
    datetime?: string;
}

export interface OpenInterest {
    symbol: string;
    openInterestAmount?: number;
    openInterestValue?: number;
    baseVolume?: number;
    quoteVolume?: number;
    timestamp?: number;
    datetime?: string;
    info: any;
}

export interface Liquidation {
    info: any;
    symbol: string;
    timestamp?: number
    datetime?: string;
    price: number;
    baseValue?: number;
    quoteValue?: number;
}

/** [ timestamp, open, high, low, close, volume ] */
export type OHLCV = [number, number, number, number, number, number];

/** [ timestamp, open, high, low, close, volume, count ] */
export type OHLCVC = [number, number, number, number, number, number, number];

export type implicitReturnType = any;

// must be an integer in other langs
export type IndexType = number | string;

export type Int = number;

export type OrderSide = 'buy' | 'sell' | string;

export type OrderType = 'limit' | 'market' | string;<|MERGE_RESOLUTION|>--- conflicted
+++ resolved
@@ -22,6 +22,7 @@
     baseId: string;
     contract?: boolean;
     contractSize?: number | undefined;
+    created?: number | undefined;
     expiry?: number | undefined;
     expiryDatetime?: string | undefined;
     feeSide?: string | undefined;
@@ -35,7 +36,6 @@
         leverage?: MinMax,
         price?: MinMax,
     };
-<<<<<<< HEAD
     linear?: boolean | undefined;
     maker?: number | undefined;
     margin?: boolean;
@@ -57,10 +57,6 @@
     taker?: number | undefined;
     tierBased?: boolean | undefined;
     type?: string;
-=======
-    created?: number | undefined;
-    info: any;
->>>>>>> f4c04605
 }
 
 export interface Trade {
