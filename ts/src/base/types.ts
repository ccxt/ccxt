--- conflicted
+++ resolved
@@ -160,51 +160,28 @@
 }
 
 export interface Ticker {
-<<<<<<< HEAD
-    ask: Int;
-    askVolume: Int;
-    average: Int;
-    baseVolume: Int;
-    bid: Int;
-    bidVolume: Int;
-    change: Int;
-    close: Int;
-    datetime: Str;
-    high: Int;
-    info: any;
-    last: Int;
-    low: Int;
-    open: Int;
-    percentage: Int;
-    previousClose: Int;
-    quoteVolume: Int;
-    symbol: string;
-    timestamp: Int;
-    vwap: Int;
-=======
-    symbol: string;
-    info: any;
-    timestamp: Int;
+    ask: Num;
+    askVolume: Num;
+    average: Num;
+    baseVolume: Num;
+    bid: Num;
+    bidVolume: Num;
+    change: Num;
+    close: Num;
     datetime: Str;
     high: Num;
+    indexPrice: Num
+    info: any;
+    last: Num;
     low: Num;
-    bid: Num;
-    bidVolume: Num;
-    ask: Num;
-    askVolume: Num;
+    markPrice: Num;
+    open: Num;
+    percentage: Num;
+    previousClose: Num;
+    quoteVolume: Num;
+    symbol: string;
+    timestamp: Int;
     vwap: Num;
-    open: Num;
-    close: Num;
-    last: Num;
-    previousClose: Num;
-    change: Num;
-    percentage: Num;
-    average: Num;
-    quoteVolume: Num;
-    baseVolume: Num;
-    indexPrice: Num
-    markPrice: Num;
->>>>>>> 2d0afb67
 }
 
 export interface Transaction {
