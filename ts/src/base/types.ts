--- conflicted
+++ resolved
@@ -1,5 +1,7 @@
 export type Int = number | undefined;
+
 export type Str = string | undefined;
+
 export type Bool = boolean | undefined;
 
 export interface Dictionary<T> {
@@ -155,11 +157,7 @@
     amount: Int;
     currency: Str;
     status: 'pending' | 'ok' | string;
-<<<<<<< HEAD
-    updated?: number;
-=======
     updated: Int;
->>>>>>> 5a483c50
     fee: Fee;
     network: Str;
     comment: Str;
@@ -420,7 +418,6 @@
 // must be an integer in other langs
 export type IndexType = number | string;
 
-
 export type OrderSide = 'buy' | 'sell' | string;
 
 export type OrderType = 'limit' | 'market' | string;