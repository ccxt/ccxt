export type Bool = boolean | undefined;
// must be an integer in other langs
export type IndexType = number | string;
export type Int = number | undefined;
export type MarketType = 'future' | 'margin' | 'option' | 'spot' | 'swap' | 'delivery' | 'index';
export type Num = number | undefined;
export type OrderSide = 'buy' | 'sell' | string;
export type OrderType = 'limit' | 'market' | string;
export type Str = string | undefined;
export type Strings = string[] | undefined;
export type SubType = 'inverse' | 'linear' | undefined;

export interface Dictionary<T> {
    [key: string]: T;
}

export type Dict = Dictionary<any>;
export type NullableDict = Dict | undefined;

export type List = Array<any>;
export type NullableList = List | undefined;

/** Request parameters */
// type Params = Dictionary<string | number | boolean | string[]>;

export interface MinMax {
    max: Num;
    min: Num;
}

export interface FeeInterface {
    cost: Num;
    currency: Str;
    rate?: Num;
}

export interface TradingFeeInterface {
    info: any;
    symbol: Str;
    maker: Num;
    taker: Num;
    percentage: Bool;
    tierBased: Bool;
}

export type Fee = FeeInterface | undefined

export interface MarketInterface {
    active: Bool;
    base: string;
    baseId: string;
    contract: boolean;
    contractSize: Num;
    created: Int;
    expiry: Int;
    expiryDatetime: Str;
    feeSide?: string | undefined;
    future: boolean;
    id: string;
    info: any;
    inverse: Bool;
    limits: {
        amount?: MinMax,
        cost?: MinMax,
        leverage?: MinMax,
        price?: MinMax,
    };
    linear: Bool;
    lowercaseId?: string;
    maker?: Num
    margin: boolean;
    numericId?: Num;
    option: boolean;
    optionType: Str;
    percentage?: boolean | undefined;
    precision: {
        amount: Num
        cost?: Num
        price: Num
    };
    quanto?: boolean;
    quote?: string;
    quoteId: string;
    settle: Str;
    settleId: Str;
    spot: boolean;
    strike: Num;
    subType?: SubType;
    swap: boolean;
    symbol: string;
    taker?: Num
    tierBased?: boolean | undefined;
    type: MarketType;
    uppercaseId?: string;
}

export interface Trade {
    amount: Num;                  // amount of base currency
    cost: Num;                    // total cost (including fees), `price * amount`
    datetime: Str;                // ISO8601 datetime with milliseconds;
    fee: Fee;
    id: Str;                      // string trade id
    info: any;                        // the original decoded JSON as is
    order: Str;                  // string order id or undefined/None/null
    price: number;                   // float price in quote currency
    side: 'buy' | 'sell' | Str;            // direction of the trade, 'buy' or 'sell'
    symbol: Str;                  // symbol in CCXT format
    takerOrMaker: 'taker' | 'maker' | Str; // string, 'taker' or 'maker'
    timestamp: Int;               // Unix timestamp in milliseconds
    type: Str;                   // order type, 'market', 'limit', ... or undefined/None/null
}

export interface Order {
    amount: number;
    average?: number;
    clientOrderId: Str;
    cost: number;
    datetime: string;
    fee: Fee;
    filled: number;
    id: string;
    info: any;
    lastTradeTimestamp?: number;
    lastUpdateTimestamp?: number;
    price: number;
    remaining: number;
    side: 'buy' | 'sell' | Str;
    status: 'open' | 'closed' | 'canceled' | Str;
    stopLossPrice?: number;
    stopPrice?: number;
    symbol: string;
    takeProfitPrice?: number;
    timeInForce?: Str;
    timestamp: number;
    trades: Trade[];
    triggerPrice?: number;
    type: Str;
}

export interface OrderBook {
    asks: [Num, Num][];
    bids: [Num, Num][];
    datetime: Str;
    nonce: Int;
    timestamp: Int;
}

export interface Ticker {
    ask: Int;
    askVolume: Int;
    average: Int;
    baseVolume: Int;
    bid: Int;
    bidVolume: Int;
    change: Int;
    close: Int;
    datetime: Str;
    high: Int;
    info: any;
    last: Int;
    low: Int;
    open: Int;
    percentage: Int;
    previousClose: Int;
    quoteVolume: Int;
    symbol: string;
    timestamp: Int;
    vwap: Int;
}

export interface Transaction {
    address: Str;
    addressFrom: Str;
    addressTo: Str;
    amount: Num;
    comment: Str;
    currency: Str;
    datetime: Str;
    fee: Fee;
    id: Str;
    info: any;
    internal: Bool;
    network: Str;
    status: 'pending' | 'ok' | Str;
    tag: Str;
    tagFrom: Str;
    tagTo: Str;
    timestamp: Int;
    txid: Str;
    type: 'deposit' | 'withdrawal' | Str;
    updated: Int;
}

export interface Tickers extends Dictionary<Ticker> {
}

export interface CurrencyInterface {
    active?: Bool;
    code: string;
    deposit?: Bool;
    fee?: Num;
    id: string;
    info: any;
    limits: {
        amount: {
            min?: Num;
            max?: Num;
        },
        withdraw: {
            min?: Num;
            max?: Num;
        },
    },
    margin?: Bool;
    name?: Str;
    networks: {
        string: any,
    },
    numericId?: Int;
    precision: number;
    type?: Str;
    withdraw?: Bool;
}

export interface Balance {
    debt?: Num,
    free: Num,
    total: Num,
    used: Num,
}

export interface BalanceAccount {
    free: Str,
    total: Str,
    used: Str,
}

export interface Account {
    id: Str,
    type: Str,
    code: Str,
    info: any,
}

export interface PartialBalances extends Dictionary<number> {
}

export interface Balances extends Dictionary<Balance> {
    datetime?: any;
    info: any;
    timestamp?: any; // we need to fix this later
}

export interface DepositAddress {
    address: string;
    currency: Str;
    info: any;
    status: Str;
}

export interface WithdrawalResponse {
    id: string;
    info: any;
}

export interface DepositAddressResponse {
    address: string;
    currency: Str;
    info: any;
    tag?: Str;
}

export interface FundingRate {
    datetime?: string;
    estimatedSettlePrice?: number;
    fundingDatetime?: string;
    fundingRate?: number;
    fundingTimestamp?: number;
    indexPrice?: number;
    info: any;
    interestRate?: number;
    markPrice?: number;
    nextFundingDatetime?: string;
    nextFundingRate?: number;
    nextFundingTimestamp?: number;
    previousFundingDatetime?: string;
    previousFundingRate?: number;
    previousFundingTimestamp?: number;
    symbol: string;
    timestamp?: number;
}

export interface Position {
    collateral?: number;
    contracts?: number;
    contractSize?: number;
    datetime?: string;
    entryPrice?: number;
    hedged?: boolean;
    id?: Str;
    info: any;
    initialMargin?: number;
    initialMarginPercentage?: number;
    lastPrice?: number;
    lastUpdateTimestamp?: number;
    leverage?: number;
    liquidationPrice?: number;
    maintenanceMarginPercentage?: number;
    maintenenceMargin?: number;
    marginMode?: Str;
    marginRatio?: number;
    markPrice?: number;
    notional?: number;
    percentage?: number;
    realizedPnl?: number;
    side: Str;
    stopLossPrice?: number;
    symbol: string;
    takeProfitPrice?: number;
    timestamp?: number;
    unrealizedPnl?: number;
}

export interface BorrowInterest {
    account?: Str;
    amountBorrowed?: number;
    currency?: Str;
    datetime?: Str;
    info: any;
    interest?: number;
    interestRate?: number;
    marginMode?: Str;
    timestamp?: number;
}

export interface LeverageTier {
    currency?: Str;
    info: any;
    maintenanceMarginRate?: number;
    maxLeverage?: number;
    maxNotional?: number;
    minNotional?: number;
    tier?: number;
}

export interface LedgerEntry {
    account?: Str;
    after?: number;
    amount?: number;
    before?: number;
    currency?: Str;
    datetime?: Str;
    direction?: Str;
    fee?: Fee;
    id?: Str;
    info: any;
    referenceAccount?: Str;
    referenceId?: Str;
    status?: Str;
    timestamp?: number;
    type?: Str;
}

export interface DepositWithdrawFeeNetwork {
    fee?: number;
    percentage?: boolean;
}

export interface DepositWithdrawFee {
    deposit?: DepositWithdrawFeeNetwork,
    info: any;
    networks?: Dictionary<DepositWithdrawFeeNetwork>;
    withdraw?: DepositWithdrawFeeNetwork,
}

export interface TransferEntry {
    amount?: number;
    currency?: Str;
    datetime?: Str;
    fromAccount?: Str;
    id?: Str;
    info?: any;
    status?: Str;
    timestamp?: number;
    toAccount?: Str;
}

export interface BorrowRate {
    currency?: Str;
    datetime?: Str;
    info: any;
    period?: number;
    rate?: number;
    timestamp?: number;
}

export interface FundingRateHistory {
    datetime?: Str;
    fundingRate: number;
    info: any;
    symbol: string;
    timestamp?: number
}

export interface OpenInterest {
    baseVolume?: number;
    datetime?: Str;
    info: any;
    openInterestAmount?: number;
    openInterestValue?: number;
    quoteVolume?: number;
    symbol: string;
    timestamp?: number;
}

export interface Liquidation {
    baseValue?: number;
    datetime?: Str;
    info: any;
    price: number;
    quoteValue?: number;
    symbol: string;
    timestamp?: number
}

export interface OrderRequest {
    amount?: number;
    params?: any;
    price?: number | undefined;
    side: OrderSide;
    symbol: string;
    type: OrderType;
}

export interface FundingHistory {
    amount: number;
    code: string;
    datetime?: Str;
    id: string;
    info: any;
    symbol: string;
    timestamp?: number
}

export interface MarginMode {
    info: any;
    marginMode: 'isolated' | 'cross' | Str;
    symbol: string;
}

export interface Greeks {
    askImpliedVolatility: number;
    askPrice: number;
    askSize: number;
    bidImpliedVolatility: number;
    bidPrice: number;
    bidSize: number;
    datetime?: Str;
    delta: number;
    gamma: number;
    info: any;
    lastPrice: number;
    markImpliedVolatility: number;
    markPrice: number;
    rho: number;
    symbol: string;
    theta: number;
    timestamp?: number
    underlyingPrice: number;
    vega: number;
}

export interface Option {
    askPrice: number;
    baseVolume: number;
    bidPrice: number;
    change: number;
    currency: string;
    datetime?: Str;
    impliedVolatility: number;
    info: any;
    lastPrice: number;
    markPrice: number;
    midPrice: number;
    openInterest: number;
    percentage: number;
    quoteVolume: number;
    symbol: string;
    timestamp?: number
    underlyingPrice: number;
}

export interface LastPrice {
    datetime?: string,
    info: any,
    price: number,
    side?: OrderSide,
    symbol: string,
    timestamp?: number,
}

export interface Leverage {
    info: any;
    longLeverage: number;
    marginMode: 'isolated' | 'cross' | Str;
    shortLeverage: number;
    symbol: string;
}

export interface MarginModification {
<<<<<<< HEAD
=======
    'info': any,
    'symbol': string,
    'type': 'add' | 'reduce' | 'set' | undefined,
    'marginMode': 'cross' | 'isolated' | undefined,
>>>>>>> 2592465b
    'amount': Num,
    'code': Str,
    'datetime': Str,
    'info': any,
    'status': Str,
    'symbol': string,
    'timestamp': Int,
    'total': Num,
    'type': 'add' | 'reduce' | 'set' | undefined,
}

export interface Leverages extends Dictionary<Leverage> {
}

export interface LastPrices extends Dictionary<LastPrice> {
}
export interface Currencies extends Dictionary<CurrencyInterface> {
}

export interface TradingFees extends Dictionary<TradingFeeInterface> {
}

export interface MarginModes extends Dictionary<MarginMode> {
}

export interface OptionChain extends Dictionary<Option> {
}

/** [ timestamp, open, high, low, close, volume ] */
export type OHLCV = [Num, Num, Num, Num, Num, Num];

/** [ timestamp, open, high, low, close, volume, count ] */
export type OHLCVC = [Num, Num, Num, Num, Num, Num, Num];

export type implicitReturnType = any;

export type Market = MarketInterface | undefined;
export type Currency = CurrencyInterface | undefined;
<|MERGE_RESOLUTION|>--- conflicted
+++ resolved
@@ -508,17 +508,11 @@
 }
 
 export interface MarginModification {
-<<<<<<< HEAD
-=======
-    'info': any,
-    'symbol': string,
-    'type': 'add' | 'reduce' | 'set' | undefined,
-    'marginMode': 'cross' | 'isolated' | undefined,
->>>>>>> 2592465b
     'amount': Num,
     'code': Str,
     'datetime': Str,
     'info': any,
+    'marginMode': 'cross' | 'isolated' | undefined,
     'status': Str,
     'symbol': string,
     'timestamp': Int,
