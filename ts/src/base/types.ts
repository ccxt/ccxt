export type Bool = boolean | undefined;
export type Currency = CurrencyInterface | undefined;
export type Int = number | undefined;
export type Market = MarketInterface | undefined;
export type Num = number | undefined;
export type Str = string | undefined;
export type Strings = string[] | undefined;
<<<<<<< HEAD
=======
export type Num = number | undefined;
export type Bool = boolean | undefined;
// must be an integer in other langs
export type IndexType = number | string;
export type OrderSide = 'buy' | 'sell' | string;
export type OrderType = 'limit' | 'market' | string;
export type MarketType = 'spot' | 'margin' | 'swap' | 'future' | 'option';
>>>>>>> 566d2e23

export interface Dictionary<T> {
    [key: string]: T;
}
/** Request parameters */
// type Params = Dictionary<string | number | boolean | string[]>;

export interface MinMax {
    max: Num;
    min: Num;
}

<<<<<<< HEAD
export interface Fee {
    cost: number;
    currency: string;
    rate?: number;
    type?: 'taker' | 'maker' | string;
=======
export interface FeeInterface {
    currency: Str;
    cost: Num;
    rate?: Num;
>>>>>>> 566d2e23
}

export type Fee = FeeInterface | undefined

export interface MarketInterface {
    active: Bool;
    base: string;
    baseId: string;
<<<<<<< HEAD
=======
    quoteId: string;
    active: Bool;
    type: MarketType;
    spot: boolean;
    margin: boolean;
    swap: boolean;
    future: boolean;
    option: boolean;
>>>>>>> 566d2e23
    contract: boolean;
    contractSize: Num;
    created: Int;
    expiry: Int;
    expiryDatetime: Str;
    feeSide?: string | undefined;
    future: boolean;
    id: string;
    info: any;
    inverse: Bool;
    limits: {
        amount?: MinMax,
        cost?: MinMax,
        leverage?: MinMax,
        price?: MinMax,
    };
    linear: Bool;
    lowercaseId?: string;
    maker?: Num
    margin: boolean;
    option: boolean;
    optionType: Str;
    percentage?: boolean | undefined;
    quanto?: boolean;
    quote?: string;
    quoteId: string;
    precision: {
        amount: Num
        price: Num
    };
    settle: Str;
    settleId: Str;
    spot: boolean;
    strike: Num;
    swap: boolean;
    symbol: string;
    taker?: Num
    tierBased?: boolean | undefined;
    type: string;
    uppercaseId?: string;
}

export interface Trade {
    amount: Num;                  // amount of base currency
    cost: Num;                    // total cost (including fees), `price * amount`
    datetime: Str;                // ISO8601 datetime with milliseconds;
    fee: Fee;
    id: Str;                      // string trade id
    info: any;                        // the original decoded JSON as is
    order: Str;                  // string order id or undefined/None/null
    price: number;                   // float price in quote currency
    side: 'buy' | 'sell' | string;            // direction of the trade, 'buy' or 'sell'
    symbol: Str;                  // symbol in CCXT format
    takerOrMaker: 'taker' | 'maker' | string; // string, 'taker' or 'maker'
    timestamp: Int;               // Unix timestamp in milliseconds
    type: Str;                   // order type, 'market', 'limit', ... or undefined/None/null
}

export interface Order {
    amount: number;
    average?: number;
    clientOrderId: string;
    cost: number;
    datetime: string;
    fee: Fee;
    filled: number;
    id: string;
    info: any;
    lastTradeTimestamp?: number;
    lastUpdateTimestamp?: number;
    price: number;
    remaining: number;
    side: 'buy' | 'sell' | string;
    status: 'open' | 'closed' | 'canceled' | string;
    stopLossPrice?: number;
    stopPrice?: number;
    symbol: string;
    takeProfitPrice?: number;
    timeInForce?: string;
    timestamp: number;
    trades: Trade[];
    type: string;
}

export interface OrderBook {
    asks: [Num, Num][];
    bids: [Num, Num][];
    datetime: Str;
    timestamp: Int;
    nonce: Int;
}

export interface Ticker {
    ask: Int;
    askVolume: Int;
    average: Int;
    baseVolume: Int;
    bid: Int;
    bidVolume: Int;
    change: Int;
    close: Int;
    datetime: Str;
    high: Int;
    info: any;
    last: Int;
    low: Int;
    open: Int;
    percentage: Int;
    previousClose: Int;
    quoteVolume: Int;
    symbol: string;
    timestamp: Int;
    vwap: Int;
}

export interface Transaction {
    address: Str;
    addressFrom: Str;
    addressTo: Str;
    amount: Num;
    comment: Str;
    currency: Str;
    datetime: Str;
    fee: Fee;
    id: Str;
    info: any;
    internal: Bool;
    network: Str;
    status: 'pending' | 'ok' | string;
    tag: Str;
    tagFrom: Str;
    tagTo: Str;
    timestamp: Int;
    txid: Str;
    type: 'deposit' | 'withdrawal' | string;
    updated: Int;
}

export interface Tickers extends Dictionary<Ticker> {
}

export interface CurrencyInterface {
    code?: string;
    id: string;
    numericId?: number;
    precision: number;
}

export interface Balance {
<<<<<<< HEAD
    free: number | string;
    total: number | string;
    used: number | string;
=======
    free: Num,
    used: Num,
    total: Num,
    debt?: Num,
}

export interface Account {
    free: Str,
    used: Str,
    total: Str,
>>>>>>> 566d2e23
}

export interface PartialBalances extends Dictionary<number> {
}

export interface Balances extends Dictionary<Balance> {
    datetime?: any;
    info: any;
    timestamp?: any; // we need to fix this later
}

export interface DepositAddress {
    address: string;
    currency: string;
    info: any;
    status: string;
}

export interface WithdrawalResponse {
    id: string;
    info: any;
}

export interface DepositAddressResponse {
    address: string;
    currency: string;
    info: any;
    tag?: string;
}

export interface Position {
    collateral?: number;
    contracts?: number;
    contractSize?: number;
    datetime: string;
    entryPrice?: number;
    hedged?: boolean;
    id: string;
    info: any;
    initialMargin?: number;
    initialMarginPercentage?: number;
    lastPrice?: number;
    lastUpdateTimestamp?: number;
    leverage?: number;
    liquidationPrice?: number;
    maintenanceMargin?: number;
    maintenanceMarginPercentage?: number;
    marginMode: string;
    marginRatio?: number;
    markPrice?: number;
    notional?: number;
    percentage?: number;
    realizedPnl?: number;
    side: string;
    stopLossPrice?: number;
    symbol: string;
    takeProfitPrice?: number;
    timestamp?: number;
    unrealizedPnl?: number;
}

export interface FundingRateHistory {
    datetime?: string;
    fundingRate: number;
    info: any;
    symbol: string;
    timestamp?: number
}

export interface OpenInterest {
    baseVolume?: number;
    datetime?: string;
    info: any;
    openInterestAmount?: number;
    openInterestValue?: number;
    quoteVolume?: number;
    symbol: string;
    timestamp?: number;
}

export interface Liquidation {
    baseValue?: number;
    datetime?: string;
    info: any;
    price: number;
    quoteValue?: number;
    symbol: string;
    timestamp?: number
}

export interface OrderRequest {
    amount?: number;
    params?: any;
    price?: number | undefined;
    side: string;
    symbol: string;
    type: string;
}

export interface FundingHistory {
    amount: number;
    code: string;
    datetime?: string;
    id: string;
    info: any;
    symbol: string;
    timestamp?: number
}

export interface MarginMode {
    infp: any;
    marginMode: 'isolated' | 'cross' | string;
    symbol: string;
}

export interface Greeks {
    askImpliedVolatility: number;
    askPrice: number;
    askSize: number;
    bidImpliedVolatility: number;
    bidPrice: number;
    bidSize: number;
    datetime?: string;
    delta: number;
    gamma: number;
    info: any;
    lastPrice: number;
    markImpliedVolatility: number;
    markPrice: number;
    rho: number;
    symbol: string;
    theta: number;
    timestamp?: number
    underlyingPrice: number;
    vega: number;
}

/** [ timestamp, open, high, low, close, volume ] */
export type OHLCV = [Num, Num, Num, Num, Num, Num];

/** [ timestamp, open, high, low, close, volume, count ] */
export type OHLCVC = [Num, Num, Num, Num, Num, Num, Num];

export type implicitReturnType = any;

export type Market = MarketInterface | undefined;
export type Currency = CurrencyInterface | undefined;<|MERGE_RESOLUTION|>--- conflicted
+++ resolved
@@ -5,8 +5,6 @@
 export type Num = number | undefined;
 export type Str = string | undefined;
 export type Strings = string[] | undefined;
-<<<<<<< HEAD
-=======
 export type Num = number | undefined;
 export type Bool = boolean | undefined;
 // must be an integer in other langs
@@ -14,7 +12,6 @@
 export type OrderSide = 'buy' | 'sell' | string;
 export type OrderType = 'limit' | 'market' | string;
 export type MarketType = 'spot' | 'margin' | 'swap' | 'future' | 'option';
->>>>>>> 566d2e23
 
 export interface Dictionary<T> {
     [key: string]: T;
@@ -27,18 +24,10 @@
     min: Num;
 }
 
-<<<<<<< HEAD
-export interface Fee {
-    cost: number;
-    currency: string;
-    rate?: number;
-    type?: 'taker' | 'maker' | string;
-=======
 export interface FeeInterface {
     currency: Str;
     cost: Num;
     rate?: Num;
->>>>>>> 566d2e23
 }
 
 export type Fee = FeeInterface | undefined
@@ -47,17 +36,6 @@
     active: Bool;
     base: string;
     baseId: string;
-<<<<<<< HEAD
-=======
-    quoteId: string;
-    active: Bool;
-    type: MarketType;
-    spot: boolean;
-    margin: boolean;
-    swap: boolean;
-    future: boolean;
-    option: boolean;
->>>>>>> 566d2e23
     contract: boolean;
     contractSize: Num;
     created: Int;
@@ -81,13 +59,13 @@
     option: boolean;
     optionType: Str;
     percentage?: boolean | undefined;
-    quanto?: boolean;
-    quote?: string;
-    quoteId: string;
     precision: {
         amount: Num
         price: Num
     };
+    quanto?: boolean;
+    quote?: string;
+    quoteId: string;
     settle: Str;
     settleId: Str;
     spot: boolean;
@@ -96,7 +74,7 @@
     symbol: string;
     taker?: Num
     tierBased?: boolean | undefined;
-    type: string;
+    type: MarketType;
     uppercaseId?: string;
 }
 
@@ -207,22 +185,16 @@
 }
 
 export interface Balance {
-<<<<<<< HEAD
-    free: number | string;
-    total: number | string;
-    used: number | string;
-=======
+    debt?: Num,
     free: Num,
+    total: Num,
     used: Num,
-    total: Num,
-    debt?: Num,
 }
 
 export interface Account {
     free: Str,
+    total: Str,
     used: Str,
-    total: Str,
->>>>>>> 566d2e23
 }
 
 export interface PartialBalances extends Dictionary<number> {
