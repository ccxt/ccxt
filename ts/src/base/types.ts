--- conflicted
+++ resolved
@@ -29,15 +29,7 @@
 export type Fee = FeeInterface | undefined
 
 export interface MarketInterface {
-<<<<<<< HEAD
     active: Bool;
-=======
-    id: string;
-    numericId?: Num;
-    uppercaseId?: string;
-    lowercaseId?: string;
-    symbol: string;
->>>>>>> f8c0eebc
     base: string;
     baseId: string;
     contract: boolean;
@@ -60,6 +52,7 @@
     lowercaseId?: string;
     maker?: Num
     margin: boolean;
+    numericId?: Num;
     option: boolean;
     optionType: Str;
     percentage?: boolean | undefined;
